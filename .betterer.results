// BETTERER RESULTS V2.
// 
// If this file contains merge conflicts, use `betterer merge` to automatically resolve them:
// https://phenomnomnominal.github.io/betterer/docs/results-file/#merge
//
exports[`better eslint`] = {
  value: `{
    "e2e/utils/support/types.ts:5381": [
      [0, 0, 0, "Do not use any type assertions.", "0"]
    ],
    "packages/grafana-data/src/dataframe/ArrayDataFrame.ts:5381": [
      [0, 0, 0, "Unexpected any. Specify a different type.", "0"],
      [0, 0, 0, "Unexpected any. Specify a different type.", "1"]
    ],
    "packages/grafana-data/src/dataframe/CircularDataFrame.ts:5381": [
      [0, 0, 0, "Unexpected any. Specify a different type.", "0"]
    ],
    "packages/grafana-data/src/dataframe/DataFrameJSON.ts:5381": [
      [0, 0, 0, "Do not use any type assertions.", "0"],
      [0, 0, 0, "Do not use any type assertions.", "1"]
    ],
    "packages/grafana-data/src/dataframe/DataFrameView.ts:5381": [
      [0, 0, 0, "Unexpected any. Specify a different type.", "0"],
      [0, 0, 0, "Do not use any type assertions.", "1"],
      [0, 0, 0, "Do not use any type assertions.", "2"],
      [0, 0, 0, "Unexpected any. Specify a different type.", "3"]
    ],
    "packages/grafana-data/src/dataframe/MutableDataFrame.ts:5381": [
      [0, 0, 0, "Unexpected any. Specify a different type.", "0"],
      [0, 0, 0, "Unexpected any. Specify a different type.", "1"],
      [0, 0, 0, "Unexpected any. Specify a different type.", "2"],
      [0, 0, 0, "Unexpected any. Specify a different type.", "3"],
      [0, 0, 0, "Unexpected any. Specify a different type.", "4"],
      [0, 0, 0, "Unexpected any. Specify a different type.", "5"],
      [0, 0, 0, "Unexpected any. Specify a different type.", "6"],
      [0, 0, 0, "Unexpected any. Specify a different type.", "7"],
      [0, 0, 0, "Unexpected any. Specify a different type.", "8"],
      [0, 0, 0, "Unexpected any. Specify a different type.", "9"],
      [0, 0, 0, "Do not use any type assertions.", "10"],
      [0, 0, 0, "Unexpected any. Specify a different type.", "11"],
      [0, 0, 0, "Do not use any type assertions.", "12"],
      [0, 0, 0, "Unexpected any. Specify a different type.", "13"],
      [0, 0, 0, "Unexpected any. Specify a different type.", "14"],
      [0, 0, 0, "Do not use any type assertions.", "15"]
    ],
    "packages/grafana-data/src/dataframe/StreamingDataFrame.ts:5381": [
      [0, 0, 0, "Do not use any type assertions.", "0"],
      [0, 0, 0, "Do not use any type assertions.", "1"],
      [0, 0, 0, "Do not use any type assertions.", "2"],
      [0, 0, 0, "Do not use any type assertions.", "3"],
      [0, 0, 0, "Do not use any type assertions.", "4"],
      [0, 0, 0, "Do not use any type assertions.", "5"]
    ],
    "packages/grafana-data/src/dataframe/dimensions.ts:5381": [
      [0, 0, 0, "Unexpected any. Specify a different type.", "0"]
    ],
    "packages/grafana-data/src/dataframe/processDataFrame.test.ts:5381": [
      [0, 0, 0, "Unexpected any. Specify a different type.", "0"]
    ],
    "packages/grafana-data/src/dataframe/processDataFrame.ts:5381": [
      [0, 0, 0, "Do not use any type assertions.", "0"],
      [0, 0, 0, "Unexpected any. Specify a different type.", "1"],
      [0, 0, 0, "Do not use any type assertions.", "2"],
      [0, 0, 0, "Do not use any type assertions.", "3"],
      [0, 0, 0, "Do not use any type assertions.", "4"],
      [0, 0, 0, "Do not use any type assertions.", "5"],
      [0, 0, 0, "Unexpected any. Specify a different type.", "6"],
      [0, 0, 0, "Do not use any type assertions.", "7"],
      [0, 0, 0, "Do not use any type assertions.", "8"],
      [0, 0, 0, "Do not use any type assertions.", "9"],
      [0, 0, 0, "Unexpected any. Specify a different type.", "10"],
      [0, 0, 0, "Do not use any type assertions.", "11"],
      [0, 0, 0, "Unexpected any. Specify a different type.", "12"],
      [0, 0, 0, "Do not use any type assertions.", "13"],
      [0, 0, 0, "Unexpected any. Specify a different type.", "14"],
      [0, 0, 0, "Do not use any type assertions.", "15"],
      [0, 0, 0, "Do not use any type assertions.", "16"],
      [0, 0, 0, "Do not use any type assertions.", "17"],
      [0, 0, 0, "Do not use any type assertions.", "18"],
      [0, 0, 0, "Do not use any type assertions.", "19"],
      [0, 0, 0, "Do not use any type assertions.", "20"],
      [0, 0, 0, "Do not use any type assertions.", "21"],
      [0, 0, 0, "Do not use any type assertions.", "22"]
    ],
    "packages/grafana-data/src/datetime/datemath.ts:5381": [
      [0, 0, 0, "Unexpected any. Specify a different type.", "0"],
      [0, 0, 0, "Do not use any type assertions.", "1"],
      [0, 0, 0, "Unexpected any. Specify a different type.", "2"]
    ],
    "packages/grafana-data/src/datetime/durationutil.ts:5381": [
      [0, 0, 0, "Do not use any type assertions.", "0"]
    ],
    "packages/grafana-data/src/datetime/formatter.ts:5381": [
      [0, 0, 0, "Do not use any type assertions.", "0"]
    ],
    "packages/grafana-data/src/datetime/moment_wrapper.ts:5381": [
      [0, 0, 0, "Unexpected any. Specify a different type.", "0"],
      [0, 0, 0, "Do not use any type assertions.", "1"],
      [0, 0, 0, "Do not use any type assertions.", "2"],
      [0, 0, 0, "Do not use any type assertions.", "3"],
      [0, 0, 0, "Do not use any type assertions.", "4"],
      [0, 0, 0, "Do not use any type assertions.", "5"],
      [0, 0, 0, "Do not use any type assertions.", "6"],
      [0, 0, 0, "Do not use any type assertions.", "7"],
      [0, 0, 0, "Do not use any type assertions.", "8"]
    ],
    "packages/grafana-data/src/datetime/parser.ts:5381": [
      [0, 0, 0, "Do not use any type assertions.", "0"],
      [0, 0, 0, "Do not use any type assertions.", "1"],
      [0, 0, 0, "Do not use any type assertions.", "2"],
      [0, 0, 0, "Do not use any type assertions.", "3"],
      [0, 0, 0, "Do not use any type assertions.", "4"],
      [0, 0, 0, "Do not use any type assertions.", "5"],
      [0, 0, 0, "Do not use any type assertions.", "6"],
      [0, 0, 0, "Do not use any type assertions.", "7"],
      [0, 0, 0, "Do not use any type assertions.", "8"]
    ],
    "packages/grafana-data/src/datetime/rangeutil.ts:5381": [
      [0, 0, 0, "Do not use any type assertions.", "0"]
    ],
    "packages/grafana-data/src/events/EventBus.ts:5381": [
      [0, 0, 0, "Unexpected any. Specify a different type.", "0"],
      [0, 0, 0, "Unexpected any. Specify a different type.", "1"]
    ],
    "packages/grafana-data/src/events/types.ts:5381": [
      [0, 0, 0, "Unexpected any. Specify a different type.", "0"],
      [0, 0, 0, "Unexpected any. Specify a different type.", "1"],
      [0, 0, 0, "Unexpected any. Specify a different type.", "2"],
      [0, 0, 0, "Unexpected any. Specify a different type.", "3"],
      [0, 0, 0, "Unexpected any. Specify a different type.", "4"]
    ],
    "packages/grafana-data/src/field/displayProcessor.ts:5381": [
      [0, 0, 0, "Do not use any type assertions.", "0"],
      [0, 0, 0, "Do not use any type assertions.", "1"],
      [0, 0, 0, "Do not use any type assertions.", "2"]
    ],
    "packages/grafana-data/src/field/overrides/processors.ts:5381": [
      [0, 0, 0, "Unexpected any. Specify a different type.", "0"],
      [0, 0, 0, "Unexpected any. Specify a different type.", "1"],
      [0, 0, 0, "Do not use any type assertions.", "2"],
      [0, 0, 0, "Unexpected any. Specify a different type.", "3"],
      [0, 0, 0, "Do not use any type assertions.", "4"],
      [0, 0, 0, "Unexpected any. Specify a different type.", "5"],
      [0, 0, 0, "Unexpected any. Specify a different type.", "6"],
      [0, 0, 0, "Unexpected any. Specify a different type.", "7"],
      [0, 0, 0, "Do not use any type assertions.", "8"]
    ],
    "packages/grafana-data/src/field/standardFieldConfigEditorRegistry.ts:5381": [
      [0, 0, 0, "Unexpected any. Specify a different type.", "0"],
      [0, 0, 0, "Unexpected any. Specify a different type.", "1"],
      [0, 0, 0, "Unexpected any. Specify a different type.", "2"],
      [0, 0, 0, "Unexpected any. Specify a different type.", "3"],
      [0, 0, 0, "Unexpected any. Specify a different type.", "4"],
      [0, 0, 0, "Unexpected any. Specify a different type.", "5"],
      [0, 0, 0, "Unexpected any. Specify a different type.", "6"]
    ],
    "packages/grafana-data/src/geo/layer.ts:5381": [
      [0, 0, 0, "Unexpected any. Specify a different type.", "0"],
      [0, 0, 0, "Unexpected any. Specify a different type.", "1"]
    ],
    "packages/grafana-data/src/panel/PanelPlugin.ts:5381": [
      [0, 0, 0, "Unexpected any. Specify a different type.", "0"],
      [0, 0, 0, "Unexpected any. Specify a different type.", "1"],
      [0, 0, 0, "Unexpected any. Specify a different type.", "2"],
      [0, 0, 0, "Unexpected any. Specify a different type.", "3"],
      [0, 0, 0, "Unexpected any. Specify a different type.", "4"],
      [0, 0, 0, "Unexpected any. Specify a different type.", "5"],
      [0, 0, 0, "Do not use any type assertions.", "6"],
      [0, 0, 0, "Do not use any type assertions.", "7"]
    ],
    "packages/grafana-data/src/panel/registryFactories.ts:5381": [
      [0, 0, 0, "Do not use any type assertions.", "0"]
    ],
    "packages/grafana-data/src/themes/colorManipulator.ts:5381": [
      [0, 0, 0, "Unexpected any. Specify a different type.", "0"],
      [0, 0, 0, "Unexpected any. Specify a different type.", "1"],
      [0, 0, 0, "Unexpected any. Specify a different type.", "2"]
    ],
    "packages/grafana-data/src/themes/createColors.ts:5381": [
      [0, 0, 0, "Do not use any type assertions.", "0"]
    ],
    "packages/grafana-data/src/transformations/matchers/valueMatchers/types.ts:5381": [
      [0, 0, 0, "Unexpected any. Specify a different type.", "0"],
      [0, 0, 0, "Unexpected any. Specify a different type.", "1"]
    ],
    "packages/grafana-data/src/transformations/standardTransformersRegistry.ts:5381": [
      [0, 0, 0, "Unexpected any. Specify a different type.", "0"]
    ],
    "packages/grafana-data/src/transformations/transformDataFrame.ts:5381": [
      [0, 0, 0, "Unexpected any. Specify a different type.", "0"]
    ],
    "packages/grafana-data/src/transformations/transformers/joinDataFrames.ts:5381": [
      [0, 0, 0, "Unexpected any. Specify a different type.", "0"]
    ],
    "packages/grafana-data/src/transformations/transformers/nulls/nullInsertThreshold.ts:5381": [
      [0, 0, 0, "Do not use any type assertions.", "0"],
      [0, 0, 0, "Unexpected any. Specify a different type.", "1"],
      [0, 0, 0, "Unexpected any. Specify a different type.", "2"],
      [0, 0, 0, "Unexpected any. Specify a different type.", "3"]
    ],
    "packages/grafana-data/src/transformations/transformers/reduce.ts:5381": [
      [0, 0, 0, "Unexpected any. Specify a different type.", "0"],
      [0, 0, 0, "Unexpected any. Specify a different type.", "1"]
    ],
    "packages/grafana-data/src/transformations/transformers/utils.ts:5381": [
      [0, 0, 0, "Do not use any type assertions.", "0"],
      [0, 0, 0, "Unexpected any. Specify a different type.", "1"]
    ],
    "packages/grafana-data/src/types/OptionsUIRegistryBuilder.ts:5381": [
      [0, 0, 0, "Unexpected any. Specify a different type.", "0"],
      [0, 0, 0, "Unexpected any. Specify a different type.", "1"],
      [0, 0, 0, "Unexpected any. Specify a different type.", "2"],
      [0, 0, 0, "Unexpected any. Specify a different type.", "3"],
      [0, 0, 0, "Unexpected any. Specify a different type.", "4"],
      [0, 0, 0, "Unexpected any. Specify a different type.", "5"],
      [0, 0, 0, "Unexpected any. Specify a different type.", "6"]
    ],
    "packages/grafana-data/src/types/ScopedVars.ts:5381": [
      [0, 0, 0, "Unexpected any. Specify a different type.", "0"],
      [0, 0, 0, "Unexpected any. Specify a different type.", "1"]
    ],
    "packages/grafana-data/src/types/annotations.ts:5381": [
      [0, 0, 0, "Unexpected any. Specify a different type.", "0"],
      [0, 0, 0, "Unexpected any. Specify a different type.", "1"],
      [0, 0, 0, "Unexpected any. Specify a different type.", "2"],
      [0, 0, 0, "Unexpected any. Specify a different type.", "3"],
      [0, 0, 0, "Unexpected any. Specify a different type.", "4"],
      [0, 0, 0, "Unexpected any. Specify a different type.", "5"]
    ],
    "packages/grafana-data/src/types/app.ts:5381": [
      [0, 0, 0, "Unexpected any. Specify a different type.", "0"],
      [0, 0, 0, "Do not use any type assertions.", "1"],
      [0, 0, 0, "Do not use any type assertions.", "2"]
    ],
    "packages/grafana-data/src/types/config.ts:5381": [
      [0, 0, 0, "Unexpected any. Specify a different type.", "0"]
    ],
    "packages/grafana-data/src/types/dashboard.ts:5381": [
      [0, 0, 0, "Unexpected any. Specify a different type.", "0"],
      [0, 0, 0, "Unexpected any. Specify a different type.", "1"],
      [0, 0, 0, "Unexpected any. Specify a different type.", "2"]
    ],
    "packages/grafana-data/src/types/data.ts:5381": [
      [0, 0, 0, "Unexpected any. Specify a different type.", "0"],
      [0, 0, 0, "Unexpected any. Specify a different type.", "1"],
      [0, 0, 0, "Unexpected any. Specify a different type.", "2"],
      [0, 0, 0, "Unexpected any. Specify a different type.", "3"]
    ],
    "packages/grafana-data/src/types/dataFrame.ts:5381": [
      [0, 0, 0, "Unexpected any. Specify a different type.", "0"],
      [0, 0, 0, "Unexpected any. Specify a different type.", "1"],
      [0, 0, 0, "Unexpected any. Specify a different type.", "2"],
      [0, 0, 0, "Unexpected any. Specify a different type.", "3"]
    ],
    "packages/grafana-data/src/types/dataLink.ts:5381": [
      [0, 0, 0, "Unexpected any. Specify a different type.", "0"],
      [0, 0, 0, "Unexpected any. Specify a different type.", "1"],
      [0, 0, 0, "Unexpected any. Specify a different type.", "2"],
      [0, 0, 0, "Unexpected any. Specify a different type.", "3"],
      [0, 0, 0, "Unexpected any. Specify a different type.", "4"],
      [0, 0, 0, "Unexpected any. Specify a different type.", "5"],
      [0, 0, 0, "Unexpected any. Specify a different type.", "6"]
    ],
    "packages/grafana-data/src/types/datasource.ts:5381": [
      [0, 0, 0, "Unexpected any. Specify a different type.", "0"],
      [0, 0, 0, "Unexpected any. Specify a different type.", "1"],
      [0, 0, 0, "Unexpected any. Specify a different type.", "2"],
      [0, 0, 0, "Unexpected any. Specify a different type.", "3"],
      [0, 0, 0, "Unexpected any. Specify a different type.", "4"],
      [0, 0, 0, "Unexpected any. Specify a different type.", "5"],
      [0, 0, 0, "Unexpected any. Specify a different type.", "6"],
      [0, 0, 0, "Unexpected any. Specify a different type.", "7"],
      [0, 0, 0, "Unexpected any. Specify a different type.", "8"],
      [0, 0, 0, "Unexpected any. Specify a different type.", "9"],
      [0, 0, 0, "Unexpected any. Specify a different type.", "10"],
      [0, 0, 0, "Unexpected any. Specify a different type.", "11"],
      [0, 0, 0, "Unexpected any. Specify a different type.", "12"],
      [0, 0, 0, "Unexpected any. Specify a different type.", "13"],
      [0, 0, 0, "Unexpected any. Specify a different type.", "14"],
      [0, 0, 0, "Unexpected any. Specify a different type.", "15"],
      [0, 0, 0, "Unexpected any. Specify a different type.", "16"],
      [0, 0, 0, "Unexpected any. Specify a different type.", "17"],
      [0, 0, 0, "Unexpected any. Specify a different type.", "18"],
      [0, 0, 0, "Unexpected any. Specify a different type.", "19"],
      [0, 0, 0, "Unexpected any. Specify a different type.", "20"],
      [0, 0, 0, "Unexpected any. Specify a different type.", "21"],
      [0, 0, 0, "Unexpected any. Specify a different type.", "22"],
      [0, 0, 0, "Unexpected any. Specify a different type.", "23"],
      [0, 0, 0, "Unexpected any. Specify a different type.", "24"]
    ],
    "packages/grafana-data/src/types/explore.ts:5381": [
      [0, 0, 0, "Unexpected any. Specify a different type.", "0"]
    ],
    "packages/grafana-data/src/types/fieldOverrides.ts:5381": [
      [0, 0, 0, "Unexpected any. Specify a different type.", "0"],
      [0, 0, 0, "Do not use any type assertions.", "1"],
      [0, 0, 0, "Do not use any type assertions.", "2"],
      [0, 0, 0, "Unexpected any. Specify a different type.", "3"],
      [0, 0, 0, "Unexpected any. Specify a different type.", "4"],
      [0, 0, 0, "Unexpected any. Specify a different type.", "5"],
      [0, 0, 0, "Unexpected any. Specify a different type.", "6"],
      [0, 0, 0, "Unexpected any. Specify a different type.", "7"],
      [0, 0, 0, "Unexpected any. Specify a different type.", "8"],
      [0, 0, 0, "Unexpected any. Specify a different type.", "9"],
      [0, 0, 0, "Unexpected any. Specify a different type.", "10"],
      [0, 0, 0, "Unexpected any. Specify a different type.", "11"]
    ],
    "packages/grafana-data/src/types/flot.ts:5381": [
      [0, 0, 0, "Unexpected any. Specify a different type.", "0"]
    ],
    "packages/grafana-data/src/types/graph.ts:5381": [
      [0, 0, 0, "Unexpected any. Specify a different type.", "0"],
      [0, 0, 0, "Unexpected any. Specify a different type.", "1"],
      [0, 0, 0, "Unexpected any. Specify a different type.", "2"]
    ],
    "packages/grafana-data/src/types/legacyEvents.ts:5381": [
      [0, 0, 0, "Unexpected any. Specify a different type.", "0"],
      [0, 0, 0, "Unexpected any. Specify a different type.", "1"]
    ],
    "packages/grafana-data/src/types/live.ts:5381": [
      [0, 0, 0, "Unexpected any. Specify a different type.", "0"],
      [0, 0, 0, "Unexpected any. Specify a different type.", "1"],
      [0, 0, 0, "Unexpected any. Specify a different type.", "2"],
      [0, 0, 0, "Unexpected any. Specify a different type.", "3"],
      [0, 0, 0, "Unexpected any. Specify a different type.", "4"],
      [0, 0, 0, "Unexpected any. Specify a different type.", "5"],
      [0, 0, 0, "Unexpected any. Specify a different type.", "6"],
      [0, 0, 0, "Do not use any type assertions.", "7"],
      [0, 0, 0, "Do not use any type assertions.", "8"]
    ],
    "packages/grafana-data/src/types/logs.ts:5381": [
      [0, 0, 0, "Do not use any type assertions.", "0"]
    ],
    "packages/grafana-data/src/types/options.ts:5381": [
      [0, 0, 0, "Unexpected any. Specify a different type.", "0"],
      [0, 0, 0, "Unexpected any. Specify a different type.", "1"]
    ],
    "packages/grafana-data/src/types/panel.ts:5381": [
      [0, 0, 0, "Unexpected any. Specify a different type.", "0"],
      [0, 0, 0, "Unexpected any. Specify a different type.", "1"],
      [0, 0, 0, "Unexpected any. Specify a different type.", "2"],
      [0, 0, 0, "Unexpected any. Specify a different type.", "3"],
      [0, 0, 0, "Unexpected any. Specify a different type.", "4"],
      [0, 0, 0, "Unexpected any. Specify a different type.", "5"],
      [0, 0, 0, "Unexpected any. Specify a different type.", "6"],
      [0, 0, 0, "Unexpected any. Specify a different type.", "7"],
      [0, 0, 0, "Unexpected any. Specify a different type.", "8"],
      [0, 0, 0, "Unexpected any. Specify a different type.", "9"],
      [0, 0, 0, "Unexpected any. Specify a different type.", "10"],
      [0, 0, 0, "Unexpected any. Specify a different type.", "11"],
      [0, 0, 0, "Unexpected any. Specify a different type.", "12"],
      [0, 0, 0, "Unexpected any. Specify a different type.", "13"]
    ],
    "packages/grafana-data/src/types/plugin.ts:5381": [
      [0, 0, 0, "Unexpected any. Specify a different type.", "0"],
      [0, 0, 0, "Do not use any type assertions.", "1"]
    ],
    "packages/grafana-data/src/types/select.ts:5381": [
      [0, 0, 0, "Unexpected any. Specify a different type.", "0"],
      [0, 0, 0, "Unexpected any. Specify a different type.", "1"]
    ],
    "packages/grafana-data/src/types/templateVars.ts:5381": [
      [0, 0, 0, "Unexpected any. Specify a different type.", "0"],
      [0, 0, 0, "Unexpected any. Specify a different type.", "1"]
    ],
    "packages/grafana-data/src/types/trace.ts:5381": [
      [0, 0, 0, "Unexpected any. Specify a different type.", "0"]
    ],
    "packages/grafana-data/src/types/transformations.ts:5381": [
      [0, 0, 0, "Unexpected any. Specify a different type.", "0"],
      [0, 0, 0, "Unexpected any. Specify a different type.", "1"],
      [0, 0, 0, "Unexpected any. Specify a different type.", "2"],
      [0, 0, 0, "Unexpected any. Specify a different type.", "3"],
      [0, 0, 0, "Unexpected any. Specify a different type.", "4"]
    ],
    "packages/grafana-data/src/types/variables.ts:5381": [
      [0, 0, 0, "Unexpected any. Specify a different type.", "0"]
    ],
    "packages/grafana-data/src/types/vector.ts:5381": [
      [0, 0, 0, "Unexpected any. Specify a different type.", "0"],
      [0, 0, 0, "Unexpected any. Specify a different type.", "1"],
      [0, 0, 0, "Unexpected any. Specify a different type.", "2"]
    ],
    "packages/grafana-data/src/utils/OptionsUIBuilders.ts:5381": [
      [0, 0, 0, "Unexpected any. Specify a different type.", "0"],
      [0, 0, 0, "Unexpected any. Specify a different type.", "1"],
      [0, 0, 0, "Unexpected any. Specify a different type.", "2"],
      [0, 0, 0, "Unexpected any. Specify a different type.", "3"],
      [0, 0, 0, "Unexpected any. Specify a different type.", "4"],
      [0, 0, 0, "Unexpected any. Specify a different type.", "5"],
      [0, 0, 0, "Unexpected any. Specify a different type.", "6"],
      [0, 0, 0, "Unexpected any. Specify a different type.", "7"],
      [0, 0, 0, "Unexpected any. Specify a different type.", "8"],
      [0, 0, 0, "Unexpected any. Specify a different type.", "9"],
      [0, 0, 0, "Unexpected any. Specify a different type.", "10"],
      [0, 0, 0, "Unexpected any. Specify a different type.", "11"],
      [0, 0, 0, "Unexpected any. Specify a different type.", "12"],
      [0, 0, 0, "Unexpected any. Specify a different type.", "13"],
      [0, 0, 0, "Unexpected any. Specify a different type.", "14"],
      [0, 0, 0, "Unexpected any. Specify a different type.", "15"],
      [0, 0, 0, "Unexpected any. Specify a different type.", "16"],
      [0, 0, 0, "Unexpected any. Specify a different type.", "17"],
      [0, 0, 0, "Unexpected any. Specify a different type.", "18"],
      [0, 0, 0, "Unexpected any. Specify a different type.", "19"],
      [0, 0, 0, "Unexpected any. Specify a different type.", "20"],
      [0, 0, 0, "Unexpected any. Specify a different type.", "21"],
      [0, 0, 0, "Unexpected any. Specify a different type.", "22"],
      [0, 0, 0, "Unexpected any. Specify a different type.", "23"],
      [0, 0, 0, "Unexpected any. Specify a different type.", "24"],
      [0, 0, 0, "Unexpected any. Specify a different type.", "25"],
      [0, 0, 0, "Unexpected any. Specify a different type.", "26"]
    ],
    "packages/grafana-data/src/utils/Registry.ts:5381": [
      [0, 0, 0, "Unexpected any. Specify a different type.", "0"]
    ],
    "packages/grafana-data/src/utils/arrayUtils.ts:5381": [
      [0, 0, 0, "Unexpected any. Specify a different type.", "0"],
      [0, 0, 0, "Unexpected any. Specify a different type.", "1"]
    ],
    "packages/grafana-data/src/utils/csv.ts:5381": [
      [0, 0, 0, "Do not use any type assertions.", "0"],
      [0, 0, 0, "Unexpected any. Specify a different type.", "1"],
      [0, 0, 0, "Do not use any type assertions.", "2"],
      [0, 0, 0, "Do not use any type assertions.", "3"],
      [0, 0, 0, "Unexpected any. Specify a different type.", "4"]
    ],
    "packages/grafana-data/src/utils/dataLinks.ts:5381": [
      [0, 0, 0, "Unexpected any. Specify a different type.", "0"]
    ],
    "packages/grafana-data/src/utils/datasource.ts:5381": [
      [0, 0, 0, "Do not use any type assertions.", "0"],
      [0, 0, 0, "Do not use any type assertions.", "1"]
    ],
    "packages/grafana-data/src/utils/flotPairs.ts:5381": [
      [0, 0, 0, "Unexpected any. Specify a different type.", "0"]
    ],
    "packages/grafana-data/src/utils/location.ts:5381": [
      [0, 0, 0, "Do not use any type assertions.", "0"],
      [0, 0, 0, "Unexpected any. Specify a different type.", "1"]
    ],
    "packages/grafana-data/src/utils/url.ts:5381": [
      [0, 0, 0, "Unexpected any. Specify a different type.", "0"],
      [0, 0, 0, "Unexpected any. Specify a different type.", "1"],
      [0, 0, 0, "Unexpected any. Specify a different type.", "2"],
      [0, 0, 0, "Unexpected any. Specify a different type.", "3"],
      [0, 0, 0, "Do not use any type assertions.", "4"],
      [0, 0, 0, "Unexpected any. Specify a different type.", "5"],
      [0, 0, 0, "Unexpected any. Specify a different type.", "6"],
      [0, 0, 0, "Do not use any type assertions.", "7"],
      [0, 0, 0, "Unexpected any. Specify a different type.", "8"]
    ],
    "packages/grafana-data/src/utils/valueMappings.ts:5381": [
      [0, 0, 0, "Unexpected any. Specify a different type.", "0"],
      [0, 0, 0, "Do not use any type assertions.", "1"],
      [0, 0, 0, "Do not use any type assertions.", "2"],
      [0, 0, 0, "Unexpected any. Specify a different type.", "3"],
      [0, 0, 0, "Unexpected any. Specify a different type.", "4"]
    ],
    "packages/grafana-data/src/vector/AppendedVectors.ts:5381": [
      [0, 0, 0, "Unexpected any. Specify a different type.", "0"],
      [0, 0, 0, "Do not use any type assertions.", "1"],
      [0, 0, 0, "Do not use any type assertions.", "2"]
    ],
    "packages/grafana-data/src/vector/ArrayVector.ts:5381": [
      [0, 0, 0, "Unexpected any. Specify a different type.", "0"],
      [0, 0, 0, "Unexpected any. Specify a different type.", "1"],
      [0, 0, 0, "Unexpected any. Specify a different type.", "2"]
    ],
    "packages/grafana-data/src/vector/CircularVector.ts:5381": [
      [0, 0, 0, "Unexpected any. Specify a different type.", "0"]
    ],
    "packages/grafana-data/src/vector/ConstantVector.ts:5381": [
      [0, 0, 0, "Unexpected any. Specify a different type.", "0"]
    ],
    "packages/grafana-data/src/vector/FormattedVector.ts:5381": [
      [0, 0, 0, "Unexpected any. Specify a different type.", "0"]
    ],
    "packages/grafana-data/src/vector/FunctionalVector.ts:5381": [
      [0, 0, 0, "Unexpected any. Specify a different type.", "0"],
      [0, 0, 0, "Unexpected any. Specify a different type.", "1"],
      [0, 0, 0, "Unexpected any. Specify a different type.", "2"],
      [0, 0, 0, "Unexpected any. Specify a different type.", "3"],
      [0, 0, 0, "Unexpected any. Specify a different type.", "4"],
      [0, 0, 0, "Unexpected any. Specify a different type.", "5"],
      [0, 0, 0, "Unexpected any. Specify a different type.", "6"],
      [0, 0, 0, "Unexpected any. Specify a different type.", "7"],
      [0, 0, 0, "Unexpected any. Specify a different type.", "8"],
      [0, 0, 0, "Unexpected any. Specify a different type.", "9"]
    ],
    "packages/grafana-data/src/vector/SortedVector.ts:5381": [
      [0, 0, 0, "Unexpected any. Specify a different type.", "0"]
    ],
    "packages/grafana-data/test/__mocks__/pluginMocks.ts:5381": [
      [0, 0, 0, "Unexpected any. Specify a different type.", "0"]
    ],
    "packages/grafana-flamegraph/src/FlameGraph/FlameGraph.tsx:5381": [
      [0, 0, 0, "Styles should be written using objects.", "0"],
      [0, 0, 0, "Styles should be written using objects.", "1"],
      [0, 0, 0, "Styles should be written using objects.", "2"],
      [0, 0, 0, "Styles should be written using objects.", "3"],
      [0, 0, 0, "Styles should be written using objects.", "4"]
    ],
    "packages/grafana-flamegraph/src/FlameGraph/FlameGraphMetadata.tsx:5381": [
      [0, 0, 0, "Styles should be written using objects.", "0"],
      [0, 0, 0, "Styles should be written using objects.", "1"],
      [0, 0, 0, "Styles should be written using objects.", "2"],
      [0, 0, 0, "Styles should be written using objects.", "3"]
    ],
    "packages/grafana-flamegraph/src/FlameGraph/FlameGraphTooltip.tsx:5381": [
      [0, 0, 0, "Styles should be written using objects.", "0"],
      [0, 0, 0, "Styles should be written using objects.", "1"],
      [0, 0, 0, "Styles should be written using objects.", "2"],
      [0, 0, 0, "Styles should be written using objects.", "3"],
      [0, 0, 0, "Styles should be written using objects.", "4"],
      [0, 0, 0, "Styles should be written using objects.", "5"]
    ],
    "packages/grafana-flamegraph/src/FlameGraphHeader.tsx:5381": [
      [0, 0, 0, "Styles should be written using objects.", "0"],
      [0, 0, 0, "Styles should be written using objects.", "1"],
      [0, 0, 0, "Styles should be written using objects.", "2"],
      [0, 0, 0, "Styles should be written using objects.", "3"],
      [0, 0, 0, "Styles should be written using objects.", "4"],
      [0, 0, 0, "Styles should be written using objects.", "5"],
      [0, 0, 0, "Styles should be written using objects.", "6"],
      [0, 0, 0, "Styles should be written using objects.", "7"],
      [0, 0, 0, "Styles should be written using objects.", "8"],
      [0, 0, 0, "Styles should be written using objects.", "9"],
      [0, 0, 0, "Styles should be written using objects.", "10"],
      [0, 0, 0, "Styles should be written using objects.", "11"],
      [0, 0, 0, "Styles should be written using objects.", "12"]
    ],
    "packages/grafana-flamegraph/src/TopTable/FlameGraphTopTableContainer.tsx:5381": [
      [0, 0, 0, "Styles should be written using objects.", "0"],
      [0, 0, 0, "Styles should be written using objects.", "1"]
    ],
    "packages/grafana-runtime/src/analytics/types.ts:5381": [
      [0, 0, 0, "Unexpected any. Specify a different type.", "0"]
    ],
    "packages/grafana-runtime/src/config.ts:5381": [
      [0, 0, 0, "Do not use any type assertions.", "0"],
      [0, 0, 0, "Do not use any type assertions.", "1"],
      [0, 0, 0, "Do not use any type assertions.", "2"],
      [0, 0, 0, "Unexpected any. Specify a different type.", "3"]
    ],
    "packages/grafana-runtime/src/services/AngularLoader.ts:5381": [
      [0, 0, 0, "Unexpected any. Specify a different type.", "0"],
      [0, 0, 0, "Unexpected any. Specify a different type.", "1"],
      [0, 0, 0, "Unexpected any. Specify a different type.", "2"]
    ],
    "packages/grafana-runtime/src/services/EchoSrv.ts:5381": [
      [0, 0, 0, "Unexpected any. Specify a different type.", "0"],
      [0, 0, 0, "Unexpected any. Specify a different type.", "1"],
      [0, 0, 0, "Unexpected any. Specify a different type.", "2"],
      [0, 0, 0, "Unexpected any. Specify a different type.", "3"]
    ],
    "packages/grafana-runtime/src/services/LocationService.ts:5381": [
      [0, 0, 0, "Unexpected any. Specify a different type.", "0"],
      [0, 0, 0, "Unexpected any. Specify a different type.", "1"],
      [0, 0, 0, "Unexpected any. Specify a different type.", "2"],
      [0, 0, 0, "Unexpected any. Specify a different type.", "3"],
      [0, 0, 0, "Do not use any type assertions.", "4"],
      [0, 0, 0, "Unexpected any. Specify a different type.", "5"]
    ],
    "packages/grafana-runtime/src/services/backendSrv.ts:5381": [
      [0, 0, 0, "Unexpected any. Specify a different type.", "0"],
      [0, 0, 0, "Unexpected any. Specify a different type.", "1"],
      [0, 0, 0, "Unexpected any. Specify a different type.", "2"],
      [0, 0, 0, "Unexpected any. Specify a different type.", "3"],
      [0, 0, 0, "Unexpected any. Specify a different type.", "4"],
      [0, 0, 0, "Unexpected any. Specify a different type.", "5"],
      [0, 0, 0, "Unexpected any. Specify a different type.", "6"],
      [0, 0, 0, "Unexpected any. Specify a different type.", "7"],
      [0, 0, 0, "Unexpected any. Specify a different type.", "8"],
      [0, 0, 0, "Unexpected any. Specify a different type.", "9"],
      [0, 0, 0, "Unexpected any. Specify a different type.", "10"],
      [0, 0, 0, "Unexpected any. Specify a different type.", "11"],
      [0, 0, 0, "Unexpected any. Specify a different type.", "12"]
    ],
    "packages/grafana-runtime/src/utils/DataSourceWithBackend.ts:5381": [
      [0, 0, 0, "Do not use any type assertions.", "0"],
      [0, 0, 0, "Do not use any type assertions.", "1"],
      [0, 0, 0, "Unexpected any. Specify a different type.", "2"],
      [0, 0, 0, "Unexpected any. Specify a different type.", "3"],
      [0, 0, 0, "Unexpected any. Specify a different type.", "4"]
    ],
    "packages/grafana-runtime/src/utils/queryResponse.ts:5381": [
      [0, 0, 0, "Do not use any type assertions.", "0"]
    ],
    "packages/grafana-schema/src/veneer/common.types.ts:5381": [
      [0, 0, 0, "Unexpected any. Specify a different type.", "0"]
    ],
    "packages/grafana-schema/src/veneer/dashboard.types.ts:5381": [
      [0, 0, 0, "Unexpected any. Specify a different type.", "0"],
      [0, 0, 0, "Unexpected any. Specify a different type.", "1"],
      [0, 0, 0, "Do not use any type assertions.", "2"],
      [0, 0, 0, "Do not use any type assertions.", "3"],
      [0, 0, 0, "Do not use any type assertions.", "4"],
      [0, 0, 0, "Do not use any type assertions.", "5"],
      [0, 0, 0, "Do not use any type assertions.", "6"]
    ],
    "packages/grafana-ui/src/components/ColorPicker/ColorPicker.tsx:5381": [
      [0, 0, 0, "Unexpected any. Specify a different type.", "0"],
      [0, 0, 0, "Unexpected any. Specify a different type.", "1"]
    ],
    "packages/grafana-ui/src/components/DataLinks/DataLinkInput.tsx:5381": [
      [0, 0, 0, "Do not use any type assertions.", "0"]
    ],
    "packages/grafana-ui/src/components/DataLinks/DataLinksContextMenu.tsx:5381": [
      [0, 0, 0, "Use data-testid for E2E selectors instead of aria-label", "0"]
    ],
    "packages/grafana-ui/src/components/DataSourceSettings/CustomHeadersSettings.tsx:5381": [
      [0, 0, 0, "Unexpected any. Specify a different type.", "0"],
      [0, 0, 0, "Unexpected any. Specify a different type.", "1"]
    ],
    "packages/grafana-ui/src/components/DataSourceSettings/DataSourceHttpSettings.tsx:5381": [
      [0, 0, 0, "Use data-testid for E2E selectors instead of aria-label", "0"]
    ],
    "packages/grafana-ui/src/components/DataSourceSettings/types.ts:5381": [
      [0, 0, 0, "Unexpected any. Specify a different type.", "0"],
      [0, 0, 0, "Unexpected any. Specify a different type.", "1"],
      [0, 0, 0, "Unexpected any. Specify a different type.", "2"],
      [0, 0, 0, "Unexpected any. Specify a different type.", "3"],
      [0, 0, 0, "Unexpected any. Specify a different type.", "4"],
      [0, 0, 0, "Unexpected any. Specify a different type.", "5"],
      [0, 0, 0, "Unexpected any. Specify a different type.", "6"],
      [0, 0, 0, "Unexpected any. Specify a different type.", "7"]
    ],
    "packages/grafana-ui/src/components/DateTimePickers/TimeRangeInput.tsx:5381": [
      [0, 0, 0, "Use data-testid for E2E selectors instead of aria-label", "0"]
    ],
    "packages/grafana-ui/src/components/Drawer/Drawer.tsx:5381": [
      [0, 0, 0, "Use data-testid for E2E selectors instead of aria-label", "0"]
    ],
    "packages/grafana-ui/src/components/Forms/Legacy/Input/Input.tsx:5381": [
      [0, 0, 0, "Unexpected any. Specify a different type.", "0"],
      [0, 0, 0, "Do not use any type assertions.", "1"],
      [0, 0, 0, "Do not use any type assertions.", "2"]
    ],
    "packages/grafana-ui/src/components/Forms/Legacy/Select/Select.tsx:5381": [
      [0, 0, 0, "Unexpected any. Specify a different type.", "0"]
    ],
    "packages/grafana-ui/src/components/Forms/Legacy/Select/SelectOption.tsx:5381": [
      [0, 0, 0, "Unexpected any. Specify a different type.", "0"],
      [0, 0, 0, "Unexpected any. Specify a different type.", "1"]
    ],
    "packages/grafana-ui/src/components/InfoBox/InfoBox.tsx:5381": [
      [0, 0, 0, "Do not use any type assertions.", "0"]
    ],
    "packages/grafana-ui/src/components/JSONFormatter/json_explorer/json_explorer.ts:5381": [
      [0, 0, 0, "Unexpected any. Specify a different type.", "0"],
      [0, 0, 0, "Unexpected any. Specify a different type.", "1"]
    ],
    "packages/grafana-ui/src/components/MatchersUI/FieldValueMatcher.tsx:5381": [
      [0, 0, 0, "Do not use any type assertions.", "0"]
    ],
    "packages/grafana-ui/src/components/MatchersUI/fieldMatchersUI.ts:5381": [
      [0, 0, 0, "Unexpected any. Specify a different type.", "0"]
    ],
    "packages/grafana-ui/src/components/Menu/SubMenu.tsx:5381": [
      [0, 0, 0, "Use data-testid for E2E selectors instead of aria-label", "0"],
      [0, 0, 0, "Use data-testid for E2E selectors instead of aria-label", "1"]
    ],
    "packages/grafana-ui/src/components/Modal/ModalsContext.tsx:5381": [
      [0, 0, 0, "Unexpected any. Specify a different type.", "0"],
      [0, 0, 0, "Unexpected any. Specify a different type.", "1"],
      [0, 0, 0, "Unexpected any. Specify a different type.", "2"],
      [0, 0, 0, "Unexpected any. Specify a different type.", "3"]
    ],
    "packages/grafana-ui/src/components/PageLayout/PageToolbar.tsx:5381": [
      [0, 0, 0, "Use data-testid for E2E selectors instead of aria-label", "0"]
    ],
    "packages/grafana-ui/src/components/PanelChrome/LoadingIndicator.tsx:5381": [
      [0, 0, 0, "Use data-testid for E2E selectors instead of aria-label", "0"]
    ],
    "packages/grafana-ui/src/components/PanelChrome/PanelContext.ts:5381": [
      [0, 0, 0, "Unexpected any. Specify a different type.", "0"],
      [0, 0, 0, "Unexpected any. Specify a different type.", "1"]
    ],
    "packages/grafana-ui/src/components/PanelChrome/index.ts:5381": [
      [0, 0, 0, "Do not use any type assertions.", "0"]
    ],
    "packages/grafana-ui/src/components/QueryField/QueryField.tsx:5381": [
      [0, 0, 0, "Use data-testid for E2E selectors instead of aria-label", "0"]
    ],
    "packages/grafana-ui/src/components/Segment/SegmentSelect.tsx:5381": [
      [0, 0, 0, "Do not use any type assertions.", "0"]
    ],
    "packages/grafana-ui/src/components/Select/SelectBase.tsx:5381": [
      [0, 0, 0, "Unexpected any. Specify a different type.", "0"],
      [0, 0, 0, "Do not use any type assertions.", "1"],
      [0, 0, 0, "Unexpected any. Specify a different type.", "2"],
      [0, 0, 0, "Unexpected any. Specify a different type.", "3"],
      [0, 0, 0, "Do not use any type assertions.", "4"],
      [0, 0, 0, "Unexpected any. Specify a different type.", "5"],
      [0, 0, 0, "Do not use any type assertions.", "6"],
      [0, 0, 0, "Unexpected any. Specify a different type.", "7"],
      [0, 0, 0, "Do not use any type assertions.", "8"],
      [0, 0, 0, "Unexpected any. Specify a different type.", "9"],
      [0, 0, 0, "Unexpected any. Specify a different type.", "10"],
      [0, 0, 0, "Unexpected any. Specify a different type.", "11"]
    ],
    "packages/grafana-ui/src/components/Select/SelectOptionGroup.tsx:5381": [
      [0, 0, 0, "Unexpected any. Specify a different type.", "0"],
      [0, 0, 0, "Unexpected any. Specify a different type.", "1"],
      [0, 0, 0, "Unexpected any. Specify a different type.", "2"]
    ],
    "packages/grafana-ui/src/components/Select/ValueContainer.tsx:5381": [
      [0, 0, 0, "Unexpected any. Specify a different type.", "0"]
    ],
    "packages/grafana-ui/src/components/Select/resetSelectStyles.ts:5381": [
      [0, 0, 0, "Unexpected any. Specify a different type.", "0"],
      [0, 0, 0, "Unexpected any. Specify a different type.", "1"],
      [0, 0, 0, "Unexpected any. Specify a different type.", "2"],
      [0, 0, 0, "Unexpected any. Specify a different type.", "3"]
    ],
    "packages/grafana-ui/src/components/Select/types.ts:5381": [
      [0, 0, 0, "Unexpected any. Specify a different type.", "0"],
      [0, 0, 0, "Unexpected any. Specify a different type.", "1"],
      [0, 0, 0, "Unexpected any. Specify a different type.", "2"],
      [0, 0, 0, "Unexpected any. Specify a different type.", "3"],
      [0, 0, 0, "Unexpected any. Specify a different type.", "4"],
      [0, 0, 0, "Unexpected any. Specify a different type.", "5"]
    ],
    "packages/grafana-ui/src/components/SingleStatShared/SingleStatBaseOptions.ts:5381": [
      [0, 0, 0, "Unexpected any. Specify a different type.", "0"],
      [0, 0, 0, "Unexpected any. Specify a different type.", "1"],
      [0, 0, 0, "Unexpected any. Specify a different type.", "2"],
      [0, 0, 0, "Unexpected any. Specify a different type.", "3"],
      [0, 0, 0, "Do not use any type assertions.", "4"],
      [0, 0, 0, "Unexpected any. Specify a different type.", "5"],
      [0, 0, 0, "Do not use any type assertions.", "6"],
      [0, 0, 0, "Unexpected any. Specify a different type.", "7"],
      [0, 0, 0, "Do not use any type assertions.", "8"],
      [0, 0, 0, "Unexpected any. Specify a different type.", "9"],
      [0, 0, 0, "Do not use any type assertions.", "10"],
      [0, 0, 0, "Unexpected any. Specify a different type.", "11"],
      [0, 0, 0, "Do not use any type assertions.", "12"],
      [0, 0, 0, "Unexpected any. Specify a different type.", "13"],
      [0, 0, 0, "Unexpected any. Specify a different type.", "14"],
      [0, 0, 0, "Unexpected any. Specify a different type.", "15"],
      [0, 0, 0, "Unexpected any. Specify a different type.", "16"],
      [0, 0, 0, "Unexpected any. Specify a different type.", "17"],
      [0, 0, 0, "Unexpected any. Specify a different type.", "18"],
      [0, 0, 0, "Unexpected any. Specify a different type.", "19"]
    ],
    "packages/grafana-ui/src/components/StatsPicker/StatsPicker.story.tsx:5381": [
      [0, 0, 0, "Unexpected any. Specify a different type.", "0"],
      [0, 0, 0, "Unexpected any. Specify a different type.", "1"],
      [0, 0, 0, "Unexpected any. Specify a different type.", "2"]
    ],
    "packages/grafana-ui/src/components/Table/Filter.tsx:5381": [
      [0, 0, 0, "Unexpected any. Specify a different type.", "0"]
    ],
    "packages/grafana-ui/src/components/Table/FilterPopup.tsx:5381": [
      [0, 0, 0, "Unexpected any. Specify a different type.", "0"]
    ],
    "packages/grafana-ui/src/components/Table/FooterRow.tsx:5381": [
      [0, 0, 0, "Do not use any type assertions.", "0"],
      [0, 0, 0, "Unexpected any. Specify a different type.", "1"]
    ],
    "packages/grafana-ui/src/components/Table/HeaderRow.tsx:5381": [
      [0, 0, 0, "Unexpected any. Specify a different type.", "0"]
    ],
    "packages/grafana-ui/src/components/Table/Table.tsx:5381": [
      [0, 0, 0, "Unexpected any. Specify a different type.", "0"],
      [0, 0, 0, "Do not use any type assertions.", "1"]
    ],
    "packages/grafana-ui/src/components/Table/TableCell.tsx:5381": [
      [0, 0, 0, "Do not use any type assertions.", "0"],
      [0, 0, 0, "Do not use any type assertions.", "1"],
      [0, 0, 0, "Do not use any type assertions.", "2"],
      [0, 0, 0, "Unexpected any. Specify a different type.", "3"]
    ],
    "packages/grafana-ui/src/components/Table/TableCellInspectModal.tsx:5381": [
      [0, 0, 0, "Unexpected any. Specify a different type.", "0"]
    ],
    "packages/grafana-ui/src/components/Table/reducer.ts:5381": [
      [0, 0, 0, "Do not use any type assertions.", "0"],
      [0, 0, 0, "Unexpected any. Specify a different type.", "1"]
    ],
    "packages/grafana-ui/src/components/Table/types.ts:5381": [
      [0, 0, 0, "Unexpected any. Specify a different type.", "0"],
      [0, 0, 0, "Unexpected any. Specify a different type.", "1"]
    ],
    "packages/grafana-ui/src/components/Table/utils.ts:5381": [
      [0, 0, 0, "Unexpected any. Specify a different type.", "0"],
      [0, 0, 0, "Unexpected any. Specify a different type.", "1"],
      [0, 0, 0, "Unexpected any. Specify a different type.", "2"],
      [0, 0, 0, "Unexpected any. Specify a different type.", "3"],
      [0, 0, 0, "Unexpected any. Specify a different type.", "4"],
      [0, 0, 0, "Unexpected any. Specify a different type.", "5"]
    ],
    "packages/grafana-ui/src/components/Tags/Tag.tsx:5381": [
      [0, 0, 0, "Do not use any type assertions.", "0"]
    ],
    "packages/grafana-ui/src/components/ValuePicker/ValuePicker.tsx:5381": [
      [0, 0, 0, "Use data-testid for E2E selectors instead of aria-label", "0"],
      [0, 0, 0, "Use data-testid for E2E selectors instead of aria-label", "1"]
    ],
    "packages/grafana-ui/src/components/VizLegend/VizLegendListItem.tsx:5381": [
      [0, 0, 0, "Use data-testid for E2E selectors instead of aria-label", "0"]
    ],
    "packages/grafana-ui/src/components/VizLegend/types.ts:5381": [
      [0, 0, 0, "Unexpected any. Specify a different type.", "0"],
      [0, 0, 0, "Unexpected any. Specify a different type.", "1"]
    ],
    "packages/grafana-ui/src/components/VizRepeater/VizRepeater.tsx:5381": [
      [0, 0, 0, "Do not use any type assertions.", "0"],
      [0, 0, 0, "Do not use any type assertions.", "1"],
      [0, 0, 0, "Do not use any type assertions.", "2"],
      [0, 0, 0, "Do not use any type assertions.", "3"]
    ],
    "packages/grafana-ui/src/components/VizTooltip/VizTooltip.tsx:5381": [
      [0, 0, 0, "Unexpected any. Specify a different type.", "0"],
      [0, 0, 0, "Unexpected any. Specify a different type.", "1"]
    ],
    "packages/grafana-ui/src/components/uPlot/Plot.tsx:5381": [
      [0, 0, 0, "Do not use any type assertions.", "0"],
      [0, 0, 0, "Do not use any type assertions.", "1"]
    ],
    "packages/grafana-ui/src/components/uPlot/PlotLegend.tsx:5381": [
      [0, 0, 0, "Unexpected any. Specify a different type.", "0"]
    ],
    "packages/grafana-ui/src/components/uPlot/config/UPlotAxisBuilder.ts:5381": [
      [0, 0, 0, "Unexpected any. Specify a different type.", "0"],
      [0, 0, 0, "Do not use any type assertions.", "1"],
      [0, 0, 0, "Unexpected any. Specify a different type.", "2"],
      [0, 0, 0, "Do not use any type assertions.", "3"],
      [0, 0, 0, "Unexpected any. Specify a different type.", "4"]
    ],
    "packages/grafana-ui/src/components/uPlot/config/UPlotConfigBuilder.ts:5381": [
      [0, 0, 0, "Do not use any type assertions.", "0"],
      [0, 0, 0, "Do not use any type assertions.", "1"]
    ],
    "packages/grafana-ui/src/components/uPlot/types.ts:5381": [
      [0, 0, 0, "Unexpected any. Specify a different type.", "0"]
    ],
    "packages/grafana-ui/src/components/uPlot/utils.ts:5381": [
      [0, 0, 0, "Do not use any type assertions.", "0"],
      [0, 0, 0, "Do not use any type assertions.", "1"]
    ],
    "packages/grafana-ui/src/graveyard/Graph/GraphContextMenu.tsx:5381": [
      [0, 0, 0, "Unexpected any. Specify a different type.", "0"]
    ],
    "packages/grafana-ui/src/graveyard/Graph/utils.ts:5381": [
      [0, 0, 0, "Unexpected any. Specify a different type.", "0"]
    ],
    "packages/grafana-ui/src/graveyard/GraphNG/GraphNG.tsx:5381": [
      [0, 0, 0, "Unexpected any. Specify a different type.", "0"],
      [0, 0, 0, "Unexpected any. Specify a different type.", "1"],
      [0, 0, 0, "Unexpected any. Specify a different type.", "2"],
      [0, 0, 0, "Unexpected any. Specify a different type.", "3"],
      [0, 0, 0, "Unexpected any. Specify a different type.", "4"],
      [0, 0, 0, "Do not use any type assertions.", "5"],
      [0, 0, 0, "Do not use any type assertions.", "6"],
      [0, 0, 0, "Do not use any type assertions.", "7"],
      [0, 0, 0, "Unexpected any. Specify a different type.", "8"],
      [0, 0, 0, "Do not use any type assertions.", "9"],
      [0, 0, 0, "Do not use any type assertions.", "10"],
      [0, 0, 0, "Do not use any type assertions.", "11"]
    ],
    "packages/grafana-ui/src/graveyard/GraphNG/hooks.ts:5381": [
      [0, 0, 0, "Do not use any type assertions.", "0"]
    ],
    "packages/grafana-ui/src/graveyard/GraphNG/nullInsertThreshold.ts:5381": [
      [0, 0, 0, "Do not use any type assertions.", "0"],
      [0, 0, 0, "Unexpected any. Specify a different type.", "1"],
      [0, 0, 0, "Unexpected any. Specify a different type.", "2"],
      [0, 0, 0, "Unexpected any. Specify a different type.", "3"]
    ],
    "packages/grafana-ui/src/graveyard/GraphNG/nullToUndefThreshold.ts:5381": [
      [0, 0, 0, "Unexpected any. Specify a different type.", "0"],
      [0, 0, 0, "Unexpected any. Specify a different type.", "1"],
      [0, 0, 0, "Do not use any type assertions.", "2"]
    ],
    "packages/grafana-ui/src/graveyard/TimeSeries/utils.ts:5381": [
      [0, 0, 0, "Unexpected any. Specify a different type.", "0"],
      [0, 0, 0, "Do not use any type assertions.", "1"],
      [0, 0, 0, "Unexpected any. Specify a different type.", "2"]
    ],
    "packages/grafana-ui/src/options/builder/axis.tsx:5381": [
      [0, 0, 0, "Do not use any type assertions.", "0"],
      [0, 0, 0, "Unexpected any. Specify a different type.", "1"],
      [0, 0, 0, "Do not use any type assertions.", "2"],
      [0, 0, 0, "Unexpected any. Specify a different type.", "3"]
    ],
    "packages/grafana-ui/src/options/builder/hideSeries.tsx:5381": [
      [0, 0, 0, "Do not use any type assertions.", "0"]
    ],
    "packages/grafana-ui/src/slate-plugins/braces.ts:5381": [
      [0, 0, 0, "Do not use any type assertions.", "0"]
    ],
    "packages/grafana-ui/src/slate-plugins/slate-prism/index.ts:5381": [
      [0, 0, 0, "Do not use any type assertions.", "0"],
      [0, 0, 0, "Do not use any type assertions.", "1"]
    ],
    "packages/grafana-ui/src/slate-plugins/slate-prism/options.tsx:5381": [
      [0, 0, 0, "Unexpected any. Specify a different type.", "0"],
      [0, 0, 0, "Unexpected any. Specify a different type.", "1"]
    ],
    "packages/grafana-ui/src/slate-plugins/suggestions.tsx:5381": [
      [0, 0, 0, "Do not use any type assertions.", "0"],
      [0, 0, 0, "Do not use any type assertions.", "1"],
      [0, 0, 0, "Unexpected any. Specify a different type.", "2"]
    ],
    "packages/grafana-ui/src/themes/ThemeContext.tsx:5381": [
      [0, 0, 0, "Do not use any type assertions.", "0"],
      [0, 0, 0, "Do not use any type assertions.", "1"],
      [0, 0, 0, "Do not use any type assertions.", "2"]
    ],
    "packages/grafana-ui/src/themes/stylesFactory.ts:5381": [
      [0, 0, 0, "Unexpected any. Specify a different type.", "0"],
      [0, 0, 0, "Unexpected any. Specify a different type.", "1"]
    ],
    "packages/grafana-ui/src/types/forms.ts:5381": [
      [0, 0, 0, "Unexpected any. Specify a different type.", "0"]
    ],
    "packages/grafana-ui/src/types/jquery.d.ts:5381": [
      [0, 0, 0, "Unexpected any. Specify a different type.", "0"],
      [0, 0, 0, "Unexpected any. Specify a different type.", "1"],
      [0, 0, 0, "Unexpected any. Specify a different type.", "2"],
      [0, 0, 0, "Unexpected any. Specify a different type.", "3"],
      [0, 0, 0, "Unexpected any. Specify a different type.", "4"],
      [0, 0, 0, "Unexpected any. Specify a different type.", "5"],
      [0, 0, 0, "Unexpected any. Specify a different type.", "6"],
      [0, 0, 0, "Unexpected any. Specify a different type.", "7"],
      [0, 0, 0, "Unexpected any. Specify a different type.", "8"]
    ],
    "packages/grafana-ui/src/types/mdx.d.ts:5381": [
      [0, 0, 0, "Unexpected any. Specify a different type.", "0"]
    ],
    "packages/grafana-ui/src/types/react-table-config.d.ts:5381": [
      [0, 0, 0, "Unexpected any. Specify a different type.", "0"],
      [0, 0, 0, "Unexpected any. Specify a different type.", "1"]
    ],
    "packages/grafana-ui/src/utils/debug.ts:5381": [
      [0, 0, 0, "Unexpected any. Specify a different type.", "0"]
    ],
    "packages/grafana-ui/src/utils/dom.ts:5381": [
      [0, 0, 0, "Unexpected any. Specify a different type.", "0"],
      [0, 0, 0, "Unexpected any. Specify a different type.", "1"],
      [0, 0, 0, "Unexpected any. Specify a different type.", "2"]
    ],
    "packages/grafana-ui/src/utils/logger.ts:5381": [
      [0, 0, 0, "Unexpected any. Specify a different type.", "0"],
      [0, 0, 0, "Unexpected any. Specify a different type.", "1"],
      [0, 0, 0, "Unexpected any. Specify a different type.", "2"]
    ],
    "packages/grafana-ui/src/utils/storybook/withTheme.tsx:5381": [
      [0, 0, 0, "Unexpected any. Specify a different type.", "0"],
      [0, 0, 0, "Unexpected any. Specify a different type.", "1"]
    ],
    "packages/grafana-ui/src/utils/useAsyncDependency.ts:5381": [
      [0, 0, 0, "Unexpected any. Specify a different type.", "0"]
    ],
    "plugins-bundled/internal/input-datasource/src/InputDatasource.ts:5381": [
      [0, 0, 0, "Unexpected any. Specify a different type.", "0"]
    ],
    "public/app/core/TableModel.ts:5381": [
      [0, 0, 0, "Unexpected any. Specify a different type.", "0"],
      [0, 0, 0, "Unexpected any. Specify a different type.", "1"],
      [0, 0, 0, "Unexpected any. Specify a different type.", "2"],
      [0, 0, 0, "Unexpected any. Specify a different type.", "3"],
      [0, 0, 0, "Unexpected any. Specify a different type.", "4"],
      [0, 0, 0, "Unexpected any. Specify a different type.", "5"],
      [0, 0, 0, "Unexpected any. Specify a different type.", "6"]
    ],
    "public/app/core/components/AppChrome/News/NewsContainer.tsx:5381": [
      [0, 0, 0, "Use data-testid for E2E selectors instead of aria-label", "0"]
    ],
    "public/app/core/components/AppChrome/SectionNav/SectionNavItem.tsx:5381": [
      [0, 0, 0, "Use data-testid for E2E selectors instead of aria-label", "0"],
      [0, 0, 0, "Styles should be written using objects.", "1"],
      [0, 0, 0, "Styles should be written using objects.", "2"],
      [0, 0, 0, "Styles should be written using objects.", "3"]
    ],
    "public/app/core/components/AppChrome/TopBar/TopSearchBarCommandPaletteTrigger.tsx:5381": [
      [0, 0, 0, "Styles should be written using objects.", "0"]
    ],
    "public/app/core/components/DynamicImports/SafeDynamicImport.tsx:5381": [
      [0, 0, 0, "Unexpected any. Specify a different type.", "0"]
    ],
    "public/app/core/components/GraphNG/GraphNG.tsx:5381": [
      [0, 0, 0, "Unexpected any. Specify a different type.", "0"],
      [0, 0, 0, "Unexpected any. Specify a different type.", "1"],
      [0, 0, 0, "Unexpected any. Specify a different type.", "2"],
      [0, 0, 0, "Unexpected any. Specify a different type.", "3"],
      [0, 0, 0, "Unexpected any. Specify a different type.", "4"],
      [0, 0, 0, "Do not use any type assertions.", "5"],
      [0, 0, 0, "Do not use any type assertions.", "6"],
      [0, 0, 0, "Do not use any type assertions.", "7"],
      [0, 0, 0, "Unexpected any. Specify a different type.", "8"],
      [0, 0, 0, "Do not use any type assertions.", "9"],
      [0, 0, 0, "Do not use any type assertions.", "10"],
      [0, 0, 0, "Do not use any type assertions.", "11"]
    ],
    "public/app/core/components/GraphNG/hooks.ts:5381": [
      [0, 0, 0, "Do not use any type assertions.", "0"]
    ],
    "public/app/core/components/NestedFolderPicker/Trigger.tsx:5381": [
      [0, 0, 0, "Styles should be written using objects.", "0"]
    ],
    "public/app/core/components/OptionsUI/registry.tsx:5381": [
      [0, 0, 0, "Unexpected any. Specify a different type.", "0"],
      [0, 0, 0, "Unexpected any. Specify a different type.", "1"],
      [0, 0, 0, "Unexpected any. Specify a different type.", "2"],
      [0, 0, 0, "Unexpected any. Specify a different type.", "3"],
      [0, 0, 0, "Unexpected any. Specify a different type.", "4"],
      [0, 0, 0, "Unexpected any. Specify a different type.", "5"],
      [0, 0, 0, "Unexpected any. Specify a different type.", "6"],
      [0, 0, 0, "Unexpected any. Specify a different type.", "7"],
      [0, 0, 0, "Unexpected any. Specify a different type.", "8"],
      [0, 0, 0, "Unexpected any. Specify a different type.", "9"],
      [0, 0, 0, "Unexpected any. Specify a different type.", "10"]
    ],
    "public/app/core/components/PageHeader/PageHeader.tsx:5381": [
      [0, 0, 0, "Styles should be written using objects.", "0"],
      [0, 0, 0, "Styles should be written using objects.", "1"]
    ],
    "public/app/core/components/PageHeader/PanelHeaderMenuItem.tsx:5381": [
      [0, 0, 0, "Use data-testid for E2E selectors instead of aria-label", "0"]
    ],
    "public/app/core/components/PanelTypeFilter/PanelTypeFilter.tsx:5381": [
      [0, 0, 0, "Styles should be written using objects.", "0"],
      [0, 0, 0, "Styles should be written using objects.", "1"]
    ],
    "public/app/core/components/QueryOperationRow/OperationRowHelp.tsx:5381": [
      [0, 0, 0, "Styles should be written using objects.", "0"]
    ],
    "public/app/core/components/QueryOperationRow/QueryOperationAction.tsx:5381": [
      [0, 0, 0, "Use data-testid for E2E selectors instead of aria-label", "0"],
      [0, 0, 0, "Styles should be written using objects.", "1"],
      [0, 0, 0, "Styles should be written using objects.", "2"]
    ],
    "public/app/core/components/QueryOperationRow/QueryOperationRow.tsx:5381": [
      [0, 0, 0, "Styles should be written using objects.", "0"],
      [0, 0, 0, "Styles should be written using objects.", "1"]
    ],
    "public/app/core/components/QueryOperationRow/QueryOperationRowHeader.tsx:5381": [
      [0, 0, 0, "Styles should be written using objects.", "0"],
      [0, 0, 0, "Styles should be written using objects.", "1"],
      [0, 0, 0, "Styles should be written using objects.", "2"],
      [0, 0, 0, "Styles should be written using objects.", "3"],
      [0, 0, 0, "Styles should be written using objects.", "4"],
      [0, 0, 0, "Styles should be written using objects.", "5"],
      [0, 0, 0, "Styles should be written using objects.", "6"]
    ],
    "public/app/core/components/RolePicker/RolePickerInput.tsx:5381": [
      [0, 0, 0, "Styles should be written using objects.", "0"],
      [0, 0, 0, "Styles should be written using objects.", "1"],
      [0, 0, 0, "Styles should be written using objects.", "2"],
      [0, 0, 0, "Styles should be written using objects.", "3"],
      [0, 0, 0, "Styles should be written using objects.", "4"],
      [0, 0, 0, "Styles should be written using objects.", "5"],
      [0, 0, 0, "Styles should be written using objects.", "6"]
    ],
    "public/app/core/components/RolePicker/ValueContainer.tsx:5381": [
      [0, 0, 0, "Styles should be written using objects.", "0"]
    ],
    "public/app/core/components/Select/OldFolderPicker.tsx:5381": [
      [0, 0, 0, "Use data-testid for E2E selectors instead of aria-label", "0"],
      [0, 0, 0, "Styles should be written using objects.", "1"]
    ],
    "public/app/core/components/SharedPreferences/SharedPreferences.tsx:5381": [
      [0, 0, 0, "Styles should be written using objects.", "0"]
    ],
    "public/app/core/components/SplitPaneWrapper/SplitPaneWrapper.tsx:5381": [
      [0, 0, 0, "Styles should be written using objects.", "0"],
      [0, 0, 0, "Styles should be written using objects.", "1"],
      [0, 0, 0, "Styles should be written using objects.", "2"]
    ],
    "public/app/core/components/TagFilter/TagFilter.tsx:5381": [
      [0, 0, 0, "Unexpected any. Specify a different type.", "0"],
      [0, 0, 0, "Unexpected any. Specify a different type.", "1"],
      [0, 0, 0, "Unexpected any. Specify a different type.", "2"],
      [0, 0, 0, "Unexpected any. Specify a different type.", "3"],
      [0, 0, 0, "Unexpected any. Specify a different type.", "4"],
      [0, 0, 0, "Styles should be written using objects.", "5"],
      [0, 0, 0, "Styles should be written using objects.", "6"]
    ],
    "public/app/core/components/TagFilter/TagOption.tsx:5381": [
      [0, 0, 0, "Unexpected any. Specify a different type.", "0"],
      [0, 0, 0, "Styles should be written using objects.", "1"],
      [0, 0, 0, "Styles should be written using objects.", "2"]
    ],
    "public/app/core/components/TimeSeries/utils.ts:5381": [
      [0, 0, 0, "Unexpected any. Specify a different type.", "0"],
      [0, 0, 0, "Do not use any type assertions.", "1"],
      [0, 0, 0, "Unexpected any. Specify a different type.", "2"]
    ],
    "public/app/core/components/TraceToLogs/TagMappingInput.tsx:5381": [
      [0, 0, 0, "Do not use any type assertions.", "0"]
    ],
    "public/app/core/components/TraceToMetrics/TraceToMetricsSettings.tsx:5381": [
      [0, 0, 0, "Styles should be written using objects.", "0"],
      [0, 0, 0, "Styles should be written using objects.", "1"],
      [0, 0, 0, "Styles should be written using objects.", "2"]
    ],
    "public/app/core/components/Upgrade/ProBadge.tsx:5381": [
      [0, 0, 0, "Styles should be written using objects.", "0"]
    ],
    "public/app/core/components/Upgrade/UpgradeBox.tsx:5381": [
      [0, 0, 0, "Styles should be written using objects.", "0"],
      [0, 0, 0, "Styles should be written using objects.", "1"],
      [0, 0, 0, "Styles should be written using objects.", "2"],
      [0, 0, 0, "Styles should be written using objects.", "3"],
      [0, 0, 0, "Styles should be written using objects.", "4"],
      [0, 0, 0, "Styles should be written using objects.", "5"],
      [0, 0, 0, "Styles should be written using objects.", "6"],
      [0, 0, 0, "Styles should be written using objects.", "7"],
      [0, 0, 0, "Styles should be written using objects.", "8"],
      [0, 0, 0, "Styles should be written using objects.", "9"],
      [0, 0, 0, "Styles should be written using objects.", "10"],
      [0, 0, 0, "Styles should be written using objects.", "11"],
      [0, 0, 0, "Styles should be written using objects.", "12"],
      [0, 0, 0, "Styles should be written using objects.", "13"],
      [0, 0, 0, "Styles should be written using objects.", "14"],
      [0, 0, 0, "Styles should be written using objects.", "15"],
      [0, 0, 0, "Styles should be written using objects.", "16"],
      [0, 0, 0, "Styles should be written using objects.", "17"]
    ],
    "public/app/core/components/connectWithCleanUp.tsx:5381": [
      [0, 0, 0, "Unexpected any. Specify a different type.", "0"],
      [0, 0, 0, "Do not use any type assertions.", "1"]
    ],
    "public/app/core/components/help/HelpModal.tsx:5381": [
      [0, 0, 0, "Styles should be written using objects.", "0"],
      [0, 0, 0, "Styles should be written using objects.", "1"],
      [0, 0, 0, "Styles should be written using objects.", "2"],
      [0, 0, 0, "Styles should be written using objects.", "3"],
      [0, 0, 0, "Styles should be written using objects.", "4"],
      [0, 0, 0, "Styles should be written using objects.", "5"],
      [0, 0, 0, "Styles should be written using objects.", "6"],
      [0, 0, 0, "Styles should be written using objects.", "7"]
    ],
    "public/app/core/navigation/types.ts:5381": [
      [0, 0, 0, "Unexpected any. Specify a different type.", "0"]
    ],
    "public/app/core/reducers/root.ts:5381": [
      [0, 0, 0, "Unexpected any. Specify a different type.", "0"]
    ],
    "public/app/core/services/ResponseQueue.ts:5381": [
      [0, 0, 0, "Unexpected any. Specify a different type.", "0"]
    ],
    "public/app/core/services/backend_srv.ts:5381": [
      [0, 0, 0, "Unexpected any. Specify a different type.", "0"],
      [0, 0, 0, "Unexpected any. Specify a different type.", "1"],
      [0, 0, 0, "Do not use any type assertions.", "2"],
      [0, 0, 0, "Unexpected any. Specify a different type.", "3"],
      [0, 0, 0, "Unexpected any. Specify a different type.", "4"],
      [0, 0, 0, "Unexpected any. Specify a different type.", "5"],
      [0, 0, 0, "Unexpected any. Specify a different type.", "6"],
      [0, 0, 0, "Unexpected any. Specify a different type.", "7"],
      [0, 0, 0, "Unexpected any. Specify a different type.", "8"],
      [0, 0, 0, "Unexpected any. Specify a different type.", "9"]
    ],
    "public/app/core/services/context_srv.ts:5381": [
      [0, 0, 0, "Do not use any type assertions.", "0"],
      [0, 0, 0, "Unexpected any. Specify a different type.", "1"]
    ],
    "public/app/core/services/echo/backends/analytics/ApplicationInsightsBackend.ts:5381": [
      [0, 0, 0, "Do not use any type assertions.", "0"],
      [0, 0, 0, "Unexpected any. Specify a different type.", "1"]
    ],
    "public/app/core/services/echo/backends/analytics/RudderstackBackend.ts:5381": [
      [0, 0, 0, "Do not use any type assertions.", "0"],
      [0, 0, 0, "Unexpected any. Specify a different type.", "1"],
      [0, 0, 0, "Do not use any type assertions.", "2"],
      [0, 0, 0, "Unexpected any. Specify a different type.", "3"]
    ],
    "public/app/core/specs/backend_srv.test.ts:5381": [
      [0, 0, 0, "Unexpected any. Specify a different type.", "0"]
    ],
    "public/app/core/specs/time_series.test.ts:5381": [
      [0, 0, 0, "Unexpected any. Specify a different type.", "0"]
    ],
    "public/app/core/time_series2.ts:5381": [
      [0, 0, 0, "Unexpected any. Specify a different type.", "0"],
      [0, 0, 0, "Unexpected any. Specify a different type.", "1"],
      [0, 0, 0, "Unexpected any. Specify a different type.", "2"],
      [0, 0, 0, "Unexpected any. Specify a different type.", "3"],
      [0, 0, 0, "Unexpected any. Specify a different type.", "4"],
      [0, 0, 0, "Unexpected any. Specify a different type.", "5"],
      [0, 0, 0, "Unexpected any. Specify a different type.", "6"],
      [0, 0, 0, "Unexpected any. Specify a different type.", "7"],
      [0, 0, 0, "Unexpected any. Specify a different type.", "8"],
      [0, 0, 0, "Unexpected any. Specify a different type.", "9"],
      [0, 0, 0, "Unexpected any. Specify a different type.", "10"],
      [0, 0, 0, "Unexpected any. Specify a different type.", "11"],
      [0, 0, 0, "Unexpected any. Specify a different type.", "12"],
      [0, 0, 0, "Unexpected any. Specify a different type.", "13"],
      [0, 0, 0, "Unexpected any. Specify a different type.", "14"],
      [0, 0, 0, "Unexpected any. Specify a different type.", "15"],
      [0, 0, 0, "Unexpected any. Specify a different type.", "16"],
      [0, 0, 0, "Unexpected any. Specify a different type.", "17"],
      [0, 0, 0, "Unexpected any. Specify a different type.", "18"]
    ],
    "public/app/core/utils/ConfigProvider.tsx:5381": [
      [0, 0, 0, "Unexpected any. Specify a different type.", "0"],
      [0, 0, 0, "Unexpected any. Specify a different type.", "1"]
    ],
    "public/app/core/utils/connectWithReduxStore.tsx:5381": [
      [0, 0, 0, "Unexpected any. Specify a different type.", "0"],
      [0, 0, 0, "Unexpected any. Specify a different type.", "1"],
      [0, 0, 0, "Do not use any type assertions.", "2"],
      [0, 0, 0, "Unexpected any. Specify a different type.", "3"],
      [0, 0, 0, "Unexpected any. Specify a different type.", "4"],
      [0, 0, 0, "Unexpected any. Specify a different type.", "5"],
      [0, 0, 0, "Unexpected any. Specify a different type.", "6"],
      [0, 0, 0, "Do not use any type assertions.", "7"],
      [0, 0, 0, "Unexpected any. Specify a different type.", "8"],
      [0, 0, 0, "Unexpected any. Specify a different type.", "9"]
    ],
    "public/app/core/utils/deferred.ts:5381": [
      [0, 0, 0, "Unexpected any. Specify a different type.", "0"]
    ],
    "public/app/core/utils/explore.ts:5381": [
      [0, 0, 0, "Do not use any type assertions.", "0"],
      [0, 0, 0, "Unexpected any. Specify a different type.", "1"],
      [0, 0, 0, "Unexpected any. Specify a different type.", "2"]
    ],
    "public/app/core/utils/fetch.ts:5381": [
      [0, 0, 0, "Do not use any type assertions.", "0"],
      [0, 0, 0, "Unexpected any. Specify a different type.", "1"],
      [0, 0, 0, "Do not use any type assertions.", "2"],
      [0, 0, 0, "Unexpected any. Specify a different type.", "3"],
      [0, 0, 0, "Do not use any type assertions.", "4"],
      [0, 0, 0, "Do not use any type assertions.", "5"],
      [0, 0, 0, "Do not use any type assertions.", "6"],
      [0, 0, 0, "Unexpected any. Specify a different type.", "7"],
      [0, 0, 0, "Do not use any type assertions.", "8"],
      [0, 0, 0, "Unexpected any. Specify a different type.", "9"],
      [0, 0, 0, "Unexpected any. Specify a different type.", "10"]
    ],
    "public/app/core/utils/flatten.ts:5381": [
      [0, 0, 0, "Unexpected any. Specify a different type.", "0"]
    ],
    "public/app/core/utils/object.ts:5381": [
      [0, 0, 0, "Do not use any type assertions.", "0"],
      [0, 0, 0, "Do not use any type assertions.", "1"],
      [0, 0, 0, "Unexpected any. Specify a different type.", "2"],
      [0, 0, 0, "Do not use any type assertions.", "3"],
      [0, 0, 0, "Unexpected any. Specify a different type.", "4"]
    ],
    "public/app/core/utils/richHistory.test.ts:5381": [
      [0, 0, 0, "Unexpected any. Specify a different type.", "0"]
    ],
    "public/app/core/utils/ticks.ts:5381": [
      [0, 0, 0, "Unexpected any. Specify a different type.", "0"],
      [0, 0, 0, "Unexpected any. Specify a different type.", "1"],
      [0, 0, 0, "Unexpected any. Specify a different type.", "2"],
      [0, 0, 0, "Unexpected any. Specify a different type.", "3"],
      [0, 0, 0, "Do not use any type assertions.", "4"],
      [0, 0, 0, "Do not use any type assertions.", "5"]
    ],
    "public/app/core/utils/tracing.ts:5381": [
      [0, 0, 0, "Do not use any type assertions.", "0"]
    ],
    "public/app/features/admin/LicenseChrome.tsx:5381": [
      [0, 0, 0, "Styles should be written using objects.", "0"],
      [0, 0, 0, "Styles should be written using objects.", "1"],
      [0, 0, 0, "Styles should be written using objects.", "2"]
    ],
    "public/app/features/admin/OrgRolePicker.tsx:5381": [
      [0, 0, 0, "Do not use any type assertions.", "0"]
    ],
    "public/app/features/admin/UpgradePage.tsx:5381": [
      [0, 0, 0, "Styles should be written using objects.", "0"],
      [0, 0, 0, "Styles should be written using objects.", "1"],
      [0, 0, 0, "Styles should be written using objects.", "2"],
      [0, 0, 0, "Styles should be written using objects.", "3"],
      [0, 0, 0, "Styles should be written using objects.", "4"]
    ],
    "public/app/features/admin/UserListPublicDashboardPage/DashboardsListModalButton.tsx:5381": [
      [0, 0, 0, "Styles should be written using objects.", "0"],
      [0, 0, 0, "Styles should be written using objects.", "1"],
      [0, 0, 0, "Styles should be written using objects.", "2"],
      [0, 0, 0, "Styles should be written using objects.", "3"],
      [0, 0, 0, "Styles should be written using objects.", "4"],
      [0, 0, 0, "Styles should be written using objects.", "5"],
      [0, 0, 0, "Styles should be written using objects.", "6"],
      [0, 0, 0, "Styles should be written using objects.", "7"]
    ],
    "public/app/features/admin/UserListPublicDashboardPage/DeleteUserModalButton.tsx:5381": [
      [0, 0, 0, "Styles should be written using objects.", "0"],
      [0, 0, 0, "Styles should be written using objects.", "1"]
    ],
    "public/app/features/admin/UserOrgs.tsx:5381": [
      [0, 0, 0, "Styles should be written using objects.", "0"],
      [0, 0, 0, "Styles should be written using objects.", "1"],
      [0, 0, 0, "Styles should be written using objects.", "2"],
      [0, 0, 0, "Styles should be written using objects.", "3"],
      [0, 0, 0, "Styles should be written using objects.", "4"],
      [0, 0, 0, "Styles should be written using objects.", "5"],
      [0, 0, 0, "Styles should be written using objects.", "6"],
      [0, 0, 0, "Styles should be written using objects.", "7"],
      [0, 0, 0, "Styles should be written using objects.", "8"],
      [0, 0, 0, "Styles should be written using objects.", "9"],
      [0, 0, 0, "Styles should be written using objects.", "10"],
      [0, 0, 0, "Styles should be written using objects.", "11"],
      [0, 0, 0, "Styles should be written using objects.", "12"],
      [0, 0, 0, "Styles should be written using objects.", "13"],
      [0, 0, 0, "Styles should be written using objects.", "14"],
      [0, 0, 0, "Styles should be written using objects.", "15"],
      [0, 0, 0, "Styles should be written using objects.", "16"],
      [0, 0, 0, "Styles should be written using objects.", "17"]
    ],
    "public/app/features/admin/UserPermissions.tsx:5381": [
      [0, 0, 0, "Styles should be written using objects.", "0"]
    ],
    "public/app/features/admin/UserProfile.tsx:5381": [
      [0, 0, 0, "Styles should be written using objects.", "0"],
      [0, 0, 0, "Styles should be written using objects.", "1"],
      [0, 0, 0, "Styles should be written using objects.", "2"],
      [0, 0, 0, "Styles should be written using objects.", "3"]
    ],
    "public/app/features/admin/UserSessions.tsx:5381": [
      [0, 0, 0, "Styles should be written using objects.", "0"]
    ],
    "public/app/features/alerting/AlertTab.tsx:5381": [
      [0, 0, 0, "Do not use any type assertions.", "0"],
      [0, 0, 0, "Unexpected any. Specify a different type.", "1"]
    ],
    "public/app/features/alerting/AlertTabCtrl.ts:5381": [
      [0, 0, 0, "Unexpected any. Specify a different type.", "0"],
      [0, 0, 0, "Unexpected any. Specify a different type.", "1"],
      [0, 0, 0, "Unexpected any. Specify a different type.", "2"],
      [0, 0, 0, "Unexpected any. Specify a different type.", "3"],
      [0, 0, 0, "Unexpected any. Specify a different type.", "4"],
      [0, 0, 0, "Unexpected any. Specify a different type.", "5"],
      [0, 0, 0, "Unexpected any. Specify a different type.", "6"],
      [0, 0, 0, "Unexpected any. Specify a different type.", "7"],
      [0, 0, 0, "Unexpected any. Specify a different type.", "8"],
      [0, 0, 0, "Unexpected any. Specify a different type.", "9"],
      [0, 0, 0, "Unexpected any. Specify a different type.", "10"],
      [0, 0, 0, "Unexpected any. Specify a different type.", "11"],
      [0, 0, 0, "Unexpected any. Specify a different type.", "12"],
      [0, 0, 0, "Unexpected any. Specify a different type.", "13"],
      [0, 0, 0, "Unexpected any. Specify a different type.", "14"],
      [0, 0, 0, "Unexpected any. Specify a different type.", "15"],
      [0, 0, 0, "Unexpected any. Specify a different type.", "16"],
      [0, 0, 0, "Unexpected any. Specify a different type.", "17"],
      [0, 0, 0, "Unexpected any. Specify a different type.", "18"],
      [0, 0, 0, "Unexpected any. Specify a different type.", "19"],
      [0, 0, 0, "Unexpected any. Specify a different type.", "20"],
      [0, 0, 0, "Unexpected any. Specify a different type.", "21"],
      [0, 0, 0, "Unexpected any. Specify a different type.", "22"],
      [0, 0, 0, "Do not use any type assertions.", "23"],
      [0, 0, 0, "Unexpected any. Specify a different type.", "24"],
      [0, 0, 0, "Unexpected any. Specify a different type.", "25"],
      [0, 0, 0, "Unexpected any. Specify a different type.", "26"],
      [0, 0, 0, "Unexpected any. Specify a different type.", "27"],
      [0, 0, 0, "Unexpected any. Specify a different type.", "28"],
      [0, 0, 0, "Unexpected any. Specify a different type.", "29"],
      [0, 0, 0, "Unexpected any. Specify a different type.", "30"],
      [0, 0, 0, "Unexpected any. Specify a different type.", "31"],
      [0, 0, 0, "Unexpected any. Specify a different type.", "32"],
      [0, 0, 0, "Unexpected any. Specify a different type.", "33"]
    ],
    "public/app/features/alerting/EditNotificationChannelPage.tsx:5381": [
      [0, 0, 0, "Unexpected any. Specify a different type.", "0"]
    ],
    "public/app/features/alerting/StateHistory.tsx:5381": [
      [0, 0, 0, "Unexpected any. Specify a different type.", "0"],
      [0, 0, 0, "Unexpected any. Specify a different type.", "1"],
      [0, 0, 0, "Styles should be written using objects.", "2"]
    ],
    "public/app/features/alerting/TestRuleResult.tsx:5381": [
      [0, 0, 0, "Unexpected any. Specify a different type.", "0"],
      [0, 0, 0, "Unexpected any. Specify a different type.", "1"],
      [0, 0, 0, "Unexpected any. Specify a different type.", "2"]
    ],
    "public/app/features/alerting/components/NotificationChannelForm.tsx:5381": [
      [0, 0, 0, "Styles should be written using objects.", "0"],
      [0, 0, 0, "Styles should be written using objects.", "1"],
      [0, 0, 0, "Styles should be written using objects.", "2"]
    ],
    "public/app/features/alerting/components/NotificationChannelOptions.tsx:5381": [
      [0, 0, 0, "Do not use any type assertions.", "0"]
    ],
    "public/app/features/alerting/components/OptionElement.tsx:5381": [
      [0, 0, 0, "Unexpected any. Specify a different type.", "0"]
    ],
    "public/app/features/alerting/state/ThresholdMapper.ts:5381": [
      [0, 0, 0, "Unexpected any. Specify a different type.", "0"]
    ],
    "public/app/features/alerting/state/actions.ts:5381": [
      [0, 0, 0, "Unexpected any. Specify a different type.", "0"],
      [0, 0, 0, "Unexpected any. Specify a different type.", "1"],
      [0, 0, 0, "Unexpected any. Specify a different type.", "2"]
    ],
    "public/app/features/alerting/state/alertDef.ts:5381": [
      [0, 0, 0, "Unexpected any. Specify a different type.", "0"],
      [0, 0, 0, "Unexpected any. Specify a different type.", "1"],
      [0, 0, 0, "Do not use any type assertions.", "2"],
      [0, 0, 0, "Unexpected any. Specify a different type.", "3"]
    ],
    "public/app/features/alerting/state/query_part.ts:5381": [
      [0, 0, 0, "Unexpected any. Specify a different type.", "0"],
      [0, 0, 0, "Unexpected any. Specify a different type.", "1"],
      [0, 0, 0, "Unexpected any. Specify a different type.", "2"],
      [0, 0, 0, "Unexpected any. Specify a different type.", "3"],
      [0, 0, 0, "Unexpected any. Specify a different type.", "4"],
      [0, 0, 0, "Unexpected any. Specify a different type.", "5"],
      [0, 0, 0, "Unexpected any. Specify a different type.", "6"],
      [0, 0, 0, "Unexpected any. Specify a different type.", "7"],
      [0, 0, 0, "Unexpected any. Specify a different type.", "8"],
      [0, 0, 0, "Unexpected any. Specify a different type.", "9"],
      [0, 0, 0, "Unexpected any. Specify a different type.", "10"]
    ],
    "public/app/features/alerting/state/reducers.ts:5381": [
      [0, 0, 0, "Unexpected any. Specify a different type.", "0"],
      [0, 0, 0, "Unexpected any. Specify a different type.", "1"]
    ],
    "public/app/features/alerting/unified/AlertGroups.tsx:5381": [
      [0, 0, 0, "Styles should be written using objects.", "0"]
    ],
    "public/app/features/alerting/unified/AlertWarning.tsx:5381": [
      [0, 0, 0, "Styles should be written using objects.", "0"]
    ],
    "public/app/features/alerting/unified/AlertsFolderView.test.tsx:5381": [
      [0, 0, 0, "Unexpected any. Specify a different type.", "0"]
    ],
    "public/app/features/alerting/unified/AlertsFolderView.tsx:5381": [
      [0, 0, 0, "Styles should be written using objects.", "0"],
      [0, 0, 0, "Styles should be written using objects.", "1"],
      [0, 0, 0, "Styles should be written using objects.", "2"],
      [0, 0, 0, "Styles should be written using objects.", "3"],
      [0, 0, 0, "Styles should be written using objects.", "4"]
    ],
    "public/app/features/alerting/unified/GrafanaRuleQueryViewer.tsx:5381": [
      [0, 0, 0, "Styles should be written using objects.", "0"],
      [0, 0, 0, "Styles should be written using objects.", "1"],
      [0, 0, 0, "Styles should be written using objects.", "2"],
      [0, 0, 0, "Styles should be written using objects.", "3"],
      [0, 0, 0, "Styles should be written using objects.", "4"],
      [0, 0, 0, "Styles should be written using objects.", "5"],
      [0, 0, 0, "Styles should be written using objects.", "6"],
      [0, 0, 0, "Styles should be written using objects.", "7"],
      [0, 0, 0, "Styles should be written using objects.", "8"],
      [0, 0, 0, "Styles should be written using objects.", "9"],
      [0, 0, 0, "Styles should be written using objects.", "10"],
      [0, 0, 0, "Styles should be written using objects.", "11"],
      [0, 0, 0, "Styles should be written using objects.", "12"],
      [0, 0, 0, "Styles should be written using objects.", "13"],
      [0, 0, 0, "Styles should be written using objects.", "14"],
      [0, 0, 0, "Styles should be written using objects.", "15"],
      [0, 0, 0, "Styles should be written using objects.", "16"],
      [0, 0, 0, "Styles should be written using objects.", "17"],
      [0, 0, 0, "Styles should be written using objects.", "18"]
    ],
    "public/app/features/alerting/unified/NotificationPolicies.tsx:5381": [
      [0, 0, 0, "Styles should be written using objects.", "0"]
    ],
    "public/app/features/alerting/unified/PanelAlertTabContent.tsx:5381": [
      [0, 0, 0, "Styles should be written using objects.", "0"],
      [0, 0, 0, "Styles should be written using objects.", "1"],
      [0, 0, 0, "Styles should be written using objects.", "2"]
    ],
    "public/app/features/alerting/unified/RedirectToRuleViewer.tsx:5381": [
      [0, 0, 0, "Styles should be written using objects.", "0"],
      [0, 0, 0, "Styles should be written using objects.", "1"],
      [0, 0, 0, "Styles should be written using objects.", "2"],
      [0, 0, 0, "Styles should be written using objects.", "3"]
    ],
    "public/app/features/alerting/unified/RuleList.tsx:5381": [
      [0, 0, 0, "Do not use any type assertions.", "0"],
      [0, 0, 0, "Do not use any type assertions.", "1"],
      [0, 0, 0, "Styles should be written using objects.", "2"],
      [0, 0, 0, "Styles should be written using objects.", "3"],
      [0, 0, 0, "Styles should be written using objects.", "4"],
      [0, 0, 0, "Styles should be written using objects.", "5"]
    ],
    "public/app/features/alerting/unified/components/AlertLabel.tsx:5381": [
      [0, 0, 0, "Styles should be written using objects.", "0"]
    ],
    "public/app/features/alerting/unified/components/AlertLabels.tsx:5381": [
      [0, 0, 0, "Styles should be written using objects.", "0"]
    ],
    "public/app/features/alerting/unified/components/AlertManagerPicker.tsx:5381": [
      [0, 0, 0, "Styles should be written using objects.", "0"]
    ],
    "public/app/features/alerting/unified/components/AlertStateDot.tsx:5381": [
      [0, 0, 0, "Styles should be written using objects.", "0"],
      [0, 0, 0, "Styles should be written using objects.", "1"],
      [0, 0, 0, "Styles should be written using objects.", "2"],
      [0, 0, 0, "Styles should be written using objects.", "3"]
    ],
    "public/app/features/alerting/unified/components/AnnotationDetailsField.tsx:5381": [
      [0, 0, 0, "Do not use any type assertions.", "0"],
      [0, 0, 0, "Do not use any type assertions.", "1"],
      [0, 0, 0, "Styles should be written using objects.", "2"],
      [0, 0, 0, "Styles should be written using objects.", "3"]
    ],
    "public/app/features/alerting/unified/components/Authorize.tsx:5381": [
      [0, 0, 0, "Do not use any type assertions.", "0"],
      [0, 0, 0, "Do not use any type assertions.", "1"]
    ],
    "public/app/features/alerting/unified/components/DetailsField.tsx:5381": [
      [0, 0, 0, "Styles should be written using objects.", "0"],
      [0, 0, 0, "Styles should be written using objects.", "1"],
      [0, 0, 0, "Styles should be written using objects.", "2"]
    ],
    "public/app/features/alerting/unified/components/DynamicTable.tsx:5381": [
      [0, 0, 0, "Styles should be written using objects.", "0"],
      [0, 0, 0, "Styles should be written using objects.", "1"],
      [0, 0, 0, "Styles should be written using objects.", "2"],
      [0, 0, 0, "Styles should be written using objects.", "3"],
      [0, 0, 0, "Styles should be written using objects.", "4"],
      [0, 0, 0, "Styles should be written using objects.", "5"],
      [0, 0, 0, "Styles should be written using objects.", "6"]
    ],
    "public/app/features/alerting/unified/components/DynamicTableWithGuidelines.tsx:5381": [
      [0, 0, 0, "Styles should be written using objects.", "0"],
      [0, 0, 0, "Styles should be written using objects.", "1"],
      [0, 0, 0, "Styles should be written using objects.", "2"],
      [0, 0, 0, "Styles should be written using objects.", "3"],
      [0, 0, 0, "Styles should be written using objects.", "4"],
      [0, 0, 0, "Styles should be written using objects.", "5"]
    ],
    "public/app/features/alerting/unified/components/EmptyArea.tsx:5381": [
      [0, 0, 0, "Styles should be written using objects.", "0"]
    ],
    "public/app/features/alerting/unified/components/EmptyAreaWithCTA.tsx:5381": [
      [0, 0, 0, "Styles should be written using objects.", "0"],
      [0, 0, 0, "Styles should be written using objects.", "1"],
      [0, 0, 0, "Styles should be written using objects.", "2"]
    ],
    "public/app/features/alerting/unified/components/Expression.tsx:5381": [
      [0, 0, 0, "Styles should be written using objects.", "0"]
    ],
    "public/app/features/alerting/unified/components/GrafanaAlertmanagerDeliveryWarning.tsx:5381": [
      [0, 0, 0, "Styles should be written using objects.", "0"]
    ],
    "public/app/features/alerting/unified/components/HoverCard.tsx:5381": [
      [0, 0, 0, "Styles should be written using objects.", "0"],
      [0, 0, 0, "Styles should be written using objects.", "1"],
      [0, 0, 0, "Styles should be written using objects.", "2"],
      [0, 0, 0, "Styles should be written using objects.", "3"],
      [0, 0, 0, "Styles should be written using objects.", "4"]
    ],
    "public/app/features/alerting/unified/components/Label.tsx:5381": [
      [0, 0, 0, "Styles should be written using objects.", "0"],
      [0, 0, 0, "Styles should be written using objects.", "1"],
      [0, 0, 0, "Styles should be written using objects.", "2"]
    ],
    "public/app/features/alerting/unified/components/MetaText.tsx:5381": [
      [0, 0, 0, "Styles should be written using objects.", "0"]
    ],
    "public/app/features/alerting/unified/components/Spacer.tsx:5381": [
      [0, 0, 0, "Styles should be written using objects.", "0"]
    ],
    "public/app/features/alerting/unified/components/StateColoredText.tsx:5381": [
      [0, 0, 0, "Styles should be written using objects.", "0"],
      [0, 0, 0, "Styles should be written using objects.", "1"],
      [0, 0, 0, "Styles should be written using objects.", "2"],
      [0, 0, 0, "Styles should be written using objects.", "3"]
    ],
    "public/app/features/alerting/unified/components/StateTag.tsx:5381": [
      [0, 0, 0, "Styles should be written using objects.", "0"],
      [0, 0, 0, "Styles should be written using objects.", "1"],
      [0, 0, 0, "Styles should be written using objects.", "2"],
      [0, 0, 0, "Styles should be written using objects.", "3"],
      [0, 0, 0, "Styles should be written using objects.", "4"],
      [0, 0, 0, "Styles should be written using objects.", "5"],
      [0, 0, 0, "Styles should be written using objects.", "6"],
      [0, 0, 0, "Styles should be written using objects.", "7"],
      [0, 0, 0, "Styles should be written using objects.", "8"]
    ],
    "public/app/features/alerting/unified/components/Tokenize.tsx:5381": [
      [0, 0, 0, "Styles should be written using objects.", "0"],
      [0, 0, 0, "Styles should be written using objects.", "1"],
      [0, 0, 0, "Styles should be written using objects.", "2"],
      [0, 0, 0, "Styles should be written using objects.", "3"]
    ],
    "public/app/features/alerting/unified/components/Well.tsx:5381": [
      [0, 0, 0, "Styles should be written using objects.", "0"]
    ],
    "public/app/features/alerting/unified/components/admin/AlertmanagerConfig.tsx:5381": [
      [0, 0, 0, "Styles should be written using objects.", "0"]
    ],
    "public/app/features/alerting/unified/components/admin/AlertmanagerConfigSelector.tsx:5381": [
      [0, 0, 0, "Styles should be written using objects.", "0"]
    ],
    "public/app/features/alerting/unified/components/admin/ExternalAlertmanagerDataSources.tsx:5381": [
      [0, 0, 0, "Styles should be written using objects.", "0"],
      [0, 0, 0, "Styles should be written using objects.", "1"],
      [0, 0, 0, "Styles should be written using objects.", "2"],
      [0, 0, 0, "Styles should be written using objects.", "3"],
      [0, 0, 0, "Styles should be written using objects.", "4"]
    ],
    "public/app/features/alerting/unified/components/admin/ExternalAlertmanagers.tsx:5381": [
      [0, 0, 0, "Styles should be written using objects.", "0"],
      [0, 0, 0, "Styles should be written using objects.", "1"],
      [0, 0, 0, "Styles should be written using objects.", "2"],
      [0, 0, 0, "Styles should be written using objects.", "3"]
    ],
    "public/app/features/alerting/unified/components/alert-groups/AlertDetails.tsx:5381": [
      [0, 0, 0, "Styles should be written using objects.", "0"],
      [0, 0, 0, "Styles should be written using objects.", "1"],
      [0, 0, 0, "Styles should be written using objects.", "2"]
    ],
    "public/app/features/alerting/unified/components/alert-groups/AlertGroupAlertsTable.tsx:5381": [
      [0, 0, 0, "Styles should be written using objects.", "0"],
      [0, 0, 0, "Styles should be written using objects.", "1"]
    ],
    "public/app/features/alerting/unified/components/alert-groups/AlertGroupFilter.tsx:5381": [
      [0, 0, 0, "Do not use any type assertions.", "0"],
      [0, 0, 0, "Styles should be written using objects.", "1"],
      [0, 0, 0, "Styles should be written using objects.", "2"],
      [0, 0, 0, "Styles should be written using objects.", "3"],
      [0, 0, 0, "Styles should be written using objects.", "4"]
    ],
    "public/app/features/alerting/unified/components/alert-groups/AlertGroupHeader.tsx:5381": [
      [0, 0, 0, "Do not use any type assertions.", "0"],
      [0, 0, 0, "Do not use any type assertions.", "1"]
    ],
    "public/app/features/alerting/unified/components/alert-groups/AlertStateFilter.tsx:5381": [
      [0, 0, 0, "Styles should be written using objects.", "0"]
    ],
    "public/app/features/alerting/unified/components/alert-groups/GroupBy.tsx:5381": [
      [0, 0, 0, "Do not use any type assertions.", "0"]
    ],
    "public/app/features/alerting/unified/components/alert-groups/MatcherFilter.tsx:5381": [
      [0, 0, 0, "Styles should be written using objects.", "0"],
      [0, 0, 0, "Styles should be written using objects.", "1"]
    ],
    "public/app/features/alerting/unified/components/contact-points/ContactPoints.tsx:5381": [
      [0, 0, 0, "Do not use any type assertions.", "0"]
    ],
    "public/app/features/alerting/unified/components/export/FileExportPreview.tsx:5381": [
      [0, 0, 0, "Styles should be written using objects.", "0"],
      [0, 0, 0, "Styles should be written using objects.", "1"],
      [0, 0, 0, "Styles should be written using objects.", "2"]
    ],
    "public/app/features/alerting/unified/components/expressions/Expression.tsx:5381": [
      [0, 0, 0, "Styles should be written using objects.", "0"],
      [0, 0, 0, "Styles should be written using objects.", "1"],
      [0, 0, 0, "Styles should be written using objects.", "2"],
      [0, 0, 0, "Styles should be written using objects.", "3"],
      [0, 0, 0, "Styles should be written using objects.", "4"],
      [0, 0, 0, "Styles should be written using objects.", "5"],
      [0, 0, 0, "Styles should be written using objects.", "6"],
      [0, 0, 0, "Styles should be written using objects.", "7"],
      [0, 0, 0, "Styles should be written using objects.", "8"],
      [0, 0, 0, "Styles should be written using objects.", "9"],
      [0, 0, 0, "Styles should be written using objects.", "10"],
      [0, 0, 0, "Styles should be written using objects.", "11"],
      [0, 0, 0, "Styles should be written using objects.", "12"],
      [0, 0, 0, "Styles should be written using objects.", "13"],
      [0, 0, 0, "Styles should be written using objects.", "14"],
      [0, 0, 0, "Styles should be written using objects.", "15"],
      [0, 0, 0, "Styles should be written using objects.", "16"],
      [0, 0, 0, "Styles should be written using objects.", "17"],
      [0, 0, 0, "Styles should be written using objects.", "18"],
      [0, 0, 0, "Styles should be written using objects.", "19"],
      [0, 0, 0, "Styles should be written using objects.", "20"],
      [0, 0, 0, "Styles should be written using objects.", "21"],
      [0, 0, 0, "Styles should be written using objects.", "22"],
      [0, 0, 0, "Styles should be written using objects.", "23"],
      [0, 0, 0, "Styles should be written using objects.", "24"]
    ],
    "public/app/features/alerting/unified/components/expressions/ExpressionStatusIndicator.tsx:5381": [
      [0, 0, 0, "Styles should be written using objects.", "0"]
    ],
    "public/app/features/alerting/unified/components/mute-timings/MuteTimingForm.tsx:5381": [
      [0, 0, 0, "Styles should be written using objects.", "0"],
      [0, 0, 0, "Styles should be written using objects.", "1"]
    ],
    "public/app/features/alerting/unified/components/mute-timings/MuteTimingTimeInterval.tsx:5381": [
      [0, 0, 0, "Styles should be written using objects.", "0"],
      [0, 0, 0, "Styles should be written using objects.", "1"],
      [0, 0, 0, "Styles should be written using objects.", "2"],
      [0, 0, 0, "Styles should be written using objects.", "3"]
    ],
    "public/app/features/alerting/unified/components/mute-timings/MuteTimingTimeRange.tsx:5381": [
      [0, 0, 0, "Styles should be written using objects.", "0"],
      [0, 0, 0, "Styles should be written using objects.", "1"],
      [0, 0, 0, "Styles should be written using objects.", "2"],
      [0, 0, 0, "Styles should be written using objects.", "3"],
      [0, 0, 0, "Styles should be written using objects.", "4"]
    ],
    "public/app/features/alerting/unified/components/mute-timings/MuteTimingsTable.tsx:5381": [
      [0, 0, 0, "Styles should be written using objects.", "0"],
      [0, 0, 0, "Styles should be written using objects.", "1"]
    ],
    "public/app/features/alerting/unified/components/notification-policies/EditNotificationPolicyForm.tsx:5381": [
      [0, 0, 0, "Styles should be written using objects.", "0"],
      [0, 0, 0, "Styles should be written using objects.", "1"],
      [0, 0, 0, "Styles should be written using objects.", "2"],
      [0, 0, 0, "Styles should be written using objects.", "3"]
    ],
    "public/app/features/alerting/unified/components/notification-policies/Filters.tsx:5381": [
      [0, 0, 0, "Styles should be written using objects.", "0"]
    ],
    "public/app/features/alerting/unified/components/notification-policies/Matchers.tsx:5381": [
      [0, 0, 0, "Styles should be written using objects.", "0"],
      [0, 0, 0, "Styles should be written using objects.", "1"]
    ],
    "public/app/features/alerting/unified/components/notification-policies/Policy.tsx:5381": [
      [0, 0, 0, "Styles should be written using objects.", "0"],
      [0, 0, 0, "Styles should be written using objects.", "1"],
      [0, 0, 0, "Styles should be written using objects.", "2"],
      [0, 0, 0, "Styles should be written using objects.", "3"],
      [0, 0, 0, "Styles should be written using objects.", "4"],
      [0, 0, 0, "Styles should be written using objects.", "5"],
      [0, 0, 0, "Styles should be written using objects.", "6"],
      [0, 0, 0, "Styles should be written using objects.", "7"],
      [0, 0, 0, "Styles should be written using objects.", "8"]
    ],
    "public/app/features/alerting/unified/components/notification-policies/PromDurationDocs.tsx:5381": [
      [0, 0, 0, "Styles should be written using objects.", "0"],
      [0, 0, 0, "Styles should be written using objects.", "1"],
      [0, 0, 0, "Styles should be written using objects.", "2"],
      [0, 0, 0, "Styles should be written using objects.", "3"]
    ],
    "public/app/features/alerting/unified/components/notification-policies/formStyles.ts:5381": [
      [0, 0, 0, "Styles should be written using objects.", "0"],
      [0, 0, 0, "Styles should be written using objects.", "1"],
      [0, 0, 0, "Styles should be written using objects.", "2"],
      [0, 0, 0, "Styles should be written using objects.", "3"],
      [0, 0, 0, "Styles should be written using objects.", "4"],
      [0, 0, 0, "Styles should be written using objects.", "5"]
    ],
    "public/app/features/alerting/unified/components/receivers/AlertInstanceModalSelector.tsx:5381": [
      [0, 0, 0, "Styles should be written using objects.", "0"],
      [0, 0, 0, "Styles should be written using objects.", "1"],
      [0, 0, 0, "Styles should be written using objects.", "2"],
      [0, 0, 0, "Styles should be written using objects.", "3"],
      [0, 0, 0, "Styles should be written using objects.", "4"],
      [0, 0, 0, "Styles should be written using objects.", "5"],
      [0, 0, 0, "Styles should be written using objects.", "6"],
      [0, 0, 0, "Styles should be written using objects.", "7"],
      [0, 0, 0, "Styles should be written using objects.", "8"],
      [0, 0, 0, "Styles should be written using objects.", "9"],
      [0, 0, 0, "Styles should be written using objects.", "10"],
      [0, 0, 0, "Styles should be written using objects.", "11"],
      [0, 0, 0, "Styles should be written using objects.", "12"],
      [0, 0, 0, "Styles should be written using objects.", "13"],
      [0, 0, 0, "Styles should be written using objects.", "14"],
      [0, 0, 0, "Styles should be written using objects.", "15"],
      [0, 0, 0, "Styles should be written using objects.", "16"],
      [0, 0, 0, "Styles should be written using objects.", "17"]
    ],
    "public/app/features/alerting/unified/components/receivers/PayloadEditor.tsx:5381": [
      [0, 0, 0, "Styles should be written using objects.", "0"],
      [0, 0, 0, "Styles should be written using objects.", "1"],
      [0, 0, 0, "Styles should be written using objects.", "2"],
      [0, 0, 0, "Styles should be written using objects.", "3"],
      [0, 0, 0, "Styles should be written using objects.", "4"],
      [0, 0, 0, "Styles should be written using objects.", "5"],
      [0, 0, 0, "Styles should be written using objects.", "6"],
      [0, 0, 0, "Styles should be written using objects.", "7"],
      [0, 0, 0, "Styles should be written using objects.", "8"]
    ],
    "public/app/features/alerting/unified/components/receivers/ReceiversSection.tsx:5381": [
      [0, 0, 0, "Styles should be written using objects.", "0"],
      [0, 0, 0, "Styles should be written using objects.", "1"]
    ],
    "public/app/features/alerting/unified/components/receivers/TemplateDataDocs.tsx:5381": [
      [0, 0, 0, "Styles should be written using objects.", "0"],
      [0, 0, 0, "Styles should be written using objects.", "1"],
      [0, 0, 0, "Styles should be written using objects.", "2"]
    ],
    "public/app/features/alerting/unified/components/receivers/TemplateForm.tsx:5381": [
      [0, 0, 0, "Styles should be written using objects.", "0"],
      [0, 0, 0, "Styles should be written using objects.", "1"],
      [0, 0, 0, "Styles should be written using objects.", "2"],
      [0, 0, 0, "Styles should be written using objects.", "3"],
      [0, 0, 0, "Styles should be written using objects.", "4"],
      [0, 0, 0, "Styles should be written using objects.", "5"],
      [0, 0, 0, "Styles should be written using objects.", "6"],
      [0, 0, 0, "Styles should be written using objects.", "7"],
      [0, 0, 0, "Styles should be written using objects.", "8"],
      [0, 0, 0, "Styles should be written using objects.", "9"],
      [0, 0, 0, "Styles should be written using objects.", "10"],
      [0, 0, 0, "Styles should be written using objects.", "11"],
      [0, 0, 0, "Styles should be written using objects.", "12"]
    ],
    "public/app/features/alerting/unified/components/receivers/form/ChannelOptions.tsx:5381": [
      [0, 0, 0, "Unexpected any. Specify a different type.", "0"],
      [0, 0, 0, "Do not use any type assertions.", "1"],
      [0, 0, 0, "Unexpected any. Specify a different type.", "2"]
    ],
    "public/app/features/alerting/unified/components/receivers/form/ChannelSubForm.tsx:5381": [
      [0, 0, 0, "Styles should be written using objects.", "0"],
      [0, 0, 0, "Styles should be written using objects.", "1"],
      [0, 0, 0, "Styles should be written using objects.", "2"],
      [0, 0, 0, "Styles should be written using objects.", "3"],
      [0, 0, 0, "Styles should be written using objects.", "4"]
    ],
    "public/app/features/alerting/unified/components/receivers/form/CollapsibleSection.tsx:5381": [
      [0, 0, 0, "Styles should be written using objects.", "0"],
      [0, 0, 0, "Styles should be written using objects.", "1"],
      [0, 0, 0, "Styles should be written using objects.", "2"],
      [0, 0, 0, "Styles should be written using objects.", "3"],
      [0, 0, 0, "Styles should be written using objects.", "4"]
    ],
    "public/app/features/alerting/unified/components/receivers/form/GenerateAlertDataModal.tsx:5381": [
      [0, 0, 0, "Styles should be written using objects.", "0"],
      [0, 0, 0, "Styles should be written using objects.", "1"],
      [0, 0, 0, "Styles should be written using objects.", "2"],
      [0, 0, 0, "Styles should be written using objects.", "3"],
      [0, 0, 0, "Styles should be written using objects.", "4"],
      [0, 0, 0, "Styles should be written using objects.", "5"]
    ],
    "public/app/features/alerting/unified/components/receivers/form/ReceiverForm.tsx:5381": [
      [0, 0, 0, "Do not use any type assertions.", "0"],
      [0, 0, 0, "Unexpected any. Specify a different type.", "1"],
      [0, 0, 0, "Do not use any type assertions.", "2"],
      [0, 0, 0, "Styles should be written using objects.", "3"],
      [0, 0, 0, "Styles should be written using objects.", "4"]
    ],
    "public/app/features/alerting/unified/components/receivers/form/TestContactPointModal.tsx:5381": [
      [0, 0, 0, "Styles should be written using objects.", "0"],
      [0, 0, 0, "Styles should be written using objects.", "1"]
    ],
    "public/app/features/alerting/unified/components/receivers/form/fields/KeyValueMapInput.tsx:5381": [
      [0, 0, 0, "Styles should be written using objects.", "0"],
      [0, 0, 0, "Styles should be written using objects.", "1"]
    ],
    "public/app/features/alerting/unified/components/receivers/form/fields/OptionField.tsx:5381": [
      [0, 0, 0, "Unexpected any. Specify a different type.", "0"],
      [0, 0, 0, "Unexpected any. Specify a different type.", "1"],
      [0, 0, 0, "Do not use any type assertions.", "2"],
      [0, 0, 0, "Unexpected any. Specify a different type.", "3"],
      [0, 0, 0, "Styles should be written using objects.", "4"],
      [0, 0, 0, "Styles should be written using objects.", "5"],
      [0, 0, 0, "Unexpected any. Specify a different type.", "6"],
      [0, 0, 0, "Unexpected any. Specify a different type.", "7"]
    ],
    "public/app/features/alerting/unified/components/receivers/form/fields/StringArrayInput.tsx:5381": [
      [0, 0, 0, "Styles should be written using objects.", "0"],
      [0, 0, 0, "Styles should be written using objects.", "1"],
      [0, 0, 0, "Styles should be written using objects.", "2"]
    ],
    "public/app/features/alerting/unified/components/receivers/form/fields/SubformArrayField.tsx:5381": [
      [0, 0, 0, "Unexpected any. Specify a different type.", "0"],
      [0, 0, 0, "Unexpected any. Specify a different type.", "1"]
    ],
    "public/app/features/alerting/unified/components/receivers/form/fields/SubformField.tsx:5381": [
      [0, 0, 0, "Unexpected any. Specify a different type.", "0"],
      [0, 0, 0, "Unexpected any. Specify a different type.", "1"]
    ],
    "public/app/features/alerting/unified/components/receivers/form/fields/styles.ts:5381": [
      [0, 0, 0, "Styles should be written using objects.", "0"],
      [0, 0, 0, "Styles should be written using objects.", "1"],
      [0, 0, 0, "Styles should be written using objects.", "2"],
      [0, 0, 0, "Styles should be written using objects.", "3"],
      [0, 0, 0, "Styles should be written using objects.", "4"]
    ],
    "public/app/features/alerting/unified/components/rule-editor/AnnotationKeyInput.tsx:5381": [
      [0, 0, 0, "Do not use any type assertions.", "0"]
    ],
    "public/app/features/alerting/unified/components/rule-editor/AnnotationsStep.tsx:5381": [
      [0, 0, 0, "Styles should be written using objects.", "0"],
      [0, 0, 0, "Styles should be written using objects.", "1"],
      [0, 0, 0, "Styles should be written using objects.", "2"],
      [0, 0, 0, "Styles should be written using objects.", "3"],
      [0, 0, 0, "Styles should be written using objects.", "4"],
      [0, 0, 0, "Styles should be written using objects.", "5"],
      [0, 0, 0, "Styles should be written using objects.", "6"],
      [0, 0, 0, "Styles should be written using objects.", "7"],
      [0, 0, 0, "Styles should be written using objects.", "8"],
      [0, 0, 0, "Styles should be written using objects.", "9"],
      [0, 0, 0, "Styles should be written using objects.", "10"]
    ],
    "public/app/features/alerting/unified/components/rule-editor/CloudAlertPreview.tsx:5381": [
      [0, 0, 0, "Styles should be written using objects.", "0"],
      [0, 0, 0, "Styles should be written using objects.", "1"]
    ],
    "public/app/features/alerting/unified/components/rule-editor/CloudEvaluationBehavior.tsx:5381": [
      [0, 0, 0, "Styles should be written using objects.", "0"],
      [0, 0, 0, "Styles should be written using objects.", "1"],
      [0, 0, 0, "Styles should be written using objects.", "2"]
    ],
    "public/app/features/alerting/unified/components/rule-editor/CustomAnnotationHeaderField.tsx:5381": [
      [0, 0, 0, "Styles should be written using objects.", "0"],
      [0, 0, 0, "Styles should be written using objects.", "1"]
    ],
    "public/app/features/alerting/unified/components/rule-editor/DashboardAnnotationField.tsx:5381": [
      [0, 0, 0, "Styles should be written using objects.", "0"],
      [0, 0, 0, "Styles should be written using objects.", "1"],
      [0, 0, 0, "Styles should be written using objects.", "2"],
      [0, 0, 0, "Styles should be written using objects.", "3"]
    ],
    "public/app/features/alerting/unified/components/rule-editor/DashboardPicker.tsx:5381": [
      [0, 0, 0, "Styles should be written using objects.", "0"],
      [0, 0, 0, "Styles should be written using objects.", "1"],
      [0, 0, 0, "Styles should be written using objects.", "2"],
      [0, 0, 0, "Styles should be written using objects.", "3"],
      [0, 0, 0, "Styles should be written using objects.", "4"],
      [0, 0, 0, "Styles should be written using objects.", "5"],
      [0, 0, 0, "Styles should be written using objects.", "6"],
      [0, 0, 0, "Styles should be written using objects.", "7"],
      [0, 0, 0, "Styles should be written using objects.", "8"],
      [0, 0, 0, "Styles should be written using objects.", "9"],
      [0, 0, 0, "Styles should be written using objects.", "10"],
      [0, 0, 0, "Styles should be written using objects.", "11"],
      [0, 0, 0, "Styles should be written using objects.", "12"],
      [0, 0, 0, "Styles should be written using objects.", "13"],
      [0, 0, 0, "Styles should be written using objects.", "14"]
    ],
    "public/app/features/alerting/unified/components/rule-editor/ExpressionEditor.tsx:5381": [
      [0, 0, 0, "Styles should be written using objects.", "0"],
      [0, 0, 0, "Styles should be written using objects.", "1"],
      [0, 0, 0, "Do not use any type assertions.", "2"]
    ],
    "public/app/features/alerting/unified/components/rule-editor/ExpressionsEditor.tsx:5381": [
      [0, 0, 0, "Styles should be written using objects.", "0"]
    ],
    "public/app/features/alerting/unified/components/rule-editor/FolderAndGroup.tsx:5381": [
      [0, 0, 0, "Styles should be written using objects.", "0"],
      [0, 0, 0, "Styles should be written using objects.", "1"],
      [0, 0, 0, "Styles should be written using objects.", "2"],
      [0, 0, 0, "Styles should be written using objects.", "3"]
    ],
    "public/app/features/alerting/unified/components/rule-editor/GrafanaEvaluationBehavior.tsx:5381": [
      [0, 0, 0, "Styles should be written using objects.", "0"],
      [0, 0, 0, "Styles should be written using objects.", "1"],
      [0, 0, 0, "Styles should be written using objects.", "2"],
      [0, 0, 0, "Styles should be written using objects.", "3"],
      [0, 0, 0, "Styles should be written using objects.", "4"],
      [0, 0, 0, "Styles should be written using objects.", "5"],
      [0, 0, 0, "Styles should be written using objects.", "6"],
      [0, 0, 0, "Styles should be written using objects.", "7"],
      [0, 0, 0, "Styles should be written using objects.", "8"],
      [0, 0, 0, "Styles should be written using objects.", "9"],
      [0, 0, 0, "Styles should be written using objects.", "10"]
    ],
    "public/app/features/alerting/unified/components/rule-editor/GroupAndNamespaceFields.tsx:5381": [
      [0, 0, 0, "Styles should be written using objects.", "0"],
      [0, 0, 0, "Styles should be written using objects.", "1"]
    ],
    "public/app/features/alerting/unified/components/rule-editor/NeedHelpInfo.tsx:5381": [
      [0, 0, 0, "Styles should be written using objects.", "0"],
      [0, 0, 0, "Styles should be written using objects.", "1"]
    ],
    "public/app/features/alerting/unified/components/rule-editor/PreviewRule.tsx:5381": [
      [0, 0, 0, "Unexpected any. Specify a different type.", "0"],
      [0, 0, 0, "Styles should be written using objects.", "1"]
    ],
    "public/app/features/alerting/unified/components/rule-editor/PreviewRuleResult.tsx:5381": [
      [0, 0, 0, "Styles should be written using objects.", "0"],
      [0, 0, 0, "Styles should be written using objects.", "1"]
    ],
    "public/app/features/alerting/unified/components/rule-editor/QueryEditor.tsx:5381": [
      [0, 0, 0, "Styles should be written using objects.", "0"]
    ],
    "public/app/features/alerting/unified/components/rule-editor/QueryOptions.tsx:5381": [
      [0, 0, 0, "Styles should be written using objects.", "0"],
      [0, 0, 0, "Styles should be written using objects.", "1"],
      [0, 0, 0, "Styles should be written using objects.", "2"]
    ],
    "public/app/features/alerting/unified/components/rule-editor/QueryWrapper.tsx:5381": [
      [0, 0, 0, "Styles should be written using objects.", "0"],
      [0, 0, 0, "Styles should be written using objects.", "1"]
    ],
    "public/app/features/alerting/unified/components/rule-editor/RecordingRuleEditor.tsx:5381": [
      [0, 0, 0, "Styles should be written using objects.", "0"]
    ],
    "public/app/features/alerting/unified/components/rule-editor/RuleEditorSection.tsx:5381": [
      [0, 0, 0, "Styles should be written using objects.", "0"],
      [0, 0, 0, "Styles should be written using objects.", "1"],
      [0, 0, 0, "Styles should be written using objects.", "2"]
    ],
    "public/app/features/alerting/unified/components/rule-editor/RuleFolderPicker.tsx:5381": [
      [0, 0, 0, "Styles should be written using objects.", "0"],
      [0, 0, 0, "Styles should be written using objects.", "1"]
    ],
    "public/app/features/alerting/unified/components/rule-editor/RuleInspector.tsx:5381": [
      [0, 0, 0, "Do not use any type assertions.", "0"],
      [0, 0, 0, "Styles should be written using objects.", "1"],
      [0, 0, 0, "Styles should be written using objects.", "2"],
      [0, 0, 0, "Styles should be written using objects.", "3"]
    ],
    "public/app/features/alerting/unified/components/rule-editor/VizWrapper.tsx:5381": [
      [0, 0, 0, "Styles should be written using objects.", "0"],
      [0, 0, 0, "Styles should be written using objects.", "1"]
    ],
    "public/app/features/alerting/unified/components/rule-editor/notificaton-preview/NotificationPolicyMatchers.tsx:5381": [
      [0, 0, 0, "Styles should be written using objects.", "0"],
      [0, 0, 0, "Styles should be written using objects.", "1"]
    ],
    "public/app/features/alerting/unified/components/rule-editor/notificaton-preview/NotificationPreview.tsx:5381": [
      [0, 0, 0, "Styles should be written using objects.", "0"],
      [0, 0, 0, "Styles should be written using objects.", "1"],
      [0, 0, 0, "Styles should be written using objects.", "2"],
      [0, 0, 0, "Styles should be written using objects.", "3"],
      [0, 0, 0, "Styles should be written using objects.", "4"],
      [0, 0, 0, "Styles should be written using objects.", "5"],
      [0, 0, 0, "Styles should be written using objects.", "6"]
    ],
    "public/app/features/alerting/unified/components/rule-editor/notificaton-preview/NotificationPreviewByAlertManager.tsx:5381": [
      [0, 0, 0, "Styles should be written using objects.", "0"],
      [0, 0, 0, "Styles should be written using objects.", "1"],
      [0, 0, 0, "Styles should be written using objects.", "2"],
      [0, 0, 0, "Styles should be written using objects.", "3"],
      [0, 0, 0, "Styles should be written using objects.", "4"]
    ],
    "public/app/features/alerting/unified/components/rule-editor/notificaton-preview/NotificationRoute.tsx:5381": [
      [0, 0, 0, "Styles should be written using objects.", "0"],
      [0, 0, 0, "Styles should be written using objects.", "1"],
      [0, 0, 0, "Styles should be written using objects.", "2"],
      [0, 0, 0, "Styles should be written using objects.", "3"],
      [0, 0, 0, "Styles should be written using objects.", "4"],
      [0, 0, 0, "Styles should be written using objects.", "5"],
      [0, 0, 0, "Styles should be written using objects.", "6"],
      [0, 0, 0, "Styles should be written using objects.", "7"],
      [0, 0, 0, "Styles should be written using objects.", "8"]
    ],
    "public/app/features/alerting/unified/components/rule-editor/notificaton-preview/NotificationRouteDetailsModal.tsx:5381": [
      [0, 0, 0, "Styles should be written using objects.", "0"],
      [0, 0, 0, "Styles should be written using objects.", "1"],
      [0, 0, 0, "Styles should be written using objects.", "2"],
      [0, 0, 0, "Styles should be written using objects.", "3"],
      [0, 0, 0, "Styles should be written using objects.", "4"],
      [0, 0, 0, "Styles should be written using objects.", "5"],
      [0, 0, 0, "Styles should be written using objects.", "6"],
      [0, 0, 0, "Styles should be written using objects.", "7"],
      [0, 0, 0, "Styles should be written using objects.", "8"],
      [0, 0, 0, "Styles should be written using objects.", "9"],
      [0, 0, 0, "Styles should be written using objects.", "10"]
    ],
    "public/app/features/alerting/unified/components/rule-editor/query-and-alert-condition/CloudDataSourceSelector.tsx:5381": [
      [0, 0, 0, "Styles should be written using objects.", "0"],
      [0, 0, 0, "Styles should be written using objects.", "1"]
    ],
    "public/app/features/alerting/unified/components/rule-editor/query-and-alert-condition/QueryAndExpressionsStep.tsx:5381": [
      [0, 0, 0, "Styles should be written using objects.", "0"],
      [0, 0, 0, "Styles should be written using objects.", "1"],
      [0, 0, 0, "Styles should be written using objects.", "2"],
      [0, 0, 0, "Styles should be written using objects.", "3"]
    ],
    "public/app/features/alerting/unified/components/rule-editor/rule-types/RuleType.tsx:5381": [
      [0, 0, 0, "Styles should be written using objects.", "0"],
      [0, 0, 0, "Styles should be written using objects.", "1"]
    ],
    "public/app/features/alerting/unified/components/rule-editor/rule-types/RuleTypePicker.tsx:5381": [
      [0, 0, 0, "Styles should be written using objects.", "0"]
    ],
    "public/app/features/alerting/unified/components/rule-viewer/RuleViewer.v1.tsx:5381": [
      [0, 0, 0, "Styles should be written using objects.", "0"],
      [0, 0, 0, "Styles should be written using objects.", "1"],
      [0, 0, 0, "Styles should be written using objects.", "2"],
      [0, 0, 0, "Styles should be written using objects.", "3"],
      [0, 0, 0, "Styles should be written using objects.", "4"],
      [0, 0, 0, "Styles should be written using objects.", "5"],
      [0, 0, 0, "Styles should be written using objects.", "6"],
      [0, 0, 0, "Styles should be written using objects.", "7"],
      [0, 0, 0, "Styles should be written using objects.", "8"],
      [0, 0, 0, "Styles should be written using objects.", "9"],
      [0, 0, 0, "Styles should be written using objects.", "10"],
      [0, 0, 0, "Styles should be written using objects.", "11"],
      [0, 0, 0, "Styles should be written using objects.", "12"]
    ],
    "public/app/features/alerting/unified/components/rule-viewer/RuleViewerLayout.tsx:5381": [
      [0, 0, 0, "Styles should be written using objects.", "0"],
      [0, 0, 0, "Styles should be written using objects.", "1"]
    ],
    "public/app/features/alerting/unified/components/rule-viewer/RuleViewerVisualization.tsx:5381": [
      [0, 0, 0, "Styles should be written using objects.", "0"],
      [0, 0, 0, "Styles should be written using objects.", "1"],
      [0, 0, 0, "Styles should be written using objects.", "2"],
      [0, 0, 0, "Styles should be written using objects.", "3"],
      [0, 0, 0, "Styles should be written using objects.", "4"]
    ],
    "public/app/features/alerting/unified/components/rules/ActionButton.tsx:5381": [
      [0, 0, 0, "Styles should be written using objects.", "0"]
    ],
    "public/app/features/alerting/unified/components/rules/AlertInstanceStateFilter.tsx:5381": [
      [0, 0, 0, "Styles should be written using objects.", "0"]
    ],
    "public/app/features/alerting/unified/components/rules/CloneRule.tsx:5381": [
      [0, 0, 0, "Styles should be written using objects.", "0"]
    ],
    "public/app/features/alerting/unified/components/rules/CloudRules.tsx:5381": [
      [0, 0, 0, "Styles should be written using objects.", "0"],
      [0, 0, 0, "Styles should be written using objects.", "1"],
      [0, 0, 0, "Styles should be written using objects.", "2"],
      [0, 0, 0, "Styles should be written using objects.", "3"]
    ],
    "public/app/features/alerting/unified/components/rules/EditRuleGroupModal.tsx:5381": [
      [0, 0, 0, "Styles should be written using objects.", "0"],
      [0, 0, 0, "Styles should be written using objects.", "1"],
      [0, 0, 0, "Styles should be written using objects.", "2"],
      [0, 0, 0, "Styles should be written using objects.", "3"],
      [0, 0, 0, "Styles should be written using objects.", "4"]
    ],
    "public/app/features/alerting/unified/components/rules/GrafanaRules.tsx:5381": [
      [0, 0, 0, "Styles should be written using objects.", "0"],
      [0, 0, 0, "Styles should be written using objects.", "1"],
      [0, 0, 0, "Styles should be written using objects.", "2"],
      [0, 0, 0, "Styles should be written using objects.", "3"]
    ],
    "public/app/features/alerting/unified/components/rules/NoRulesCTA.tsx:5381": [
      [0, 0, 0, "Styles should be written using objects.", "0"]
    ],
    "public/app/features/alerting/unified/components/rules/ReorderRuleGroupModal.tsx:5381": [
      [0, 0, 0, "Styles should be written using objects.", "0"],
      [0, 0, 0, "Styles should be written using objects.", "1"],
      [0, 0, 0, "Styles should be written using objects.", "2"],
      [0, 0, 0, "Styles should be written using objects.", "3"],
      [0, 0, 0, "Styles should be written using objects.", "4"],
      [0, 0, 0, "Styles should be written using objects.", "5"],
      [0, 0, 0, "Styles should be written using objects.", "6"]
    ],
    "public/app/features/alerting/unified/components/rules/RuleActionsButtons.tsx:5381": [
      [0, 0, 0, "Styles should be written using objects.", "0"]
    ],
    "public/app/features/alerting/unified/components/rules/RuleConfigStatus.tsx:5381": [
      [0, 0, 0, "Styles should be written using objects.", "0"],
      [0, 0, 0, "Styles should be written using objects.", "1"]
    ],
    "public/app/features/alerting/unified/components/rules/RuleDetails.tsx:5381": [
      [0, 0, 0, "Styles should be written using objects.", "0"],
      [0, 0, 0, "Styles should be written using objects.", "1"],
      [0, 0, 0, "Styles should be written using objects.", "2"]
    ],
    "public/app/features/alerting/unified/components/rules/RuleDetailsActionButtons.tsx:5381": [
      [0, 0, 0, "Styles should be written using objects.", "0"]
    ],
    "public/app/features/alerting/unified/components/rules/RuleDetailsAnnotations.tsx:5381": [
      [0, 0, 0, "Styles should be written using objects.", "0"]
    ],
    "public/app/features/alerting/unified/components/rules/RuleDetailsDataSources.tsx:5381": [
      [0, 0, 0, "Styles should be written using objects.", "0"]
    ],
    "public/app/features/alerting/unified/components/rules/RuleDetailsExpression.tsx:5381": [
      [0, 0, 0, "Styles should be written using objects.", "0"]
    ],
    "public/app/features/alerting/unified/components/rules/RuleDetailsMatchingInstances.tsx:5381": [
      [0, 0, 0, "Styles should be written using objects.", "0"],
      [0, 0, 0, "Styles should be written using objects.", "1"],
      [0, 0, 0, "Styles should be written using objects.", "2"],
      [0, 0, 0, "Styles should be written using objects.", "3"],
      [0, 0, 0, "Styles should be written using objects.", "4"],
      [0, 0, 0, "Styles should be written using objects.", "5"]
    ],
    "public/app/features/alerting/unified/components/rules/RuleHealth.tsx:5381": [
      [0, 0, 0, "Styles should be written using objects.", "0"]
    ],
    "public/app/features/alerting/unified/components/rules/RuleListErrors.tsx:5381": [
      [0, 0, 0, "Styles should be written using objects.", "0"],
      [0, 0, 0, "Styles should be written using objects.", "1"],
      [0, 0, 0, "Styles should be written using objects.", "2"]
    ],
    "public/app/features/alerting/unified/components/rules/RuleListStateSection.tsx:5381": [
      [0, 0, 0, "Styles should be written using objects.", "0"],
      [0, 0, 0, "Styles should be written using objects.", "1"],
      [0, 0, 0, "Styles should be written using objects.", "2"]
    ],
    "public/app/features/alerting/unified/components/rules/RuleState.tsx:5381": [
      [0, 0, 0, "Styles should be written using objects.", "0"]
    ],
    "public/app/features/alerting/unified/components/rules/RulesFilter.tsx:5381": [
      [0, 0, 0, "Styles should be written using objects.", "0"],
      [0, 0, 0, "Styles should be written using objects.", "1"],
      [0, 0, 0, "Styles should be written using objects.", "2"],
      [0, 0, 0, "Styles should be written using objects.", "3"],
      [0, 0, 0, "Styles should be written using objects.", "4"]
    ],
    "public/app/features/alerting/unified/components/rules/RulesGroup.tsx:5381": [
      [0, 0, 0, "Styles should be written using objects.", "0"],
      [0, 0, 0, "Styles should be written using objects.", "1"],
      [0, 0, 0, "Styles should be written using objects.", "2"],
      [0, 0, 0, "Styles should be written using objects.", "3"],
      [0, 0, 0, "Styles should be written using objects.", "4"],
      [0, 0, 0, "Styles should be written using objects.", "5"],
      [0, 0, 0, "Styles should be written using objects.", "6"],
      [0, 0, 0, "Styles should be written using objects.", "7"],
      [0, 0, 0, "Styles should be written using objects.", "8"],
      [0, 0, 0, "Styles should be written using objects.", "9"],
      [0, 0, 0, "Styles should be written using objects.", "10"],
      [0, 0, 0, "Styles should be written using objects.", "11"]
    ],
    "public/app/features/alerting/unified/components/rules/RulesTable.tsx:5381": [
      [0, 0, 0, "Styles should be written using objects.", "0"],
      [0, 0, 0, "Styles should be written using objects.", "1"],
      [0, 0, 0, "Styles should be written using objects.", "2"],
      [0, 0, 0, "Styles should be written using objects.", "3"]
    ],
    "public/app/features/alerting/unified/components/rules/state-history/LogRecordViewer.tsx:5381": [
      [0, 0, 0, "Styles should be written using objects.", "0"],
      [0, 0, 0, "Styles should be written using objects.", "1"],
      [0, 0, 0, "Styles should be written using objects.", "2"],
      [0, 0, 0, "Styles should be written using objects.", "3"],
      [0, 0, 0, "Styles should be written using objects.", "4"]
    ],
    "public/app/features/alerting/unified/components/rules/state-history/LokiStateHistory.tsx:5381": [
      [0, 0, 0, "Styles should be written using objects.", "0"],
      [0, 0, 0, "Styles should be written using objects.", "1"],
      [0, 0, 0, "Styles should be written using objects.", "2"],
      [0, 0, 0, "Styles should be written using objects.", "3"],
      [0, 0, 0, "Styles should be written using objects.", "4"],
      [0, 0, 0, "Styles should be written using objects.", "5"]
    ],
    "public/app/features/alerting/unified/components/rules/state-history/StateHistory.tsx:5381": [
      [0, 0, 0, "Styles should be written using objects.", "0"],
      [0, 0, 0, "Styles should be written using objects.", "1"],
      [0, 0, 0, "Styles should be written using objects.", "2"]
    ],
    "public/app/features/alerting/unified/components/silences/Matchers.tsx:5381": [
      [0, 0, 0, "Styles should be written using objects.", "0"]
    ],
    "public/app/features/alerting/unified/components/silences/MatchersField.tsx:5381": [
      [0, 0, 0, "Styles should be written using objects.", "0"],
      [0, 0, 0, "Styles should be written using objects.", "1"],
      [0, 0, 0, "Styles should be written using objects.", "2"],
      [0, 0, 0, "Styles should be written using objects.", "3"],
      [0, 0, 0, "Styles should be written using objects.", "4"]
    ],
    "public/app/features/alerting/unified/components/silences/SilenceDetails.tsx:5381": [
      [0, 0, 0, "Styles should be written using objects.", "0"],
      [0, 0, 0, "Styles should be written using objects.", "1"],
      [0, 0, 0, "Styles should be written using objects.", "2"]
    ],
    "public/app/features/alerting/unified/components/silences/SilencePeriod.tsx:5381": [
      [0, 0, 0, "Styles should be written using objects.", "0"]
    ],
    "public/app/features/alerting/unified/components/silences/SilencedAlertsTable.tsx:5381": [
      [0, 0, 0, "Styles should be written using objects.", "0"],
      [0, 0, 0, "Styles should be written using objects.", "1"],
      [0, 0, 0, "Styles should be written using objects.", "2"]
    ],
    "public/app/features/alerting/unified/components/silences/SilencedInstancesPreview.tsx:5381": [
      [0, 0, 0, "Styles should be written using objects.", "0"],
      [0, 0, 0, "Styles should be written using objects.", "1"],
      [0, 0, 0, "Styles should be written using objects.", "2"],
      [0, 0, 0, "Styles should be written using objects.", "3"],
      [0, 0, 0, "Styles should be written using objects.", "4"]
    ],
    "public/app/features/alerting/unified/components/silences/SilencesEditor.tsx:5381": [
      [0, 0, 0, "Do not use any type assertions.", "0"],
      [0, 0, 0, "Styles should be written using objects.", "1"],
      [0, 0, 0, "Styles should be written using objects.", "2"],
      [0, 0, 0, "Styles should be written using objects.", "3"],
      [0, 0, 0, "Styles should be written using objects.", "4"],
      [0, 0, 0, "Styles should be written using objects.", "5"]
    ],
    "public/app/features/alerting/unified/components/silences/SilencesFilter.tsx:5381": [
      [0, 0, 0, "Do not use any type assertions.", "0"],
      [0, 0, 0, "Styles should be written using objects.", "1"],
      [0, 0, 0, "Styles should be written using objects.", "2"],
      [0, 0, 0, "Styles should be written using objects.", "3"],
      [0, 0, 0, "Styles should be written using objects.", "4"]
    ],
    "public/app/features/alerting/unified/components/silences/SilencesTable.tsx:5381": [
      [0, 0, 0, "Styles should be written using objects.", "0"],
      [0, 0, 0, "Styles should be written using objects.", "1"],
      [0, 0, 0, "Styles should be written using objects.", "2"],
      [0, 0, 0, "Styles should be written using objects.", "3"],
      [0, 0, 0, "Styles should be written using objects.", "4"]
    ],
    "public/app/features/alerting/unified/home/GettingStarted.tsx:5381": [
      [0, 0, 0, "Styles should be written using objects.", "0"],
      [0, 0, 0, "Styles should be written using objects.", "1"],
      [0, 0, 0, "Styles should be written using objects.", "2"],
      [0, 0, 0, "Styles should be written using objects.", "3"],
      [0, 0, 0, "Styles should be written using objects.", "4"],
      [0, 0, 0, "Styles should be written using objects.", "5"],
      [0, 0, 0, "Styles should be written using objects.", "6"],
      [0, 0, 0, "Styles should be written using objects.", "7"],
      [0, 0, 0, "Styles should be written using objects.", "8"],
      [0, 0, 0, "Styles should be written using objects.", "9"],
      [0, 0, 0, "Styles should be written using objects.", "10"],
      [0, 0, 0, "Styles should be written using objects.", "11"],
      [0, 0, 0, "Styles should be written using objects.", "12"],
      [0, 0, 0, "Styles should be written using objects.", "13"],
      [0, 0, 0, "Styles should be written using objects.", "14"]
    ],
    "public/app/features/alerting/unified/hooks/useAlertmanagerConfig.ts:5381": [
      [0, 0, 0, "Do not use any type assertions.", "0"]
    ],
    "public/app/features/alerting/unified/hooks/useControlledFieldArray.ts:5381": [
      [0, 0, 0, "Unexpected any. Specify a different type.", "0"]
    ],
    "public/app/features/alerting/unified/hooks/useStateHistoryModal.tsx:5381": [
      [0, 0, 0, "Styles should be written using objects.", "0"],
      [0, 0, 0, "Styles should be written using objects.", "1"]
    ],
    "public/app/features/alerting/unified/mocks.ts:5381": [
      [0, 0, 0, "Do not use any type assertions.", "0"],
      [0, 0, 0, "Do not use any type assertions.", "1"],
      [0, 0, 0, "Do not use any type assertions.", "2"],
      [0, 0, 0, "Do not use any type assertions.", "3"],
      [0, 0, 0, "Unexpected any. Specify a different type.", "4"],
      [0, 0, 0, "Unexpected any. Specify a different type.", "5"],
      [0, 0, 0, "Do not use any type assertions.", "6"],
      [0, 0, 0, "Do not use any type assertions.", "7"],
      [0, 0, 0, "Unexpected any. Specify a different type.", "8"],
      [0, 0, 0, "Unexpected any. Specify a different type.", "9"],
      [0, 0, 0, "Do not use any type assertions.", "10"]
    ],
    "public/app/features/alerting/unified/state/actions.ts:5381": [
      [0, 0, 0, "Do not use any type assertions.", "0"],
      [0, 0, 0, "Do not use any type assertions.", "1"]
    ],
    "public/app/features/alerting/unified/styles/notifications.ts:5381": [
      [0, 0, 0, "Styles should be written using objects.", "0"],
      [0, 0, 0, "Styles should be written using objects.", "1"],
      [0, 0, 0, "Styles should be written using objects.", "2"]
    ],
    "public/app/features/alerting/unified/styles/pagination.ts:5381": [
      [0, 0, 0, "Styles should be written using objects.", "0"]
    ],
    "public/app/features/alerting/unified/styles/table.ts:5381": [
      [0, 0, 0, "Styles should be written using objects.", "0"],
      [0, 0, 0, "Styles should be written using objects.", "1"],
      [0, 0, 0, "Styles should be written using objects.", "2"],
      [0, 0, 0, "Styles should be written using objects.", "3"],
      [0, 0, 0, "Styles should be written using objects.", "4"]
    ],
    "public/app/features/alerting/unified/types/receiver-form.ts:5381": [
      [0, 0, 0, "Unexpected any. Specify a different type.", "0"],
      [0, 0, 0, "Unexpected any. Specify a different type.", "1"]
    ],
    "public/app/features/alerting/unified/utils/misc.test.ts:5381": [
      [0, 0, 0, "Unexpected any. Specify a different type.", "0"],
      [0, 0, 0, "Unexpected any. Specify a different type.", "1"],
      [0, 0, 0, "Unexpected any. Specify a different type.", "2"]
    ],
    "public/app/features/alerting/unified/utils/receiver-form.ts:5381": [
      [0, 0, 0, "Do not use any type assertions.", "0"],
      [0, 0, 0, "Do not use any type assertions.", "1"],
      [0, 0, 0, "Do not use any type assertions.", "2"],
      [0, 0, 0, "Unexpected any. Specify a different type.", "3"]
    ],
    "public/app/features/alerting/unified/utils/redux.ts:5381": [
      [0, 0, 0, "Unexpected any. Specify a different type.", "0"],
      [0, 0, 0, "Unexpected any. Specify a different type.", "1"],
      [0, 0, 0, "Do not use any type assertions.", "2"],
      [0, 0, 0, "Do not use any type assertions.", "3"],
      [0, 0, 0, "Do not use any type assertions.", "4"],
      [0, 0, 0, "Do not use any type assertions.", "5"],
      [0, 0, 0, "Do not use any type assertions.", "6"],
      [0, 0, 0, "Do not use any type assertions.", "7"],
      [0, 0, 0, "Do not use any type assertions.", "8"]
    ],
    "public/app/features/alerting/unified/utils/rulerClient.ts:5381": [
      [0, 0, 0, "Do not use any type assertions.", "0"]
    ],
    "public/app/features/alerting/unified/utils/rules.ts:5381": [
      [0, 0, 0, "Unexpected any. Specify a different type.", "0"],
      [0, 0, 0, "Do not use any type assertions.", "1"],
      [0, 0, 0, "Do not use any type assertions.", "2"],
      [0, 0, 0, "Do not use any type assertions.", "3"]
    ],
    "public/app/features/annotations/components/StandardAnnotationQueryEditor.tsx:5381": [
      [0, 0, 0, "Styles should be written using objects.", "0"]
    ],
    "public/app/features/annotations/events_processing.ts:5381": [
      [0, 0, 0, "Unexpected any. Specify a different type.", "0"]
    ],
    "public/app/features/annotations/standardAnnotationSupport.ts:5381": [
      [0, 0, 0, "Unexpected any. Specify a different type.", "0"],
      [0, 0, 0, "Do not use any type assertions.", "1"],
      [0, 0, 0, "Unexpected any. Specify a different type.", "2"]
    ],
    "public/app/features/api-keys/ApiKeysTable.tsx:5381": [
      [0, 0, 0, "Styles should be written using objects.", "0"],
      [0, 0, 0, "Styles should be written using objects.", "1"]
    ],
    "public/app/features/api-keys/MigrateToServiceAccountsCard.tsx:5381": [
      [0, 0, 0, "Styles should be written using objects.", "0"],
      [0, 0, 0, "Styles should be written using objects.", "1"],
      [0, 0, 0, "Styles should be written using objects.", "2"]
    ],
    "public/app/features/canvas/element.ts:5381": [
      [0, 0, 0, "Unexpected any. Specify a different type.", "0"],
      [0, 0, 0, "Unexpected any. Specify a different type.", "1"],
      [0, 0, 0, "Unexpected any. Specify a different type.", "2"],
      [0, 0, 0, "Unexpected any. Specify a different type.", "3"],
      [0, 0, 0, "Unexpected any. Specify a different type.", "4"]
    ],
    "public/app/features/canvas/elements/ellipse.tsx:5381": [
      [0, 0, 0, "Unexpected any. Specify a different type.", "0"]
    ],
    "public/app/features/canvas/runtime/element.tsx:5381": [
      [0, 0, 0, "Unexpected any. Specify a different type.", "0"],
      [0, 0, 0, "Do not use any type assertions.", "1"],
      [0, 0, 0, "Unexpected any. Specify a different type.", "2"],
      [0, 0, 0, "Do not use any type assertions.", "3"],
      [0, 0, 0, "Unexpected any. Specify a different type.", "4"],
      [0, 0, 0, "Do not use any type assertions.", "5"],
      [0, 0, 0, "Unexpected any. Specify a different type.", "6"],
      [0, 0, 0, "Do not use any type assertions.", "7"],
      [0, 0, 0, "Unexpected any. Specify a different type.", "8"]
    ],
    "public/app/features/canvas/runtime/frame.tsx:5381": [
      [0, 0, 0, "Do not use any type assertions.", "0"]
    ],
    "public/app/features/canvas/runtime/root.tsx:5381": [
      [0, 0, 0, "Do not use any type assertions.", "0"]
    ],
    "public/app/features/canvas/runtime/scene.tsx:5381": [
      [0, 0, 0, "Do not use any type assertions.", "0"],
      [0, 0, 0, "Do not use any type assertions.", "1"],
      [0, 0, 0, "Styles should be written using objects.", "2"],
      [0, 0, 0, "Styles should be written using objects.", "3"]
    ],
    "public/app/features/connections/components/ConnectionsRedirectNotice/ConnectionsRedirectNotice.tsx:5381": [
      [0, 0, 0, "Styles should be written using objects.", "0"],
      [0, 0, 0, "Styles should be written using objects.", "1"]
    ],
    "public/app/features/connections/tabs/ConnectData/CategoryHeader/CategoryHeader.tsx:5381": [
      [0, 0, 0, "Styles should be written using objects.", "0"],
      [0, 0, 0, "Styles should be written using objects.", "1"]
    ],
    "public/app/features/connections/tabs/ConnectData/ConnectData.tsx:5381": [
      [0, 0, 0, "Styles should be written using objects.", "0"],
      [0, 0, 0, "Styles should be written using objects.", "1"],
      [0, 0, 0, "Styles should be written using objects.", "2"]
    ],
    "public/app/features/connections/tabs/ConnectData/NoAccessModal/NoAccessModal.tsx:5381": [
      [0, 0, 0, "Styles should be written using objects.", "0"],
      [0, 0, 0, "Styles should be written using objects.", "1"],
      [0, 0, 0, "Styles should be written using objects.", "2"],
      [0, 0, 0, "Styles should be written using objects.", "3"],
      [0, 0, 0, "Styles should be written using objects.", "4"],
      [0, 0, 0, "Styles should be written using objects.", "5"],
      [0, 0, 0, "Styles should be written using objects.", "6"],
      [0, 0, 0, "Styles should be written using objects.", "7"],
      [0, 0, 0, "Styles should be written using objects.", "8"]
    ],
    "public/app/features/connections/tabs/ConnectData/NoResults/NoResults.tsx:5381": [
      [0, 0, 0, "Styles should be written using objects.", "0"]
    ],
    "public/app/features/connections/tabs/ConnectData/Search/Search.tsx:5381": [
      [0, 0, 0, "Styles should be written using objects.", "0"]
    ],
    "public/app/features/correlations/CorrelationsPage.tsx:5381": [
      [0, 0, 0, "Styles should be written using objects.", "0"],
      [0, 0, 0, "Styles should be written using objects.", "1"],
      [0, 0, 0, "Styles should be written using objects.", "2"],
      [0, 0, 0, "Styles should be written using objects.", "3"]
    ],
    "public/app/features/correlations/Forms/AddCorrelationForm.tsx:5381": [
      [0, 0, 0, "Styles should be written using objects.", "0"],
      [0, 0, 0, "Styles should be written using objects.", "1"]
    ],
    "public/app/features/correlations/Forms/ConfigureCorrelationBasicInfoForm.tsx:5381": [
      [0, 0, 0, "Styles should be written using objects.", "0"],
      [0, 0, 0, "Styles should be written using objects.", "1"]
    ],
    "public/app/features/correlations/Forms/ConfigureCorrelationSourceForm.tsx:5381": [
      [0, 0, 0, "Styles should be written using objects.", "0"],
      [0, 0, 0, "Styles should be written using objects.", "1"]
    ],
    "public/app/features/dashboard-scene/inspect/InspectJsonTab.tsx:5381": [
      [0, 0, 0, "Use data-testid for E2E selectors instead of aria-label", "0"]
    ],
    "public/app/features/dashboard-scene/scene/DashboardScene.test.tsx:5381": [
      [0, 0, 0, "Unexpected any. Specify a different type.", "0"]
    ],
    "public/app/features/dashboard-scene/scene/PanelMenuBehavior.tsx:5381": [
      [0, 0, 0, "Unexpected any. Specify a different type.", "0"],
      [0, 0, 0, "Unexpected any. Specify a different type.", "1"]
    ],
    "public/app/features/dashboard-scene/scene/setDashboardPanelContext.test.ts:5381": [
      [0, 0, 0, "Unexpected any. Specify a different type.", "0"]
    ],
    "public/app/features/dashboard-scene/serialization/angularMigration.test.ts:5381": [
      [0, 0, 0, "Unexpected any. Specify a different type.", "0"],
      [0, 0, 0, "Unexpected any. Specify a different type.", "1"]
    ],
    "public/app/features/dashboard-scene/serialization/transformSaveModelToScene.test.ts:5381": [
      [0, 0, 0, "Unexpected any. Specify a different type.", "0"],
      [0, 0, 0, "Unexpected any. Specify a different type.", "1"],
      [0, 0, 0, "Unexpected any. Specify a different type.", "2"],
      [0, 0, 0, "Unexpected any. Specify a different type.", "3"]
    ],
    "public/app/features/dashboard-scene/serialization/transformSceneToSaveModel.test.ts:5381": [
      [0, 0, 0, "Unexpected any. Specify a different type.", "0"],
      [0, 0, 0, "Unexpected any. Specify a different type.", "1"],
      [0, 0, 0, "Unexpected any. Specify a different type.", "2"],
      [0, 0, 0, "Unexpected any. Specify a different type.", "3"],
      [0, 0, 0, "Unexpected any. Specify a different type.", "4"],
      [0, 0, 0, "Unexpected any. Specify a different type.", "5"],
      [0, 0, 0, "Unexpected any. Specify a different type.", "6"],
      [0, 0, 0, "Unexpected any. Specify a different type.", "7"],
      [0, 0, 0, "Unexpected any. Specify a different type.", "8"]
    ],
    "public/app/features/dashboard-scene/serialization/transformSceneToSaveModel.ts:5381": [
      [0, 0, 0, "Do not use any type assertions.", "0"],
      [0, 0, 0, "Do not use any type assertions.", "1"],
      [0, 0, 0, "Do not use any type assertions.", "2"],
      [0, 0, 0, "Do not use any type assertions.", "3"],
      [0, 0, 0, "Do not use any type assertions.", "4"],
      [0, 0, 0, "Do not use any type assertions.", "5"]
    ],
    "public/app/features/dashboard-scene/utils/test-utils.ts:5381": [
      [0, 0, 0, "Do not use any type assertions.", "0"],
      [0, 0, 0, "Do not use any type assertions.", "1"],
      [0, 0, 0, "Do not use any type assertions.", "2"]
    ],
    "public/app/features/dashboard/components/AddPanelWidget/AddPanelWidget.test.tsx:5381": [
      [0, 0, 0, "Unexpected any. Specify a different type.", "0"]
    ],
    "public/app/features/dashboard/components/AddPanelWidget/AddPanelWidget.tsx:5381": [
      [0, 0, 0, "Unexpected any. Specify a different type.", "0"],
      [0, 0, 0, "Use data-testid for E2E selectors instead of aria-label", "1"],
      [0, 0, 0, "Use data-testid for E2E selectors instead of aria-label", "2"],
      [0, 0, 0, "Use data-testid for E2E selectors instead of aria-label", "3"],
      [0, 0, 0, "Use data-testid for E2E selectors instead of aria-label", "4"],
      [0, 0, 0, "Styles should be written using objects.", "5"],
      [0, 0, 0, "Styles should be written using objects.", "6"],
      [0, 0, 0, "Styles should be written using objects.", "7"],
      [0, 0, 0, "Styles should be written using objects.", "8"],
      [0, 0, 0, "Styles should be written using objects.", "9"],
      [0, 0, 0, "Styles should be written using objects.", "10"]
    ],
    "public/app/features/dashboard/components/AddWidgetModal/AddWidgetModal.tsx:5381": [
      [0, 0, 0, "Styles should be written using objects.", "0"],
      [0, 0, 0, "Styles should be written using objects.", "1"],
      [0, 0, 0, "Styles should be written using objects.", "2"]
    ],
    "public/app/features/dashboard/components/AnnotationSettings/AnnotationSettingsEdit.tsx:5381": [
      [0, 0, 0, "Use data-testid for E2E selectors instead of aria-label", "0"],
      [0, 0, 0, "Use data-testid for E2E selectors instead of aria-label", "1"],
      [0, 0, 0, "Use data-testid for E2E selectors instead of aria-label", "2"],
      [0, 0, 0, "Use data-testid for E2E selectors instead of aria-label", "3"],
      [0, 0, 0, "Styles should be written using objects.", "4"]
    ],
    "public/app/features/dashboard/components/AnnotationSettings/AnnotationSettingsList.tsx:5381": [
      [0, 0, 0, "Styles should be written using objects.", "0"]
    ],
    "public/app/features/dashboard/components/DashExportModal/DashboardExporter.test.ts:5381": [
      [0, 0, 0, "Unexpected any. Specify a different type.", "0"],
      [0, 0, 0, "Unexpected any. Specify a different type.", "1"],
      [0, 0, 0, "Unexpected any. Specify a different type.", "2"],
      [0, 0, 0, "Unexpected any. Specify a different type.", "3"],
      [0, 0, 0, "Unexpected any. Specify a different type.", "4"],
      [0, 0, 0, "Unexpected any. Specify a different type.", "5"],
      [0, 0, 0, "Unexpected any. Specify a different type.", "6"],
      [0, 0, 0, "Unexpected any. Specify a different type.", "7"],
      [0, 0, 0, "Unexpected any. Specify a different type.", "8"],
      [0, 0, 0, "Unexpected any. Specify a different type.", "9"],
      [0, 0, 0, "Unexpected any. Specify a different type.", "10"],
      [0, 0, 0, "Unexpected any. Specify a different type.", "11"],
      [0, 0, 0, "Unexpected any. Specify a different type.", "12"],
      [0, 0, 0, "Unexpected any. Specify a different type.", "13"],
      [0, 0, 0, "Unexpected any. Specify a different type.", "14"],
      [0, 0, 0, "Unexpected any. Specify a different type.", "15"],
      [0, 0, 0, "Unexpected any. Specify a different type.", "16"],
      [0, 0, 0, "Unexpected any. Specify a different type.", "17"],
      [0, 0, 0, "Unexpected any. Specify a different type.", "18"],
      [0, 0, 0, "Unexpected any. Specify a different type.", "19"],
      [0, 0, 0, "Unexpected any. Specify a different type.", "20"]
    ],
    "public/app/features/dashboard/components/DashExportModal/DashboardExporter.ts:5381": [
      [0, 0, 0, "Unexpected any. Specify a different type.", "0"],
      [0, 0, 0, "Unexpected any. Specify a different type.", "1"],
      [0, 0, 0, "Unexpected any. Specify a different type.", "2"],
      [0, 0, 0, "Unexpected any. Specify a different type.", "3"],
      [0, 0, 0, "Unexpected any. Specify a different type.", "4"],
      [0, 0, 0, "Do not use any type assertions.", "5"],
      [0, 0, 0, "Unexpected any. Specify a different type.", "6"],
      [0, 0, 0, "Do not use any type assertions.", "7"],
      [0, 0, 0, "Do not use any type assertions.", "8"],
      [0, 0, 0, "Unexpected any. Specify a different type.", "9"]
    ],
    "public/app/features/dashboard/components/DashNav/DashNavButton.tsx:5381": [
      [0, 0, 0, "Styles should be written using objects.", "0"]
    ],
    "public/app/features/dashboard/components/DashboardLoading/DashboardFailed.tsx:5381": [
      [0, 0, 0, "Styles should be written using objects.", "0"]
    ],
    "public/app/features/dashboard/components/DashboardLoading/DashboardLoading.tsx:5381": [
      [0, 0, 0, "Styles should be written using objects.", "0"],
      [0, 0, 0, "Styles should be written using objects.", "1"]
    ],
    "public/app/features/dashboard/components/DashboardPrompt/DashboardPrompt.test.tsx:5381": [
      [0, 0, 0, "Unexpected any. Specify a different type.", "0"]
    ],
    "public/app/features/dashboard/components/DashboardPrompt/DashboardPrompt.tsx:5381": [
      [0, 0, 0, "Do not use any type assertions.", "0"],
      [0, 0, 0, "Do not use any type assertions.", "1"],
      [0, 0, 0, "Do not use any type assertions.", "2"],
      [0, 0, 0, "Do not use any type assertions.", "3"],
      [0, 0, 0, "Do not use any type assertions.", "4"],
      [0, 0, 0, "Do not use any type assertions.", "5"],
      [0, 0, 0, "Unexpected any. Specify a different type.", "6"],
      [0, 0, 0, "Do not use any type assertions.", "7"],
      [0, 0, 0, "Unexpected any. Specify a different type.", "8"]
    ],
    "public/app/features/dashboard/components/DashboardRow/DashboardRow.test.tsx:5381": [
      [0, 0, 0, "Unexpected any. Specify a different type.", "0"]
    ],
    "public/app/features/dashboard/components/DashboardSettings/ListNewButton.tsx:5381": [
      [0, 0, 0, "Styles should be written using objects.", "0"]
    ],
    "public/app/features/dashboard/components/DeleteDashboard/DeleteDashboardModal.tsx:5381": [
      [0, 0, 0, "Styles should be written using objects.", "0"]
    ],
    "public/app/features/dashboard/components/HelpWizard/HelpWizard.tsx:5381": [
      [0, 0, 0, "Styles should be written using objects.", "0"],
      [0, 0, 0, "Styles should be written using objects.", "1"],
      [0, 0, 0, "Styles should be written using objects.", "2"]
    ],
    "public/app/features/dashboard/components/Inspector/PanelInspector.tsx:5381": [
      [0, 0, 0, "Do not use any type assertions.", "0"]
    ],
    "public/app/features/dashboard/components/LinksSettings/LinkSettingsList.tsx:5381": [
      [0, 0, 0, "Styles should be written using objects.", "0"],
      [0, 0, 0, "Styles should be written using objects.", "1"]
    ],
    "public/app/features/dashboard/components/PanelEditor/DynamicConfigValueEditor.tsx:5381": [
      [0, 0, 0, "Styles should be written using objects.", "0"],
      [0, 0, 0, "Styles should be written using objects.", "1"]
    ],
    "public/app/features/dashboard/components/PanelEditor/OptionsPane.tsx:5381": [
      [0, 0, 0, "Use data-testid for E2E selectors instead of aria-label", "0"],
      [0, 0, 0, "Styles should be written using objects.", "1"],
      [0, 0, 0, "Styles should be written using objects.", "2"],
      [0, 0, 0, "Styles should be written using objects.", "3"],
      [0, 0, 0, "Styles should be written using objects.", "4"]
    ],
    "public/app/features/dashboard/components/PanelEditor/OptionsPaneCategory.tsx:5381": [
      [0, 0, 0, "Use data-testid for E2E selectors instead of aria-label", "0"],
      [0, 0, 0, "Use data-testid for E2E selectors instead of aria-label", "1"],
      [0, 0, 0, "Styles should be written using objects.", "2"],
      [0, 0, 0, "Styles should be written using objects.", "3"],
      [0, 0, 0, "Styles should be written using objects.", "4"],
      [0, 0, 0, "Styles should be written using objects.", "5"],
      [0, 0, 0, "Styles should be written using objects.", "6"],
      [0, 0, 0, "Styles should be written using objects.", "7"],
      [0, 0, 0, "Styles should be written using objects.", "8"],
      [0, 0, 0, "Styles should be written using objects.", "9"],
      [0, 0, 0, "Styles should be written using objects.", "10"]
    ],
    "public/app/features/dashboard/components/PanelEditor/OptionsPaneItemDescriptor.tsx:5381": [
      [0, 0, 0, "Unexpected any. Specify a different type.", "0"],
      [0, 0, 0, "Use data-testid for E2E selectors instead of aria-label", "1"],
      [0, 0, 0, "Styles should be written using objects.", "2"]
    ],
    "public/app/features/dashboard/components/PanelEditor/OptionsPaneOptions.tsx:5381": [
      [0, 0, 0, "Styles should be written using objects.", "0"],
      [0, 0, 0, "Styles should be written using objects.", "1"],
      [0, 0, 0, "Styles should be written using objects.", "2"],
      [0, 0, 0, "Styles should be written using objects.", "3"],
      [0, 0, 0, "Styles should be written using objects.", "4"],
      [0, 0, 0, "Styles should be written using objects.", "5"],
      [0, 0, 0, "Styles should be written using objects.", "6"],
      [0, 0, 0, "Styles should be written using objects.", "7"],
      [0, 0, 0, "Styles should be written using objects.", "8"],
      [0, 0, 0, "Styles should be written using objects.", "9"]
    ],
    "public/app/features/dashboard/components/PanelEditor/OverrideCategoryTitle.tsx:5381": [
      [0, 0, 0, "Unexpected any. Specify a different type.", "0"],
      [0, 0, 0, "Styles should be written using objects.", "1"],
      [0, 0, 0, "Styles should be written using objects.", "2"],
      [0, 0, 0, "Styles should be written using objects.", "3"],
      [0, 0, 0, "Styles should be written using objects.", "4"],
      [0, 0, 0, "Styles should be written using objects.", "5"]
    ],
    "public/app/features/dashboard/components/PanelEditor/PanelEditor.tsx:5381": [
      [0, 0, 0, "Use data-testid for E2E selectors instead of aria-label", "0"],
      [0, 0, 0, "Use data-testid for E2E selectors instead of aria-label", "1"],
      [0, 0, 0, "Use data-testid for E2E selectors instead of aria-label", "2"],
      [0, 0, 0, "Do not use any type assertions.", "3"],
      [0, 0, 0, "Styles should be written using objects.", "4"],
      [0, 0, 0, "Styles should be written using objects.", "5"],
      [0, 0, 0, "Styles should be written using objects.", "6"],
      [0, 0, 0, "Styles should be written using objects.", "7"],
      [0, 0, 0, "Styles should be written using objects.", "8"],
      [0, 0, 0, "Styles should be written using objects.", "9"],
      [0, 0, 0, "Styles should be written using objects.", "10"],
      [0, 0, 0, "Styles should be written using objects.", "11"],
      [0, 0, 0, "Styles should be written using objects.", "12"],
      [0, 0, 0, "Styles should be written using objects.", "13"]
    ],
    "public/app/features/dashboard/components/PanelEditor/PanelEditorTabs.tsx:5381": [
      [0, 0, 0, "Styles should be written using objects.", "0"],
      [0, 0, 0, "Styles should be written using objects.", "1"],
      [0, 0, 0, "Styles should be written using objects.", "2"]
    ],
    "public/app/features/dashboard/components/PanelEditor/VisualizationButton.tsx:5381": [
      [0, 0, 0, "Styles should be written using objects.", "0"],
      [0, 0, 0, "Styles should be written using objects.", "1"]
    ],
    "public/app/features/dashboard/components/PanelEditor/VisualizationSelectPane.tsx:5381": [
      [0, 0, 0, "Use data-testid for E2E selectors instead of aria-label", "0"],
      [0, 0, 0, "Styles should be written using objects.", "1"],
      [0, 0, 0, "Styles should be written using objects.", "2"],
      [0, 0, 0, "Styles should be written using objects.", "3"],
      [0, 0, 0, "Styles should be written using objects.", "4"],
      [0, 0, 0, "Styles should be written using objects.", "5"],
      [0, 0, 0, "Styles should be written using objects.", "6"],
      [0, 0, 0, "Styles should be written using objects.", "7"],
      [0, 0, 0, "Styles should be written using objects.", "8"],
      [0, 0, 0, "Styles should be written using objects.", "9"],
      [0, 0, 0, "Styles should be written using objects.", "10"]
    ],
    "public/app/features/dashboard/components/PanelEditor/getFieldOverrideElements.tsx:5381": [
      [0, 0, 0, "Unexpected any. Specify a different type.", "0"]
    ],
    "public/app/features/dashboard/components/PanelEditor/getVisualizationOptions.tsx:5381": [
      [0, 0, 0, "Unexpected any. Specify a different type.", "0"],
      [0, 0, 0, "Unexpected any. Specify a different type.", "1"],
      [0, 0, 0, "Unexpected any. Specify a different type.", "2"]
    ],
    "public/app/features/dashboard/components/PanelEditor/utils.ts:5381": [
      [0, 0, 0, "Unexpected any. Specify a different type.", "0"],
      [0, 0, 0, "Unexpected any. Specify a different type.", "1"],
      [0, 0, 0, "Do not use any type assertions.", "2"],
      [0, 0, 0, "Unexpected any. Specify a different type.", "3"],
      [0, 0, 0, "Do not use any type assertions.", "4"],
      [0, 0, 0, "Unexpected any. Specify a different type.", "5"]
    ],
    "public/app/features/dashboard/components/PublicDashboardNotAvailable/PublicDashboardNotAvailable.tsx:5381": [
      [0, 0, 0, "Styles should be written using objects.", "0"],
      [0, 0, 0, "Styles should be written using objects.", "1"],
      [0, 0, 0, "Styles should be written using objects.", "2"],
      [0, 0, 0, "Styles should be written using objects.", "3"]
    ],
    "public/app/features/dashboard/components/RowOptions/RowOptionsModal.tsx:5381": [
      [0, 0, 0, "Styles should be written using objects.", "0"]
    ],
    "public/app/features/dashboard/components/SaveDashboard/SaveDashboardButton.tsx:5381": [
      [0, 0, 0, "Use data-testid for E2E selectors instead of aria-label", "0"],
      [0, 0, 0, "Use data-testid for E2E selectors instead of aria-label", "1"]
    ],
    "public/app/features/dashboard/components/SaveDashboard/SaveDashboardDiff.tsx:5381": [
      [0, 0, 0, "Styles should be written using objects.", "0"]
    ],
    "public/app/features/dashboard/components/SaveDashboard/SaveDashboardErrorProxy.tsx:5381": [
      [0, 0, 0, "Styles should be written using objects.", "0"],
      [0, 0, 0, "Styles should be written using objects.", "1"],
      [0, 0, 0, "Styles should be written using objects.", "2"]
    ],
    "public/app/features/dashboard/components/SaveDashboard/UnsavedChangesModal.tsx:5381": [
      [0, 0, 0, "Styles should be written using objects.", "0"]
    ],
    "public/app/features/dashboard/components/SaveDashboard/forms/SaveDashboardAsForm.test.tsx:5381": [
      [0, 0, 0, "Unexpected any. Specify a different type.", "0"]
    ],
    "public/app/features/dashboard/components/SaveDashboard/forms/SaveDashboardForm.tsx:5381": [
      [0, 0, 0, "Unexpected any. Specify a different type.", "0"],
      [0, 0, 0, "Use data-testid for E2E selectors instead of aria-label", "1"],
      [0, 0, 0, "Use data-testid for E2E selectors instead of aria-label", "2"],
      [0, 0, 0, "Use data-testid for E2E selectors instead of aria-label", "3"],
      [0, 0, 0, "Styles should be written using objects.", "4"]
    ],
    "public/app/features/dashboard/components/SaveDashboard/forms/SaveProvisionedDashboardForm.tsx:5381": [
      [0, 0, 0, "Styles should be written using objects.", "0"]
    ],
    "public/app/features/dashboard/components/SaveDashboard/types.ts:5381": [
      [0, 0, 0, "Unexpected any. Specify a different type.", "0"]
    ],
    "public/app/features/dashboard/components/SaveDashboard/useDashboardSave.tsx:5381": [
      [0, 0, 0, "Unexpected any. Specify a different type.", "0"]
    ],
    "public/app/features/dashboard/components/ShareModal/ShareExport.tsx:5381": [
      [0, 0, 0, "Unexpected any. Specify a different type.", "0"]
    ],
    "public/app/features/dashboard/components/ShareModal/SharePublicDashboard/ConfigPublicDashboard/ConfigPublicDashboard.tsx:5381": [
      [0, 0, 0, "Styles should be written using objects.", "0"],
      [0, 0, 0, "Styles should be written using objects.", "1"],
      [0, 0, 0, "Styles should be written using objects.", "2"]
    ],
    "public/app/features/dashboard/components/ShareModal/SharePublicDashboard/ConfigPublicDashboard/EmailSharingConfiguration.tsx:5381": [
      [0, 0, 0, "Styles should be written using objects.", "0"],
      [0, 0, 0, "Styles should be written using objects.", "1"],
      [0, 0, 0, "Styles should be written using objects.", "2"],
      [0, 0, 0, "Styles should be written using objects.", "3"],
      [0, 0, 0, "Styles should be written using objects.", "4"],
      [0, 0, 0, "Styles should be written using objects.", "5"]
    ],
    "public/app/features/dashboard/components/ShareModal/SharePublicDashboard/ConfigPublicDashboard/SettingsSummary.tsx:5381": [
      [0, 0, 0, "Styles should be written using objects.", "0"]
    ],
    "public/app/features/dashboard/components/ShareModal/SharePublicDashboard/CreatePublicDashboard/AcknowledgeCheckboxes.tsx:5381": [
      [0, 0, 0, "Styles should be written using objects.", "0"]
    ],
    "public/app/features/dashboard/components/ShareModal/SharePublicDashboard/CreatePublicDashboard/CreatePublicDashboard.tsx:5381": [
      [0, 0, 0, "Styles should be written using objects.", "0"],
      [0, 0, 0, "Styles should be written using objects.", "1"],
      [0, 0, 0, "Styles should be written using objects.", "2"],
      [0, 0, 0, "Styles should be written using objects.", "3"],
      [0, 0, 0, "Styles should be written using objects.", "4"],
      [0, 0, 0, "Styles should be written using objects.", "5"]
    ],
    "public/app/features/dashboard/components/ShareModal/SharePublicDashboard/ModalAlerts/UnsupportedDataSourcesAlert.tsx:5381": [
      [0, 0, 0, "Styles should be written using objects.", "0"]
    ],
    "public/app/features/dashboard/components/SubMenu/AnnotationPicker.tsx:5381": [
      [0, 0, 0, "Styles should be written using objects.", "0"],
      [0, 0, 0, "Styles should be written using objects.", "1"]
    ],
    "public/app/features/dashboard/components/SubMenu/DashboardLinksDashboard.tsx:5381": [
      [0, 0, 0, "Do not use any type assertions.", "0"],
      [0, 0, 0, "Unexpected any. Specify a different type.", "1"]
    ],
    "public/app/features/dashboard/components/SubMenu/SubMenu.tsx:5381": [
      [0, 0, 0, "Styles should be written using objects.", "0"],
      [0, 0, 0, "Styles should be written using objects.", "1"]
    ],
    "public/app/features/dashboard/components/TransformationsEditor/TransformationEditor.tsx:5381": [
      [0, 0, 0, "Unexpected any. Specify a different type.", "0"],
      [0, 0, 0, "Styles should be written using objects.", "1"],
      [0, 0, 0, "Styles should be written using objects.", "2"],
      [0, 0, 0, "Styles should be written using objects.", "3"],
      [0, 0, 0, "Styles should be written using objects.", "4"],
      [0, 0, 0, "Styles should be written using objects.", "5"],
      [0, 0, 0, "Styles should be written using objects.", "6"],
      [0, 0, 0, "Styles should be written using objects.", "7"],
      [0, 0, 0, "Styles should be written using objects.", "8"],
      [0, 0, 0, "Styles should be written using objects.", "9"],
      [0, 0, 0, "Styles should be written using objects.", "10"]
    ],
    "public/app/features/dashboard/components/TransformationsEditor/TransformationFilter.tsx:5381": [
      [0, 0, 0, "Styles should be written using objects.", "0"]
    ],
    "public/app/features/dashboard/components/TransformationsEditor/TransformationsEditor.tsx:5381": [
      [0, 0, 0, "Do not use any type assertions.", "0"],
      [0, 0, 0, "Do not use any type assertions.", "1"]
    ],
    "public/app/features/dashboard/components/VersionHistory/DiffGroup.tsx:5381": [
      [0, 0, 0, "Styles should be written using objects.", "0"],
      [0, 0, 0, "Styles should be written using objects.", "1"],
      [0, 0, 0, "Styles should be written using objects.", "2"]
    ],
    "public/app/features/dashboard/components/VersionHistory/DiffTitle.tsx:5381": [
      [0, 0, 0, "Styles should be written using objects.", "0"],
      [0, 0, 0, "Styles should be written using objects.", "1"],
      [0, 0, 0, "Styles should be written using objects.", "2"],
      [0, 0, 0, "Styles should be written using objects.", "3"],
      [0, 0, 0, "Styles should be written using objects.", "4"],
      [0, 0, 0, "Styles should be written using objects.", "5"],
      [0, 0, 0, "Styles should be written using objects.", "6"],
      [0, 0, 0, "Styles should be written using objects.", "7"],
      [0, 0, 0, "Styles should be written using objects.", "8"]
    ],
    "public/app/features/dashboard/components/VersionHistory/DiffValues.tsx:5381": [
      [0, 0, 0, "Styles should be written using objects.", "0"]
    ],
    "public/app/features/dashboard/components/VersionHistory/DiffViewer.tsx:5381": [
      [0, 0, 0, "Styles should be written using objects.", "0"]
    ],
    "public/app/features/dashboard/components/VersionHistory/VersionHistoryComparison.tsx:5381": [
      [0, 0, 0, "Styles should be written using objects.", "0"],
      [0, 0, 0, "Styles should be written using objects.", "1"],
      [0, 0, 0, "Styles should be written using objects.", "2"]
    ],
    "public/app/features/dashboard/components/VersionHistory/VersionHistoryHeader.tsx:5381": [
      [0, 0, 0, "Styles should be written using objects.", "0"]
    ],
    "public/app/features/dashboard/components/VersionHistory/VersionHistoryTable.tsx:5381": [
      [0, 0, 0, "Styles should be written using objects.", "0"]
    ],
    "public/app/features/dashboard/components/VersionHistory/useDashboardRestore.tsx:5381": [
      [0, 0, 0, "Do not use any type assertions.", "0"],
      [0, 0, 0, "Unexpected any. Specify a different type.", "1"]
    ],
    "public/app/features/dashboard/components/VersionHistory/utils.ts:5381": [
      [0, 0, 0, "Unexpected any. Specify a different type.", "0"],
      [0, 0, 0, "Unexpected any. Specify a different type.", "1"]
    ],
    "public/app/features/dashboard/containers/DashboardPage.tsx:5381": [
      [0, 0, 0, "Do not use any type assertions.", "0"],
      [0, 0, 0, "Unexpected any. Specify a different type.", "1"],
      [0, 0, 0, "Do not use any type assertions.", "2"],
      [0, 0, 0, "Unexpected any. Specify a different type.", "3"],
      [0, 0, 0, "Use data-testid for E2E selectors instead of aria-label", "4"]
    ],
    "public/app/features/dashboard/dashgrid/PanelStateWrapper.tsx:5381": [
      [0, 0, 0, "Unexpected any. Specify a different type.", "0"]
    ],
    "public/app/features/dashboard/dashgrid/SeriesVisibilityConfigFactory.ts:5381": [
      [0, 0, 0, "Do not use any type assertions.", "0"]
    ],
    "public/app/features/dashboard/services/DashboardLoaderSrv.ts:5381": [
      [0, 0, 0, "Unexpected any. Specify a different type.", "0"],
      [0, 0, 0, "Unexpected any. Specify a different type.", "1"],
      [0, 0, 0, "Unexpected any. Specify a different type.", "2"]
    ],
    "public/app/features/dashboard/state/DashboardMigrator.test.ts:5381": [
      [0, 0, 0, "Unexpected any. Specify a different type.", "0"],
      [0, 0, 0, "Unexpected any. Specify a different type.", "1"],
      [0, 0, 0, "Unexpected any. Specify a different type.", "2"],
      [0, 0, 0, "Unexpected any. Specify a different type.", "3"],
      [0, 0, 0, "Unexpected any. Specify a different type.", "4"],
      [0, 0, 0, "Unexpected any. Specify a different type.", "5"],
      [0, 0, 0, "Unexpected any. Specify a different type.", "6"],
      [0, 0, 0, "Unexpected any. Specify a different type.", "7"],
      [0, 0, 0, "Unexpected any. Specify a different type.", "8"],
      [0, 0, 0, "Unexpected any. Specify a different type.", "9"],
      [0, 0, 0, "Unexpected any. Specify a different type.", "10"],
      [0, 0, 0, "Unexpected any. Specify a different type.", "11"],
      [0, 0, 0, "Unexpected any. Specify a different type.", "12"],
      [0, 0, 0, "Unexpected any. Specify a different type.", "13"],
      [0, 0, 0, "Unexpected any. Specify a different type.", "14"],
      [0, 0, 0, "Unexpected any. Specify a different type.", "15"],
      [0, 0, 0, "Unexpected any. Specify a different type.", "16"],
      [0, 0, 0, "Unexpected any. Specify a different type.", "17"],
      [0, 0, 0, "Unexpected any. Specify a different type.", "18"]
    ],
    "public/app/features/dashboard/state/DashboardMigrator.ts:5381": [
      [0, 0, 0, "Unexpected any. Specify a different type.", "0"],
      [0, 0, 0, "Unexpected any. Specify a different type.", "1"],
      [0, 0, 0, "Unexpected any. Specify a different type.", "2"],
      [0, 0, 0, "Unexpected any. Specify a different type.", "3"],
      [0, 0, 0, "Unexpected any. Specify a different type.", "4"],
      [0, 0, 0, "Unexpected any. Specify a different type.", "5"],
      [0, 0, 0, "Unexpected any. Specify a different type.", "6"],
      [0, 0, 0, "Unexpected any. Specify a different type.", "7"],
      [0, 0, 0, "Unexpected any. Specify a different type.", "8"],
      [0, 0, 0, "Unexpected any. Specify a different type.", "9"],
      [0, 0, 0, "Unexpected any. Specify a different type.", "10"],
      [0, 0, 0, "Unexpected any. Specify a different type.", "11"],
      [0, 0, 0, "Unexpected any. Specify a different type.", "12"],
      [0, 0, 0, "Unexpected any. Specify a different type.", "13"],
      [0, 0, 0, "Unexpected any. Specify a different type.", "14"],
      [0, 0, 0, "Unexpected any. Specify a different type.", "15"],
      [0, 0, 0, "Unexpected any. Specify a different type.", "16"],
      [0, 0, 0, "Unexpected any. Specify a different type.", "17"],
      [0, 0, 0, "Unexpected any. Specify a different type.", "18"],
      [0, 0, 0, "Unexpected any. Specify a different type.", "19"],
      [0, 0, 0, "Do not use any type assertions.", "20"],
      [0, 0, 0, "Unexpected any. Specify a different type.", "21"],
      [0, 0, 0, "Unexpected any. Specify a different type.", "22"],
      [0, 0, 0, "Unexpected any. Specify a different type.", "23"],
      [0, 0, 0, "Unexpected any. Specify a different type.", "24"],
      [0, 0, 0, "Unexpected any. Specify a different type.", "25"],
      [0, 0, 0, "Do not use any type assertions.", "26"],
      [0, 0, 0, "Do not use any type assertions.", "27"],
      [0, 0, 0, "Unexpected any. Specify a different type.", "28"],
      [0, 0, 0, "Unexpected any. Specify a different type.", "29"],
      [0, 0, 0, "Do not use any type assertions.", "30"]
    ],
    "public/app/features/dashboard/state/DashboardModel.repeat.test.ts:5381": [
      [0, 0, 0, "Unexpected any. Specify a different type.", "0"],
      [0, 0, 0, "Unexpected any. Specify a different type.", "1"],
      [0, 0, 0, "Unexpected any. Specify a different type.", "2"],
      [0, 0, 0, "Unexpected any. Specify a different type.", "3"],
      [0, 0, 0, "Unexpected any. Specify a different type.", "4"],
      [0, 0, 0, "Unexpected any. Specify a different type.", "5"],
      [0, 0, 0, "Unexpected any. Specify a different type.", "6"]
    ],
    "public/app/features/dashboard/state/DashboardModel.test.ts:5381": [
      [0, 0, 0, "Unexpected any. Specify a different type.", "0"]
    ],
    "public/app/features/dashboard/state/DashboardModel.ts:5381": [
      [0, 0, 0, "Unexpected any. Specify a different type.", "0"],
      [0, 0, 0, "Unexpected any. Specify a different type.", "1"],
      [0, 0, 0, "Unexpected any. Specify a different type.", "2"],
      [0, 0, 0, "Unexpected any. Specify a different type.", "3"],
      [0, 0, 0, "Unexpected any. Specify a different type.", "4"],
      [0, 0, 0, "Unexpected any. Specify a different type.", "5"],
      [0, 0, 0, "Unexpected any. Specify a different type.", "6"],
      [0, 0, 0, "Unexpected any. Specify a different type.", "7"],
      [0, 0, 0, "Unexpected any. Specify a different type.", "8"],
      [0, 0, 0, "Unexpected any. Specify a different type.", "9"],
      [0, 0, 0, "Unexpected any. Specify a different type.", "10"],
      [0, 0, 0, "Unexpected any. Specify a different type.", "11"],
      [0, 0, 0, "Unexpected any. Specify a different type.", "12"],
      [0, 0, 0, "Unexpected any. Specify a different type.", "13"],
      [0, 0, 0, "Unexpected any. Specify a different type.", "14"],
      [0, 0, 0, "Unexpected any. Specify a different type.", "15"],
      [0, 0, 0, "Unexpected any. Specify a different type.", "16"],
      [0, 0, 0, "Unexpected any. Specify a different type.", "17"],
      [0, 0, 0, "Unexpected any. Specify a different type.", "18"],
      [0, 0, 0, "Unexpected any. Specify a different type.", "19"],
      [0, 0, 0, "Unexpected any. Specify a different type.", "20"],
      [0, 0, 0, "Unexpected any. Specify a different type.", "21"],
      [0, 0, 0, "Do not use any type assertions.", "22"],
      [0, 0, 0, "Unexpected any. Specify a different type.", "23"]
    ],
    "public/app/features/dashboard/state/PanelModel.test.ts:5381": [
      [0, 0, 0, "Unexpected any. Specify a different type.", "0"],
      [0, 0, 0, "Unexpected any. Specify a different type.", "1"],
      [0, 0, 0, "Unexpected any. Specify a different type.", "2"],
      [0, 0, 0, "Unexpected any. Specify a different type.", "3"],
      [0, 0, 0, "Unexpected any. Specify a different type.", "4"],
      [0, 0, 0, "Unexpected any. Specify a different type.", "5"],
      [0, 0, 0, "Unexpected any. Specify a different type.", "6"],
      [0, 0, 0, "Unexpected any. Specify a different type.", "7"]
    ],
    "public/app/features/dashboard/state/PanelModel.ts:5381": [
      [0, 0, 0, "Unexpected any. Specify a different type.", "0"],
      [0, 0, 0, "Unexpected any. Specify a different type.", "1"],
      [0, 0, 0, "Unexpected any. Specify a different type.", "2"],
      [0, 0, 0, "Unexpected any. Specify a different type.", "3"],
      [0, 0, 0, "Unexpected any. Specify a different type.", "4"],
      [0, 0, 0, "Unexpected any. Specify a different type.", "5"],
      [0, 0, 0, "Unexpected any. Specify a different type.", "6"],
      [0, 0, 0, "Unexpected any. Specify a different type.", "7"],
      [0, 0, 0, "Unexpected any. Specify a different type.", "8"],
      [0, 0, 0, "Do not use any type assertions.", "9"],
      [0, 0, 0, "Unexpected any. Specify a different type.", "10"],
      [0, 0, 0, "Unexpected any. Specify a different type.", "11"],
      [0, 0, 0, "Unexpected any. Specify a different type.", "12"],
      [0, 0, 0, "Do not use any type assertions.", "13"],
      [0, 0, 0, "Unexpected any. Specify a different type.", "14"],
      [0, 0, 0, "Do not use any type assertions.", "15"],
      [0, 0, 0, "Unexpected any. Specify a different type.", "16"],
      [0, 0, 0, "Unexpected any. Specify a different type.", "17"],
      [0, 0, 0, "Unexpected any. Specify a different type.", "18"],
      [0, 0, 0, "Do not use any type assertions.", "19"],
      [0, 0, 0, "Unexpected any. Specify a different type.", "20"],
      [0, 0, 0, "Do not use any type assertions.", "21"],
      [0, 0, 0, "Unexpected any. Specify a different type.", "22"],
      [0, 0, 0, "Unexpected any. Specify a different type.", "23"],
      [0, 0, 0, "Unexpected any. Specify a different type.", "24"]
    ],
    "public/app/features/dashboard/state/TimeModel.ts:5381": [
      [0, 0, 0, "Unexpected any. Specify a different type.", "0"],
      [0, 0, 0, "Unexpected any. Specify a different type.", "1"]
    ],
    "public/app/features/dashboard/state/actions.ts:5381": [
      [0, 0, 0, "Unexpected any. Specify a different type.", "0"]
    ],
    "public/app/features/dashboard/state/initDashboard.test.ts:5381": [
      [0, 0, 0, "Unexpected any. Specify a different type.", "0"],
      [0, 0, 0, "Unexpected any. Specify a different type.", "1"],
      [0, 0, 0, "Unexpected any. Specify a different type.", "2"],
      [0, 0, 0, "Unexpected any. Specify a different type.", "3"],
      [0, 0, 0, "Unexpected any. Specify a different type.", "4"],
      [0, 0, 0, "Unexpected any. Specify a different type.", "5"],
      [0, 0, 0, "Unexpected any. Specify a different type.", "6"]
    ],
    "public/app/features/dashboard/state/initDashboard.ts:5381": [
      [0, 0, 0, "Unexpected any. Specify a different type.", "0"]
    ],
    "public/app/features/dashboard/utils/getPanelMenu.test.ts:5381": [
      [0, 0, 0, "Unexpected any. Specify a different type.", "0"]
    ],
    "public/app/features/dashboard/utils/getPanelMenu.ts:5381": [
      [0, 0, 0, "Do not use any type assertions.", "0"],
      [0, 0, 0, "Unexpected any. Specify a different type.", "1"]
    ],
    "public/app/features/dashboard/utils/panelMerge.ts:5381": [
      [0, 0, 0, "Do not use any type assertions.", "0"],
      [0, 0, 0, "Unexpected any. Specify a different type.", "1"],
      [0, 0, 0, "Do not use any type assertions.", "2"],
      [0, 0, 0, "Unexpected any. Specify a different type.", "3"]
    ],
    "public/app/features/datasources/components/BasicSettings.tsx:5381": [
      [0, 0, 0, "Use data-testid for E2E selectors instead of aria-label", "0"],
      [0, 0, 0, "Styles should be written using objects.", "1"]
    ],
    "public/app/features/datasources/components/DataSourceReadOnlyMessage.tsx:5381": [
      [0, 0, 0, "Use data-testid for E2E selectors instead of aria-label", "0"]
    ],
    "public/app/features/datasources/components/DataSourceTestingStatus.tsx:5381": [
      [0, 0, 0, "Styles should be written using objects.", "0"],
      [0, 0, 0, "Styles should be written using objects.", "1"],
      [0, 0, 0, "Do not use any type assertions.", "2"],
      [0, 0, 0, "Use data-testid for E2E selectors instead of aria-label", "3"]
    ],
    "public/app/features/datasources/components/DataSourceTypeCard.tsx:5381": [
      [0, 0, 0, "Use data-testid for E2E selectors instead of aria-label", "0"]
    ],
    "public/app/features/datasources/components/DataSourceTypeCardList.tsx:5381": [
      [0, 0, 0, "Styles should be written using objects.", "0"]
    ],
    "public/app/features/datasources/components/EditDataSource.tsx:5381": [
      [0, 0, 0, "Do not use any type assertions.", "0"]
    ],
    "public/app/features/datasources/components/picker/DataSourceCard.tsx:5381": [
      [0, 0, 0, "Styles should be written using objects.", "0"],
      [0, 0, 0, "Styles should be written using objects.", "1"],
      [0, 0, 0, "Styles should be written using objects.", "2"],
      [0, 0, 0, "Styles should be written using objects.", "3"],
      [0, 0, 0, "Styles should be written using objects.", "4"],
      [0, 0, 0, "Styles should be written using objects.", "5"],
      [0, 0, 0, "Styles should be written using objects.", "6"],
      [0, 0, 0, "Styles should be written using objects.", "7"],
      [0, 0, 0, "Styles should be written using objects.", "8"]
    ],
    "public/app/features/datasources/components/picker/DataSourceDropdown.tsx:5381": [
      [0, 0, 0, "Styles should be written using objects.", "0"],
      [0, 0, 0, "Styles should be written using objects.", "1"],
      [0, 0, 0, "Styles should be written using objects.", "2"],
      [0, 0, 0, "Styles should be written using objects.", "3"],
      [0, 0, 0, "Styles should be written using objects.", "4"],
      [0, 0, 0, "Styles should be written using objects.", "5"],
      [0, 0, 0, "Styles should be written using objects.", "6"],
      [0, 0, 0, "Styles should be written using objects.", "7"]
    ],
    "public/app/features/datasources/components/picker/DataSourceList.tsx:5381": [
      [0, 0, 0, "Styles should be written using objects.", "0"],
      [0, 0, 0, "Styles should be written using objects.", "1"],
      [0, 0, 0, "Styles should be written using objects.", "2"],
      [0, 0, 0, "Styles should be written using objects.", "3"]
    ],
    "public/app/features/datasources/components/picker/DataSourceLogo.tsx:5381": [
      [0, 0, 0, "Styles should be written using objects.", "0"]
    ],
    "public/app/features/datasources/components/picker/DataSourceModal.tsx:5381": [
      [0, 0, 0, "Styles should be written using objects.", "0"],
      [0, 0, 0, "Styles should be written using objects.", "1"],
      [0, 0, 0, "Styles should be written using objects.", "2"],
      [0, 0, 0, "Styles should be written using objects.", "3"],
      [0, 0, 0, "Styles should be written using objects.", "4"],
      [0, 0, 0, "Styles should be written using objects.", "5"],
      [0, 0, 0, "Styles should be written using objects.", "6"],
      [0, 0, 0, "Styles should be written using objects.", "7"],
      [0, 0, 0, "Styles should be written using objects.", "8"],
      [0, 0, 0, "Styles should be written using objects.", "9"]
    ],
    "public/app/features/datasources/state/actions.test.ts:5381": [
      [0, 0, 0, "Unexpected any. Specify a different type.", "0"],
      [0, 0, 0, "Unexpected any. Specify a different type.", "1"],
      [0, 0, 0, "Unexpected any. Specify a different type.", "2"],
      [0, 0, 0, "Unexpected any. Specify a different type.", "3"],
      [0, 0, 0, "Unexpected any. Specify a different type.", "4"],
      [0, 0, 0, "Unexpected any. Specify a different type.", "5"]
    ],
    "public/app/features/datasources/state/actions.ts:5381": [
      [0, 0, 0, "Unexpected any. Specify a different type.", "0"],
      [0, 0, 0, "Do not use any type assertions.", "1"]
    ],
    "public/app/features/datasources/state/navModel.ts:5381": [
      [0, 0, 0, "Do not use any type assertions.", "0"],
      [0, 0, 0, "Unexpected any. Specify a different type.", "1"]
    ],
    "public/app/features/datasources/state/reducers.ts:5381": [
      [0, 0, 0, "Do not use any type assertions.", "0"],
      [0, 0, 0, "Do not use any type assertions.", "1"]
    ],
    "public/app/features/datasources/state/selectors.ts:5381": [
      [0, 0, 0, "Do not use any type assertions.", "0"],
      [0, 0, 0, "Do not use any type assertions.", "1"]
    ],
    "public/app/features/dimensions/editors/ColorDimensionEditor.tsx:5381": [
      [0, 0, 0, "Styles should be written using objects.", "0"],
      [0, 0, 0, "Styles should be written using objects.", "1"]
    ],
    "public/app/features/dimensions/editors/FileUploader.tsx:5381": [
      [0, 0, 0, "Styles should be written using objects.", "0"],
      [0, 0, 0, "Styles should be written using objects.", "1"],
      [0, 0, 0, "Styles should be written using objects.", "2"],
      [0, 0, 0, "Styles should be written using objects.", "3"],
      [0, 0, 0, "Styles should be written using objects.", "4"],
      [0, 0, 0, "Styles should be written using objects.", "5"],
      [0, 0, 0, "Styles should be written using objects.", "6"],
      [0, 0, 0, "Styles should be written using objects.", "7"]
    ],
    "public/app/features/dimensions/editors/FolderPickerTab.tsx:5381": [
      [0, 0, 0, "Do not use any type assertions.", "0"],
      [0, 0, 0, "Styles should be written using objects.", "1"]
    ],
    "public/app/features/dimensions/editors/ResourceCards.tsx:5381": [
      [0, 0, 0, "Styles should be written using objects.", "0"],
      [0, 0, 0, "Styles should be written using objects.", "1"],
      [0, 0, 0, "Styles should be written using objects.", "2"],
      [0, 0, 0, "Styles should be written using objects.", "3"],
      [0, 0, 0, "Styles should be written using objects.", "4"]
    ],
    "public/app/features/dimensions/editors/ResourceDimensionEditor.tsx:5381": [
      [0, 0, 0, "Do not use any type assertions.", "0"]
    ],
    "public/app/features/dimensions/editors/ResourcePicker.tsx:5381": [
      [0, 0, 0, "Styles should be written using objects.", "0"],
      [0, 0, 0, "Styles should be written using objects.", "1"]
    ],
    "public/app/features/dimensions/editors/ResourcePickerPopover.tsx:5381": [
      [0, 0, 0, "Styles should be written using objects.", "0"],
      [0, 0, 0, "Styles should be written using objects.", "1"],
      [0, 0, 0, "Styles should be written using objects.", "2"],
      [0, 0, 0, "Styles should be written using objects.", "3"],
      [0, 0, 0, "Styles should be written using objects.", "4"]
    ],
    "public/app/features/dimensions/editors/ScalarDimensionEditor.tsx:5381": [
      [0, 0, 0, "Styles should be written using objects.", "0"]
    ],
    "public/app/features/dimensions/editors/ScaleDimensionEditor.tsx:5381": [
      [0, 0, 0, "Styles should be written using objects.", "0"]
    ],
    "public/app/features/dimensions/editors/TextDimensionEditor.tsx:5381": [
      [0, 0, 0, "Do not use any type assertions.", "0"],
      [0, 0, 0, "Do not use any type assertions.", "1"]
    ],
    "public/app/features/dimensions/editors/ThresholdsEditor/ThresholdsEditor.tsx:5381": [
      [0, 0, 0, "Do not use any type assertions.", "0"],
      [0, 0, 0, "Styles should be written using objects.", "1"],
      [0, 0, 0, "Styles should be written using objects.", "2"],
      [0, 0, 0, "Styles should be written using objects.", "3"],
      [0, 0, 0, "Styles should be written using objects.", "4"],
      [0, 0, 0, "Styles should be written using objects.", "5"],
      [0, 0, 0, "Styles should be written using objects.", "6"],
      [0, 0, 0, "Styles should be written using objects.", "7"],
      [0, 0, 0, "Styles should be written using objects.", "8"]
    ],
    "public/app/features/dimensions/editors/URLPickerTab.tsx:5381": [
      [0, 0, 0, "Styles should be written using objects.", "0"],
      [0, 0, 0, "Styles should be written using objects.", "1"],
      [0, 0, 0, "Styles should be written using objects.", "2"]
    ],
    "public/app/features/dimensions/editors/ValueMappingsEditor/ValueMappingsEditorModal.tsx:5381": [
      [0, 0, 0, "Styles should be written using objects.", "0"]
    ],
    "public/app/features/dimensions/scale.ts:5381": [
      [0, 0, 0, "Do not use any type assertions.", "0"],
      [0, 0, 0, "Unexpected any. Specify a different type.", "1"]
    ],
    "public/app/features/dimensions/types.ts:5381": [
      [0, 0, 0, "Unexpected any. Specify a different type.", "0"]
    ],
    "public/app/features/dimensions/utils.ts:5381": [
      [0, 0, 0, "Do not use any type assertions.", "0"]
    ],
    "public/app/features/explore/ContentOutline/ContentOutline.tsx:5381": [
      [0, 0, 0, "Do not use any type assertions.", "0"]
    ],
    "public/app/features/explore/ExploreDrawer.tsx:5381": [
      [0, 0, 0, "Styles should be written using objects.", "0"],
      [0, 0, 0, "Styles should be written using objects.", "1"],
      [0, 0, 0, "Styles should be written using objects.", "2"]
    ],
    "public/app/features/explore/ExplorePaneContainer.tsx:5381": [
      [0, 0, 0, "Styles should be written using objects.", "0"]
    ],
    "public/app/features/explore/FeatureTogglePage.tsx:5381": [
      [0, 0, 0, "Styles should be written using objects.", "0"]
    ],
    "public/app/features/explore/FlameGraph/FlameGraphExploreContainer.tsx:5381": [
      [0, 0, 0, "Styles should be written using objects.", "0"]
    ],
    "public/app/features/explore/LiveTailButton.tsx:5381": [
      [0, 0, 0, "Styles should be written using objects.", "0"],
      [0, 0, 0, "Styles should be written using objects.", "1"],
      [0, 0, 0, "Styles should be written using objects.", "2"],
      [0, 0, 0, "Styles should be written using objects.", "3"]
    ],
    "public/app/features/explore/Logs/LiveLogs.tsx:5381": [
      [0, 0, 0, "Styles should be written using objects.", "0"],
      [0, 0, 0, "Styles should be written using objects.", "1"],
      [0, 0, 0, "Styles should be written using objects.", "2"],
      [0, 0, 0, "Styles should be written using objects.", "3"],
      [0, 0, 0, "Styles should be written using objects.", "4"]
    ],
    "public/app/features/explore/Logs/Logs.tsx:5381": [
      [0, 0, 0, "Unexpected any. Specify a different type.", "0"],
      [0, 0, 0, "Do not use any type assertions.", "1"],
      [0, 0, 0, "Styles should be written using objects.", "2"],
      [0, 0, 0, "Styles should be written using objects.", "3"],
      [0, 0, 0, "Styles should be written using objects.", "4"],
      [0, 0, 0, "Styles should be written using objects.", "5"],
      [0, 0, 0, "Styles should be written using objects.", "6"],
      [0, 0, 0, "Styles should be written using objects.", "7"],
      [0, 0, 0, "Styles should be written using objects.", "8"],
      [0, 0, 0, "Styles should be written using objects.", "9"],
      [0, 0, 0, "Styles should be written using objects.", "10"],
      [0, 0, 0, "Styles should be written using objects.", "11"],
      [0, 0, 0, "Styles should be written using objects.", "12"]
    ],
    "public/app/features/explore/Logs/LogsMetaRow.tsx:5381": [
      [0, 0, 0, "Styles should be written using objects.", "0"],
      [0, 0, 0, "Unexpected any. Specify a different type.", "1"]
    ],
    "public/app/features/explore/Logs/LogsNavigation.tsx:5381": [
      [0, 0, 0, "Styles should be written using objects.", "0"],
      [0, 0, 0, "Styles should be written using objects.", "1"],
      [0, 0, 0, "Styles should be written using objects.", "2"],
      [0, 0, 0, "Styles should be written using objects.", "3"]
    ],
    "public/app/features/explore/Logs/LogsNavigationPages.tsx:5381": [
      [0, 0, 0, "Styles should be written using objects.", "0"],
      [0, 0, 0, "Styles should be written using objects.", "1"],
      [0, 0, 0, "Styles should be written using objects.", "2"],
      [0, 0, 0, "Styles should be written using objects.", "3"],
      [0, 0, 0, "Styles should be written using objects.", "4"]
    ],
    "public/app/features/explore/Logs/LogsSamplePanel.tsx:5381": [
      [0, 0, 0, "Styles should be written using objects.", "0"],
      [0, 0, 0, "Styles should be written using objects.", "1"],
      [0, 0, 0, "Styles should be written using objects.", "2"],
      [0, 0, 0, "Styles should be written using objects.", "3"]
    ],
    "public/app/features/explore/Logs/LogsVolumePanel.tsx:5381": [
      [0, 0, 0, "Styles should be written using objects.", "0"],
      [0, 0, 0, "Styles should be written using objects.", "1"],
      [0, 0, 0, "Styles should be written using objects.", "2"]
    ],
    "public/app/features/explore/Logs/LogsVolumePanelList.tsx:5381": [
      [0, 0, 0, "Styles should be written using objects.", "0"],
      [0, 0, 0, "Styles should be written using objects.", "1"],
      [0, 0, 0, "Styles should be written using objects.", "2"],
      [0, 0, 0, "Styles should be written using objects.", "3"]
    ],
    "public/app/features/explore/Logs/utils/LogsCrossFadeTransition.tsx:5381": [
      [0, 0, 0, "Styles should be written using objects.", "0"],
      [0, 0, 0, "Styles should be written using objects.", "1"],
      [0, 0, 0, "Styles should be written using objects.", "2"],
      [0, 0, 0, "Styles should be written using objects.", "3"]
    ],
    "public/app/features/explore/MetaInfoText.tsx:5381": [
      [0, 0, 0, "Styles should be written using objects.", "0"],
      [0, 0, 0, "Styles should be written using objects.", "1"],
      [0, 0, 0, "Styles should be written using objects.", "2"],
      [0, 0, 0, "Styles should be written using objects.", "3"]
    ],
    "public/app/features/explore/NoData.tsx:5381": [
      [0, 0, 0, "Styles should be written using objects.", "0"],
      [0, 0, 0, "Styles should be written using objects.", "1"]
    ],
    "public/app/features/explore/NoDataSourceCallToAction.tsx:5381": [
      [0, 0, 0, "Styles should be written using objects.", "0"]
    ],
    "public/app/features/explore/NodeGraph/NodeGraphContainer.tsx:5381": [
      [0, 0, 0, "Styles should be written using objects.", "0"]
    ],
    "public/app/features/explore/PrometheusListView/ItemLabels.tsx:5381": [
      [0, 0, 0, "Styles should be written using objects.", "0"],
      [0, 0, 0, "Styles should be written using objects.", "1"],
      [0, 0, 0, "Styles should be written using objects.", "2"]
    ],
    "public/app/features/explore/PrometheusListView/ItemValues.tsx:5381": [
      [0, 0, 0, "Styles should be written using objects.", "0"],
      [0, 0, 0, "Styles should be written using objects.", "1"],
      [0, 0, 0, "Styles should be written using objects.", "2"]
    ],
    "public/app/features/explore/PrometheusListView/RawListContainer.tsx:5381": [
      [0, 0, 0, "Styles should be written using objects.", "0"],
      [0, 0, 0, "Styles should be written using objects.", "1"],
      [0, 0, 0, "Styles should be written using objects.", "2"],
      [0, 0, 0, "Styles should be written using objects.", "3"],
      [0, 0, 0, "Styles should be written using objects.", "4"],
      [0, 0, 0, "Styles should be written using objects.", "5"]
    ],
    "public/app/features/explore/PrometheusListView/RawListItem.tsx:5381": [
      [0, 0, 0, "Styles should be written using objects.", "0"],
      [0, 0, 0, "Styles should be written using objects.", "1"],
      [0, 0, 0, "Styles should be written using objects.", "2"],
      [0, 0, 0, "Styles should be written using objects.", "3"]
    ],
    "public/app/features/explore/PrometheusListView/RawListItemAttributes.tsx:5381": [
      [0, 0, 0, "Styles should be written using objects.", "0"],
      [0, 0, 0, "Styles should be written using objects.", "1"],
      [0, 0, 0, "Styles should be written using objects.", "2"]
    ],
    "public/app/features/explore/QueryRows.test.tsx:5381": [
      [0, 0, 0, "Unexpected any. Specify a different type.", "0"]
    ],
    "public/app/features/explore/RichHistory/RichHistoryCard.tsx:5381": [
      [0, 0, 0, "Styles should be written using objects.", "0"],
      [0, 0, 0, "Styles should be written using objects.", "1"],
      [0, 0, 0, "Styles should be written using objects.", "2"],
      [0, 0, 0, "Styles should be written using objects.", "3"],
      [0, 0, 0, "Styles should be written using objects.", "4"],
      [0, 0, 0, "Styles should be written using objects.", "5"],
      [0, 0, 0, "Styles should be written using objects.", "6"],
      [0, 0, 0, "Styles should be written using objects.", "7"],
      [0, 0, 0, "Styles should be written using objects.", "8"],
      [0, 0, 0, "Styles should be written using objects.", "9"],
      [0, 0, 0, "Styles should be written using objects.", "10"],
      [0, 0, 0, "Styles should be written using objects.", "11"],
      [0, 0, 0, "Styles should be written using objects.", "12"],
      [0, 0, 0, "Styles should be written using objects.", "13"]
    ],
    "public/app/features/explore/RichHistory/RichHistoryQueriesTab.tsx:5381": [
      [0, 0, 0, "Styles should be written using objects.", "0"],
      [0, 0, 0, "Styles should be written using objects.", "1"],
      [0, 0, 0, "Styles should be written using objects.", "2"],
      [0, 0, 0, "Styles should be written using objects.", "3"],
      [0, 0, 0, "Styles should be written using objects.", "4"],
      [0, 0, 0, "Styles should be written using objects.", "5"],
      [0, 0, 0, "Styles should be written using objects.", "6"],
      [0, 0, 0, "Styles should be written using objects.", "7"],
      [0, 0, 0, "Styles should be written using objects.", "8"],
      [0, 0, 0, "Styles should be written using objects.", "9"],
      [0, 0, 0, "Styles should be written using objects.", "10"],
      [0, 0, 0, "Styles should be written using objects.", "11"],
      [0, 0, 0, "Styles should be written using objects.", "12"],
      [0, 0, 0, "Styles should be written using objects.", "13"]
    ],
    "public/app/features/explore/RichHistory/RichHistorySettingsTab.tsx:5381": [
      [0, 0, 0, "Styles should be written using objects.", "0"],
      [0, 0, 0, "Styles should be written using objects.", "1"],
      [0, 0, 0, "Styles should be written using objects.", "2"],
      [0, 0, 0, "Styles should be written using objects.", "3"],
      [0, 0, 0, "Styles should be written using objects.", "4"]
    ],
    "public/app/features/explore/RichHistory/RichHistoryStarredTab.tsx:5381": [
      [0, 0, 0, "Styles should be written using objects.", "0"],
      [0, 0, 0, "Styles should be written using objects.", "1"],
      [0, 0, 0, "Styles should be written using objects.", "2"],
      [0, 0, 0, "Styles should be written using objects.", "3"],
      [0, 0, 0, "Styles should be written using objects.", "4"],
      [0, 0, 0, "Styles should be written using objects.", "5"],
      [0, 0, 0, "Styles should be written using objects.", "6"]
    ],
    "public/app/features/explore/SecondaryActions.tsx:5381": [
      [0, 0, 0, "Styles should be written using objects.", "0"]
    ],
    "public/app/features/explore/SupplementaryResultError.tsx:5381": [
      [0, 0, 0, "Styles should be written using objects.", "0"],
      [0, 0, 0, "Styles should be written using objects.", "1"]
    ],
    "public/app/features/explore/TraceView/TraceView.tsx:5381": [
      [0, 0, 0, "Styles should be written using objects.", "0"],
      [0, 0, 0, "Do not use any type assertions.", "1"],
      [0, 0, 0, "Do not use any type assertions.", "2"]
    ],
    "public/app/features/explore/TraceView/components/TracePageHeader/Actions/ActionButton.tsx:5381": [
      [0, 0, 0, "Styles should be written using objects.", "0"]
    ],
    "public/app/features/explore/TraceView/components/TracePageHeader/Actions/TracePageActions.tsx:5381": [
      [0, 0, 0, "Styles should be written using objects.", "0"],
      [0, 0, 0, "Styles should be written using objects.", "1"]
    ],
    "public/app/features/explore/TraceView/components/TracePageHeader/SearchBar/NextPrevResult.tsx:5381": [
      [0, 0, 0, "Styles should be written using objects.", "0"],
      [0, 0, 0, "Styles should be written using objects.", "1"],
      [0, 0, 0, "Styles should be written using objects.", "2"],
      [0, 0, 0, "Styles should be written using objects.", "3"],
      [0, 0, 0, "Styles should be written using objects.", "4"],
      [0, 0, 0, "Styles should be written using objects.", "5"]
    ],
    "public/app/features/explore/TraceView/components/TracePageHeader/SearchBar/TracePageSearchBar.tsx:5381": [
      [0, 0, 0, "Styles should be written using objects.", "0"],
      [0, 0, 0, "Styles should be written using objects.", "1"],
      [0, 0, 0, "Styles should be written using objects.", "2"],
      [0, 0, 0, "Styles should be written using objects.", "3"],
      [0, 0, 0, "Styles should be written using objects.", "4"]
    ],
    "public/app/features/explore/TraceView/components/TracePageHeader/SpanFilters/SpanFilters.tsx:5381": [
      [0, 0, 0, "Styles should be written using objects.", "0"],
      [0, 0, 0, "Styles should be written using objects.", "1"],
      [0, 0, 0, "Styles should be written using objects.", "2"],
      [0, 0, 0, "Styles should be written using objects.", "3"],
      [0, 0, 0, "Styles should be written using objects.", "4"],
      [0, 0, 0, "Styles should be written using objects.", "5"],
      [0, 0, 0, "Styles should be written using objects.", "6"]
    ],
    "public/app/features/explore/TraceView/components/TracePageHeader/SpanGraph/CanvasSpanGraph.tsx:5381": [
      [0, 0, 0, "Styles should be written using objects.", "0"]
    ],
    "public/app/features/explore/TraceView/components/TracePageHeader/SpanGraph/GraphTicks.tsx:5381": [
      [0, 0, 0, "Styles should be written using objects.", "0"]
    ],
    "public/app/features/explore/TraceView/components/TracePageHeader/SpanGraph/Scrubber.tsx:5381": [
      [0, 0, 0, "Styles should be written using objects.", "0"],
      [0, 0, 0, "Styles should be written using objects.", "1"],
      [0, 0, 0, "Styles should be written using objects.", "2"],
      [0, 0, 0, "Styles should be written using objects.", "3"],
      [0, 0, 0, "Styles should be written using objects.", "4"]
    ],
    "public/app/features/explore/TraceView/components/TracePageHeader/SpanGraph/TickLabels.tsx:5381": [
      [0, 0, 0, "Styles should be written using objects.", "0"],
      [0, 0, 0, "Styles should be written using objects.", "1"]
    ],
    "public/app/features/explore/TraceView/components/TracePageHeader/SpanGraph/ViewingLayer.tsx:5381": [
      [0, 0, 0, "Styles should be written using objects.", "0"],
      [0, 0, 0, "Styles should be written using objects.", "1"],
      [0, 0, 0, "Styles should be written using objects.", "2"],
      [0, 0, 0, "Styles should be written using objects.", "3"],
      [0, 0, 0, "Styles should be written using objects.", "4"],
      [0, 0, 0, "Styles should be written using objects.", "5"],
      [0, 0, 0, "Styles should be written using objects.", "6"],
      [0, 0, 0, "Styles should be written using objects.", "7"]
    ],
    "public/app/features/explore/TraceView/components/TracePageHeader/TracePageHeader.tsx:5381": [
      [0, 0, 0, "Styles should be written using objects.", "0"],
      [0, 0, 0, "Styles should be written using objects.", "1"],
      [0, 0, 0, "Styles should be written using objects.", "2"],
      [0, 0, 0, "Styles should be written using objects.", "3"],
      [0, 0, 0, "Styles should be written using objects.", "4"],
      [0, 0, 0, "Styles should be written using objects.", "5"],
      [0, 0, 0, "Styles should be written using objects.", "6"],
      [0, 0, 0, "Styles should be written using objects.", "7"],
      [0, 0, 0, "Styles should be written using objects.", "8"],
      [0, 0, 0, "Styles should be written using objects.", "9"],
      [0, 0, 0, "Styles should be written using objects.", "10"],
      [0, 0, 0, "Styles should be written using objects.", "11"],
      [0, 0, 0, "Styles should be written using objects.", "12"]
    ],
    "public/app/features/explore/TraceView/components/TraceTimelineViewer/SpanBarRow.tsx:5381": [
      [0, 0, 0, "Styles should be written using objects.", "0"],
      [0, 0, 0, "Styles should be written using objects.", "1"],
      [0, 0, 0, "Styles should be written using objects.", "2"],
      [0, 0, 0, "Styles should be written using objects.", "3"],
      [0, 0, 0, "Styles should be written using objects.", "4"],
      [0, 0, 0, "Styles should be written using objects.", "5"],
      [0, 0, 0, "Styles should be written using objects.", "6"],
      [0, 0, 0, "Styles should be written using objects.", "7"],
      [0, 0, 0, "Styles should be written using objects.", "8"],
      [0, 0, 0, "Styles should be written using objects.", "9"],
      [0, 0, 0, "Styles should be written using objects.", "10"],
      [0, 0, 0, "Styles should be written using objects.", "11"],
      [0, 0, 0, "Styles should be written using objects.", "12"],
      [0, 0, 0, "Styles should be written using objects.", "13"],
      [0, 0, 0, "Styles should be written using objects.", "14"],
      [0, 0, 0, "Styles should be written using objects.", "15"],
      [0, 0, 0, "Styles should be written using objects.", "16"],
      [0, 0, 0, "Styles should be written using objects.", "17"],
      [0, 0, 0, "Styles should be written using objects.", "18"],
      [0, 0, 0, "Styles should be written using objects.", "19"],
      [0, 0, 0, "Styles should be written using objects.", "20"],
      [0, 0, 0, "Styles should be written using objects.", "21"]
    ],
    "public/app/features/explore/TraceView/components/TraceTimelineViewer/SpanDetail/AccordianKeyValues.tsx:5381": [
      [0, 0, 0, "Styles should be written using objects.", "0"],
      [0, 0, 0, "Styles should be written using objects.", "1"],
      [0, 0, 0, "Styles should be written using objects.", "2"],
      [0, 0, 0, "Styles should be written using objects.", "3"],
      [0, 0, 0, "Styles should be written using objects.", "4"],
      [0, 0, 0, "Styles should be written using objects.", "5"],
      [0, 0, 0, "Styles should be written using objects.", "6"],
      [0, 0, 0, "Styles should be written using objects.", "7"]
    ],
    "public/app/features/explore/TraceView/components/TraceTimelineViewer/SpanDetail/AccordianLogs.tsx:5381": [
      [0, 0, 0, "Styles should be written using objects.", "0"],
      [0, 0, 0, "Styles should be written using objects.", "1"],
      [0, 0, 0, "Styles should be written using objects.", "2"],
      [0, 0, 0, "Styles should be written using objects.", "3"]
    ],
    "public/app/features/explore/TraceView/components/TraceTimelineViewer/SpanDetail/AccordianReferences.tsx:5381": [
      [0, 0, 0, "Styles should be written using objects.", "0"],
      [0, 0, 0, "Styles should be written using objects.", "1"],
      [0, 0, 0, "Styles should be written using objects.", "2"],
      [0, 0, 0, "Styles should be written using objects.", "3"],
      [0, 0, 0, "Styles should be written using objects.", "4"],
      [0, 0, 0, "Styles should be written using objects.", "5"],
      [0, 0, 0, "Styles should be written using objects.", "6"],
      [0, 0, 0, "Styles should be written using objects.", "7"],
      [0, 0, 0, "Styles should be written using objects.", "8"],
      [0, 0, 0, "Styles should be written using objects.", "9"],
      [0, 0, 0, "Styles should be written using objects.", "10"],
      [0, 0, 0, "Styles should be written using objects.", "11"],
      [0, 0, 0, "Styles should be written using objects.", "12"],
      [0, 0, 0, "Styles should be written using objects.", "13"]
    ],
    "public/app/features/explore/TraceView/components/TraceTimelineViewer/SpanDetail/AccordianText.tsx:5381": [
      [0, 0, 0, "Styles should be written using objects.", "0"]
    ],
    "public/app/features/explore/TraceView/components/TraceTimelineViewer/SpanDetail/KeyValuesTable.tsx:5381": [
      [0, 0, 0, "Styles should be written using objects.", "0"],
      [0, 0, 0, "Styles should be written using objects.", "1"],
      [0, 0, 0, "Styles should be written using objects.", "2"],
      [0, 0, 0, "Styles should be written using objects.", "3"],
      [0, 0, 0, "Styles should be written using objects.", "4"],
      [0, 0, 0, "Styles should be written using objects.", "5"]
    ],
    "public/app/features/explore/TraceView/components/TraceTimelineViewer/SpanDetail/SpanFlameGraph.tsx:5381": [
      [0, 0, 0, "Do not use any type assertions.", "0"]
    ],
    "public/app/features/explore/TraceView/components/TraceTimelineViewer/SpanDetail/TextList.tsx:5381": [
      [0, 0, 0, "Styles should be written using objects.", "0"],
      [0, 0, 0, "Styles should be written using objects.", "1"],
      [0, 0, 0, "Styles should be written using objects.", "2"]
    ],
    "public/app/features/explore/TraceView/components/TraceTimelineViewer/SpanDetail/index.tsx:5381": [
      [0, 0, 0, "Styles should be written using objects.", "0"],
      [0, 0, 0, "Styles should be written using objects.", "1"],
      [0, 0, 0, "Styles should be written using objects.", "2"],
      [0, 0, 0, "Styles should be written using objects.", "3"],
      [0, 0, 0, "Styles should be written using objects.", "4"],
      [0, 0, 0, "Styles should be written using objects.", "5"],
      [0, 0, 0, "Styles should be written using objects.", "6"],
      [0, 0, 0, "Styles should be written using objects.", "7"],
      [0, 0, 0, "Styles should be written using objects.", "8"],
      [0, 0, 0, "Styles should be written using objects.", "9"],
      [0, 0, 0, "Styles should be written using objects.", "10"]
    ],
    "public/app/features/explore/TraceView/components/TraceTimelineViewer/SpanDetailRow.tsx:5381": [
      [0, 0, 0, "Styles should be written using objects.", "0"],
      [0, 0, 0, "Styles should be written using objects.", "1"]
    ],
    "public/app/features/explore/TraceView/components/TraceTimelineViewer/SpanLinks.tsx:5381": [
      [0, 0, 0, "Styles should be written using objects.", "0"],
      [0, 0, 0, "Styles should be written using objects.", "1"],
      [0, 0, 0, "Styles should be written using objects.", "2"],
      [0, 0, 0, "Styles should be written using objects.", "3"]
    ],
    "public/app/features/explore/TraceView/components/TraceTimelineViewer/SpanTreeOffset.tsx:5381": [
      [0, 0, 0, "Styles should be written using objects.", "0"],
      [0, 0, 0, "Styles should be written using objects.", "1"],
      [0, 0, 0, "Styles should be written using objects.", "2"],
      [0, 0, 0, "Styles should be written using objects.", "3"],
      [0, 0, 0, "Styles should be written using objects.", "4"],
      [0, 0, 0, "Styles should be written using objects.", "5"]
    ],
    "public/app/features/explore/TraceView/components/TraceTimelineViewer/Ticks.tsx:5381": [
      [0, 0, 0, "Styles should be written using objects.", "0"],
      [0, 0, 0, "Styles should be written using objects.", "1"],
      [0, 0, 0, "Styles should be written using objects.", "2"],
      [0, 0, 0, "Styles should be written using objects.", "3"]
    ],
    "public/app/features/explore/TraceView/components/TraceTimelineViewer/TimelineHeaderRow/TimelineCollapser.tsx:5381": [
      [0, 0, 0, "Styles should be written using objects.", "0"]
    ],
    "public/app/features/explore/TraceView/components/TraceTimelineViewer/TimelineHeaderRow/TimelineColumnResizer.tsx:5381": [
      [0, 0, 0, "Styles should be written using objects.", "0"],
      [0, 0, 0, "Styles should be written using objects.", "1"],
      [0, 0, 0, "Styles should be written using objects.", "2"],
      [0, 0, 0, "Styles should be written using objects.", "3"],
      [0, 0, 0, "Styles should be written using objects.", "4"],
      [0, 0, 0, "Styles should be written using objects.", "5"],
      [0, 0, 0, "Styles should be written using objects.", "6"],
      [0, 0, 0, "Styles should be written using objects.", "7"]
    ],
    "public/app/features/explore/TraceView/components/TraceTimelineViewer/TimelineHeaderRow/TimelineHeaderRow.tsx:5381": [
      [0, 0, 0, "Styles should be written using objects.", "0"],
      [0, 0, 0, "Styles should be written using objects.", "1"],
      [0, 0, 0, "Styles should be written using objects.", "2"]
    ],
    "public/app/features/explore/TraceView/components/TraceTimelineViewer/TimelineHeaderRow/TimelineViewingLayer.tsx:5381": [
      [0, 0, 0, "Styles should be written using objects.", "0"],
      [0, 0, 0, "Styles should be written using objects.", "1"],
      [0, 0, 0, "Styles should be written using objects.", "2"],
      [0, 0, 0, "Styles should be written using objects.", "3"],
      [0, 0, 0, "Styles should be written using objects.", "4"],
      [0, 0, 0, "Styles should be written using objects.", "5"],
      [0, 0, 0, "Styles should be written using objects.", "6"],
      [0, 0, 0, "Styles should be written using objects.", "7"]
    ],
    "public/app/features/explore/TraceView/components/TraceTimelineViewer/TimelineRow.tsx:5381": [
      [0, 0, 0, "Styles should be written using objects.", "0"]
    ],
    "public/app/features/explore/TraceView/components/TraceTimelineViewer/VirtualizedTraceView.tsx:5381": [
      [0, 0, 0, "Styles should be written using objects.", "0"],
      [0, 0, 0, "Styles should be written using objects.", "1"],
      [0, 0, 0, "Styles should be written using objects.", "2"]
    ],
    "public/app/features/explore/TraceView/components/TraceTimelineViewer/index.tsx:5381": [
      [0, 0, 0, "Styles should be written using objects.", "0"]
    ],
    "public/app/features/explore/TraceView/components/common/BreakableText.tsx:5381": [
      [0, 0, 0, "Styles should be written using objects.", "0"]
    ],
<<<<<<< HEAD
    "public/app/features/dashboard/state/DashboardModel.repeat.test.ts:5381": [
      [0, 0, 0, "Unexpected any. Specify a different type.", "0"],
      [0, 0, 0, "Unexpected any. Specify a different type.", "1"],
      [0, 0, 0, "Unexpected any. Specify a different type.", "2"],
      [0, 0, 0, "Unexpected any. Specify a different type.", "3"],
      [0, 0, 0, "Unexpected any. Specify a different type.", "4"],
      [0, 0, 0, "Unexpected any. Specify a different type.", "5"],
      [0, 0, 0, "Unexpected any. Specify a different type.", "6"]
=======
    "public/app/features/explore/TraceView/components/common/CopyIcon.tsx:5381": [
      [0, 0, 0, "Styles should be written using objects.", "0"]
>>>>>>> 1e84fede
    ],
    "public/app/features/explore/TraceView/components/common/Divider.tsx:5381": [
      [0, 0, 0, "Styles should be written using objects.", "0"],
      [0, 0, 0, "Styles should be written using objects.", "1"],
      [0, 0, 0, "Styles should be written using objects.", "2"]
    ],
    "public/app/features/explore/TraceView/components/common/LabeledList.tsx:5381": [
      [0, 0, 0, "Styles should be written using objects.", "0"],
      [0, 0, 0, "Styles should be written using objects.", "1"],
      [0, 0, 0, "Styles should be written using objects.", "2"],
      [0, 0, 0, "Styles should be written using objects.", "3"]
    ],
    "public/app/features/explore/TraceView/components/common/NewWindowIcon.tsx:5381": [
      [0, 0, 0, "Styles should be written using objects.", "0"]
    ],
    "public/app/features/explore/TraceView/components/common/TraceName.tsx:5381": [
      [0, 0, 0, "Styles should be written using objects.", "0"]
    ],
    "public/app/features/explore/TraceView/components/demo/trace-generators.ts:5381": [
      [0, 0, 0, "Do not use any type assertions.", "0"]
    ],
    "public/app/features/explore/TraceView/components/model/link-patterns.test.ts:5381": [
      [0, 0, 0, "Unexpected any. Specify a different type.", "0"],
      [0, 0, 0, "Unexpected any. Specify a different type.", "1"]
    ],
    "public/app/features/explore/TraceView/components/model/link-patterns.tsx:5381": [
      [0, 0, 0, "Unexpected any. Specify a different type.", "0"],
      [0, 0, 0, "Unexpected any. Specify a different type.", "1"],
      [0, 0, 0, "Unexpected any. Specify a different type.", "2"],
      [0, 0, 0, "Unexpected any. Specify a different type.", "3"],
      [0, 0, 0, "Unexpected any. Specify a different type.", "4"],
      [0, 0, 0, "Unexpected any. Specify a different type.", "5"],
      [0, 0, 0, "Unexpected any. Specify a different type.", "6"],
      [0, 0, 0, "Unexpected any. Specify a different type.", "7"],
      [0, 0, 0, "Unexpected any. Specify a different type.", "8"],
      [0, 0, 0, "Do not use any type assertions.", "9"],
      [0, 0, 0, "Unexpected any. Specify a different type.", "10"],
      [0, 0, 0, "Do not use any type assertions.", "11"],
      [0, 0, 0, "Unexpected any. Specify a different type.", "12"]
    ],
    "public/app/features/explore/TraceView/components/model/transform-trace-data.tsx:5381": [
      [0, 0, 0, "Do not use any type assertions.", "0"]
    ],
    "public/app/features/explore/TraceView/components/settings/SpanBarSettings.tsx:5381": [
      [0, 0, 0, "Styles should be written using objects.", "0"],
      [0, 0, 0, "Styles should be written using objects.", "1"]
    ],
    "public/app/features/explore/TraceView/components/types/trace.ts:5381": [
      [0, 0, 0, "Unexpected any. Specify a different type.", "0"]
    ],
    "public/app/features/explore/TraceView/components/uberUtilityStyles.ts:5381": [
      [0, 0, 0, "Styles should be written using objects.", "0"],
      [0, 0, 0, "Styles should be written using objects.", "1"],
      [0, 0, 0, "Styles should be written using objects.", "2"],
      [0, 0, 0, "Styles should be written using objects.", "3"],
      [0, 0, 0, "Styles should be written using objects.", "4"],
      [0, 0, 0, "Styles should be written using objects.", "5"],
      [0, 0, 0, "Styles should be written using objects.", "6"],
      [0, 0, 0, "Styles should be written using objects.", "7"],
      [0, 0, 0, "Styles should be written using objects.", "8"],
      [0, 0, 0, "Styles should be written using objects.", "9"],
      [0, 0, 0, "Styles should be written using objects.", "10"],
      [0, 0, 0, "Styles should be written using objects.", "11"],
      [0, 0, 0, "Styles should be written using objects.", "12"],
      [0, 0, 0, "Styles should be written using objects.", "13"],
      [0, 0, 0, "Styles should be written using objects.", "14"],
      [0, 0, 0, "Styles should be written using objects.", "15"],
      [0, 0, 0, "Styles should be written using objects.", "16"]
    ],
    "public/app/features/explore/TraceView/createSpanLink.tsx:5381": [
      [0, 0, 0, "Do not use any type assertions.", "0"],
      [0, 0, 0, "Do not use any type assertions.", "1"]
    ],
    "public/app/features/explore/spec/helper/setup.tsx:5381": [
      [0, 0, 0, "Do not use any type assertions.", "0"],
      [0, 0, 0, "Unexpected any. Specify a different type.", "1"]
    ],
    "public/app/features/explore/spec/interpolation.test.tsx:5381": [
      [0, 0, 0, "Unexpected any. Specify a different type.", "0"]
    ],
    "public/app/features/explore/spec/queryHistory.test.tsx:5381": [
      [0, 0, 0, "Unexpected any. Specify a different type.", "0"]
    ],
    "public/app/features/explore/state/time.test.ts:5381": [
      [0, 0, 0, "Unexpected any. Specify a different type.", "0"]
    ],
    "public/app/features/explore/state/utils.ts:5381": [
      [0, 0, 0, "Do not use any type assertions.", "0"],
      [0, 0, 0, "Unexpected any. Specify a different type.", "1"],
      [0, 0, 0, "Do not use any type assertions.", "2"],
      [0, 0, 0, "Unexpected any. Specify a different type.", "3"],
      [0, 0, 0, "Do not use any type assertions.", "4"],
      [0, 0, 0, "Do not use any type assertions.", "5"]
    ],
    "public/app/features/expressions/ExpressionDatasource.ts:5381": [
      [0, 0, 0, "Do not use any type assertions.", "0"],
      [0, 0, 0, "Do not use any type assertions.", "1"]
    ],
    "public/app/features/expressions/components/Condition.tsx:5381": [
      [0, 0, 0, "Styles should be written using objects.", "0"],
      [0, 0, 0, "Styles should be written using objects.", "1"],
      [0, 0, 0, "Styles should be written using objects.", "2"]
    ],
    "public/app/features/expressions/components/Math.tsx:5381": [
      [0, 0, 0, "Styles should be written using objects.", "0"],
      [0, 0, 0, "Styles should be written using objects.", "1"],
      [0, 0, 0, "Styles should be written using objects.", "2"],
      [0, 0, 0, "Styles should be written using objects.", "3"],
      [0, 0, 0, "Styles should be written using objects.", "4"],
      [0, 0, 0, "Styles should be written using objects.", "5"],
      [0, 0, 0, "Styles should be written using objects.", "6"]
    ],
    "public/app/features/expressions/components/Threshold.tsx:5381": [
      [0, 0, 0, "Styles should be written using objects.", "0"],
      [0, 0, 0, "Styles should be written using objects.", "1"]
    ],
    "public/app/features/expressions/guards.ts:5381": [
      [0, 0, 0, "Do not use any type assertions.", "0"]
    ],
    "public/app/features/geo/editor/GazetteerPathEditor.tsx:5381": [
      [0, 0, 0, "Styles should be written using objects.", "0"]
    ],
    "public/app/features/geo/editor/locationModeEditor.tsx:5381": [
      [0, 0, 0, "Styles should be written using objects.", "0"],
      [0, 0, 0, "Styles should be written using objects.", "1"]
    ],
    "public/app/features/geo/gazetteer/gazetteer.ts:5381": [
      [0, 0, 0, "Unexpected any. Specify a different type.", "0"],
      [0, 0, 0, "Do not use any type assertions.", "1"]
    ],
    "public/app/features/geo/gazetteer/worldmap.test.ts:5381": [
      [0, 0, 0, "Unexpected any. Specify a different type.", "0"]
    ],
    "public/app/features/geo/utils/frameVectorSource.ts:5381": [
      [0, 0, 0, "Do not use any type assertions.", "0"],
      [0, 0, 0, "Do not use any type assertions.", "1"]
    ],
    "public/app/features/inspector/DetailText.tsx:5381": [
      [0, 0, 0, "Styles should be written using objects.", "0"]
    ],
    "public/app/features/inspector/InspectDataOptions.tsx:5381": [
      [0, 0, 0, "Do not use any type assertions.", "0"]
    ],
    "public/app/features/inspector/InspectDataTab.tsx:5381": [
      [0, 0, 0, "Use data-testid for E2E selectors instead of aria-label", "0"]
    ],
    "public/app/features/inspector/InspectJSONTab.tsx:5381": [
      [0, 0, 0, "Use data-testid for E2E selectors instead of aria-label", "0"]
    ],
    "public/app/features/inspector/InspectStatsTab.tsx:5381": [
      [0, 0, 0, "Use data-testid for E2E selectors instead of aria-label", "0"],
      [0, 0, 0, "Styles should be written using objects.", "1"]
    ],
    "public/app/features/inspector/InspectStatsTable.tsx:5381": [
      [0, 0, 0, "Styles should be written using objects.", "0"],
      [0, 0, 0, "Styles should be written using objects.", "1"]
    ],
    "public/app/features/inspector/InspectStatsTraceIdsTable.tsx:5381": [
      [0, 0, 0, "Styles should be written using objects.", "0"],
      [0, 0, 0, "Styles should be written using objects.", "1"]
    ],
    "public/app/features/inspector/QueryInspector.tsx:5381": [
      [0, 0, 0, "Unexpected any. Specify a different type.", "0"],
      [0, 0, 0, "Styles should be written using objects.", "1"],
      [0, 0, 0, "Use data-testid for E2E selectors instead of aria-label", "2"],
      [0, 0, 0, "Use data-testid for E2E selectors instead of aria-label", "3"]
    ],
    "public/app/features/inspector/styles.ts:5381": [
      [0, 0, 0, "Styles should be written using objects.", "0"],
      [0, 0, 0, "Styles should be written using objects.", "1"],
      [0, 0, 0, "Styles should be written using objects.", "2"],
      [0, 0, 0, "Styles should be written using objects.", "3"],
      [0, 0, 0, "Styles should be written using objects.", "4"],
      [0, 0, 0, "Styles should be written using objects.", "5"],
      [0, 0, 0, "Styles should be written using objects.", "6"],
      [0, 0, 0, "Styles should be written using objects.", "7"],
      [0, 0, 0, "Styles should be written using objects.", "8"],
      [0, 0, 0, "Styles should be written using objects.", "9"],
      [0, 0, 0, "Styles should be written using objects.", "10"]
    ],
    "public/app/features/library-panels/components/LibraryPanelInfo/LibraryPanelInfo.tsx:5381": [
      [0, 0, 0, "Styles should be written using objects.", "0"],
      [0, 0, 0, "Styles should be written using objects.", "1"],
      [0, 0, 0, "Styles should be written using objects.", "2"]
    ],
    "public/app/features/library-panels/components/LibraryPanelsSearch/LibraryPanelsSearch.tsx:5381": [
      [0, 0, 0, "Styles should be written using objects.", "0"],
      [0, 0, 0, "Styles should be written using objects.", "1"],
      [0, 0, 0, "Styles should be written using objects.", "2"],
      [0, 0, 0, "Styles should be written using objects.", "3"],
      [0, 0, 0, "Styles should be written using objects.", "4"],
      [0, 0, 0, "Styles should be written using objects.", "5"],
      [0, 0, 0, "Styles should be written using objects.", "6"],
      [0, 0, 0, "Styles should be written using objects.", "7"],
      [0, 0, 0, "Styles should be written using objects.", "8"]
    ],
    "public/app/features/library-panels/components/LibraryPanelsView/actions.ts:5381": [
      [0, 0, 0, "Unexpected any. Specify a different type.", "0"]
    ],
    "public/app/features/library-panels/components/OpenLibraryPanelModal/OpenLibraryPanelModal.tsx:5381": [
      [0, 0, 0, "Styles should be written using objects.", "0"]
    ],
    "public/app/features/library-panels/components/PanelLibraryOptionsGroup/PanelLibraryOptionsGroup.tsx:5381": [
      [0, 0, 0, "Styles should be written using objects.", "0"]
    ],
    "public/app/features/library-panels/styles.ts:5381": [
      [0, 0, 0, "Styles should be written using objects.", "0"],
      [0, 0, 0, "Styles should be written using objects.", "1"],
      [0, 0, 0, "Styles should be written using objects.", "2"],
      [0, 0, 0, "Styles should be written using objects.", "3"],
      [0, 0, 0, "Styles should be written using objects.", "4"],
      [0, 0, 0, "Styles should be written using objects.", "5"]
    ],
    "public/app/features/library-panels/utils.ts:5381": [
      [0, 0, 0, "Unexpected any. Specify a different type.", "0"]
    ],
    "public/app/features/live/LiveConnectionWarning.tsx:5381": [
      [0, 0, 0, "Styles should be written using objects.", "0"],
      [0, 0, 0, "Styles should be written using objects.", "1"]
    ],
    "public/app/features/live/centrifuge/LiveDataStream.ts:5381": [
      [0, 0, 0, "Do not use any type assertions.", "0"]
    ],
    "public/app/features/live/centrifuge/channel.ts:5381": [
      [0, 0, 0, "Unexpected any. Specify a different type.", "0"]
    ],
    "public/app/features/live/centrifuge/serviceWorkerProxy.ts:5381": [
      [0, 0, 0, "Do not use any type assertions.", "0"]
    ],
    "public/app/features/live/data/amendTimeSeries.ts:5381": [
      [0, 0, 0, "Unexpected any. Specify a different type.", "0"],
      [0, 0, 0, "Do not use any type assertions.", "1"],
      [0, 0, 0, "Do not use any type assertions.", "2"],
      [0, 0, 0, "Do not use any type assertions.", "3"],
      [0, 0, 0, "Do not use any type assertions.", "4"]
    ],
    "public/app/features/logs/components/LogDetailsRow.tsx:5381": [
      [0, 0, 0, "Styles should be written using objects.", "0"],
      [0, 0, 0, "Styles should be written using objects.", "1"],
      [0, 0, 0, "Styles should be written using objects.", "2"],
      [0, 0, 0, "Styles should be written using objects.", "3"],
      [0, 0, 0, "Styles should be written using objects.", "4"],
      [0, 0, 0, "Styles should be written using objects.", "5"],
      [0, 0, 0, "Styles should be written using objects.", "6"]
    ],
    "public/app/features/logs/components/LogLabelStats.tsx:5381": [
      [0, 0, 0, "Styles should be written using objects.", "0"],
      [0, 0, 0, "Styles should be written using objects.", "1"],
      [0, 0, 0, "Styles should be written using objects.", "2"],
      [0, 0, 0, "Styles should be written using objects.", "3"],
      [0, 0, 0, "Styles should be written using objects.", "4"]
    ],
    "public/app/features/logs/components/LogLabelStatsRow.tsx:5381": [
      [0, 0, 0, "Styles should be written using objects.", "0"],
      [0, 0, 0, "Styles should be written using objects.", "1"],
      [0, 0, 0, "Styles should be written using objects.", "2"],
      [0, 0, 0, "Styles should be written using objects.", "3"],
      [0, 0, 0, "Styles should be written using objects.", "4"],
      [0, 0, 0, "Styles should be written using objects.", "5"],
      [0, 0, 0, "Styles should be written using objects.", "6"],
      [0, 0, 0, "Styles should be written using objects.", "7"]
    ],
    "public/app/features/logs/components/LogLabels.tsx:5381": [
      [0, 0, 0, "Styles should be written using objects.", "0"],
      [0, 0, 0, "Styles should be written using objects.", "1"],
      [0, 0, 0, "Styles should be written using objects.", "2"]
    ],
    "public/app/features/logs/components/LogRowMessageDisplayedFields.tsx:5381": [
      [0, 0, 0, "Styles should be written using objects.", "0"]
    ],
    "public/app/features/logs/components/getLogRowStyles.ts:5381": [
      [0, 0, 0, "Styles should be written using objects.", "0"],
      [0, 0, 0, "Styles should be written using objects.", "1"],
      [0, 0, 0, "Styles should be written using objects.", "2"],
      [0, 0, 0, "Styles should be written using objects.", "3"],
      [0, 0, 0, "Styles should be written using objects.", "4"],
      [0, 0, 0, "Styles should be written using objects.", "5"],
      [0, 0, 0, "Styles should be written using objects.", "6"],
      [0, 0, 0, "Styles should be written using objects.", "7"],
      [0, 0, 0, "Styles should be written using objects.", "8"],
      [0, 0, 0, "Styles should be written using objects.", "9"],
      [0, 0, 0, "Styles should be written using objects.", "10"],
      [0, 0, 0, "Styles should be written using objects.", "11"],
      [0, 0, 0, "Styles should be written using objects.", "12"],
      [0, 0, 0, "Styles should be written using objects.", "13"],
      [0, 0, 0, "Styles should be written using objects.", "14"],
      [0, 0, 0, "Styles should be written using objects.", "15"],
      [0, 0, 0, "Styles should be written using objects.", "16"],
      [0, 0, 0, "Styles should be written using objects.", "17"],
      [0, 0, 0, "Styles should be written using objects.", "18"],
      [0, 0, 0, "Styles should be written using objects.", "19"],
      [0, 0, 0, "Styles should be written using objects.", "20"],
      [0, 0, 0, "Styles should be written using objects.", "21"],
      [0, 0, 0, "Styles should be written using objects.", "22"],
      [0, 0, 0, "Styles should be written using objects.", "23"],
      [0, 0, 0, "Styles should be written using objects.", "24"],
      [0, 0, 0, "Styles should be written using objects.", "25"],
      [0, 0, 0, "Styles should be written using objects.", "26"],
      [0, 0, 0, "Styles should be written using objects.", "27"],
      [0, 0, 0, "Styles should be written using objects.", "28"],
      [0, 0, 0, "Styles should be written using objects.", "29"],
      [0, 0, 0, "Styles should be written using objects.", "30"],
      [0, 0, 0, "Styles should be written using objects.", "31"],
      [0, 0, 0, "Styles should be written using objects.", "32"],
      [0, 0, 0, "Styles should be written using objects.", "33"],
      [0, 0, 0, "Styles should be written using objects.", "34"],
      [0, 0, 0, "Styles should be written using objects.", "35"]
    ],
    "public/app/features/logs/components/log-context/LoadingIndicator.tsx:5381": [
      [0, 0, 0, "Styles should be written using objects.", "0"]
    ],
    "public/app/features/logs/components/log-context/LogRowContextModal.tsx:5381": [
      [0, 0, 0, "Styles should be written using objects.", "0"],
      [0, 0, 0, "Styles should be written using objects.", "1"],
      [0, 0, 0, "Styles should be written using objects.", "2"],
      [0, 0, 0, "Styles should be written using objects.", "3"],
      [0, 0, 0, "Styles should be written using objects.", "4"],
      [0, 0, 0, "Styles should be written using objects.", "5"],
      [0, 0, 0, "Styles should be written using objects.", "6"],
      [0, 0, 0, "Styles should be written using objects.", "7"],
      [0, 0, 0, "Styles should be written using objects.", "8"],
      [0, 0, 0, "Styles should be written using objects.", "9"],
      [0, 0, 0, "Styles should be written using objects.", "10"],
      [0, 0, 0, "Styles should be written using objects.", "11"],
      [0, 0, 0, "Styles should be written using objects.", "12"]
    ],
    "public/app/features/logs/utils.ts:5381": [
      [0, 0, 0, "Do not use any type assertions.", "0"]
    ],
    "public/app/features/manage-dashboards/DashboardImportPage.tsx:5381": [
      [0, 0, 0, "Styles should be written using objects.", "0"],
      [0, 0, 0, "Styles should be written using objects.", "1"],
      [0, 0, 0, "Styles should be written using objects.", "2"]
    ],
    "public/app/features/manage-dashboards/components/ImportDashboardLibraryPanelsList.tsx:5381": [
      [0, 0, 0, "Do not use any type assertions.", "0"],
      [0, 0, 0, "Styles should be written using objects.", "1"],
      [0, 0, 0, "Styles should be written using objects.", "2"]
    ],
    "public/app/features/manage-dashboards/components/PublicDashboardListTable/DeletePublicDashboardModal.tsx:5381": [
      [0, 0, 0, "Styles should be written using objects.", "0"],
      [0, 0, 0, "Styles should be written using objects.", "1"]
    ],
    "public/app/features/manage-dashboards/components/PublicDashboardListTable/PublicDashboardListTable.tsx:5381": [
      [0, 0, 0, "Styles should be written using objects.", "0"],
      [0, 0, 0, "Styles should be written using objects.", "1"],
      [0, 0, 0, "Styles should be written using objects.", "2"],
      [0, 0, 0, "Styles should be written using objects.", "3"],
      [0, 0, 0, "Styles should be written using objects.", "4"],
      [0, 0, 0, "Styles should be written using objects.", "5"]
    ],
    "public/app/features/manage-dashboards/state/actions.test.ts:5381": [
      [0, 0, 0, "Unexpected any. Specify a different type.", "0"]
    ],
    "public/app/features/manage-dashboards/state/actions.ts:5381": [
      [0, 0, 0, "Unexpected any. Specify a different type.", "0"],
      [0, 0, 0, "Unexpected any. Specify a different type.", "1"],
      [0, 0, 0, "Unexpected any. Specify a different type.", "2"],
      [0, 0, 0, "Unexpected any. Specify a different type.", "3"],
      [0, 0, 0, "Do not use any type assertions.", "4"],
      [0, 0, 0, "Unexpected any. Specify a different type.", "5"],
      [0, 0, 0, "Do not use any type assertions.", "6"],
      [0, 0, 0, "Unexpected any. Specify a different type.", "7"],
      [0, 0, 0, "Unexpected any. Specify a different type.", "8"],
      [0, 0, 0, "Unexpected any. Specify a different type.", "9"],
      [0, 0, 0, "Unexpected any. Specify a different type.", "10"],
      [0, 0, 0, "Unexpected any. Specify a different type.", "11"],
      [0, 0, 0, "Unexpected any. Specify a different type.", "12"],
      [0, 0, 0, "Unexpected any. Specify a different type.", "13"],
      [0, 0, 0, "Unexpected any. Specify a different type.", "14"],
      [0, 0, 0, "Unexpected any. Specify a different type.", "15"],
      [0, 0, 0, "Unexpected any. Specify a different type.", "16"]
    ],
    "public/app/features/manage-dashboards/state/reducers.ts:5381": [
      [0, 0, 0, "Unexpected any. Specify a different type.", "0"],
      [0, 0, 0, "Do not use any type assertions.", "1"],
      [0, 0, 0, "Unexpected any. Specify a different type.", "2"],
      [0, 0, 0, "Unexpected any. Specify a different type.", "3"],
      [0, 0, 0, "Unexpected any. Specify a different type.", "4"]
    ],
    "public/app/features/org/state/actions.ts:5381": [
      [0, 0, 0, "Unexpected any. Specify a different type.", "0"]
    ],
    "public/app/features/org/state/reducers.ts:5381": [
      [0, 0, 0, "Do not use any type assertions.", "0"]
    ],
    "public/app/features/panel/components/VizTypePicker/PanelTypeCard.tsx:5381": [
      [0, 0, 0, "Use data-testid for E2E selectors instead of aria-label", "0"]
    ],
    "public/app/features/panel/components/VizTypePicker/VisualizationSuggestionCard.tsx:5381": [
      [0, 0, 0, "Styles should be written using objects.", "0"],
      [0, 0, 0, "Styles should be written using objects.", "1"],
      [0, 0, 0, "Styles should be written using objects.", "2"],
      [0, 0, 0, "Styles should be written using objects.", "3"],
      [0, 0, 0, "Styles should be written using objects.", "4"]
    ],
    "public/app/features/panel/panellinks/linkSuppliers.ts:5381": [
      [0, 0, 0, "Unexpected any. Specify a different type.", "0"]
    ],
    "public/app/features/panel/panellinks/link_srv.ts:5381": [
      [0, 0, 0, "Unexpected any. Specify a different type.", "0"],
      [0, 0, 0, "Unexpected any. Specify a different type.", "1"],
      [0, 0, 0, "Unexpected any. Specify a different type.", "2"],
      [0, 0, 0, "Unexpected any. Specify a different type.", "3"]
    ],
    "public/app/features/playlist/EmptyQueryListBanner.tsx:5381": [
      [0, 0, 0, "Styles should be written using objects.", "0"]
    ],
    "public/app/features/playlist/PlaylistForm.tsx:5381": [
      [0, 0, 0, "Use data-testid for E2E selectors instead of aria-label", "0"],
      [0, 0, 0, "Use data-testid for E2E selectors instead of aria-label", "1"]
    ],
    "public/app/features/playlist/PlaylistTableRows.tsx:5381": [
      [0, 0, 0, "Styles should be written using objects.", "0"],
      [0, 0, 0, "Styles should be written using objects.", "1"],
      [0, 0, 0, "Styles should be written using objects.", "2"],
      [0, 0, 0, "Styles should be written using objects.", "3"]
    ],
    "public/app/features/plugins/admin/components/Badges/PluginUpdateAvailableBadge.tsx:5381": [
      [0, 0, 0, "Styles should be written using objects.", "0"]
    ],
    "public/app/features/plugins/admin/components/Badges/sharedStyles.ts:5381": [
      [0, 0, 0, "Styles should be written using objects.", "0"]
    ],
    "public/app/features/plugins/admin/components/GetStartedWithPlugin/GetStartedWithDataSource.tsx:5381": [
      [0, 0, 0, "Do not use any type assertions.", "0"]
    ],
    "public/app/features/plugins/admin/components/HorizontalGroup.tsx:5381": [
      [0, 0, 0, "Styles should be written using objects.", "0"]
    ],
    "public/app/features/plugins/admin/components/InstallControls/InstallControlsWarning.tsx:5381": [
      [0, 0, 0, "Styles should be written using objects.", "0"]
    ],
    "public/app/features/plugins/admin/components/PluginActions.tsx:5381": [
      [0, 0, 0, "Styles should be written using objects.", "0"]
    ],
    "public/app/features/plugins/admin/components/PluginDetailsBody.tsx:5381": [
      [0, 0, 0, "Do not use any type assertions.", "0"],
      [0, 0, 0, "Styles should be written using objects.", "1"],
      [0, 0, 0, "Styles should be written using objects.", "2"]
    ],
    "public/app/features/plugins/admin/components/PluginDetailsDisabledError.tsx:5381": [
      [0, 0, 0, "Use data-testid for E2E selectors instead of aria-label", "0"]
    ],
    "public/app/features/plugins/admin/components/PluginDetailsHeaderDependencies.tsx:5381": [
      [0, 0, 0, "Styles should be written using objects.", "0"],
      [0, 0, 0, "Styles should be written using objects.", "1"]
    ],
    "public/app/features/plugins/admin/components/PluginDetailsHeaderSignature.tsx:5381": [
      [0, 0, 0, "Styles should be written using objects.", "0"],
      [0, 0, 0, "Styles should be written using objects.", "1"]
    ],
    "public/app/features/plugins/admin/components/PluginDetailsPage.tsx:5381": [
      [0, 0, 0, "Do not use any type assertions.", "0"],
      [0, 0, 0, "Styles should be written using objects.", "1"],
      [0, 0, 0, "Styles should be written using objects.", "2"],
      [0, 0, 0, "Styles should be written using objects.", "3"]
    ],
    "public/app/features/plugins/admin/components/PluginDetailsSignature.tsx:5381": [
      [0, 0, 0, "Use data-testid for E2E selectors instead of aria-label", "0"]
    ],
    "public/app/features/plugins/admin/components/PluginSignatureDetailsBadge.tsx:5381": [
      [0, 0, 0, "Styles should be written using objects.", "0"],
      [0, 0, 0, "Styles should be written using objects.", "1"],
      [0, 0, 0, "Styles should be written using objects.", "2"],
      [0, 0, 0, "Styles should be written using objects.", "3"]
    ],
    "public/app/features/plugins/admin/components/PluginSubtitle.tsx:5381": [
      [0, 0, 0, "Styles should be written using objects.", "0"]
    ],
    "public/app/features/plugins/admin/components/PluginUsage.tsx:5381": [
      [0, 0, 0, "Styles should be written using objects.", "0"],
      [0, 0, 0, "Styles should be written using objects.", "1"]
    ],
    "public/app/features/plugins/admin/components/VersionList.tsx:5381": [
      [0, 0, 0, "Styles should be written using objects.", "0"],
      [0, 0, 0, "Styles should be written using objects.", "1"],
      [0, 0, 0, "Styles should be written using objects.", "2"]
    ],
    "public/app/features/plugins/admin/hooks/useHistory.tsx:5381": [
      [0, 0, 0, "Unexpected any. Specify a different type.", "0"]
    ],
    "public/app/features/plugins/admin/hooks/usePluginInfo.tsx:5381": [
      [0, 0, 0, "Styles should be written using objects.", "0"]
    ],
    "public/app/features/plugins/admin/pages/Browse.tsx:5381": [
      [0, 0, 0, "Do not use any type assertions.", "0"],
      [0, 0, 0, "Do not use any type assertions.", "1"]
    ],
    "public/app/features/plugins/admin/state/actions.ts:5381": [
      [0, 0, 0, "Do not use any type assertions.", "0"]
    ],
    "public/app/features/plugins/admin/types.ts:5381": [
      [0, 0, 0, "Unexpected any. Specify a different type.", "0"]
    ],
    "public/app/features/plugins/components/PluginsErrorsInfo.tsx:5381": [
      [0, 0, 0, "Use data-testid for E2E selectors instead of aria-label", "0"]
    ],
    "public/app/features/plugins/datasource_srv.ts:5381": [
      [0, 0, 0, "Do not use any type assertions.", "0"],
      [0, 0, 0, "Unexpected any. Specify a different type.", "1"],
      [0, 0, 0, "Do not use any type assertions.", "2"],
      [0, 0, 0, "Unexpected any. Specify a different type.", "3"],
      [0, 0, 0, "Unexpected any. Specify a different type.", "4"],
      [0, 0, 0, "Unexpected any. Specify a different type.", "5"],
      [0, 0, 0, "Unexpected any. Specify a different type.", "6"],
      [0, 0, 0, "Unexpected any. Specify a different type.", "7"],
      [0, 0, 0, "Do not use any type assertions.", "8"],
      [0, 0, 0, "Unexpected any. Specify a different type.", "9"],
      [0, 0, 0, "Do not use any type assertions.", "10"],
      [0, 0, 0, "Unexpected any. Specify a different type.", "11"],
      [0, 0, 0, "Do not use any type assertions.", "12"]
    ],
    "public/app/features/plugins/sandbox/distortion_map.ts:5381": [
      [0, 0, 0, "Do not use any type assertions.", "0"]
    ],
    "public/app/features/plugins/sandbox/sandbox_plugin_loader.ts:5381": [
      [0, 0, 0, "Do not use any type assertions.", "0"],
      [0, 0, 0, "Do not use any type assertions.", "1"],
      [0, 0, 0, "Do not use any type assertions.", "2"]
    ],
    "public/app/features/plugins/sql/components/query-editor-raw/QueryToolbox.tsx:5381": [
      [0, 0, 0, "Styles should be written using objects.", "0"],
      [0, 0, 0, "Styles should be written using objects.", "1"],
      [0, 0, 0, "Styles should be written using objects.", "2"],
      [0, 0, 0, "Styles should be written using objects.", "3"],
      [0, 0, 0, "Styles should be written using objects.", "4"]
    ],
    "public/app/features/plugins/sql/components/query-editor-raw/QueryValidator.tsx:5381": [
      [0, 0, 0, "Styles should be written using objects.", "0"],
      [0, 0, 0, "Styles should be written using objects.", "1"],
      [0, 0, 0, "Styles should be written using objects.", "2"]
    ],
    "public/app/features/plugins/sql/components/query-editor-raw/RawEditor.tsx:5381": [
      [0, 0, 0, "Styles should be written using objects.", "0"],
      [0, 0, 0, "Styles should be written using objects.", "1"]
    ],
    "public/app/features/plugins/sql/components/visual-query-builder/AwesomeQueryBuilder.tsx:5381": [
      [0, 0, 0, "Unexpected any. Specify a different type.", "0"]
    ],
    "public/app/features/plugins/sql/components/visual-query-builder/SQLWhereRow.tsx:5381": [
      [0, 0, 0, "Do not use any type assertions.", "0"]
    ],
    "public/app/features/plugins/tests/datasource_srv.test.ts:5381": [
      [0, 0, 0, "Unexpected any. Specify a different type.", "0"],
      [0, 0, 0, "Unexpected any. Specify a different type.", "1"],
      [0, 0, 0, "Unexpected any. Specify a different type.", "2"],
      [0, 0, 0, "Unexpected any. Specify a different type.", "3"]
    ],
    "public/app/features/plugins/utils.ts:5381": [
      [0, 0, 0, "Do not use any type assertions.", "0"],
      [0, 0, 0, "Do not use any type assertions.", "1"],
      [0, 0, 0, "Do not use any type assertions.", "2"],
      [0, 0, 0, "Do not use any type assertions.", "3"]
    ],
    "public/app/features/profile/ChangePasswordForm.tsx:5381": [
      [0, 0, 0, "Styles should be written using objects.", "0"]
    ],
    "public/app/features/query/components/QueryEditorRow.tsx:5381": [
      [0, 0, 0, "Do not use any type assertions.", "0"],
      [0, 0, 0, "Do not use any type assertions.", "1"],
      [0, 0, 0, "Do not use any type assertions.", "2"],
      [0, 0, 0, "Do not use any type assertions.", "3"],
      [0, 0, 0, "Use data-testid for E2E selectors instead of aria-label", "4"]
    ],
    "public/app/features/query/components/QueryEditorRowHeader.tsx:5381": [
      [0, 0, 0, "Use data-testid for E2E selectors instead of aria-label", "0"],
      [0, 0, 0, "Styles should be written using objects.", "1"],
      [0, 0, 0, "Styles should be written using objects.", "2"],
      [0, 0, 0, "Styles should be written using objects.", "3"],
      [0, 0, 0, "Styles should be written using objects.", "4"],
      [0, 0, 0, "Styles should be written using objects.", "5"],
      [0, 0, 0, "Styles should be written using objects.", "6"],
      [0, 0, 0, "Styles should be written using objects.", "7"],
      [0, 0, 0, "Styles should be written using objects.", "8"]
    ],
    "public/app/features/query/components/QueryGroup.tsx:5381": [
      [0, 0, 0, "Use data-testid for E2E selectors instead of aria-label", "0"],
      [0, 0, 0, "Use data-testid for E2E selectors instead of aria-label", "1"],
      [0, 0, 0, "Styles should be written using objects.", "2"],
      [0, 0, 0, "Styles should be written using objects.", "3"],
      [0, 0, 0, "Styles should be written using objects.", "4"],
      [0, 0, 0, "Styles should be written using objects.", "5"],
      [0, 0, 0, "Styles should be written using objects.", "6"],
      [0, 0, 0, "Styles should be written using objects.", "7"],
      [0, 0, 0, "Styles should be written using objects.", "8"]
    ],
    "public/app/features/query/components/QueryGroupOptions.tsx:5381": [
      [0, 0, 0, "Styles should be written using objects.", "0"]
    ],
    "public/app/features/query/state/DashboardQueryRunner/AlertStatesWorker.test.ts:5381": [
      [0, 0, 0, "Unexpected any. Specify a different type.", "0"],
      [0, 0, 0, "Unexpected any. Specify a different type.", "1"],
      [0, 0, 0, "Unexpected any. Specify a different type.", "2"]
    ],
    "public/app/features/query/state/DashboardQueryRunner/AnnotationsQueryRunner.test.ts:5381": [
      [0, 0, 0, "Unexpected any. Specify a different type.", "0"]
    ],
    "public/app/features/query/state/DashboardQueryRunner/AnnotationsQueryRunner.ts:5381": [
      [0, 0, 0, "Do not use any type assertions.", "0"]
    ],
    "public/app/features/query/state/DashboardQueryRunner/DashboardQueryRunner.ts:5381": [
      [0, 0, 0, "Unexpected any. Specify a different type.", "0"]
    ],
    "public/app/features/query/state/DashboardQueryRunner/PublicAnnotationsDataSource.ts:5381": [
      [0, 0, 0, "Do not use any type assertions.", "0"]
    ],
    "public/app/features/query/state/DashboardQueryRunner/testHelpers.ts:5381": [
      [0, 0, 0, "Unexpected any. Specify a different type.", "0"],
      [0, 0, 0, "Unexpected any. Specify a different type.", "1"],
      [0, 0, 0, "Do not use any type assertions.", "2"]
    ],
    "public/app/features/query/state/DashboardQueryRunner/utils.ts:5381": [
      [0, 0, 0, "Unexpected any. Specify a different type.", "0"],
      [0, 0, 0, "Unexpected any. Specify a different type.", "1"],
      [0, 0, 0, "Unexpected any. Specify a different type.", "2"],
      [0, 0, 0, "Unexpected any. Specify a different type.", "3"]
    ],
    "public/app/features/query/state/PanelQueryRunner.ts:5381": [
      [0, 0, 0, "Do not use any type assertions.", "0"],
      [0, 0, 0, "Do not use any type assertions.", "1"],
      [0, 0, 0, "Do not use any type assertions.", "2"]
    ],
    "public/app/features/query/state/runRequest.ts:5381": [
      [0, 0, 0, "Do not use any type assertions.", "0"]
    ],
    "public/app/features/query/state/updateQueries.test.ts:5381": [
      [0, 0, 0, "Unexpected any. Specify a different type.", "0"],
      [0, 0, 0, "Unexpected any. Specify a different type.", "1"],
      [0, 0, 0, "Unexpected any. Specify a different type.", "2"],
      [0, 0, 0, "Unexpected any. Specify a different type.", "3"],
      [0, 0, 0, "Unexpected any. Specify a different type.", "4"],
      [0, 0, 0, "Unexpected any. Specify a different type.", "5"],
      [0, 0, 0, "Unexpected any. Specify a different type.", "6"],
      [0, 0, 0, "Unexpected any. Specify a different type.", "7"],
      [0, 0, 0, "Unexpected any. Specify a different type.", "8"],
      [0, 0, 0, "Unexpected any. Specify a different type.", "9"],
      [0, 0, 0, "Unexpected any. Specify a different type.", "10"],
      [0, 0, 0, "Unexpected any. Specify a different type.", "11"]
    ],
    "public/app/features/sandbox/TestStuffPage.tsx:5381": [
      [0, 0, 0, "Do not use any type assertions.", "0"]
    ],
    "public/app/features/search/page/components/ActionRow.tsx:5381": [
      [0, 0, 0, "Styles should be written using objects.", "0"],
      [0, 0, 0, "Styles should be written using objects.", "1"]
    ],
    "public/app/features/search/page/components/SearchResultsTable.tsx:5381": [
      [0, 0, 0, "Styles should be written using objects.", "0"],
      [0, 0, 0, "Styles should be written using objects.", "1"],
      [0, 0, 0, "Styles should be written using objects.", "2"],
      [0, 0, 0, "Styles should be written using objects.", "3"],
      [0, 0, 0, "Styles should be written using objects.", "4"],
      [0, 0, 0, "Styles should be written using objects.", "5"],
      [0, 0, 0, "Styles should be written using objects.", "6"],
      [0, 0, 0, "Styles should be written using objects.", "7"],
      [0, 0, 0, "Styles should be written using objects.", "8"],
      [0, 0, 0, "Styles should be written using objects.", "9"],
      [0, 0, 0, "Styles should be written using objects.", "10"],
      [0, 0, 0, "Styles should be written using objects.", "11"],
      [0, 0, 0, "Styles should be written using objects.", "12"]
    ],
    "public/app/features/search/page/components/columns.tsx:5381": [
      [0, 0, 0, "Do not use any type assertions.", "0"]
    ],
    "public/app/features/search/service/bluge.ts:5381": [
      [0, 0, 0, "Do not use any type assertions.", "0"],
      [0, 0, 0, "Do not use any type assertions.", "1"]
    ],
    "public/app/features/search/service/sql.ts:5381": [
      [0, 0, 0, "Unexpected any. Specify a different type.", "0"]
    ],
    "public/app/features/search/service/utils.ts:5381": [
      [0, 0, 0, "Do not use any type assertions.", "0"]
    ],
    "public/app/features/search/state/SearchStateManager.ts:5381": [
      [0, 0, 0, "Do not use any type assertions.", "0"]
    ],
    "public/app/features/search/types.ts:5381": [
      [0, 0, 0, "Unexpected any. Specify a different type.", "0"]
    ],
    "public/app/features/search/utils.ts:5381": [
      [0, 0, 0, "Do not use any type assertions.", "0"]
    ],
    "public/app/features/serviceaccounts/components/CreateTokenModal.tsx:5381": [
      [0, 0, 0, "Styles should be written using objects.", "0"],
      [0, 0, 0, "Styles should be written using objects.", "1"],
      [0, 0, 0, "Styles should be written using objects.", "2"],
      [0, 0, 0, "Styles should be written using objects.", "3"]
    ],
    "public/app/features/serviceaccounts/components/ServiceAccountProfile.tsx:5381": [
      [0, 0, 0, "Styles should be written using objects.", "0"]
    ],
    "public/app/features/serviceaccounts/components/ServiceAccountProfileRow.tsx:5381": [
      [0, 0, 0, "Styles should be written using objects.", "0"]
    ],
    "public/app/features/serviceaccounts/components/ServiceAccountTokensTable.tsx:5381": [
      [0, 0, 0, "Styles should be written using objects.", "0"],
      [0, 0, 0, "Styles should be written using objects.", "1"],
      [0, 0, 0, "Styles should be written using objects.", "2"],
      [0, 0, 0, "Styles should be written using objects.", "3"],
      [0, 0, 0, "Styles should be written using objects.", "4"],
      [0, 0, 0, "Styles should be written using objects.", "5"],
      [0, 0, 0, "Styles should be written using objects.", "6"]
    ],
    "public/app/features/serviceaccounts/state/reducers.ts:5381": [
      [0, 0, 0, "Do not use any type assertions.", "0"]
    ],
    "public/app/features/storage/Breadcrumb.tsx:5381": [
      [0, 0, 0, "Styles should be written using objects.", "0"]
    ],
    "public/app/features/storage/FileView.tsx:5381": [
      [0, 0, 0, "Styles should be written using objects.", "0"],
      [0, 0, 0, "Styles should be written using objects.", "1"],
      [0, 0, 0, "Styles should be written using objects.", "2"],
      [0, 0, 0, "Styles should be written using objects.", "3"],
      [0, 0, 0, "Styles should be written using objects.", "4"],
      [0, 0, 0, "Styles should be written using objects.", "5"],
      [0, 0, 0, "Styles should be written using objects.", "6"]
    ],
    "public/app/features/storage/FolderView.tsx:5381": [
      [0, 0, 0, "Styles should be written using objects.", "0"],
      [0, 0, 0, "Styles should be written using objects.", "1"],
      [0, 0, 0, "Styles should be written using objects.", "2"],
      [0, 0, 0, "Styles should be written using objects.", "3"],
      [0, 0, 0, "Styles should be written using objects.", "4"]
    ],
    "public/app/features/storage/RootView.tsx:5381": [
      [0, 0, 0, "Styles should be written using objects.", "0"],
      [0, 0, 0, "Styles should be written using objects.", "1"]
    ],
    "public/app/features/storage/StoragePage.tsx:5381": [
      [0, 0, 0, "Styles should be written using objects.", "0"],
      [0, 0, 0, "Styles should be written using objects.", "1"],
      [0, 0, 0, "Styles should be written using objects.", "2"],
      [0, 0, 0, "Styles should be written using objects.", "3"],
      [0, 0, 0, "Styles should be written using objects.", "4"],
      [0, 0, 0, "Styles should be written using objects.", "5"]
    ],
    "public/app/features/storage/UploadButton.tsx:5381": [
      [0, 0, 0, "Styles should be written using objects.", "0"]
    ],
    "public/app/features/storage/storage.ts:5381": [
      [0, 0, 0, "Unexpected any. Specify a different type.", "0"],
      [0, 0, 0, "Unexpected any. Specify a different type.", "1"],
      [0, 0, 0, "Do not use any type assertions.", "2"],
      [0, 0, 0, "Unexpected any. Specify a different type.", "3"]
    ],
    "public/app/features/teams/TeamGroupSync.tsx:5381": [
      [0, 0, 0, "Unexpected any. Specify a different type.", "0"],
      [0, 0, 0, "Unexpected any. Specify a different type.", "1"]
    ],
    "public/app/features/teams/state/reducers.ts:5381": [
      [0, 0, 0, "Do not use any type assertions.", "0"]
    ],
    "public/app/features/teams/state/selectors.ts:5381": [
      [0, 0, 0, "Unexpected any. Specify a different type.", "0"]
    ],
    "public/app/features/templating/fieldAccessorCache.ts:5381": [
      [0, 0, 0, "Unexpected any. Specify a different type.", "0"]
    ],
    "public/app/features/templating/formatVariableValue.ts:5381": [
      [0, 0, 0, "Unexpected any. Specify a different type.", "0"],
      [0, 0, 0, "Unexpected any. Specify a different type.", "1"],
<<<<<<< HEAD
      [0, 0, 0, "Do not use any type assertions.", "2"],
      [0, 0, 0, "Unexpected any. Specify a different type.", "3"],
      [0, 0, 0, "Unexpected any. Specify a different type.", "4"],
      [0, 0, 0, "Unexpected any. Specify a different type.", "5"],
      [0, 0, 0, "Unexpected any. Specify a different type.", "6"],
      [0, 0, 0, "Unexpected any. Specify a different type.", "7"],
      [0, 0, 0, "Do not use any type assertions.", "8"],
      [0, 0, 0, "Unexpected any. Specify a different type.", "9"],
      [0, 0, 0, "Do not use any type assertions.", "10"],
      [0, 0, 0, "Unexpected any. Specify a different type.", "11"],
      [0, 0, 0, "Do not use any type assertions.", "12"],
      [0, 0, 0, "Do not use any type assertions.", "13"],
      [0, 0, 0, "Do not use any type assertions.", "14"],
      [0, 0, 0, "Unexpected any. Specify a different type.", "15"],
      [0, 0, 0, "Unexpected any. Specify a different type.", "16"],
      [0, 0, 0, "Do not use any type assertions.", "17"]
=======
      [0, 0, 0, "Unexpected any. Specify a different type.", "2"]
    ],
    "public/app/features/templating/macroRegistry.test.ts:5381": [
      [0, 0, 0, "Unexpected any. Specify a different type.", "0"]
    ],
    "public/app/features/templating/templateProxies.ts:5381": [
      [0, 0, 0, "Unexpected any. Specify a different type.", "0"]
>>>>>>> 1e84fede
    ],
    "public/app/features/templating/template_srv.mock.ts:5381": [
      [0, 0, 0, "Do not use any type assertions.", "0"]
    ],
    "public/app/features/templating/template_srv.ts:5381": [
      [0, 0, 0, "Unexpected any. Specify a different type.", "0"],
      [0, 0, 0, "Unexpected any. Specify a different type.", "1"],
      [0, 0, 0, "Unexpected any. Specify a different type.", "2"],
      [0, 0, 0, "Unexpected any. Specify a different type.", "3"],
      [0, 0, 0, "Unexpected any. Specify a different type.", "4"],
      [0, 0, 0, "Unexpected any. Specify a different type.", "5"],
      [0, 0, 0, "Unexpected any. Specify a different type.", "6"],
      [0, 0, 0, "Unexpected any. Specify a different type.", "7"],
      [0, 0, 0, "Unexpected any. Specify a different type.", "8"],
      [0, 0, 0, "Unexpected any. Specify a different type.", "9"],
      [0, 0, 0, "Unexpected any. Specify a different type.", "10"],
      [0, 0, 0, "Unexpected any. Specify a different type.", "11"],
      [0, 0, 0, "Do not use any type assertions.", "12"],
      [0, 0, 0, "Do not use any type assertions.", "13"],
      [0, 0, 0, "Unexpected any. Specify a different type.", "14"],
      [0, 0, 0, "Do not use any type assertions.", "15"]
    ],
    "public/app/features/trails/SelectMetricTrailView.tsx:5381": [
      [0, 0, 0, "Do not use any type assertions.", "0"],
      [0, 0, 0, "Unexpected any. Specify a different type.", "1"]
    ],
    "public/app/features/transformers/FilterByValueTransformer/ValueMatchers/BasicMatcherEditor.tsx:5381": [
      [0, 0, 0, "Unexpected any. Specify a different type.", "0"]
    ],
    "public/app/features/transformers/FilterByValueTransformer/ValueMatchers/NoopMatcherEditor.tsx:5381": [
      [0, 0, 0, "Unexpected any. Specify a different type.", "0"]
    ],
    "public/app/features/transformers/FilterByValueTransformer/ValueMatchers/RangeMatcherEditor.tsx:5381": [
      [0, 0, 0, "Unexpected any. Specify a different type.", "0"]
    ],
    "public/app/features/transformers/FilterByValueTransformer/ValueMatchers/types.ts:5381": [
      [0, 0, 0, "Unexpected any. Specify a different type.", "0"],
      [0, 0, 0, "Unexpected any. Specify a different type.", "1"],
      [0, 0, 0, "Unexpected any. Specify a different type.", "2"]
    ],
    "public/app/features/transformers/FilterByValueTransformer/ValueMatchers/utils.ts:5381": [
      [0, 0, 0, "Unexpected any. Specify a different type.", "0"],
      [0, 0, 0, "Unexpected any. Specify a different type.", "1"],
      [0, 0, 0, "Unexpected any. Specify a different type.", "2"]
    ],
    "public/app/features/transformers/FilterByValueTransformer/ValueMatchers/valueMatchersUI.ts:5381": [
      [0, 0, 0, "Unexpected any. Specify a different type.", "0"]
    ],
    "public/app/features/transformers/calculateHeatmap/editor/helper.ts:5381": [
      [0, 0, 0, "Unexpected any. Specify a different type.", "0"]
    ],
    "public/app/features/transformers/calculateHeatmap/heatmap.ts:5381": [
      [0, 0, 0, "Do not use any type assertions.", "0"],
      [0, 0, 0, "Do not use any type assertions.", "1"],
      [0, 0, 0, "Unexpected any. Specify a different type.", "2"]
    ],
    "public/app/features/transformers/configFromQuery/ConfigFromQueryTransformerEditor.tsx:5381": [
      [0, 0, 0, "Styles should be written using objects.", "0"]
    ],
    "public/app/features/transformers/editors/CalculateFieldTransformerEditor/CumulativeOptionsEditor.tsx:5381": [
      [0, 0, 0, "Do not use any type assertions.", "0"]
    ],
    "public/app/features/transformers/editors/CalculateFieldTransformerEditor/ReduceRowOptionsEditor.tsx:5381": [
      [0, 0, 0, "Do not use any type assertions.", "0"]
    ],
    "public/app/features/transformers/editors/CalculateFieldTransformerEditor/WindowOptionsEditor.tsx:5381": [
      [0, 0, 0, "Do not use any type assertions.", "0"],
      [0, 0, 0, "Do not use any type assertions.", "1"],
      [0, 0, 0, "Do not use any type assertions.", "2"]
    ],
    "public/app/features/transformers/editors/ConvertFieldTypeTransformerEditor.tsx:5381": [
      [0, 0, 0, "Do not use any type assertions.", "0"]
    ],
    "public/app/features/transformers/editors/GroupByTransformerEditor.tsx:5381": [
      [0, 0, 0, "Do not use any type assertions.", "0"],
      [0, 0, 0, "Styles should be written using objects.", "1"],
      [0, 0, 0, "Styles should be written using objects.", "2"],
      [0, 0, 0, "Styles should be written using objects.", "3"]
    ],
    "public/app/features/transformers/editors/OrganizeFieldsTransformerEditor.tsx:5381": [
      [0, 0, 0, "Styles should be written using objects.", "0"],
      [0, 0, 0, "Styles should be written using objects.", "1"],
      [0, 0, 0, "Styles should be written using objects.", "2"]
    ],
    "public/app/features/transformers/editors/ReduceTransformerEditor.tsx:5381": [
      [0, 0, 0, "Do not use any type assertions.", "0"]
    ],
    "public/app/features/transformers/editors/SortByTransformerEditor.tsx:5381": [
      [0, 0, 0, "Do not use any type assertions.", "0"]
    ],
    "public/app/features/transformers/extractFields/ExtractFieldsTransformerEditor.tsx:5381": [
      [0, 0, 0, "Do not use any type assertions.", "0"],
      [0, 0, 0, "Unexpected any. Specify a different type.", "1"],
      [0, 0, 0, "Do not use any type assertions.", "2"],
      [0, 0, 0, "Unexpected any. Specify a different type.", "3"]
    ],
    "public/app/features/transformers/extractFields/components/JSONPathEditor.tsx:5381": [
      [0, 0, 0, "Styles should be written using objects.", "0"],
      [0, 0, 0, "Styles should be written using objects.", "1"]
    ],
    "public/app/features/transformers/extractFields/extractFields.ts:5381": [
      [0, 0, 0, "Unexpected any. Specify a different type.", "0"],
      [0, 0, 0, "Do not use any type assertions.", "1"]
    ],
    "public/app/features/transformers/extractFields/fieldExtractors.ts:5381": [
      [0, 0, 0, "Unexpected any. Specify a different type.", "0"]
    ],
    "public/app/features/transformers/fieldToConfigMapping/FieldToConfigMappingEditor.tsx:5381": [
      [0, 0, 0, "Do not use any type assertions.", "0"],
      [0, 0, 0, "Do not use any type assertions.", "1"],
      [0, 0, 0, "Styles should be written using objects.", "2"],
      [0, 0, 0, "Styles should be written using objects.", "3"],
      [0, 0, 0, "Styles should be written using objects.", "4"]
    ],
    "public/app/features/transformers/fieldToConfigMapping/fieldToConfigMapping.ts:5381": [
      [0, 0, 0, "Do not use any type assertions.", "0"],
      [0, 0, 0, "Unexpected any. Specify a different type.", "1"],
      [0, 0, 0, "Unexpected any. Specify a different type.", "2"],
      [0, 0, 0, "Unexpected any. Specify a different type.", "3"],
      [0, 0, 0, "Unexpected any. Specify a different type.", "4"]
    ],
    "public/app/features/transformers/lookupGazetteer/FieldLookupTransformerEditor.tsx:5381": [
      [0, 0, 0, "Do not use any type assertions.", "0"]
    ],
    "public/app/features/transformers/lookupGazetteer/fieldLookup.ts:5381": [
      [0, 0, 0, "Unexpected any. Specify a different type.", "0"]
    ],
    "public/app/features/transformers/prepareTimeSeries/PrepareTimeSeriesEditor.tsx:5381": [
      [0, 0, 0, "Styles should be written using objects.", "0"]
    ],
    "public/app/features/transformers/prepareTimeSeries/prepareTimeSeries.test.ts:5381": [
      [0, 0, 0, "Unexpected any. Specify a different type.", "0"],
      [0, 0, 0, "Unexpected any. Specify a different type.", "1"]
    ],
    "public/app/features/transformers/prepareTimeSeries/prepareTimeSeries.ts:5381": [
      [0, 0, 0, "Unexpected any. Specify a different type.", "0"],
      [0, 0, 0, "Unexpected any. Specify a different type.", "1"]
    ],
    "public/app/features/transformers/spatial/SpatialTransformerEditor.tsx:5381": [
      [0, 0, 0, "Styles should be written using objects.", "0"],
      [0, 0, 0, "Styles should be written using objects.", "1"]
    ],
    "public/app/features/transformers/spatial/optionsHelper.tsx:5381": [
      [0, 0, 0, "Unexpected any. Specify a different type.", "0"],
      [0, 0, 0, "Do not use any type assertions.", "1"],
      [0, 0, 0, "Unexpected any. Specify a different type.", "2"],
      [0, 0, 0, "Unexpected any. Specify a different type.", "3"],
      [0, 0, 0, "Do not use any type assertions.", "4"],
      [0, 0, 0, "Do not use any type assertions.", "5"]
    ],
    "public/app/features/transformers/standardTransformers.ts:5381": [
      [0, 0, 0, "Unexpected any. Specify a different type.", "0"]
    ],
    "public/app/features/users/TokenRevokedModal.tsx:5381": [
      [0, 0, 0, "Styles should be written using objects.", "0"],
      [0, 0, 0, "Styles should be written using objects.", "1"],
      [0, 0, 0, "Styles should be written using objects.", "2"]
    ],
    "public/app/features/variables/adapters.ts:5381": [
      [0, 0, 0, "Unexpected any. Specify a different type.", "0"],
      [0, 0, 0, "Unexpected any. Specify a different type.", "1"],
      [0, 0, 0, "Unexpected any. Specify a different type.", "2"]
    ],
    "public/app/features/variables/adhoc/actions.ts:5381": [
      [0, 0, 0, "Do not use any type assertions.", "0"]
    ],
    "public/app/features/variables/adhoc/picker/AdHocFilterRenderer.tsx:5381": [
      [0, 0, 0, "Unexpected any. Specify a different type.", "0"]
    ],
    "public/app/features/variables/constant/reducer.ts:5381": [
      [0, 0, 0, "Do not use any type assertions.", "0"]
    ],
    "public/app/features/variables/custom/reducer.ts:5381": [
      [0, 0, 0, "Do not use any type assertions.", "0"]
    ],
    "public/app/features/variables/datasource/actions.ts:5381": [
      [0, 0, 0, "Unexpected any. Specify a different type.", "0"]
    ],
    "public/app/features/variables/editor/LegacyVariableQueryEditor.tsx:5381": [
      [0, 0, 0, "Use data-testid for E2E selectors instead of aria-label", "0"]
    ],
    "public/app/features/variables/editor/VariableEditorContainer.tsx:5381": [
      [0, 0, 0, "Do not use any type assertions.", "0"],
      [0, 0, 0, "Do not use any type assertions.", "1"]
    ],
    "public/app/features/variables/editor/VariableEditorEditor.tsx:5381": [
      [0, 0, 0, "Unexpected any. Specify a different type.", "0"],
      [0, 0, 0, "Use data-testid for E2E selectors instead of aria-label", "1"]
    ],
    "public/app/features/variables/editor/VariableEditorList.tsx:5381": [
      [0, 0, 0, "Use data-testid for E2E selectors instead of aria-label", "0"],
      [0, 0, 0, "Use data-testid for E2E selectors instead of aria-label", "1"],
      [0, 0, 0, "Styles should be written using objects.", "2"]
    ],
    "public/app/features/variables/editor/VariableEditorListRow.tsx:5381": [
      [0, 0, 0, "Use data-testid for E2E selectors instead of aria-label", "0"],
      [0, 0, 0, "Use data-testid for E2E selectors instead of aria-label", "1"],
      [0, 0, 0, "Use data-testid for E2E selectors instead of aria-label", "2"],
      [0, 0, 0, "Use data-testid for E2E selectors instead of aria-label", "3"],
      [0, 0, 0, "Styles should be written using objects.", "4"],
      [0, 0, 0, "Styles should be written using objects.", "5"],
      [0, 0, 0, "Styles should be written using objects.", "6"],
      [0, 0, 0, "Styles should be written using objects.", "7"],
      [0, 0, 0, "Styles should be written using objects.", "8"],
      [0, 0, 0, "Styles should be written using objects.", "9"],
      [0, 0, 0, "Styles should be written using objects.", "10"]
    ],
    "public/app/features/variables/editor/VariableSelectField.tsx:5381": [
      [0, 0, 0, "Unexpected any. Specify a different type.", "0"],
      [0, 0, 0, "Styles should be written using objects.", "1"]
    ],
    "public/app/features/variables/editor/VariableTextAreaField.tsx:5381": [
      [0, 0, 0, "Styles should be written using objects.", "0"]
    ],
    "public/app/features/variables/editor/VariableValuesPreview.tsx:5381": [
      [0, 0, 0, "Use data-testid for E2E selectors instead of aria-label", "0"]
    ],
    "public/app/features/variables/editor/getVariableQueryEditor.tsx:5381": [
      [0, 0, 0, "Unexpected any. Specify a different type.", "0"],
      [0, 0, 0, "Unexpected any. Specify a different type.", "1"]
    ],
    "public/app/features/variables/editor/reducer.ts:5381": [
      [0, 0, 0, "Unexpected any. Specify a different type.", "0"]
    ],
    "public/app/features/variables/editor/types.ts:5381": [
      [0, 0, 0, "Unexpected any. Specify a different type.", "0"]
    ],
    "public/app/features/variables/guard.ts:5381": [
      [0, 0, 0, "Unexpected any. Specify a different type.", "0"],
      [0, 0, 0, "Unexpected any. Specify a different type.", "1"]
    ],
    "public/app/features/variables/inspect/NetworkGraph.tsx:5381": [
      [0, 0, 0, "Unexpected any. Specify a different type.", "0"],
      [0, 0, 0, "Unexpected any. Specify a different type.", "1"],
      [0, 0, 0, "Unexpected any. Specify a different type.", "2"],
      [0, 0, 0, "Unexpected any. Specify a different type.", "3"],
      [0, 0, 0, "Unexpected any. Specify a different type.", "4"],
      [0, 0, 0, "Unexpected any. Specify a different type.", "5"],
      [0, 0, 0, "Unexpected any. Specify a different type.", "6"]
    ],
    "public/app/features/variables/inspect/VariablesUnknownTable.tsx:5381": [
      [0, 0, 0, "Styles should be written using objects.", "0"],
      [0, 0, 0, "Styles should be written using objects.", "1"],
      [0, 0, 0, "Styles should be written using objects.", "2"],
      [0, 0, 0, "Styles should be written using objects.", "3"],
      [0, 0, 0, "Styles should be written using objects.", "4"]
    ],
    "public/app/features/variables/inspect/utils.ts:5381": [
      [0, 0, 0, "Unexpected any. Specify a different type.", "0"],
      [0, 0, 0, "Unexpected any. Specify a different type.", "1"],
      [0, 0, 0, "Unexpected any. Specify a different type.", "2"],
      [0, 0, 0, "Unexpected any. Specify a different type.", "3"],
      [0, 0, 0, "Unexpected any. Specify a different type.", "4"],
      [0, 0, 0, "Unexpected any. Specify a different type.", "5"],
      [0, 0, 0, "Do not use any type assertions.", "6"],
      [0, 0, 0, "Do not use any type assertions.", "7"],
      [0, 0, 0, "Unexpected any. Specify a different type.", "8"],
      [0, 0, 0, "Unexpected any. Specify a different type.", "9"]
    ],
    "public/app/features/variables/pickers/OptionsPicker/actions.ts:5381": [
      [0, 0, 0, "Unexpected any. Specify a different type.", "0"],
      [0, 0, 0, "Unexpected any. Specify a different type.", "1"]
    ],
    "public/app/features/variables/pickers/OptionsPicker/reducer.test.ts:5381": [
      [0, 0, 0, "Unexpected any. Specify a different type.", "0"],
      [0, 0, 0, "Unexpected any. Specify a different type.", "1"],
      [0, 0, 0, "Unexpected any. Specify a different type.", "2"],
      [0, 0, 0, "Unexpected any. Specify a different type.", "3"],
      [0, 0, 0, "Unexpected any. Specify a different type.", "4"],
      [0, 0, 0, "Unexpected any. Specify a different type.", "5"],
      [0, 0, 0, "Unexpected any. Specify a different type.", "6"],
      [0, 0, 0, "Unexpected any. Specify a different type.", "7"],
      [0, 0, 0, "Unexpected any. Specify a different type.", "8"],
      [0, 0, 0, "Unexpected any. Specify a different type.", "9"],
      [0, 0, 0, "Unexpected any. Specify a different type.", "10"],
      [0, 0, 0, "Unexpected any. Specify a different type.", "11"],
      [0, 0, 0, "Unexpected any. Specify a different type.", "12"]
    ],
    "public/app/features/variables/pickers/shared/VariableLink.tsx:5381": [
      [0, 0, 0, "Use data-testid for E2E selectors instead of aria-label", "0"],
      [0, 0, 0, "Styles should be written using objects.", "1"],
      [0, 0, 0, "Styles should be written using objects.", "2"]
    ],
    "public/app/features/variables/pickers/shared/VariableOptions.tsx:5381": [
      [0, 0, 0, "Use data-testid for E2E selectors instead of aria-label", "0"]
    ],
    "public/app/features/variables/query/QueryVariableEditor.test.tsx:5381": [
      [0, 0, 0, "Unexpected any. Specify a different type.", "0"]
    ],
    "public/app/features/variables/query/QueryVariableEditor.tsx:5381": [
      [0, 0, 0, "Unexpected any. Specify a different type.", "0"],
      [0, 0, 0, "Unexpected any. Specify a different type.", "1"]
    ],
    "public/app/features/variables/query/VariableQueryRunner.ts:5381": [
      [0, 0, 0, "Unexpected any. Specify a different type.", "0"],
      [0, 0, 0, "Do not use any type assertions.", "1"]
    ],
    "public/app/features/variables/query/actions.test.tsx:5381": [
      [0, 0, 0, "Unexpected any. Specify a different type.", "0"],
      [0, 0, 0, "Unexpected any. Specify a different type.", "1"],
      [0, 0, 0, "Unexpected any. Specify a different type.", "2"],
      [0, 0, 0, "Unexpected any. Specify a different type.", "3"],
      [0, 0, 0, "Unexpected any. Specify a different type.", "4"]
    ],
    "public/app/features/variables/query/actions.ts:5381": [
      [0, 0, 0, "Unexpected any. Specify a different type.", "0"],
      [0, 0, 0, "Unexpected any. Specify a different type.", "1"],
      [0, 0, 0, "Unexpected any. Specify a different type.", "2"],
      [0, 0, 0, "Unexpected any. Specify a different type.", "3"],
      [0, 0, 0, "Unexpected any. Specify a different type.", "4"]
    ],
    "public/app/features/variables/query/operators.ts:5381": [
      [0, 0, 0, "Unexpected any. Specify a different type.", "0"],
      [0, 0, 0, "Unexpected any. Specify a different type.", "1"]
    ],
    "public/app/features/variables/query/queryRunners.test.ts:5381": [
      [0, 0, 0, "Unexpected any. Specify a different type.", "0"],
      [0, 0, 0, "Unexpected any. Specify a different type.", "1"],
      [0, 0, 0, "Unexpected any. Specify a different type.", "2"],
      [0, 0, 0, "Unexpected any. Specify a different type.", "3"],
      [0, 0, 0, "Unexpected any. Specify a different type.", "4"],
      [0, 0, 0, "Unexpected any. Specify a different type.", "5"],
      [0, 0, 0, "Unexpected any. Specify a different type.", "6"],
      [0, 0, 0, "Unexpected any. Specify a different type.", "7"],
      [0, 0, 0, "Unexpected any. Specify a different type.", "8"],
      [0, 0, 0, "Unexpected any. Specify a different type.", "9"],
      [0, 0, 0, "Unexpected any. Specify a different type.", "10"],
      [0, 0, 0, "Unexpected any. Specify a different type.", "11"],
      [0, 0, 0, "Unexpected any. Specify a different type.", "12"],
      [0, 0, 0, "Unexpected any. Specify a different type.", "13"],
      [0, 0, 0, "Unexpected any. Specify a different type.", "14"],
      [0, 0, 0, "Unexpected any. Specify a different type.", "15"],
      [0, 0, 0, "Unexpected any. Specify a different type.", "16"],
      [0, 0, 0, "Unexpected any. Specify a different type.", "17"]
    ],
    "public/app/features/variables/query/queryRunners.ts:5381": [
      [0, 0, 0, "Unexpected any. Specify a different type.", "0"],
      [0, 0, 0, "Unexpected any. Specify a different type.", "1"]
    ],
    "public/app/features/variables/query/reducer.ts:5381": [
      [0, 0, 0, "Unexpected any. Specify a different type.", "0"],
      [0, 0, 0, "Unexpected any. Specify a different type.", "1"]
    ],
    "public/app/features/variables/query/variableQueryObserver.ts:5381": [
      [0, 0, 0, "Unexpected any. Specify a different type.", "0"],
      [0, 0, 0, "Unexpected any. Specify a different type.", "1"]
    ],
    "public/app/features/variables/shared/formatVariable.ts:5381": [
      [0, 0, 0, "Do not use any type assertions.", "0"],
      [0, 0, 0, "Do not use any type assertions.", "1"]
    ],
    "public/app/features/variables/shared/testing/optionsVariableBuilder.ts:5381": [
      [0, 0, 0, "Do not use any type assertions.", "0"],
      [0, 0, 0, "Do not use any type assertions.", "1"]
    ],
    "public/app/features/variables/shared/testing/variableBuilder.ts:5381": [
      [0, 0, 0, "Do not use any type assertions.", "0"]
    ],
    "public/app/features/variables/state/actions.ts:5381": [
      [0, 0, 0, "Do not use any type assertions.", "0"],
      [0, 0, 0, "Do not use any type assertions.", "1"],
      [0, 0, 0, "Do not use any type assertions.", "2"],
      [0, 0, 0, "Do not use any type assertions.", "3"],
      [0, 0, 0, "Do not use any type assertions.", "4"],
      [0, 0, 0, "Do not use any type assertions.", "5"],
      [0, 0, 0, "Do not use any type assertions.", "6"]
    ],
    "public/app/features/variables/state/keyedVariablesReducer.ts:5381": [
      [0, 0, 0, "Unexpected any. Specify a different type.", "0"],
      [0, 0, 0, "Unexpected any. Specify a different type.", "1"]
    ],
    "public/app/features/variables/state/reducers.test.ts:5381": [
      [0, 0, 0, "Unexpected any. Specify a different type.", "0"],
      [0, 0, 0, "Unexpected any. Specify a different type.", "1"]
    ],
    "public/app/features/variables/state/sharedReducer.ts:5381": [
      [0, 0, 0, "Unexpected any. Specify a different type.", "0"],
      [0, 0, 0, "Do not use any type assertions.", "1"],
      [0, 0, 0, "Unexpected any. Specify a different type.", "2"]
    ],
    "public/app/features/variables/state/transactionReducer.test.ts:5381": [
      [0, 0, 0, "Unexpected any. Specify a different type.", "0"],
      [0, 0, 0, "Unexpected any. Specify a different type.", "1"],
      [0, 0, 0, "Unexpected any. Specify a different type.", "2"],
      [0, 0, 0, "Unexpected any. Specify a different type.", "3"]
    ],
    "public/app/features/variables/state/types.ts:5381": [
      [0, 0, 0, "Unexpected any. Specify a different type.", "0"]
    ],
    "public/app/features/variables/state/upgradeLegacyQueries.test.ts:5381": [
      [0, 0, 0, "Unexpected any. Specify a different type.", "0"],
      [0, 0, 0, "Unexpected any. Specify a different type.", "1"]
    ],
    "public/app/features/variables/system/adapter.ts:5381": [
      [0, 0, 0, "Unexpected any. Specify a different type.", "0"],
      [0, 0, 0, "Unexpected any. Specify a different type.", "1"],
      [0, 0, 0, "Do not use any type assertions.", "2"],
      [0, 0, 0, "Do not use any type assertions.", "3"],
      [0, 0, 0, "Unexpected any. Specify a different type.", "4"],
      [0, 0, 0, "Do not use any type assertions.", "5"],
      [0, 0, 0, "Do not use any type assertions.", "6"],
      [0, 0, 0, "Unexpected any. Specify a different type.", "7"]
    ],
    "public/app/features/variables/types.ts:5381": [
      [0, 0, 0, "Unexpected any. Specify a different type.", "0"],
      [0, 0, 0, "Unexpected any. Specify a different type.", "1"],
      [0, 0, 0, "Unexpected any. Specify a different type.", "2"],
      [0, 0, 0, "Unexpected any. Specify a different type.", "3"],
      [0, 0, 0, "Unexpected any. Specify a different type.", "4"]
    ],
    "public/app/features/variables/utils.ts:5381": [
      [0, 0, 0, "Unexpected any. Specify a different type.", "0"],
      [0, 0, 0, "Unexpected any. Specify a different type.", "1"],
      [0, 0, 0, "Unexpected any. Specify a different type.", "2"],
      [0, 0, 0, "Do not use any type assertions.", "3"],
      [0, 0, 0, "Unexpected any. Specify a different type.", "4"],
      [0, 0, 0, "Unexpected any. Specify a different type.", "5"],
      [0, 0, 0, "Unexpected any. Specify a different type.", "6"],
      [0, 0, 0, "Do not use any type assertions.", "7"]
    ],
    "public/app/features/visualization/data-hover/DataHoverRows.tsx:5381": [
      [0, 0, 0, "Styles should be written using objects.", "0"]
    ],
    "public/app/features/visualization/data-hover/DataHoverView.tsx:5381": [
      [0, 0, 0, "Styles should be written using objects.", "0"],
      [0, 0, 0, "Styles should be written using objects.", "1"],
      [0, 0, 0, "Styles should be written using objects.", "2"],
      [0, 0, 0, "Styles should be written using objects.", "3"],
      [0, 0, 0, "Styles should be written using objects.", "4"],
      [0, 0, 0, "Styles should be written using objects.", "5"]
    ],
    "public/app/plugins/datasource/alertmanager/DataSource.ts:5381": [
      [0, 0, 0, "Unexpected any. Specify a different type.", "0"]
    ],
    "public/app/plugins/datasource/alertmanager/types.ts:5381": [
      [0, 0, 0, "Unexpected any. Specify a different type.", "0"],
      [0, 0, 0, "Unexpected any. Specify a different type.", "1"],
      [0, 0, 0, "Unexpected any. Specify a different type.", "2"]
    ],
    "public/app/plugins/datasource/azuremonitor/azure_monitor/azure_monitor_datasource.ts:5381": [
      [0, 0, 0, "Do not use any type assertions.", "0"]
    ],
    "public/app/plugins/datasource/azuremonitor/components/LogsQueryEditor/QueryField.tsx:5381": [
      [0, 0, 0, "Do not use any type assertions.", "0"],
      [0, 0, 0, "Do not use any type assertions.", "1"]
    ],
    "public/app/plugins/datasource/azuremonitor/components/QueryEditor/QueryEditor.tsx:5381": [
      [0, 0, 0, "Do not use any type assertions.", "0"]
    ],
    "public/app/plugins/datasource/azuremonitor/utils/messageFromError.ts:5381": [
      [0, 0, 0, "Unexpected any. Specify a different type.", "0"]
    ],
    "public/app/plugins/datasource/cloud-monitoring/CloudMonitoringMetricFindQuery.ts:5381": [
      [0, 0, 0, "Do not use any type assertions.", "0"],
      [0, 0, 0, "Unexpected any. Specify a different type.", "1"]
    ],
    "public/app/plugins/datasource/cloud-monitoring/annotationSupport.ts:5381": [
      [0, 0, 0, "Do not use any type assertions.", "0"],
      [0, 0, 0, "Do not use any type assertions.", "1"]
    ],
    "public/app/plugins/datasource/cloud-monitoring/components/Aggregation.tsx:5381": [
      [0, 0, 0, "Do not use any type assertions.", "0"]
    ],
    "public/app/plugins/datasource/cloud-monitoring/components/CloudMonitoringCheatSheet.tsx:5381": [
      [0, 0, 0, "Styles should be written using objects.", "0"]
    ],
    "public/app/plugins/datasource/cloud-monitoring/components/VariableQueryEditor.tsx:5381": [
      [0, 0, 0, "Do not use any type assertions.", "0"]
    ],
    "public/app/plugins/datasource/cloud-monitoring/components/VisualMetricQueryEditor.tsx:5381": [
      [0, 0, 0, "Styles should be written using objects.", "0"]
    ],
    "public/app/plugins/datasource/cloud-monitoring/datasource.ts:5381": [
      [0, 0, 0, "Do not use any type assertions.", "0"],
      [0, 0, 0, "Unexpected any. Specify a different type.", "1"],
      [0, 0, 0, "Unexpected any. Specify a different type.", "2"],
      [0, 0, 0, "Do not use any type assertions.", "3"]
    ],
    "public/app/plugins/datasource/cloud-monitoring/functions.ts:5381": [
      [0, 0, 0, "Do not use any type assertions.", "0"],
      [0, 0, 0, "Do not use any type assertions.", "1"]
    ],
    "public/app/plugins/datasource/cloud-monitoring/types/types.ts:5381": [
      [0, 0, 0, "Unexpected any. Specify a different type.", "0"]
    ],
    "public/app/plugins/datasource/cloudwatch/components/CheatSheet/LogsCheatSheet.tsx:5381": [
      [0, 0, 0, "Styles should be written using objects.", "0"],
      [0, 0, 0, "Styles should be written using objects.", "1"]
    ],
    "public/app/plugins/datasource/cloudwatch/components/ConfigEditor/XrayLinkConfig.tsx:5381": [
      [0, 0, 0, "Styles should be written using objects.", "0"]
    ],
    "public/app/plugins/datasource/cloudwatch/components/QueryEditor/LogsQueryEditor/LogsQueryEditor.tsx:5381": [
      [0, 0, 0, "Styles should be written using objects.", "0"]
    ],
    "public/app/plugins/datasource/cloudwatch/components/QueryEditor/LogsQueryEditor/LogsQueryFieldOld.tsx:5381": [
      [0, 0, 0, "Do not use any type assertions.", "0"]
    ],
    "public/app/plugins/datasource/cloudwatch/components/QueryEditor/MetricsQueryEditor/DynamicLabelsField.tsx:5381": [
      [0, 0, 0, "Styles should be written using objects.", "0"]
    ],
    "public/app/plugins/datasource/cloudwatch/components/shared/LogGroups/LegacyLogGroupNamesSelection.tsx:5381": [
      [0, 0, 0, "Styles should be written using objects.", "0"]
    ],
    "public/app/plugins/datasource/cloudwatch/datasource.ts:5381": [
      [0, 0, 0, "Unexpected any. Specify a different type.", "0"]
    ],
    "public/app/plugins/datasource/cloudwatch/guards.ts:5381": [
      [0, 0, 0, "Do not use any type assertions.", "0"]
    ],
    "public/app/plugins/datasource/cloudwatch/language/cloudwatch-logs/CloudWatchLogsLanguageProvider.ts:5381": [
      [0, 0, 0, "Unexpected any. Specify a different type.", "0"],
      [0, 0, 0, "Unexpected any. Specify a different type.", "1"],
      [0, 0, 0, "Unexpected any. Specify a different type.", "2"]
    ],
    "public/app/plugins/datasource/cloudwatch/memoizedDebounce.ts:5381": [
      [0, 0, 0, "Unexpected any. Specify a different type.", "0"],
      [0, 0, 0, "Unexpected any. Specify a different type.", "1"]
    ],
    "public/app/plugins/datasource/cloudwatch/types.ts:5381": [
      [0, 0, 0, "Unexpected any. Specify a different type.", "0"],
      [0, 0, 0, "Unexpected any. Specify a different type.", "1"],
      [0, 0, 0, "Unexpected any. Specify a different type.", "2"],
      [0, 0, 0, "Unexpected any. Specify a different type.", "3"],
      [0, 0, 0, "Unexpected any. Specify a different type.", "4"],
      [0, 0, 0, "Unexpected any. Specify a different type.", "5"],
      [0, 0, 0, "Unexpected any. Specify a different type.", "6"]
    ],
    "public/app/plugins/datasource/cloudwatch/utils/datalinks.ts:5381": [
      [0, 0, 0, "Do not use any type assertions.", "0"],
      [0, 0, 0, "Do not use any type assertions.", "1"]
    ],
    "public/app/plugins/datasource/cloudwatch/utils/logsRetry.ts:5381": [
      [0, 0, 0, "Unexpected any. Specify a different type.", "0"]
    ],
    "public/app/plugins/datasource/dashboard/DashboardQueryEditor.tsx:5381": [
      [0, 0, 0, "Do not use any type assertions.", "0"]
    ],
    "public/app/plugins/datasource/dashboard/runSharedRequest.ts:5381": [
      [0, 0, 0, "Do not use any type assertions.", "0"],
      [0, 0, 0, "Do not use any type assertions.", "1"]
    ],
    "public/app/plugins/datasource/elasticsearch/ElasticResponse.ts:5381": [
      [0, 0, 0, "Unexpected any. Specify a different type.", "0"],
      [0, 0, 0, "Unexpected any. Specify a different type.", "1"],
      [0, 0, 0, "Unexpected any. Specify a different type.", "2"],
      [0, 0, 0, "Unexpected any. Specify a different type.", "3"],
      [0, 0, 0, "Unexpected any. Specify a different type.", "4"],
      [0, 0, 0, "Unexpected any. Specify a different type.", "5"],
      [0, 0, 0, "Unexpected any. Specify a different type.", "6"],
      [0, 0, 0, "Unexpected any. Specify a different type.", "7"],
      [0, 0, 0, "Unexpected any. Specify a different type.", "8"],
      [0, 0, 0, "Unexpected any. Specify a different type.", "9"],
      [0, 0, 0, "Do not use any type assertions.", "10"],
      [0, 0, 0, "Unexpected any. Specify a different type.", "11"],
      [0, 0, 0, "Unexpected any. Specify a different type.", "12"],
      [0, 0, 0, "Unexpected any. Specify a different type.", "13"],
      [0, 0, 0, "Unexpected any. Specify a different type.", "14"],
      [0, 0, 0, "Unexpected any. Specify a different type.", "15"],
      [0, 0, 0, "Unexpected any. Specify a different type.", "16"],
      [0, 0, 0, "Unexpected any. Specify a different type.", "17"],
      [0, 0, 0, "Do not use any type assertions.", "18"],
      [0, 0, 0, "Unexpected any. Specify a different type.", "19"],
      [0, 0, 0, "Unexpected any. Specify a different type.", "20"],
      [0, 0, 0, "Unexpected any. Specify a different type.", "21"],
      [0, 0, 0, "Unexpected any. Specify a different type.", "22"],
      [0, 0, 0, "Unexpected any. Specify a different type.", "23"],
      [0, 0, 0, "Unexpected any. Specify a different type.", "24"],
      [0, 0, 0, "Unexpected any. Specify a different type.", "25"],
      [0, 0, 0, "Unexpected any. Specify a different type.", "26"],
      [0, 0, 0, "Unexpected any. Specify a different type.", "27"],
      [0, 0, 0, "Unexpected any. Specify a different type.", "28"],
      [0, 0, 0, "Unexpected any. Specify a different type.", "29"],
      [0, 0, 0, "Unexpected any. Specify a different type.", "30"],
      [0, 0, 0, "Unexpected any. Specify a different type.", "31"],
      [0, 0, 0, "Unexpected any. Specify a different type.", "32"],
      [0, 0, 0, "Unexpected any. Specify a different type.", "33"]
    ],
    "public/app/plugins/datasource/elasticsearch/LanguageProvider.ts:5381": [
      [0, 0, 0, "Unexpected any. Specify a different type.", "0"],
      [0, 0, 0, "Unexpected any. Specify a different type.", "1"],
      [0, 0, 0, "Unexpected any. Specify a different type.", "2"],
      [0, 0, 0, "Unexpected any. Specify a different type.", "3"]
    ],
    "public/app/plugins/datasource/elasticsearch/LegacyQueryRunner.ts:5381": [
      [0, 0, 0, "Unexpected any. Specify a different type.", "0"],
      [0, 0, 0, "Unexpected any. Specify a different type.", "1"],
      [0, 0, 0, "Do not use any type assertions.", "2"],
      [0, 0, 0, "Unexpected any. Specify a different type.", "3"]
    ],
    "public/app/plugins/datasource/elasticsearch/QueryBuilder.test.ts:5381": [
      [0, 0, 0, "Unexpected any. Specify a different type.", "0"]
    ],
    "public/app/plugins/datasource/elasticsearch/QueryBuilder.ts:5381": [
      [0, 0, 0, "Unexpected any. Specify a different type.", "0"],
      [0, 0, 0, "Unexpected any. Specify a different type.", "1"],
      [0, 0, 0, "Unexpected any. Specify a different type.", "2"],
      [0, 0, 0, "Unexpected any. Specify a different type.", "3"],
      [0, 0, 0, "Unexpected any. Specify a different type.", "4"],
      [0, 0, 0, "Unexpected any. Specify a different type.", "5"],
      [0, 0, 0, "Do not use any type assertions.", "6"],
      [0, 0, 0, "Unexpected any. Specify a different type.", "7"],
      [0, 0, 0, "Unexpected any. Specify a different type.", "8"]
    ],
    "public/app/plugins/datasource/elasticsearch/components/AddRemove.tsx:5381": [
      [0, 0, 0, "Styles should be written using objects.", "0"]
    ],
    "public/app/plugins/datasource/elasticsearch/components/MetricPicker.tsx:5381": [
      [0, 0, 0, "Styles should be written using objects.", "0"]
    ],
    "public/app/plugins/datasource/elasticsearch/components/QueryEditor/BucketAggregationsEditor/BucketAggregationEditor.tsx:5381": [
      [0, 0, 0, "Do not use any type assertions.", "0"]
    ],
    "public/app/plugins/datasource/elasticsearch/components/QueryEditor/BucketAggregationsEditor/SettingsEditor/DateHistogramSettingsEditor.tsx:5381": [
      [0, 0, 0, "Do not use any type assertions.", "0"]
    ],
    "public/app/plugins/datasource/elasticsearch/components/QueryEditor/BucketAggregationsEditor/SettingsEditor/FiltersSettingsEditor/index.tsx:5381": [
      [0, 0, 0, "Styles should be written using objects.", "0"],
      [0, 0, 0, "Styles should be written using objects.", "1"],
      [0, 0, 0, "Styles should be written using objects.", "2"]
    ],
    "public/app/plugins/datasource/elasticsearch/components/QueryEditor/BucketAggregationsEditor/SettingsEditor/TermsSettingsEditor.tsx:5381": [
      [0, 0, 0, "Do not use any type assertions.", "0"]
    ],
    "public/app/plugins/datasource/elasticsearch/components/QueryEditor/BucketAggregationsEditor/aggregations.ts:5381": [
      [0, 0, 0, "Do not use any type assertions.", "0"]
    ],
    "public/app/plugins/datasource/elasticsearch/components/QueryEditor/BucketAggregationsEditor/state/reducer.ts:5381": [
      [0, 0, 0, "Do not use any type assertions.", "0"]
    ],
    "public/app/plugins/datasource/elasticsearch/components/QueryEditor/MetricAggregationsEditor/MetricEditor.tsx:5381": [
      [0, 0, 0, "Do not use any type assertions.", "0"]
    ],
    "public/app/plugins/datasource/elasticsearch/components/QueryEditor/MetricAggregationsEditor/SettingsEditor/BucketScriptSettingsEditor/index.tsx:5381": [
      [0, 0, 0, "Styles should be written using objects.", "0"],
      [0, 0, 0, "Styles should be written using objects.", "1"],
      [0, 0, 0, "Styles should be written using objects.", "2"]
    ],
    "public/app/plugins/datasource/elasticsearch/components/QueryEditor/MetricAggregationsEditor/SettingsEditor/SettingField.tsx:5381": [
      [0, 0, 0, "Do not use any type assertions.", "0"],
      [0, 0, 0, "Do not use any type assertions.", "1"]
    ],
    "public/app/plugins/datasource/elasticsearch/components/QueryEditor/MetricAggregationsEditor/SettingsEditor/TopMetricsSettingsEditor.tsx:5381": [
      [0, 0, 0, "Styles should be written using objects.", "0"],
      [0, 0, 0, "Styles should be written using objects.", "1"]
    ],
    "public/app/plugins/datasource/elasticsearch/components/QueryEditor/MetricAggregationsEditor/aggregations.ts:5381": [
      [0, 0, 0, "Do not use any type assertions.", "0"]
    ],
    "public/app/plugins/datasource/elasticsearch/components/QueryEditor/MetricAggregationsEditor/state/reducer.ts:5381": [
      [0, 0, 0, "Do not use any type assertions.", "0"]
    ],
    "public/app/plugins/datasource/elasticsearch/components/QueryEditor/MetricAggregationsEditor/styles.ts:5381": [
      [0, 0, 0, "Styles should be written using objects.", "0"]
    ],
    "public/app/plugins/datasource/elasticsearch/components/QueryEditor/QueryEditorRow.tsx:5381": [
      [0, 0, 0, "Styles should be written using objects.", "0"],
      [0, 0, 0, "Styles should be written using objects.", "1"]
    ],
    "public/app/plugins/datasource/elasticsearch/components/QueryEditor/SettingsEditorContainer.tsx:5381": [
      [0, 0, 0, "Styles should be written using objects.", "0"],
      [0, 0, 0, "Styles should be written using objects.", "1"],
      [0, 0, 0, "Styles should be written using objects.", "2"],
      [0, 0, 0, "Styles should be written using objects.", "3"],
      [0, 0, 0, "Styles should be written using objects.", "4"]
    ],
    "public/app/plugins/datasource/elasticsearch/components/QueryEditor/index.tsx:5381": [
      [0, 0, 0, "Styles should be written using objects.", "0"],
      [0, 0, 0, "Styles should be written using objects.", "1"]
    ],
    "public/app/plugins/datasource/elasticsearch/components/QueryEditor/styles.ts:5381": [
      [0, 0, 0, "Styles should be written using objects.", "0"]
    ],
    "public/app/plugins/datasource/elasticsearch/configuration/DataLink.tsx:5381": [
      [0, 0, 0, "Styles should be written using objects.", "0"],
      [0, 0, 0, "Styles should be written using objects.", "1"],
      [0, 0, 0, "Styles should be written using objects.", "2"],
      [0, 0, 0, "Styles should be written using objects.", "3"],
      [0, 0, 0, "Styles should be written using objects.", "4"],
      [0, 0, 0, "Styles should be written using objects.", "5"]
    ],
    "public/app/plugins/datasource/elasticsearch/configuration/DataLinks.tsx:5381": [
      [0, 0, 0, "Styles should be written using objects.", "0"],
      [0, 0, 0, "Styles should be written using objects.", "1"],
      [0, 0, 0, "Styles should be written using objects.", "2"]
    ],
    "public/app/plugins/datasource/elasticsearch/datasource.ts:5381": [
      [0, 0, 0, "Unexpected any. Specify a different type.", "0"],
      [0, 0, 0, "Unexpected any. Specify a different type.", "1"],
      [0, 0, 0, "Unexpected any. Specify a different type.", "2"],
      [0, 0, 0, "Unexpected any. Specify a different type.", "3"],
      [0, 0, 0, "Unexpected any. Specify a different type.", "4"]
    ],
    "public/app/plugins/datasource/elasticsearch/hooks/useStatelessReducer.ts:5381": [
      [0, 0, 0, "Do not use any type assertions.", "0"]
    ],
    "public/app/plugins/datasource/elasticsearch/test-helpers/render.tsx:5381": [
      [0, 0, 0, "Do not use any type assertions.", "0"]
    ],
    "public/app/plugins/datasource/grafana-pyroscope-datasource/QueryEditor/LabelsEditor.tsx:5381": [
      [0, 0, 0, "Styles should be written using objects.", "0"],
      [0, 0, 0, "Styles should be written using objects.", "1"]
    ],
    "public/app/plugins/datasource/grafana-testdata-datasource/QueryEditor.tsx:5381": [
      [0, 0, 0, "Unexpected any. Specify a different type.", "0"],
      [0, 0, 0, "Do not use any type assertions.", "1"],
      [0, 0, 0, "Do not use any type assertions.", "2"],
      [0, 0, 0, "Do not use any type assertions.", "3"],
      [0, 0, 0, "Unexpected any. Specify a different type.", "4"]
    ],
    "public/app/plugins/datasource/grafana-testdata-datasource/components/RandomWalkEditor.tsx:5381": [
      [0, 0, 0, "Do not use any type assertions.", "0"],
      [0, 0, 0, "Unexpected any. Specify a different type.", "1"],
      [0, 0, 0, "Do not use any type assertions.", "2"]
    ],
    "public/app/plugins/datasource/grafana-testdata-datasource/components/SimulationQueryEditor.tsx:5381": [
      [0, 0, 0, "Do not use any type assertions.", "0"],
      [0, 0, 0, "Unexpected any. Specify a different type.", "1"],
      [0, 0, 0, "Unexpected any. Specify a different type.", "2"]
    ],
    "public/app/plugins/datasource/grafana-testdata-datasource/components/SimulationSchemaForm.tsx:5381": [
      [0, 0, 0, "Unexpected any. Specify a different type.", "0"],
      [0, 0, 0, "Unexpected any. Specify a different type.", "1"],
      [0, 0, 0, "Styles should be written using objects.", "2"]
    ],
    "public/app/plugins/datasource/grafana-testdata-datasource/datasource.ts:5381": [
      [0, 0, 0, "Do not use any type assertions.", "0"],
      [0, 0, 0, "Unexpected any. Specify a different type.", "1"]
    ],
    "public/app/plugins/datasource/grafana-testdata-datasource/nodeGraphUtils.ts:5381": [
      [0, 0, 0, "Unexpected any. Specify a different type.", "0"]
    ],
    "public/app/plugins/datasource/grafana-testdata-datasource/runStreams.ts:5381": [
      [0, 0, 0, "Unexpected any. Specify a different type.", "0"]
    ],
    "public/app/plugins/datasource/grafana/components/AnnotationQueryEditor.tsx:5381": [
      [0, 0, 0, "Do not use any type assertions.", "0"]
    ],
    "public/app/plugins/datasource/grafana/components/QueryEditor.tsx:5381": [
      [0, 0, 0, "Unexpected any. Specify a different type.", "0"],
      [0, 0, 0, "Do not use any type assertions.", "1"],
      [0, 0, 0, "Unexpected any. Specify a different type.", "2"],
      [0, 0, 0, "Do not use any type assertions.", "3"],
      [0, 0, 0, "Unexpected any. Specify a different type.", "4"],
      [0, 0, 0, "Do not use any type assertions.", "5"],
      [0, 0, 0, "Do not use any type assertions.", "6"],
      [0, 0, 0, "Styles should be written using objects.", "7"]
    ],
    "public/app/plugins/datasource/grafana/components/TimePickerInput.tsx:5381": [
      [0, 0, 0, "Styles should be written using objects.", "0"],
      [0, 0, 0, "Styles should be written using objects.", "1"],
      [0, 0, 0, "Styles should be written using objects.", "2"],
      [0, 0, 0, "Styles should be written using objects.", "3"]
    ],
    "public/app/plugins/datasource/grafana/components/TimeRegionEditor.tsx:5381": [
      [0, 0, 0, "Styles should be written using objects.", "0"],
      [0, 0, 0, "Styles should be written using objects.", "1"]
    ],
    "public/app/plugins/datasource/grafana/datasource.test.ts:5381": [
      [0, 0, 0, "Unexpected any. Specify a different type.", "0"]
    ],
    "public/app/plugins/datasource/grafana/datasource.ts:5381": [
      [0, 0, 0, "Unexpected any. Specify a different type.", "0"],
      [0, 0, 0, "Do not use any type assertions.", "1"],
      [0, 0, 0, "Do not use any type assertions.", "2"],
      [0, 0, 0, "Do not use any type assertions.", "3"],
      [0, 0, 0, "Unexpected any. Specify a different type.", "4"],
      [0, 0, 0, "Do not use any type assertions.", "5"],
      [0, 0, 0, "Do not use any type assertions.", "6"],
      [0, 0, 0, "Do not use any type assertions.", "7"],
      [0, 0, 0, "Unexpected any. Specify a different type.", "8"],
      [0, 0, 0, "Do not use any type assertions.", "9"]
    ],
    "public/app/plugins/datasource/graphite/components/AddGraphiteFunction.tsx:5381": [
      [0, 0, 0, "Styles should be written using objects.", "0"]
    ],
    "public/app/plugins/datasource/graphite/components/FunctionEditor.tsx:5381": [
      [0, 0, 0, "Styles should be written using objects.", "0"]
    ],
    "public/app/plugins/datasource/graphite/components/FunctionParamEditor.tsx:5381": [
      [0, 0, 0, "Styles should be written using objects.", "0"]
    ],
    "public/app/plugins/datasource/graphite/components/GraphiteFunctionEditor.tsx:5381": [
      [0, 0, 0, "Styles should be written using objects.", "0"]
    ],
    "public/app/plugins/datasource/graphite/components/GraphiteQueryEditor.tsx:5381": [
      [0, 0, 0, "Styles should be written using objects.", "0"],
      [0, 0, 0, "Styles should be written using objects.", "1"],
      [0, 0, 0, "Styles should be written using objects.", "2"]
    ],
    "public/app/plugins/datasource/graphite/components/MetricTankMetaInspector.tsx:5381": [
      [0, 0, 0, "Do not use any type assertions.", "0"],
      [0, 0, 0, "Styles should be written using objects.", "1"],
      [0, 0, 0, "Styles should be written using objects.", "2"],
      [0, 0, 0, "Styles should be written using objects.", "3"],
      [0, 0, 0, "Styles should be written using objects.", "4"],
      [0, 0, 0, "Styles should be written using objects.", "5"],
      [0, 0, 0, "Styles should be written using objects.", "6"],
      [0, 0, 0, "Styles should be written using objects.", "7"],
      [0, 0, 0, "Styles should be written using objects.", "8"],
      [0, 0, 0, "Styles should be written using objects.", "9"],
      [0, 0, 0, "Styles should be written using objects.", "10"]
    ],
    "public/app/plugins/datasource/graphite/components/TagsSection.tsx:5381": [
      [0, 0, 0, "Styles should be written using objects.", "0"]
    ],
    "public/app/plugins/datasource/graphite/components/helpers.ts:5381": [
      [0, 0, 0, "Unexpected any. Specify a different type.", "0"]
    ],
    "public/app/plugins/datasource/graphite/datasource.test.ts:5381": [
      [0, 0, 0, "Unexpected any. Specify a different type.", "0"],
      [0, 0, 0, "Unexpected any. Specify a different type.", "1"],
      [0, 0, 0, "Unexpected any. Specify a different type.", "2"],
      [0, 0, 0, "Unexpected any. Specify a different type.", "3"],
      [0, 0, 0, "Unexpected any. Specify a different type.", "4"],
      [0, 0, 0, "Unexpected any. Specify a different type.", "5"],
      [0, 0, 0, "Unexpected any. Specify a different type.", "6"]
    ],
    "public/app/plugins/datasource/graphite/datasource.ts:5381": [
      [0, 0, 0, "Unexpected any. Specify a different type.", "0"],
      [0, 0, 0, "Unexpected any. Specify a different type.", "1"],
      [0, 0, 0, "Unexpected any. Specify a different type.", "2"],
      [0, 0, 0, "Do not use any type assertions.", "3"],
      [0, 0, 0, "Do not use any type assertions.", "4"],
      [0, 0, 0, "Unexpected any. Specify a different type.", "5"],
      [0, 0, 0, "Unexpected any. Specify a different type.", "6"],
      [0, 0, 0, "Unexpected any. Specify a different type.", "7"],
      [0, 0, 0, "Unexpected any. Specify a different type.", "8"],
      [0, 0, 0, "Unexpected any. Specify a different type.", "9"],
      [0, 0, 0, "Do not use any type assertions.", "10"],
      [0, 0, 0, "Do not use any type assertions.", "11"],
      [0, 0, 0, "Unexpected any. Specify a different type.", "12"],
      [0, 0, 0, "Unexpected any. Specify a different type.", "13"],
      [0, 0, 0, "Unexpected any. Specify a different type.", "14"],
      [0, 0, 0, "Unexpected any. Specify a different type.", "15"],
      [0, 0, 0, "Unexpected any. Specify a different type.", "16"],
      [0, 0, 0, "Unexpected any. Specify a different type.", "17"],
      [0, 0, 0, "Unexpected any. Specify a different type.", "18"],
      [0, 0, 0, "Unexpected any. Specify a different type.", "19"],
      [0, 0, 0, "Unexpected any. Specify a different type.", "20"],
      [0, 0, 0, "Unexpected any. Specify a different type.", "21"],
      [0, 0, 0, "Unexpected any. Specify a different type.", "22"],
      [0, 0, 0, "Unexpected any. Specify a different type.", "23"],
      [0, 0, 0, "Unexpected any. Specify a different type.", "24"],
      [0, 0, 0, "Unexpected any. Specify a different type.", "25"],
      [0, 0, 0, "Unexpected any. Specify a different type.", "26"],
      [0, 0, 0, "Unexpected any. Specify a different type.", "27"],
      [0, 0, 0, "Unexpected any. Specify a different type.", "28"],
      [0, 0, 0, "Unexpected any. Specify a different type.", "29"],
      [0, 0, 0, "Unexpected any. Specify a different type.", "30"],
      [0, 0, 0, "Unexpected any. Specify a different type.", "31"],
      [0, 0, 0, "Unexpected any. Specify a different type.", "32"],
      [0, 0, 0, "Unexpected any. Specify a different type.", "33"],
      [0, 0, 0, "Unexpected any. Specify a different type.", "34"],
      [0, 0, 0, "Unexpected any. Specify a different type.", "35"],
      [0, 0, 0, "Unexpected any. Specify a different type.", "36"],
      [0, 0, 0, "Unexpected any. Specify a different type.", "37"],
      [0, 0, 0, "Unexpected any. Specify a different type.", "38"],
      [0, 0, 0, "Unexpected any. Specify a different type.", "39"],
      [0, 0, 0, "Unexpected any. Specify a different type.", "40"],
      [0, 0, 0, "Unexpected any. Specify a different type.", "41"],
      [0, 0, 0, "Unexpected any. Specify a different type.", "42"],
      [0, 0, 0, "Unexpected any. Specify a different type.", "43"],
      [0, 0, 0, "Unexpected any. Specify a different type.", "44"],
      [0, 0, 0, "Unexpected any. Specify a different type.", "45"],
      [0, 0, 0, "Unexpected any. Specify a different type.", "46"],
      [0, 0, 0, "Unexpected any. Specify a different type.", "47"],
      [0, 0, 0, "Unexpected any. Specify a different type.", "48"],
      [0, 0, 0, "Unexpected any. Specify a different type.", "49"],
      [0, 0, 0, "Unexpected any. Specify a different type.", "50"],
      [0, 0, 0, "Unexpected any. Specify a different type.", "51"],
      [0, 0, 0, "Unexpected any. Specify a different type.", "52"],
      [0, 0, 0, "Unexpected any. Specify a different type.", "53"],
      [0, 0, 0, "Unexpected any. Specify a different type.", "54"]
    ],
    "public/app/plugins/datasource/graphite/gfunc.ts:5381": [
      [0, 0, 0, "Unexpected any. Specify a different type.", "0"],
      [0, 0, 0, "Do not use any type assertions.", "1"],
      [0, 0, 0, "Do not use any type assertions.", "2"],
      [0, 0, 0, "Unexpected any. Specify a different type.", "3"],
      [0, 0, 0, "Unexpected any. Specify a different type.", "4"],
      [0, 0, 0, "Unexpected any. Specify a different type.", "5"],
      [0, 0, 0, "Unexpected any. Specify a different type.", "6"],
      [0, 0, 0, "Unexpected any. Specify a different type.", "7"],
      [0, 0, 0, "Unexpected any. Specify a different type.", "8"],
      [0, 0, 0, "Unexpected any. Specify a different type.", "9"],
      [0, 0, 0, "Unexpected any. Specify a different type.", "10"]
    ],
    "public/app/plugins/datasource/graphite/graphite_query.ts:5381": [
      [0, 0, 0, "Unexpected any. Specify a different type.", "0"],
      [0, 0, 0, "Unexpected any. Specify a different type.", "1"],
      [0, 0, 0, "Unexpected any. Specify a different type.", "2"],
      [0, 0, 0, "Unexpected any. Specify a different type.", "3"],
      [0, 0, 0, "Unexpected any. Specify a different type.", "4"],
      [0, 0, 0, "Unexpected any. Specify a different type.", "5"],
      [0, 0, 0, "Unexpected any. Specify a different type.", "6"],
      [0, 0, 0, "Unexpected any. Specify a different type.", "7"],
      [0, 0, 0, "Unexpected any. Specify a different type.", "8"],
      [0, 0, 0, "Unexpected any. Specify a different type.", "9"],
      [0, 0, 0, "Unexpected any. Specify a different type.", "10"],
      [0, 0, 0, "Unexpected any. Specify a different type.", "11"],
      [0, 0, 0, "Unexpected any. Specify a different type.", "12"],
      [0, 0, 0, "Unexpected any. Specify a different type.", "13"],
      [0, 0, 0, "Unexpected any. Specify a different type.", "14"],
      [0, 0, 0, "Do not use any type assertions.", "15"],
      [0, 0, 0, "Unexpected any. Specify a different type.", "16"],
      [0, 0, 0, "Unexpected any. Specify a different type.", "17"],
      [0, 0, 0, "Unexpected any. Specify a different type.", "18"],
      [0, 0, 0, "Unexpected any. Specify a different type.", "19"]
    ],
    "public/app/plugins/datasource/graphite/lexer.ts:5381": [
      [0, 0, 0, "Unexpected any. Specify a different type.", "0"],
      [0, 0, 0, "Unexpected any. Specify a different type.", "1"],
      [0, 0, 0, "Unexpected any. Specify a different type.", "2"],
      [0, 0, 0, "Unexpected any. Specify a different type.", "3"],
      [0, 0, 0, "Unexpected any. Specify a different type.", "4"],
      [0, 0, 0, "Unexpected any. Specify a different type.", "5"],
      [0, 0, 0, "Unexpected any. Specify a different type.", "6"]
    ],
    "public/app/plugins/datasource/graphite/migrations.ts:5381": [
      [0, 0, 0, "Unexpected any. Specify a different type.", "0"]
    ],
    "public/app/plugins/datasource/graphite/specs/graphite_query.test.ts:5381": [
      [0, 0, 0, "Unexpected any. Specify a different type.", "0"]
    ],
    "public/app/plugins/datasource/graphite/specs/store.test.ts:5381": [
      [0, 0, 0, "Unexpected any. Specify a different type.", "0"],
      [0, 0, 0, "Unexpected any. Specify a different type.", "1"]
    ],
    "public/app/plugins/datasource/graphite/state/context.tsx:5381": [
      [0, 0, 0, "Do not use any type assertions.", "0"],
      [0, 0, 0, "Do not use any type assertions.", "1"]
    ],
    "public/app/plugins/datasource/graphite/state/helpers.ts:5381": [
      [0, 0, 0, "Do not use any type assertions.", "0"]
    ],
    "public/app/plugins/datasource/graphite/state/store.ts:5381": [
      [0, 0, 0, "Do not use any type assertions.", "0"],
      [0, 0, 0, "Do not use any type assertions.", "1"]
    ],
    "public/app/plugins/datasource/graphite/types.ts:5381": [
      [0, 0, 0, "Unexpected any. Specify a different type.", "0"],
      [0, 0, 0, "Unexpected any. Specify a different type.", "1"]
    ],
    "public/app/plugins/datasource/graphite/utils.ts:5381": [
      [0, 0, 0, "Unexpected any. Specify a different type.", "0"]
    ],
    "public/app/plugins/datasource/influxdb/components/editor/config/ConfigEditor.tsx:5381": [
      [0, 0, 0, "Do not use any type assertions.", "0"]
    ],
    "public/app/plugins/datasource/influxdb/components/editor/query/flux/FluxQueryEditor.tsx:5381": [
      [0, 0, 0, "Styles should be written using objects.", "0"],
      [0, 0, 0, "Styles should be written using objects.", "1"],
      [0, 0, 0, "Styles should be written using objects.", "2"]
    ],
    "public/app/plugins/datasource/influxdb/components/editor/query/fsql/FSQLEditor.tsx:5381": [
      [0, 0, 0, "Styles should be written using objects.", "0"],
      [0, 0, 0, "Styles should be written using objects.", "1"]
    ],
    "public/app/plugins/datasource/influxdb/components/editor/query/influxql/visual/VisualInfluxQLEditor.tsx:5381": [
      [0, 0, 0, "Styles should be written using objects.", "0"]
    ],
    "public/app/plugins/datasource/influxdb/datasource.ts:5381": [
      [0, 0, 0, "Do not use any type assertions.", "0"],
      [0, 0, 0, "Unexpected any. Specify a different type.", "1"],
      [0, 0, 0, "Unexpected any. Specify a different type.", "2"],
      [0, 0, 0, "Unexpected any. Specify a different type.", "3"],
      [0, 0, 0, "Unexpected any. Specify a different type.", "4"],
      [0, 0, 0, "Unexpected any. Specify a different type.", "5"],
      [0, 0, 0, "Unexpected any. Specify a different type.", "6"],
      [0, 0, 0, "Unexpected any. Specify a different type.", "7"],
      [0, 0, 0, "Unexpected any. Specify a different type.", "8"],
      [0, 0, 0, "Unexpected any. Specify a different type.", "9"],
      [0, 0, 0, "Unexpected any. Specify a different type.", "10"],
      [0, 0, 0, "Unexpected any. Specify a different type.", "11"],
      [0, 0, 0, "Unexpected any. Specify a different type.", "12"],
      [0, 0, 0, "Unexpected any. Specify a different type.", "13"],
      [0, 0, 0, "Unexpected any. Specify a different type.", "14"],
      [0, 0, 0, "Do not use any type assertions.", "15"]
    ],
    "public/app/plugins/datasource/influxdb/influx_query_model.ts:5381": [
      [0, 0, 0, "Unexpected any. Specify a different type.", "0"],
      [0, 0, 0, "Unexpected any. Specify a different type.", "1"],
      [0, 0, 0, "Unexpected any. Specify a different type.", "2"],
      [0, 0, 0, "Unexpected any. Specify a different type.", "3"],
      [0, 0, 0, "Unexpected any. Specify a different type.", "4"],
      [0, 0, 0, "Unexpected any. Specify a different type.", "5"],
      [0, 0, 0, "Unexpected any. Specify a different type.", "6"],
      [0, 0, 0, "Unexpected any. Specify a different type.", "7"],
      [0, 0, 0, "Unexpected any. Specify a different type.", "8"],
      [0, 0, 0, "Unexpected any. Specify a different type.", "9"],
      [0, 0, 0, "Unexpected any. Specify a different type.", "10"],
      [0, 0, 0, "Unexpected any. Specify a different type.", "11"],
      [0, 0, 0, "Unexpected any. Specify a different type.", "12"]
    ],
    "public/app/plugins/datasource/influxdb/influx_series.ts:5381": [
      [0, 0, 0, "Unexpected any. Specify a different type.", "0"],
      [0, 0, 0, "Unexpected any. Specify a different type.", "1"],
      [0, 0, 0, "Unexpected any. Specify a different type.", "2"],
      [0, 0, 0, "Unexpected any. Specify a different type.", "3"],
      [0, 0, 0, "Unexpected any. Specify a different type.", "4"],
      [0, 0, 0, "Unexpected any. Specify a different type.", "5"],
      [0, 0, 0, "Unexpected any. Specify a different type.", "6"],
      [0, 0, 0, "Unexpected any. Specify a different type.", "7"],
      [0, 0, 0, "Unexpected any. Specify a different type.", "8"],
      [0, 0, 0, "Unexpected any. Specify a different type.", "9"],
      [0, 0, 0, "Unexpected any. Specify a different type.", "10"],
      [0, 0, 0, "Unexpected any. Specify a different type.", "11"],
      [0, 0, 0, "Unexpected any. Specify a different type.", "12"],
      [0, 0, 0, "Unexpected any. Specify a different type.", "13"],
      [0, 0, 0, "Unexpected any. Specify a different type.", "14"],
      [0, 0, 0, "Unexpected any. Specify a different type.", "15"],
      [0, 0, 0, "Unexpected any. Specify a different type.", "16"],
      [0, 0, 0, "Unexpected any. Specify a different type.", "17"],
      [0, 0, 0, "Unexpected any. Specify a different type.", "18"]
    ],
    "public/app/plugins/datasource/influxdb/migrations.ts:5381": [
      [0, 0, 0, "Unexpected any. Specify a different type.", "0"]
    ],
    "public/app/plugins/datasource/influxdb/mocks.ts:5381": [
      [0, 0, 0, "Do not use any type assertions.", "0"],
      [0, 0, 0, "Do not use any type assertions.", "1"],
      [0, 0, 0, "Do not use any type assertions.", "2"],
      [0, 0, 0, "Do not use any type assertions.", "3"]
    ],
    "public/app/plugins/datasource/influxdb/query_part.ts:5381": [
      [0, 0, 0, "Unexpected any. Specify a different type.", "0"],
      [0, 0, 0, "Unexpected any. Specify a different type.", "1"],
      [0, 0, 0, "Unexpected any. Specify a different type.", "2"],
      [0, 0, 0, "Unexpected any. Specify a different type.", "3"],
      [0, 0, 0, "Unexpected any. Specify a different type.", "4"],
      [0, 0, 0, "Unexpected any. Specify a different type.", "5"],
      [0, 0, 0, "Unexpected any. Specify a different type.", "6"],
      [0, 0, 0, "Unexpected any. Specify a different type.", "7"],
      [0, 0, 0, "Unexpected any. Specify a different type.", "8"],
      [0, 0, 0, "Unexpected any. Specify a different type.", "9"],
      [0, 0, 0, "Unexpected any. Specify a different type.", "10"],
      [0, 0, 0, "Unexpected any. Specify a different type.", "11"],
      [0, 0, 0, "Unexpected any. Specify a different type.", "12"],
      [0, 0, 0, "Unexpected any. Specify a different type.", "13"],
      [0, 0, 0, "Unexpected any. Specify a different type.", "14"],
      [0, 0, 0, "Unexpected any. Specify a different type.", "15"]
    ],
    "public/app/plugins/datasource/influxdb/response_parser.ts:5381": [
      [0, 0, 0, "Unexpected any. Specify a different type.", "0"],
      [0, 0, 0, "Unexpected any. Specify a different type.", "1"]
    ],
    "public/app/plugins/datasource/jaeger/CheatSheet.tsx:5381": [
      [0, 0, 0, "Styles should be written using objects.", "0"],
      [0, 0, 0, "Styles should be written using objects.", "1"]
    ],
    "public/app/plugins/datasource/jaeger/components/QueryEditor.tsx:5381": [
      [0, 0, 0, "Styles should be written using objects.", "0"]
    ],
    "public/app/plugins/datasource/jaeger/configuration/ConfigEditor.tsx:5381": [
      [0, 0, 0, "Styles should be written using objects.", "0"]
    ],
    "public/app/plugins/datasource/jaeger/configuration/TraceIdTimeParams.tsx:5381": [
      [0, 0, 0, "Styles should be written using objects.", "0"],
      [0, 0, 0, "Styles should be written using objects.", "1"]
    ],
    "public/app/plugins/datasource/jaeger/datasource.ts:5381": [
      [0, 0, 0, "Do not use any type assertions.", "0"],
      [0, 0, 0, "Unexpected any. Specify a different type.", "1"]
    ],
    "public/app/plugins/datasource/jaeger/testResponse.ts:5381": [
      [0, 0, 0, "Unexpected any. Specify a different type.", "0"],
      [0, 0, 0, "Unexpected any. Specify a different type.", "1"]
    ],
    "public/app/plugins/datasource/jaeger/types.ts:5381": [
      [0, 0, 0, "Unexpected any. Specify a different type.", "0"]
    ],
    "public/app/plugins/datasource/loki/LanguageProvider.ts:5381": [
      [0, 0, 0, "Unexpected any. Specify a different type.", "0"],
      [0, 0, 0, "Unexpected any. Specify a different type.", "1"]
    ],
    "public/app/plugins/datasource/loki/LiveStreams.ts:5381": [
      [0, 0, 0, "Unexpected any. Specify a different type.", "0"]
    ],
    "public/app/plugins/datasource/loki/components/LokiContextUi.tsx:5381": [
      [0, 0, 0, "Styles should be written using objects.", "0"],
      [0, 0, 0, "Styles should be written using objects.", "1"],
      [0, 0, 0, "Styles should be written using objects.", "2"],
      [0, 0, 0, "Styles should be written using objects.", "3"],
      [0, 0, 0, "Styles should be written using objects.", "4"],
      [0, 0, 0, "Styles should be written using objects.", "5"],
      [0, 0, 0, "Styles should be written using objects.", "6"],
      [0, 0, 0, "Styles should be written using objects.", "7"],
      [0, 0, 0, "Styles should be written using objects.", "8"],
      [0, 0, 0, "Styles should be written using objects.", "9"],
      [0, 0, 0, "Styles should be written using objects.", "10"]
    ],
    "public/app/plugins/datasource/loki/components/LokiLabelBrowser.tsx:5381": [
      [0, 0, 0, "Styles should be written using objects.", "0"],
      [0, 0, 0, "Styles should be written using objects.", "1"],
      [0, 0, 0, "Styles should be written using objects.", "2"],
      [0, 0, 0, "Styles should be written using objects.", "3"],
      [0, 0, 0, "Styles should be written using objects.", "4"],
      [0, 0, 0, "Styles should be written using objects.", "5"],
      [0, 0, 0, "Styles should be written using objects.", "6"],
      [0, 0, 0, "Styles should be written using objects.", "7"],
      [0, 0, 0, "Styles should be written using objects.", "8"],
      [0, 0, 0, "Styles should be written using objects.", "9"],
      [0, 0, 0, "Styles should be written using objects.", "10"],
      [0, 0, 0, "Styles should be written using objects.", "11"],
      [0, 0, 0, "Styles should be written using objects.", "12"],
      [0, 0, 0, "Styles should be written using objects.", "13"]
    ],
    "public/app/plugins/datasource/loki/components/LokiOptionFields.tsx:5381": [
      [0, 0, 0, "Styles should be written using objects.", "0"],
      [0, 0, 0, "Styles should be written using objects.", "1"]
    ],
    "public/app/plugins/datasource/loki/components/LokiQueryEditor.tsx:5381": [
      [0, 0, 0, "Use data-testid for E2E selectors instead of aria-label", "0"]
    ],
    "public/app/plugins/datasource/loki/components/monaco-query-field/MonacoQueryField.tsx:5381": [
      [0, 0, 0, "Styles should be written using objects.", "0"],
      [0, 0, 0, "Styles should be written using objects.", "1"],
      [0, 0, 0, "Use data-testid for E2E selectors instead of aria-label", "2"]
    ],
    "public/app/plugins/datasource/loki/configuration/ConfigEditor.tsx:5381": [
      [0, 0, 0, "Unexpected any. Specify a different type.", "0"]
    ],
    "public/app/plugins/datasource/loki/configuration/DebugSection.tsx:5381": [
      [0, 0, 0, "Do not use any type assertions.", "0"],
      [0, 0, 0, "Unexpected any. Specify a different type.", "1"]
    ],
    "public/app/plugins/datasource/loki/configuration/DerivedField.tsx:5381": [
      [0, 0, 0, "Styles should be written using objects.", "0"],
      [0, 0, 0, "Styles should be written using objects.", "1"],
      [0, 0, 0, "Styles should be written using objects.", "2"],
      [0, 0, 0, "Styles should be written using objects.", "3"],
      [0, 0, 0, "Styles should be written using objects.", "4"],
      [0, 0, 0, "Styles should be written using objects.", "5"],
      [0, 0, 0, "Styles should be written using objects.", "6"]
    ],
    "public/app/plugins/datasource/loki/configuration/DerivedFields.tsx:5381": [
      [0, 0, 0, "Styles should be written using objects.", "0"],
      [0, 0, 0, "Styles should be written using objects.", "1"],
      [0, 0, 0, "Styles should be written using objects.", "2"],
      [0, 0, 0, "Styles should be written using objects.", "3"],
      [0, 0, 0, "Styles should be written using objects.", "4"]
    ],
    "public/app/plugins/datasource/loki/datasource.ts:5381": [
      [0, 0, 0, "Unexpected any. Specify a different type.", "0"],
      [0, 0, 0, "Unexpected any. Specify a different type.", "1"],
      [0, 0, 0, "Unexpected any. Specify a different type.", "2"],
      [0, 0, 0, "Unexpected any. Specify a different type.", "3"],
      [0, 0, 0, "Unexpected any. Specify a different type.", "4"],
      [0, 0, 0, "Unexpected any. Specify a different type.", "5"]
    ],
    "public/app/plugins/datasource/loki/queryUtils.ts:5381": [
      [0, 0, 0, "Do not use any type assertions.", "0"]
    ],
    "public/app/plugins/datasource/loki/querybuilder/binaryScalarOperations.ts:5381": [
      [0, 0, 0, "Unexpected any. Specify a different type.", "0"]
    ],
    "public/app/plugins/datasource/loki/querybuilder/components/LabelBrowserModal.tsx:5381": [
      [0, 0, 0, "Styles should be written using objects.", "0"]
    ],
    "public/app/plugins/datasource/loki/querybuilder/components/LokiQueryBuilder.tsx:5381": [
      [0, 0, 0, "Do not use any type assertions.", "0"]
    ],
    "public/app/plugins/datasource/loki/querybuilder/components/LokiQueryCodeEditor.tsx:5381": [
      [0, 0, 0, "Styles should be written using objects.", "0"],
      [0, 0, 0, "Styles should be written using objects.", "1"],
      [0, 0, 0, "Styles should be written using objects.", "2"]
    ],
    "public/app/plugins/datasource/loki/querybuilder/components/QueryPattern.tsx:5381": [
      [0, 0, 0, "Styles should be written using objects.", "0"],
      [0, 0, 0, "Styles should be written using objects.", "1"],
      [0, 0, 0, "Styles should be written using objects.", "2"],
      [0, 0, 0, "Styles should be written using objects.", "3"]
    ],
    "public/app/plugins/datasource/loki/querybuilder/components/QueryPatternsModal.tsx:5381": [
      [0, 0, 0, "Styles should be written using objects.", "0"],
      [0, 0, 0, "Styles should be written using objects.", "1"],
      [0, 0, 0, "Styles should be written using objects.", "2"]
    ],
    "public/app/plugins/datasource/loki/streaming.ts:5381": [
      [0, 0, 0, "Unexpected any. Specify a different type.", "0"],
      [0, 0, 0, "Unexpected any. Specify a different type.", "1"]
    ],
    "public/app/plugins/datasource/opentsdb/components/OpenTsdbQueryEditor.tsx:5381": [
      [0, 0, 0, "Styles should be written using objects.", "0"],
      [0, 0, 0, "Styles should be written using objects.", "1"],
      [0, 0, 0, "Styles should be written using objects.", "2"]
    ],
    "public/app/plugins/datasource/opentsdb/datasource.d.ts:5381": [
      [0, 0, 0, "Unexpected any. Specify a different type.", "0"]
    ],
    "public/app/plugins/datasource/opentsdb/datasource.ts:5381": [
      [0, 0, 0, "Unexpected any. Specify a different type.", "0"],
      [0, 0, 0, "Unexpected any. Specify a different type.", "1"],
      [0, 0, 0, "Unexpected any. Specify a different type.", "2"],
      [0, 0, 0, "Unexpected any. Specify a different type.", "3"],
      [0, 0, 0, "Unexpected any. Specify a different type.", "4"],
      [0, 0, 0, "Unexpected any. Specify a different type.", "5"],
      [0, 0, 0, "Unexpected any. Specify a different type.", "6"],
      [0, 0, 0, "Unexpected any. Specify a different type.", "7"],
      [0, 0, 0, "Unexpected any. Specify a different type.", "8"],
      [0, 0, 0, "Unexpected any. Specify a different type.", "9"],
      [0, 0, 0, "Unexpected any. Specify a different type.", "10"],
      [0, 0, 0, "Unexpected any. Specify a different type.", "11"],
      [0, 0, 0, "Unexpected any. Specify a different type.", "12"],
      [0, 0, 0, "Unexpected any. Specify a different type.", "13"],
      [0, 0, 0, "Unexpected any. Specify a different type.", "14"],
      [0, 0, 0, "Unexpected any. Specify a different type.", "15"],
      [0, 0, 0, "Unexpected any. Specify a different type.", "16"],
      [0, 0, 0, "Unexpected any. Specify a different type.", "17"],
      [0, 0, 0, "Unexpected any. Specify a different type.", "18"],
      [0, 0, 0, "Unexpected any. Specify a different type.", "19"],
      [0, 0, 0, "Unexpected any. Specify a different type.", "20"],
      [0, 0, 0, "Unexpected any. Specify a different type.", "21"],
      [0, 0, 0, "Unexpected any. Specify a different type.", "22"],
      [0, 0, 0, "Unexpected any. Specify a different type.", "23"],
      [0, 0, 0, "Unexpected any. Specify a different type.", "24"],
      [0, 0, 0, "Unexpected any. Specify a different type.", "25"],
      [0, 0, 0, "Unexpected any. Specify a different type.", "26"],
      [0, 0, 0, "Unexpected any. Specify a different type.", "27"],
      [0, 0, 0, "Unexpected any. Specify a different type.", "28"],
      [0, 0, 0, "Unexpected any. Specify a different type.", "29"],
      [0, 0, 0, "Unexpected any. Specify a different type.", "30"],
      [0, 0, 0, "Unexpected any. Specify a different type.", "31"],
      [0, 0, 0, "Unexpected any. Specify a different type.", "32"],
      [0, 0, 0, "Unexpected any. Specify a different type.", "33"],
      [0, 0, 0, "Unexpected any. Specify a different type.", "34"],
      [0, 0, 0, "Unexpected any. Specify a different type.", "35"],
      [0, 0, 0, "Unexpected any. Specify a different type.", "36"],
      [0, 0, 0, "Unexpected any. Specify a different type.", "37"],
      [0, 0, 0, "Unexpected any. Specify a different type.", "38"],
      [0, 0, 0, "Unexpected any. Specify a different type.", "39"],
      [0, 0, 0, "Unexpected any. Specify a different type.", "40"],
      [0, 0, 0, "Unexpected any. Specify a different type.", "41"],
      [0, 0, 0, "Unexpected any. Specify a different type.", "42"],
      [0, 0, 0, "Unexpected any. Specify a different type.", "43"],
      [0, 0, 0, "Unexpected any. Specify a different type.", "44"],
      [0, 0, 0, "Unexpected any. Specify a different type.", "45"],
      [0, 0, 0, "Unexpected any. Specify a different type.", "46"],
      [0, 0, 0, "Unexpected any. Specify a different type.", "47"],
      [0, 0, 0, "Unexpected any. Specify a different type.", "48"],
      [0, 0, 0, "Unexpected any. Specify a different type.", "49"],
      [0, 0, 0, "Unexpected any. Specify a different type.", "50"],
      [0, 0, 0, "Unexpected any. Specify a different type.", "51"],
      [0, 0, 0, "Do not use any type assertions.", "52"],
      [0, 0, 0, "Unexpected any. Specify a different type.", "53"],
      [0, 0, 0, "Unexpected any. Specify a different type.", "54"],
      [0, 0, 0, "Unexpected any. Specify a different type.", "55"],
      [0, 0, 0, "Unexpected any. Specify a different type.", "56"],
      [0, 0, 0, "Unexpected any. Specify a different type.", "57"]
    ],
    "public/app/plugins/datasource/opentsdb/migrations.ts:5381": [
      [0, 0, 0, "Unexpected any. Specify a different type.", "0"]
    ],
    "public/app/plugins/datasource/parca/QueryEditor/LabelsEditor.tsx:5381": [
      [0, 0, 0, "Styles should be written using objects.", "0"],
      [0, 0, 0, "Styles should be written using objects.", "1"]
    ],
    "public/app/plugins/datasource/prometheus/components/PromExemplarField.tsx:5381": [
      [0, 0, 0, "Styles should be written using objects.", "0"],
      [0, 0, 0, "Styles should be written using objects.", "1"],
      [0, 0, 0, "Styles should be written using objects.", "2"]
    ],
    "public/app/plugins/datasource/prometheus/components/PromExploreExtraField.tsx:5381": [
      [0, 0, 0, "Styles should be written using objects.", "0"],
      [0, 0, 0, "Styles should be written using objects.", "1"]
    ],
    "public/app/plugins/datasource/prometheus/components/PromQueryField.test.tsx:5381": [
      [0, 0, 0, "Unexpected any. Specify a different type.", "0"]
    ],
    "public/app/plugins/datasource/prometheus/components/PromQueryField.tsx:5381": [
      [0, 0, 0, "Unexpected any. Specify a different type.", "0"]
    ],
    "public/app/plugins/datasource/prometheus/components/PrometheusMetricsBrowser.tsx:5381": [
      [0, 0, 0, "Styles should be written using objects.", "0"],
      [0, 0, 0, "Styles should be written using objects.", "1"],
      [0, 0, 0, "Styles should be written using objects.", "2"],
      [0, 0, 0, "Styles should be written using objects.", "3"],
      [0, 0, 0, "Styles should be written using objects.", "4"],
      [0, 0, 0, "Styles should be written using objects.", "5"],
      [0, 0, 0, "Styles should be written using objects.", "6"],
      [0, 0, 0, "Styles should be written using objects.", "7"],
      [0, 0, 0, "Styles should be written using objects.", "8"],
      [0, 0, 0, "Styles should be written using objects.", "9"],
      [0, 0, 0, "Styles should be written using objects.", "10"],
      [0, 0, 0, "Styles should be written using objects.", "11"]
    ],
    "public/app/plugins/datasource/prometheus/components/monaco-query-field/MonacoQueryField.tsx:5381": [
      [0, 0, 0, "Styles should be written using objects.", "0"],
      [0, 0, 0, "Styles should be written using objects.", "1"],
      [0, 0, 0, "Use data-testid for E2E selectors instead of aria-label", "2"]
    ],
    "public/app/plugins/datasource/prometheus/configuration/AzureCredentialsConfig.ts:5381": [
      [0, 0, 0, "Unexpected any. Specify a different type.", "0"],
      [0, 0, 0, "Unexpected any. Specify a different type.", "1"],
      [0, 0, 0, "Unexpected any. Specify a different type.", "2"],
      [0, 0, 0, "Unexpected any. Specify a different type.", "3"],
      [0, 0, 0, "Unexpected any. Specify a different type.", "4"],
      [0, 0, 0, "Unexpected any. Specify a different type.", "5"],
      [0, 0, 0, "Do not use any type assertions.", "6"],
      [0, 0, 0, "Unexpected any. Specify a different type.", "7"],
      [0, 0, 0, "Unexpected any. Specify a different type.", "8"],
      [0, 0, 0, "Unexpected any. Specify a different type.", "9"],
      [0, 0, 0, "Unexpected any. Specify a different type.", "10"],
      [0, 0, 0, "Unexpected any. Specify a different type.", "11"],
      [0, 0, 0, "Unexpected any. Specify a different type.", "12"],
      [0, 0, 0, "Unexpected any. Specify a different type.", "13"],
      [0, 0, 0, "Unexpected any. Specify a different type.", "14"],
      [0, 0, 0, "Unexpected any. Specify a different type.", "15"],
      [0, 0, 0, "Unexpected any. Specify a different type.", "16"],
      [0, 0, 0, "Unexpected any. Specify a different type.", "17"],
      [0, 0, 0, "Unexpected any. Specify a different type.", "18"]
    ],
    "public/app/plugins/datasource/prometheus/configuration/ConfigEditor.tsx:5381": [
      [0, 0, 0, "Unexpected any. Specify a different type.", "0"],
      [0, 0, 0, "Unexpected any. Specify a different type.", "1"],
      [0, 0, 0, "Unexpected any. Specify a different type.", "2"],
      [0, 0, 0, "Unexpected any. Specify a different type.", "3"],
      [0, 0, 0, "Styles should be written using objects.", "4"],
      [0, 0, 0, "Styles should be written using objects.", "5"],
      [0, 0, 0, "Styles should be written using objects.", "6"],
      [0, 0, 0, "Styles should be written using objects.", "7"],
      [0, 0, 0, "Styles should be written using objects.", "8"],
      [0, 0, 0, "Styles should be written using objects.", "9"],
      [0, 0, 0, "Styles should be written using objects.", "10"],
      [0, 0, 0, "Styles should be written using objects.", "11"],
      [0, 0, 0, "Styles should be written using objects.", "12"],
      [0, 0, 0, "Styles should be written using objects.", "13"],
      [0, 0, 0, "Styles should be written using objects.", "14"],
      [0, 0, 0, "Styles should be written using objects.", "15"],
      [0, 0, 0, "Styles should be written using objects.", "16"],
      [0, 0, 0, "Styles should be written using objects.", "17"],
      [0, 0, 0, "Styles should be written using objects.", "18"],
      [0, 0, 0, "Styles should be written using objects.", "19"]
    ],
    "public/app/plugins/datasource/prometheus/configuration/ExemplarSetting.tsx:5381": [
      [0, 0, 0, "Use data-testid for E2E selectors instead of aria-label", "0"]
    ],
    "public/app/plugins/datasource/prometheus/configuration/ExemplarsSettings.tsx:5381": [
      [0, 0, 0, "Use data-testid for E2E selectors instead of aria-label", "0"],
      [0, 0, 0, "Styles should be written using objects.", "1"]
    ],
    "public/app/plugins/datasource/prometheus/datasource.test.ts:5381": [
      [0, 0, 0, "Unexpected any. Specify a different type.", "0"],
      [0, 0, 0, "Unexpected any. Specify a different type.", "1"],
      [0, 0, 0, "Unexpected any. Specify a different type.", "2"]
    ],
    "public/app/plugins/datasource/prometheus/datasource.ts:5381": [
      [0, 0, 0, "Unexpected any. Specify a different type.", "0"],
      [0, 0, 0, "Unexpected any. Specify a different type.", "1"],
      [0, 0, 0, "Unexpected any. Specify a different type.", "2"],
      [0, 0, 0, "Unexpected any. Specify a different type.", "3"],
      [0, 0, 0, "Unexpected any. Specify a different type.", "4"],
      [0, 0, 0, "Unexpected any. Specify a different type.", "5"],
      [0, 0, 0, "Unexpected any. Specify a different type.", "6"],
      [0, 0, 0, "Unexpected any. Specify a different type.", "7"],
      [0, 0, 0, "Unexpected any. Specify a different type.", "8"],
      [0, 0, 0, "Unexpected any. Specify a different type.", "9"],
      [0, 0, 0, "Unexpected any. Specify a different type.", "10"],
      [0, 0, 0, "Unexpected any. Specify a different type.", "11"],
      [0, 0, 0, "Unexpected any. Specify a different type.", "12"]
    ],
    "public/app/plugins/datasource/prometheus/language_provider.ts:5381": [
      [0, 0, 0, "Unexpected any. Specify a different type.", "0"],
      [0, 0, 0, "Unexpected any. Specify a different type.", "1"],
      [0, 0, 0, "Unexpected any. Specify a different type.", "2"],
      [0, 0, 0, "Unexpected any. Specify a different type.", "3"],
      [0, 0, 0, "Unexpected any. Specify a different type.", "4"]
    ],
    "public/app/plugins/datasource/prometheus/language_utils.ts:5381": [
      [0, 0, 0, "Unexpected any. Specify a different type.", "0"],
      [0, 0, 0, "Unexpected any. Specify a different type.", "1"],
      [0, 0, 0, "Do not use any type assertions.", "2"]
    ],
    "public/app/plugins/datasource/prometheus/metric_find_query.test.ts:5381": [
      [0, 0, 0, "Unexpected any. Specify a different type.", "0"]
    ],
    "public/app/plugins/datasource/prometheus/metric_find_query.ts:5381": [
      [0, 0, 0, "Unexpected any. Specify a different type.", "0"],
      [0, 0, 0, "Unexpected any. Specify a different type.", "1"],
      [0, 0, 0, "Unexpected any. Specify a different type.", "2"],
      [0, 0, 0, "Unexpected any. Specify a different type.", "3"],
      [0, 0, 0, "Unexpected any. Specify a different type.", "4"]
    ],
    "public/app/plugins/datasource/prometheus/query_hints.ts:5381": [
      [0, 0, 0, "Unexpected any. Specify a different type.", "0"]
    ],
    "public/app/plugins/datasource/prometheus/querybuilder/QueryPattern.tsx:5381": [
      [0, 0, 0, "Styles should be written using objects.", "0"],
      [0, 0, 0, "Styles should be written using objects.", "1"],
      [0, 0, 0, "Styles should be written using objects.", "2"],
      [0, 0, 0, "Styles should be written using objects.", "3"]
    ],
    "public/app/plugins/datasource/prometheus/querybuilder/QueryPatternsModal.tsx:5381": [
      [0, 0, 0, "Styles should be written using objects.", "0"],
      [0, 0, 0, "Styles should be written using objects.", "1"]
    ],
    "public/app/plugins/datasource/prometheus/querybuilder/binaryScalarOperations.ts:5381": [
      [0, 0, 0, "Unexpected any. Specify a different type.", "0"]
    ],
    "public/app/plugins/datasource/prometheus/querybuilder/components/LabelFilterItem.tsx:5381": [
      [0, 0, 0, "Use data-testid for E2E selectors instead of aria-label", "0"],
      [0, 0, 0, "Do not use any type assertions.", "1"],
      [0, 0, 0, "Use data-testid for E2E selectors instead of aria-label", "2"],
      [0, 0, 0, "Do not use any type assertions.", "3"],
      [0, 0, 0, "Use data-testid for E2E selectors instead of aria-label", "4"],
      [0, 0, 0, "Do not use any type assertions.", "5"],
      [0, 0, 0, "Do not use any type assertions.", "6"]
    ],
    "public/app/plugins/datasource/prometheus/querybuilder/components/LabelFilters.tsx:5381": [
      [0, 0, 0, "Styles should be written using objects.", "0"]
    ],
    "public/app/plugins/datasource/prometheus/querybuilder/components/LabelParamEditor.tsx:5381": [
      [0, 0, 0, "Do not use any type assertions.", "0"]
    ],
    "public/app/plugins/datasource/prometheus/querybuilder/components/MetricSelect.tsx:5381": [
      [0, 0, 0, "Unexpected any. Specify a different type.", "0"],
      [0, 0, 0, "Unexpected any. Specify a different type.", "1"],
      [0, 0, 0, "Unexpected any. Specify a different type.", "2"],
      [0, 0, 0, "Unexpected any. Specify a different type.", "3"],
      [0, 0, 0, "Styles should be written using objects.", "4"],
      [0, 0, 0, "Styles should be written using objects.", "5"],
      [0, 0, 0, "Styles should be written using objects.", "6"],
      [0, 0, 0, "Styles should be written using objects.", "7"],
      [0, 0, 0, "Styles should be written using objects.", "8"],
      [0, 0, 0, "Styles should be written using objects.", "9"],
      [0, 0, 0, "Styles should be written using objects.", "10"],
      [0, 0, 0, "Styles should be written using objects.", "11"],
      [0, 0, 0, "Styles should be written using objects.", "12"]
    ],
    "public/app/plugins/datasource/prometheus/querybuilder/components/PromQueryBuilder.tsx:5381": [
      [0, 0, 0, "Do not use any type assertions.", "0"]
    ],
    "public/app/plugins/datasource/prometheus/querybuilder/components/PromQueryCodeEditor.tsx:5381": [
      [0, 0, 0, "Styles should be written using objects.", "0"]
    ],
    "public/app/plugins/datasource/prometheus/querybuilder/components/PromQueryEditorSelector.tsx:5381": [
      [0, 0, 0, "Use data-testid for E2E selectors instead of aria-label", "0"]
    ],
    "public/app/plugins/datasource/prometheus/querybuilder/components/metrics-modal/AdditionalSettings.tsx:5381": [
      [0, 0, 0, "Styles should be written using objects.", "0"],
      [0, 0, 0, "Styles should be written using objects.", "1"],
      [0, 0, 0, "Styles should be written using objects.", "2"]
    ],
    "public/app/plugins/datasource/prometheus/querybuilder/components/metrics-modal/ResultsTable.tsx:5381": [
      [0, 0, 0, "Styles should be written using objects.", "0"],
      [0, 0, 0, "Styles should be written using objects.", "1"],
      [0, 0, 0, "Styles should be written using objects.", "2"],
      [0, 0, 0, "Styles should be written using objects.", "3"],
      [0, 0, 0, "Styles should be written using objects.", "4"],
      [0, 0, 0, "Styles should be written using objects.", "5"],
      [0, 0, 0, "Styles should be written using objects.", "6"],
      [0, 0, 0, "Styles should be written using objects.", "7"],
      [0, 0, 0, "Styles should be written using objects.", "8"],
      [0, 0, 0, "Styles should be written using objects.", "9"],
      [0, 0, 0, "Styles should be written using objects.", "10"],
      [0, 0, 0, "Styles should be written using objects.", "11"],
      [0, 0, 0, "Styles should be written using objects.", "12"]
    ],
    "public/app/plugins/datasource/prometheus/querybuilder/components/metrics-modal/styles.ts:5381": [
      [0, 0, 0, "Styles should be written using objects.", "0"],
      [0, 0, 0, "Styles should be written using objects.", "1"],
      [0, 0, 0, "Styles should be written using objects.", "2"],
      [0, 0, 0, "Styles should be written using objects.", "3"],
      [0, 0, 0, "Styles should be written using objects.", "4"],
      [0, 0, 0, "Styles should be written using objects.", "5"],
      [0, 0, 0, "Styles should be written using objects.", "6"],
      [0, 0, 0, "Styles should be written using objects.", "7"],
      [0, 0, 0, "Styles should be written using objects.", "8"],
      [0, 0, 0, "Styles should be written using objects.", "9"],
      [0, 0, 0, "Styles should be written using objects.", "10"],
      [0, 0, 0, "Styles should be written using objects.", "11"],
      [0, 0, 0, "Styles should be written using objects.", "12"],
      [0, 0, 0, "Styles should be written using objects.", "13"],
      [0, 0, 0, "Styles should be written using objects.", "14"],
      [0, 0, 0, "Styles should be written using objects.", "15"],
      [0, 0, 0, "Styles should be written using objects.", "16"],
      [0, 0, 0, "Styles should be written using objects.", "17"],
      [0, 0, 0, "Styles should be written using objects.", "18"]
    ],
    "public/app/plugins/datasource/prometheus/querybuilder/shared/LabelFilterItem.tsx:5381": [
      [0, 0, 0, "Use data-testid for E2E selectors instead of aria-label", "0"],
      [0, 0, 0, "Do not use any type assertions.", "1"],
      [0, 0, 0, "Do not use any type assertions.", "2"],
      [0, 0, 0, "Use data-testid for E2E selectors instead of aria-label", "3"],
      [0, 0, 0, "Do not use any type assertions.", "4"],
      [0, 0, 0, "Do not use any type assertions.", "5"],
      [0, 0, 0, "Use data-testid for E2E selectors instead of aria-label", "6"],
      [0, 0, 0, "Do not use any type assertions.", "7"],
      [0, 0, 0, "Do not use any type assertions.", "8"],
      [0, 0, 0, "Unexpected any. Specify a different type.", "9"],
      [0, 0, 0, "Do not use any type assertions.", "10"],
      [0, 0, 0, "Do not use any type assertions.", "11"]
    ],
    "public/app/plugins/datasource/prometheus/querybuilder/shared/LabelFilters.tsx:5381": [
      [0, 0, 0, "Do not use any type assertions.", "0"]
    ],
    "public/app/plugins/datasource/prometheus/querybuilder/shared/OperationEditor.tsx:5381": [
      [0, 0, 0, "Unexpected any. Specify a different type.", "0"]
    ],
    "public/app/plugins/datasource/prometheus/querybuilder/shared/OperationParamEditor.tsx:5381": [
      [0, 0, 0, "Do not use any type assertions.", "0"],
      [0, 0, 0, "Do not use any type assertions.", "1"]
    ],
    "public/app/plugins/datasource/prometheus/querybuilder/shared/QueryBuilderHints.tsx:5381": [
      [0, 0, 0, "Styles should be written using objects.", "0"],
      [0, 0, 0, "Styles should be written using objects.", "1"]
    ],
    "public/app/plugins/datasource/prometheus/querybuilder/shared/operationUtils.ts:5381": [
      [0, 0, 0, "Do not use any type assertions.", "0"]
    ],
    "public/app/plugins/datasource/prometheus/querybuilder/shared/parsingUtils.ts:5381": [
      [0, 0, 0, "Unexpected any. Specify a different type.", "0"]
    ],
    "public/app/plugins/datasource/prometheus/querybuilder/shared/types.ts:5381": [
      [0, 0, 0, "Unexpected any. Specify a different type.", "0"],
      [0, 0, 0, "Unexpected any. Specify a different type.", "1"],
      [0, 0, 0, "Unexpected any. Specify a different type.", "2"]
    ],
    "public/app/plugins/datasource/prometheus/result_transformer.test.ts:5381": [
      [0, 0, 0, "Unexpected any. Specify a different type.", "0"]
    ],
    "public/app/plugins/datasource/prometheus/types.ts:5381": [
      [0, 0, 0, "Unexpected any. Specify a different type.", "0"],
      [0, 0, 0, "Unexpected any. Specify a different type.", "1"],
      [0, 0, 0, "Unexpected any. Specify a different type.", "2"]
    ],
    "public/app/plugins/datasource/tempo/LokiSearch.tsx:5381": [
      [0, 0, 0, "Do not use any type assertions.", "0"],
      [0, 0, 0, "Do not use any type assertions.", "1"]
    ],
    "public/app/plugins/datasource/tempo/NativeSearch/NativeSearch.tsx:5381": [
      [0, 0, 0, "Styles should be written using objects.", "0"],
      [0, 0, 0, "Styles should be written using objects.", "1"]
    ],
    "public/app/plugins/datasource/tempo/NativeSearch/TagsField/TagsField.tsx:5381": [
      [0, 0, 0, "Styles should be written using objects.", "0"],
      [0, 0, 0, "Styles should be written using objects.", "1"]
    ],
    "public/app/plugins/datasource/tempo/SearchTraceQLEditor/DurationInput.tsx:5381": [
      [0, 0, 0, "Styles should be written using objects.", "0"]
    ],
    "public/app/plugins/datasource/tempo/SearchTraceQLEditor/GroupByField.tsx:5381": [
      [0, 0, 0, "Styles should be written using objects.", "0"]
    ],
    "public/app/plugins/datasource/tempo/SearchTraceQLEditor/SearchField.tsx:5381": [
      [0, 0, 0, "Styles should be written using objects.", "0"]
    ],
    "public/app/plugins/datasource/tempo/SearchTraceQLEditor/TagsInput.tsx:5381": [
      [0, 0, 0, "Styles should be written using objects.", "0"],
      [0, 0, 0, "Styles should be written using objects.", "1"]
    ],
    "public/app/plugins/datasource/tempo/SearchTraceQLEditor/TraceQLSearch.tsx:5381": [
      [0, 0, 0, "Styles should be written using objects.", "0"],
      [0, 0, 0, "Styles should be written using objects.", "1"]
    ],
    "public/app/plugins/datasource/tempo/ServiceGraphSection.tsx:5381": [
      [0, 0, 0, "Do not use any type assertions.", "0"],
      [0, 0, 0, "Styles should be written using objects.", "1"],
      [0, 0, 0, "Styles should be written using objects.", "2"]
    ],
    "public/app/plugins/datasource/tempo/configuration/ConfigEditor.tsx:5381": [
      [0, 0, 0, "Styles should be written using objects.", "0"]
    ],
    "public/app/plugins/datasource/tempo/configuration/QuerySettings.tsx:5381": [
      [0, 0, 0, "Styles should be written using objects.", "0"],
      [0, 0, 0, "Styles should be written using objects.", "1"],
      [0, 0, 0, "Styles should be written using objects.", "2"]
    ],
    "public/app/plugins/datasource/tempo/configuration/TraceQLSearchSettings.tsx:5381": [
      [0, 0, 0, "Do not use any type assertions.", "0"]
    ],
    "public/app/plugins/datasource/tempo/datasource.test.ts:5381": [
      [0, 0, 0, "Unexpected any. Specify a different type.", "0"],
      [0, 0, 0, "Unexpected any. Specify a different type.", "1"],
      [0, 0, 0, "Unexpected any. Specify a different type.", "2"],
      [0, 0, 0, "Unexpected any. Specify a different type.", "3"],
      [0, 0, 0, "Unexpected any. Specify a different type.", "4"],
      [0, 0, 0, "Unexpected any. Specify a different type.", "5"],
      [0, 0, 0, "Unexpected any. Specify a different type.", "6"],
      [0, 0, 0, "Unexpected any. Specify a different type.", "7"],
      [0, 0, 0, "Unexpected any. Specify a different type.", "8"],
      [0, 0, 0, "Unexpected any. Specify a different type.", "9"],
      [0, 0, 0, "Unexpected any. Specify a different type.", "10"],
      [0, 0, 0, "Unexpected any. Specify a different type.", "11"],
      [0, 0, 0, "Unexpected any. Specify a different type.", "12"],
      [0, 0, 0, "Unexpected any. Specify a different type.", "13"],
      [0, 0, 0, "Unexpected any. Specify a different type.", "14"]
    ],
    "public/app/plugins/datasource/tempo/datasource.ts:5381": [
      [0, 0, 0, "Do not use any type assertions.", "0"],
      [0, 0, 0, "Do not use any type assertions.", "1"],
      [0, 0, 0, "Unexpected any. Specify a different type.", "2"],
      [0, 0, 0, "Do not use any type assertions.", "3"],
      [0, 0, 0, "Do not use any type assertions.", "4"],
      [0, 0, 0, "Unexpected any. Specify a different type.", "5"],
      [0, 0, 0, "Do not use any type assertions.", "6"],
      [0, 0, 0, "Unexpected any. Specify a different type.", "7"],
      [0, 0, 0, "Unexpected any. Specify a different type.", "8"],
      [0, 0, 0, "Unexpected any. Specify a different type.", "9"]
    ],
    "public/app/plugins/datasource/tempo/language_provider.ts:5381": [
      [0, 0, 0, "Unexpected any. Specify a different type.", "0"]
    ],
    "public/app/plugins/datasource/tempo/resultTransformer.ts:5381": [
      [0, 0, 0, "Unexpected any. Specify a different type.", "0"],
      [0, 0, 0, "Do not use any type assertions.", "1"],
      [0, 0, 0, "Unexpected any. Specify a different type.", "2"],
      [0, 0, 0, "Do not use any type assertions.", "3"],
      [0, 0, 0, "Unexpected any. Specify a different type.", "4"],
      [0, 0, 0, "Do not use any type assertions.", "5"],
      [0, 0, 0, "Do not use any type assertions.", "6"],
      [0, 0, 0, "Unexpected any. Specify a different type.", "7"]
    ],
    "public/app/plugins/datasource/tempo/traceql/QueryEditor.tsx:5381": [
      [0, 0, 0, "Styles should be written using objects.", "0"]
    ],
    "public/app/plugins/datasource/tempo/traceql/TraceQLEditor.tsx:5381": [
      [0, 0, 0, "Styles should be written using objects.", "0"],
      [0, 0, 0, "Styles should be written using objects.", "1"]
    ],
    "public/app/plugins/datasource/tempo/traceql/autocomplete.test.ts:5381": [
      [0, 0, 0, "Unexpected any. Specify a different type.", "0"],
      [0, 0, 0, "Unexpected any. Specify a different type.", "1"]
    ],
    "public/app/plugins/datasource/zipkin/ConfigEditor.tsx:5381": [
      [0, 0, 0, "Styles should be written using objects.", "0"]
    ],
    "public/app/plugins/datasource/zipkin/QueryField.tsx:5381": [
      [0, 0, 0, "Do not use any type assertions.", "0"],
      [0, 0, 0, "Do not use any type assertions.", "1"],
      [0, 0, 0, "Unexpected any. Specify a different type.", "2"]
    ],
    "public/app/plugins/datasource/zipkin/datasource.ts:5381": [
      [0, 0, 0, "Do not use any type assertions.", "0"],
      [0, 0, 0, "Unexpected any. Specify a different type.", "1"],
      [0, 0, 0, "Unexpected any. Specify a different type.", "2"],
      [0, 0, 0, "Unexpected any. Specify a different type.", "3"],
      [0, 0, 0, "Unexpected any. Specify a different type.", "4"]
    ],
    "public/app/plugins/datasource/zipkin/utils/testResponse.ts:5381": [
      [0, 0, 0, "Unexpected any. Specify a different type.", "0"],
      [0, 0, 0, "Unexpected any. Specify a different type.", "1"]
    ],
    "public/app/plugins/datasource/zipkin/utils/transforms.ts:5381": [
      [0, 0, 0, "Unexpected any. Specify a different type.", "0"]
    ],
    "public/app/plugins/panel/alertGroups/AlertGroup.tsx:5381": [
      [0, 0, 0, "Styles should be written using objects.", "0"],
      [0, 0, 0, "Styles should be written using objects.", "1"],
      [0, 0, 0, "Styles should be written using objects.", "2"],
      [0, 0, 0, "Styles should be written using objects.", "3"],
      [0, 0, 0, "Styles should be written using objects.", "4"],
      [0, 0, 0, "Styles should be written using objects.", "5"],
      [0, 0, 0, "Styles should be written using objects.", "6"]
    ],
    "public/app/plugins/panel/alertlist/AlertInstances.tsx:5381": [
      [0, 0, 0, "Styles should be written using objects.", "0"],
      [0, 0, 0, "Styles should be written using objects.", "1"]
    ],
    "public/app/plugins/panel/alertlist/AlertList.tsx:5381": [
      [0, 0, 0, "Unexpected any. Specify a different type.", "0"],
      [0, 0, 0, "Unexpected any. Specify a different type.", "1"],
      [0, 0, 0, "Unexpected any. Specify a different type.", "2"],
      [0, 0, 0, "Styles should be written using objects.", "3"],
      [0, 0, 0, "Styles should be written using objects.", "4"],
      [0, 0, 0, "Styles should be written using objects.", "5"],
      [0, 0, 0, "Styles should be written using objects.", "6"],
      [0, 0, 0, "Styles should be written using objects.", "7"],
      [0, 0, 0, "Styles should be written using objects.", "8"],
      [0, 0, 0, "Styles should be written using objects.", "9"],
      [0, 0, 0, "Styles should be written using objects.", "10"],
      [0, 0, 0, "Styles should be written using objects.", "11"],
      [0, 0, 0, "Styles should be written using objects.", "12"]
    ],
    "public/app/plugins/panel/alertlist/AlertListMigrationHandler.ts:5381": [
      [0, 0, 0, "Unexpected any. Specify a different type.", "0"],
      [0, 0, 0, "Unexpected any. Specify a different type.", "1"],
      [0, 0, 0, "Unexpected any. Specify a different type.", "2"]
    ],
    "public/app/plugins/panel/alertlist/UnifiedAlertList.tsx:5381": [
      [0, 0, 0, "Styles should be written using objects.", "0"],
      [0, 0, 0, "Styles should be written using objects.", "1"],
      [0, 0, 0, "Styles should be written using objects.", "2"],
      [0, 0, 0, "Styles should be written using objects.", "3"],
      [0, 0, 0, "Styles should be written using objects.", "4"],
      [0, 0, 0, "Styles should be written using objects.", "5"],
      [0, 0, 0, "Styles should be written using objects.", "6"],
      [0, 0, 0, "Styles should be written using objects.", "7"],
      [0, 0, 0, "Styles should be written using objects.", "8"],
      [0, 0, 0, "Styles should be written using objects.", "9"],
      [0, 0, 0, "Styles should be written using objects.", "10"],
      [0, 0, 0, "Styles should be written using objects.", "11"],
      [0, 0, 0, "Styles should be written using objects.", "12"],
      [0, 0, 0, "Styles should be written using objects.", "13"],
      [0, 0, 0, "Styles should be written using objects.", "14"],
      [0, 0, 0, "Styles should be written using objects.", "15"],
      [0, 0, 0, "Styles should be written using objects.", "16"]
    ],
    "public/app/plugins/panel/alertlist/unified-alerting/UngroupedView.tsx:5381": [
      [0, 0, 0, "Styles should be written using objects.", "0"],
      [0, 0, 0, "Styles should be written using objects.", "1"],
      [0, 0, 0, "Styles should be written using objects.", "2"],
      [0, 0, 0, "Styles should be written using objects.", "3"],
      [0, 0, 0, "Styles should be written using objects.", "4"],
      [0, 0, 0, "Styles should be written using objects.", "5"],
      [0, 0, 0, "Styles should be written using objects.", "6"]
    ],
    "public/app/plugins/panel/annolist/AnnoListPanel.test.tsx:5381": [
      [0, 0, 0, "Unexpected any. Specify a different type.", "0"],
      [0, 0, 0, "Unexpected any. Specify a different type.", "1"],
      [0, 0, 0, "Unexpected any. Specify a different type.", "2"],
      [0, 0, 0, "Unexpected any. Specify a different type.", "3"]
    ],
    "public/app/plugins/panel/annolist/AnnoListPanel.tsx:5381": [
      [0, 0, 0, "Unexpected any. Specify a different type.", "0"],
      [0, 0, 0, "Unexpected any. Specify a different type.", "1"],
      [0, 0, 0, "Do not use any type assertions.", "2"],
      [0, 0, 0, "Styles should be written using objects.", "3"]
    ],
    "public/app/plugins/panel/annolist/module.tsx:5381": [
      [0, 0, 0, "Do not use any type assertions.", "0"]
    ],
    "public/app/plugins/panel/barchart/BarChartPanel.tsx:5381": [
      [0, 0, 0, "Do not use any type assertions.", "0"],
      [0, 0, 0, "Do not use any type assertions.", "1"]
    ],
    "public/app/plugins/panel/barchart/bars.ts:5381": [
      [0, 0, 0, "Do not use any type assertions.", "0"]
    ],
    "public/app/plugins/panel/barchart/module.tsx:5381": [
      [0, 0, 0, "Do not use any type assertions.", "0"]
    ],
    "public/app/plugins/panel/barchart/quadtree.ts:5381": [
      [0, 0, 0, "Unexpected any. Specify a different type.", "0"]
    ],
    "public/app/plugins/panel/candlestick/CandlestickPanel.tsx:5381": [
      [0, 0, 0, "Do not use any type assertions.", "0"],
      [0, 0, 0, "Unexpected any. Specify a different type.", "1"]
    ],
    "public/app/plugins/panel/canvas/editor/element/APIEditor.tsx:5381": [
      [0, 0, 0, "Do not use any type assertions.", "0"]
    ],
    "public/app/plugins/panel/canvas/editor/element/PlacementEditor.tsx:5381": [
      [0, 0, 0, "Unexpected any. Specify a different type.", "0"]
    ],
    "public/app/plugins/panel/canvas/editor/element/elementEditor.tsx:5381": [
      [0, 0, 0, "Do not use any type assertions.", "0"],
      [0, 0, 0, "Unexpected any. Specify a different type.", "1"]
    ],
    "public/app/plugins/panel/canvas/editor/inline/InlineEditBody.tsx:5381": [
      [0, 0, 0, "Unexpected any. Specify a different type.", "0"],
      [0, 0, 0, "Unexpected any. Specify a different type.", "1"],
      [0, 0, 0, "Do not use any type assertions.", "2"],
      [0, 0, 0, "Unexpected any. Specify a different type.", "3"]
    ],
    "public/app/plugins/panel/canvas/editor/layer/TreeNavigationEditor.tsx:5381": [
      [0, 0, 0, "Unexpected any. Specify a different type.", "0"]
    ],
    "public/app/plugins/panel/canvas/editor/layer/layerEditor.tsx:5381": [
      [0, 0, 0, "Do not use any type assertions.", "0"],
      [0, 0, 0, "Unexpected any. Specify a different type.", "1"],
      [0, 0, 0, "Do not use any type assertions.", "2"],
      [0, 0, 0, "Unexpected any. Specify a different type.", "3"]
    ],
    "public/app/plugins/panel/canvas/globalStyles.ts:5381": [
      [0, 0, 0, "Styles should be written using objects.", "0"]
    ],
    "public/app/plugins/panel/dashlist/migrations.test.ts:5381": [
      [0, 0, 0, "Unexpected any. Specify a different type.", "0"]
    ],
    "public/app/plugins/panel/dashlist/styles.ts:5381": [
      [0, 0, 0, "Styles should be written using objects.", "0"],
      [0, 0, 0, "Styles should be written using objects.", "1"],
      [0, 0, 0, "Styles should be written using objects.", "2"],
      [0, 0, 0, "Styles should be written using objects.", "3"],
      [0, 0, 0, "Styles should be written using objects.", "4"],
      [0, 0, 0, "Styles should be written using objects.", "5"],
      [0, 0, 0, "Styles should be written using objects.", "6"]
    ],
    "public/app/plugins/panel/datagrid/utils.ts:5381": [
      [0, 0, 0, "Styles should be written using objects.", "0"],
      [0, 0, 0, "Styles should be written using objects.", "1"],
      [0, 0, 0, "Styles should be written using objects.", "2"]
    ],
    "public/app/plugins/panel/debug/CursorView.tsx:5381": [
      [0, 0, 0, "Do not use any type assertions.", "0"],
      [0, 0, 0, "Unexpected any. Specify a different type.", "1"]
    ],
    "public/app/plugins/panel/debug/EventBusLogger.tsx:5381": [
      [0, 0, 0, "Unexpected any. Specify a different type.", "0"],
      [0, 0, 0, "Do not use any type assertions.", "1"],
      [0, 0, 0, "Unexpected any. Specify a different type.", "2"]
    ],
    "public/app/plugins/panel/gauge/GaugeMigrations.ts:5381": [
      [0, 0, 0, "Unexpected any. Specify a different type.", "0"]
    ],
    "public/app/plugins/panel/geomap/components/MarkersLegend.tsx:5381": [
      [0, 0, 0, "Do not use any type assertions.", "0"],
      [0, 0, 0, "Do not use any type assertions.", "1"],
      [0, 0, 0, "Unexpected any. Specify a different type.", "2"]
    ],
    "public/app/plugins/panel/geomap/editor/GeomapStyleRulesEditor.tsx:5381": [
      [0, 0, 0, "Unexpected any. Specify a different type.", "0"],
      [0, 0, 0, "Do not use any type assertions.", "1"]
    ],
    "public/app/plugins/panel/geomap/editor/StyleEditor.tsx:5381": [
      [0, 0, 0, "Do not use any type assertions.", "0"],
      [0, 0, 0, "Do not use any type assertions.", "1"],
      [0, 0, 0, "Do not use any type assertions.", "2"],
      [0, 0, 0, "Do not use any type assertions.", "3"],
      [0, 0, 0, "Do not use any type assertions.", "4"],
      [0, 0, 0, "Do not use any type assertions.", "5"],
      [0, 0, 0, "Do not use any type assertions.", "6"],
      [0, 0, 0, "Do not use any type assertions.", "7"],
      [0, 0, 0, "Do not use any type assertions.", "8"],
      [0, 0, 0, "Do not use any type assertions.", "9"],
      [0, 0, 0, "Do not use any type assertions.", "10"],
      [0, 0, 0, "Do not use any type assertions.", "11"]
    ],
    "public/app/plugins/panel/geomap/editor/StyleRuleEditor.tsx:5381": [
      [0, 0, 0, "Unexpected any. Specify a different type.", "0"],
      [0, 0, 0, "Do not use any type assertions.", "1"]
    ],
    "public/app/plugins/panel/geomap/layers/basemaps/esri.ts:5381": [
      [0, 0, 0, "Do not use any type assertions.", "0"]
    ],
    "public/app/plugins/panel/geomap/layers/data/geojsonDynamic.ts:5381": [
      [0, 0, 0, "Do not use any type assertions.", "0"]
    ],
    "public/app/plugins/panel/geomap/layers/data/routeLayer.tsx:5381": [
      [0, 0, 0, "Do not use any type assertions.", "0"]
    ],
    "public/app/plugins/panel/geomap/layers/registry.ts:5381": [
      [0, 0, 0, "Unexpected any. Specify a different type.", "0"],
      [0, 0, 0, "Unexpected any. Specify a different type.", "1"]
    ],
    "public/app/plugins/panel/geomap/migrations.ts:5381": [
      [0, 0, 0, "Unexpected any. Specify a different type.", "0"],
      [0, 0, 0, "Unexpected any. Specify a different type.", "1"]
    ],
    "public/app/plugins/panel/geomap/utils/layers.ts:5381": [
      [0, 0, 0, "Unexpected any. Specify a different type.", "0"],
      [0, 0, 0, "Do not use any type assertions.", "1"]
    ],
    "public/app/plugins/panel/geomap/utils/tooltip.ts:5381": [
      [0, 0, 0, "Do not use any type assertions.", "0"]
    ],
    "public/app/plugins/panel/gettingstarted/GettingStarted.tsx:5381": [
      [0, 0, 0, "Styles should be written using objects.", "0"],
      [0, 0, 0, "Styles should be written using objects.", "1"],
      [0, 0, 0, "Styles should be written using objects.", "2"],
      [0, 0, 0, "Styles should be written using objects.", "3"],
      [0, 0, 0, "Styles should be written using objects.", "4"],
      [0, 0, 0, "Styles should be written using objects.", "5"],
      [0, 0, 0, "Styles should be written using objects.", "6"],
      [0, 0, 0, "Styles should be written using objects.", "7"],
      [0, 0, 0, "Styles should be written using objects.", "8"],
      [0, 0, 0, "Styles should be written using objects.", "9"],
      [0, 0, 0, "Styles should be written using objects.", "10"]
    ],
    "public/app/plugins/panel/gettingstarted/components/DocsCard.tsx:5381": [
      [0, 0, 0, "Styles should be written using objects.", "0"],
      [0, 0, 0, "Styles should be written using objects.", "1"],
      [0, 0, 0, "Styles should be written using objects.", "2"],
      [0, 0, 0, "Styles should be written using objects.", "3"],
      [0, 0, 0, "Styles should be written using objects.", "4"]
    ],
    "public/app/plugins/panel/gettingstarted/components/Step.tsx:5381": [
      [0, 0, 0, "Styles should be written using objects.", "0"],
      [0, 0, 0, "Styles should be written using objects.", "1"],
      [0, 0, 0, "Styles should be written using objects.", "2"],
      [0, 0, 0, "Styles should be written using objects.", "3"]
    ],
    "public/app/plugins/panel/gettingstarted/components/TutorialCard.tsx:5381": [
      [0, 0, 0, "Styles should be written using objects.", "0"],
      [0, 0, 0, "Styles should be written using objects.", "1"],
      [0, 0, 0, "Styles should be written using objects.", "2"],
      [0, 0, 0, "Styles should be written using objects.", "3"],
      [0, 0, 0, "Styles should be written using objects.", "4"],
      [0, 0, 0, "Styles should be written using objects.", "5"]
    ],
    "public/app/plugins/panel/gettingstarted/components/sharedStyles.ts:5381": [
      [0, 0, 0, "Styles should be written using objects.", "0"],
      [0, 0, 0, "Styles should be written using objects.", "1"]
    ],
    "public/app/plugins/panel/heatmap/HeatmapPanel.tsx:5381": [
      [0, 0, 0, "Do not use any type assertions.", "0"],
      [0, 0, 0, "Unexpected any. Specify a different type.", "1"]
    ],
    "public/app/plugins/panel/heatmap/migrations.ts:5381": [
      [0, 0, 0, "Unexpected any. Specify a different type.", "0"]
    ],
    "public/app/plugins/panel/heatmap/palettes.ts:5381": [
      [0, 0, 0, "Do not use any type assertions.", "0"],
      [0, 0, 0, "Unexpected any. Specify a different type.", "1"]
    ],
    "public/app/plugins/panel/heatmap/types.ts:5381": [
      [0, 0, 0, "Do not use any type assertions.", "0"]
    ],
    "public/app/plugins/panel/heatmap/utils.ts:5381": [
      [0, 0, 0, "Do not use any type assertions.", "0"],
      [0, 0, 0, "Do not use any type assertions.", "1"],
      [0, 0, 0, "Do not use any type assertions.", "2"],
      [0, 0, 0, "Do not use any type assertions.", "3"],
      [0, 0, 0, "Do not use any type assertions.", "4"],
      [0, 0, 0, "Do not use any type assertions.", "5"],
      [0, 0, 0, "Do not use any type assertions.", "6"],
      [0, 0, 0, "Do not use any type assertions.", "7"],
      [0, 0, 0, "Do not use any type assertions.", "8"],
      [0, 0, 0, "Do not use any type assertions.", "9"],
      [0, 0, 0, "Do not use any type assertions.", "10"],
      [0, 0, 0, "Do not use any type assertions.", "11"],
      [0, 0, 0, "Do not use any type assertions.", "12"],
      [0, 0, 0, "Do not use any type assertions.", "13"],
      [0, 0, 0, "Do not use any type assertions.", "14"],
      [0, 0, 0, "Do not use any type assertions.", "15"],
      [0, 0, 0, "Do not use any type assertions.", "16"]
    ],
    "public/app/plugins/panel/histogram/Histogram.tsx:5381": [
      [0, 0, 0, "Do not use any type assertions.", "0"],
      [0, 0, 0, "Do not use any type assertions.", "1"],
      [0, 0, 0, "Unexpected any. Specify a different type.", "2"]
    ],
    "public/app/plugins/panel/live/LiveChannelEditor.tsx:5381": [
      [0, 0, 0, "Unexpected any. Specify a different type.", "0"],
      [0, 0, 0, "Styles should be written using objects.", "1"]
    ],
    "public/app/plugins/panel/live/LivePanel.tsx:5381": [
      [0, 0, 0, "Do not use any type assertions.", "0"],
      [0, 0, 0, "Styles should be written using objects.", "1"],
      [0, 0, 0, "Styles should be written using objects.", "2"],
      [0, 0, 0, "Styles should be written using objects.", "3"],
      [0, 0, 0, "Styles should be written using objects.", "4"],
      [0, 0, 0, "Styles should be written using objects.", "5"],
      [0, 0, 0, "Styles should be written using objects.", "6"],
      [0, 0, 0, "Styles should be written using objects.", "7"]
    ],
    "public/app/plugins/panel/live/types.ts:5381": [
      [0, 0, 0, "Unexpected any. Specify a different type.", "0"]
    ],
    "public/app/plugins/panel/logs/LogsPanel.tsx:5381": [
      [0, 0, 0, "Do not use any type assertions.", "0"]
    ],
    "public/app/plugins/panel/news/component/News.tsx:5381": [
      [0, 0, 0, "Styles should be written using objects.", "0"],
      [0, 0, 0, "Styles should be written using objects.", "1"],
      [0, 0, 0, "Styles should be written using objects.", "2"],
      [0, 0, 0, "Styles should be written using objects.", "3"],
      [0, 0, 0, "Styles should be written using objects.", "4"],
      [0, 0, 0, "Styles should be written using objects.", "5"],
      [0, 0, 0, "Styles should be written using objects.", "6"],
      [0, 0, 0, "Styles should be written using objects.", "7"],
      [0, 0, 0, "Styles should be written using objects.", "8"],
      [0, 0, 0, "Styles should be written using objects.", "9"]
    ],
    "public/app/plugins/panel/nodeGraph/Edge.tsx:5381": [
      [0, 0, 0, "Do not use any type assertions.", "0"]
    ],
    "public/app/plugins/panel/nodeGraph/EdgeLabel.tsx:5381": [
      [0, 0, 0, "Styles should be written using objects.", "0"],
      [0, 0, 0, "Styles should be written using objects.", "1"],
      [0, 0, 0, "Styles should be written using objects.", "2"],
      [0, 0, 0, "Do not use any type assertions.", "3"]
    ],
    "public/app/plugins/panel/nodeGraph/Legend.tsx:5381": [
      [0, 0, 0, "Styles should be written using objects.", "0"],
      [0, 0, 0, "Styles should be written using objects.", "1"]
    ],
    "public/app/plugins/panel/nodeGraph/Marker.tsx:5381": [
      [0, 0, 0, "Styles should be written using objects.", "0"],
      [0, 0, 0, "Styles should be written using objects.", "1"],
      [0, 0, 0, "Styles should be written using objects.", "2"]
    ],
    "public/app/plugins/panel/nodeGraph/Node.tsx:5381": [
      [0, 0, 0, "Styles should be written using objects.", "0"],
      [0, 0, 0, "Styles should be written using objects.", "1"],
      [0, 0, 0, "Styles should be written using objects.", "2"],
      [0, 0, 0, "Styles should be written using objects.", "3"],
      [0, 0, 0, "Styles should be written using objects.", "4"],
      [0, 0, 0, "Styles should be written using objects.", "5"],
      [0, 0, 0, "Styles should be written using objects.", "6"],
      [0, 0, 0, "Styles should be written using objects.", "7"],
      [0, 0, 0, "Styles should be written using objects.", "8"]
    ],
    "public/app/plugins/panel/nodeGraph/NodeGraph.tsx:5381": [
      [0, 0, 0, "Styles should be written using objects.", "0"],
      [0, 0, 0, "Styles should be written using objects.", "1"],
      [0, 0, 0, "Styles should be written using objects.", "2"],
      [0, 0, 0, "Styles should be written using objects.", "3"],
      [0, 0, 0, "Styles should be written using objects.", "4"],
      [0, 0, 0, "Styles should be written using objects.", "5"],
      [0, 0, 0, "Styles should be written using objects.", "6"],
      [0, 0, 0, "Styles should be written using objects.", "7"],
      [0, 0, 0, "Styles should be written using objects.", "8"],
      [0, 0, 0, "Styles should be written using objects.", "9"],
      [0, 0, 0, "Do not use any type assertions.", "10"],
      [0, 0, 0, "Do not use any type assertions.", "11"],
      [0, 0, 0, "Do not use any type assertions.", "12"],
      [0, 0, 0, "Do not use any type assertions.", "13"]
    ],
    "public/app/plugins/panel/nodeGraph/ViewControls.tsx:5381": [
      [0, 0, 0, "Styles should be written using objects.", "0"],
      [0, 0, 0, "Unexpected any. Specify a different type.", "1"]
    ],
    "public/app/plugins/panel/nodeGraph/editor/ArcOptionsEditor.tsx:5381": [
      [0, 0, 0, "Styles should be written using objects.", "0"]
    ],
    "public/app/plugins/panel/nodeGraph/layout.ts:5381": [
      [0, 0, 0, "Do not use any type assertions.", "0"],
      [0, 0, 0, "Do not use any type assertions.", "1"]
    ],
    "public/app/plugins/panel/nodeGraph/useContextMenu.tsx:5381": [
      [0, 0, 0, "Styles should be written using objects.", "0"],
      [0, 0, 0, "Styles should be written using objects.", "1"]
    ],
    "public/app/plugins/panel/nodeGraph/utils.ts:5381": [
      [0, 0, 0, "Unexpected any. Specify a different type.", "0"],
      [0, 0, 0, "Unexpected any. Specify a different type.", "1"]
    ],
    "public/app/plugins/panel/piechart/PieChart.tsx:5381": [
      [0, 0, 0, "Use data-testid for E2E selectors instead of aria-label", "0"],
      [0, 0, 0, "Styles should be written using objects.", "1"],
      [0, 0, 0, "Styles should be written using objects.", "2"],
      [0, 0, 0, "Styles should be written using objects.", "3"],
      [0, 0, 0, "Styles should be written using objects.", "4"],
      [0, 0, 0, "Styles should be written using objects.", "5"]
    ],
    "public/app/plugins/panel/piechart/migrations.ts:5381": [
      [0, 0, 0, "Unexpected any. Specify a different type.", "0"],
      [0, 0, 0, "Unexpected any. Specify a different type.", "1"]
    ],
    "public/app/plugins/panel/stat/StatMigrations.ts:5381": [
      [0, 0, 0, "Unexpected any. Specify a different type.", "0"],
      [0, 0, 0, "Unexpected any. Specify a different type.", "1"]
    ],
    "public/app/plugins/panel/state-timeline/migrations.ts:5381": [
      [0, 0, 0, "Unexpected any. Specify a different type.", "0"],
      [0, 0, 0, "Unexpected any. Specify a different type.", "1"]
    ],
    "public/app/plugins/panel/table-old/column_options.ts:5381": [
      [0, 0, 0, "Unexpected any. Specify a different type.", "0"],
      [0, 0, 0, "Unexpected any. Specify a different type.", "1"],
      [0, 0, 0, "Unexpected any. Specify a different type.", "2"],
      [0, 0, 0, "Unexpected any. Specify a different type.", "3"],
      [0, 0, 0, "Unexpected any. Specify a different type.", "4"],
      [0, 0, 0, "Unexpected any. Specify a different type.", "5"],
      [0, 0, 0, "Unexpected any. Specify a different type.", "6"],
      [0, 0, 0, "Unexpected any. Specify a different type.", "7"],
      [0, 0, 0, "Unexpected any. Specify a different type.", "8"],
      [0, 0, 0, "Unexpected any. Specify a different type.", "9"],
      [0, 0, 0, "Unexpected any. Specify a different type.", "10"],
      [0, 0, 0, "Unexpected any. Specify a different type.", "11"],
      [0, 0, 0, "Unexpected any. Specify a different type.", "12"],
      [0, 0, 0, "Unexpected any. Specify a different type.", "13"],
      [0, 0, 0, "Unexpected any. Specify a different type.", "14"],
      [0, 0, 0, "Unexpected any. Specify a different type.", "15"],
      [0, 0, 0, "Unexpected any. Specify a different type.", "16"],
      [0, 0, 0, "Unexpected any. Specify a different type.", "17"],
      [0, 0, 0, "Unexpected any. Specify a different type.", "18"],
      [0, 0, 0, "Unexpected any. Specify a different type.", "19"],
      [0, 0, 0, "Unexpected any. Specify a different type.", "20"],
      [0, 0, 0, "Unexpected any. Specify a different type.", "21"]
    ],
    "public/app/plugins/panel/table-old/editor.ts:5381": [
      [0, 0, 0, "Unexpected any. Specify a different type.", "0"],
      [0, 0, 0, "Unexpected any. Specify a different type.", "1"],
      [0, 0, 0, "Unexpected any. Specify a different type.", "2"],
      [0, 0, 0, "Unexpected any. Specify a different type.", "3"],
      [0, 0, 0, "Unexpected any. Specify a different type.", "4"],
      [0, 0, 0, "Unexpected any. Specify a different type.", "5"],
      [0, 0, 0, "Unexpected any. Specify a different type.", "6"],
      [0, 0, 0, "Unexpected any. Specify a different type.", "7"],
      [0, 0, 0, "Unexpected any. Specify a different type.", "8"]
    ],
    "public/app/plugins/panel/table-old/module.ts:5381": [
      [0, 0, 0, "Unexpected any. Specify a different type.", "0"],
      [0, 0, 0, "Unexpected any. Specify a different type.", "1"],
      [0, 0, 0, "Unexpected any. Specify a different type.", "2"],
      [0, 0, 0, "Unexpected any. Specify a different type.", "3"],
      [0, 0, 0, "Unexpected any. Specify a different type.", "4"],
      [0, 0, 0, "Unexpected any. Specify a different type.", "5"],
      [0, 0, 0, "Unexpected any. Specify a different type.", "6"],
      [0, 0, 0, "Unexpected any. Specify a different type.", "7"],
      [0, 0, 0, "Unexpected any. Specify a different type.", "8"],
      [0, 0, 0, "Unexpected any. Specify a different type.", "9"],
      [0, 0, 0, "Unexpected any. Specify a different type.", "10"],
      [0, 0, 0, "Unexpected any. Specify a different type.", "11"],
      [0, 0, 0, "Unexpected any. Specify a different type.", "12"],
      [0, 0, 0, "Unexpected any. Specify a different type.", "13"],
      [0, 0, 0, "Unexpected any. Specify a different type.", "14"],
      [0, 0, 0, "Unexpected any. Specify a different type.", "15"],
      [0, 0, 0, "Unexpected any. Specify a different type.", "16"],
      [0, 0, 0, "Unexpected any. Specify a different type.", "17"],
      [0, 0, 0, "Unexpected any. Specify a different type.", "18"]
    ],
    "public/app/plugins/panel/table-old/renderer.ts:5381": [
      [0, 0, 0, "Unexpected any. Specify a different type.", "0"],
      [0, 0, 0, "Unexpected any. Specify a different type.", "1"],
      [0, 0, 0, "Unexpected any. Specify a different type.", "2"],
      [0, 0, 0, "Unexpected any. Specify a different type.", "3"],
      [0, 0, 0, "Unexpected any. Specify a different type.", "4"],
      [0, 0, 0, "Unexpected any. Specify a different type.", "5"],
      [0, 0, 0, "Do not use any type assertions.", "6"],
      [0, 0, 0, "Unexpected any. Specify a different type.", "7"],
      [0, 0, 0, "Unexpected any. Specify a different type.", "8"],
      [0, 0, 0, "Unexpected any. Specify a different type.", "9"],
      [0, 0, 0, "Unexpected any. Specify a different type.", "10"],
      [0, 0, 0, "Unexpected any. Specify a different type.", "11"],
      [0, 0, 0, "Unexpected any. Specify a different type.", "12"]
    ],
    "public/app/plugins/panel/table-old/transformers.ts:5381": [
      [0, 0, 0, "Unexpected any. Specify a different type.", "0"],
      [0, 0, 0, "Unexpected any. Specify a different type.", "1"],
      [0, 0, 0, "Unexpected any. Specify a different type.", "2"],
      [0, 0, 0, "Unexpected any. Specify a different type.", "3"],
      [0, 0, 0, "Unexpected any. Specify a different type.", "4"],
      [0, 0, 0, "Unexpected any. Specify a different type.", "5"],
      [0, 0, 0, "Unexpected any. Specify a different type.", "6"],
      [0, 0, 0, "Unexpected any. Specify a different type.", "7"],
      [0, 0, 0, "Unexpected any. Specify a different type.", "8"]
    ],
    "public/app/plugins/panel/table-old/types.ts:5381": [
      [0, 0, 0, "Unexpected any. Specify a different type.", "0"],
      [0, 0, 0, "Unexpected any. Specify a different type.", "1"],
      [0, 0, 0, "Unexpected any. Specify a different type.", "2"],
      [0, 0, 0, "Unexpected any. Specify a different type.", "3"],
      [0, 0, 0, "Unexpected any. Specify a different type.", "4"],
      [0, 0, 0, "Unexpected any. Specify a different type.", "5"],
      [0, 0, 0, "Unexpected any. Specify a different type.", "6"],
      [0, 0, 0, "Unexpected any. Specify a different type.", "7"],
      [0, 0, 0, "Unexpected any. Specify a different type.", "8"],
      [0, 0, 0, "Unexpected any. Specify a different type.", "9"],
      [0, 0, 0, "Unexpected any. Specify a different type.", "10"],
      [0, 0, 0, "Unexpected any. Specify a different type.", "11"],
      [0, 0, 0, "Unexpected any. Specify a different type.", "12"]
    ],
    "public/app/plugins/panel/table/TablePanel.tsx:5381": [
      [0, 0, 0, "Styles should be written using objects.", "0"],
      [0, 0, 0, "Styles should be written using objects.", "1"]
    ],
    "public/app/plugins/panel/table/cells/SparklineCellOptionsEditor.tsx:5381": [
      [0, 0, 0, "Styles should be written using objects.", "0"]
    ],
    "public/app/plugins/panel/table/migrations.ts:5381": [
      [0, 0, 0, "Unexpected any. Specify a different type.", "0"],
      [0, 0, 0, "Unexpected any. Specify a different type.", "1"],
      [0, 0, 0, "Unexpected any. Specify a different type.", "2"],
      [0, 0, 0, "Unexpected any. Specify a different type.", "3"],
      [0, 0, 0, "Unexpected any. Specify a different type.", "4"],
      [0, 0, 0, "Unexpected any. Specify a different type.", "5"]
    ],
    "public/app/plugins/panel/text/TextPanel.tsx:5381": [
      [0, 0, 0, "Styles should be written using objects.", "0"],
      [0, 0, 0, "Styles should be written using objects.", "1"]
    ],
    "public/app/plugins/panel/text/TextPanelEditor.tsx:5381": [
      [0, 0, 0, "Unexpected any. Specify a different type.", "0"],
      [0, 0, 0, "Styles should be written using objects.", "1"]
    ],
    "public/app/plugins/panel/text/textPanelMigrationHandler.ts:5381": [
      [0, 0, 0, "Unexpected any. Specify a different type.", "0"]
    ],
    "public/app/plugins/panel/timeseries/TimezonesEditor.tsx:5381": [
      [0, 0, 0, "Styles should be written using objects.", "0"],
      [0, 0, 0, "Styles should be written using objects.", "1"]
    ],
    "public/app/plugins/panel/timeseries/migrations.ts:5381": [
      [0, 0, 0, "Unexpected any. Specify a different type.", "0"],
      [0, 0, 0, "Unexpected any. Specify a different type.", "1"],
      [0, 0, 0, "Do not use any type assertions.", "2"],
      [0, 0, 0, "Unexpected any. Specify a different type.", "3"],
      [0, 0, 0, "Do not use any type assertions.", "4"],
      [0, 0, 0, "Unexpected any. Specify a different type.", "5"],
      [0, 0, 0, "Do not use any type assertions.", "6"],
      [0, 0, 0, "Unexpected any. Specify a different type.", "7"],
      [0, 0, 0, "Do not use any type assertions.", "8"],
      [0, 0, 0, "Unexpected any. Specify a different type.", "9"],
      [0, 0, 0, "Unexpected any. Specify a different type.", "10"],
      [0, 0, 0, "Unexpected any. Specify a different type.", "11"]
    ],
    "public/app/plugins/panel/timeseries/plugins/ExemplarMarker.tsx:5381": [
      [0, 0, 0, "Use data-testid for E2E selectors instead of aria-label", "0"],
      [0, 0, 0, "Styles should be written using objects.", "1"],
      [0, 0, 0, "Styles should be written using objects.", "2"],
      [0, 0, 0, "Styles should be written using objects.", "3"],
      [0, 0, 0, "Styles should be written using objects.", "4"],
      [0, 0, 0, "Styles should be written using objects.", "5"],
      [0, 0, 0, "Styles should be written using objects.", "6"],
      [0, 0, 0, "Styles should be written using objects.", "7"],
      [0, 0, 0, "Styles should be written using objects.", "8"],
      [0, 0, 0, "Styles should be written using objects.", "9"],
      [0, 0, 0, "Styles should be written using objects.", "10"],
      [0, 0, 0, "Styles should be written using objects.", "11"]
    ],
    "public/app/plugins/panel/timeseries/plugins/ThresholdDragHandle.tsx:5381": [
      [0, 0, 0, "Styles should be written using objects.", "0"],
      [0, 0, 0, "Styles should be written using objects.", "1"],
      [0, 0, 0, "Styles should be written using objects.", "2"],
      [0, 0, 0, "Styles should be written using objects.", "3"],
      [0, 0, 0, "Styles should be written using objects.", "4"],
      [0, 0, 0, "Styles should be written using objects.", "5"],
      [0, 0, 0, "Styles should be written using objects.", "6"]
    ],
    "public/app/plugins/panel/timeseries/plugins/annotations/AnnotationEditor.tsx:5381": [
      [0, 0, 0, "Styles should be written using objects.", "0"],
      [0, 0, 0, "Do not use any type assertions.", "1"],
      [0, 0, 0, "Styles should be written using objects.", "2"],
      [0, 0, 0, "Styles should be written using objects.", "3"],
      [0, 0, 0, "Styles should be written using objects.", "4"],
      [0, 0, 0, "Styles should be written using objects.", "5"]
    ],
    "public/app/plugins/panel/timeseries/plugins/annotations/AnnotationEditorForm.tsx:5381": [
      [0, 0, 0, "Styles should be written using objects.", "0"],
      [0, 0, 0, "Styles should be written using objects.", "1"],
      [0, 0, 0, "Styles should be written using objects.", "2"],
      [0, 0, 0, "Styles should be written using objects.", "3"],
      [0, 0, 0, "Styles should be written using objects.", "4"],
      [0, 0, 0, "Styles should be written using objects.", "5"],
      [0, 0, 0, "Styles should be written using objects.", "6"]
    ],
    "public/app/plugins/panel/timeseries/plugins/annotations/AnnotationMarker.tsx:5381": [
      [0, 0, 0, "Styles should be written using objects.", "0"],
      [0, 0, 0, "Styles should be written using objects.", "1"],
      [0, 0, 0, "Styles should be written using objects.", "2"]
    ],
    "public/app/plugins/panel/timeseries/plugins/annotations/AnnotationTooltip.tsx:5381": [
      [0, 0, 0, "Styles should be written using objects.", "0"],
      [0, 0, 0, "Styles should be written using objects.", "1"],
      [0, 0, 0, "Styles should be written using objects.", "2"],
      [0, 0, 0, "Styles should be written using objects.", "3"],
      [0, 0, 0, "Styles should be written using objects.", "4"],
      [0, 0, 0, "Styles should be written using objects.", "5"],
      [0, 0, 0, "Styles should be written using objects.", "6"],
      [0, 0, 0, "Styles should be written using objects.", "7"],
      [0, 0, 0, "Styles should be written using objects.", "8"]
    ],
    "public/app/plugins/panel/timeseries/plugins/styles.ts:5381": [
      [0, 0, 0, "Styles should be written using objects.", "0"],
      [0, 0, 0, "Styles should be written using objects.", "1"]
    ],
    "public/app/plugins/panel/traces/TracesPanel.tsx:5381": [
      [0, 0, 0, "Styles should be written using objects.", "0"]
    ],
    "public/app/plugins/panel/welcome/Welcome.tsx:5381": [
      [0, 0, 0, "Styles should be written using objects.", "0"],
      [0, 0, 0, "Styles should be written using objects.", "1"],
      [0, 0, 0, "Styles should be written using objects.", "2"],
      [0, 0, 0, "Styles should be written using objects.", "3"],
      [0, 0, 0, "Styles should be written using objects.", "4"],
      [0, 0, 0, "Styles should be written using objects.", "5"]
    ],
    "public/app/plugins/panel/xychart/AutoEditor.tsx:5381": [
      [0, 0, 0, "Unexpected any. Specify a different type.", "0"],
      [0, 0, 0, "Styles should be written using objects.", "1"],
      [0, 0, 0, "Styles should be written using objects.", "2"]
    ],
    "public/app/plugins/panel/xychart/ManualEditor.tsx:5381": [
      [0, 0, 0, "Unexpected any. Specify a different type.", "0"],
      [0, 0, 0, "Unexpected any. Specify a different type.", "1"],
      [0, 0, 0, "Do not use any type assertions.", "2"],
      [0, 0, 0, "Unexpected any. Specify a different type.", "3"],
      [0, 0, 0, "Do not use any type assertions.", "4"],
      [0, 0, 0, "Unexpected any. Specify a different type.", "5"],
      [0, 0, 0, "Do not use any type assertions.", "6"],
      [0, 0, 0, "Unexpected any. Specify a different type.", "7"],
      [0, 0, 0, "Do not use any type assertions.", "8"],
      [0, 0, 0, "Unexpected any. Specify a different type.", "9"],
      [0, 0, 0, "Do not use any type assertions.", "10"],
      [0, 0, 0, "Unexpected any. Specify a different type.", "11"],
      [0, 0, 0, "Styles should be written using objects.", "12"],
      [0, 0, 0, "Styles should be written using objects.", "13"],
      [0, 0, 0, "Styles should be written using objects.", "14"],
      [0, 0, 0, "Styles should be written using objects.", "15"]
    ],
    "public/app/plugins/panel/xychart/TooltipView.tsx:5381": [
      [0, 0, 0, "Do not use any type assertions.", "0"],
      [0, 0, 0, "Styles should be written using objects.", "1"],
      [0, 0, 0, "Styles should be written using objects.", "2"],
      [0, 0, 0, "Styles should be written using objects.", "3"],
      [0, 0, 0, "Styles should be written using objects.", "4"]
    ],
    "public/app/plugins/panel/xychart/XYChartPanel2.tsx:5381": [
      [0, 0, 0, "Unexpected any. Specify a different type.", "0"],
      [0, 0, 0, "Do not use any type assertions.", "1"],
      [0, 0, 0, "Styles should be written using objects.", "2"]
    ],
    "public/app/plugins/panel/xychart/dims.ts:5381": [
      [0, 0, 0, "Do not use any type assertions.", "0"],
      [0, 0, 0, "Do not use any type assertions.", "1"],
      [0, 0, 0, "Do not use any type assertions.", "2"],
      [0, 0, 0, "Unexpected any. Specify a different type.", "3"],
      [0, 0, 0, "Do not use any type assertions.", "4"],
      [0, 0, 0, "Unexpected any. Specify a different type.", "5"]
    ],
    "public/app/plugins/panel/xychart/scatter.ts:5381": [
      [0, 0, 0, "Do not use any type assertions.", "0"],
      [0, 0, 0, "Do not use any type assertions.", "1"],
      [0, 0, 0, "Do not use any type assertions.", "2"],
      [0, 0, 0, "Unexpected any. Specify a different type.", "3"],
      [0, 0, 0, "Do not use any type assertions.", "4"],
      [0, 0, 0, "Unexpected any. Specify a different type.", "5"],
      [0, 0, 0, "Do not use any type assertions.", "6"],
      [0, 0, 0, "Unexpected any. Specify a different type.", "7"],
      [0, 0, 0, "Do not use any type assertions.", "8"],
      [0, 0, 0, "Unexpected any. Specify a different type.", "9"],
      [0, 0, 0, "Do not use any type assertions.", "10"]
    ],
    "public/app/store/configureStore.ts:5381": [
      [0, 0, 0, "Unexpected any. Specify a different type.", "0"]
    ],
    "public/app/store/store.ts:5381": [
      [0, 0, 0, "Do not use any type assertions.", "0"],
      [0, 0, 0, "Unexpected any. Specify a different type.", "1"]
    ],
    "public/app/types/alerting.ts:5381": [
      [0, 0, 0, "Unexpected any. Specify a different type.", "0"],
      [0, 0, 0, "Unexpected any. Specify a different type.", "1"],
      [0, 0, 0, "Unexpected any. Specify a different type.", "2"],
      [0, 0, 0, "Unexpected any. Specify a different type.", "3"],
      [0, 0, 0, "Unexpected any. Specify a different type.", "4"]
    ],
    "public/app/types/appEvent.ts:5381": [
      [0, 0, 0, "Unexpected any. Specify a different type.", "0"],
      [0, 0, 0, "Unexpected any. Specify a different type.", "1"],
      [0, 0, 0, "Unexpected any. Specify a different type.", "2"],
      [0, 0, 0, "Unexpected any. Specify a different type.", "3"],
      [0, 0, 0, "Unexpected any. Specify a different type.", "4"],
      [0, 0, 0, "Unexpected any. Specify a different type.", "5"],
      [0, 0, 0, "Unexpected any. Specify a different type.", "6"]
    ],
    "public/app/types/dashboard.ts:5381": [
      [0, 0, 0, "Unexpected any. Specify a different type.", "0"]
    ],
    "public/app/types/events.ts:5381": [
      [0, 0, 0, "Unexpected any. Specify a different type.", "0"],
      [0, 0, 0, "Unexpected any. Specify a different type.", "1"],
      [0, 0, 0, "Unexpected any. Specify a different type.", "2"],
      [0, 0, 0, "Unexpected any. Specify a different type.", "3"],
      [0, 0, 0, "Unexpected any. Specify a different type.", "4"],
      [0, 0, 0, "Unexpected any. Specify a different type.", "5"],
      [0, 0, 0, "Unexpected any. Specify a different type.", "6"],
      [0, 0, 0, "Unexpected any. Specify a different type.", "7"],
      [0, 0, 0, "Unexpected any. Specify a different type.", "8"],
      [0, 0, 0, "Unexpected any. Specify a different type.", "9"],
      [0, 0, 0, "Unexpected any. Specify a different type.", "10"],
      [0, 0, 0, "Unexpected any. Specify a different type.", "11"],
      [0, 0, 0, "Unexpected any. Specify a different type.", "12"]
    ],
    "public/app/types/jquery/jquery.d.ts:5381": [
      [0, 0, 0, "Unexpected any. Specify a different type.", "0"],
      [0, 0, 0, "Unexpected any. Specify a different type.", "1"],
      [0, 0, 0, "Unexpected any. Specify a different type.", "2"],
      [0, 0, 0, "Unexpected any. Specify a different type.", "3"],
      [0, 0, 0, "Unexpected any. Specify a different type.", "4"],
      [0, 0, 0, "Unexpected any. Specify a different type.", "5"],
      [0, 0, 0, "Unexpected any. Specify a different type.", "6"],
      [0, 0, 0, "Unexpected any. Specify a different type.", "7"],
      [0, 0, 0, "Unexpected any. Specify a different type.", "8"]
    ],
    "public/app/types/store.ts:5381": [
      [0, 0, 0, "Unexpected any. Specify a different type.", "0"],
      [0, 0, 0, "Do not use any type assertions.", "1"]
    ],
    "public/app/types/unified-alerting-dto.ts:5381": [
      [0, 0, 0, "Do not use any type assertions.", "0"]
    ],
    "public/test/core/redux/reduxTester.ts:5381": [
      [0, 0, 0, "Unexpected any. Specify a different type.", "0"],
      [0, 0, 0, "Unexpected any. Specify a different type.", "1"],
      [0, 0, 0, "Unexpected any. Specify a different type.", "2"],
      [0, 0, 0, "Unexpected any. Specify a different type.", "3"],
      [0, 0, 0, "Unexpected any. Specify a different type.", "4"],
      [0, 0, 0, "Unexpected any. Specify a different type.", "5"]
    ],
    "public/test/core/thunk/thunkTester.ts:5381": [
      [0, 0, 0, "Unexpected any. Specify a different type.", "0"],
      [0, 0, 0, "Unexpected any. Specify a different type.", "1"],
      [0, 0, 0, "Unexpected any. Specify a different type.", "2"],
      [0, 0, 0, "Unexpected any. Specify a different type.", "3"],
      [0, 0, 0, "Unexpected any. Specify a different type.", "4"],
      [0, 0, 0, "Unexpected any. Specify a different type.", "5"],
      [0, 0, 0, "Unexpected any. Specify a different type.", "6"],
      [0, 0, 0, "Unexpected any. Specify a different type.", "7"]
    ],
    "public/test/global-jquery-shim.ts:5381": [
      [0, 0, 0, "Unexpected any. Specify a different type.", "0"]
    ],
    "public/test/helpers/getDashboardModel.ts:5381": [
      [0, 0, 0, "Unexpected any. Specify a different type.", "0"]
    ],
    "public/test/helpers/initTemplateSrv.ts:5381": [
      [0, 0, 0, "Unexpected any. Specify a different type.", "0"]
    ],
    "public/test/jest-setup.ts:5381": [
      [0, 0, 0, "Unexpected any. Specify a different type.", "0"]
    ],
    "public/test/lib/common.ts:5381": [
      [0, 0, 0, "Unexpected any. Specify a different type.", "0"]
    ],
    "public/test/specs/helpers.ts:5381": [
      [0, 0, 0, "Unexpected any. Specify a different type.", "0"],
      [0, 0, 0, "Unexpected any. Specify a different type.", "1"],
      [0, 0, 0, "Unexpected any. Specify a different type.", "2"],
      [0, 0, 0, "Unexpected any. Specify a different type.", "3"],
      [0, 0, 0, "Unexpected any. Specify a different type.", "4"],
      [0, 0, 0, "Unexpected any. Specify a different type.", "5"],
      [0, 0, 0, "Unexpected any. Specify a different type.", "6"],
      [0, 0, 0, "Unexpected any. Specify a different type.", "7"],
      [0, 0, 0, "Unexpected any. Specify a different type.", "8"],
      [0, 0, 0, "Unexpected any. Specify a different type.", "9"],
      [0, 0, 0, "Unexpected any. Specify a different type.", "10"],
      [0, 0, 0, "Unexpected any. Specify a different type.", "11"]
    ]
  }`
};

exports[`no undocumented stories`] = {
  value: `{
    "packages/grafana-ui/src/components/ButtonCascader/ButtonCascader.story.tsx:5381": [
      [0, 0, 0, "No undocumented stories are allowed, please add an .mdx file with some documentation", "5381"]
    ],
    "packages/grafana-ui/src/components/ColorPicker/ColorPickerPopover.story.tsx:5381": [
      [0, 0, 0, "No undocumented stories are allowed, please add an .mdx file with some documentation", "5381"]
    ],
    "packages/grafana-ui/src/components/DateTimePickers/RelativeTimeRangePicker/RelativeTimeRangePicker.story.tsx:5381": [
      [0, 0, 0, "No undocumented stories are allowed, please add an .mdx file with some documentation", "5381"]
    ],
    "packages/grafana-ui/src/components/DateTimePickers/TimeOfDayPicker.story.tsx:5381": [
      [0, 0, 0, "No undocumented stories are allowed, please add an .mdx file with some documentation", "5381"]
    ],
    "packages/grafana-ui/src/components/DateTimePickers/TimeRangePicker.story.tsx:5381": [
      [0, 0, 0, "No undocumented stories are allowed, please add an .mdx file with some documentation", "5381"]
    ],
    "packages/grafana-ui/src/components/DateTimePickers/TimeZonePicker.story.tsx:5381": [
      [0, 0, 0, "No undocumented stories are allowed, please add an .mdx file with some documentation", "5381"]
    ],
    "packages/grafana-ui/src/components/DateTimePickers/WeekStartPicker.story.tsx:5381": [
      [0, 0, 0, "No undocumented stories are allowed, please add an .mdx file with some documentation", "5381"]
    ],
    "packages/grafana-ui/src/components/PageLayout/PageToolbar.story.tsx:5381": [
      [0, 0, 0, "No undocumented stories are allowed, please add an .mdx file with some documentation", "5381"]
    ],
    "packages/grafana-ui/src/components/QueryField/QueryField.story.tsx:5381": [
      [0, 0, 0, "No undocumented stories are allowed, please add an .mdx file with some documentation", "5381"]
    ],
    "packages/grafana-ui/src/components/SecretTextArea/SecretTextArea.story.tsx:5381": [
      [0, 0, 0, "No undocumented stories are allowed, please add an .mdx file with some documentation", "5381"]
    ],
    "packages/grafana-ui/src/components/Segment/Segment.story.tsx:5381": [
      [0, 0, 0, "No undocumented stories are allowed, please add an .mdx file with some documentation", "5381"]
    ],
    "packages/grafana-ui/src/components/Segment/SegmentAsync.story.tsx:5381": [
      [0, 0, 0, "No undocumented stories are allowed, please add an .mdx file with some documentation", "5381"]
    ],
    "packages/grafana-ui/src/components/Segment/SegmentInput.story.tsx:5381": [
      [0, 0, 0, "No undocumented stories are allowed, please add an .mdx file with some documentation", "5381"]
    ],
    "packages/grafana-ui/src/components/Slider/RangeSlider.story.tsx:5381": [
      [0, 0, 0, "No undocumented stories are allowed, please add an .mdx file with some documentation", "5381"]
    ],
    "packages/grafana-ui/src/components/Slider/Slider.story.tsx:5381": [
      [0, 0, 0, "No undocumented stories are allowed, please add an .mdx file with some documentation", "5381"]
    ],
    "packages/grafana-ui/src/components/StatsPicker/StatsPicker.story.tsx:5381": [
      [0, 0, 0, "No undocumented stories are allowed, please add an .mdx file with some documentation", "5381"]
    ],
    "packages/grafana-ui/src/components/ThemeDemos/ThemeDemo.story.tsx:5381": [
      [0, 0, 0, "No undocumented stories are allowed, please add an .mdx file with some documentation", "5381"]
    ],
    "packages/grafana-ui/src/components/VizLayout/VizLayout.story.tsx:5381": [
      [0, 0, 0, "No undocumented stories are allowed, please add an .mdx file with some documentation", "5381"]
    ],
    "packages/grafana-ui/src/components/VizLegend/VizLegend.story.tsx:5381": [
      [0, 0, 0, "No undocumented stories are allowed, please add an .mdx file with some documentation", "5381"]
    ],
    "packages/grafana-ui/src/components/VizTooltip/SeriesTable.story.tsx:5381": [
      [0, 0, 0, "No undocumented stories are allowed, please add an .mdx file with some documentation", "5381"]
    ]
  }`
};<|MERGE_RESOLUTION|>--- conflicted
+++ resolved
@@ -3622,19 +3622,8 @@
     "public/app/features/explore/TraceView/components/common/BreakableText.tsx:5381": [
       [0, 0, 0, "Styles should be written using objects.", "0"]
     ],
-<<<<<<< HEAD
-    "public/app/features/dashboard/state/DashboardModel.repeat.test.ts:5381": [
-      [0, 0, 0, "Unexpected any. Specify a different type.", "0"],
-      [0, 0, 0, "Unexpected any. Specify a different type.", "1"],
-      [0, 0, 0, "Unexpected any. Specify a different type.", "2"],
-      [0, 0, 0, "Unexpected any. Specify a different type.", "3"],
-      [0, 0, 0, "Unexpected any. Specify a different type.", "4"],
-      [0, 0, 0, "Unexpected any. Specify a different type.", "5"],
-      [0, 0, 0, "Unexpected any. Specify a different type.", "6"]
-=======
     "public/app/features/explore/TraceView/components/common/CopyIcon.tsx:5381": [
       [0, 0, 0, "Styles should be written using objects.", "0"]
->>>>>>> 1e84fede
     ],
     "public/app/features/explore/TraceView/components/common/Divider.tsx:5381": [
       [0, 0, 0, "Styles should be written using objects.", "0"],
@@ -4399,24 +4388,6 @@
     "public/app/features/templating/formatVariableValue.ts:5381": [
       [0, 0, 0, "Unexpected any. Specify a different type.", "0"],
       [0, 0, 0, "Unexpected any. Specify a different type.", "1"],
-<<<<<<< HEAD
-      [0, 0, 0, "Do not use any type assertions.", "2"],
-      [0, 0, 0, "Unexpected any. Specify a different type.", "3"],
-      [0, 0, 0, "Unexpected any. Specify a different type.", "4"],
-      [0, 0, 0, "Unexpected any. Specify a different type.", "5"],
-      [0, 0, 0, "Unexpected any. Specify a different type.", "6"],
-      [0, 0, 0, "Unexpected any. Specify a different type.", "7"],
-      [0, 0, 0, "Do not use any type assertions.", "8"],
-      [0, 0, 0, "Unexpected any. Specify a different type.", "9"],
-      [0, 0, 0, "Do not use any type assertions.", "10"],
-      [0, 0, 0, "Unexpected any. Specify a different type.", "11"],
-      [0, 0, 0, "Do not use any type assertions.", "12"],
-      [0, 0, 0, "Do not use any type assertions.", "13"],
-      [0, 0, 0, "Do not use any type assertions.", "14"],
-      [0, 0, 0, "Unexpected any. Specify a different type.", "15"],
-      [0, 0, 0, "Unexpected any. Specify a different type.", "16"],
-      [0, 0, 0, "Do not use any type assertions.", "17"]
-=======
       [0, 0, 0, "Unexpected any. Specify a different type.", "2"]
     ],
     "public/app/features/templating/macroRegistry.test.ts:5381": [
@@ -4424,7 +4395,6 @@
     ],
     "public/app/features/templating/templateProxies.ts:5381": [
       [0, 0, 0, "Unexpected any. Specify a different type.", "0"]
->>>>>>> 1e84fede
     ],
     "public/app/features/templating/template_srv.mock.ts:5381": [
       [0, 0, 0, "Do not use any type assertions.", "0"]
