--- conflicted
+++ resolved
@@ -968,13 +968,10 @@
             - mysql-integration-test
             - postgres-integration-test
           filters: *filter-only-release
-<<<<<<< HEAD
-=======
       - end-to-end-test-release:
           requires:
             - grafana-docker-release
           filters: *filter-only-release
->>>>>>> 742d1659
 
   build-branches-and-prs:
       jobs:
