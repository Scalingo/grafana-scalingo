# To generate the .drone.yml file:
# 1. Modify the *.star definitions
# 2. Login to drone and export the env variables (token and server) shown here: https://drone.grafana.net/account
# 3. Run `make drone`
# More information about this process here: https://github.com/grafana/deployment_tools/blob/master/docs/infrastructure/drone/signing.md
"""
This module returns a Drone configuration including pipelines and secrets.
"""

load("scripts/drone/events/cron.star", "cronjobs")
load("scripts/drone/events/main.star", "main_pipelines")
load("scripts/drone/events/pr.star", "pr_pipelines")
load(
    "scripts/drone/events/release.star",
    "integration_test_pipelines",
    "publish_artifacts_pipelines",
    "publish_npm_pipelines",
    "publish_packages_pipeline",
)
load(
<<<<<<< HEAD
    "scripts/drone/rgm.star",
    "rgm",
=======
    "scripts/drone/pipelines/ci_images.star",
    "publish_ci_build_container_image_pipeline",
    "publish_ci_windows_test_image_pipeline",
>>>>>>> 1e84fede
)
load(
    "scripts/drone/pipelines/publish_images.star",
    "publish_image_pipelines_public",
)
load(
<<<<<<< HEAD
    "scripts/drone/pipelines/ci_images.star",
    "publish_ci_build_container_image_pipeline",
    "publish_ci_windows_test_image_pipeline",
)
load(
    "scripts/drone/pipelines/windows.star",
    "windows_test_backend",
)
load("scripts/drone/version.star", "version_branch_pipelines")
load("scripts/drone/events/cron.star", "cronjobs")
=======
    "scripts/drone/pipelines/windows.star",
    "windows_test_backend",
)
load(
    "scripts/drone/rgm.star",
    "rgm",
)
>>>>>>> 1e84fede
load("scripts/drone/vault.star", "secrets")

def main(_ctx):
    return (
        pr_pipelines() +
        main_pipelines() +
        publish_image_pipelines_public() +
        publish_artifacts_pipelines("public") +
        publish_npm_pipelines() +
        publish_packages_pipeline() +
        rgm() +
        [windows_test_backend({
            "event": ["promote"],
            "target": ["test-windows"],
        }, "oss", "testing")] +
<<<<<<< HEAD
        version_branch_pipelines() +
=======
>>>>>>> 1e84fede
        integration_test_pipelines() +
        publish_ci_windows_test_image_pipeline() +
        publish_ci_build_container_image_pipeline() +
        cronjobs() +
        secrets()
    )<|MERGE_RESOLUTION|>--- conflicted
+++ resolved
@@ -18,32 +18,15 @@
     "publish_packages_pipeline",
 )
 load(
-<<<<<<< HEAD
-    "scripts/drone/rgm.star",
-    "rgm",
-=======
     "scripts/drone/pipelines/ci_images.star",
     "publish_ci_build_container_image_pipeline",
     "publish_ci_windows_test_image_pipeline",
->>>>>>> 1e84fede
 )
 load(
     "scripts/drone/pipelines/publish_images.star",
     "publish_image_pipelines_public",
 )
 load(
-<<<<<<< HEAD
-    "scripts/drone/pipelines/ci_images.star",
-    "publish_ci_build_container_image_pipeline",
-    "publish_ci_windows_test_image_pipeline",
-)
-load(
-    "scripts/drone/pipelines/windows.star",
-    "windows_test_backend",
-)
-load("scripts/drone/version.star", "version_branch_pipelines")
-load("scripts/drone/events/cron.star", "cronjobs")
-=======
     "scripts/drone/pipelines/windows.star",
     "windows_test_backend",
 )
@@ -51,7 +34,6 @@
     "scripts/drone/rgm.star",
     "rgm",
 )
->>>>>>> 1e84fede
 load("scripts/drone/vault.star", "secrets")
 
 def main(_ctx):
@@ -67,10 +49,6 @@
             "event": ["promote"],
             "target": ["test-windows"],
         }, "oss", "testing")] +
-<<<<<<< HEAD
-        version_branch_pipelines() +
-=======
->>>>>>> 1e84fede
         integration_test_pipelines() +
         publish_ci_windows_test_image_pipeline() +
         publish_ci_build_container_image_pipeline() +
