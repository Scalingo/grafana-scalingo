--- conflicted
+++ resolved
@@ -24,11 +24,7 @@
   depends_on: []
   environment:
     CGO_ENABLED: 0
-<<<<<<< HEAD
-  image: golang:1.20.8
-=======
   image: golang:1.20.10
->>>>>>> 802385ec
   name: compile-build-cmd
 - commands:
   - ./bin/build verify-drone
@@ -78,11 +74,7 @@
   depends_on: []
   environment:
     CGO_ENABLED: 0
-<<<<<<< HEAD
-  image: golang:1.20.8
-=======
   image: golang:1.20.10
->>>>>>> 802385ec
   name: compile-build-cmd
 - commands:
   - ./bin/build verify-starlark .
@@ -308,11 +300,7 @@
   depends_on: []
   environment:
     CGO_ENABLED: 0
-<<<<<<< HEAD
-  image: golang:1.20.8
-=======
   image: golang:1.20.10
->>>>>>> 802385ec
   name: compile-build-cmd
 - commands:
   - '# It is required that code generated from Thema/CUE be committed and in sync
@@ -396,11 +384,7 @@
   depends_on: []
   environment:
     CGO_ENABLED: 0
-<<<<<<< HEAD
-  image: golang:1.20.8
-=======
   image: golang:1.20.10
->>>>>>> 802385ec
   name: compile-build-cmd
 - commands:
   - is_fork=$(curl "https://$GITHUB_TOKEN@api.github.com/repos/grafana/grafana/pulls/$DRONE_PULL_REQUEST"
@@ -434,11 +418,7 @@
   - wire-install
   environment:
     CGO_ENABLED: "1"
-<<<<<<< HEAD
-  image: golang:1.20.8
-=======
   image: golang:1.20.10
->>>>>>> 802385ec
   name: lint-backend
 trigger:
   event:
@@ -494,11 +474,7 @@
   depends_on: []
   environment:
     CGO_ENABLED: 0
-<<<<<<< HEAD
-  image: golang:1.20.8
-=======
   image: golang:1.20.10
->>>>>>> 802385ec
   name: compile-build-cmd
 - commands:
   - '# It is required that code generated from Thema/CUE be committed and in sync
@@ -885,11 +861,7 @@
   depends_on: []
   environment:
     CGO_ENABLED: 0
-<<<<<<< HEAD
-  image: golang:1.20.8
-=======
   image: golang:1.20.10
->>>>>>> 802385ec
   name: compile-build-cmd
 - commands:
   - echo $DRONE_RUNNER_NAME
@@ -1056,11 +1028,7 @@
   depends_on: []
   environment:
     CGO_ENABLED: 0
-<<<<<<< HEAD
-  image: golang:1.20.8
-=======
   image: golang:1.20.10
->>>>>>> 802385ec
   name: compile-build-cmd
 - commands:
   - ./bin/build shellcheck
@@ -1279,11 +1247,7 @@
   depends_on: []
   environment:
     CGO_ENABLED: 0
-<<<<<<< HEAD
-  image: golang:1.20.8
-=======
   image: golang:1.20.10
->>>>>>> 802385ec
   name: compile-build-cmd
 - commands:
   - '# It is required that code generated from Thema/CUE be committed and in sync
@@ -1360,11 +1324,7 @@
   depends_on: []
   environment:
     CGO_ENABLED: 0
-<<<<<<< HEAD
-  image: golang:1.20.8
-=======
   image: golang:1.20.10
->>>>>>> 802385ec
   name: compile-build-cmd
 - commands:
   - make gen-go
@@ -1378,11 +1338,7 @@
   - wire-install
   environment:
     CGO_ENABLED: "1"
-<<<<<<< HEAD
-  image: golang:1.20.8
-=======
   image: golang:1.20.10
->>>>>>> 802385ec
   name: lint-backend
 - commands:
   - ./bin/build verify-drone
@@ -1436,11 +1392,7 @@
   depends_on: []
   environment:
     CGO_ENABLED: 0
-<<<<<<< HEAD
-  image: golang:1.20.8
-=======
   image: golang:1.20.10
->>>>>>> 802385ec
   name: compile-build-cmd
 - commands:
   - '# It is required that code generated from Thema/CUE be committed and in sync
@@ -1883,11 +1835,7 @@
   depends_on: []
   environment:
     CGO_ENABLED: 0
-<<<<<<< HEAD
-  image: golang:1.20.8
-=======
   image: golang:1.20.10
->>>>>>> 802385ec
   name: compile-build-cmd
 - commands:
   - echo $DRONE_RUNNER_NAME
@@ -2184,11 +2132,7 @@
   depends_on: []
   environment:
     CGO_ENABLED: 0
-<<<<<<< HEAD
-  image: golang:1.20.8
-=======
   image: golang:1.20.10
->>>>>>> 802385ec
   name: compile-build-cmd
 - commands:
   - ./bin/build artifacts docker fetch --edition oss
@@ -2284,11 +2228,7 @@
   depends_on: []
   environment:
     CGO_ENABLED: 0
-<<<<<<< HEAD
-  image: golang:1.20.8
-=======
   image: golang:1.20.10
->>>>>>> 802385ec
   name: compile-build-cmd
 - commands:
   - ./bin/build artifacts packages --tag $${DRONE_TAG} --src-bucket $${PRERELEASE_BUCKET}
@@ -2357,11 +2297,7 @@
   depends_on: []
   environment:
     CGO_ENABLED: 0
-<<<<<<< HEAD
-  image: golang:1.20.8
-=======
   image: golang:1.20.10
->>>>>>> 802385ec
   name: compile-build-cmd
 - commands:
   - yarn install --immutable
@@ -2426,11 +2362,7 @@
   depends_on: []
   environment:
     CGO_ENABLED: 0
-<<<<<<< HEAD
-  image: golang:1.20.8
-=======
   image: golang:1.20.10
->>>>>>> 802385ec
   name: compile-build-cmd
 - depends_on:
   - compile-build-cmd
@@ -2518,21 +2450,13 @@
   depends_on: []
   environment:
     CGO_ENABLED: 0
-<<<<<<< HEAD
-  image: golang:1.20.8
-=======
   image: golang:1.20.10
->>>>>>> 802385ec
   name: compile-build-cmd
 - commands:
   - ./bin/build whatsnew-checker
   depends_on:
   - compile-build-cmd
-<<<<<<< HEAD
-  image: golang:1.20.8
-=======
   image: golang:1.20.10
->>>>>>> 802385ec
   name: whats-new-checker
 trigger:
   event:
@@ -2634,11 +2558,7 @@
   depends_on: []
   environment:
     CGO_ENABLED: 0
-<<<<<<< HEAD
-  image: golang:1.20.8
-=======
   image: golang:1.20.10
->>>>>>> 802385ec
   name: compile-build-cmd
 - commands:
   - '# It is required that code generated from Thema/CUE be committed and in sync
@@ -3016,11 +2936,7 @@
   depends_on: []
   environment:
     CGO_ENABLED: 0
-<<<<<<< HEAD
-  image: golang:1.20.8
-=======
   image: golang:1.20.10
->>>>>>> 802385ec
   name: compile-build-cmd
 - commands:
   - ./bin/build build-backend --jobs 8 --edition oss --build-id ${DRONE_BUILD_NUMBER}
@@ -3327,11 +3243,7 @@
   depends_on: []
   environment:
     CGO_ENABLED: 0
-<<<<<<< HEAD
-  image: golang:1.20.8
-=======
   image: golang:1.20.10
->>>>>>> 802385ec
   name: compile-build-cmd
 - commands:
   - '# It is required that code generated from Thema/CUE be committed and in sync
@@ -4018,11 +3930,7 @@
   - trivy --exit-code 0 --severity UNKNOWN,LOW,MEDIUM grafana/grafana-ci-deploy:1.3.3
   - trivy --exit-code 0 --severity UNKNOWN,LOW,MEDIUM alpine:3.18.3
   - trivy --exit-code 0 --severity UNKNOWN,LOW,MEDIUM byrnedo/alpine-curl:0.1.8
-<<<<<<< HEAD
-  - trivy --exit-code 0 --severity UNKNOWN,LOW,MEDIUM golang:1.20.8
-=======
   - trivy --exit-code 0 --severity UNKNOWN,LOW,MEDIUM golang:1.20.10
->>>>>>> 802385ec
   - trivy --exit-code 0 --severity UNKNOWN,LOW,MEDIUM plugins/slack
   - trivy --exit-code 0 --severity UNKNOWN,LOW,MEDIUM postgres:12.3-alpine
   - trivy --exit-code 0 --severity UNKNOWN,LOW,MEDIUM mysql:5.7.39
@@ -4049,11 +3957,7 @@
   - trivy --exit-code 1 --severity HIGH,CRITICAL grafana/grafana-ci-deploy:1.3.3
   - trivy --exit-code 1 --severity HIGH,CRITICAL alpine:3.18.3
   - trivy --exit-code 1 --severity HIGH,CRITICAL byrnedo/alpine-curl:0.1.8
-<<<<<<< HEAD
-  - trivy --exit-code 1 --severity HIGH,CRITICAL golang:1.20.8
-=======
   - trivy --exit-code 1 --severity HIGH,CRITICAL golang:1.20.10
->>>>>>> 802385ec
   - trivy --exit-code 1 --severity HIGH,CRITICAL plugins/slack
   - trivy --exit-code 1 --severity HIGH,CRITICAL postgres:12.3-alpine
   - trivy --exit-code 1 --severity HIGH,CRITICAL mysql:5.7.39
@@ -4105,11 +4009,7 @@
   depends_on: []
   environment:
     CGO_ENABLED: 0
-<<<<<<< HEAD
-  image: golang:1.20.8
-=======
   image: golang:1.20.10
->>>>>>> 802385ec
   name: compile-build-cmd
 - commands:
   - ./bin/build publish grafana-com --edition oss
@@ -4324,10 +4224,6 @@
 name: gcr_credentials
 ---
 kind: signature
-<<<<<<< HEAD
-hmac: 5d3e7d409ce35fcc488c40a950583484e2df5ad862a3a84f39042d6e7e63f6ca
-=======
 hmac: 4d72c6589ce889d528a446d5d09e51aab2a3b8a35cbb1481a32d1af2dd56209b
->>>>>>> 802385ec
 
 ...