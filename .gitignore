node_modules
npm-debug.log
yarn-error.log
coverage/
.aws-config.json
awsconfig
/.awcache
/dist
/public/build
public/dist/tsconfig.tsbuildinfo
/public/views/index.html
/public/views/error.html
/emails/dist
/reports
/e2e/tmp
vendor/
/docs/menu.yaml
/requests

# Yarn
.yarn/*
!.yarn/patches
!.yarn/releases
!.yarn/plugins
!.yarn/sdks
!.yarn/versions
# we temporarily commit this file because yarn downloading it
# somehow produces different checksum values
!.yarn/cache/pa11y-ci-https-1e9675e9e1-668c9119bd.zip
.pnp.*

# Enterprise emails
/emails/templates/enterprise_*
/public/emails/enterprise_*

# Enterprise reporting fonts
/public/fonts/dejavu

# Enterprise devenv
/devenv/docker/blocks/grafana-enterprise

/tmp
tools/phantomjs/phantomjs
tools/phantomjs/phantomjs.exe
profile.out
coverage.txt

docs/AWS_S3_BUCKET
docs/GIT_BRANCH
docs/GITCOMMIT
docs/changed-files

# locally required config files
public/css/*.min.css

# Editor junk
*.sublime-workspace
*.swp
.idea/
*.iml
*.tmp
.DS_Store
.vscode/
!.vscode/launch.json
.vs/
.eslintcache
.stylelintcache

/data/*
/bin/*

# devenv
/devenv/docker-compose.yaml
/devenv/.env

conf/custom.ini
/conf/provisioning/**/custom.yaml
/conf/provisioning/**/dev.yaml
/conf/ldap_dev.toml
/conf/ldap_freeipa.toml
profile.cov
/grafana
/local
.notouch
/Makefile.local
/pkg/cmd/grafana-cli/grafana-cli
/pkg/cmd/grafana-server/grafana-server
/pkg/cmd/grafana-server/debug
/pkg/extensions/*
/pkg/server/wireexts_enterprise.go
/pkg/cmd/grafana-cli/runner/wireexts_enterprise.go
!/pkg/extensions/main.go
/public/app/extensions
debug.test
/examples/*/dist
/packaging/**/*.rpm
/packaging/**/*.deb
/packaging/**/*.tar.gz
/packaging/**/*.tar.gz.sha256

# Ignore OSX indexing
.DS_Store

/vendor/**/*.py
/vendor/**/*.xml
/vendor/**/*.yml
/vendor/**/*_test.go
/vendor/**/.editorconfig
*.orig

/devenv/bulk-dashboards/*.json
/devenv/bulk_alerting_dashboards/*.json
/devenv/datasources_bulk.yaml
/devenv/bulk_alerting_dashboards/bulk_alerting_datasources.yaml

/scripts/build/release_publisher/release_publisher
*.patch

# Ignoring frontend packages specifics
/packages/**/dist
/packages/**/compiled
/packages/**/.rpt2_cache
/packages/**/tsdoc-metadata.json

# Ignore go local build dependencies
/scripts/go/bin/**

# Ignore compilation stats from `yarn stats`
compilation-stats.json

# e2e tests
/packages/grafana-e2e/cypress/screenshots
/packages/grafana-e2e/cypress/videos
/packages/grafana-e2e/cypress/logs
/e2e/server.log
/e2e/**/screenshots
!/e2e/**/screenshots/expected/*
/e2e/**/videos/*
/e2e/benchmarks/**/results/*
/e2e/benchmarks/**/results

# a11y tests
/pa11y-ci-results.json
/pa11y-ci-report

# report dumping the whole system env
/report.*.json

# auto generated frontend docs
/docs/sources/packages_api

# auto generated Go files
<<<<<<< HEAD
# *_gen.go

deployment_tools_config.json
=======
*_gen.go

# Auto-generated localisation files
public/locales/_build/
public/locales/**/*.js

deployment_tools_config.json
>>>>>>> c1ba0afd
<|MERGE_RESOLUTION|>--- conflicted
+++ resolved
@@ -150,11 +150,6 @@
 /docs/sources/packages_api
 
 # auto generated Go files
-<<<<<<< HEAD
-# *_gen.go
-
-deployment_tools_config.json
-=======
 *_gen.go
 
 # Auto-generated localisation files
@@ -162,4 +157,3 @@
 public/locales/**/*.js
 
 deployment_tools_config.json
->>>>>>> c1ba0afd
