--- conflicted
+++ resolved
@@ -1,5 +1,3 @@
-<<<<<<< HEAD
-=======
 <!-- 8.3.3 START -->
 
 # 8.3.3 (2021-12-10)
@@ -67,7 +65,6 @@
 - **ValueMappings:** Fixes issue with regex value mapping that only sets color. [#42311](https://github.com/grafana/grafana/pull/42311), [@torkelo](https://github.com/torkelo)
 
 <!-- 8.3.0 END -->
->>>>>>> c1ba0afd
 <!-- 8.3.0-beta2 START -->
 
 # 8.3.0-beta2 (2021-11-25)
@@ -216,8 +213,6 @@
 
 - **grafana/ui:** Enable slider marks display. [#41275](https://github.com/grafana/grafana/pull/41275), [@dprokop](https://github.com/dprokop)
 
-<<<<<<< HEAD
-=======
 <!-- 8.2.7 START -->
 
 # 8.2.7 (2021-12-07)
@@ -240,7 +235,6 @@
 - **TimeSeries:** Fix fillBelowTo wrongly affecting fills of unrelated series. [#41998](https://github.com/grafana/grafana/pull/41998), [@leeoniya](https://github.com/leeoniya)
 
 <!-- 8.2.6 END -->
->>>>>>> c1ba0afd
 <!-- 8.3.0-beta1 END -->
 <!-- 8.2.5 START -->
 
