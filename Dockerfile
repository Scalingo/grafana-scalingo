--- conflicted
+++ resolved
@@ -20,11 +20,7 @@
 ENV NODE_ENV production
 RUN yarn build
 
-<<<<<<< HEAD
-FROM golang:1.17.12-alpine3.15 as go-builder
-=======
 FROM golang:1.19.3-alpine3.15 as go-builder
->>>>>>> 89b365f8
 
 RUN apk add --no-cache gcc g++ make
 
