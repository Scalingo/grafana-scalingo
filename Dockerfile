# Golang build container
FROM golang:1.12.4

WORKDIR $GOPATH/src/github.com/grafana/grafana

COPY go.mod go.sum ./
COPY vendor vendor

RUN go mod verify

COPY pkg pkg
COPY build.go build.go
COPY package.json package.json

RUN go run build.go build

# Node build container
FROM node:10.14.2

WORKDIR /usr/src/app/

COPY package.json yarn.lock ./
COPY packages packages

RUN yarn install --pure-lockfile --no-progress

COPY Gruntfile.js tsconfig.json tslint.json ./
COPY public public
COPY scripts scripts
COPY emails emails

ENV NODE_ENV production
RUN ./node_modules/.bin/grunt build

# Final container
FROM debian:stretch-slim

ARG GF_UID="472"
ARG GF_GID="472"

ENV PATH=/usr/share/grafana/bin:/usr/local/sbin:/usr/local/bin:/usr/sbin:/usr/bin:/sbin:/bin \
    GF_PATHS_CONFIG="/etc/grafana/grafana.ini" \
    GF_PATHS_DATA="/var/lib/grafana" \
    GF_PATHS_HOME="/usr/share/grafana" \
    GF_PATHS_LOGS="/var/log/grafana" \
    GF_PATHS_PLUGINS="/var/lib/grafana/plugins" \
    GF_PATHS_PROVISIONING="/etc/grafana/provisioning"

WORKDIR $GF_PATHS_HOME

RUN apt-get update && apt-get upgrade -y && \
<<<<<<< HEAD
    apt-get install -qq -y libfontconfig ca-certificates && \
=======
    apt-get install -qq -y libfontconfig1 ca-certificates && \
>>>>>>> 9e40b07f
    apt-get autoremove -y && \
    rm -rf /var/lib/apt/lists/*

COPY conf ./conf

RUN mkdir -p "$GF_PATHS_HOME/.aws" && \
    groupadd -r -g $GF_GID grafana && \
    useradd -r -u $GF_UID -g grafana grafana && \
    mkdir -p "$GF_PATHS_PROVISIONING/datasources" \
             "$GF_PATHS_PROVISIONING/dashboards" \
             "$GF_PATHS_PROVISIONING/notifiers" \
             "$GF_PATHS_LOGS" \
             "$GF_PATHS_PLUGINS" \
             "$GF_PATHS_DATA" && \
    cp "$GF_PATHS_HOME/conf/sample.ini" "$GF_PATHS_CONFIG" && \
    cp "$GF_PATHS_HOME/conf/ldap.toml" /etc/grafana/ldap.toml && \
    chown -R grafana:grafana "$GF_PATHS_DATA" "$GF_PATHS_HOME/.aws" "$GF_PATHS_LOGS" "$GF_PATHS_PLUGINS" "$GF_PATHS_PROVISIONING" && \
    chmod 777 -R "$GF_PATHS_DATA" "$GF_PATHS_HOME/.aws" "$GF_PATHS_LOGS" "$GF_PATHS_PLUGINS" "$GF_PATHS_PROVISIONING"

COPY --from=0 /go/src/github.com/grafana/grafana/bin/linux-amd64/grafana-server /go/src/github.com/grafana/grafana/bin/linux-amd64/grafana-cli ./bin/
COPY --from=1 /usr/src/app/public ./public
COPY --from=1 /usr/src/app/tools ./tools
COPY tools/phantomjs/render.js ./tools/phantomjs/render.js

EXPOSE 3000

COPY ./packaging/docker/run.sh /run.sh

USER grafana
ENTRYPOINT [ "/run.sh" ]<|MERGE_RESOLUTION|>--- conflicted
+++ resolved
@@ -49,11 +49,7 @@
 WORKDIR $GF_PATHS_HOME
 
 RUN apt-get update && apt-get upgrade -y && \
-<<<<<<< HEAD
-    apt-get install -qq -y libfontconfig ca-certificates && \
-=======
     apt-get install -qq -y libfontconfig1 ca-certificates && \
->>>>>>> 9e40b07f
     apt-get autoremove -y && \
     rm -rf /var/lib/apt/lists/*
 
