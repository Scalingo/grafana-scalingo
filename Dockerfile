--- conflicted
+++ resolved
@@ -20,11 +20,7 @@
 ENV NODE_ENV production
 RUN yarn build
 
-<<<<<<< HEAD
-FROM golang:1.17.3-alpine3.14 as go-builder
-=======
 FROM golang:1.17.6-alpine3.15 as go-builder
->>>>>>> c1ba0afd
 
 RUN apk add --no-cache gcc g++ make
 
@@ -43,11 +39,7 @@
 RUN make build-go
 
 # Final stage
-<<<<<<< HEAD
-FROM alpine:3.14.3
-=======
 FROM alpine:3.15
->>>>>>> c1ba0afd
 
 LABEL maintainer="Grafana team <hello@grafana.com>"
 
