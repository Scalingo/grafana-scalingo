--- conflicted
+++ resolved
@@ -10,12 +10,7 @@
 COPY .yarn .yarn
 COPY plugins-bundled plugins-bundled
 
-<<<<<<< HEAD
-RUN apt-get update && apt-get install -yq git
-RUN yarn install --pure-lockfile
-=======
 RUN yarn install
->>>>>>> 914fcedb
 
 COPY tsconfig.json .eslintrc .editorconfig .browserslistrc .prettierrc.js ./
 COPY public public
