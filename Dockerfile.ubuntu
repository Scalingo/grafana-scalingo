--- conflicted
+++ resolved
@@ -21,11 +21,7 @@
 ENV NODE_ENV production
 RUN yarn build
 
-<<<<<<< HEAD
-FROM golang:1.17.11 AS go-builder
-=======
 FROM golang:1.17.12 AS go-builder
->>>>>>> 556faf82
 
 WORKDIR /src/grafana
 
