--- conflicted
+++ resolved
@@ -26,11 +26,7 @@
 
 RUN yarn install --pure-lockfile
 
-<<<<<<< HEAD
-COPY Gruntfile.js tsconfig.json tslint.json .browserslistrc ./
-=======
 COPY Gruntfile.js tsconfig.json .eslintrc .editorconfig .browserslistrc ./
->>>>>>> ca6d08d5
 COPY public public
 COPY scripts scripts
 COPY emails emails
@@ -38,11 +34,7 @@
 ENV NODE_ENV production
 RUN ./node_modules/.bin/grunt build
 
-<<<<<<< HEAD
-FROM ubuntu:18.04
-=======
 FROM ubuntu:19.10
->>>>>>> ca6d08d5
 
 LABEL maintainer="Grafana team <hello@grafana.com>"
 EXPOSE 3000
