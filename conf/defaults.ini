--- conflicted
+++ resolved
@@ -1172,24 +1172,18 @@
 # The new prometheus visual query builder
 promQueryBuilder = true
 
-<<<<<<< HEAD
+# The new loki visual query builder
+lokiQueryBuilder = true
+
 # Experimental Explore to Dashboard workflow
 explore2Dashboard = true
 
-=======
-# The new loki visual query builder
-lokiQueryBuilder = true
-
-# Experimental Explore to Dashboard workflow
-explore2Dashboard = true
-
 # Experimental Command Palette
 commandPalette = true
 
 # Use dynamic labels in CloudWatch datasource
 cloudWatchDynamicLabels = true
 
->>>>>>> 556faf82
 # feature1 = true
 # feature2 = false
 
