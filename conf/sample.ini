--- conflicted
+++ resolved
@@ -555,8 +555,6 @@
 # Use email lookup in addition to the unique ID provided by the IdP
 ;oauth_allow_insecure_email_lookup = false
 
-<<<<<<< HEAD
-=======
 # Set to true to include id of identity as a response header
 ;id_response_header_enabled = false
 
@@ -568,7 +566,6 @@
 # The header value will encode the namespace ("user:<id>", "api-key:<id>", "service-account:<id>")
 ;id_response_header_namespaces = user api-key service-account
 
->>>>>>> 1e84fede
 #################################### Anonymous Auth ######################
 [auth.anonymous]
 # enable anonymous access
@@ -845,8 +842,6 @@
 # Allows to set a custom path to the projected service account token file
 ;workload_identity_token_file =
 
-<<<<<<< HEAD
-=======
 # Specifies whether user identity authentication (on behalf of currently signed-in user) should be enabled in datasources
 # that support it (requires AAD authentication)
 # Disabled by default, needs to be explicitly enabled
@@ -864,7 +859,6 @@
 # By default is the same as used in AAD authentication or can be set to another application (for OBO flow)
 ;user_identity_client_secret =
 
->>>>>>> 1e84fede
 #################################### Role-based Access Control ###########
 [rbac]
 ;permission_cache = true
