# Developer guide

This guide helps you get started developing Grafana.

## Dependencies

Make sure you have the following dependencies installed before setting up your developer environment:

- [Git](https://git-scm.com/)
- [Go](https://golang.org/dl/) (see [go.mod](../go.mod#L3) for minimum required version)
- [Node.js (Long Term Support)](https://nodejs.org)
- [Yarn](https://yarnpkg.com)

### macOS

We recommend using [Homebrew](https://brew.sh/) for installing any missing dependencies:

```
brew install git
brew install go
brew install node@16
npm install -g yarn
```

### Windows

If you are running Grafana on Windows 10, we recommend installing the Windows Subsystem for Linux (WSL). For installation instructions, refer to our [Grafana setup guide for Windows environment](https://grafana.com/blog/2021/03/03/how-to-set-up-a-grafana-development-environment-on-a-windows-pc-using-wsl/).

## Download Grafana

We recommend using the Git command-line interface to download the source code for the Grafana project:

1. Open a terminal and run `git clone https://github.com/grafana/grafana.git`. This command downloads Grafana to a new `grafana` directory in your current directory.
1. Open the `grafana` directory in your favorite code editor.

For alternative ways of cloning the Grafana repository, please refer to [GitHub's cloning a repository](https://docs.github.com/en/github/creating-cloning-and-archiving-repositories/cloning-a-repository) documentation.

**Warning:** Do not use `go get` to download Grafana. Recent versions of Go have added behavior which isn't compatible with the way the Grafana repository is structured.

### Configure Editors

For some IDEs, additional configuration may be needed for Typescript to work with [Yarn plug'n'play](https://yarnpkg.com/features/pnp).
For [VSCode](https://yarnpkg.com/getting-started/editor-sdks#vscode) and [Vim](https://yarnpkg.com/getting-started/editor-sdks#vim),
it's as easy as running `yarn dlx @yarnpkg/sdks vscode` or `yarn dlx @yarnpkg/sdks vim`, respectively.

More information can be found [here](https://yarnpkg.com/getting-started/editor-sdks).

## Build Grafana

Grafana consists of two components; the _frontend_, and the _backend_.

### Frontend

Before we can build the frontend assets, we need to install the dependencies:

```
yarn install --immutable
```

> Troubleshooting: if you get the error `The remote archive doesn't match the expected checksum` for a dependency pulled from a link (e.g. `"tether-drop": "https://github.com/torkelo/drop"`): this is a temporary mismatch. To work around it (while someone corrects the issue), you can prefix your `yarn install --immutable` command with [`YARN_CHECKSUM_BEHAVIOR=update`](https://yarnpkg.com/advanced/error-codes#yn0018---cache_checksum_mismatch)

After the command has finished, we can start building our source code:

```
yarn start
```

Once `yarn start` has built the assets, it will continue to do so whenever any of the files change. This means you don't have to manually build the assets every time you change the code.

> Troubleshooting: if your first build works, but after pulling updates you see unexpected errors in the "Type-checking in progress..." stage, these can be caused by the [tsbuildinfo cache supporting incremental builds](https://www.typescriptlang.org/tsconfig#incremental). You can `rm tsconfig.tsbuildinfo` and re-try.

Next, we'll build & run the web server that will serve the frontend assets we just built.

### Backend

Build and run the backend by running `make run` in the root directory of the repository. This command compiles the Go source code and starts a web server.

> Are you having problems with [too many open files](#troubleshooting)?

By default, you can access the web server at `http://localhost:3000/`.

Log in using the default credentials:

| username | password |
| -------- | -------- |
| `admin`  | `admin`  |

When you log in for the first time, Grafana asks you to change your password.

#### Building on Windows

The Grafana backend includes SQLite which requires GCC to compile. So in order to compile Grafana on Windows you need to install GCC. We recommend [TDM-GCC](http://tdm-gcc.tdragon.net/download). Eventually, if you use [Scoop](https://scoop.sh), you can install GCC through that.

You can build the back-end as follows:

1. Follow the [instructions](https://github.com/google/wire#installing) to install the Wire tool.
2. Generate code using Wire:

```
# Default Wire tool install path: $GOPATH/bin/wire.exe
<Wire tool install path> gen -tags oss ./pkg/server ./pkg/cmd/grafana-cli/runner
```

3. Build the Grafana binaries:

```
go run build.go build
```

The Grafana binaries will be in bin\\windows-amd64.
Alternately, if you wish to use the `make` command, install [Make for Windows](http://gnuwin32.sourceforge.net/packages/make.htm) and use it in a Unix shell (f.ex. Git Bash).

## Test Grafana

The test suite consists of three types of tests: _Frontend tests_, _backend tests_, and _end-to-end tests_.

### Run frontend tests

We use [jest](https://jestjs.io/) for our frontend tests. Run them using Yarn:

```
yarn test
```

### Run backend tests

If you're developing for the backend, run the tests with the standard Go tool:

```
go test -v ./pkg/...
```

#### On Windows

Running the backend tests on Windows currently needs some tweaking, so use the build.go script:

```
go run build.go test
```

### Run SQLLite, PostgreSQL and MySQL integration tests

<<<<<<< HEAD
By default, Grafana runs SQLite to run tests with SQLite.
=======
By default grafana runs SQLite, to run test with SQLite
>>>>>>> 89b365f8

```bash
go test -covermode=atomic -tags=integration ./pkg/...
```

<<<<<<< HEAD
To run PostgreSQL and MySQL integration tests locally, start the Docker blocks for MySQL and/or PostgreSQL test data sources by running `make devenv sources=mysql_tests,postgres_tests`. When your test data sources are running, you can execute integration tests by running:

```bash
GRAFANA_TEST_DB=mysql go test -covermode=atomic -tags=integration ./pkg/...
=======
To run PostgreSQL and MySQL integration tests locally, you need to start the docker blocks for MySQL and/or PostgreSQL test data sources by running `make devenv sources=mysql_tests,postgres_tests`. When your test data sources are running, you can execute integration tests by running:

```bash
make test-go-integration-mysql
>>>>>>> 89b365f8
```

and/or

```bash
<<<<<<< HEAD
GRAFANA_TEST_DB=postgres go test -covermode=atomic -tags=integration ./pkg/...
=======
make test-go-integration-postgres
>>>>>>> 89b365f8
```

### Run end-to-end tests

The end to end tests in Grafana use [Cypress](https://www.cypress.io/) to run automated scripts in a headless Chromium browser. Read more about our [e2e framework](/contribute/style-guides/e2e.md).

To run the tests:

```
yarn e2e
```

By default, the end-to-end tests start a Grafana instance listening on `localhost:3001`. To use a different URL, set the `BASE_URL` environment variable:

```
BASE_URL=http://localhost:3333 yarn e2e
```

To follow all tests in the browser while they're running, use `yarn e2e:debug`

```
yarn e2e:debug
```

To choose a single test to follow in the browser as it runs, use `yarn e2e:dev`

```
yarn e2e:dev
```

## Configure Grafana for development

The default configuration, `defaults.ini`, is located in the `conf` directory.

To override the default configuration, create a `custom.ini` file in the `conf` directory. You only need to add the options you wish to override.

Enable the development mode, by adding the following line in your `custom.ini`:

```
app_mode = development
```

### Add data sources

By now, you should be able to build and test a change you've made to the Grafana source code. In most cases, you'll need to add at least one data source to verify the change.

To set up data sources for your development environment, go to the [devenv](/devenv) directory in the Grafana repository:

```
cd devenv
```

Run the `setup.sh` script to set up a set of data sources and dashboards in your local Grafana instance. The script creates a set of data sources called **gdev-\<type\>**, and a set of dashboards located in a folder called **gdev dashboards**.

Some of the data sources require databases to run in the background.

Installing and configuring databases can be a tricky business. Grafana uses [Docker](https://docker.com) to make the task of setting up databases a little easier. Make sure you [install Docker](https://docs.docker.com/docker-for-mac/install/) before proceeding to the next step.

In the root directory of your Grafana repository, run the following command:

```
make devenv sources=influxdb,loki
```

The script generates a Docker Compose file with the databases you specify as `sources`, and runs them in the background.

See the repository for all the [available data sources](/devenv/docker/blocks). Note that some data sources have specific Docker images for macOS, e.g. `nginx_proxy_mac`.

## Build a Docker image

To build a Docker image, run:

```
make build-docker-full
```

The resulting image will be tagged as grafana/grafana:dev.

**Note:** If you are using Docker for macOS, be sure to set the memory limit to be larger than 2 GiB. Otherwise, `grunt build` may fail. The memory limit settings are available under **Docker Desktop** -> **Preferences** -> **Advanced**.

## Troubleshooting

Are you having issues with setting up your environment? Here are some tips that might help.

### Too many open files when running `make run`

Depending on your environment, you may have to increase the maximum number of open files allowed. For the rest of this section, we will assume you are on a Unix like OS (e.g. Linux/macOS), where you can control the maximum number of open files through the [ulimit](https://ss64.com/bash/ulimit.html) shell command.

To see how many open files are allowed, run:

```
ulimit -a
```

To change the number of open files allowed, run:

```
ulimit -S -n 4096
```

The number of files needed may be different on your environment. To determine the number of open files needed by `make run`, run:

```
find ./conf ./pkg ./public/views | wc -l
```

Another alternative is to limit the files being watched. The directories that are watched for changes are listed in the `.bra.toml` file in the root directory.

To retain your `ulimit` configuration, i.e. so it will be remembered for future sessions, you need to commit it to your command line shell initialization file. Which file this will be depends on the shell you are using, here are some examples:

- zsh -> ~/.zshrc
- bash -> ~/.bashrc

Commit your ulimit configuration to your shell initialization file as follows ($LIMIT being your chosen limit and $INIT_FILE being the initialization file for your shell):

```
echo ulimit -S -n $LIMIT >> $INIT_FILE
```

Your command shell should read the initialization file in question every time it gets started, and apply your `ulimit` command.

For some people, typically using the bash shell, ulimit fails with an error similar to the following:

```
ulimit: open files: cannot modify limit: Operation not permitted
```

If that happens to you, chances are you've already set a lower limit and your shell won't let you set a higher one. Try looking in your shell initialization files (~/.bashrc typically), if there's already a ulimit command that you can tweak.

## Next steps

- Read our [style guides](/contribute/style-guides).
- Learn how to [Create a pull request](/contribute/create-pull-request.md).
- Read about the [architecture](architecture).<|MERGE_RESOLUTION|>--- conflicted
+++ resolved
@@ -140,37 +140,22 @@
 
 ### Run SQLLite, PostgreSQL and MySQL integration tests
 
-<<<<<<< HEAD
-By default, Grafana runs SQLite to run tests with SQLite.
-=======
 By default grafana runs SQLite, to run test with SQLite
->>>>>>> 89b365f8
 
 ```bash
 go test -covermode=atomic -tags=integration ./pkg/...
 ```
 
-<<<<<<< HEAD
-To run PostgreSQL and MySQL integration tests locally, start the Docker blocks for MySQL and/or PostgreSQL test data sources by running `make devenv sources=mysql_tests,postgres_tests`. When your test data sources are running, you can execute integration tests by running:
-
-```bash
-GRAFANA_TEST_DB=mysql go test -covermode=atomic -tags=integration ./pkg/...
-=======
 To run PostgreSQL and MySQL integration tests locally, you need to start the docker blocks for MySQL and/or PostgreSQL test data sources by running `make devenv sources=mysql_tests,postgres_tests`. When your test data sources are running, you can execute integration tests by running:
 
 ```bash
 make test-go-integration-mysql
->>>>>>> 89b365f8
 ```
 
 and/or
 
 ```bash
-<<<<<<< HEAD
-GRAFANA_TEST_DB=postgres go test -covermode=atomic -tags=integration ./pkg/...
-=======
 make test-go-integration-postgres
->>>>>>> 89b365f8
 ```
 
 ### Run end-to-end tests
