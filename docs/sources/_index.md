--- conflicted
+++ resolved
@@ -3,9 +3,6 @@
   - /docs/grafana/v1.1/
   - /docs/grafana/v3.1/
   - guides/reference/admin/
-<<<<<<< HEAD
-description: Guides, Installation and Feature Documentation
-=======
 cascade:
   # Until a better mechanism for arrangement is thought of, the following sequence should be ordered alphabetically by the `_target.path` value.
   - _target: { path: /docs/grafana/** } # Default to every page having "Enterprise" and "Open source" labels.
@@ -193,7 +190,6 @@
         - enterprise
         - oss
 description: Guides, installation, and feature documentation
->>>>>>> ac7f9d45
 keywords:
   - grafana
   - installation
