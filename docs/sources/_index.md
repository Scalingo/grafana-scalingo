--- conflicted
+++ resolved
@@ -3,197 +3,7 @@
   - /docs/grafana/v1.1/
   - /docs/grafana/v3.1/
   - guides/reference/admin/
-<<<<<<< HEAD
-cascade:
-  # Until a better mechanism for arrangement is thought of, the following sequence should be ordered alphabetically by the `_target.path` value.
-  - _target: { path: /docs/grafana/** } # Default to every page having "Enterprise" and "Open source" labels.
-    labels:
-      products:
-        - enterprise
-        - oss
-
-  - _target: { path: /docs/grafana/** }
-    labels:
-      products:
-        - enterprise
-        - oss
-
-  - _target: { path: /docs/grafana/*/administration/** }
-    labels:
-      products:
-        - cloud
-        - enterprise
-        - oss
-
-  - _target: { path: /docs/grafana/*/administration/enterprise-licensing/** }
-    labels:
-      products:
-        - enterprise
-
-  - _target: { path: /docs/grafana/*/administration/organization-management/** }
-    labels:
-      products:
-        - enterprise
-        - oss
-
-  - _target: { path: /docs/grafana/*/administration/provisioning/** }
-    labels:
-      products:
-        - enterprise
-        - oss
-
-  - _target: { path: /docs/grafana/*/administration/recorded-queries/** }
-    labels:
-      products:
-        - cloud
-        - enterprise
-
-  - _target: { path: /docs/grafana/*/administration/roles-and-permissions/access-control/** }
-    labels:
-      products:
-        - cloud
-        - enterprise
-
-  - _target: { path: /docs/grafana/*/administration/stats-and-license/** }
-    labels:
-      products:
-        - enterprise
-        - oss
-
-  - _target: { path: /docs/grafana/*/alerting/** }
-    labels:
-      products:
-        - cloud
-        - enterprise
-        - oss
-
-  - _target: { path: /docs/grafana/*/dashboards/** }
-    labels:
-      products:
-        - cloud
-        - enterprise
-        - oss
-
-  - _target: { path: /docs/grafana/*/datasources/** }
-    labels:
-      products:
-        - cloud
-        - enterprise
-        - oss
-
-  - _target: { path: /docs/grafana/*/explore/** }
-    labels:
-      products:
-        - cloud
-        - enterprise
-        - oss
-
-  - _target: { path: /docs/grafana/*/fundamentals/** }
-    labels:
-      products:
-        - cloud
-        - enterprise
-        - oss
-
-  - _target: { path: /docs/grafana/*/introduction/grafana-cloud/** }
-    labels:
-      products:
-        - cloud
-
-  - _target: { path: /docs/grafana/*/introduction/grafana-enterprise/** }
-    labels:
-      products:
-        - enterprise
-
-  - _target: { path: /docs/grafana/*/panels-visualizations/** }
-    labels:
-      products:
-        - cloud
-        - enterprise
-        - oss
-
-  - _target: { path: /docs/grafana/*/release-notes/** }
-    labels:
-      products:
-        - cloud
-        - enterprise
-        - oss
-
-  - _target: { path: /docs/grafana/*/search/** }
-    labels:
-      products:
-        - cloud
-        - enterprise
-        - oss
-
-  - _target: { path: /docs/grafana/*/setup-grafana/configure-security/audit-grafana/** }
-    labels:
-      products:
-        - cloud
-        - enterprise
-
-  - _target: { path: /docs/grafana/*/setup-grafana/configure-security/configure-authentication/** }
-    labels:
-      products:
-        - cloud
-        - enterprise
-        - oss
-
-  - _target: { path: /docs/grafana/*/setup-grafana/configure-security/configure-authentication/enhanced-ldap/** }
-    labels:
-      products:
-        - cloud
-        - enterprise
-
-  - _target: { path: /docs/grafana/*/setup-grafana/configure-security/configure-authentication/saml/** }
-    labels:
-      products:
-        - cloud
-        - enterprise
-
-  - _target:
-      path: /docs/grafana/*/setup-grafana/configure-security/configure-database-encryption/encrypt-secrets-using-hashicorp-key-vault/**
-    labels:
-      products:
-        - cloud
-        - enterprise
-
-  - _target: { path: /docs/grafana/*/setup-grafana/configure-security/configure-request-security/** }
-    labels:
-      products:
-        - cloud
-        - enterprise
-        - oss
-
-  - _target: { path: /docs/grafana/*/setup-grafana/configure-security/configure-team-sync/** }
-    labels:
-      products:
-        - cloud
-        - enterprise
-
-  - _target: { path: /docs/grafana/*/setup-grafana/configure-security/export-logs/** }
-    labels:
-      products:
-        - cloud
-        - oss
-
-  - _target: { path: /docs/grafana/*/troubleshooting/** }
-    labels:
-      products:
-        - cloud
-        - enterprise
-        - oss
-
-  - _target: { path: /docs/grafana/*/whatsnew/** }
-    labels:
-      products:
-        - cloud
-        - enterprise
-        - oss
-description: Guides, installation, and feature documentation
-=======
 description: Open source documentation for Grafana
->>>>>>> 1e84fede
 keywords:
   - grafana
   - open source
@@ -267,13 +77,8 @@
         <h4>Provisioning</h4>
         <p>Learn how to automate your Grafana configuration.</p>
     </a>
-<<<<<<< HEAD
-    <a href="{{< relref "whatsnew/whats-new-in-v9-5/" >}}" class="nav-cards__item nav-cards__item--guide">
-        <h4>What's new in v9.5</h4>
-=======
     <a href="{{< relref "whatsnew/whats-new-in-v10-2/" >}}" class="nav-cards__item nav-cards__item--guide">
         <h4>What's new in v10.2</h4>
->>>>>>> 1e84fede
         <p>Explore the features and enhancements in the latest release.</p>
     </a>
 
