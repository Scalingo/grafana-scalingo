+++
title = "Grafana documentation"
description = "Guides, Installation and Feature Documentation"
keywords = ["grafana", "installation", "documentation"]
aliases = ["/docs/grafana/v1.1", "/docs/grafana/latest/guides/reference/admin", "/docs/grafana/v3.1"]
+++

# Grafana documentation

This is documentation for the latest stable release (7.5.x) version of Grafana. For the 8.0 beta documentation, click [here](https://grafana.com/docs/grafana/next/).

## Installing Grafana

<div class="nav-cards">
    <a href="{{< relref "installation/debian.md" >}}" class="nav-cards__item nav-cards__item--install">
        <div class="nav-cards__icon fa fa-linux">
        </div>
        <h5>Install on Linux</h5>
    </a>
    <a href="{{< relref "installation/mac.md" >}}" class="nav-cards__item nav-cards__item--install">
        <div class="nav-cards__icon fa fa-apple">
        </div>
        <h5>Install on macOS</h5>
    </a>
    <a href="{{< relref "installation/windows.md" >}}" class="nav-cards__item nav-cards__item--install">
        <div class="nav-cards__icon fa fa-windows">
        </div>
        <h5>Install on Windows</h5>
    </a>
    <a href="{{< relref "installation/docker.md" >}}" class="nav-cards__item nav-cards__item--install">
        <img src="/static/img/logos/logo-docker.svg">
        <h5>Run Docker image</h5>
    </a>
    <a href="https://grafana.com/docs/grafana-cloud/" class="nav-cards__item nav-cards__item--install">
        <div class="nav-cards__icon fa fa-cloud">
        </div>
        <h5>Grafana Cloud</h5>
    </a>
    <a href="https://grafana.com/grafana/download" class="nav-cards__item nav-cards__item--install">
        <div class="nav-cards__icon fa fa-moon-o">
        </div>
        <h5>Nightly builds</h5>
    </a>
</div>

## Guides

<div class="nav-cards">
    <a href="{{< relref "getting-started/getting-started.md" >}}" class="nav-cards__item nav-cards__item--guide">
        <h4>Getting started</h4>
        <p>Learn the basics of using Grafana.</p>
    </a>
    <a href="{{< relref "basics/_index.md" >}}" class="nav-cards__item nav-cards__item--guide">
        <h4>Grafana basics</h4>
        <p>Learn basic observability.</p>
    </a>
    <a href="{{< relref "administration/configuration.md" >}}" class="nav-cards__item nav-cards__item--guide">
        <h4>Configure Grafana</h4>
        <p>Review the configuration and setup options.</p>
    </a>
    <a href="{{< relref "basics/timeseries.md" >}}" class="nav-cards__item nav-cards__item--guide">
        <h4>Intro to time series</h4>
        <p>Learn about time series data.</p>
    </a>
    <a href="{{< relref "administration/provisioning.md" >}}" class="nav-cards__item nav-cards__item--guide">
        <h4>Provisioning</h4>
        <p>Learn how to automate your Grafana configuration.</p>
    </a>
    <a href="{{< relref "whatsnew/whats-new-in-v8-0.md" >}}" class="nav-cards__item nav-cards__item--guide">
        <h4>What's new in v8.0</h4>
        <p>Explore the features and enhancements in the latest release.</p>
    </a>

</div>

## Data source guides

<div class="nav-cards">
    <a href="{{< relref "datasources/graphite.md" >}}" class="nav-cards__item nav-cards__item--ds">
      <img src="/static/img/docs/logos/icon_graphite.svg" >
      <h5>Graphite</h5>
    </a>
    <a href="{{< relref "datasources/elasticsearch.md" >}}" class="nav-cards__item nav-cards__item--ds">
      <img src="/static/img/docs/logos/icon_elasticsearch.svg" >
      <h5>Elasticsearch</h5>
    </a>
    <a href="{{< relref "datasources/influxdb/_index.md" >}}" class="nav-cards__item nav-cards__item--ds">
      <img src="/static/img/docs/logos/icon_influxdb.svg" >
      <h5>InfluxDB</h5>
    </a>
    <a href="{{< relref "datasources/prometheus.md" >}}" class="nav-cards__item nav-cards__item--ds">
      <img src="/static/img/docs/logos/icon_prometheus.svg" >
      <h5>Prometheus</h5>
    </a>
    <a href="{{< relref "datasources/google-cloud-monitoring/_index.md" >}}" class="nav-cards__item nav-cards__item--ds">
      <img src="/static/img/docs/logos/icon_cloudmonitoring.svg">
      <h5>Google Cloud Monitoring</h5>
    </a>
<<<<<<< HEAD
    <a href="{{< relref "datasources/cloudwatch.md" >}}" class="nav-cards__item nav-cards__item--ds">
      <img src="/static/img/docs/logos/icon_cloudwatch.svg">
      <h5>AWS CloudWatch</h5>
    </a>
    <a href="{{< relref "datasources/azuremonitor.md" >}}" class="nav-cards__item nav-cards__item--ds">
=======
    <a href="{{< relref "datasources/aws-cloudwatch/_index.md" >}}" class="nav-cards__item nav-cards__item--ds">
      <img src="/static/img/docs/logos/icon_cloudwatch.svg">
      <h5>AWS CloudWatch</h5>
    </a>
    <a href="{{< relref "datasources/azuremonitor/_index.md" >}}" class="nav-cards__item nav-cards__item--ds">
>>>>>>> 914fcedb
      <img src="/static/img/docs/logos/icon_azure_monitor.jpg">
      <h5>Azure Monitor</h5>
    </a>
    <a href="{{< relref "datasources/loki.md" >}}" class="nav-cards__item nav-cards__item--ds">
      <img src="/static/img/docs/logos/icon_loki.svg">
      <h5>Loki</h5>
    </a>
    <a href="{{< relref "datasources/mysql.md" >}}" class="nav-cards__item nav-cards__item--ds">
      <img src="/static/img/docs/logos/icon_mysql.png" >
      <h5>MySQL</h5>
    </a>
    <a href="{{< relref "datasources/postgres.md" >}}" class="nav-cards__item nav-cards__item--ds">
      <img src="/static/img/docs/logos/icon_postgres.svg" >
      <h5>Postgres</h5>
    </a>
    <a href="{{< relref "datasources/mssql.md" >}}" class="nav-cards__item nav-cards__item--ds">
      <img src="/static/img/docs/logos/sql_server_logo.svg">
      <h5>Microsoft SQL Server</h5>
    </a>
    <a href="{{< relref "datasources/opentsdb.md" >}}" class="nav-cards__item nav-cards__item--ds">
      <img src="/static/img/docs/logos/icon_opentsdb.png" >
      <h5>OpenTSDB</h5>
    </a>
</div><|MERGE_RESOLUTION|>--- conflicted
+++ resolved
@@ -6,8 +6,6 @@
 +++
 
 # Grafana documentation
-
-This is documentation for the latest stable release (7.5.x) version of Grafana. For the 8.0 beta documentation, click [here](https://grafana.com/docs/grafana/next/).
 
 ## Installing Grafana
 
@@ -96,19 +94,11 @@
       <img src="/static/img/docs/logos/icon_cloudmonitoring.svg">
       <h5>Google Cloud Monitoring</h5>
     </a>
-<<<<<<< HEAD
-    <a href="{{< relref "datasources/cloudwatch.md" >}}" class="nav-cards__item nav-cards__item--ds">
-      <img src="/static/img/docs/logos/icon_cloudwatch.svg">
-      <h5>AWS CloudWatch</h5>
-    </a>
-    <a href="{{< relref "datasources/azuremonitor.md" >}}" class="nav-cards__item nav-cards__item--ds">
-=======
     <a href="{{< relref "datasources/aws-cloudwatch/_index.md" >}}" class="nav-cards__item nav-cards__item--ds">
       <img src="/static/img/docs/logos/icon_cloudwatch.svg">
       <h5>AWS CloudWatch</h5>
     </a>
     <a href="{{< relref "datasources/azuremonitor/_index.md" >}}" class="nav-cards__item nav-cards__item--ds">
->>>>>>> 914fcedb
       <img src="/static/img/docs/logos/icon_azure_monitor.jpg">
       <h5>Azure Monitor</h5>
     </a>
