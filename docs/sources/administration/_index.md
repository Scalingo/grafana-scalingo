---
aliases:
  - /docs/grafana/latest/administration/
description: Administration
title: Administration
weight: 40
---

# Administration

This section includes information for Grafana administrators, team administrators, and users performing administrative tasks:

<<<<<<< HEAD
- [Change Preferences]({{< relref "preferences" >}})
- [Configuration]({{< relref "configuration" >}})
- [Configure Docker image]({{< relref "configure-docker" >}})
- [Security]({{< relref "security" >}})
- [Service accounts]({{< relref "service-accounts" >}})
=======
{{< section >}}
>>>>>>> c2560129
<|MERGE_RESOLUTION|>--- conflicted
+++ resolved
@@ -10,12 +10,4 @@
 
 This section includes information for Grafana administrators, team administrators, and users performing administrative tasks:
 
-<<<<<<< HEAD
-- [Change Preferences]({{< relref "preferences" >}})
-- [Configuration]({{< relref "configuration" >}})
-- [Configure Docker image]({{< relref "configure-docker" >}})
-- [Security]({{< relref "security" >}})
-- [Service accounts]({{< relref "service-accounts" >}})
-=======
-{{< section >}}
->>>>>>> c2560129
+{{< section >}}