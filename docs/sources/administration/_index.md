--- conflicted
+++ resolved
@@ -1,13 +1,10 @@
 ---
-<<<<<<< HEAD
-=======
 cascade:
   labels:
     products:
       - cloud
       - enterprise
       - oss
->>>>>>> 284c43c2
 description: Administration
 title: Administration
 weight: 40
