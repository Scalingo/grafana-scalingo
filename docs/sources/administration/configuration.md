+++
title = "Configuration"
description = "Configuration documentation"
keywords = ["grafana", "configuration", "documentation"]
aliases = ["/docs/grafana/latest/installation/configuration/"]
weight = 150
+++

# Configuration

Grafana has default and custom configuration files. You can customize your Grafana instance by modifying the custom configuration file or by using environment variables. To see the list of settings for a Grafana instance, refer to [View server settings]({{< relref "view-server/view-server-settings.md" >}}).

> **Note:** After you add custom options, [uncomment](#remove-comments-in-the-ini-files) the relevant sections of the configuration file. Restart Grafana for your changes to take effect.

## Configuration file location

The default settings for a Grafana instance are stored in the `$WORKING_DIR/conf/defaults.ini` file. _Do not_ change the location in this file.

Depending on your OS, your custom configuration file is either the `$WORKING_DIR/conf/defaults.ini` file or the `/usr/local/etc/grafana/grafana.ini` file. The custom configuration file path can be overridden using the `--config` parameter.

### Linux

If you installed Grafana using the `deb` or `rpm` packages, then your configuration file is located at `/etc/grafana/grafana.ini` and a separate `custom.ini` is not used. This path is specified in the Grafana init.d script using `--config` file parameter.

### Docker

Refer to [Configure a Grafana Docker image]({{< relref "configure-docker.md" >}}) for information about environmental variables, persistent storage, and building custom Docker images.

### Windows

On Windows, the `sample.ini` file is located in the same directory as `defaults.ini` file. It contains all the settings commented out. Copy `sample.ini` and name it `custom.ini`.

### macOS

<<<<<<< HEAD
By default, the configuration file is located at `/usr/local/etc/grafana/grafana.ini`. For a Grafana instance installed using Homebrew, edit the `grafana.ini` file directly. Otherwise, add a configuration file named `custom.ini` to the `conf` folder to override any of the settings defined in `conf/defaults.ini`.
=======
By default, the configuration file is located at `/usr/local/etc/grafana/grafana.ini`. For a Grafana instance installed using Homebrew, edit the `grafana.ini` file directly. Otherwise, add a configuration file named `custom.ini` to the `conf` folder to override the settings defined in `conf/defaults.ini`.
>>>>>>> 914fcedb

## Remove comments in the .ini files

Grafana uses semicolons (the `;` char) to comment out lines in a `.ini` file. You must uncomment each line in the `custom.ini` or the `grafana.ini` file that you are modify by removing `;` from the beginning of that line. Otherwise your changes will be ignored.

For example:

```
# The HTTP port  to use
;http_port = 3000
```

## Override configuration with environment variables

Do not use environment variables to _add_ new configuration settings. Instead, use environmental variables to _override_ existing options.

To override an option:

```bash
GF_<SectionName>_<KeyName>
```

Where the section name is the text within the brackets. Everything should be uppercase, `.` and `-` should be replaced by `_`. For example, if you have these configuration settings:

```bash
# default section
instance_name = ${HOSTNAME}

[security]
admin_user = admin

[auth.google]
client_secret = 0ldS3cretKey

[plugin.grafana-image-renderer]
rendering_ignore_https_errors = true
```

You can override them on Linux machines with:

```bash
export GF_DEFAULT_INSTANCE_NAME=my-instance
export GF_SECURITY_ADMIN_USER=owner
export GF_AUTH_GOOGLE_CLIENT_SECRET=newS3cretKey
export GF_PLUGIN_GRAFANA_IMAGE_RENDERER_RENDERING_IGNORE_HTTPS_ERRORS=true
```

## Variable expansion

> **Note:** Only available in Grafana 7.1+.

If any of your options contains the expression `$__<provider>{<argument>}`
or `${<environment variable>}`, then they will be processed by Grafana's
variable expander. The expander runs the provider with the provided argument
to get the final value of the option.

There are three providers: `env`, `file`, and `vault`.

### Env provider

The `env` provider can be used to expand an environment variable. If you
set an option to `$__env{PORT}` the `PORT` environment variable will be
used in its place. For environment variables you can also use the
short-hand syntax `${PORT}`.
Grafana's log directory would be set to the `grafana` directory in the
directory behind the `LOGDIR` environment variable in the following
example.

```ini
[paths]
logs = $__env{LOGDIR}/grafana
```

### File provider

`file` reads a file from the filesystem. It trims whitespace from the
beginning and the end of files.
The database password in the following example would be replaced by
the content of the `/etc/secrets/gf_sql_password` file:

```ini
[database]
password = $__file{/etc/secrets/gf_sql_password}
```

### Vault provider

The `vault` provider allows you to manage your secrets with [Hashicorp Vault](https://www.hashicorp.com/products/vault).

> Vault provider is only available in Grafana Enterprise v7.1+. For more information, refer to [Vault integration]({{< relref "../enterprise/vault.md" >}}) in [Grafana Enterprise]({{< relref "../enterprise" >}}).

<hr />

## app_mode

Options are `production` and `development`. Default is `production`. _Do not_ change this option unless you are working on Grafana development.

## instance_name

Set the name of the grafana-server instance. Used in logging, internal metrics, and clustering info. Defaults to: `${HOSTNAME}`, which will be replaced with
environment variable `HOSTNAME`, if that is empty or does not exist Grafana will try to use system calls to get the machine name.

<hr />

## [paths]

### data

Path to where Grafana stores the sqlite3 database (if used), file-based sessions (if used), and other data. This path is usually specified via command line in the init.d script or the systemd service file.

**macOS:** The default SQLite database is located at `/usr/local/var/lib/grafana`

### temp_data_lifetime

How long temporary images in `data` directory should be kept. Defaults to: `24h`. Supported modifiers: `h` (hours),
`m` (minutes), for example: `168h`, `30m`, `10h30m`. Use `0` to never clean up temporary files.

### logs

Path to where Grafana stores logs. This path is usually specified via command line in the init.d script or the systemd service file. You can override it in the configuration file or in the default environment variable file. However, please note that by overriding this the default log path will be used temporarily until Grafana has fully initialized/started.

Override log path using the command line argument `cfg:default.paths.logs`:

```bash
./grafana-server --config /custom/config.ini --homepath /custom/homepath cfg:default.paths.logs=/custom/path
```

**macOS:** By default, the log file should be located at `/usr/local/var/log/grafana/grafana.log`.

### plugins

Directory where Grafana automatically scans and looks for plugins. For information about manually or automatically installing plugins, refer to [Install Grafana plugins]({{< relref "../plugins/installation.md" >}}).

**macOS:** By default, the Mac plugin location is: `/usr/local/var/lib/grafana/plugins`.

### provisioning

Folder that contains [provisioning]({{< relref "provisioning.md" >}}) config files that Grafana will apply on startup. Dashboards will be reloaded when the json files changes.

<hr />

## [server]

### protocol

`http`,`https`,`h2` or `socket`

### http_addr

The IP address to bind to. If empty will bind to all interfaces

### http_port

The port to bind to, defaults to `3000`. To use port 80 you need to either give the Grafana binary permission for example:

```bash
$ sudo setcap 'cap_net_bind_service=+ep' /usr/sbin/grafana-server
```

Or redirect port 80 to the Grafana port using:

```bash
$ sudo iptables -t nat -A PREROUTING -p tcp --dport 80 -j REDIRECT --to-port 3000
```

Another way is to put a web server like Nginx or Apache in front of Grafana and have them proxy requests to Grafana.

### domain

### enforce_domain

Redirect to correct domain if the host header does not match the domain. Prevents DNS rebinding attacks. Default is `false`.

### root_url

This is the full URL used to access Grafana from a web browser. This is
important if you use Google or GitHub OAuth authentication (for the
callback URL to be correct).

> **Note:** This setting is also important if you have a reverse proxy
> in front of Grafana that exposes it through a subpath. In that
> case add the subpath to the end of this URL setting.

### serve_from_sub_path

Serve Grafana from subpath specified in `root_url` setting. By default it is set to `false` for compatibility reasons.

By enabling this setting and using a subpath in `root_url` above, e.g.
`root_url = http://localhost:3000/grafana`, Grafana is accessible on
`http://localhost:3000/grafana`.

### router_logging

Set to `true` for Grafana to log all HTTP requests (not just errors). These are logged as Info level events to the Grafana log.

### static_root_path

The path to the directory where the front end files (HTML, JS, and CSS
files). Defaults to `public` which is why the Grafana binary needs to be
executed with working directory set to the installation path.

### enable_gzip

Set this option to `true` to enable HTTP compression, this can improve
transfer speed and bandwidth utilization. It is recommended that most
users set it to `true`. By default it is set to `false` for compatibility
reasons.

### cert_file

Path to the certificate file (if `protocol` is set to `https` or `h2`).

### cert_key

Path to the certificate key file (if `protocol` is set to `https` or `h2`).

### socket

Path where the socket should be created when `protocol=socket`. Make sure that Grafana has appropriate permissions before you change this setting.

### cdn_url

> **Note**: Available in Grafana v7.4 and later versions.

Specify a full HTTP URL address to the root of your Grafana CDN assets. Grafana will add edition and version paths.

For example, given a cdn url like `https://cdn.myserver.com` grafana will try to load a javascript file from
`http://cdn.myserver.com/grafana-oss/7.4.0/public/build/app.<hash>.js`.

### read_timeout

Sets the maximum time using a duration format (5s/5m/5ms) before timing out read of an incoming request and closing idle connections.
`0` means there is no timeout for reading the request.

<hr />

## [database]

Grafana needs a database to store users and dashboards (and other
things). By default it is configured to use [`sqlite3`](https://www.sqlite.org/index.html) which is an
embedded database (included in the main Grafana binary).

### type

Either `mysql`, `postgres` or `sqlite3`, it's your choice.

### host

Only applicable to MySQL or Postgres. Includes IP or hostname and port or in case of Unix sockets the path to it.
For example, for MySQL running on the same host as Grafana: `host = 127.0.0.1:3306` or with Unix sockets: `host = /var/run/mysqld/mysqld.sock`

### name

The name of the Grafana database. Leave it set to `grafana` or some
other name.

### user

The database user (not applicable for `sqlite3`).

### password

The database user's password (not applicable for `sqlite3`). If the password contains `#` or `;` you have to wrap it with triple quotes. For example `"""#password;"""`

### url

Use either URL or the other fields below to configure the database
Example: `mysql://user:secret@host:port/database`

### max_idle_conn

The maximum number of connections in the idle connection pool.

### max_open_conn

The maximum number of open connections to the database.

### conn_max_lifetime

Sets the maximum amount of time a connection may be reused. The default is 14400 (which means 14400 seconds or 4 hours). For MySQL, this setting should be shorter than the [`wait_timeout`](https://dev.mysql.com/doc/refman/5.7/en/server-system-variables.html#sysvar_wait_timeout) variable.

### log_queries

Set to `true` to log the sql calls and execution times.

### ssl_mode

For Postgres, use either `disable`, `require` or `verify-full`.
For MySQL, use either `true`, `false`, or `skip-verify`.

### isolation_level

Only the MySQL driver supports isolation levels in Grafana. In case the value is empty, the driver's default isolation level is applied. Available options are "READ-UNCOMMITTED", "READ-COMMITTED", "REPEATABLE-READ" or "SERIALIZABLE".

### ca_cert_path

The path to the CA certificate to use. On many Linux systems, certs can be found in `/etc/ssl/certs`.

### client_key_path

The path to the client key. Only if server requires client authentication.

### client_cert_path

The path to the client cert. Only if server requires client authentication.

### server_cert_name

The common name field of the certificate used by the `mysql` or `postgres` server. Not necessary if `ssl_mode` is set to `skip-verify`.

### path

Only applicable for `sqlite3` database. The file path where the database
will be stored.

### cache_mode

For "sqlite3" only. [Shared cache](https://www.sqlite.org/sharedcache.html) setting used for connecting to the database. (private, shared)
Defaults to `private`.

<hr />

## [remote_cache]

### type

Either `redis`, `memcached`, or `database`. Defaults to `database`

### connstr

The remote cache connection string. The format depends on the `type` of the remote cache. Options are `database`, `redis`, and `memcache`.

#### database

Leave empty when using `database` since it will use the primary database.

#### redis

Example connstr: `addr=127.0.0.1:6379,pool_size=100,db=0,ssl=false`

- `addr` is the host `:` port of the redis server.
- `pool_size` (optional) is the number of underlying connections that can be made to redis.
- `db` (optional) is the number identifier of the redis database you want to use.
- `ssl` (optional) is if SSL should be used to connect to redis server. The value may be `true`, `false`, or `insecure`. Setting the value to `insecure` skips verification of the certificate chain and hostname when making the connection.

#### memcache

Example connstr: `127.0.0.1:11211`

<hr />

## [dataproxy]

### logging

This enables data proxy logging, default is `false`.

### timeout

How long the data proxy should wait before timing out. Default is 30 seconds.

This setting also applies to core backend HTTP data sources where query requests use an HTTP client with timeout set.

### keep_alive_seconds

Interval between keep-alive probes. Default is `30` seconds. For more details check the [Dialer.KeepAlive](https://golang.org/pkg/net/#Dialer.KeepAlive) documentation.

### tls_handshake_timeout_seconds

The length of time that Grafana will wait for a successful TLS handshake with the datasource. Default is `10` seconds. For more details check the [Transport.TLSHandshakeTimeout](https://golang.org/pkg/net/http/#Transport.TLSHandshakeTimeout) documentation.

### expect_continue_timeout_seconds

The length of time that Grafana will wait for a datasource’s first response headers after fully writing the request headers, if the request has an “Expect: 100-continue” header. A value of `0` will result in the body being sent immediately. Default is `1` second. For more details check the [Transport.ExpectContinueTimeout](https://golang.org/pkg/net/http/#Transport.ExpectContinueTimeout) documentation.

### max_conns_per_host

Optionally limits the total number of connections per host, including connections in the dialing, active, and idle states. On limit violation, dials are blocked. A value of `0` means that there are no limits. Default is `0`.
For more details check the [Transport.MaxConnsPerHost](https://golang.org/pkg/net/http/#Transport.MaxConnsPerHost) documentation.

### max_idle_connections

The maximum number of idle connections that Grafana will maintain. Default is `100`. For more details check the [Transport.MaxIdleConns](https://golang.org/pkg/net/http/#Transport.MaxIdleConns) documentation.

### max_idle_connections_per_host

[Deprecated - use max_idle_connections instead]

The maximum number of idle connections per host that Grafana will maintain. Default is `2`. For more details check the [Transport.MaxIdleConnsPerHost](https://golang.org/pkg/net/http/#Transport.MaxIdleConnsPerHost) documentation.

### idle_conn_timeout_seconds

The length of time that Grafana maintains idle connections before closing them. Default is `90` seconds. For more details check the [Transport.IdleConnTimeout](https://golang.org/pkg/net/http/#Transport.IdleConnTimeout) documentation.

### send_user_header

If enabled and user is not anonymous, data proxy will add X-Grafana-User header with username into the request. Default is `false`.

### response_limit

Limits the amount of bytes that will be read/accepted from responses of outgoing HTTP requests. Default is `0` which means disabled.

### row_limit

Limits the number of rows that Grafana will process from SQL (relational) data sources. Default is `1000000`.

<hr />

## [analytics]

### reporting_enabled

When enabled Grafana will send anonymous usage statistics to
`stats.grafana.org`. No IP addresses are being tracked, only simple counters to
track running instances, versions, dashboard and error counts. It is very helpful
to us, so please leave this enabled. Counters are sent every 24 hours. Default
value is `true`.

### check_for_updates

Set to false to disable all checks to https://grafana.com for new versions of installed plugins and to the Grafana GitHub repository to check for a newer version of Grafana. The version information is used in some UI views to notify that a new Grafana update or a plugin update exists. This option does not cause any auto updates, nor send any sensitive information. The check is run every 10 minutes.

### google_analytics_ua_id

If you want to track Grafana usage via Google analytics specify _your_ Universal
Analytics ID here. By default this feature is disabled.

### google_tag_manager_id

Google Tag Manager ID, only enabled if you enter an ID here.

### application_insights_connection_string

If you want to track Grafana usage via Azure Application Insights, then specify _your_ Application Insights connection string. Since the connection string contains semicolons, you need to wrap it in backticks (`). By default, tracking usage is disabled.

### application_insights_endpoint_url

    	Optionally, use this option to override the default endpoint address for Application Insights data collecting. For details, refer to the [Azure documentation](https://docs.microsoft.com/en-us/azure/azure-monitor/app/custom-endpoints?tabs=js).

<hr />

## [security]

### disable_initial_admin_creation

> Only available in Grafana v6.5+.

Disable creation of admin user on first start of Grafana. Default is `false`.

### admin_user

The name of the default Grafana Admin user, who has full permissions.
Default is `admin`.

### admin_password

The password of the default Grafana Admin. Set once on first-run. Default is `admin`.

### secret_key

Used for signing some data source settings like secrets and passwords, the encryption format used is AES-256 in CFB mode. Cannot be changed without requiring an update
to data source settings to re-encode them.

### disable_gravatar

Set to `true` to disable the use of Gravatar for user profile images.
Default is `false`.

### data_source_proxy_whitelist

Define a whitelist of allowed IP addresses or domains, with ports, to be used in data source URLs with the Grafana data source proxy. Format: `ip_or_domain:port` separated by spaces. PostgreSQL, MySQL, and MSSQL data sources do not use the proxy and are therefore unaffected by this setting.

### disable_brute_force_login_protection

Set to `true` to disable [brute force login protection](https://cheatsheetseries.owasp.org/cheatsheets/Authentication_Cheat_Sheet.html#account-lockout). Default is `false`.

### cookie_secure

Set to `true` if you host Grafana behind HTTPS. Default is `false`.

### cookie_samesite

Sets the `SameSite` cookie attribute and prevents the browser from sending this cookie along with cross-site requests. The main goal is to mitigate the risk of cross-origin information leakage. This setting also provides some protection against cross-site request forgery attacks (CSRF), [read more about SameSite here](https://owasp.org/www-community/SameSite). Valid values are `lax`, `strict`, `none`, and `disabled`. Default is `lax`. Using value `disabled` does not add any `SameSite` attribute to cookies.

### allow_embedding

When `false`, the HTTP header `X-Frame-Options: deny` will be set in Grafana HTTP responses which will instruct
browsers to not allow rendering Grafana in a `<frame>`, `<iframe>`, `<embed>` or `<object>`. The main goal is to
mitigate the risk of [Clickjacking](https://owasp.org/www-community/attacks/Clickjacking). Default is `false`.

### strict_transport_security

Set to `true` if you want to enable HTTP `Strict-Transport-Security` (HSTS) response header. This is only sent when HTTPS is enabled in this configuration. HSTS tells browsers that the site should only be accessed using HTTPS.

### strict_transport_security_max_age_seconds

Sets how long a browser should cache HSTS in seconds. Only applied if strict_transport_security is enabled. The default value is `86400`.

### strict_transport_security_preload

Set to `true` to enable HSTS `preloading` option. Only applied if strict_transport_security is enabled. The default value is `false`.

### strict_transport_security_subdomains

Set to `true` if to enable the HSTS includeSubDomains option. Only applied if strict_transport_security is enabled. The default value is `false`.

### x_content_type_options

Set to `true` to enable the X-Content-Type-Options response header. The X-Content-Type-Options response HTTP header is a marker used by the server to indicate that the MIME types advertised in the Content-Type headers should not be changed and be followed. The default value is `false`.

### x_xss_protection

Set to `false` to disable the X-XSS-Protection header, which tells browsers to stop pages from loading when they detect reflected cross-site scripting (XSS) attacks. The default value is `false` until the next minor release, `6.3`.

### content_security_policy

Set to `true` to add the Content-Security-Policy header to your requests. CSP allows to control resources that the user agent can load and helps prevent XSS attacks.

### content_security_policy_template

Set Content Security Policy template used when adding the Content-Security-Policy header to your requests. `$NONCE` in the template includes a random nonce.

<hr />

## [snapshots]

### external_enabled

Set to `false` to disable external snapshot publish endpoint (default `true`).

### external_snapshot_url

Set root URL to a Grafana instance where you want to publish external snapshots (defaults to https://snapshots-origin.raintank.io).

### external_snapshot_name

Set name for external snapshot button. Defaults to `Publish to snapshot.raintank.io`.

### public_mode

Set to true to enable this Grafana instance to act as an external snapshot server and allow unauthenticated requests for creating and deleting snapshots. Default is `false`.

### snapshot_remove_expired

Enable this to automatically remove expired snapshots. Default is `true`.

<hr />

## [dashboards]

### versions_to_keep

Number dashboard versions to keep (per dashboard). Default: `20`, Minimum: `1`.

### min_refresh_interval

> Only available in Grafana v6.7+.

This feature prevents users from setting the dashboard refresh interval to a lower value than a given interval value. The default interval value is 5 seconds.
The interval string is a possibly signed sequence of decimal numbers, followed by a unit suffix (ms, s, m, h, d), e.g. `30s` or `1m`.

As of Grafana v7.3, this also limits the refresh interval options in Explore.

### default_home_dashboard_path

Path to the default home dashboard. If this value is empty, then Grafana uses StaticRootPath + "dashboards/home.json".

> **Note:** On Linux, Grafana uses `/usr/share/grafana/public/dashboards/home.json` as the default home dashboard location.

<hr />

## [users]

### allow_sign_up

Set to `false` to prohibit users from being able to sign up / create
user accounts. Default is `false`. The admin user can still create
users from the [Grafana Admin Pages](/reference/admin).

### allow_org_create

Set to `false` to prohibit users from creating new organizations.
Default is `false`.

### auto_assign_org

Set to `true` to automatically add new users to the main organization
(id 1). When set to `false`, new users automatically cause a new
organization to be created for that new user. Default is `true`.

### auto_assign_org_id

Set this value to automatically add new users to the provided org.
This requires `auto_assign_org` to be set to `true`. Please make sure
that this organization already exists. Default is 1.

### auto_assign_org_role

The role new users will be assigned for the main organization (if the
above setting is set to true). Defaults to `Viewer`, other valid
options are `Admin` and `Editor`. e.g.:

`auto_assign_org_role = Viewer`

### verify_email_enabled

Require email validation before sign up completes. Default is `false`.

### login_hint

Text used as placeholder text on login page for login/username input.

### password_hint

Text used as placeholder text on login page for password input.

### default_theme

Set the default UI theme: `dark` or `light`. Default is `dark`.

### home_page

Path to a custom home page. Users are only redirected to this if the default home dashboard is used. It should match a frontend route and contain a leading slash.

### External user management

If you manage users externally you can replace the user invite button for organizations with a link to an external site together with a description.

### viewers_can_edit

Viewers can access and use [Explore]({{< relref "../explore/_index.md" >}}) and perform temporary edits on panels in dashboards they have access to. They cannot save their changes. Default is `false`.

### editors_can_admin

Editors can administrate dashboards, folders and teams they create.
Default is `false`.

### user_invite_max_lifetime_duration

The duration in time a user invitation remains valid before expiring.
This setting should be expressed as a duration. Examples: 6h (hours), 2d (days), 1w (week).
Default is `24h` (24 hours). The minimum supported duration is `15m` (15 minutes).

### hidden_users

This is a comma-separated list of usernames. Users specified here are hidden in the Grafana UI. They are still visible to Grafana administrators and to themselves.

<hr>

## [auth]

Grafana provides many ways to authenticate users. Refer to the Grafana [Authentication overview]({{< relref "../auth/overview.md" >}}) and other authentication documentation for detailed instructions on how to set up and configure authentication.

### login_cookie_name

The cookie name for storing the auth token. Default is `grafana_session`.

### login_maximum_inactive_lifetime_duration

The maximum lifetime (duration) an authenticated user can be inactive before being required to login at next visit. Default is 7 days (7d).
This setting should be expressed as a duration, e.g. 5m (minutes), 6h (hours), 10d (days), 2w (weeks), 1M (month). The lifetime resets at each successful token rotation (token_rotation_interval_minutes).

### login_maximum_lifetime_duration

The maximum lifetime (duration) an authenticated user can be logged in since login time before being required to login. Default is 30 days (30d).
This setting should be expressed as a duration, e.g. 5m (minutes), 6h (hours), 10d (days), 2w (weeks), 1M (month).

### token_rotation_interval_minutes

How often auth tokens are rotated for authenticated users when the user is active. The default is each 10 minutes.

### disable_login_form

Set to true to disable (hide) the login form, useful if you use OAuth. Default is false.

### disable_signout_menu

Set to `true` to disable the signout link in the side menu. This is useful if you use auth.proxy. Default is `false`.

### signout_redirect_url

URL to redirect the user to after they sign out.

### oauth_auto_login

Set to `true` to attempt login with OAuth automatically, skipping the login screen.
This setting is ignored if multiple OAuth providers are configured. Default is `false`.

### oauth_state_cookie_max_age

How many seconds the OAuth state cookie lives before being deleted. Default is `600` (seconds)
Administrators can increase this if they experience OAuth login state mismatch errors.

### api_key_max_seconds_to_live

Limit of API key seconds to live before expiration. Default is -1 (unlimited).

### sigv4_auth_enabled

> Only available in Grafana 7.3+.

Set to `true` to enable the AWS Signature Version 4 Authentication option for HTTP-based datasources. Default is `false`.

<hr />

## [auth.anonymous]

Refer to [Anonymous authentication]({{< relref "../auth/grafana.md/#anonymous-authentication" >}}) for detailed instructions.

<hr />

## [auth.github]

Refer to [GitHub OAuth2 authentication]({{< relref "../auth/github.md" >}}) for detailed instructions.

<hr />

## [auth.gitlab]

Refer to [Gitlab OAuth2 authentication]({{< relref "../auth/gitlab.md" >}}) for detailed instructions.

<hr />

## [auth.google]

Refer to [Google OAuth2 authentication]({{< relref "../auth/google.md" >}}) for detailed instructions.

<hr />

## [auth.grafananet]

Legacy key names, still in the config file so they work in env variables.

<hr />

## [auth.grafana_com]

Legacy key names, still in the config file so they work in env variables.

<hr />

## [auth.azuread]

Refer to [Azure AD OAuth2 authentication]({{< relref "../auth/azuread.md" >}}) for detailed instructions.

<hr />

## [auth.okta]

Refer to [Okta OAuth2 authentication]({{< relref "../auth/okta.md" >}}) for detailed instructions.

<hr />

## [auth.generic_oauth]

Refer to [Generic OAuth authentication]({{< relref "../auth/generic-oauth.md" >}}) for detailed instructions.

<hr />

## [auth.basic]

Refer to [Basic authentication]({{< relref "../auth/overview.md#basic-authentication" >}}) for detailed instructions.

<hr />

## [auth.proxy]

Refer to [Auth proxy authentication]({{< relref "../auth/auth-proxy.md" >}}) for detailed instructions.

<hr />

## [auth.ldap]

Refer to [LDAP authentication]({{< relref "../auth/ldap.md" >}}) for detailed instructions.

## [aws]

You can configure core and external AWS plugins.

### allowed_auth_providers

Specify what authentication providers the AWS plugins allow. For a list of allowed providers, refer to the data-source configuration page for a given plugin. If you configure a plugin by provisioning, only providers that are specified in `allowed_auth_providers` are allowed.

Options: `default` (AWS SDK default), `keys` (Access and secret key), `credentials` (Credentials file), `ec2_iam_role` (EC2 IAM role)

### assume_role_enabled

Set to `false` to disable AWS authentication from using an assumed role with temporary security credentials. For details about assume roles, refer to the AWS API reference documentation about the [AssumeRole](https://docs.aws.amazon.com/STS/latest/APIReference/API_AssumeRole.html) operation.

If this option is disabled, the **Assume Role** and the **External Id** field are removed from the AWS data source configuration page. If the plugin is configured using provisioning, it is possible to use an assumed role as long as `assume_role_enabled` is set to `true`.

### list_metrics_page_limit

Use the [List Metrics API](https://docs.aws.amazon.com/AmazonCloudWatch/latest/APIReference/API_ListMetrics.html) option to load metrics for custom namespaces in the CloudWatch data source. By default, the page limit is 500.

<hr />

<<<<<<< HEAD
=======
## [azure]

Grafana supports additional integration with Azure services when hosted in the Azure Cloud.

### cloud

Azure cloud environment where Grafana is hosted:

| Azure Cloud                                      | Value                  |
| ------------------------------------------------ | ---------------------- |
| Microsoft Azure public cloud                     | AzureCloud (_default_) |
| Microsoft Chinese national cloud                 | AzureChinaCloud        |
| US Government cloud                              | AzureUSGovernment      |
| Microsoft German national cloud ("Black Forest") | AzureGermanCloud       |

### managed_identity_enabled

Specifies whether Grafana hosted in Azure service with Managed Identity configured (e.g. Azure Virtual Machines instance). Disabled by default, needs to be explicitly enabled.

### managed_identity_client_id

The client ID to use for user-assigned managed identity.

Should be set for user-assigned identity and should be empty for system-assigned identity.

>>>>>>> 914fcedb
## [auth.jwt]

Refer to [JWT authentication]({{< relref "../auth/jwt.md" >}}) for more information.

<hr />

## [smtp]

Email server settings.

### enabled

Enable this to allow Grafana to send email. Default is `false`.

If the password contains `#` or `;`, then you have to wrap it with triple quotes. Example: """#password;"""

### host

Default is `localhost:25`.

### user

In case of SMTP auth, default is `empty`.

### password

In case of SMTP auth, default is `empty`.

### cert_file

File path to a cert file, default is `empty`.

### key_file

File path to a key file, default is `empty`.

### skip_verify

Verify SSL for SMTP server, default is `false`.

### from_address

Address used when sending out emails, default is `admin@grafana.localhost`.

### from_name

Name to be used when sending out emails, default is `Grafana`.

### ehlo_identity

Name to be used as client identity for EHLO in SMTP dialog, default is `<instance_name>`.

### startTLS_policy

Either "OpportunisticStartTLS", "MandatoryStartTLS", "NoStartTLS". Default is `empty`.

<hr>

## [emails]

### welcome_email_on_sign_up

Default is `false`.

### templates_pattern

Enter a comma separated list of template patterns. Default is `emails/*.html, emails/*.txt`.

### content_types

Enter a comma-separated list of content types that should be included in the emails that are sent. List the content types according descending preference, e.g. `text/html, text/plain` for HTML as the most preferred. The order of the parts is significant as the mail clients will use the content type that is supported and most preferred by the sender. Supported content types are `text/html` and `text/plain`. Default is `text/html`.

<hr>

## [log]

Grafana logging options.

### mode

Options are "console", "file", and "syslog". Default is "console" and "file". Use spaces to separate multiple modes, e.g. `console file`.

### level

Options are "debug", "info", "warn", "error", and "critical". Default is `info`.

### filters

Optional settings to set different levels for specific loggers.
For example: `filters = sqlstore:debug`

<hr>

## [log.console]

Only applicable when "console" is used in `[log]` mode.

### level

Options are "debug", "info", "warn", "error", and "critical". Default is inherited from `[log]` level.

### format

Log line format, valid options are text, console and json. Default is `console`.

<hr>

## [log.file]

Only applicable when "file" used in `[log]` mode.

### level

Options are "debug", "info", "warn", "error", and "critical". Default is inherited from `[log]` level.

### format

Log line format, valid options are text, console and json. Default is `text`.

### log_rotate

Enable automated log rotation, valid options are `false` or `true`. Default is `true`.
When enabled use the `max_lines`, `max_size_shift`, `daily_rotate` and `max_days` to configure the behavior of the log rotation.

### max_lines

Maximum lines per file before rotating it. Default is `1000000`.

### max_size_shift

Maximum size of file before rotating it. Default is `28`, which means `1 << 28`, `256MB`.

### daily_rotate

Enable daily rotation of files, valid options are `false` or `true`. Default is `true`.

### max_days

Maximum number of days to keep log files. Default is `7`.

<hr>

## [log.syslog]

Only applicable when "syslog" used in `[log]` mode.

### level

Options are "debug", "info", "warn", "error", and "critical". Default is inherited from `[log]` level.

### format

Log line format, valid options are text, console, and json. Default is `text`.

### network and address

Syslog network type and address. This can be UDP, TCP, or UNIX. If left blank, then the default UNIX endpoints are used.

### facility

Syslog facility. Valid options are user, daemon or local0 through local7. Default is empty.

### tag

Syslog tag. By default, the process's `argv[0]` is used.

<hr>

## [log.frontend]

**Note:** This feature is available in Grafana 7.4+.

### enabled

Sentry javascript agent is initialized. Default is `false`.

### sentry_dsn

Sentry DSN if you want to send events to Sentry

### custom_endpoint

Custom HTTP endpoint to send events captured by the Sentry agent to. Default, `/log`, will log the events to stdout.

### sample_rate

Rate of events to be reported between `0` (none) and `1` (all, default), float.

### log_endpoint_requests_per_second_limit

Requests per second limit enforced per an extended period, for Grafana backend log ingestion endpoint, `/log`. Default is `3`.

### log_endpoint_burst_limit

Maximum requests accepted per short interval of time for Grafana backend log ingestion endpoint, `/log`. Default is `15`.

<hr>

## [quota]

Set quotas to `-1` to make unlimited.

### enabled

Enable usage quotas. Default is `false`.

### org_user

Limit the number of users allowed per organization. Default is 10.

### org_dashboard

Limit the number of dashboards allowed per organization. Default is 100.

### org_data_source

Limit the number of data sources allowed per organization. Default is 10.

### org_api_key

Limit the number of API keys that can be entered per organization. Default is 10.

### org_alert_rule

Limit the number of alert rules that can be entered per organization. Default is 100.

### user_org

Limit the number of organizations a user can create. Default is 10.

### global_user

Sets a global limit of users. Default is -1 (unlimited).

### global_org

Sets a global limit on the number of organizations that can be created. Default is -1 (unlimited).

### global_dashboard

Sets a global limit on the number of dashboards that can be created. Default is -1 (unlimited).

### global_api_key

Sets global limit of API keys that can be entered. Default is -1 (unlimited).

### global_session

Sets a global limit on number of users that can be logged in at one time. Default is -1 (unlimited).

### global_alert_rule

Sets a global limit on number of alert rules that can be created. Default is -1 (unlimited).

<hr>

## [unified_alerting]

For more information about the Grafana 8 alerts, refer to [Unified Alerting]({{< relref "../alerting/unified-alerting/_index.md" >}}).

### enabled

Enable the Unified Alerting sub-system and interface. When enabled we'll migrate all of your alert rules and notification channels to the new system. New alert rules will be created and your notification channels will be converted into an Alertmanager configuration. Previous data is preserved to enable backwards compatibility but new data is removed. The default value is `false`.

Alerting Rules migrated from dashboards and panels will include a link back via the `annotations`.

### disabled_orgs

Comma-separated list of organization IDs for which to disable Grafana 8 Unified Alerting.

### admin_config_poll_interval

Specify the frequency of polling for admin config changes. The default value is `60s`.

The interval string is a possibly signed sequence of decimal numbers, followed by a unit suffix (ms, s, m, h, d), e.g. 30s or 1m.

### alertmanager_config_poll_interval

Specify the frequency of polling for Alertmanager config changes. The default value is `60s`.

The interval string is a possibly signed sequence of decimal numbers, followed by a unit suffix (ms, s, m, h, d), e.g. 30s or 1m.

### ha_listen_address

Listen address/hostname and port to receive unified alerting messages for other Grafana instances. The port is used for both TCP and UDP. It is assumed other Grafana instances are also running on the same port. The default value is `0.0.0.0:9094`.

### ha_advertise_address

Explicit address/hostname and port to advertise other Grafana instances. The port is used for both TCP and UDP.

### ha_peers

Comma-separated list of initial instances (in a format of host:port) that will form the HA cluster. Configuring this setting will enable High Availability mode for alerting.

### ha_peer_timeout

Time to wait for an instance to send a notification via the Alertmanager. In HA, each Grafana instance will
be assigned a position (e.g. 0, 1). We then multiply this position with the timeout to indicate how long should
each instance wait before sending the notification to take into account replication lag. The default value is `15s`.

The interval string is a possibly signed sequence of decimal numbers, followed by a unit suffix (ms, s, m, h, d), e.g. 30s or 1m.

### ha_gossip_interval

The interval between sending gossip messages. By lowering this value (more frequent) gossip messages are propagated
across cluster more quickly at the expense of increased bandwidth usage. The default value is `200ms`.

The interval string is a possibly signed sequence of decimal numbers, followed by a unit suffix (ms, s, m, h, d), e.g. 30s or 1m.

### ha_push_pull_interval

The interval between gossip full state syncs. Setting this interval lower (more frequent) will increase convergence speeds
across larger clusters at the expense of increased bandwidth usage. The default value is `60s`.

The interval string is a possibly signed sequence of decimal numbers, followed by a unit suffix (ms, s, m, h, d), e.g. 30s or 1m.

### execute_alerts

Enable or disable alerting rule execution. The default value is `true`. The alerting UI remains visible. This option has a [legacy version in the alerting section]({{< relref "#execute_alerts-1">}}) that takes precedence.

### evaluation_timeout

Sets the alert evaluation timeout when fetching data from the datasource. The default value is `30s`. This option has a [legacy version in the alerting section]({{< relref "#evaluation_timeout_seconds">}}) that takes precedence.

The timeout string is a possibly signed sequence of decimal numbers, followed by a unit suffix (ms, s, m, h, d), e.g. 30s or 1m.

### max_attempts

Sets a maximum number of times we'll attempt to evaluate an alert rule before giving up on that evaluation. The default value is `3`. This option has a [legacy version in the alerting section]({{< relref "#max_attempts-1">}}) that takes precedence.

### min_interval

Sets the minimum interval to enforce between rule evaluations. The default value is `10s` which equals the scheduler interval. Rules will be adjusted if they are less than this value or if they are not multiple of the scheduler interval (10s). Higher values can help with resource management as we'll schedule fewer evaluations over time. This option has [a legacy version in the alerting section]({{< relref "#min_interval_seconds">}}) that takes precedence.

The interval string is a possibly signed sequence of decimal numbers, followed by a unit suffix (ms, s, m, h, d), e.g. 30s or 1m.

> **Note.** This setting has precedence over each individual rule frequency. If a rule frequency is lower than this value, then this value is enforced.

<hr>

## [alerting]

For more information about the Alerting feature in Grafana, refer to [Alerts overview]({{< relref "../alerting/_index.md" >}}).

### enabled

Set to `false` to [enable Grafana 8 alerting]({{<relref "#unified_alerting">}}) and to disable legacy alerting engine. Default is `true`.

### execute_alerts

Turns off alert rule execution, but Alerting is still visible in the Grafana UI.

### error_or_timeout

Default setting for new alert rules. Defaults to categorize error and timeouts as alerting. (alerting, keep_state)

### nodata_or_nullvalues

Defines how Grafana handles nodata or null values in alerting. Options are `alerting`, `no_data`, `keep_state`, and `ok`. Default is `no_data`.

### concurrent_render_limit

Alert notifications can include images, but rendering many images at the same time can overload the server.
This limit protects the server from render overloading and ensures notifications are sent out quickly. Default value is `5`.

### evaluation_timeout_seconds

Sets the alert calculation timeout. Default value is `30`.

### notification_timeout_seconds

Sets the alert notification timeout. Default value is `30`.

### max_attempts

Sets a maximum limit on attempts to sending alert notifications. Default value is `3`.

### min_interval_seconds

Sets the minimum interval between rule evaluations. Default value is `1`.

> **Note.** This setting has precedence over each individual rule frequency. If a rule frequency is lower than this value, then this value is enforced.

### max_annotation_age =

Configures for how long alert annotations are stored. Default is 0, which keeps them forever.
This setting should be expressed as a duration. Examples: 6h (hours), 10d (days), 2w (weeks), 1M (month).

### max_annotations_to_keep =

Configures max number of alert annotations that Grafana stores. Default value is 0, which keeps all alert annotations.

<hr>

## [annotations]

### cleanupjob_batchsize

Configures the batch size for the annotation clean-up job. This setting is used for dashboard, API, and alert annotations.

## [annotations.dashboard]

Dashboard annotations means that annotations are associated with the dashboard they are created on.

### max_age

Configures how long dashboard annotations are stored. Default is 0, which keeps them forever.
This setting should be expressed as a duration. Examples: 6h (hours), 10d (days), 2w (weeks), 1M (month).

### max_annotations_to_keep

Configures max number of dashboard annotations that Grafana stores. Default value is 0, which keeps all dashboard annotations.

## [annotations.api]

API annotations means that the annotations have been created using the API without any association with a dashboard.

### max_age

Configures how long Grafana stores API annotations. Default is 0, which keeps them forever.
This setting should be expressed as a duration. Examples: 6h (hours), 10d (days), 2w (weeks), 1M (month).

### max_annotations_to_keep

Configures max number of API annotations that Grafana keeps. Default value is 0, which keeps all API annotations.

<hr>

## [explore]

For more information about this feature, refer to [Explore]({{< relref "../explore/_index.md" >}}).

### enabled

Enable or disable the Explore section. Default is `enabled`.

## [metrics]

For detailed instructions, refer to [Internal Grafana metrics]({{< relref "view-server/internal-metrics.md" >}}).

### enabled

Enable metrics reporting. defaults true. Available via HTTP API `<URL>/metrics`.

### interval_seconds

Flush/write interval when sending metrics to external TSDB. Defaults to `10`.

### disable_total_stats

If set to `true`, then total stats generation (`stat_totals_*` metrics) is disabled. Default is `false`.

### basic_auth_username and basic_auth_password

If both are set, then basic authentication is required to access the metrics endpoint.

<hr>

## [metrics.environment_info]

Adds dimensions to the `grafana_environment_info` metric, which can expose more information about the Grafana instance.

```
; exampleLabel1 = exampleValue1
; exampleLabel2 = exampleValue2
```

## [metrics.graphite]

Use these options if you want to send internal Grafana metrics to Graphite.

### address

Enable by setting the address. Format is `<Hostname or ip>`:port.

### prefix

Graphite metric prefix. Defaults to `prod.grafana.%(instance_name)s.`

<hr>

## [grafana_net]

### url

Default is https://grafana.com.

<hr>

## [grafana_com]

### url

Default is https://grafana.com.

<hr>

## [tracing.jaeger]

Configure Grafana's Jaeger client for distributed tracing.

You can also use the standard `JAEGER_*` environment variables to configure
Jaeger. See the table at the end of https://www.jaegertracing.io/docs/1.16/client-features/
for the full list. Environment variables will override any settings provided here.

### address

The host:port destination for reporting spans. (ex: `localhost:6831`)

Can be set with the environment variables `JAEGER_AGENT_HOST` and `JAEGER_AGENT_PORT`.

### always_included_tag

Comma-separated list of tags to include in all new spans, such as `tag1:value1,tag2:value2`.

Can be set with the environment variable `JAEGER_TAGS` (use `=` instead of `:` with the environment variable).

### sampler_type

Default value is `const`.

Specifies the type of sampler: `const`, `probabilistic`, `ratelimiting`, or `remote`.

Refer to https://www.jaegertracing.io/docs/1.16/sampling/#client-sampling-configuration for details on the different tracing types.

Can be set with the environment variable `JAEGER_SAMPLER_TYPE`.

### sampler_param

Default value is `1`.

This is the sampler configuration parameter. Depending on the value of `sampler_type`, it can be `0`, `1`, or a decimal value in between.

- For `const` sampler, `0` or `1` for always `false`/`true` respectively
- For `probabilistic` sampler, a probability between `0` and `1.0`
- For `rateLimiting` sampler, the number of spans per second
- For `remote` sampler, param is the same as for `probabilistic`
  and indicates the initial sampling rate before the actual one
  is received from the mothership

May be set with the environment variable `JAEGER_SAMPLER_PARAM`.

### sampling_server_url

sampling_server_url is the URL of a sampling manager providing a sampling strategy.

### zipkin_propagation

Default value is `false`.

Controls whether or not to use Zipkin's span propagation format (with `x-b3-` HTTP headers). By default, Jaeger's format is used.

Can be set with the environment variable and value `JAEGER_PROPAGATION=b3`.

### disable_shared_zipkin_spans

Default value is `false`.

Setting this to `true` turns off shared RPC spans. Leaving this available is the most common setting when using Zipkin elsewhere in your infrastructure.

<hr>

## [external_image_storage]

These options control how images should be made public so they can be shared on services like Slack or email message.

### provider

Options are s3, webdav, gcs, azure_blob, local). If left empty, then Grafana ignores the upload action.

<hr>

## [external_image_storage.s3]

### endpoint

Optional endpoint URL (hostname or fully qualified URI) to override the default generated S3 endpoint. If you want to
keep the default, just leave this empty. You must still provide a `region` value if you specify an endpoint.

### path_style_access

Set this to true to force path-style addressing in S3 requests, i.e., `http://s3.amazonaws.com/BUCKET/KEY`, instead
of the default, which is virtual hosted bucket addressing when possible (`http://BUCKET.s3.amazonaws.com/KEY`).

> **Note:** This option is specific to the Amazon S3 service.

### bucket_url

(for backward compatibility, only works when no bucket or region are configured)
Bucket URL for S3. AWS region can be specified within URL or defaults to 'us-east-1', e.g.

- http://grafana.s3.amazonaws.com/
- https://grafana.s3-ap-southeast-2.amazonaws.com/

### bucket

Bucket name for S3. e.g. grafana.snapshot.

### region

Region name for S3. e.g. 'us-east-1', 'cn-north-1', etc.

### path

Optional extra path inside bucket, useful to apply expiration policies.

### access_key

Access key, e.g. AAAAAAAAAAAAAAAAAAAA.

Access key requires permissions to the S3 bucket for the 's3:PutObject' and 's3:PutObjectAcl' actions.

### secret_key

Secret key, e.g. AAAAAAAAAAAAAAAAAAAAAAAAAAAAAAAAAAAAAAAA.

<hr>

## [external_image_storage.webdav]

### url

URL where Grafana sends PUT request with images.

### username

Basic auth username.

### password

Basic auth password.

### public_url

Optional URL to send to users in notifications. If the string contains the sequence `${file}`, it is replaced with the uploaded filename. Otherwise, the file name is appended to the path part of the URL, leaving any query string unchanged.

<hr>

## [external_image_storage.gcs]

### key_file

Optional path to JSON key file associated with a Google service account to authenticate and authorize. If no value is provided it tries to use the [application default credentials](https://cloud.google.com/docs/authentication/production#finding_credentials_automatically).
Service Account keys can be created and downloaded from https://console.developers.google.com/permissions/serviceaccounts.

Service Account should have "Storage Object Writer" role. The access control model of the bucket needs to be "Set object-level and bucket-level permissions". Grafana itself will make the images public readable when signed urls are not enabled.

### bucket

Bucket Name on Google Cloud Storage.

### path

Optional extra path inside bucket.

### enable_signed_urls

If set to true, Grafana creates a [signed URL](https://cloud.google.com/storage/docs/access-control/signed-urls) for
the image uploaded to Google Cloud Storage.

### signed_url_expiration

Sets the signed URL expiration, which defaults to seven days.

## [external_image_storage.azure_blob]

### account_name

Storage account name.

### account_key

Storage account key

### container_name

Container name where to store "Blob" images with random names. Creating the blob container beforehand is required. Only public containers are supported.

<hr>

## [external_image_storage.local]

This option does not require any configuration.

<hr>

## [rendering]

Options to configure a remote HTTP image rendering service, e.g. using https://github.com/grafana/grafana-image-renderer.

### server_url

URL to a remote HTTP image renderer service, e.g. http://localhost:8081/render, will enable Grafana to render panels and dashboards to PNG-images using HTTP requests to an external service.

### callback_url

If the remote HTTP image renderer service runs on a different server than the Grafana server you may have to configure this to a URL where Grafana is reachable, e.g. http://grafana.domain/.

### concurrent_render_request_limit

Concurrent render request limit affects when the /render HTTP endpoint is used. Rendering many images at the same time can overload the server,
which this setting can help protect against by only allowing a certain number of concurrent requests. Default is `30`.

## [panels]

### enable_alpha

Set to `true` if you want to test alpha panels that are not yet ready for general usage. Default is `false`.

### disable_sanitize_html

If set to true Grafana will allow script tags in text panels. Not recommended as it enables XSS vulnerabilities. Default is false. This setting was introduced in Grafana v6.0.

## [plugins]

### enable_alpha

Set to `true` if you want to test alpha plugins that are not yet ready for general usage. Default is `false`.

### allow_loading_unsigned_plugins

Enter a comma-separated list of plugin identifiers to identify plugins to load even if they are unsigned. Plugins with modified signatures are never loaded.

We do _not_ recommend using this option. For more information, refer to [Plugin signatures]({{< relref "../plugins/plugin-signatures.md" >}}).

### plugin_admin_enabled

Available to Grafana administrators only, enables installing / uninstalling / updating plugins directly from the Grafana UI. Set to `true` by default. Setting it to `false` will hide the install / uninstall / update controls.

For more information, refer to [Plugin catalog]({{< relref "../plugins/catalog.md" >}}).

### plugin_admin_external_manage_enabled

Set to `true` if you want to enable external management of plugins. Default is `false`. This is only applicable to Grafana Cloud users.

### plugin_catalog_url

Custom install/learn more URL for enterprise plugins. Defaults to https://grafana.com/grafana/plugins/.

### plugin_catalog_hidden_plugins

Enter a comma-separated list of plugin identifiers to hide in the plugin catalog.

<hr>

## [live]

### max_connections

> **Note**: Available in Grafana v8.0 and later versions.

The `max_connections` option specifies the maximum number of connections to the Grafana Live WebSocket endpoint per Grafana server instance. Default is `100`.

Refer to [Grafana Live configuration documentation]({{< relref "../live/configure-grafana-live.md" >}}) if you specify a number higher than default since this can require some operating system and infrastructure tuning.

0 disables Grafana Live, -1 means unlimited connections.

### allowed_origins

> **Note**: Available in Grafana v8.0.4 and later versions.

The `allowed_origins` option is a comma-separated list of additional origins (`Origin` header of HTTP Upgrade request during WebSocket connection establishment) that will be accepted by Grafana Live.

If not set (default), then the origin is matched over [root_url]({{< relref "#root_url" >}}) which should be sufficient for most scenarios.

Origin patterns support wildcard symbol "\*".

For example:

```ini
[live]
allowed_origins = "https://*.example.com"
```

### ha_engine

> **Note**: Available in Grafana v8.1 and later versions.

**Experimental**

The high availability (HA) engine name for Grafana Live. By default, it's not set. The only possible value is "redis".

For more information, refer to [Configure Grafana Live HA setup]({{< relref "../live/live-ha-setup.md" >}}).

### ha_engine_address

> **Note**: Available in Grafana v8.1 and later versions.

**Experimental**

Address string of selected the high availability (HA) Live engine. For Redis, it's a `host:port` string. Example:

```ini
[live]
ha_engine = redis
ha_engine_address = 127.0.0.1:6379
```

<hr>

## [plugin.grafana-image-renderer]

For more information, refer to [Image rendering]({{< relref "../image-rendering/" >}}).

### rendering_timezone

Instruct headless browser instance to use a default timezone when not provided by Grafana, e.g. when rendering panel image of alert. See [ICUs metaZones.txt](https://cs.chromium.org/chromium/src/third_party/icu/source/data/misc/metaZones.txt) for a list of supported timezone IDs. Fallbacks to TZ environment variable if not set.

### rendering_language

Instruct headless browser instance to use a default language when not provided by Grafana, e.g. when rendering panel image of alert.
Refer to the HTTP header Accept-Language to understand how to format this value, e.g. 'fr-CH, fr;q=0.9, en;q=0.8, de;q=0.7, \*;q=0.5'.

### rendering_viewport_device_scale_factor

Instruct headless browser instance to use a default device scale factor when not provided by Grafana, e.g. when rendering panel image of alert.
Default is `1`. Using a higher value will produce more detailed images (higher DPI), but requires more disk space to store an image.

### rendering_ignore_https_errors

Instruct headless browser instance whether to ignore HTTPS errors during navigation. Per default HTTPS errors are not ignored. Due to the security risk, we do not recommend that you ignore HTTPS errors.

### rendering_verbose_logging

Instruct headless browser instance whether to capture and log verbose information when rendering an image. Default is `false` and will only capture and log error messages.

When enabled, debug messages are captured and logged as well.

For the verbose information to be included in the Grafana server log you have to adjust the rendering log level to debug, configure [log].filter = rendering:debug.

### rendering_dumpio

Instruct headless browser instance whether to output its debug and error messages into running process of remote rendering service. Default is `false`.

It can be useful to set this to `true` when troubleshooting.

### rendering_args

Additional arguments to pass to the headless browser instance. Defaults are `--no-sandbox,--disable-gpu`. The list of Chromium flags can be found at (https://peter.sh/experiments/chromium-command-line-switches/). Separate multiple arguments with commas.

### rendering_chrome_bin

You can configure the plugin to use a different browser binary instead of the pre-packaged version of Chromium.

Please note that this is _not_ recommended. You might encounter problems if the installed version of Chrome/Chromium is not compatible with the plugin.

### rendering_mode

Instruct how headless browser instances are created. Default is `default` and will create a new browser instance on each request.

Mode `clustered` will make sure that only a maximum of browsers/incognito pages can execute concurrently.

Mode `reusable` will have one browser instance and will create a new incognito page on each request.

### rendering_clustering_mode

When rendering_mode = clustered, you can instruct how many browsers or incognito pages can execute concurrently. Default is `browser` and will cluster using browser instances.

Mode `context` will cluster using incognito pages.

### rendering_clustering_max_concurrency

When rendering_mode = clustered, you can define the maximum number of browser instances/incognito pages that can execute concurrently. Default is `5`.

### rendering_clustering_timeout

> **Note**: Available in grafana-image-renderer v3.3.0 and later versions.

When rendering_mode = clustered, you can specify the duration a rendering request can take before it will time out. Default is `30` seconds.

### rendering_viewport_max_width

Limit the maximum viewport width that can be requested.

### rendering_viewport_max_height

Limit the maximum viewport height that can be requested.

### rendering_viewport_max_device_scale_factor

Limit the maximum viewport device scale factor that can be requested.

### grpc_host

Change the listening host of the gRPC server. Default host is `127.0.0.1`.

### grpc_port

Change the listening port of the gRPC server. Default port is `0` and will automatically assign a port not in use.

<hr>

## [enterprise]

For more information about Grafana Enterprise, refer to [Grafana Enterprise]({{< relref "../enterprise/_index.md" >}}).

<hr>

## [feature_toggles]

### enable

<<<<<<< HEAD
Keys of alpha features to enable, separated by space. Available alpha features are: `ngalert`
=======
Keys of alpha features to enable, separated by space.
>>>>>>> 914fcedb

## [date_formats]

> **Note:** The date format options below are only available in Grafana v7.2+.

This section controls system-wide defaults for date formats used in time ranges, graphs, and date input boxes.

The format patterns use [Moment.js](https://momentjs.com/docs/#/displaying/) formatting tokens.

### full_date

Full date format used by time range picker and in other places where a full date is rendered.

### intervals

These intervals formats are used in the graph to show only a partial date or time. For example, if there are only
minutes between Y-axis tick labels then the `interval_minute` format is used.

Defaults

```
interval_second = HH:mm:ss
interval_minute = HH:mm
interval_hour = MM/DD HH:mm
interval_day = MM/DD
interval_month = YYYY-MM
interval_year = YYYY
```

### use_browser_locale

Set this to `true` to have date formats automatically derived from your browser location. Defaults to `false`. This is an experimental feature.

### default_timezone

Used as the default time zone for user preferences. Can be either `browser` for the browser local time zone or a time zone name from the IANA Time Zone database, such as `UTC` or `Europe/Amsterdam`.

### default_week_start

Set the default start of the week, valid values are: `saturday`, `sunday`, `monday` or `browser` to use the browser locale to define the first day of the week. Default is `browser`.

## [expressions]

> **Note:** This feature is available in Grafana v7.4 and later versions.

### enabled

Set this to `false` to disable expressions and hide them in the Grafana UI. Default is `true`.

## [geomap]

This section controls the defaults settings for Geomap Plugin.

### default_baselayer_config

The json config used to define the default base map. Four base map options to choose from are `carto`, `esriXYZTiles`, `xyzTiles`, `standard`.
For example, to set cartoDB light as the default base layer:

```ini
default_baselayer_config = `{
  "type": "xyz",
  "config": {
    "attribution": "Open street map",
    "url": "https://tile.openstreetmap.org/{z}/{x}/{y}.png"
  }
}`
```

### enable_custom_baselayers

Set this to `true` to disable loading other custom base maps and hide them in the Grafana UI. Default is `false`.<|MERGE_RESOLUTION|>--- conflicted
+++ resolved
@@ -32,11 +32,7 @@
 
 ### macOS
 
-<<<<<<< HEAD
-By default, the configuration file is located at `/usr/local/etc/grafana/grafana.ini`. For a Grafana instance installed using Homebrew, edit the `grafana.ini` file directly. Otherwise, add a configuration file named `custom.ini` to the `conf` folder to override any of the settings defined in `conf/defaults.ini`.
-=======
 By default, the configuration file is located at `/usr/local/etc/grafana/grafana.ini`. For a Grafana instance installed using Homebrew, edit the `grafana.ini` file directly. Otherwise, add a configuration file named `custom.ini` to the `conf` folder to override the settings defined in `conf/defaults.ini`.
->>>>>>> 914fcedb
 
 ## Remove comments in the .ini files
 
@@ -834,8 +830,6 @@
 
 <hr />
 
-<<<<<<< HEAD
-=======
 ## [azure]
 
 Grafana supports additional integration with Azure services when hosted in the Azure Cloud.
@@ -861,7 +855,6 @@
 
 Should be set for user-assigned identity and should be empty for system-assigned identity.
 
->>>>>>> 914fcedb
 ## [auth.jwt]
 
 Refer to [JWT authentication]({{< relref "../auth/jwt.md" >}}) for more information.
@@ -1764,11 +1757,7 @@
 
 ### enable
 
-<<<<<<< HEAD
-Keys of alpha features to enable, separated by space. Available alpha features are: `ngalert`
-=======
 Keys of alpha features to enable, separated by space.
->>>>>>> 914fcedb
 
 ## [date_formats]
 
