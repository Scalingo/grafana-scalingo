--- conflicted
+++ resolved
@@ -25,31 +25,9 @@
 
 **To add a data source:**
 
-<<<<<<< HEAD
-1. Select the cog icon on the side menu to show the configuration options.
-1. Select **Data sources**.
-
-   This opens the data sources page, which displays a list of previously configured data sources for the Grafana instance.
-
-1. Select **Add data source** to see a list of all supported data sources.
-
-   {{< figure src="/static/img/docs/v75/add-data-source-7-5.png" max-width="600px" class="docs-image--no-shadow">}}
-
-1. Enter the name of a specific data source in the search dialog.
-
-   You can also scroll through supported data sources grouped into time series, logging, tracing, and other categories.
-
-1. Move the cursor over the data source you want to add.
-
-1. Click **Select**.
-
-   This opens the data source configuration page.
-
-=======
 1. Click **Connections** in the left-side menu.
 1. Enter the name of a specific data source in the search dialog. You can filter by **Data source** to only see data sources.
 1. Click the data source you want to add.
->>>>>>> 284c43c2
 1. Configure the data source following instructions specific to that data source.
 
    For links to data source-specific documentation, see [Data sources]({{< relref "../../datasources" >}}).
@@ -60,44 +38,12 @@
 
 > **Note:** Available in [Grafana Enterprise]({{< relref "../../introduction/grafana-enterprise/" >}}) and [Grafana Cloud Pro and Advanced](/docs/grafana-cloud).
 
-<<<<<<< HEAD
-### Enable data source permissions
-
-By default, data sources in an organization can be queried by any user in that organization. For example, a user with the `Viewer` role can issue any possible query to a data source, not just
-queries that exist on dashboards they have access to.
-
-When permissions are enabled for a data source in an organization, the user who created the datasource can edit the datasource and in addition, viewers can query the datasource.
-
-**Enable permissions for a data source:**
-
-1. Navigate to **Configuration > Data Sources**.
-1. Select the data source you want to enable permissions for.
-1. On the Permissions tab, click **Enable**.
-=======
 By default, data sources in an organization can be queried by any user in that organization. For example, a user with the `Viewer` role can issue any possible query to a data source, not just queries that exist on dashboards to which they have access. Additionally, by default, data sources can be edited by the user who created the data source, as well as users with the `Admin` role.
->>>>>>> 284c43c2
 
 <div class="clearfix"></div>
 
 ### Assign data source permissions to users, teams, or roles
 
-<<<<<<< HEAD
-After you have enabled permissions for a data source you can assign query permissions to users and teams which will allow access to query the data source.
-
-**Assign query permission to users and teams:**
-
-1. Navigate to **Configuration > Data Sources**.
-1. Select the data source you want to assign query permissions for.
-1. On the Permissions tab, click **Add Permission**.
-1. Select **Team** or **User**.
-1. Select the entity you want to allow query access and then click **Save**.
-
-<div class="clearfix"></div>
-
-### Disable data source permissions
-
-If you have enabled permissions for a data source and want to return data source permissions to the default, then you can disable permissions with a click of a button.
-=======
 You can assign data source permissions to users, teams, and roles which will allow access to query or edit the data source.
 
 1. Click **Connections** in the left-side menu.
@@ -118,7 +64,6 @@
 1. Select the data source for which you want to edit permissions.
 1. On the Permissions tab, find the user, team, or role permission you want to update.
 1. Select a different option in the **Permission** dropdown.
->>>>>>> 284c43c2
 
 <div class="clearfix"></div>
 
