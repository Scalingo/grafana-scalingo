+++
title = "Image Rendering"
description = ""
keywords = ["grafana", "image", "rendering", "phantomjs"]
type = "docs"
aliases = ["/docs/grafana/latest/installation/image-rendering"]
[menu.docs]
parent = "admin"
weight = 8
+++

# Image Rendering

Grafana supports rendering of panels and dashboards as PNG-images.

When an image is being rendered the PNG-image is temporary written to the filesystem, i.e. a sub-directory of Grafana's [data](/installation/configuration/#data) directory named `png`.

A background job runs each 10 minutes and will remove temporary images. You can configure how long time an image should be stored before being removed by configuring the [temp-data-lifetime](/installation/configuration/#temp-data-lifetime) setting.

## Requirements

Rendering images may require quite a lot of memory, mainly because there are "browser instances" started in the
background responsible for the actual rendering. Further, if multiple images are being rendered in parallel it most
certainly has a bigger memory footprint. Minimum free memory recommendation is 1GB.

Depending on [rendering method](#rendering-methods) you would need that memory available in the system where the
rendering process is running. For [Grafana Image renderer plugin](#grafana-image-renderer-plugin) and [PhantomJS](#phantomjs)
it's the system which Grafana is installed on. For [Remote rendering service](#remote-rendering-service) it is the system where
that's installed.

## Rendering methods

### Grafana image renderer plugin

> This plugin currently does not work if it is installed in the Grafana docker image. See [Install in Grafana docker image](#install-in-grafana-docker-image).

The [Grafana image renderer plugin](https://grafana.com/grafana/plugins/grafana-image-renderer) is a plugin that runs on the backend and handles rendering panels and dashboards as PNG-images using headless chrome.

You can install it using grafana-cli:

```bash
grafana-cli plugins install grafana-image-renderer
```

For further information and instructions refer to [troubleshooting](#troubleshooting) and the [plugin details](https://grafana.com/grafana/plugins/grafana-image-renderer).

#### Install in Grafana docker image

This plugin is not compatible with the current Grafana Docker image without installing further system-level dependencies. We recommend setting up another Docker container for rendering and using remote rendering, see [Remote rendering service](#remote-rendering-service) for reference.

If you still want to install the plugin in the Grafana docker image we provide instructions for how to build a custom Grafana image, see [Installing using Docker](/installation/docker/#custom-image-with-grafana-image-renderer-plugin-pre-installed).

### Remote rendering service

The [Grafana image renderer plugin](https://grafana.com/grafana/plugins/grafana-image-renderer) can also be run as a remote HTTP rendering service. In this setup Grafana will render an image by making a HTTP request to the remote rendering service, which in turn render the image and returns it back in the HTTP response to Grafana.

You can run the remote HTTP rendering service using Docker or as a standalone Node.js application.

**Using Docker:**

The following example describes how to run Grafana and the remote HTTP rendering service in two separate docker containers using Docker Compose.

Create a `docker-compose.yml` with the following content.

```yaml
version: '2'

services:
  grafana:
    image: grafana/grafana:master
    ports:
     - "3000:3000"
    environment:
      GF_RENDERING_SERVER_URL: http://renderer:8081/render
      GF_RENDERING_CALLBACK_URL: http://grafana:3000/
      GF_LOG_FILTERS: rendering:debug
  renderer:
    image: grafana/grafana-image-renderer:latest
    ports:
      - 8081
```

and finally run:

```bash
docker-compose up
```

**Running as standalone Node.js application:**

The following example describes how to build and run the remote HTTP rendering service as a standalone node.js application and configure Grafana appropriately.

1. Git clone the [Grafana image renderer plugin](https://grafana.com/grafana/plugins/grafana-image-renderer) repository.
2. Install dependencies and build:

```bash
yarn install --pure-lockfile
yarn run build
```
3. Run the server

```bash
node build/app.js server --port=8081
```
3. Update Grafana configuration:

```
[rendering]
server_url = http://localhost:8081/render
callback_url = http://localhost:3000/
```
4. Restart Grafana

For further information and instructions refer to [troubleshooting](#troubleshooting) and the [plugin details](https://grafana.com/grafana/plugins/grafana-image-renderer).

### PhantomJS

> PhantomJS is deprecated since Grafana v6.4 and will be removed in a future release. Please migrate to Grafana image renderer plugin or remote rendering service.

[PhantomJS](https://phantomjs.org/) have been the only supported and default image renderer since Grafana v2.x and is shipped with Grafana.

PhantomJS binaries are included for Linux (x64), Windows (x64) and Darwin (x64). For Linux you should ensure that any required libraries, e.g. libfontconfig1, are available.

Please note that PhantomJS binaries are not included for ARM. To support this you will need to ensure that a phantomjs binary is available under tools/phantomjs/phantomjs.

## Alerting and render limits

<<<<<<< HEAD
Alert notifications can include images, but rendering many images at the same time can overload the server where the renderer is running. For instructions of how to configure this, see [concurrent_render_limit](/installation/configuration/#concurrent-render-limit).
=======
Alert notifications can include images, but rendering many images at the same time can overload the server where the renderer is running. For instructions of how to configure this, see [concurrent_render_limit]({{< relref "../installation/configuration/#concurrent_render_limit" >}}).
>>>>>>> 3fa63cfc

## Troubleshooting

Enable debug log messages for rendering in the Grafana configuration file and inspect the Grafana server log.

```bash
[log]
filters = rendering:debug
```

### Grafana image renderer plugin and remote rendering service

The plugin and rendering service uses [Chromium browser](https://www.chromium.org/) which depends on certain libraries.
If you don't have all of those libraries installed in your system you may encounter errors when trying to render an image, e.g.

```bash
Rendering failed: Error: Failed to launch chrome!/var/lib/grafana/plugins/grafana-image-renderer/chrome-linux/chrome:
error while loading shared libraries: libX11.so.6: cannot open shared object file: No such file or directory\n\n\nTROUBLESHOOTING: https://github.com/GoogleChrome/puppeteer/blob/master/docs/troubleshooting.md
```

In general you can use the [`ldd`](https://en.wikipedia.org/wiki/Ldd_(Unix)) utility to figure out what shared libraries
are missing/not installed in your system:

```bash
$ cd <grafana-image-render plugin directiry>
$ ldd chrome-linux/chrome
        linux-vdso.so.1 (0x00007fff1bf65000)
        libdl.so.2 => /lib/x86_64-linux-gnu/libdl.so.2 (0x00007f2047945000)
        libpthread.so.0 => /lib/x86_64-linux-gnu/libpthread.so.0 (0x00007f2047924000)
        librt.so.1 => /lib/x86_64-linux-gnu/librt.so.1 (0x00007f204791a000)
        libX11.so.6 => not found
        libX11-xcb.so.1 => not found
        libxcb.so.1 => not found
        libXcomposite.so.1 => not found
        ...
```

**Ubuntu:**

On Ubuntu 18.10 the following dependencies have been confirmed as needed for the image rendering to function.

```bash
libx11-6 libx11-xcb1 libxcomposite1 libxcursor1 libxdamage1 libxext6 libxfixes3 libxi6 libxrender1 libxtst6 libglib2.0-0 libnss3 libcups2  libdbus-1-3 libxss1 libxrandr2 libgtk-3-0 libgtk-3-0 libasound2
```

**Centos:**

On a minimal Centos install the following dependencies have been confirmed as needed for the image rendering to function.

```bash
libXcomposite libXdamage libXtst cups libXScrnSaver pango atk adwaita-cursor-theme adwaita-icon-theme at at-spi2-atk at-spi2-core cairo-gobject colord-libs dconf desktop-file-utils ed emacs-filesystem gdk-pixbuf2 glib-networking gnutls gsettings-desktop-schemas gtk-update-icon-cache gtk3 hicolor-icon-theme jasper-libs json-glib libappindicator-gtk3 libdbusmenu libdbusmenu-gtk3 libepoxy liberation-fonts liberation-narrow-fonts liberation-sans-fonts liberation-serif-fonts libgusb libindicator-gtk3 libmodman libproxy libsoup libwayland-cursor libwayland-egl libxkbcommon m4 mailx nettle patch psmisc redhat-lsb-core redhat-lsb-submod-security rest spax time trousers xdg-utils xkeyboard-config
```

#### Using custom Chrome/Chromium

As a last resort, if you already have [Chrome](https://www.google.com/chrome/) or [Chromium](https://www.chromium.org/)
installed on your system you can configure [Grafana Image renderer plugin](#grafana-image-renderer-plugin) to use this
instead of the pre-packaged version of Chromium.

> Please note that this is not recommended since you may encounter problems if the installed version of Chrome/Chromium is not
> is compatible with the [Grafana Image renderer plugin](#grafana-image-renderer-plugin).

To override the path to the Chrome/Chromium executable you can set an environment variable and make sure that
it's available for the Grafana process, e.g.

```bash
export GF_RENDERER_PLUGIN_CHROME_BIN="/usr/bin/chromium-browser"
```<|MERGE_RESOLUTION|>--- conflicted
+++ resolved
@@ -125,11 +125,7 @@
 
 ## Alerting and render limits
 
-<<<<<<< HEAD
-Alert notifications can include images, but rendering many images at the same time can overload the server where the renderer is running. For instructions of how to configure this, see [concurrent_render_limit](/installation/configuration/#concurrent-render-limit).
-=======
 Alert notifications can include images, but rendering many images at the same time can overload the server where the renderer is running. For instructions of how to configure this, see [concurrent_render_limit]({{< relref "../installation/configuration/#concurrent_render_limit" >}}).
->>>>>>> 3fa63cfc
 
 ## Troubleshooting
 
