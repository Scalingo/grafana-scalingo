--- conflicted
+++ resolved
@@ -42,11 +42,7 @@
 
 The member of one organization cannot view dashboards assigned to another organization. However, a user can belong to multiple organizations.
 
-<<<<<<<< HEAD:docs/sources/administration/organization-management/_index.md
-Grafana Server Administrators are responsible for creating organizations. For more information about the Grafana Server Administrator role, refer to [Grafana server administrators]({{< relref "../roles-and-permissions/#Grafana server administrators" >}}).
-========
 Grafana Server Administrators are responsible for creating organizations. For more information about the Grafana Server Administrator role, refer to [Grafana server administrators]({{< relref "../roles-and-permissions/#grafana-server-administrators" >}}).
->>>>>>>> v9.3.1:docs/sources/administration/organization-management/index.md
 
 ## View a list of organizations
 
@@ -59,13 +55,7 @@
 **To view a list of organizations:**
 
 1. Sign in to Grafana as a server administrator.
-<<<<<<< HEAD
-1. Hover your cursor over the **Server Admin** (shield) icon until a menu appears, and click **Orgs**.
-
-A list of organizations appears.
-=======
 1. Click **Administration** in the left-side menu, and then **Organizations**.
->>>>>>> ac7f9d45
 
 ## Create an organization
 
