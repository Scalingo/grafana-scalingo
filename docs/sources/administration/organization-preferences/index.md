--- conflicted
+++ resolved
@@ -99,11 +99,7 @@
 
 ### Change server UI theme
 
-<<<<<<< HEAD
-As a Grafana server administrator, you can change the default Grafana UI theme for all users who are on the server by setting the [default_theme]({{< relref "../../setup-grafana/configure-grafana/#default-theme" >}}) option in the Grafana configuration file.
-=======
 As a Grafana server administrator, you can change the default Grafana UI theme for all users who are on the server by setting the [default_theme]({{< relref "../../setup-grafana/configure-grafana/#default_theme" >}}) option in the Grafana configuration file.
->>>>>>> ac7f9d45
 
 To see what the current settings are, refer to [View server settings]({{< relref "../stats-and-license#view-server-settings" >}}).
 
@@ -111,46 +107,27 @@
 
 Organization administrators can change the UI theme for all users in an organization.
 
-<<<<<<< HEAD
-1. Hover your cursor over the **Configuration** (gear) icon.
-1. Click **Preferences**.
-1. In the **Preferences** section, select the **UI theme**.
-=======
 1. Click **Administration** in the left-side menu.
 1. Click **Default preferences**.
 1. In the Preferences section, select the UI theme.
->>>>>>> ac7f9d45
 1. Click **Save**.
 
 ### Change team UI theme
 
 Organization and team administrators can change the UI theme for all users on a team.
 
-<<<<<<< HEAD
-1. Hover your cursor over the **Configuration** (gear) icon in the side menu.
-1. Click **Teams**. Grafana displays the team list.
+1. Click **Administration** in the left-side menu and select **Teams**.
 1. Click the team for which you want to change the UI theme.
-1. Click **Settings**.
-1. In the **Preferences** section, select the **UI theme**.
-=======
-1. Click **Administration** in the left-side menu and select **Teams**.
-1. Click the team for which you want to change the UI theme.
 1. Click the **Settings** tab.
 1. In the Preferences section, select the UI theme.
->>>>>>> ac7f9d45
 1. Click **Save**.
 
 ### Change your personal UI theme
 
 You can change the UI theme for your user account. This setting overrides UI theme settings at higher levels.
 
-<<<<<<< HEAD
-1. On the left menu, hover your cursor over your avatar and then click **Preferences**.
-1. In the **Preferences** section, select the **UI theme**.
-=======
 1. Click the user icon in the top right corner of the page and select **Profile**.
 1. In the Preferences section, select the UI theme.
->>>>>>> ac7f9d45
 1. Click **Save**.
 
 ## Change the Grafana default timezone
@@ -176,18 +153,10 @@
 
 Organization administrators and team administrators can choose a default timezone for all users on a team.
 
-<<<<<<< HEAD
-1. Hover your cursor over the **Configuration** (gear) icon in the side menu.
-1. Click **Teams**. Grafana displays the team list.
+1. Click **Administration** in the left-side menu and select **Teams**.
 1. Click the team for which you want to change the timezone.
-1. Click **Settings**
-1. Click to select an option in the **Timezone** list. **Default** is either the browser local timezone or the timezone selected at a higher level. Refer to [[Time range controls]({{< relref "../../dashboards/manage-dashboards/#configure-dashboard-time-range-controls" >}}) for more information about Grafana time settings.
-=======
-1. Click **Administration** in the left-side menu and select **Teams**.
-1. Click the team for which you want to change the timezone.
 1. Click the **Settings** tab.
 1. Click to select an option in the **Timezone** list. **Default** is either the browser local timezone or the timezone selected at a higher level.
->>>>>>> ac7f9d45
 1. Click **Save**.
 
 ### Set your personal timezone
@@ -244,16 +213,9 @@
 
 1. Navigate to the dashboard you want to set as the home dashboard.
 1. Click the star next to the dashboard title to mark the dashboard as a favorite if it is not already.
-<<<<<<< HEAD
-1. Hover your cursor over the **Configuration** (gear) icon in the side menu.
-1. Click **Teams**. Grafana displays the team list.
+1. Click **Administration** in the left-side menu and select **Teams**.
 1. Click the team for which you want to change the home dashboard.
-1. Click **Settings**.
-=======
-1. Click **Administration** in the left-side menu and select **Teams**.
-1. Click the team for which you want to change the home dashboard.
-1. Click the **Settings** tab.
->>>>>>> ac7f9d45
+1. Click the **Settings** tab.
 1. In the **Home Dashboard** field, select the dashboard that you want to use for your home dashboard. Options include all starred dashboards.
 1. Click **Save**.
 
@@ -271,54 +233,31 @@
 
 ### Change server language
 
-<<<<<<< HEAD
-Grafana server administrators can change the default Grafana UI language for all users on the server by setting the [default_language]({{< relref "../../setup-grafana/configure-grafana/#default-language" >}}) option in the Grafana configuration file.
-=======
 Grafana server administrators can change the default Grafana UI language for all users on the server by setting the [default_language]({{< relref "../../setup-grafana/configure-grafana/#default_language" >}}) option in the Grafana configuration file.
->>>>>>> ac7f9d45
 
 ### Change organization language
 
 Organization administrators can change the language for all users in an organization.
 
-<<<<<<< HEAD
-1. Hover your cursor over the **Configuration** (gear) icon.
-1. Click **Preferences**.
-1. In the **Preferences** section, select the **Language**.
-=======
 1. Click **Administration** in the left-side menu.
 1. Click **Default preferences**.
 1. In the Preferences section, select an option in the **Language** dropdown.
->>>>>>> ac7f9d45
 1. Click **Save**.
 
 ### Change team language
 
 Organization and team administrators can set a default language for all users on a team.
 
-<<<<<<< HEAD
-1. Hover your cursor over the **Configuration** (gear) icon in the side menu.
-1. Click **Teams**. Grafana displays the team list.
+1. Click **Administration** in the left-side menu and select **Teams**.
 1. Click the team for which you want to change the language.
-1. Click **Settings**
-1. In the **Preferences** section, select the **Language**.
-=======
-1. Click **Administration** in the left-side menu and select **Teams**.
-1. Click the team for which you want to change the language.
 1. Click the **Settings** tab.
 1. In the Preferences section, select an option in the **Language** dropdown.
->>>>>>> ac7f9d45
 1. Click **Save**.
 
 ### Change your personal language
 
 You can change the language for your user account. This setting overrides language settings at higher levels.
 
-<<<<<<< HEAD
-1. On the left menu, hover your cursor over your avatar and then click **Preferences**.
-1. In the **Preferences** section, select the **language**.
-=======
 1. Click the user icon in the top right corner of the page and select **Profile**.
 1. In the Preferences section, select an option in the **Language** dropdown.
->>>>>>> ac7f9d45
 1. Click **Save**.