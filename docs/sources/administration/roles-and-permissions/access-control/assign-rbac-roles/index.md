---
aliases:
  - ../../../enterprise/access-control/assign-rbac-roles/
  - ../../../enterprise/access-control/manage-role-assignments/manage-built-in-role-assignments/
  - ../../../enterprise/access-control/manage-role-assignments/manage-user-role-assignments/
description: Learn how to assign RBAC roles to users and teams in Grafana.
menuTitle: Assign RBAC roles
title: Assign Grafana RBAC roles
weight: 40
---

# Assign RBAC roles

> **Note:** Available in [Grafana Enterprise]({{< relref "../../../../introduction/grafana-enterprise/" >}}) and [Grafana Cloud Advanced](/docs/grafana-cloud).

In this topic you'll learn how to use the role picker, provisioning, and the HTTP API to assign fixed and custom roles to users and teams.

## Assign fixed roles in the UI using the role picker

This section describes how to:

- Assign a fixed role to a user, team or service account as an organization administrator.
- Assign a fixed role to a user as a server administrator. This approach enables you to assign a fixed role to a user in multiple organizations, without needing to switch organizations.

In both cases, the assignment applies only to the user, team or service account within the affected organization, and no other organizations. For example, if you grant the user the **Data source editor** role in the **Main** organization, then the user can edit data sources in the **Main** organization, but not in other organizations.

<br/>

**Before you begin:**

<<<<<<<< HEAD:docs/sources/administration/roles-and-permissions/access-control/assign-rbac-roles.md
- [Plan your RBAC rollout strategy]({{< relref "../../../../enterprise/access-control/assign-rbac-roles/plan-rbac-rollout-strategy/" >}}).
- Identify the fixed roles that you want to assign to the user or team.

  For more information about available fixed roles, refer to [RBAC role definitions]({{< relref "../../../../enterprise/access-control/assign-rbac-roles/rbac-fixed-basic-role-definitions/" >}}).
========
- [Plan your RBAC rollout strategy]({{< relref "./plan-rbac-rollout-strategy/" >}}).
- Identify the fixed roles that you want to assign to the user, team or service account.

  For more information about available fixed roles, refer to [RBAC role definitions]({{< relref "./rbac-fixed-basic-role-definitions/" >}}).
>>>>>>>> v9.3.1:docs/sources/administration/roles-and-permissions/access-control/assign-rbac-roles/index.md

- Ensure that your own user account has the correct permissions:
  - If you are assigning permissions to a user, team or service account within an organization, you must have organization administrator or server administrator permissions.
  - If you are assigning permissions to a user who belongs to multiple organizations, you must have server administrator permissions.
  - Your Grafana user can also assign fixed role if it has either the `fixed:roles:writer` fixed role assigned to the same organization to which you are assigning RBAC to a user, or a custom role with `users.roles:add` and `users.roles:remove` permissions.
  - Your own user account must have the roles you are granting. For example, if you would like to grant the `fixed:users:writer` role to a team, you must have that role yourself.

<br/>

**To assign a fixed role to a user, team or service account:**

1. Sign in to Grafana.
2. Switch to the organization that contains the user, team or service account.

   For more information about switching organizations, refer to [Switch organizations]({{< relref "../../../user-management/user-preferences/_index.md#switch-organizations" >}}).

3. In the left-side menu, click **Administration** and then **Users**, **Teams**, or **Service accounts**.
4. In the **Role** column, select the fixed role that you want to assign to the user, team, or service account.
5. Click **Update**.

**To assign a fixed role as a server administrator:**

1. Sign in to Grafana as a server administrator.
1. Click **Administration** in the left-side menu, and then **Users**.
1. Click a user.
<<<<<<< HEAD
1. In the **Organizations** section, select a role within an organization that you want to assign to the user.
1. Click **Update**.
=======
1. In the Organizations section, click **Change role**.
1. Select a role within an organization that you want to assign to the user.
1. Click **Save**.
>>>>>>> ac7f9d45

## Assign fixed or custom roles to a team using provisioning

Instead of using the Grafana role picker, you can use file-based provisioning to assign fixed roles to teams. If you have a large number of teams, provisioning can provide an easier approach to assigning and managing role assignments.

**Before you begin:**

<<<<<<< HEAD
<<<<<<<< HEAD:docs/sources/administration/roles-and-permissions/access-control/assign-rbac-roles.md
- Refer to [Role provisioning]({{< relref "../../../../enterprise/access-control/assign-rbac-roles/rbac-provisioning/#rbac-provisioning" >}})
- Ensure that the team to which you are adding the fixed role exists. For more information about creating teams, refer to [Manage teams]({{< relref "../../../../enterprise/administration/manage-users-and-permissions/manage-teams/" >}})
========
- Refer to [Role provisioning]({{< relref "./rbac-provisioning/#rbac-provisioning" >}})
=======
- Refer to [Role provisioning]({{< relref "./rbac-grafana-provisioning/" >}})
>>>>>>> ac7f9d45
- Ensure that the team to which you are adding the fixed role exists. For more information about creating teams, refer to [Manage teams]({{< relref "../../../team-management/" >}})
>>>>>>>> v9.3.1:docs/sources/administration/roles-and-permissions/access-control/assign-rbac-roles/index.md

**To assign a role to a team:**

1. Open the YAML configuration file.

1. Refer to the following table to add attributes and values.

<<<<<<<< HEAD:docs/sources/administration/roles-and-permissions/access-control/assign-rbac-roles.md
   | Attribute                | Description                                                                                                                                                                                                                                                          |
   | ------------------------ | -------------------------------------------------------------------------------------------------------------------------------------------------------------------------------------------------------------------------------------------------------------------- |
   | `roles`                  | Enter the custom role or custom roles you want to create/update.                                                                                                                                                                                                     |
   | `roles > name`           | Enter the name of the custom role.                                                                                                                                                                                                                                   |
   | `roles > version`        | Enter the custom role version number. Role assignments are independent of the role version number.                                                                                                                                                                   |
   | `roles > global`         | Enter `true`. You can specify the `orgId` otherwise.                                                                                                                                                                                                                 |
   | `roles > permissions`    | Enter the permissions `action` and `scope` values. For more information about permissions actions and scopes, refer to [RBAC permissions, actions, and scopes]({{< relref "../../../../enterprise/access-control/assign-rbac-roles/custom-role-actions-scopes/" >}}) |
   | `teams`                  | Enter the team or teams to which you are adding the custom role.                                                                                                                                                                                                     |
   | `teams > orgId`          | Because teams belong to organizations, you must add the `orgId` value.                                                                                                                                                                                               |
   | `teams > name`           | Enter the name of the team.                                                                                                                                                                                                                                          |
   | `teams > roles`          | Enter the custom or fixed role or roles that you want to grant to the team.                                                                                                                                                                                          |
   | `teams > roles > name`   | Enter the name of the role.                                                                                                                                                                                                                                          |
   | `teams > roles > global` | Enter `true`, or specify `orgId` of the role you want to assign to the team. Fixed roles are global.                                                                                                                                                                 |
========
   | Attribute                | Description                                                                                                                                                                                                    |
   | ------------------------ | -------------------------------------------------------------------------------------------------------------------------------------------------------------------------------------------------------------- |
   | `roles`                  | Enter the custom role or custom roles you want to create/update.                                                                                                                                               |
   | `roles > name`           | Enter the name of the custom role.                                                                                                                                                                             |
   | `roles > version`        | Enter the custom role version number. Role assignments are independent of the role version number.                                                                                                             |
   | `roles > global`         | Enter `true`. You can specify the `orgId` otherwise.                                                                                                                                                           |
   | `roles > permissions`    | Enter the permissions `action` and `scope` values. For more information about permissions actions and scopes, refer to [RBAC permissions, actions, and scopes]({{< relref "./custom-role-actions-scopes/" >}}) |
   | `teams`                  | Enter the team or teams to which you are adding the custom role.                                                                                                                                               |
   | `teams > orgId`          | Because teams belong to organizations, you must add the `orgId` value.                                                                                                                                         |
   | `teams > name`           | Enter the name of the team.                                                                                                                                                                                    |
   | `teams > roles`          | Enter the custom or fixed role or roles that you want to grant to the team.                                                                                                                                    |
   | `teams > roles > name`   | Enter the name of the role.                                                                                                                                                                                    |
   | `teams > roles > global` | Enter `true`, or specify `orgId` of the role you want to assign to the team. Fixed roles are global.                                                                                                           |
>>>>>>>> v9.3.1:docs/sources/administration/roles-and-permissions/access-control/assign-rbac-roles/index.md

   For more information about managing custom roles, refer to [Create custom roles using provisioning]({{< relref "../../../../enterprise/access-control/assign-rbac-roles/manage-rbac-roles/#create-custom-roles-using-provisioning" >}}).

1. Reload the provisioning configuration file.

<<<<<<<< HEAD:docs/sources/administration/roles-and-permissions/access-control/assign-rbac-roles.md
   For more information about reloading the provisioning configuration at runtime, refer to [Reload provisioning configurations]({{< relref "../../../../enterprise/developers/http_api/admin/#reload-provisioning-configurations" >}}).
========
   For more information about reloading the provisioning configuration at runtime, refer to [Reload provisioning configurations]({{< relref "../../../../developers/http_api/admin/#reload-provisioning-configurations" >}}).
>>>>>>>> v9.3.1:docs/sources/administration/roles-and-permissions/access-control/assign-rbac-roles/index.md

The following example creates the `custom:users:writer` role and assigns it to the `user writers` and `user admins` teams along with the `fixed:users:writer` role:

The following example:

- Creates the `custom:users:writer` role.
- Assigns the `custom:users:writer` role and the `fixed:users:writer` role to the `user admins` and `user writers` teams.

```yaml
# config file version
apiVersion: 2

# Roles to insert/update in the database
roles:
  - name: 'custom:users:writer'
    description: 'List/update other users in the organization'
    version: 1
    global: true
    permissions:
      - action: 'org.users:read'
        scope: 'users:*'
      - action: 'org.users:write'
        scope: 'users:*'

# Assignments to teams
teams:
  - name: 'user writers'
    orgId: 1
    roles:
      # Custom role assignment
      - name: 'custom:users:writer'
        global: true
      # Fixed role assignment
      - name: 'fixed:users:writer'
        global: true
  - name: 'user admins'
    orgId: 1
    roles:
      - name: 'custom:users:writer'
        global: true
      - name: 'fixed:users:writer'
        global: true
```

> **Note**: The roles don't have to be defined in the provisioning configuration files to be assigned. If roles exist in the database, they can be assigned.

**Remove a role assignment from a team:**

If you want to remove an assignment from a team, add `state: absent` to the `teams > roles` section, and reload the configuration file.

The following example:

- Creates the `custom:users:writer` role
- Assigns the `custom:users:writer` role and the `fixed:users:writer` role to the `user admins` team
- Removes the `custom:users:writer` and the `fixed:users:writer` assignments from the `user writers` team, if those assignments exist.

```yaml
# config file version
apiVersion: 2

# Roles to insert/update in the database
roles:
  - name: 'custom:users:writer'
    description: 'List/update other users in the organization'
    version: 1
    global: true
    permissions:
      - action: 'org.users:read'
        scope: 'users:*'
      - action: 'org.users:write'
        scope: 'users:*'

# Assignments to teams
teams:
  - name: 'user writers'
    orgId: 1
    roles:
      - name: 'fixed:users:writer'
        global: true
        state: 'absent' # Remove assignment
      - name: 'custom:users:writer'
        global: true
        state: 'absent' # Remove assignment
  - name: 'user admins'
    orgId: 1
    roles:
      - name: 'fixed:users:writer'
        global: true
      - name: 'custom:users:writer'
        global: true
```

> **Note**: The roles don't have to be defined in the provisioning configuration files to be revoked. If roles exist in the database, they can be revoked.<|MERGE_RESOLUTION|>--- conflicted
+++ resolved
@@ -28,17 +28,10 @@
 
 **Before you begin:**
 
-<<<<<<<< HEAD:docs/sources/administration/roles-and-permissions/access-control/assign-rbac-roles.md
-- [Plan your RBAC rollout strategy]({{< relref "../../../../enterprise/access-control/assign-rbac-roles/plan-rbac-rollout-strategy/" >}}).
-- Identify the fixed roles that you want to assign to the user or team.
-
-  For more information about available fixed roles, refer to [RBAC role definitions]({{< relref "../../../../enterprise/access-control/assign-rbac-roles/rbac-fixed-basic-role-definitions/" >}}).
-========
 - [Plan your RBAC rollout strategy]({{< relref "./plan-rbac-rollout-strategy/" >}}).
 - Identify the fixed roles that you want to assign to the user, team or service account.
 
   For more information about available fixed roles, refer to [RBAC role definitions]({{< relref "./rbac-fixed-basic-role-definitions/" >}}).
->>>>>>>> v9.3.1:docs/sources/administration/roles-and-permissions/access-control/assign-rbac-roles/index.md
 
 - Ensure that your own user account has the correct permissions:
   - If you are assigning permissions to a user, team or service account within an organization, you must have organization administrator or server administrator permissions.
@@ -64,14 +57,9 @@
 1. Sign in to Grafana as a server administrator.
 1. Click **Administration** in the left-side menu, and then **Users**.
 1. Click a user.
-<<<<<<< HEAD
-1. In the **Organizations** section, select a role within an organization that you want to assign to the user.
-1. Click **Update**.
-=======
 1. In the Organizations section, click **Change role**.
 1. Select a role within an organization that you want to assign to the user.
 1. Click **Save**.
->>>>>>> ac7f9d45
 
 ## Assign fixed or custom roles to a team using provisioning
 
@@ -79,17 +67,8 @@
 
 **Before you begin:**
 
-<<<<<<< HEAD
-<<<<<<<< HEAD:docs/sources/administration/roles-and-permissions/access-control/assign-rbac-roles.md
-- Refer to [Role provisioning]({{< relref "../../../../enterprise/access-control/assign-rbac-roles/rbac-provisioning/#rbac-provisioning" >}})
-- Ensure that the team to which you are adding the fixed role exists. For more information about creating teams, refer to [Manage teams]({{< relref "../../../../enterprise/administration/manage-users-and-permissions/manage-teams/" >}})
-========
-- Refer to [Role provisioning]({{< relref "./rbac-provisioning/#rbac-provisioning" >}})
-=======
 - Refer to [Role provisioning]({{< relref "./rbac-grafana-provisioning/" >}})
->>>>>>> ac7f9d45
 - Ensure that the team to which you are adding the fixed role exists. For more information about creating teams, refer to [Manage teams]({{< relref "../../../team-management/" >}})
->>>>>>>> v9.3.1:docs/sources/administration/roles-and-permissions/access-control/assign-rbac-roles/index.md
 
 **To assign a role to a team:**
 
@@ -97,21 +76,6 @@
 
 1. Refer to the following table to add attributes and values.
 
-<<<<<<<< HEAD:docs/sources/administration/roles-and-permissions/access-control/assign-rbac-roles.md
-   | Attribute                | Description                                                                                                                                                                                                                                                          |
-   | ------------------------ | -------------------------------------------------------------------------------------------------------------------------------------------------------------------------------------------------------------------------------------------------------------------- |
-   | `roles`                  | Enter the custom role or custom roles you want to create/update.                                                                                                                                                                                                     |
-   | `roles > name`           | Enter the name of the custom role.                                                                                                                                                                                                                                   |
-   | `roles > version`        | Enter the custom role version number. Role assignments are independent of the role version number.                                                                                                                                                                   |
-   | `roles > global`         | Enter `true`. You can specify the `orgId` otherwise.                                                                                                                                                                                                                 |
-   | `roles > permissions`    | Enter the permissions `action` and `scope` values. For more information about permissions actions and scopes, refer to [RBAC permissions, actions, and scopes]({{< relref "../../../../enterprise/access-control/assign-rbac-roles/custom-role-actions-scopes/" >}}) |
-   | `teams`                  | Enter the team or teams to which you are adding the custom role.                                                                                                                                                                                                     |
-   | `teams > orgId`          | Because teams belong to organizations, you must add the `orgId` value.                                                                                                                                                                                               |
-   | `teams > name`           | Enter the name of the team.                                                                                                                                                                                                                                          |
-   | `teams > roles`          | Enter the custom or fixed role or roles that you want to grant to the team.                                                                                                                                                                                          |
-   | `teams > roles > name`   | Enter the name of the role.                                                                                                                                                                                                                                          |
-   | `teams > roles > global` | Enter `true`, or specify `orgId` of the role you want to assign to the team. Fixed roles are global.                                                                                                                                                                 |
-========
    | Attribute                | Description                                                                                                                                                                                                    |
    | ------------------------ | -------------------------------------------------------------------------------------------------------------------------------------------------------------------------------------------------------------- |
    | `roles`                  | Enter the custom role or custom roles you want to create/update.                                                                                                                                               |
@@ -125,17 +89,12 @@
    | `teams > roles`          | Enter the custom or fixed role or roles that you want to grant to the team.                                                                                                                                    |
    | `teams > roles > name`   | Enter the name of the role.                                                                                                                                                                                    |
    | `teams > roles > global` | Enter `true`, or specify `orgId` of the role you want to assign to the team. Fixed roles are global.                                                                                                           |
->>>>>>>> v9.3.1:docs/sources/administration/roles-and-permissions/access-control/assign-rbac-roles/index.md
 
-   For more information about managing custom roles, refer to [Create custom roles using provisioning]({{< relref "../../../../enterprise/access-control/assign-rbac-roles/manage-rbac-roles/#create-custom-roles-using-provisioning" >}}).
+   For more information about managing custom roles, refer to [Create custom roles using provisioning]({{< relref "./manage-rbac-roles/#create-custom-roles-using-provisioning" >}}).
 
 1. Reload the provisioning configuration file.
 
-<<<<<<<< HEAD:docs/sources/administration/roles-and-permissions/access-control/assign-rbac-roles.md
-   For more information about reloading the provisioning configuration at runtime, refer to [Reload provisioning configurations]({{< relref "../../../../enterprise/developers/http_api/admin/#reload-provisioning-configurations" >}}).
-========
    For more information about reloading the provisioning configuration at runtime, refer to [Reload provisioning configurations]({{< relref "../../../../developers/http_api/admin/#reload-provisioning-configurations" >}}).
->>>>>>>> v9.3.1:docs/sources/administration/roles-and-permissions/access-control/assign-rbac-roles/index.md
 
 The following example creates the `custom:users:writer` role and assigns it to the `user writers` and `user admins` teams along with the `fixed:users:writer` role:
 
