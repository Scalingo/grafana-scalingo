--- conflicted
+++ resolved
@@ -17,10 +17,7 @@
 | ------------------------------- | -------- | ------------------------------------------------------------------------------------------------------------------------------------------------------------------------------------------------------------------------------------------------------------------------------------------------------------------------------- | ------- |
 | `permission_cache`              | No       | Enable to use in memory cache for loading and evaluating users' permissions.                                                                                                                                                                                                                                                    | `true`  |
 | `permission_validation_enabled` | No       | Grafana enforces validation for permissions when a user creates or updates a role. The system checks the internal list of scopes and actions for each permission to determine they are valid. By default, if a scope or action is not recognized, Grafana logs a warning message. When set to `true`, Grafana returns an error. | `false` |
-<<<<<<< HEAD
-=======
 | `reset_basic_roles`             | No       | Reset Grafana's basic roles' (Viewer, Editor, Admin, Grafana Admin) permissions to their default. Warning, if this configuration option is left to `true` this will be done on every reboot.                                                                                                                                    | `true`  |
->>>>>>> 284c43c2
 
 ## Example RBAC configuration
 
