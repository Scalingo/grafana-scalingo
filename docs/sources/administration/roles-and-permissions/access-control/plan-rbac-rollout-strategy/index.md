---
aliases:
  - ../../../enterprise/access-control/plan-rbac-rollout-strategy/
  - ../../../enterprise/access-control/usage-scenarios/
description: Plan your RBAC rollout strategy before you begin assigning roles to users
  and teams.
menuTitle: Plan your RBAC rollout strategy
title: Plan your Grafana RBAC rollout strategy
weight: 20
---

# Plan your RBAC rollout strategy

> **Note:** Available in [Grafana Enterprise]({{< relref "../../../../introduction/grafana-enterprise/" >}}) and [Grafana Cloud Advanced](/docs/grafana-cloud).

An RBAC rollout strategy helps you determine _how_ you want to implement RBAC prior to assigning RBAC roles to users and teams.

Your rollout strategy should help you answer the following questions:

- Should I assign basic roles to users, or should I assign fixed roles or custom roles to users?
- When should I create custom roles?
- To which entities should I apply fixed and custom roles? Should I apply them to users, teams? Should I modify the basic roles permissions instead?
- How do I roll out permissions in a way that makes them easy to manage?
- Which approach should I use when assigning roles? Should I use the Grafana UI, provisioning, or the API?

## Review basic role and fixed role definitions

As a first step in determining your permissions rollout strategy, we recommend that you become familiar with basic role and fixed role definitions. In addition to assigning fixed roles to any user and team, you can also modify basic roles permissions, which changes what a Viewer, Editor, or Admin can do. This flexibility means that there are many combinations of role assignments for you to consider. If you have a large number of Grafana users and teams, we recommend that you make a list of which fixed roles you might want to use.

To learn more about basic roles and fixed roles, refer to the following documentation:

<<<<<<<< HEAD:docs/sources/administration/roles-and-permissions/access-control/plan-rbac-rollout-strategy.md
- [Basic role definitions]({{< relref "../../../../enterprise/access-control/plan-rbac-rollout-strategy/rbac-fixed-basic-role-definitions/#basic-role-assignments" >}})
- [Fixed role definitions]({{< relref "../../../../enterprise/access-control/plan-rbac-rollout-strategy/rbac-fixed-basic-role-definitions/#fixed-role-definitions" >}})
========
- [Basic role definitions]({{< relref "./rbac-fixed-basic-role-definitions/#basic-role-assignments" >}})
- [Fixed role definitions]({{< relref "./rbac-fixed-basic-role-definitions/#fixed-role-definitions" >}})
>>>>>>>> v9.3.1:docs/sources/administration/roles-and-permissions/access-control/plan-rbac-rollout-strategy/index.md

## User and team considerations

RBAC is a flexible and powerful feature with many possible permissions assignment combinations available. Consider the follow guidelines when assigning permissions to users and teams.

- **Assign roles to users** when you have a one-off scenario where a small number of users require access to a resource or when you want to assign temporary access. If you have a large number of users, this approach can be difficult to manage as you scale your use of Grafana. For example, a member of your IT department might need the `fixed:licensing:reader` and `fixed:licensing:writer` roles so that they can manage your Grafana Enterprise license.

- **Assign roles to teams** when you have a subset of users that align to your organizational structure, and you want all members of the team to have the same level of access. For example, all members of a particular engineering team might need the `fixed:reports:reader` and `fixed:reports:writer` roles to be able to manage reports.

  When you assign additional users to a team, the system automatically assigns permissions to those users.

### Authentication provider considerations

You can take advantage of your current authentication provider to manage user and team permissions in Grafana. When you map users and teams to SAML and LDAP groups, you can synchronize those assignments with Grafana.

For example:

1. Map SAML, LDAP, or Oauth roles to Grafana basic roles (viewer, editor, or admin).

<<<<<<<< HEAD:docs/sources/administration/roles-and-permissions/access-control/plan-rbac-rollout-strategy.md
2. Use the Grafana Enterprise team sync feature to synchronize teams from your SAML, LDAP, or Oauth provider to Grafana. For more information about team sync, refer to [Team sync]({{< relref "../../setup-grafana/configure-security/configure-team-sync/" >}}).
========
2. Use the Grafana Enterprise team sync feature to synchronize teams from your SAML, LDAP, or Oauth provider to Grafana. For more information about team sync, refer to [Team sync]({{< relref "../../../../setup-grafana/configure-security/configure-team-sync/" >}}).
>>>>>>>> v9.3.1:docs/sources/administration/roles-and-permissions/access-control/plan-rbac-rollout-strategy/index.md

3. Within Grafana, assign RBAC permissions to users and teams.

## When to modify basic roles or create custom roles

Consider the following guidelines when you determine if you should modify basic roles or create custom roles.

- **Modify basic roles** when Grafana's definitions of what viewers, editors, and admins can do does not match your definition of these roles. You can add or remove permissions from any basic role.

<<<<<<<< HEAD:docs/sources/administration/roles-and-permissions/access-control/plan-rbac-rollout-strategy.md
  > **Note:** Changes that you make to basic roles impact the role definition for all [organizations]({{< relref "../../../../enterprise/administration/manage-organizations/" >}}) in the Grafana instance. For example, when you add the `fixed:users:writer` role's permissions to the viewer basic role, all viewers in any org in the Grafana instance can create users within that org.
========
  > **Note:** Changes that you make to basic roles impact the role definition for all [organizations]({{< relref "../../../organization-management/" >}}) in the Grafana instance. For example, when you add the `fixed:users:writer` role's permissions to the viewer basic role, all viewers in any org in the Grafana instance can create users within that org.
>>>>>>>> v9.3.1:docs/sources/administration/roles-and-permissions/access-control/plan-rbac-rollout-strategy/index.md

- **Create custom roles** when fixed role definitions don't meet you permissions requirements. For example, the `fixed:dashboards:writer` role allows users to delete dashboards. If you want some users or teams to be able to create and update but not delete dashboards, you can create a custom role with a name like `custom:dashboards:creator` that lacks the `dashboards:delete` permission.

## How to assign RBAC roles

Use any of the following methods to assign RBAC roles to users and teams.

- **Grafana UI:** Use the Grafana UI when you want to assign a limited number of RBAC roles to users and teams. The UI contains a role picker that you can use to select roles.
- **Grafana HTTP API:** Use the Grafana HTTP API if you would like to automate role assignment.
- **Terraform:** Use Terraform to assign and manage user and team role assignments if you use Terraform for provisioning.
- **Grafana provisioning:** Grafana provisioning provides a robust approach to assigning, removing, and deleting roles. Within a single YAML file you can include multiple role assignment and removal entries.

## Permissions scenarios

We've compiled the following permissions rollout scenarios based on current Grafana implementations.

> **Note:** If you have a use case that you'd like to share, feel free to contribute to this docs page. We'd love to hear from you!

### Provide internal viewer employees with the ability to use Explore, but prevent external viewer contractors from using Explore

1. In Grafana, create a team with the name `Internal employees`.
<<<<<<< HEAD
1. Assign the `fixed:datasources:querier` role to the `Internal employees` team.
<<<<<<<< HEAD:docs/sources/administration/roles-and-permissions/access-control/plan-rbac-rollout-strategy.md
1. Add internal employees to the `Internal employees` team, or map them from a SAML, LDAP, or Oauth team using [Team Sync]({{< relref "../../../../enterprise/setup-grafana/configure-security/configure-team-sync/" >}}).
========
=======
1. Assign the `fixed:datasources:explorer` role to the `Internal employees` team.
>>>>>>> ac7f9d45
1. Add internal employees to the `Internal employees` team, or map them from a SAML, LDAP, or Oauth team using [Team Sync]({{< relref "../../../../setup-grafana/configure-security/configure-team-sync/" >}}).
>>>>>>>> v9.3.1:docs/sources/administration/roles-and-permissions/access-control/plan-rbac-rollout-strategy/index.md
1. Assign the viewer role to both internal employees and contractors.

### Limit viewer, editor, or admin permissions

1. Review the list of permissions associated with the basic role.
<<<<<<<< HEAD:docs/sources/administration/roles-and-permissions/access-control/plan-rbac-rollout-strategy.md
1. [Change the permissions of the basic role]({{< relref "../../../../enterprise/access-control/plan-rbac-rollout-strategy/manage-rbac-roles/#update-basic-role-permissions" >}}).
========
1. [Change the permissions of the basic role]({{< relref "./manage-rbac-roles/#update-basic-role-permissions" >}}).
>>>>>>>> v9.3.1:docs/sources/administration/roles-and-permissions/access-control/plan-rbac-rollout-strategy/index.md

### Allow only members of one team to manage Alerts

1. Create an `Alert Managers` team, and assign that team all applicable Alerting fixed roles.
1. Add users to the `Alert Managers` team.
1. Remove all permissions with actions prefixed with `alert.` from the Viewer, Editor, and Admin basic roles.

### Provide dashboards to users in two or more geographies

1. Create a folder for each geography, for example, create a `US` folder and an `EU` folder.
1. Add dashboards to each folder.
1. Use folder permissions to add US-based users as Editors to the `US` folder and assign EU-based users as Editors to the `EU` folder.

### Create a custom role to access alerts in a specific folder

To see an alert rule in Grafana, the user must have read access to the folder that stores the alert rule, permission to read alerts in the folder, and permission to query all data sources that the rule uses.

The API command in this example is based on the following:

- A `Test-Folder` with ID `92`
- Two data sources: `DS1` with UID `_oAfGYUnk`, and `DS2` with UID `YYcBGYUnk`
- An alert rule that is stored in `Test-Folder` and queries the two data sources.

The following request creates a custom role that includes permissions to access the alert rule:

```
curl --location --request POST '<grafana_url>/api/access-control/roles/' \
--header 'Authorization: Basic YWRtaW46cGFzc3dvcmQ=' \
--header 'Content-Type: application/json' \
--data-raw '{
    "version": 1,
    "name": "custom:alerts.reader.in.folder.123",
    "displayName": "Read-only access to alerts in folder Test-Folder",
    "description": "Let user query DS1 and DS2, and read alerts in folder Test-Folders",
    "group":"Custom",
    "global": true,
    "permissions": [
        {
            "action": "folders:read",
            "scope": "folders:uid:YEcBGYU22"
        },
        {
            "action": "alert.rules:read",
            "scope": "folders:uid:YEcBGYU22"
        },
        {
            "action": "datasources:query",
            "scope": "datasources:uid:_oAfGYUnk"
        },
        {
            "action": "datasources:query",
            "scope": "datasources:uid:YYcBGYUnk"
        }
    ]
}'
```

### Enable an editor to create custom roles

By default, only a Grafana Server Admin can create and manage custom roles. If you want your `Editors` to do the same, [update the `Editor` basic role permissions]({{< ref "./manage-rbac-roles.md#update-basic-role-permissions" >}}). There are two ways to achieve this:

- Add the `fixed:roles:writer` role permissions to the `basic:editor` role using the `role > from` list of your provisioning file:

```yaml
apiVersion: 2

roles:
  - name: 'basic:editor'
    global: true
    version: 3
    from:
      - name: 'basic:editor'
        global: true
      - name: 'fixed:roles:writer'
        global: true
```

<<<<<<<< HEAD:docs/sources/administration/roles-and-permissions/access-control/plan-rbac-rollout-strategy.md
- Or add the following permissions to the `basic:editor` role, using provisioning or the [RBAC HTTP API]({{< relref "../../../../enterprise/developers/http_api/access_control/#update-a-role" >}}):
========
- Or add the following permissions to the `basic:editor` role, using provisioning or the [RBAC HTTP API]({{< relref "../../../../developers/http_api/access_control/#update-a-role" >}}):
>>>>>>>> v9.3.1:docs/sources/administration/roles-and-permissions/access-control/plan-rbac-rollout-strategy/index.md

| action         | scope                       |
| -------------- | --------------------------- |
| `roles:read`   | `roles:*`                   |
| `roles:write`  | `permissions:type:delegate` |
| `roles:delete` | `permissions:type:delegate` |

> **Note:** Any user or service account with the ability to modify roles can only create, update, or delete roles with permissions they have been granted. For example, a user with the `Editor` role would be able to create and manage roles only with the permissions they have or with a subset of them.

### Enable viewers to create reports

If you want your `Viewers` to create reports, [update the `Viewer` basic role permissions]({{< ref "./manage-rbac-roles.md#update-basic-role-permissions" >}}). There are two ways to achieve this:

- Add the `fixed:reports:writer` role permissions to the `basic:viewer` role using the `role > from` list of your provisioning file:

```yaml
apiVersion: 2

roles:
  - name: 'basic:viewer'
    global: true
    version: 3
    from:
      - name: 'basic:viewer'
        global: true
      - name: 'fixed:reports:writer'
        global: true
```

<<<<<<<< HEAD:docs/sources/administration/roles-and-permissions/access-control/plan-rbac-rollout-strategy.md
> **Note:** The `fixed:reports:writer` role assigns more permissions than just creating reports. For more information about fixed role permission assignments, refer to [Fixed role definitions]({{< relref "../../../../enterprise/access-control/plan-rbac-rollout-strategy/rbac-fixed-basic-role-definitions/#fixed-role-definitions" >}}).

- Add the following permissions to the `basic:viewer` role, using provisioning or the [RBAC HTTP API]({{< relref "../../../../enterprise/developers/http_api/access_control/#update-a-role" >}}):
========
> **Note:** The `fixed:reports:writer` role assigns more permissions than just creating reports. For more information about fixed role permission assignments, refer to [Fixed role definitions]({{< relref "./rbac-fixed-basic-role-definitions/#fixed-role-definitions" >}}).

- Add the following permissions to the `basic:viewer` role, using provisioning or the [RBAC HTTP API]({{< relref "../../../../developers/http_api/access_control/#update-a-role" >}}):
>>>>>>>> v9.3.1:docs/sources/administration/roles-and-permissions/access-control/plan-rbac-rollout-strategy/index.md

| Action           | Scope                           |
| ---------------- | ------------------------------- |
| `reports:create` | n/a                             |
| `reports:write`  | `reports:*` <br> `reports:id:*` |
| `reports:read`   | `reports:*`                     |
| `reports:send`   | `reports:*`                     |

### Prevent a Grafana Admin from creating and inviting users

To prevent a Grafana Admin from creating users and inviting them to join an organization, you must [update a basic role permission]({{< relref "./manage-rbac-roles/#update-basic-role-permissions" >}}).
The permissions to remove are:

| Action          | Scope     |
| --------------- | --------- |
| `users:create`  |           |
| `org.users:add` | `users:*` |

There are two ways to achieve this:

- Use the `role > from` list and `permission > state` option of your provisioning file:

```yaml
apiVersion: 2

roles:
  - name: 'basic:editor'
    global: true
    version: 3
    from:
      - name: 'basic:editor'
        global: true
    permissions:
      - action: 'users:create'
        state: 'absent'
      - action: 'org.users:add'
        scope: 'users:*'
        state: 'absent'
```

<<<<<<<< HEAD:docs/sources/administration/roles-and-permissions/access-control/plan-rbac-rollout-strategy.md
- Or use [RBAC HTTP API]({{< relref "../../../../enterprise/developers/http_api/access_control/#update-a-role" >}}).
========
- Or use [RBAC HTTP API]({{< relref "../../../../developers/http_api/access_control/#update-a-role" >}}).

### Prevent Viewers from accessing an App Plugin

By default, Viewers, Editors and Admins have access to all App Plugins that their organization role allows them to access.
To change this default behavior and prevent Viewers from accessing an App plugin, you must [update a basic role's permissions]({{< relref "./manage-rbac-roles/#update-basic-role-permissions" >}}).

In this example, three App plugins have been installed and enabled:
| Name | ID | Required Org role |
|--------------------|-----------------------------|-------------------|
| On Call | grafana-oncall-app | Viewer |
| Kentik Connect Pro | kentik-connect-app | Viewer |
| Enterprise logs | grafana-enterprise-logs-app | Admin |

By default, Viewers will hence be able to see both, On Call and Kentik Connect Pro App plugins.
If you want to revoke their access to the On Call App plugin, you need to:

1. Remove the permission to access all application plugins:
   | Action | Scope |
   |----------------------|-------------|
   | `plugins.app:access` | `plugins:*` |
1. Grant the permission to access the Kentik Connect Pro App plugin only:
   | Action | Scope |
   |----------------------|---------------------------------|
   | `plugins.app:access` | `plugins:id:kentik-connect-app` |

Here are two ways to achieve this:

- Use the `role > from` list and `permission > state` option of your provisioning file:

```yaml
---
apiVersion: 2

roles:
  - name: 'basic:viewer'
    version: 8
    global: true
    from:
      - name: 'basic:viewer'
        global: true
    permissions:
      - action: 'plugins.app:access'
        scope: 'plugins:*'
        state: 'absent'
      - action: 'plugins.app:access'
        scope: 'plugins:id:kentik-connect-app'
        state: 'present'
```

- Or use [RBAC HTTP API]({{< relref "../../../../developers/http_api/access_control/#update-a-role" >}}).
>>>>>>>> v9.3.1:docs/sources/administration/roles-and-permissions/access-control/plan-rbac-rollout-strategy/index.md<|MERGE_RESOLUTION|>--- conflicted
+++ resolved
@@ -29,13 +29,8 @@
 
 To learn more about basic roles and fixed roles, refer to the following documentation:
 
-<<<<<<<< HEAD:docs/sources/administration/roles-and-permissions/access-control/plan-rbac-rollout-strategy.md
-- [Basic role definitions]({{< relref "../../../../enterprise/access-control/plan-rbac-rollout-strategy/rbac-fixed-basic-role-definitions/#basic-role-assignments" >}})
-- [Fixed role definitions]({{< relref "../../../../enterprise/access-control/plan-rbac-rollout-strategy/rbac-fixed-basic-role-definitions/#fixed-role-definitions" >}})
-========
 - [Basic role definitions]({{< relref "./rbac-fixed-basic-role-definitions/#basic-role-assignments" >}})
 - [Fixed role definitions]({{< relref "./rbac-fixed-basic-role-definitions/#fixed-role-definitions" >}})
->>>>>>>> v9.3.1:docs/sources/administration/roles-and-permissions/access-control/plan-rbac-rollout-strategy/index.md
 
 ## User and team considerations
 
@@ -55,11 +50,7 @@
 
 1. Map SAML, LDAP, or Oauth roles to Grafana basic roles (viewer, editor, or admin).
 
-<<<<<<<< HEAD:docs/sources/administration/roles-and-permissions/access-control/plan-rbac-rollout-strategy.md
-2. Use the Grafana Enterprise team sync feature to synchronize teams from your SAML, LDAP, or Oauth provider to Grafana. For more information about team sync, refer to [Team sync]({{< relref "../../setup-grafana/configure-security/configure-team-sync/" >}}).
-========
 2. Use the Grafana Enterprise team sync feature to synchronize teams from your SAML, LDAP, or Oauth provider to Grafana. For more information about team sync, refer to [Team sync]({{< relref "../../../../setup-grafana/configure-security/configure-team-sync/" >}}).
->>>>>>>> v9.3.1:docs/sources/administration/roles-and-permissions/access-control/plan-rbac-rollout-strategy/index.md
 
 3. Within Grafana, assign RBAC permissions to users and teams.
 
@@ -69,11 +60,7 @@
 
 - **Modify basic roles** when Grafana's definitions of what viewers, editors, and admins can do does not match your definition of these roles. You can add or remove permissions from any basic role.
 
-<<<<<<<< HEAD:docs/sources/administration/roles-and-permissions/access-control/plan-rbac-rollout-strategy.md
-  > **Note:** Changes that you make to basic roles impact the role definition for all [organizations]({{< relref "../../../../enterprise/administration/manage-organizations/" >}}) in the Grafana instance. For example, when you add the `fixed:users:writer` role's permissions to the viewer basic role, all viewers in any org in the Grafana instance can create users within that org.
-========
   > **Note:** Changes that you make to basic roles impact the role definition for all [organizations]({{< relref "../../../organization-management/" >}}) in the Grafana instance. For example, when you add the `fixed:users:writer` role's permissions to the viewer basic role, all viewers in any org in the Grafana instance can create users within that org.
->>>>>>>> v9.3.1:docs/sources/administration/roles-and-permissions/access-control/plan-rbac-rollout-strategy/index.md
 
 - **Create custom roles** when fixed role definitions don't meet you permissions requirements. For example, the `fixed:dashboards:writer` role allows users to delete dashboards. If you want some users or teams to be able to create and update but not delete dashboards, you can create a custom role with a name like `custom:dashboards:creator` that lacks the `dashboards:delete` permission.
 
@@ -95,26 +82,14 @@
 ### Provide internal viewer employees with the ability to use Explore, but prevent external viewer contractors from using Explore
 
 1. In Grafana, create a team with the name `Internal employees`.
-<<<<<<< HEAD
-1. Assign the `fixed:datasources:querier` role to the `Internal employees` team.
-<<<<<<<< HEAD:docs/sources/administration/roles-and-permissions/access-control/plan-rbac-rollout-strategy.md
-1. Add internal employees to the `Internal employees` team, or map them from a SAML, LDAP, or Oauth team using [Team Sync]({{< relref "../../../../enterprise/setup-grafana/configure-security/configure-team-sync/" >}}).
-========
-=======
 1. Assign the `fixed:datasources:explorer` role to the `Internal employees` team.
->>>>>>> ac7f9d45
 1. Add internal employees to the `Internal employees` team, or map them from a SAML, LDAP, or Oauth team using [Team Sync]({{< relref "../../../../setup-grafana/configure-security/configure-team-sync/" >}}).
->>>>>>>> v9.3.1:docs/sources/administration/roles-and-permissions/access-control/plan-rbac-rollout-strategy/index.md
 1. Assign the viewer role to both internal employees and contractors.
 
 ### Limit viewer, editor, or admin permissions
 
 1. Review the list of permissions associated with the basic role.
-<<<<<<<< HEAD:docs/sources/administration/roles-and-permissions/access-control/plan-rbac-rollout-strategy.md
-1. [Change the permissions of the basic role]({{< relref "../../../../enterprise/access-control/plan-rbac-rollout-strategy/manage-rbac-roles/#update-basic-role-permissions" >}}).
-========
 1. [Change the permissions of the basic role]({{< relref "./manage-rbac-roles/#update-basic-role-permissions" >}}).
->>>>>>>> v9.3.1:docs/sources/administration/roles-and-permissions/access-control/plan-rbac-rollout-strategy/index.md
 
 ### Allow only members of one team to manage Alerts
 
@@ -192,11 +167,7 @@
         global: true
 ```
 
-<<<<<<<< HEAD:docs/sources/administration/roles-and-permissions/access-control/plan-rbac-rollout-strategy.md
-- Or add the following permissions to the `basic:editor` role, using provisioning or the [RBAC HTTP API]({{< relref "../../../../enterprise/developers/http_api/access_control/#update-a-role" >}}):
-========
 - Or add the following permissions to the `basic:editor` role, using provisioning or the [RBAC HTTP API]({{< relref "../../../../developers/http_api/access_control/#update-a-role" >}}):
->>>>>>>> v9.3.1:docs/sources/administration/roles-and-permissions/access-control/plan-rbac-rollout-strategy/index.md
 
 | action         | scope                       |
 | -------------- | --------------------------- |
@@ -226,15 +197,9 @@
         global: true
 ```
 
-<<<<<<<< HEAD:docs/sources/administration/roles-and-permissions/access-control/plan-rbac-rollout-strategy.md
-> **Note:** The `fixed:reports:writer` role assigns more permissions than just creating reports. For more information about fixed role permission assignments, refer to [Fixed role definitions]({{< relref "../../../../enterprise/access-control/plan-rbac-rollout-strategy/rbac-fixed-basic-role-definitions/#fixed-role-definitions" >}}).
-
-- Add the following permissions to the `basic:viewer` role, using provisioning or the [RBAC HTTP API]({{< relref "../../../../enterprise/developers/http_api/access_control/#update-a-role" >}}):
-========
 > **Note:** The `fixed:reports:writer` role assigns more permissions than just creating reports. For more information about fixed role permission assignments, refer to [Fixed role definitions]({{< relref "./rbac-fixed-basic-role-definitions/#fixed-role-definitions" >}}).
 
 - Add the following permissions to the `basic:viewer` role, using provisioning or the [RBAC HTTP API]({{< relref "../../../../developers/http_api/access_control/#update-a-role" >}}):
->>>>>>>> v9.3.1:docs/sources/administration/roles-and-permissions/access-control/plan-rbac-rollout-strategy/index.md
 
 | Action           | Scope                           |
 | ---------------- | ------------------------------- |
@@ -275,9 +240,6 @@
         state: 'absent'
 ```
 
-<<<<<<<< HEAD:docs/sources/administration/roles-and-permissions/access-control/plan-rbac-rollout-strategy.md
-- Or use [RBAC HTTP API]({{< relref "../../../../enterprise/developers/http_api/access_control/#update-a-role" >}}).
-========
 - Or use [RBAC HTTP API]({{< relref "../../../../developers/http_api/access_control/#update-a-role" >}}).
 
 ### Prevent Viewers from accessing an App Plugin
@@ -328,5 +290,4 @@
         state: 'present'
 ```
 
-- Or use [RBAC HTTP API]({{< relref "../../../../developers/http_api/access_control/#update-a-role" >}}).
->>>>>>>> v9.3.1:docs/sources/administration/roles-and-permissions/access-control/plan-rbac-rollout-strategy/index.md+- Or use [RBAC HTTP API]({{< relref "../../../../developers/http_api/access_control/#update-a-role" >}}).