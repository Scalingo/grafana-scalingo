--- conflicted
+++ resolved
@@ -96,11 +96,7 @@
 
    > **Note**: It might be that you are currently in the proper organization and don't need to switch organizations.
 
-<<<<<<< HEAD
-1. Navigate to **Administration > Users**.
-=======
 1. Navigate to **Administration > Users and access > Users**.
->>>>>>> 1e84fede
 1. Click **Organization users**.
 1. Click **Invite**.
 1. Enter the following information:
