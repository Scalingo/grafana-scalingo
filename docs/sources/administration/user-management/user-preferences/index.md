--- conflicted
+++ resolved
@@ -27,12 +27,7 @@
 **To change your password**:
 
 1. Sign in to Grafana.
-<<<<<<< HEAD
-1. Hover your mouse over the user icon in the lower-left corner of the page.
-1. Click **Change Password**. Grafana opens the **Change Password** tab.
-=======
 1. Click the user icon in the top right corner of the page and select **Change Password**.
->>>>>>> 284c43c2
 1. Enter your old password and a new password.
 1. Confirm your new password.
 1. Click **Change Password**.
