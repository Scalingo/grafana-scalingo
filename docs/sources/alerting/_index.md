---
aliases:
  - about-alerting/
<<<<<<< HEAD
  - unified-alerting/alerting/
=======
  - ./unified-alerting/alerting/
  - ./alerting/unified-alerting/
canonical: https://grafana.com/docs/grafana/latest/alerting/
description: Intro to key benefits and features of Grafana Alerting
labels:
  products:
    - cloud
    - enterprise
    - oss
>>>>>>> 1e84fede
title: Alerting
weight: 114
---

# Alerting

Grafana Alerting allows you to learn about problems in your systems moments after they occur.

Monitor your incoming metrics data or log entries and set up your Alerting system to watch for specific events or circumstances and then send notifications when those things are found.

In this way, you eliminate the need for manual monitoring and provide a first line of defense against system outages or changes that could turn into major incidents.

Using Grafana Alerting, you create queries and expressions from multiple data sources — no matter where your data is stored — giving you the flexibility to combine your data and alert on your metrics and logs in new and unique ways. You can then create, manage, and take action on your alerts from a single, consolidated view, and improve your team’s ability to identify and resolve issues quickly.

Grafana Alerting is available for Grafana OSS, Grafana Enterprise, or Grafana Cloud. With Mimir and Loki alert rules you can run alert expressions closer to your data and at massive scale, all managed by the Grafana UI you are already familiar with.

Watch this video to learn more about Grafana Alerting: {{< vimeo 720001629 >}}

<<<<<<< HEAD
_Video shows Alerting in Grafana v9.0. Refer to [Manage your alert rules]({{< relref "../alerting/alerting-rules/" >}}) for current instructions._

## Overview
=======
_Refer to [Manage your alert rules][alerting-rules] for current instructions._

## Key features and benefits

**One page for all alerts**

A single Grafana Alerting page consolidates both Grafana-managed alerts and alerts that reside in your Prometheus-compatible data source in one single place.
>>>>>>> 1e84fede

**Multi-dimensional alerts**

Alert rules can create multiple individual alert instances per alert rule, known as multi-dimensional alerts, giving you the power and flexibility to gain visibility into your entire system with just a single alert rule. You do this by adding labels to your query to specify which component is being monitored and generate multiple alert instances for a single alert rule. For example, if you want to monitor each server in a cluster, a multi-dimensional alert will alert on each CPU, whereas a standard alert will alert on the overall server.

**Route alerts**

Route each alert instance to a specific contact point based on labels you define. Notification policies are the set of rules for where, when, and how the alerts are routed to contact points.

**Silence alerts**

Silences stop notifications from getting created and last for only a specified window of time.
Silences allow you to stop receiving persistent notifications from one or more alert rules. You can also partially pause an alert based on certain criteria. Silences have their own dedicated section for better organization and visibility, so that you can scan your paused alert rules without cluttering the main alerting view.

**Mute timings**

A mute timing is a recurring interval of time when no new notifications for a policy are generated or sent. Use them to prevent alerts from firing a specific and reoccurring period, for example, a regular maintenance period.

Similar to silences, mute timings do not prevent alert rules from being evaluated, nor do they stop alert instances from being shown in the user interface. They only prevent notifications from being created.

## Design your Alerting system

Monitoring complex IT systems and understanding whether everything is up and running correctly is a difficult task. Setting up an effective alert management system is therefore essential to inform you when things are going wrong before they start to impact your business outcomes.

Designing and configuring an alert management set up that works takes time.

Here are some tips on how to create an effective alert management set up for your business:

**Which are the key metrics for your business that you want to monitor and alert on?**

- Find events that are important to know about and not so trivial or frequent that recipients ignore them.

- Alerts should only be created for big events that require immediate attention or intervention.

- Consider quality over quantity.

**Which type of Alerting do you want to use?**

- Choose between Grafana-managed Alerting or Grafana Mimir or Loki-managed Alerting; or both.

**How do you want to organize your alerts and notifications?**

- Be selective about who you set to receive alerts. Consider sending them to whoever is on call or a specific Slack channel.
- Automate as far as possible using the Alerting API or alerts as code (Terraform).

**How can you reduce alert fatigue?**

- Avoid noisy, unnecessary alerts by using silences, mute timings, or pausing alert rule evaluation.
- Continually tune your alert rules to review effectiveness. Remove alert rules to avoid duplication or ineffective alerts.
- Think carefully about priority and severity levels.
- Continually review your thresholds and evaluation rules.

## Useful links

- [Introduction to Alerting][fundamentals]

{{% docs/reference %}}
[alerting-rules]: "/docs/grafana/ -> /docs/grafana/<GRAFANA VERSION>/alerting/alerting-rules"
[alerting-rules]: "/docs/grafana-cloud/ -> /docs/grafana-cloud/alerting-and-irm/alerting/alerting-rules"

[fundamentals]: "/docs/grafana/ -> /docs/grafana/<GRAFANA VERSION>/alerting/fundamentals"
[fundamentals]: "/docs/grafana-cloud/ -> /docs/grafana-cloud/alerting-and-irm/alerting/fundamentals"
{{% /docs/reference %}}<|MERGE_RESOLUTION|>--- conflicted
+++ resolved
@@ -1,9 +1,6 @@
 ---
 aliases:
   - about-alerting/
-<<<<<<< HEAD
-  - unified-alerting/alerting/
-=======
   - ./unified-alerting/alerting/
   - ./alerting/unified-alerting/
 canonical: https://grafana.com/docs/grafana/latest/alerting/
@@ -13,7 +10,6 @@
     - cloud
     - enterprise
     - oss
->>>>>>> 1e84fede
 title: Alerting
 weight: 114
 ---
@@ -32,11 +28,6 @@
 
 Watch this video to learn more about Grafana Alerting: {{< vimeo 720001629 >}}
 
-<<<<<<< HEAD
-_Video shows Alerting in Grafana v9.0. Refer to [Manage your alert rules]({{< relref "../alerting/alerting-rules/" >}}) for current instructions._
-
-## Overview
-=======
 _Refer to [Manage your alert rules][alerting-rules] for current instructions._
 
 ## Key features and benefits
@@ -44,7 +35,6 @@
 **One page for all alerts**
 
 A single Grafana Alerting page consolidates both Grafana-managed alerts and alerts that reside in your Prometheus-compatible data source in one single place.
->>>>>>> 1e84fede
 
 **Multi-dimensional alerts**
 
