--- conflicted
+++ resolved
@@ -2,14 +2,11 @@
 aliases:
   - about-alerting/
   - unified-alerting/alerting/
-<<<<<<< HEAD
-=======
 cascade:
   labels:
     products:
       - cloud
       - oss
->>>>>>> 284c43c2
 title: Alerting
 weight: 114
 ---
@@ -76,10 +73,6 @@
 
 - [Fundamental concepts]({{< relref "/docs/grafana/latest/alerting/fundamentals" >}}) of Grafana Alerting.
 
-<<<<<<< HEAD
-- [High availability](https://grafana.com/docs/grafana/next/alerting/fundamentals/high-availability/)
-=======
 - [Role-based access control]({{< relref "/docs/grafana/latest/administration/roles-and-permissions/access-control" >}}) in Grafana Enterprise.
 
-- [High availability]({{< relref "/docs/grafana/latest/alerting/fundamentals/high-availability" >}})
->>>>>>> 284c43c2
+- [High availability]({{< relref "/docs/grafana/latest/alerting/fundamentals/high-availability" >}})