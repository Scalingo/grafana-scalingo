---
aliases:
  - /docs/grafana/latest/alerting/alerting-rules/
  - /docs/grafana/latest/alerting/old-alerting/create-alerts/
  - /docs/grafana/latest/alerting/rules/
  - /docs/grafana/latest/alerting/unified-alerting/alerting-rules/
<<<<<<< HEAD
title: Create and manage rules
weight: 130
---

# Create and manage Grafana Alerting rules
=======
title: Manage your alert rules
weight: 130
---

# Manage your alert rules
>>>>>>> 89b365f8

An alert rule is a set of evaluation criteria that determines whether an alert will fire. The alert rule consists of one or more queries and expressions, a condition, the frequency of evaluation, and optionally, the duration over which the condition is met.

While queries and expressions select the data set to evaluate, a condition sets the threshold that an alert must meet or exceed to create an alert. An interval specifies how frequently an alert rule is evaluated. Duration, when configured, indicates how long a condition must be met. Alert rules can also define alerting behavior in the absence of data.

You can:

<<<<<<< HEAD
- [Create Grafana Mimir or Loki managed alert rule]({{< relref "create-mimir-loki-managed-rule/" >}})
- [Create Grafana Mimir or Loki managed recording rule]({{< relref "create-mimir-loki-managed-recording-rule/" >}})
- [Edit Grafana Mimir or Loki rule groups and namespaces]({{< relref "edit-mimir-loki-namespace-group/" >}})
- [Create Grafana managed alert rule]({{< relref "create-grafana-managed-rule/" >}})
- [State and health of alerting rules]({{< relref "../fundamentals/state-and-health/" >}})
- [Manage alerting rules]({{< relref "rule-list/" >}})
=======
- [Create Grafana Mimir or Loki managed alert rules]({{< relref "create-mimir-loki-managed-rule/" >}})
- [Create Grafana Mimir or Loki managed recording rules]({{< relref "create-mimir-loki-managed-recording-rule/" >}})
- [Edit Grafana Mimir or Loki rule groups and namespaces]({{< relref "edit-mimir-loki-namespace-group/" >}})
- [Create Grafana managed alert rules]({{< relref "create-grafana-managed-rule/" >}})

**Note:**
Grafana managed alert rules can only be edited or deleted by users with Edit permissions for the folder storing the rules.

Alert rules for an external Grafana Mimir or Loki instance can be edited or deleted by users with Editor or Admin roles.
>>>>>>> 89b365f8
<|MERGE_RESOLUTION|>--- conflicted
+++ resolved
@@ -4,19 +4,11 @@
   - /docs/grafana/latest/alerting/old-alerting/create-alerts/
   - /docs/grafana/latest/alerting/rules/
   - /docs/grafana/latest/alerting/unified-alerting/alerting-rules/
-<<<<<<< HEAD
-title: Create and manage rules
-weight: 130
----
-
-# Create and manage Grafana Alerting rules
-=======
 title: Manage your alert rules
 weight: 130
 ---
 
 # Manage your alert rules
->>>>>>> 89b365f8
 
 An alert rule is a set of evaluation criteria that determines whether an alert will fire. The alert rule consists of one or more queries and expressions, a condition, the frequency of evaluation, and optionally, the duration over which the condition is met.
 
@@ -24,14 +16,6 @@
 
 You can:
 
-<<<<<<< HEAD
-- [Create Grafana Mimir or Loki managed alert rule]({{< relref "create-mimir-loki-managed-rule/" >}})
-- [Create Grafana Mimir or Loki managed recording rule]({{< relref "create-mimir-loki-managed-recording-rule/" >}})
-- [Edit Grafana Mimir or Loki rule groups and namespaces]({{< relref "edit-mimir-loki-namespace-group/" >}})
-- [Create Grafana managed alert rule]({{< relref "create-grafana-managed-rule/" >}})
-- [State and health of alerting rules]({{< relref "../fundamentals/state-and-health/" >}})
-- [Manage alerting rules]({{< relref "rule-list/" >}})
-=======
 - [Create Grafana Mimir or Loki managed alert rules]({{< relref "create-mimir-loki-managed-rule/" >}})
 - [Create Grafana Mimir or Loki managed recording rules]({{< relref "create-mimir-loki-managed-recording-rule/" >}})
 - [Edit Grafana Mimir or Loki rule groups and namespaces]({{< relref "edit-mimir-loki-namespace-group/" >}})
@@ -40,5 +24,4 @@
 **Note:**
 Grafana managed alert rules can only be edited or deleted by users with Edit permissions for the folder storing the rules.
 
-Alert rules for an external Grafana Mimir or Loki instance can be edited or deleted by users with Editor or Admin roles.
->>>>>>> 89b365f8
+Alert rules for an external Grafana Mimir or Loki instance can be edited or deleted by users with Editor or Admin roles.