---
aliases:
  - ../unified-alerting/alerting-rules/create-grafana-managed-rule/
canonical: https://grafana.com/docs/grafana/latest/alerting/alerting-rules/create-grafana-managed-rule/
description: Configure Grafana-managed alert rules
keywords:
  - grafana
  - alerting
  - guide
  - rules
  - create
<<<<<<< HEAD
title: Create Grafana-managed alert rules
weight: 400
---

# Create Grafana-managed alert rules

Grafana-managed rules are the most flexible alert rule type. They allow you to create alerts that can act on data from any of our supported data sources. In addition to supporting multiple data sources, you can also add expressions to transform your data and set alert conditions. Using images in alert notifications is also supported. This is the only type of rule that allows alerting from multiple data sources in a single rule definition.

Multiple alert instances can be created as a result of one alert rule (also known as a multi-dimensional alerting).

For information on Grafana Alerting, see [Introduction to Grafana Alerting](/docs/grafana/next/alerting/fundamentals/), which explains the key concepts and features of Grafana Alerting.
=======
  - grafana-managed
  - data source-managed
labels:
  products:
    - cloud
    - enterprise
    - oss
title: Configure Grafana-managed alert rules
weight: 100
---

# Configure Grafana-managed alert rules

Grafana-managed rules are the most flexible alert rule type. They allow you to create alerts that can act on data from any of our supported data sources. In addition to supporting multiple data sources, you can also add expressions to transform your data and set alert conditions. Using images in alert notifications is also supported. This is the only type of rule that allows alerting from multiple data sources in a single rule definition.
>>>>>>> 1e84fede

Multiple alert instances can be created as a result of one alert rule (also known as a multi-dimensional alerting).

<<<<<<< HEAD
_Video shows Alerting in Grafana v9.0. Refer to [Add Grafana managed rule]({{< relref "#add-grafana-managed-rule" >}}) (following) for current instructions._

To create a Grafana-managed alert rule, complete the following steps.

1. In the left-side menu, click **Alerts & IRM** and then **Alerting**.
2. Click **Alert rules**.
3. Click **+ Create alert rule**. The new alert rule page opens where the **Grafana managed alerts** option is selected by default.
4. In Step 1, add the rule name.
   - In **Rule name**, add a descriptive name. This name is displayed in the alert rule list. It is also the `alertname` label for every alert instance that is created from this rule.
5. In Step 2, add queries and expressions to evaluate, and then select the alert condition.

   - For queries, select a data source from the dropdown.
   - Specify a [time range](/docs/grafana/latest/dashboards/use-dashboards/?pg=blog&plcmt=body-txt#time-units-and-relative-ranges).

     **Note:**
     Grafana Alerting only supports fixed relative time ranges, for example, `now-24hr: now`.

     It does not support absolute time ranges: `2021-12-02 00:00:00 to 2021-12-05 23:59:592` or semi-relative time ranges: `now/d to: now`.

   - Add one or more [queries]({{< relref "/docs/grafana/latest/panels-visualizations/query-transform-data#add-a-query" >}}) or [expressions]({{< relref "/docs/grafana/latest/panels-visualizations/query-transform-data/expression-queries" >}}).
   - For each expression, select either **Classic condition** to create a single alert rule, or choose from the **Math**, **Reduce**, and **Resample** options to generate separate alert for each series. For details on these options, see [Single and multi dimensional rule](#single-and-multi-dimensional-rule).
   - Click **Run queries** to verify that the query is successful.
   - Next, select the query or expression for your alert condition.

6. In Step 3, specify the alert evaluation interval.

   - From the **Condition** dropdown, select the query or expression to trigger the alert rule.
   - For **Evaluate every**, specify the frequency of evaluation. Must be a multiple of 10 seconds. For examples, `1m`, `30s`.
   - For **Evaluate for**, specify the duration for which the condition must be true before an alert fires.
     > **Note:** Once a condition is breached, the alert goes into the Pending state. If the condition remains breached for the duration specified, the alert transitions to the `Firing` state, otherwise it reverts back to the `Normal` state.
   - In **Configure no data and error handling**, configure alerting behavior in the absence of data. Use the guidelines in [No data and error handling](#configure-no-data-and-error-handling).
   - Click **Preview** to check the result of running the query at this moment. Preview excludes no data and error handling.
=======
{{% admonition type="note" %}}
For Grafana Cloud, there are limits on how many Grafana-managed alert rules you can create. These are as follows:

- Free: 100 alert rules
- Paid: 2000 alert rules
  {{% /admonition %}}

Grafana managed alert rules can only be edited or deleted by users with Edit permissions for the folder storing the rules.
>>>>>>> 1e84fede

If you delete an alerting resource created in the UI, you can no longer retrieve it.
To make a backup of your configuration and to be able to restore deleted alerting resources, create your alerting resources using file provisioning, Terraform, or the Alerting API.

Watch this video to learn more about creating alert rules: {{< vimeo 720001934 >}}

<<<<<<< HEAD
7. In Step 4, add the storage location, rule group, as well as additional metadata associated with the rule.
   - From the **Folder** dropdown, select the folder where you want to store the rule.
   - For **Group**, specify a pre-defined group. Newly created rules are appended to the end of the group. Rules within a group are run sequentially at a regular interval, with the same evaluation time.
   - Add a description and summary to customize alert messages. Use the guidelines in [Annotations and labels for alerting]({{< relref "../fundamentals/annotation-label/" >}}).
   - Add Runbook URL, panel, dashboard, and alert IDs.
8. In Step 5, add custom labels.
   - Add custom labels selecting existing key-value pairs from the drop down, or add new labels by entering the new key or value .
9. Click **Save** to save the rule or **Save and exit** to save the rule and go back to the Alerting page.
10. Next, create a for the rule.

=======
In the following sections, we’ll guide you through the process of creating your Grafana-managed alert rules.

To create a Grafana-managed alert rule, use the in-product alert creation flow and follow these steps to help you.

## Set alert rule name

1. Click **Alerts & IRM** -> **Alert rules** -> **+ New alert rule**.
1. Enter a name to identify your alert rule.

   This name is displayed in the alert rule list. It is also the `alertname` label for every alert instance that is created from this rule.

## Define query and condition

Define a query to get the data you want to measure and a condition that needs to be met before an alert rule fires.

1. Select a data source.
1. From the **Options** dropdown, specify a [time range][time-units-and-relative-ranges].

   **Note:**

   Grafana Alerting only supports fixed relative time ranges, for example, `now-24hr: now`.

   It does not support absolute time ranges: `2021-12-02 00:00:00 to 2021-12-05 23:59:592` or semi-relative time ranges: `now/d to: now`.

1. Add a query.

   To add multiple [queries][add-a-query], click **Add query**.

   All alert rules are managed by Grafana by default. If you want to switch to a data source-managed alert rule, click **Switch to data source-managed alert rule**.

1. Add one or more [expressions][expression-queries].
   a. For each expression, select either **Classic condition** to create a single alert rule, or choose from the **Math**, **Reduce**, and **Resample** options to generate separate alert for each series.

   {{% admonition type="note" %}}
   When using Prometheus, you can use an instant vector and built-in functions, so you don't need to add additional expressions.
   {{% /admonition %}}

   b. Click **Preview** to verify that the expression is successful.

1. Click **Set as alert condition** on the query or expression you want to set as your alert condition.

## Set alert evaluation behavior

Use alert rule evaluation to determine how frequently an alert rule should be evaluated and how quickly it should change its state.

To do this, you need to make sure that your alert rule is in the right evaluation group and set a pending period time that works best for your use case.

1. Select a folder or click **+ New folder**.
1. Select an evaluation group or click **+ New evaluation group**.

   If you are creating a new evaluation group, specify the interval for the group.

   All rules within the same group are evaluated concurrently over the same time interval.

1. Enter a pending period.

   The pending period is the period in which an alert rule can be in breach of the condition until it fires.

   Once a condition is met, the alert goes into the **Pending** state. If the condition remains active for the duration specified, the alert transitions to the **Firing** state, else it reverts to the **Normal** state.

1. Turn on pause alert notifications, if required.

   **Note**:

   Pause alert rule evaluation to prevent noisy alerting while tuning your alerts. Pausing stops alert rule evaluation and does not create any alert instances. This is different to mute timings, which stop notifications from being delivered, but still allow for alert rule evaluation and the creation of alert instances.

   You can pause alert rule evaluation to prevent noisy alerting while tuning your alerts. Pausing stops alert rule evaluation and does not create any alert instances. This is different to mute timings, which stop notifications from being delivered, but still allow for alert rule evaluation and the creation of alert instances.

1. In **Configure no data and error handling**, configure alerting behavior in the absence of data.

   Use the guidelines in [No data and error handling](#configure-no-data-and-error-handling).

## Add annotations

Add [annotations][annotation-label]. to provide more context on the alert in your alert notifications.

Annotations add metadata to provide more information on the alert in your alert notifications. For example, add a **Summary** annotation to tell you which value caused the alert to fire or which server it happened on.

1. [Optional] Add a summary.

   Short summary of what happened and why.

2. [Optional] Add a description.

   Description of what the alert rule does.

3. [Optional] Add a Runbook URL.

   Webpage where you keep your runbook for the alert

4. [Optional] Add a custom annotation
5. [Optional] Add a dashboard and panel link.

   Links alerts to panels in a dashboard.

## Configure notifications

Add labels to your alert rules to set which notification policy should handle your firing alert instances.

All alert rules and instances, irrespective of their labels, match the default notification policy. If there are no nested policies, or no nested policies match the labels in the alert rule or alert instance, then the default notification policy is the matching policy.

1. Add labels if you want to change the way your notifications are routed.

   Add custom labels by selecting existing key-value pairs from the drop down, or add new labels by entering the new key or value.

1. Preview your alert instance routing set up.

   Based on the labels added, alert instances are routed to the following notification policies displayed.

   Expand each notification policy below to view more details.

1. Click **See details** to view alert routing details and an email preview.

1. Click **Save rule**.

>>>>>>> 1e84fede
### Single and multi-dimensional rule

For Grafana managed alerts, you can create a rule with a classic condition or you can create a multi-dimensional rule.

**Rule with classic condition**

Use the classic condition expression to create a rule that triggers a single alert when its condition is met. For a query that returns multiple series, Grafana does not track the alert state of each series. As a result, Grafana sends only a single alert even when alert conditions are met for multiple series.

<<<<<<< HEAD
For more information, see [expressions documentation]({{< relref "/docs/grafana/latest/panels-visualizations/query-transform-data/expression-queries" >}}).
=======
For more information, see [expressions documentation][expression-queries].
>>>>>>> 1e84fede

**Multi-dimensional rule**

To generate a separate alert for each series, create a multi-dimensional rule. Use `Math`, `Reduce`, or `Resample` expressions to create a multi-dimensional rule. For example:

- Add a `Reduce` expression for each query to aggregate values in the selected time range into a single value. (Not needed for [rules using numeric data][alerting-on-numeric-data].
- Add a `Math` expression with the condition for the rule. Not needed in case a query or a reduce expression already returns 0 if rule should not fire, or a positive number if it should fire. Some examples: `$B > 70` if it should fire in case value of B query/expression is more than 70. `$B < $C * 100` in case it should fire if value of B is less than value of C multiplied by 100. If queries being compared have multiple series in their results, series from different queries are matched if they have the same labels or one is a subset of the other.

![Query section multi dimensional](/static/img/docs/alerting/unified/rule-edit-multi-8-0.png 'Query section multi dimensional screenshot')

> **Note:** Grafana does not support alert queries with template variables. More information is available at <https://community.grafana.com/t/template-variables-are-not-supported-in-alert-queries-while-setting-up-alert/2514>.

### Configure no data and error handling
<<<<<<< HEAD

Configure alerting behavior when your alert rule evaluation returns no data or an error.

**Note:** Alert rules that are configured to fire when an evaluation returns no data or error only fire when the entire duration of the evaluation period has finished. This means that rather than immediately firing when the alert rule condition is breached, the alert rule waits until the time set as the **For** field has finished and then fires, reducing alert noise and allowing for temporary data availability issues.

If your alert rule evaluation returns no data, you can set the state on your alert rule to appear as follows:

| No Data  | Description                                                                                                                                |
| -------- | ------------------------------------------------------------------------------------------------------------------------------------------ |
| No Data  | Creates a new alert `DatasourceNoData` with the name and UID of the alert rule, and UID of the datasource that returned no data as labels. |
| Alerting | Sets alert rule state to `Alerting`. The alert rule waits until the time set in the **For** field has finished before firing.              |
| Ok       | Sets alert rule state to `Normal`.                                                                                                         |

If your evaluation returns an error, you can set the state on your alert rule to appear as follows:

| Error    | Description                                                                                                                                     |
| -------- | ----------------------------------------------------------------------------------------------------------------------------------------------- |
| Error    | Creates an alert instance `DatasourceError` with the name and UID of the alert rule, and UID of the datasource that returned no data as labels. |
| Alerting | Sets alert rule state to `Alerting`. The alert rule waits until the time set in the **For** field has finished before firing.                   |
| Ok       | Sets alert rule state to `Normal`.                                                                                                              |
=======

Configure alerting behavior when your alert rule evaluation returns no data or an error.

**Note:** Alert rules that are configured to fire when an evaluation returns no data or error only fire when the entire duration of the evaluation period has finished. This means that rather than immediately firing when the alert rule condition is breached, the alert rule waits until the time set as the **For** field has finished and then fires, reducing alert noise and allowing for temporary data availability issues.

If your alert rule evaluation returns no data, you can set the state on your alert rule to appear as follows:

| No Data  | Description                                                                                                                                |
| -------- | ------------------------------------------------------------------------------------------------------------------------------------------ |
| No Data  | Creates a new alert `DatasourceNoData` with the name and UID of the alert rule, and UID of the datasource that returned no data as labels. |
| Alerting | Sets alert rule state to `Alerting`. The alert rule waits until the time set in the **For** field has finished before firing.              |
| Ok       | Sets alert rule state to `Normal`.                                                                                                         |

If your evaluation returns an error, you can set the state on your alert rule to appear as follows:

| Error    | Description                                                                                                                                     |
| -------- | ----------------------------------------------------------------------------------------------------------------------------------------------- |
| Error    | Creates an alert instance `DatasourceError` with the name and UID of the alert rule, and UID of the datasource that returned no data as labels. |
| Alerting | Sets alert rule state to `Alerting`. The alert rule waits until the time set in the **For** field has finished before firing.                   |
| Ok       | Sets alert rule state to `Normal`.                                                                                                              |

### Resolve stale alert instances

An alert instance is considered stale if its dimension or series has disappeared from the query results entirely for two evaluation intervals.

Stale alert instances that are in the **Alerting**/**NoData**/**Error** states are automatically marked as **Resolved** and the grafana_state_reason annotation is added to the alert instance with the reason **MissingSeries**.

### Create alerts from panels

Create alerts from any panel type. This means you can reuse the queries in the panel and create alerts based on them.

1. Navigate to a dashboard in the **Dashboards** section.
2. In the top right corner of the panel, click on the three dots (ellipses).
3. From the dropdown menu, select **More...** and then choose **New alert rule**.

This will open the alert rule form, allowing you to configure and create your alert based on the current panel's query.

{{% docs/reference %}}
[add-a-query]: "/docs/grafana/ -> /docs/grafana/<GRAFANA VERSION>/panels-visualizations/query-transform-data#add-a-query"
[add-a-query]: "/docs/grafana-cloud/ -> /docs/grafana/<GRAFANA VERSION>/panels-visualizations/query-transform-data#add-a-query"

[alerting-on-numeric-data]: "/docs/grafana/ -> /docs/grafana/<GRAFANA VERSION>/alerting/fundamentals/evaluate-grafana-alerts#alerting-on-numeric-data-1"
[alerting-on-numeric-data]: "/docs/grafana-cloud/ -> /docs/grafana-cloud/alerting-and-irm/alerting/fundamentals/evaluate-grafana-alerts#alerting-on-numeric-data-1"

[annotation-label]: "/docs/grafana/ -> /docs/grafana/<GRAFANA VERSION>/alerting/fundamentals/annotation-label"
[annotation-label]: "/docs/grafana-cloud/ -> /docs/grafana-cloud/alerting-and-irm/alerting/fundamentals/annotation-label"

[expression-queries]: "/docs/grafana/ -> /docs/grafana/<GRAFANA VERSION>/panels-visualizations/query-transform-data/expression-queries"
[expression-queries]: "/docs/grafana-cloud/ -> /docs/grafana/<GRAFANA VERSION>/panels-visualizations/query-transform-data/expression-queries"

[fundamentals]: "/docs/grafana/ -> /docs/grafana/<GRAFANA VERSION>/alerting/fundamentals"
[fundamentals]: "/docs/grafana-cloud/ -> /docs/grafana-cloud/alerting-and-irm/alerting/fundamentals"

[time-units-and-relative-ranges]: "/docs/grafana/ -> /docs/grafana/<GRAFANA VERSION>/dashboards/use-dashboards#time-units-and-relative-ranges"
[time-units-and-relative-ranges]: "/docs/grafana-cloud/ -> /docs/grafana/<GRAFANA VERSION>/dashboards/use-dashboards#time-units-and-relative-ranges"
{{% /docs/reference %}}
>>>>>>> 1e84fede
<|MERGE_RESOLUTION|>--- conflicted
+++ resolved
@@ -9,19 +9,6 @@
   - guide
   - rules
   - create
-<<<<<<< HEAD
-title: Create Grafana-managed alert rules
-weight: 400
----
-
-# Create Grafana-managed alert rules
-
-Grafana-managed rules are the most flexible alert rule type. They allow you to create alerts that can act on data from any of our supported data sources. In addition to supporting multiple data sources, you can also add expressions to transform your data and set alert conditions. Using images in alert notifications is also supported. This is the only type of rule that allows alerting from multiple data sources in a single rule definition.
-
-Multiple alert instances can be created as a result of one alert rule (also known as a multi-dimensional alerting).
-
-For information on Grafana Alerting, see [Introduction to Grafana Alerting](/docs/grafana/next/alerting/fundamentals/), which explains the key concepts and features of Grafana Alerting.
-=======
   - grafana-managed
   - data source-managed
 labels:
@@ -36,44 +23,9 @@
 # Configure Grafana-managed alert rules
 
 Grafana-managed rules are the most flexible alert rule type. They allow you to create alerts that can act on data from any of our supported data sources. In addition to supporting multiple data sources, you can also add expressions to transform your data and set alert conditions. Using images in alert notifications is also supported. This is the only type of rule that allows alerting from multiple data sources in a single rule definition.
->>>>>>> 1e84fede
 
 Multiple alert instances can be created as a result of one alert rule (also known as a multi-dimensional alerting).
 
-<<<<<<< HEAD
-_Video shows Alerting in Grafana v9.0. Refer to [Add Grafana managed rule]({{< relref "#add-grafana-managed-rule" >}}) (following) for current instructions._
-
-To create a Grafana-managed alert rule, complete the following steps.
-
-1. In the left-side menu, click **Alerts & IRM** and then **Alerting**.
-2. Click **Alert rules**.
-3. Click **+ Create alert rule**. The new alert rule page opens where the **Grafana managed alerts** option is selected by default.
-4. In Step 1, add the rule name.
-   - In **Rule name**, add a descriptive name. This name is displayed in the alert rule list. It is also the `alertname` label for every alert instance that is created from this rule.
-5. In Step 2, add queries and expressions to evaluate, and then select the alert condition.
-
-   - For queries, select a data source from the dropdown.
-   - Specify a [time range](/docs/grafana/latest/dashboards/use-dashboards/?pg=blog&plcmt=body-txt#time-units-and-relative-ranges).
-
-     **Note:**
-     Grafana Alerting only supports fixed relative time ranges, for example, `now-24hr: now`.
-
-     It does not support absolute time ranges: `2021-12-02 00:00:00 to 2021-12-05 23:59:592` or semi-relative time ranges: `now/d to: now`.
-
-   - Add one or more [queries]({{< relref "/docs/grafana/latest/panels-visualizations/query-transform-data#add-a-query" >}}) or [expressions]({{< relref "/docs/grafana/latest/panels-visualizations/query-transform-data/expression-queries" >}}).
-   - For each expression, select either **Classic condition** to create a single alert rule, or choose from the **Math**, **Reduce**, and **Resample** options to generate separate alert for each series. For details on these options, see [Single and multi dimensional rule](#single-and-multi-dimensional-rule).
-   - Click **Run queries** to verify that the query is successful.
-   - Next, select the query or expression for your alert condition.
-
-6. In Step 3, specify the alert evaluation interval.
-
-   - From the **Condition** dropdown, select the query or expression to trigger the alert rule.
-   - For **Evaluate every**, specify the frequency of evaluation. Must be a multiple of 10 seconds. For examples, `1m`, `30s`.
-   - For **Evaluate for**, specify the duration for which the condition must be true before an alert fires.
-     > **Note:** Once a condition is breached, the alert goes into the Pending state. If the condition remains breached for the duration specified, the alert transitions to the `Firing` state, otherwise it reverts back to the `Normal` state.
-   - In **Configure no data and error handling**, configure alerting behavior in the absence of data. Use the guidelines in [No data and error handling](#configure-no-data-and-error-handling).
-   - Click **Preview** to check the result of running the query at this moment. Preview excludes no data and error handling.
-=======
 {{% admonition type="note" %}}
 For Grafana Cloud, there are limits on how many Grafana-managed alert rules you can create. These are as follows:
 
@@ -82,25 +34,12 @@
   {{% /admonition %}}
 
 Grafana managed alert rules can only be edited or deleted by users with Edit permissions for the folder storing the rules.
->>>>>>> 1e84fede
 
 If you delete an alerting resource created in the UI, you can no longer retrieve it.
 To make a backup of your configuration and to be able to restore deleted alerting resources, create your alerting resources using file provisioning, Terraform, or the Alerting API.
 
 Watch this video to learn more about creating alert rules: {{< vimeo 720001934 >}}
 
-<<<<<<< HEAD
-7. In Step 4, add the storage location, rule group, as well as additional metadata associated with the rule.
-   - From the **Folder** dropdown, select the folder where you want to store the rule.
-   - For **Group**, specify a pre-defined group. Newly created rules are appended to the end of the group. Rules within a group are run sequentially at a regular interval, with the same evaluation time.
-   - Add a description and summary to customize alert messages. Use the guidelines in [Annotations and labels for alerting]({{< relref "../fundamentals/annotation-label/" >}}).
-   - Add Runbook URL, panel, dashboard, and alert IDs.
-8. In Step 5, add custom labels.
-   - Add custom labels selecting existing key-value pairs from the drop down, or add new labels by entering the new key or value .
-9. Click **Save** to save the rule or **Save and exit** to save the rule and go back to the Alerting page.
-10. Next, create a for the rule.
-
-=======
 In the following sections, we’ll guide you through the process of creating your Grafana-managed alert rules.
 
 To create a Grafana-managed alert rule, use the in-product alert creation flow and follow these steps to help you.
@@ -216,7 +155,6 @@
 
 1. Click **Save rule**.
 
->>>>>>> 1e84fede
 ### Single and multi-dimensional rule
 
 For Grafana managed alerts, you can create a rule with a classic condition or you can create a multi-dimensional rule.
@@ -225,11 +163,7 @@
 
 Use the classic condition expression to create a rule that triggers a single alert when its condition is met. For a query that returns multiple series, Grafana does not track the alert state of each series. As a result, Grafana sends only a single alert even when alert conditions are met for multiple series.
 
-<<<<<<< HEAD
-For more information, see [expressions documentation]({{< relref "/docs/grafana/latest/panels-visualizations/query-transform-data/expression-queries" >}}).
-=======
 For more information, see [expressions documentation][expression-queries].
->>>>>>> 1e84fede
 
 **Multi-dimensional rule**
 
@@ -243,7 +177,6 @@
 > **Note:** Grafana does not support alert queries with template variables. More information is available at <https://community.grafana.com/t/template-variables-are-not-supported-in-alert-queries-while-setting-up-alert/2514>.
 
 ### Configure no data and error handling
-<<<<<<< HEAD
 
 Configure alerting behavior when your alert rule evaluation returns no data or an error.
 
@@ -264,27 +197,6 @@
 | Error    | Creates an alert instance `DatasourceError` with the name and UID of the alert rule, and UID of the datasource that returned no data as labels. |
 | Alerting | Sets alert rule state to `Alerting`. The alert rule waits until the time set in the **For** field has finished before firing.                   |
 | Ok       | Sets alert rule state to `Normal`.                                                                                                              |
-=======
-
-Configure alerting behavior when your alert rule evaluation returns no data or an error.
-
-**Note:** Alert rules that are configured to fire when an evaluation returns no data or error only fire when the entire duration of the evaluation period has finished. This means that rather than immediately firing when the alert rule condition is breached, the alert rule waits until the time set as the **For** field has finished and then fires, reducing alert noise and allowing for temporary data availability issues.
-
-If your alert rule evaluation returns no data, you can set the state on your alert rule to appear as follows:
-
-| No Data  | Description                                                                                                                                |
-| -------- | ------------------------------------------------------------------------------------------------------------------------------------------ |
-| No Data  | Creates a new alert `DatasourceNoData` with the name and UID of the alert rule, and UID of the datasource that returned no data as labels. |
-| Alerting | Sets alert rule state to `Alerting`. The alert rule waits until the time set in the **For** field has finished before firing.              |
-| Ok       | Sets alert rule state to `Normal`.                                                                                                         |
-
-If your evaluation returns an error, you can set the state on your alert rule to appear as follows:
-
-| Error    | Description                                                                                                                                     |
-| -------- | ----------------------------------------------------------------------------------------------------------------------------------------------- |
-| Error    | Creates an alert instance `DatasourceError` with the name and UID of the alert rule, and UID of the datasource that returned no data as labels. |
-| Alerting | Sets alert rule state to `Alerting`. The alert rule waits until the time set in the **For** field has finished before firing.                   |
-| Ok       | Sets alert rule state to `Normal`.                                                                                                              |
 
 ### Resolve stale alert instances
 
@@ -320,5 +232,4 @@
 
 [time-units-and-relative-ranges]: "/docs/grafana/ -> /docs/grafana/<GRAFANA VERSION>/dashboards/use-dashboards#time-units-and-relative-ranges"
 [time-units-and-relative-ranges]: "/docs/grafana-cloud/ -> /docs/grafana/<GRAFANA VERSION>/dashboards/use-dashboards#time-units-and-relative-ranges"
-{{% /docs/reference %}}
->>>>>>> 1e84fede
+{{% /docs/reference %}}