--- conflicted
+++ resolved
@@ -11,11 +11,7 @@
   - rules
   - recording rules
   - create
-<<<<<<< HEAD
-title: Create Grafana Mimir or Loki managed recording rule
-=======
 title: Create Grafana Mimir or Loki managed recording rules
->>>>>>> 89b365f8
 weight: 400
 ---
 
@@ -52,11 +48,7 @@
    - Add Runbook URL, panel, dashboard, and alert IDs.
    - Add custom labels.
 1. Click **Save** to save the rule or **Save and exit** to save the rule and go back to the Alerting page.
-<<<<<<< HEAD
-1. Next, create a [notification]({{< relref "../notifications/" >}}) for the rule.
-=======
 1. Next, create a notification for the rule.
->>>>>>> 89b365f8
 
 1. In the Grafana menu, click the **Alerting** (bell) icon to open the Alerting page listing existing alerts.
 1. Click **New alert rule**.
