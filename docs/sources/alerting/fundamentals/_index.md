--- conflicted
+++ resolved
@@ -2,11 +2,7 @@
 aliases:
   - metrics/
   - unified-alerting/fundamentals/
-<<<<<<< HEAD
-title: Explore Alerting
-=======
 title: Introduction to Alerting
->>>>>>> 284c43c2
 weight: 105
 ---
 
