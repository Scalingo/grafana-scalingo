---
aliases:
  - /docs/grafana/latest/alerting/fundamentals/
  - /docs/grafana/latest/alerting/metrics/
  - /docs/grafana/latest/alerting/unified-alerting/fundamentals/
<<<<<<< HEAD
title: Alerting fundamentals
weight: 110
=======
title: Explore Alerting
weight: 105
>>>>>>> 89b365f8
---

# Explore Alerting

<<<<<<< HEAD
This section includes the following fundamental concepts of Grafana Alerting:

- [Annotations and labels for alerting rules]({{< relref "annotation-label/" >}})
- [Alertmanager]({{< relref "alertmanager/" >}})
- [State and health of alerting rules]({{< relref "state-and-health/" >}})
- [Evaluating Grafana managed alerts]({{< relref "evaluate-grafana-alerts/" >}})
=======
Whether you’re starting or expanding your implementation of Grafana Alerting, learn more about the key concepts and available features that help you create, manage, and take action on your alerts and improve your team’s ability to resolve issues quickly.

First of all, let’s look at the different alert rule types that Grafana Alerting offers.

## Alert rule types

### Grafana-managed rules

Grafana-managed rules are the most flexible alert rule type. They allow you to create alerts that can act on data from any of our supported data sources.
In addition to supporting multiple data sources, you can also add expressions to transform your data and set alert conditions.
This is the only type of rule that allows alerting from multiple data sources in a single rule definition.

### Mimir and Loki rules

To create Mimir or Loki alerts you must have a compatible Prometheus or Loki data source. You can check if your data source supports rule creation via Grafana by testing the data source and observing if the ruler API is supported.

### Recording rules

Recording rules are only available for compatible Prometheus or Loki data sources.
A recording rule allows you to pre-compute frequently needed or computationally expensive expressions and save their result as a new set of time series. This is useful if you want to run alerts on aggregated data or if you have dashboards that query computationally expensive expressions repeatedly.
Grafana Enterprise offers an alternative to recorded rules in the form of [recorded queries](https://grafana.com/docs/grafana/v9.0/enterprise/recorded-queries/) that can be executed against any data source.

## Key concepts and features

The following table includes a list of key concepts, features and their definitions, designed to help you make the most of Grafana Alerting.

| Key concept or feature    | Definition                                                                                                                                                                                                                                                                             |
| ------------------------- | -------------------------------------------------------------------------------------------------------------------------------------------------------------------------------------------------------------------------------------------------------------------------------------- |
| Data sources for Alerting | Select data sources you want to query and visualize metrics, logs and traces from.                                                                                                                                                                                                     |
| Provisioning for Alerting | Manage your alerting resources and provision them into your Grafana system using file provisioning or Terraform.                                                                                                                                                                       |
| Scheduler                 | Evaluates your alert rules; think of it as the component that periodically runs your query against data sources. It is only applicable to Grafana-managed rules.                                                                                                                       |
| Alertmanager              | Manages the routing and grouping of alert instances.                                                                                                                                                                                                                                   |
| Alert rule                | A set of evaluation criteria for when an alert rule should fire. An alert rule consists of one or more queries and expressions, a condition, the frequency of evaluation, and the duration over which the condition is met. An alert rule can produce multiple alert instances.        |
| Alert instance            | An alert instance is created when an alert rule fires. An alert rule can create one or more alert instances. When multiple instances are created as a result of one alert rule, this is referred to as a multi-dimensional alert.                                                      |
| Alert group               | The Alertmanager groups alert instances by default using the labels for the root notification policy. This controls de-duplication and groups of alert instances which are sent to contact points.                                                                                     |
| Contact point             | Define how your contacts are notified when an alert rule fires.                                                                                                                                                                                                                        |
| Message templating        | Create reusable custom templates and use them in contact points.                                                                                                                                                                                                                       |
| Notification policy       | Set of rules for where, when, and how the alerts are grouped and routed to contact points.                                                                                                                                                                                             |
| Labels and label matchers | Labels uniquely identify alert rules. They link alert rules to notification policies and silences, determining which policy should handle them and which alert rules should be silenced.                                                                                               |
| Silences                  | Stop notifications from one or more alert instances. The difference between a silence and a mute timing is that a silence only lasts for only a specified window of time whereas a mute timing is meant to be recurring on a schedule. Uses label matchers to silence alert instances. |
| Mute timings              | Specify a time interval when you don’t want new notifications to be generated or sent. You can also freeze alert notifications for recurring periods of time, such as during a maintenance period. Must be linked to an existing notification policy.                                  |
>>>>>>> 89b365f8
<|MERGE_RESOLUTION|>--- conflicted
+++ resolved
@@ -3,25 +3,12 @@
   - /docs/grafana/latest/alerting/fundamentals/
   - /docs/grafana/latest/alerting/metrics/
   - /docs/grafana/latest/alerting/unified-alerting/fundamentals/
-<<<<<<< HEAD
-title: Alerting fundamentals
-weight: 110
-=======
 title: Explore Alerting
 weight: 105
->>>>>>> 89b365f8
 ---
 
 # Explore Alerting
 
-<<<<<<< HEAD
-This section includes the following fundamental concepts of Grafana Alerting:
-
-- [Annotations and labels for alerting rules]({{< relref "annotation-label/" >}})
-- [Alertmanager]({{< relref "alertmanager/" >}})
-- [State and health of alerting rules]({{< relref "state-and-health/" >}})
-- [Evaluating Grafana managed alerts]({{< relref "evaluate-grafana-alerts/" >}})
-=======
 Whether you’re starting or expanding your implementation of Grafana Alerting, learn more about the key concepts and available features that help you create, manage, and take action on your alerts and improve your team’s ability to resolve issues quickly.
 
 First of all, let’s look at the different alert rule types that Grafana Alerting offers.
@@ -62,5 +49,4 @@
 | Notification policy       | Set of rules for where, when, and how the alerts are grouped and routed to contact points.                                                                                                                                                                                             |
 | Labels and label matchers | Labels uniquely identify alert rules. They link alert rules to notification policies and silences, determining which policy should handle them and which alert rules should be silenced.                                                                                               |
 | Silences                  | Stop notifications from one or more alert instances. The difference between a silence and a mute timing is that a silence only lasts for only a specified window of time whereas a mute timing is meant to be recurring on a schedule. Uses label matchers to silence alert instances. |
-| Mute timings              | Specify a time interval when you don’t want new notifications to be generated or sent. You can also freeze alert notifications for recurring periods of time, such as during a maintenance period. Must be linked to an existing notification policy.                                  |
->>>>>>> 89b365f8
+| Mute timings              | Specify a time interval when you don’t want new notifications to be generated or sent. You can also freeze alert notifications for recurring periods of time, such as during a maintenance period. Must be linked to an existing notification policy.                                  |