---
aliases:
  - ../../contact-points/message-templating/
  - ../../message-templating/
  - ../../unified-alerting/message-templating/
<<<<<<< HEAD
description: Message templating
=======
description: Notification templating
>>>>>>> 284c43c2
keywords:
  - grafana
  - alerting
  - guide
  - contact point
  - templating
title: Notification templating
weight: 415
---

# Notification templating

Notifications sent via contact points are built using notification templates. Grafana's default templates are based on the [Go templating system](https://golang.org/pkg/text/template) where some fields are evaluated as text, while others are evaluated as HTML (which can affect escaping).

The default template [default_template.go](https://github.com/grafana/alerting/blob/main/templates/default_template.go) is a useful reference for custom templates.

Since most of the contact point fields can be templated, you can create reusable custom templates and use them in multiple contact points.

### Using templates

The following example shows how to use default templates to render an alert message in Slack. The message title contains a count of alerts that are firing or were resolved. The message body lists the alerts and their status.

{{< figure src="/static/img/docs/alerting/unified/contact-points-template-fields-8-0.png" class="docs-image--no-shadow" max-width= "550px" caption="Default template" >}}

The following example shows the use of a custom template within one of the contact point fields.

{{< figure src="/static/img/docs/alerting/unified/contact-points-use-template-8-0.png" class="docs-image--no-shadow" max-width= "550px" caption="Default template" >}}

### Nested templates

You can embed templates within other templates.

For example, you can define a template fragment using the `define` keyword:

```
{{ define "mytemplate" }}
  {{ len .Alerts.Firing }} firing. {{ len .Alerts.Resolved }} resolved.
{{ end }}
```

You can then embed custom templates within this fragment using the `template` keyword. For example:

```
Alert summary:
{{ template "mytemplate" . }}
```

You can use any of the following built-in template options to embed custom templates.

| Name                    | Notes                                                         |
| ----------------------- | ------------------------------------------------------------- |
| `default.title`         | Displays high-level status information.                       |
| `default.message`       | Provides a formatted summary of firing and resolved alerts.   |
| `teams.default.message` | Similar to `default.messsage`, formatted for Microsoft Teams. |

### HTML in notification templates

HTML in alerting notification templates is escaped. We do not support rendering of HTML in the resulting notification.

Some notifiers support alternative methods of changing the look and feel of the resulting notification. For example, Grafana installs the base template for alerting emails to `<grafana-install-dir>/public/emails/ng_alert_notification.html`. You can edit this file to change the appearance of all alerting emails.<|MERGE_RESOLUTION|>--- conflicted
+++ resolved
@@ -3,11 +3,7 @@
   - ../../contact-points/message-templating/
   - ../../message-templating/
   - ../../unified-alerting/message-templating/
-<<<<<<< HEAD
-description: Message templating
-=======
 description: Notification templating
->>>>>>> 284c43c2
 keywords:
   - grafana
   - alerting
