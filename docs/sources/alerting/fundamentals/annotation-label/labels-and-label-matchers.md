---
aliases:
  - /docs/grafana/latest/alerting/fundamentals/annotation-label/labels-and-label-matchers/
description: Learn about labels and label matchers in alerting
keywords:
  - grafana
  - alerting
  - guide
  - fundamentals
title: Label matchers
weight: 117
---

# How label matching works

<<<<<<< HEAD
Use labels and label matchers to link alert rules to [notification policies]({{< relref "../../notifications/" >}}) and [silences]({{< relref "../../silences/" >}}). This allows for a very flexible way to manage your alert instances, specify which policy should handle them, and which alerts to silence.
=======
Use labels and label matchers to link alert rules to notification policies and silences. This allows for a very flexible way to manage your alert instances, specify which policy should handle them, and which alerts to silence.
>>>>>>> 89b365f8

A label matchers consists of 3 distinct parts, the **label**, the **value** and the **operator**.

- The **Label** field is the name of the label to match. It must exactly match the label name.

- The **Value** field matches against the corresponding value for the specified **Label** name. How it matches depends on the **Operator** value.

- The **Operator** field is the operator to match against the label value. The available operators are:

| Operator | Description                                        |
| -------- | -------------------------------------------------- |
| `=`      | Select labels that are exactly equal to the value. |
| `!=`     | Select labels that are not equal to the value.     |
| `=~`     | Select labels that regex-match the value.          |
| `!~`     | Select labels that do not regex-match the value.   |

If you are using multiple label matchers, they are combined using the AND logical operator. This means that all matchers must match in order to link a rule to a policy.

## Example scenario

If you define the following set of labels for your alert:

`{ foo=bar, baz=qux, id=12 }`

then:

- A label matcher defined as `foo=bar` matches this alert rule.
- A label matcher defined as `foo!=bar` does _not_ match this alert rule.
- A label matcher defined as `id=~[0-9]+` matches this alert rule.
- A label matcher defined as `baz!~[0-9]+` matches this alert rule.
- Two label matchers defined as `foo=bar` and `id=~[0-9]+` match this alert rule.<|MERGE_RESOLUTION|>--- conflicted
+++ resolved
@@ -13,11 +13,7 @@
 
 # How label matching works
 
-<<<<<<< HEAD
-Use labels and label matchers to link alert rules to [notification policies]({{< relref "../../notifications/" >}}) and [silences]({{< relref "../../silences/" >}}). This allows for a very flexible way to manage your alert instances, specify which policy should handle them, and which alerts to silence.
-=======
 Use labels and label matchers to link alert rules to notification policies and silences. This allows for a very flexible way to manage your alert instances, specify which policy should handle them, and which alerts to silence.
->>>>>>> 89b365f8
 
 A label matchers consists of 3 distinct parts, the **label**, the **value** and the **operator**.
 
