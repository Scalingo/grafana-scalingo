---
aliases:
  - /docs/grafana/latest/alerting/fundamentals/annotation-label/variables-label-annotation/
<<<<<<< HEAD
description: Learn about labels and label matchers in alerting
=======
description: Learn about templating of labels and annotations
>>>>>>> 89b365f8
keywords:
  - grafana
  - alerting
  - guide
  - fundamentals
<<<<<<< HEAD
title: How to template annotations and labels
weight: 117
---

# How to template annotations and labels

In Grafana it is possible to template annotations and labels just like you would in Prometheus. Those who have used
Prometheus before should be familiar with the `$labels` variable which holds the label key/value pairs of the alert
instance and the `$value` variable which holds the evaluated value of the alert instance.

In Grafana it is possible to use the same variables from Prometheus to template annotations and labels, even if your
alert does not use a Prometheus datasource.

For example, let's suppose we want to create an alert in Grafana that tells us when one of our instances is down for
more than 5 minutes. Like in Prometheus, we can add a summary annotation to show the instance which is down:
=======
title: Templating labels and annotations
weight: 117
---

# Templating labels and annotations

In Grafana it is possible to template labels and annotations just like you would in Prometheus. Those who have used Prometheus before should be familiar with the `$labels` variable which holds the label key/value pairs of the alert instance and the `$value` variable which holds the evaluated value of the alert instance.

In Grafana it is possible to use the same variables from Prometheus to template labels and annotations, even if your alert does not use a Prometheus datasource.

For example, let's suppose we want to create an alert in Grafana that tells us when one of our instances is down for more than 5 minutes. Like in Prometheus, we can add a summary annotation to show the instance which is down:
>>>>>>> 89b365f8

```
Instance {{ $labels.instance }} has been down for more than 5 minutes
```

For alerts where we also want to know the value of the condition at the time the alert fired, we can use both the
`$labels` and the `$value` variable to add even more informative summaries:

```
{{ $labels.instance }} has a 95th percentile request latency above 1s: {{ $value }})
```

One difference between Grafana and Prometheus is that Grafana uses `$value` to hold both the labels and the value
of the condition at the time the alert fired. For example:

```
[ var='B' labels={instance=http_server} value=10 ]
```

## Alert rules with two or more queries or expressions

<<<<<<< HEAD
In the case where an alert rule has two or more queries, or uses reduce and math expressions, it is possible to template
the reduced result of each query and expression with the `$values` variable. This variable holds the labels and value of
each reduced query, and the results of any math expressions. However, it does not hold the samples for each query.
=======
In the case where an alert rule has two or more queries, or uses reduce and math expressions, it is possible to template the reduced result of each query and expression with the `$values` variable. This variable holds the labels and value of each reduced query, and the results of any math expressions. However, it does not hold the samples for each query.
>>>>>>> 89b365f8

For example, suppose you have the following alert rule:

{{< figure src="/static/img/docs/alerting/unified/grafana-alerting-histogram-quantile.png" class="docs-image--no-shadow" caption="An alert rule that uses histogram_quantile to compute 95th percentile" >}}

<<<<<<< HEAD
Should this rule create an alert instance `$values` will hold the result of the reduce expression `B` and the math
expression `C`. It will not hold the results returned by query `A` because query `A` does not return a single value
but rather a series of values over time.
=======
Should this rule create an alert instance `$values` will hold the result of the reduce expression `B` and the math expression `C`. It will not hold the results returned by query `A` because query `A` does not return a single value but rather a series of values over time.
>>>>>>> 89b365f8

If we were to write a summary annotation such as:

```
{{ $labels.instance }} has a 95th percentile request latency above 1s: {{ $value }})
```

<<<<<<< HEAD
We would find that because the condition of the alert, the math expression `C` must be a boolean comparison, it must
return either a `0` or a `1`. What we want instead is the 95th percentile from the reduce expression `B`:
=======
We would find that because the condition of the alert, the math expression `C` must be a boolean comparison, it must return either a `0` or a `1`. What we want instead is the 95th percentile from the reduce expression `B`:
>>>>>>> 89b365f8

```
{{ $labels.instance }} has a 95th percentile request latency above 1s: {{ $values.B }})
```

<<<<<<< HEAD
We can also show the labels of `B`, however since this alert rule has just one query the labels of `B` are equivalent to
`$labels`:
=======
We can also show the labels of `B`, however since this alert rule has just one query the labels of `B` are equivalent to `$labels`:
>>>>>>> 89b365f8

```
{{ $values.B.Labels.instance }} has a 95th percentile request latency above 1s: {{ $values.B }})
```

### No data and execution errors or timeouts

Should query `A` return no data then the reduce expression `B` will also return no data. This means that
<<<<<<< HEAD
`{{ $values.B }}` will be nil. To ensure that annotations and labels can still be templated even when a query returns
no data, we can use an if statement to check for `$values.B`:
=======
`{{ $values.B }}` will be nil. To ensure that labels and annotations can still be templated even when a query returns no data, we can use an if statement to check for `$values.B`:
>>>>>>> 89b365f8

```
{{ if $values.B }}{{ $labels.instance }} has a 95th percentile request latency above 1s: {{ $values.B }}){{ end }}
```

## Classic conditions

<<<<<<< HEAD
If the rule uses a classic condition instead of a reduce and math expresison, then `$values` contains the combination
of the `refID` and position of the condition. For example, `{{ $values.A0 }}` and `{{ $values.A1 }}`.

## Variables

The following template variables are available when expanding annotations and labels.
=======
If the rule uses a classic condition instead of a reduce and math expression, then `$values` contains the combination of the `refID` and position of the condition. For example, `{{ $values.A0 }}` and `{{ $values.A1 }}`.

## Variables

The following template variables are available when expanding labels and annotations.
>>>>>>> 89b365f8

| Name    | Description                                                                                                                                                                                                                                                                                                                                                                                                |
| ------- | ---------------------------------------------------------------------------------------------------------------------------------------------------------------------------------------------------------------------------------------------------------------------------------------------------------------------------------------------------------------------------------------------------------- |
| $labels | The labels from the query or condition. For example, `{{ $labels.instance }}` and `{{ $labels.job }}`. This is unavailable when the rule uses a [classic condition]({{< relref "../../alerting-rules/create-grafana-managed-rule/#single-and-multi-dimensional-rule" >}}).                                                                                                                                 |
<<<<<<< HEAD
| $values | The values of all reduce and math expressions that were evaluated for this alert rule. For example, `{{ $values.A }}`, `{{ $values.A.Labels }}` and `{{ $values.A.Value }}` where `A` is the `refID` of the reduce or math expression. If the rule uses a classic condition instead of a reduce and math expresison, then `$values` contains the combination of the `refID` and position of the condition. |
| $value  | The value string of the alert instance. For example, `[ var='A' labels={instance=foo} value=10 ]`.                                                                                                                                                                                                                                                                                                         |
=======
| $values | The values of all reduce and math expressions that were evaluated for this alert rule. For example, `{{ $values.A }}`, `{{ $values.A.Labels }}` and `{{ $values.A.Value }}` where `A` is the `refID` of the reduce or math expression. If the rule uses a classic condition instead of a reduce and math expression, then `$values` contains the combination of the `refID` and position of the condition. |
| $value  | The value string of the alert instance. For example, `[ var='A' labels={instance=foo} value=10 ]`.                                                                                                                                                                                                                                                                                                         |

### Labels with dots

If a label contains a dot (full stop or period) in its name then the following will not work:

```
Instance {{ $labels.instance.name }} has been down for more than 5 minutes
```

This is because we are printing a non-existing field `name` in `$labels.instance` rather than `instance.name` in `$labels`. Instead we can use the `index` function to print `instance.name`:

```
Instance {{ index $labels "instance.name" }} has been down for more than 5 minutes
```
>>>>>>> 89b365f8
<|MERGE_RESOLUTION|>--- conflicted
+++ resolved
@@ -1,33 +1,12 @@
 ---
 aliases:
   - /docs/grafana/latest/alerting/fundamentals/annotation-label/variables-label-annotation/
-<<<<<<< HEAD
-description: Learn about labels and label matchers in alerting
-=======
 description: Learn about templating of labels and annotations
->>>>>>> 89b365f8
 keywords:
   - grafana
   - alerting
   - guide
   - fundamentals
-<<<<<<< HEAD
-title: How to template annotations and labels
-weight: 117
----
-
-# How to template annotations and labels
-
-In Grafana it is possible to template annotations and labels just like you would in Prometheus. Those who have used
-Prometheus before should be familiar with the `$labels` variable which holds the label key/value pairs of the alert
-instance and the `$value` variable which holds the evaluated value of the alert instance.
-
-In Grafana it is possible to use the same variables from Prometheus to template annotations and labels, even if your
-alert does not use a Prometheus datasource.
-
-For example, let's suppose we want to create an alert in Grafana that tells us when one of our instances is down for
-more than 5 minutes. Like in Prometheus, we can add a summary annotation to show the instance which is down:
-=======
 title: Templating labels and annotations
 weight: 117
 ---
@@ -39,7 +18,6 @@
 In Grafana it is possible to use the same variables from Prometheus to template labels and annotations, even if your alert does not use a Prometheus datasource.
 
 For example, let's suppose we want to create an alert in Grafana that tells us when one of our instances is down for more than 5 minutes. Like in Prometheus, we can add a summary annotation to show the instance which is down:
->>>>>>> 89b365f8
 
 ```
 Instance {{ $labels.instance }} has been down for more than 5 minutes
@@ -61,25 +39,13 @@
 
 ## Alert rules with two or more queries or expressions
 
-<<<<<<< HEAD
-In the case where an alert rule has two or more queries, or uses reduce and math expressions, it is possible to template
-the reduced result of each query and expression with the `$values` variable. This variable holds the labels and value of
-each reduced query, and the results of any math expressions. However, it does not hold the samples for each query.
-=======
 In the case where an alert rule has two or more queries, or uses reduce and math expressions, it is possible to template the reduced result of each query and expression with the `$values` variable. This variable holds the labels and value of each reduced query, and the results of any math expressions. However, it does not hold the samples for each query.
->>>>>>> 89b365f8
 
 For example, suppose you have the following alert rule:
 
 {{< figure src="/static/img/docs/alerting/unified/grafana-alerting-histogram-quantile.png" class="docs-image--no-shadow" caption="An alert rule that uses histogram_quantile to compute 95th percentile" >}}
 
-<<<<<<< HEAD
-Should this rule create an alert instance `$values` will hold the result of the reduce expression `B` and the math
-expression `C`. It will not hold the results returned by query `A` because query `A` does not return a single value
-but rather a series of values over time.
-=======
 Should this rule create an alert instance `$values` will hold the result of the reduce expression `B` and the math expression `C`. It will not hold the results returned by query `A` because query `A` does not return a single value but rather a series of values over time.
->>>>>>> 89b365f8
 
 If we were to write a summary annotation such as:
 
@@ -87,23 +53,13 @@
 {{ $labels.instance }} has a 95th percentile request latency above 1s: {{ $value }})
 ```
 
-<<<<<<< HEAD
-We would find that because the condition of the alert, the math expression `C` must be a boolean comparison, it must
-return either a `0` or a `1`. What we want instead is the 95th percentile from the reduce expression `B`:
-=======
 We would find that because the condition of the alert, the math expression `C` must be a boolean comparison, it must return either a `0` or a `1`. What we want instead is the 95th percentile from the reduce expression `B`:
->>>>>>> 89b365f8
 
 ```
 {{ $labels.instance }} has a 95th percentile request latency above 1s: {{ $values.B }})
 ```
 
-<<<<<<< HEAD
-We can also show the labels of `B`, however since this alert rule has just one query the labels of `B` are equivalent to
-`$labels`:
-=======
 We can also show the labels of `B`, however since this alert rule has just one query the labels of `B` are equivalent to `$labels`:
->>>>>>> 89b365f8
 
 ```
 {{ $values.B.Labels.instance }} has a 95th percentile request latency above 1s: {{ $values.B }})
@@ -112,12 +68,7 @@
 ### No data and execution errors or timeouts
 
 Should query `A` return no data then the reduce expression `B` will also return no data. This means that
-<<<<<<< HEAD
-`{{ $values.B }}` will be nil. To ensure that annotations and labels can still be templated even when a query returns
-no data, we can use an if statement to check for `$values.B`:
-=======
 `{{ $values.B }}` will be nil. To ensure that labels and annotations can still be templated even when a query returns no data, we can use an if statement to check for `$values.B`:
->>>>>>> 89b365f8
 
 ```
 {{ if $values.B }}{{ $labels.instance }} has a 95th percentile request latency above 1s: {{ $values.B }}){{ end }}
@@ -125,28 +76,15 @@
 
 ## Classic conditions
 
-<<<<<<< HEAD
-If the rule uses a classic condition instead of a reduce and math expresison, then `$values` contains the combination
-of the `refID` and position of the condition. For example, `{{ $values.A0 }}` and `{{ $values.A1 }}`.
-
-## Variables
-
-The following template variables are available when expanding annotations and labels.
-=======
 If the rule uses a classic condition instead of a reduce and math expression, then `$values` contains the combination of the `refID` and position of the condition. For example, `{{ $values.A0 }}` and `{{ $values.A1 }}`.
 
 ## Variables
 
 The following template variables are available when expanding labels and annotations.
->>>>>>> 89b365f8
 
 | Name    | Description                                                                                                                                                                                                                                                                                                                                                                                                |
 | ------- | ---------------------------------------------------------------------------------------------------------------------------------------------------------------------------------------------------------------------------------------------------------------------------------------------------------------------------------------------------------------------------------------------------------- |
 | $labels | The labels from the query or condition. For example, `{{ $labels.instance }}` and `{{ $labels.job }}`. This is unavailable when the rule uses a [classic condition]({{< relref "../../alerting-rules/create-grafana-managed-rule/#single-and-multi-dimensional-rule" >}}).                                                                                                                                 |
-<<<<<<< HEAD
-| $values | The values of all reduce and math expressions that were evaluated for this alert rule. For example, `{{ $values.A }}`, `{{ $values.A.Labels }}` and `{{ $values.A.Value }}` where `A` is the `refID` of the reduce or math expression. If the rule uses a classic condition instead of a reduce and math expresison, then `$values` contains the combination of the `refID` and position of the condition. |
-| $value  | The value string of the alert instance. For example, `[ var='A' labels={instance=foo} value=10 ]`.                                                                                                                                                                                                                                                                                                         |
-=======
 | $values | The values of all reduce and math expressions that were evaluated for this alert rule. For example, `{{ $values.A }}`, `{{ $values.A.Labels }}` and `{{ $values.A.Value }}` where `A` is the `refID` of the reduce or math expression. If the rule uses a classic condition instead of a reduce and math expression, then `$values` contains the combination of the `refID` and position of the condition. |
 | $value  | The value string of the alert instance. For example, `[ var='A' labels={instance=foo} value=10 ]`.                                                                                                                                                                                                                                                                                                         |
 
@@ -162,5 +100,4 @@
 
 ```
 Instance {{ index $labels "instance.name" }} has been down for more than 5 minutes
-```
->>>>>>> 89b365f8
+```