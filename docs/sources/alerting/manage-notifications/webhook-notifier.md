--- conflicted
+++ resolved
@@ -1,15 +1,7 @@
 ---
 aliases:
-<<<<<<< HEAD
-  - ../contact-points/message-templating/
   - ../contact-points/notifiers/webhook-notifier/
   - ../fundamentals/contact-points/webhook-notifier/
-  - ../message-templating/
-  - ../unified-alerting/message-templating/
-=======
-  - ../contact-points/notifiers/webhook-notifier/
-  - ../fundamentals/contact-points/webhook-notifier/
->>>>>>> 284c43c2
 keywords:
   - grafana
   - alerting
