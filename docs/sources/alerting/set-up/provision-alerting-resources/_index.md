--- conflicted
+++ resolved
@@ -26,9 +26,6 @@
 
 You cannot edit provisioned alerting resources in the Grafana UI in the same way as unprovisioned alerting resources. You can only edit provisioned contact points, notification policies, templates, and mute timings in the source where they were created. For example, if you provision your alerting resources using files from disk, you cannot edit the data in Terraform or from within Grafana.
 
-<<<<<<< HEAD
-1. Provision your alerting resources using Terraform.
-=======
 To modify provisioned alert rules, you can use the **Modify export** feature to edit and then export.
 
 Choose from the options below to provision your Grafana Alerting resources.
@@ -40,20 +37,10 @@
    {{% /admonition %}}
 
 2. Use the Alerting Provisioning HTTP API.
->>>>>>> 1e84fede
 
    For more information on the Alerting Provisioning HTTP API, refer to [Alerting provisioning HTTP API][alerting_provisioning].
 
 3. Use [Terraform](https://www.terraform.io/).
-
-To allow editing of provisioned resources in the Grafana UI, add the `X-Disable-Provenance` header to the following requests in the API:
-
-- `POST /api/v1/provisioning/alert-rules`
-- `PUT /api/v1/provisioning/folder/{FolderUID}/rule-groups/{Group}` (calling this endpoint will change provenance for all alert rules within the alert group)
-- `POST /api/v1/provisioning/contact-points`
-- `POST /api/v1/provisioning/mute-timings`
-- `PUT /api/v1/provisioning/policies`
-- `PUT /api/v1/provisioning/templates/{name}`
 
 **Useful Links:**
 
