--- conflicted
+++ resolved
@@ -22,10 +22,5 @@
 
 ## Limitations
 
-<<<<<<< HEAD
-- The Grafana 8 alerting system can retrieve rules from all available Prometheus, Loki, and Alertmanager data sources. It might not be able to fetch rules from other supported data sources.
-- Our aim is to support the latest two [minor](https://semver.org/) versions of both Prometheus and Alertmanager, older versions might work without any guarantees. As an example, if the current Prometheus version is `2.31.1`, we would support `>= 2.29.0`.
-=======
 - The Grafana alerting system can retrieve rules from all available Prometheus, Loki, and Alertmanager data sources. It might not be able to fetch rules from other supported data sources.
-- We aim to support the latest two minor versions of both Prometheus and Alertmanager. We cannot guarantee that older versions will work. As an example, if the current Prometheus version is `2.31.1`, we support >= `2.29.0`.
->>>>>>> c1ba0afd
+- We aim to support the latest two minor versions of both Prometheus and Alertmanager. We cannot guarantee that older versions will work. As an example, if the current Prometheus version is `2.31.1`, we support >= `2.29.0`.