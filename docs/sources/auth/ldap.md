--- conflicted
+++ resolved
@@ -104,10 +104,6 @@
 Within this view, you'll be able to see which LDAP servers are currently reachable and test your current configuration.
 
 {{< figure src="/static/img/docs/ldap_debug.png" class="docs-image--no-shadow" max-width="600px" >}}
-<<<<<<< HEAD
-
-=======
->>>>>>> 914fcedb
 
 To use the debug view:
 
