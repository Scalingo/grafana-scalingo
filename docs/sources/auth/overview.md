+++
title = "Overview"
description = "Overview for auth"
weight = 1
+++

# User Authentication Overview

Grafana provides many ways to authenticate users. Some authentication integrations also enable syncing user permissions and org memberships.

Here is a table showing all supported authentication providers and the features available for them. [Team sync]({{< relref "../enterprise/team-sync.md" >}}) and [active sync]({{< relref "../enterprise/enhanced_ldap.md#active-ldap-synchronization" >}}) are only available in Grafana Enterprise.

| Provider                                                         | Support | Role mapping | Team sync<br> _(Enterprise only)_ | Active sync<br> _(Enterprise only)_ |
| ---------------------------------------------------------------- | :-----: | :----------: | :-------------------------------: | :---------------------------------: |
| [Auth Proxy]({{< relref "auth-proxy.md" >}})                     |  v2.1+  |      -       |               v6.3+               |                  -                  |
| [Azure AD OAuth]({{< relref "azuread.md" >}})                    |  v6.7+  |    v6.7+     |               v6.7+               |                  -                  |
| [Generic OAuth]({{< relref "generic-oauth.md" >}})               |  v4.0+  |    v6.5+     |                 -                 |                  -                  |
| [GitHub OAuth]({{< relref "github.md" >}})                       |  v2.0+  |      -       |               v6.3+               |                  -                  |
| [GitLab OAuth]({{< relref "gitlab.md" >}})                       |  v5.3+  |      -       |               v6.4+               |                  -                  |
| [Google OAuth]({{< relref "google.md" >}})                       |  v2.0+  |      -       |                 -                 |                  -                  |
| [JWT]({{< relref "jwt.md" >}})                                   |  v8.0+  |      -       |                 -                 |                  -                  |
| [LDAP]({{< relref "ldap.md" >}})                                 |  v2.1+  |    v2.1+     |               v5.3+               |                v6.3+                |
| [Okta OAuth]({{< relref "okta.md" >}})                           |  v7.0+  |    v7.0+     |               v7.0+               |                  -                  |
| [SAML]({{< relref "../enterprise/saml.md" >}}) (Enterprise only) |  v6.3+  |    v7.0+     |               v7.0+               |                  -                  |

## Grafana Auth

Grafana of course has a built in user authentication system with password authentication enabled by default. You can
disable authentication by enabling anonymous access. You can also hide login form and only allow login through an auth
provider (listed above). There are also options for allowing self sign up.

### Login and short-lived tokens

> The following applies when using Grafana's built in user authentication, LDAP (without Auth proxy) or OAuth integration.

Grafana are using short-lived tokens as a mechanism for verifying authenticated users.
These short-lived tokens are rotated each `token_rotation_interval_minutes` for an active authenticated user.

An active authenticated user that gets it token rotated will extend the `login_maximum_inactive_lifetime_duration` time from "now" that Grafana will remember the user.
This means that a user can close its browser and come back before `now + login_maximum_inactive_lifetime_duration` and still being authenticated.
This is true as long as the time since user login is less than `login_maximum_lifetime_duration`.

#### Remote logout

You can logout from other devices by removing login sessions from the bottom of your profile page. If you are
a Grafana admin user you can also do the same for any user from the Server Admin / Edit User view.

## Settings

Example:

```bash
[auth]

# Login cookie name
login_cookie_name = grafana_session


# The maximum lifetime (duration) an authenticated user can be inactive before being required to login at next visit. Default is 7 days (7d). This setting should be expressed as a duration, e.g. 5m (minutes), 6h (hours), 10d (days), 2w (weeks), 1M (month). The lifetime resets at each successful token rotation (token_rotation_interval_minutes).
login_maximum_inactive_lifetime_duration =


# The maximum lifetime (duration) an authenticated user can be logged in since login time before being required to login. Default is 30 days (30d). This setting should be expressed as a duration, e.g. 5m (minutes), 6h (hours), 10d (days), 2w (weeks), 1M (month).
login_maximum_lifetime_duration =

# How often should auth tokens be rotated for authenticated users when being active. The default is each 10 minutes.
token_rotation_interval_minutes = 10

# The maximum lifetime (seconds) an API key can be used. If it is set all the API keys should have limited lifetime that is lower than this value.
api_key_max_seconds_to_live = -1
```

### Anonymous authentication

You can make Grafana accessible without any login required by enabling anonymous access in the configuration file.

Example:

```bash
[auth.anonymous]
enabled = true

# Organization name that should be used for unauthenticated users
org_name = Main Org.

# Role for unauthenticated users, other valid values are `Editor` and `Admin`
org_role = Viewer
```

If you change your organization name in the Grafana UI this setting needs to be updated to match the new name.

### Basic authentication

Basic auth is enabled by default and works with the built in Grafana user password authentication system and LDAP
authentication integration.

To disable basic auth:

```bash
[auth.basic]
enabled = false
```

### Disable login form

You can hide the Grafana login form using the below configuration settings.

```bash
[auth]
disable_login_form = true
```

### Automatic OAuth login

Set to true to attempt login with OAuth automatically, skipping the login screen.
This setting is ignored if multiple OAuth providers are configured.
Defaults to `false`.

```bash
[auth]
oauth_auto_login = true
```

### Avoid automatic OAuth login

<<<<<<< HEAD
To sign in with a username and password and avoid automatic OAuth login, add the `disableAutoLogin` parameter to your login URL. 
For example:  `grafana.example.com/login?disableAutoLogin` or `grafana.example.com/login?disableAutoLogin=true`
=======
To sign in with a username and password and avoid automatic OAuth login, add the `disableAutoLogin` parameter to your login URL.
For example: `grafana.example.com/login?disableAutoLogin` or `grafana.example.com/login?disableAutoLogin=true`
>>>>>>> 914fcedb

### Hide sign-out menu

Set the option detailed below to true to hide sign-out menu link. Useful if you use an auth proxy or JWT authentication.

```bash
[auth]
disable_signout_menu = true
```

### URL redirect after signing out

URL to redirect the user to after signing out from Grafana. This can for example be used to enable signout from OAuth provider.

```bash
[auth]
signout_redirect_url =
```<|MERGE_RESOLUTION|>--- conflicted
+++ resolved
@@ -123,13 +123,8 @@
 
 ### Avoid automatic OAuth login
 
-<<<<<<< HEAD
-To sign in with a username and password and avoid automatic OAuth login, add the `disableAutoLogin` parameter to your login URL. 
-For example:  `grafana.example.com/login?disableAutoLogin` or `grafana.example.com/login?disableAutoLogin=true`
-=======
 To sign in with a username and password and avoid automatic OAuth login, add the `disableAutoLogin` parameter to your login URL.
 For example: `grafana.example.com/login?disableAutoLogin` or `grafana.example.com/login?disableAutoLogin=true`
->>>>>>> 914fcedb
 
 ### Hide sign-out menu
 
