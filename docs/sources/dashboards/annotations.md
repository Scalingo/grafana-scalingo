+++
title = "Annotations"
keywords = ["grafana", "annotations", "documentation", "guide"]
aliases = ["/docs/grafana/latest/reference/annotations/"]
weight = 2
+++

# Annotations

{{< figure src="/static/img/docs/v46/annotations.png" max-width="800px" >}}

Annotations provide a way to mark points on the graph with rich events. When you hover over an annotation
you can get event description and event tags. The text field can include links to other systems with more detail.

## Native annotations

Grafana comes with a native annotation store and the ability to add annotation events directly from the graph panel or via the [HTTP API]({{< relref "../http_api/annotations.md" >}}).

## Adding annotations

By holding down Ctrl/Cmd+Click. Adding tags to the annotation will make it searchable from other dashboards.

{{< figure src="/static/img/docs/annotations/annotation-still.png"
max-width="600px" animated-gif="/static/img/docs/annotations/annotation.gif" >}}

### Adding regions events

You can also hold down Ctrl/Cmd and select region to create a region annotation.

{{< figure src="/static/img/docs/annotations/region-annotation-still.png"
max-width="600px" animated-gif="/static/img/docs/annotations/region-annotation.gif" >}}

### Built-in query

After you added an annotation they will still be visible. This is due to the built in annotation query that exists on all dashboards. This annotation query will
fetch all annotation events that originate from the current dashboard and show them on the panel where they were created. This includes alert state history annotations. You can
stop annotations from being fetched and drawn by opening the **Annotations** settings (via Dashboard cogs menu) and modifying the query named `Annotations & Alerts (Built-in)`.

When you copy a dashboard using the **Save As** feature it will get a new dashboard id so annotations created on source dashboard will no longer be visible on the copy. You
can still show them if you add a new **Annotation Query** and filter by tags. But this only works if the annotations on the source dashboard had tags to filter by.

### Query by tag

You can create new queries to fetch annotations from the native annotation store via the `-- Grafana --` data source by setting _Filter by_ to `Tags`.

Grafana v8.1 and later versions also support typeahead of existing tags, provide at least one tag.

For example, create an annotation query name `outages` and specify a tag `outage`. This query will show all annotations (from any dashboard or via API) with the `outage` tag. If multiple tags are defined in an annotation query, then Grafana will only show annotations matching all the tags. To modify the behavior, enable `Match any`, and Grafana will show annotations that contain any one of the tags you provided.

{{< figure src="/static/img/docs/annotations/annotations_typeahead_support-8-1-0.png" max-width="600px" >}}

In Grafana v5.3+ it's possible to use template variables in the tag query. So if you have a dashboard showing stats for different services and a template variable that dictates which services to show, you can now use the same template variable in your annotation query to only show annotations for those services.

<<<<<<< HEAD
{{< figure src="/static/img/docs/v53/annotation_tag_filter_variable.png" max-width="600px" >}}
=======
{{< figure src="/static/img/docs/annotations/annotation_tag_filter_variable-8-1-0.png" max-width="600px" >}}
>>>>>>> 914fcedb

## Querying other data sources

Annotation events are fetched via annotation queries. To add a new annotation query to a dashboard
open the dashboard settings menu, then select `Annotations`. This will open the dashboard annotations
settings view. To create a new annotation query hit the `New` button.

<!--![](/static/img/docs/v50/annotation_new_query.png)-->
<<<<<<< HEAD
=======

>>>>>>> 914fcedb
{{< figure src="/static/img/docs/v50/annotation_new_query.png" max-width="600px" >}}

Specify a name for the annotation query. This name is given to the toggle (checkbox) that will allow
you to enable/disable showing annotation events from this query. For example you might have two
annotation queries named `Deploys` and `Outages`. The toggle will allow you to decide what annotations
to show.

### Annotation query details

The annotation query options are different for each data source. For information about annotations in a specific data source, refer to the specific [data source]({{< relref "../datasources/_index.md" >}}) topic.<|MERGE_RESOLUTION|>--- conflicted
+++ resolved
@@ -51,11 +51,7 @@
 
 In Grafana v5.3+ it's possible to use template variables in the tag query. So if you have a dashboard showing stats for different services and a template variable that dictates which services to show, you can now use the same template variable in your annotation query to only show annotations for those services.
 
-<<<<<<< HEAD
-{{< figure src="/static/img/docs/v53/annotation_tag_filter_variable.png" max-width="600px" >}}
-=======
 {{< figure src="/static/img/docs/annotations/annotation_tag_filter_variable-8-1-0.png" max-width="600px" >}}
->>>>>>> 914fcedb
 
 ## Querying other data sources
 
@@ -64,10 +60,7 @@
 settings view. To create a new annotation query hit the `New` button.
 
 <!--![](/static/img/docs/v50/annotation_new_query.png)-->
-<<<<<<< HEAD
-=======
 
->>>>>>> 914fcedb
 {{< figure src="/static/img/docs/v50/annotation_new_query.png" max-width="600px" >}}
 
 Specify a name for the annotation query. This name is given to the toggle (checkbox) that will allow
