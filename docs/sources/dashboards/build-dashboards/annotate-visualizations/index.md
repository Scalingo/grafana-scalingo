--- conflicted
+++ resolved
@@ -31,11 +31,7 @@
 
 In the first two cases, you're creating new annotations, while in the last you're querying existing annotations from data sources. The built-in annotation query also supports this.
 
-<<<<<<< HEAD
-This page explains the first and third options; for information about using the HTTP API, refer to [Annotations API]({{< relref "../../../developers/http_api/annotations/" >}}).
-=======
 This page explains the first and third options; for information about using the HTTP API, refer to [Annotations API][].
->>>>>>> 1e84fede
 
 Annotations are supported for the following visualization types:
 
@@ -83,18 +79,6 @@
 1. Click on the trash icon in the annotation tooltip.
 
 ## Fetch annotations through dashboard settings
-<<<<<<< HEAD
-
-In the dashboard settings, under **Annotations**, you can add new queries to fetch annotations using any data source, including the built-in data annotation data source. Annotation queries return events that can be visualized as event markers in graphs across the dashboard.
-
-### Add new annotation queries
-
-To add a new annotation query to a dashboard, take the following steps:
-
-1. Click the dashboard settings (gear) icon in the dashboard header to open the settings menu.
-1. Select **Annotations**.
-1. Click **Add annotation query**.
-=======
 
 In the dashboard settings, under **Annotations**, you can add new queries to fetch annotations using any data source, including the built-in data annotation data source. Annotation queries return events that can be visualized as event markers in graphs across the dashboard.
 
@@ -159,60 +143,11 @@
 ### Filter queries by tag
 
 You can create new queries to fetch annotations from the built-in annotation query using the `-- Grafana --` data source by setting _Filter by_ to `Tags`.
->>>>>>> 1e84fede
-
-   If you've added a query before, the **+ New query** button is displayed.
-
-1. Enter a name for the annotation query.
-
-<<<<<<< HEAD
-   This name is given to the toggle (checkbox) that will allow you to enable/disable showing annotation events from this query.
-
-1. Select the data source for the annotations.
-1. If you don't want to use the annotation query right away, clear the **Enabled** checkbox.
-1. If you don't want the annotation query toggle to be displayed in the dashboard, select the **Hidden** checkbox.
-1. Select a color for the event markers.
-1. Configure the query.
-
-   The annotation query options are different for each data source. For information about annotations in a specific data source, refer to the specific [data source]({{< relref "../../../datasources/" >}}) topic.
-
-## Built-in query
-
-After you add an annotation, they will still be visible. This is due to the built-in annotation query that exists on all dashboards. This annotation query will fetch all annotation events that originate from the current dashboard, which are stored in Grafana, and show them on the panel where they were created. This includes alert state history annotations.
-
-To add annotations directly to the dashboard, this query must be enabled.
-
-To confirm if the built-in query is enabled, take the following steps:
-
-1. Click the dashboard settings (gear) icon in the dashboard header to open the dashboard settings menu.
-1. Click **Annotations**.
-1. Find the **Annotations & Alerts (Built-in)** query.
-
-   If it says **Disabled** before the name of the query, then you'll need to click the query name to open it and update the setting.
-
-You can stop annotations from being fetched and drawn by taking the following steps:
-
-1. Click the dashboard settings (gear) icon in the dashboard header to open the settings menu.
-1. Click **Annotations**.
-1. Find and click the **Annotations & Alerts (Built-in)** query to open it.
-1. Click the **Enabled** toggle to turn it off.
-
-When you copy a dashboard using the **Save As** feature it will get a new dashboard id, so annotations created on source dashboard will no longer be visible on the copy. You can still show them if you add a new **Annotation Query** and filter by tags. However, this only works if the annotations on the source dashboard had tags to filter by.
-
-### Filter queries by tag
-
-You can create new queries to fetch annotations from the built-in annotation query using the `-- Grafana --` data source by setting _Filter by_ to `Tags`.
 
 Grafana v8.1 and later versions also support typeahead of existing tags, provide at least one tag.
 
 For example, create an annotation query name `outages` and specify a tag `outage`. This query will show all annotations (from any dashboard or via API) with the `outage` tag. If multiple tags are defined in an annotation query, then Grafana will only show annotations matching all the tags. To modify the behavior, enable `Match any`, and Grafana will show annotations that contain any one of the tags you provided.
 
-{{< figure src="/media/docs/grafana/dashboards/screenshot-annotations-typeahead-support-10.0.png" max-width="600px" >}}
-
-You can also use template variables in the tag query. This means if you have a dashboard showing stats for different services and a template variable that dictates which services to show, you can use the same template variable in your annotation query to only show annotations for those services.
-
-{{< figure src="/media/docs/grafana/dashboards/screenshot-annotation-tag-filter-variable-10.0.png" max-width="600px" >}}
-=======
 {{< figure src="/media/docs/grafana/dashboards/screenshot-annotations-typeahead-support-10.0.png" max-width="600px" >}}
 
 You can also use template variables in the tag query. This means if you have a dashboard showing stats for different services and a template variable that dictates which services to show, you can use the same template variable in your annotation query to only show annotations for those services.
@@ -235,5 +170,4 @@
 
 [data source]: "/docs/grafana/ -> /docs/grafana/<GRAFANA VERSION>/datasources"
 [data source]: "/docs/grafana-cloud/ -> /docs/grafana/<GRAFANA VERSION>/datasources"
-{{% /docs/reference %}}
->>>>>>> 1e84fede
+{{% /docs/reference %}}