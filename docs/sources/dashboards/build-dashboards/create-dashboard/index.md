--- conflicted
+++ resolved
@@ -32,11 +32,6 @@
 1. Click **New** and select **New Dashboard**.
 1. On the empty dashboard, click **+ Add visualization**.
 
-<<<<<<< HEAD
-   ![Empty dashboard state](/media/docs/grafana/dashboards/empty-dashboard-9.5.png)
-
-1. In the first line of the **Query** tab, click the dropdown list and select a data source.
-=======
    ![Empty dashboard state](/media/docs/grafana/dashboards/empty-dashboard-10.2.png)
 
 1. In the dialog box that opens, do one of the following:
@@ -52,12 +47,7 @@
 
    For more information about data sources, refer to [Data sources][] for specific guidelines.
 
->>>>>>> 1e84fede
 1. Write or construct a query in the query language of your data source.
-
-1. Click the Refresh dashboard icon to query the data source.
-
-   ![Refresh dashboard icon](/media/docs/grafana/dashboards/screenshot-refresh-dashboard-9.5.png)
 
 1. Click the Refresh dashboard icon to query the data source.
 
@@ -97,24 +87,12 @@
 
    Alternatively, Grafana can generate a dashboard title for you using the OpenAI integration. Learn more in the [Set up generative AI features for dashboards documentation][].
 
-<<<<<<< HEAD
-1. When you've finished editing your panel, click **Save** to save the dashboard.
-
-   Alternatively, click **Apply** if you want to see your changes applied to the dashboard first. Then click the save icon in the dashboard header.
-
-1. Enter a name for your dashboard and select a folder, if applicable.
-1. Click **Save**.
-1. To add more panels to the dashboard, click **Add** in the dashboard header and select **Visualization** in the dropdown.
-
-   ![Add dropdown](/media/docs/grafana/dashboards/screenshot-add-dropdown-9.5.png)
-=======
 1. Click **Save**.
 1. To add more panels to the dashboard, click **Add** in the dashboard header and select **Visualization** in the drop-down.
 
    ![Add drop-down](/media/docs/grafana/dashboards/screenshot-add-dropdown-10.0.png)
 
    When you add additional panels to the dashboard, you're taken straight to the **Edit panel** view.
->>>>>>> 1e84fede
 
 ## Configure repeating rows
 
