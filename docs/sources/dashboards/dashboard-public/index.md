--- conflicted
+++ resolved
@@ -13,21 +13,10 @@
 
 # Public dashboards
 
-<<<<<<< HEAD
-{{% admonition type="note" %}}
-
-This feature is experimental.
-
-{{% /admonition %}}
-
-> **Caution:** Making your dashboard public could result in a large number of queries to the data sources used by your dashboard.
-> This can be mitigated by utilizing the enterprise [caching](https://grafana.com/docs/grafana/latest/enterprise/query-caching/) and/or rate limiting features.
-=======
 > **Warning:** Making your dashboard public could result in a large number of queries to the data sources used by your dashboard.
 > This can be mitigated by utilizing the enterprise [caching][] and/or rate limiting features.
 
 Public dashboards allow you to share your Grafana dashboard with anyone. This is useful when you want to make your dashboard available to the world without requiring access to your Grafana organization. This differs from [dashboard sharing][], which either requires recipients to be users in the same Grafana organization or provides limited information, as with a snapshot.
->>>>>>> 1e84fede
 
 You can see a list of all your public dashboards in one place by navigating to **Dashboards > Public dashboards**. For each dashboard in the list, the page displays the status, a link to view the dashboard, a link to the public dashboard configuration, and the option to revoke the public URL.
 
@@ -67,24 +56,14 @@
 ## Email sharing
 
 {{% admonition type="note" %}}
-<<<<<<< HEAD
-
-This feature is experimental in [Grafana Cloud Pro and Advanced](/docs/grafana-cloud). The feature will have a cost by active users after being promoted into general availability.
-
-=======
 
 Available in [private preview](/docs/release-life-cycle/) in [Grafana Cloud](/docs/grafana-cloud). This feature will have a cost by active users after being promoted into general availability.
 
->>>>>>> 1e84fede
 Please contact support to have the feature enabled.
 
 {{% /admonition %}}
 
-<<<<<<< HEAD
-Email sharing allows you to share your public dashboard with only specific people via email, instead of having it accessible to anyone with the URL.
-=======
 Email sharing allows you to share your public dashboard with only specific people by email, instead of having it accessible to anyone with the URL. When you use email sharing, recipients receive a one-time use link that's valid for **one hour**. Once the link is used, the viewer has access to the public dashboard for **30 days**.
->>>>>>> 1e84fede
 
 ### Invite a viewer
 
@@ -182,9 +161,6 @@
 
 ### Unsupported:
 
-<<<<<<< HEAD
-> **Note:** If you've confirmed one of these data sources work with public dashboards, let us know in our [Github](https://github.com/grafana/grafana/discussions/49253) discussion, and we'll mark it as confirmed!
-=======
 <table>
   <tr>
     <td>
@@ -197,7 +173,6 @@
 </table>
 
 ### Unconfirmed:
->>>>>>> 1e84fede
 
 <table>
   <tr>
@@ -261,24 +236,13 @@
 ## Limitations
 
 - Panels that use frontend data sources will fail to fetch data.
-<<<<<<< HEAD
-- Template variables are currently not supported, but are planned to be in the future.
-=======
 - Template variables are not supported.
->>>>>>> 1e84fede
 - Exemplars will be omitted from the panel.
 - Only annotations that query the `-- Grafana --` data source are supported.
 - Organization annotations are not supported.
 - Grafana Live and real-time event streams are not supported.
-<<<<<<< HEAD
-- Library panels are currently not supported, but are planned to be in the future.
-- Data sources using Reverse Proxy functionality are not supported.
-
-We are excited to share this enhancement with you and we’d love your feedback! Please check out the [Github](https://github.com/grafana/grafana/discussions/49253) discussion and join the conversation.
-=======
 - Library panels are not supported.
 - Data sources using Reverse Proxy functionality are not supported.
->>>>>>> 1e84fede
 
 ## Custom branding
 
