--- conflicted
+++ resolved
@@ -46,10 +46,5 @@
 
 Permissions can be assigned to a folder and inherited by the containing dashboards. An Access Control List (ACL) is used where
 **Organization Role**, **Team** and Individual **User** can be assigned permissions. Read the
-<<<<<<< HEAD
- [Dashboard and Folder Permissions]({{< relref "../permissions/dashboard-folder-permissions.md" >}}) docs for more detail
- on the permission system.
-=======
 [Dashboard and Folder Permissions]({{< relref "../permissions/dashboard-folder-permissions.md" >}}) docs for more detail
-on the permission system.
->>>>>>> 914fcedb
+on the permission system.