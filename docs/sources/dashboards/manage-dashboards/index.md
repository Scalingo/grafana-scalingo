--- conflicted
+++ resolved
@@ -63,17 +63,9 @@
 
 **To create a dashboard folder:**
 
-<<<<<<< HEAD
-1. Sign in to Grafana.
-1. Click **Dashboards** in the left-side menu.
-1. On the Dashboards page, click **New** and select **New folder** in the dropdown.
-=======
 1. Click **Dashboards** in the main menu.
 1. On the **Dashboards** page, click **New** and select **New folder** in the drop-down.
->>>>>>> 1e84fede
 1. Enter a unique name and click **Create**.
-
-   Do not use the name of a folder that has already been provisioned (such as "General") and avoid special characters (except underscores and hyphens).
 
 When you save a dashboard, you can either select a folder for the dashboard to be saved in or create a new folder.
 
@@ -81,11 +73,7 @@
 Alerts can't be placed in folders with slashes (\ /) in the name. If you wish to place alerts in the folder, don't use slashes in the folder name.
 {{% /admonition %}}
 
-<<<<<<< HEAD
-On the Dashboards page, you can:
-=======
 **To edit the name of a folder:**
->>>>>>> 1e84fede
 
 1. Click **Dashboards** in the main menu.
 1. Navigate to the folder by selecting it in the list, or searching for it.
@@ -93,32 +81,18 @@
 
 The new folder name is automatically saved.
 
-<<<<<<< HEAD
-You can complete the following tasks on a dashboard folder page:
-
-- Move or delete dashboards in a folder
-- Rename a folder (available on the Settings tab)
-- Assign permissions to folders (which are inherited by the dashboards in the folder)
-
-To navigate to the dashboard folder page, hover over the name of the folder and click **Go to folder** in the dashboard search result list or on the Dashboards page.
-=======
 ### Folder permissions
 
 You can assign permissions to a folder. Dashboards in the folder inherit any permissions that you've assigned to the folder. You can assign permissions to organization roles, teams, and users.
 
 **To modify permissions for a folder:**
->>>>>>> 1e84fede
 
 1. Click **Dashboards** in the main menu.
 1. Navigate to the folder by selecting it in the list, or searching for it.
 1. On the folder's page, click **Folder actions** and select **Manage permissions** in the drop-down.
 1. Update the permissions as desired.
 
-<<<<<<< HEAD
-You can assign permissions to a folder. Any permissions you assign are inherited by the dashboards in the folder. An Access Control List (ACL) is used where **Organization Role**, **Team**, and a **User** can be assigned permissions.
-=======
 Changes are saved automatically.
->>>>>>> 1e84fede
 
 For more information about dashboard permissions, refer to [Dashboard permissions][].
 
@@ -130,12 +104,6 @@
 
 The dashboard export action creates a Grafana JSON file that contains everything you need, including layout, variables, styles, data sources, queries, and so on, so that you can later import the dashboard.
 
-<<<<<<< HEAD
-1. Click **Dashboards** in the left-side menu.
-1. Open the dashboard you want to export.
-1. Click the **Share** icon.
-1. Click **Export**.
-=======
 1. Click **Dashboards** in the main menu.
 1. Open the dashboard you want to export.
 1. Click the **Share** icon in the top navigation bar.
@@ -143,7 +111,6 @@
 
    If you're exporting the dashboard to use in another instance, with different data source UIDs, enable the **Export for sharing externally** switch.
 
->>>>>>> 1e84fede
 1. Click **Save to file**.
 
 Grafana downloads a JSON file to your local machine.
@@ -174,8 +141,6 @@
 Find dashboards for common server applications at [Grafana.com/dashboards](https://grafana.com/dashboards).
 
 {{< figure src="/media/docs/grafana/dashboards/screenshot-gcom-dashboards.png" >}}
-<<<<<<< HEAD
-=======
 
 ## Set up generative AI features for dashboards
 
@@ -189,7 +154,6 @@
 To access these features, enable the `dashgpt` feature toggle. Then install and configure Grafana’s Large Language Model (LLM) app plugin. For more information, refer to the [Grafana LLM plugin documentation][].
 
 When enabled, the **✨ Auto generate** option displays next to the **Title** and **Description** fields in your panels and dashboards, or when you press the **Save** button.
->>>>>>> 1e84fede
 
 ## Troubleshoot dashboards
 
