--- conflicted
+++ resolved
@@ -7,19 +7,7 @@
 
 # Playlist
 
-<<<<<<< HEAD
-A playlist is a list of dashboards that are displayed in a sequence. You might use a playlist to build situational awareness or to present your metrics to your team or visitors.
-
-Grafana automatically scales dashboards to any resolution, which makes them perfect for big screens.
-
-You can access the Playlist feature from Grafana's side menu, in the Dashboards submenu.
-
-{{< figure src="/static/img/docs/v50/playlist.png" max-width="25rem">}}
-
-## Create a playlist
-=======
 A playlist displays a list of dashboards that are in a sequence. Use a playlist to build situational awareness or to present your metrics to your team or visitors. Grafana automatically scales dashboards to any resolution, which makes them perfect for big screens. This topic has the following sections:
->>>>>>> 914fcedb
 
 - [Access, share, and control a playlist](#access-share-and-control-a-playlist)
 - [Create a playlist](#create-a-playlist)
