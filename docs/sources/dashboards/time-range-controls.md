+++
title = "Time range controls"
keywords = ["grafana", "dashboard", "documentation", "time range"]
aliases = ["/docs/grafana/latest/reference/timerange/"]
weight = 7
+++

# Time range controls

Grafana provides several ways to manage the time ranges of the data being visualized, both at the dashboard level and the panel level.

This page describes supported time units and relative ranges, the common time controls, dashboard-wide time settings, and panel-specific time settings.

## Time units and relative ranges

The following time units are supported: `s (seconds)`, `m (minutes)`, `h (hours)`, `d (days)`, `w (weeks)`, `M (months)`, `Q (quarters)` and `y (years)`.

The minus operator allows you to step back in time, relative to now. If you wish to display the full period of the unit (day, week, month, etc...), append `/<time unit>` to the end. To view fiscal periods, use `fQ (fiscal quarter)` and `fy (fiscal year)` time units.

The plus operator allows you to step forward in time relative to now. You might use this feature to look at predicted data in the future, for example.

Here are some examples:

<<<<<<< HEAD
| Example relative range | From:      | To:        |
| ---------------------- | ---------- | ---------- |
| Last 5 minutes         | `now-5m`   | `now`      |
| The day so far         | `now/d`    | `now`      |
| This week              | `now/w`    | `now/w`    |
| This week so far       | `now/w`    | `now`      |
| This month             | `now/M`    | `now/M`    |
| This month so far      | `now/M`    | `now`      |
| Previous Month         | `now-1M/M` | `now-1M/M` |
| This year so far       | `now/Y`    | `now`      |
| This Year              | `now/Y`    | `now/Y     |
=======
| Example relative range | From:       | To:         |
| ---------------------- | ----------- | ----------- |
| Last 5 minutes         | `now-5m`    | `now`       |
| The day so far         | `now/d`     | `now`       |
| This week              | `now/w`     | `now/w`     |
| This week so far       | `now/w`     | `now`       |
| This month             | `now/M`     | `now/M`     |
| This month so far      | `now/M`     | `now`       |
| Previous Month         | `now-1M/M`  | `now-1M/M`  |
| This year so far       | `now/Y`     | `now`       |
| This Year              | `now/Y`     | `now/Y`     |
| Previous fiscal year   | `now-1y/fy` | `now-1y/fy` |
>>>>>>> 914fcedb

## Common time range controls

The dashboard and panel time controls have a common user interface (UI).

<<<<<<< HEAD
<img class="no-shadow" src="/static/img/docs/time-range-controls/common-time-controls-7-0.png" max-width="700px">
=======
<img class="no-shadow" src="/static/img/docs/time-range-controls/common-time-controls-8-2.png" max-width="700px">
>>>>>>> 914fcedb

The options are defined below.

### Current time range

The current time range, also called the _time picker_, shows the time range currently displayed in the dashboard or panel you are viewing.

Hover your cursor over the field to see the exact time stamps in the range and their source (such as the local browser).

<img class="no-shadow" src="/static/img/docs/time-range-controls/time-picker-7-0.png" max-width="300px">

Click on the current time range to change the time range. You can change the current time using a _relative time range_, such as the last 15 minutes, or an _absolute time range_, such as `2020-05-14 00:00:00 to 2020-05-15 23:59:59`.

<img class="no-shadow" src="/static/img/docs/time-range-controls/change-current-time-range-7-0.png" max-width="900px">

### Relative time range

Select the relative time range from the **Relative time ranges** list. You can filter the list using the input field at the top. Some examples of time ranges are:

- Last 30 minutes
- Last 12 hours
- Last 7 days
- Last 2 years
- Yesterday
- Day before yesterday
- This day last week
- Today so far
- This week so far
- This month so far

### Absolute time range

Set an absolute time range one of two ways:

- Type values into the **From** and **To** fields. You can type exact time values or relative values, such as `now-24h`, and then click **Apply time range**.
- Click in the **From** or **To** field. Grafana displays a calendar. Click the day or days you want to use as the current time range and then click **Apply time range**.

This section also displays recently used absolute ranges.

### Zoom out (Cmd+Z or Ctrl+Z)

Click the **Zoom out** icon to view a larger time range in the dashboard or panel visualization.

### Zoom in (only applicable to graph visualizations)

Click and drag to select the time range in the visualization that you want to view.

### Refresh dashboard

Click the **Refresh dashboard** icon to immediately run every query on the dashboard and refresh the visualizations. Grafana cancels any pending requests when a new refresh is triggered.

By default, Grafana does not automatically refresh the dashboard. Queries run on their own schedule according to the panel settings. However, if you want to regularly refresh the dashboard, then click the down arrow next to the **Refresh dashboard** icon and then select a refresh interval.

## Dashboard time settings

Time settings are saved on a per-dashboard basis.

You can change the **Timezone** and **fiscal year** settings from the time range controls by clicking the **Change time settings** button.

For more advanced time settings, click the **Dashboard settings** (gear) icon at the top of the UI. Then navigate to the **Time Options** section of the General tab.

- **Timezone -** Specify the local time zone of the service or system that you are monitoring. This can be helpful when monitoring a system or service that operates across several time zones.
  - **Default -** The default selected time zone for the user profile, team, or organization is used. If no time zone is specified for the user profile, a team the user is a member of, or the organization, then Grafana uses local browser time.
  - **Local browser time -** The time zone configured for the viewing user browser is used. This is usually the same time zone as set on the computer.
  - Standard [ISO 8601 time zones](https://en.wikipedia.org/wiki/List_of_tz_database_time_zones), including UTC.
- **Auto-refresh -** Customize the options displayed for relative time and the auto-refresh options. Entries are comma separated and accept any valid time unit.
- **Now delay -** Override the `now` time by entering a time delay. Use this option to accommodate known delays in data aggregation to avoid null values.
- **Hide time picker -** Select this option if you do not want Grafana to display the time picker.

## Panel time overrides and timeshift

In [Query options]({{< relref "../panels/queries.md#query-options" >}}), you can override the relative time range for individual panels, causing them to be different than what is selected in the dashboard time picker in the upper right. This allows you to show metrics from different time periods or days at the same time.

## Control the time range using a URL

Time range of a dashboard can be controlled by providing following query parameters in the dashboard URL:

- `from` - defines lower limit of the time range, specified in ms epoch or [relative time]({{< relref "#relative-time-range" >}})
- `to` - defines upper limit of the time range, specified in ms epoch or [relative time]({{< relref "#relative-time-range" >}})
- `time` and `time.window` - defines a time range from `time-time.window/2` to `time+time.window/2`. Both params should be specified in ms. For example `?time=1500000000000&time.window=10000` will result in 10s time range from 1499999995000 to 1500000005000<|MERGE_RESOLUTION|>--- conflicted
+++ resolved
@@ -21,19 +21,6 @@
 
 Here are some examples:
 
-<<<<<<< HEAD
-| Example relative range | From:      | To:        |
-| ---------------------- | ---------- | ---------- |
-| Last 5 minutes         | `now-5m`   | `now`      |
-| The day so far         | `now/d`    | `now`      |
-| This week              | `now/w`    | `now/w`    |
-| This week so far       | `now/w`    | `now`      |
-| This month             | `now/M`    | `now/M`    |
-| This month so far      | `now/M`    | `now`      |
-| Previous Month         | `now-1M/M` | `now-1M/M` |
-| This year so far       | `now/Y`    | `now`      |
-| This Year              | `now/Y`    | `now/Y     |
-=======
 | Example relative range | From:       | To:         |
 | ---------------------- | ----------- | ----------- |
 | Last 5 minutes         | `now-5m`    | `now`       |
@@ -46,17 +33,12 @@
 | This year so far       | `now/Y`     | `now`       |
 | This Year              | `now/Y`     | `now/Y`     |
 | Previous fiscal year   | `now-1y/fy` | `now-1y/fy` |
->>>>>>> 914fcedb
 
 ## Common time range controls
 
 The dashboard and panel time controls have a common user interface (UI).
 
-<<<<<<< HEAD
-<img class="no-shadow" src="/static/img/docs/time-range-controls/common-time-controls-7-0.png" max-width="700px">
-=======
 <img class="no-shadow" src="/static/img/docs/time-range-controls/common-time-controls-8-2.png" max-width="700px">
->>>>>>> 914fcedb
 
 The options are defined below.
 
