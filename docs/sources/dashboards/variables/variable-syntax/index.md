--- conflicted
+++ resolved
@@ -27,11 +27,7 @@
   This syntax is easy to read, but it does not allow you to use a variable in the middle of a word.
   **Example:** apps.frontend.$server.requests.count
 - `${var_name}` Use this syntax when you want to interpolate a variable in the middle of an expression.
-<<<<<<< HEAD
-- `${var_name:<format>}` This format gives you more control over how Grafana interpolates values. Refer to [Advanced variable format options]({{< relref "#advanced-variable-format-options" >}}) for more detail on all the formatting types.
-=======
 - `${var_name:<format>}` This format gives you more control over how Grafana interpolates values. Refer to [Advanced variable format options](#advanced-variable-format-options) for more detail on all the formatting types.
->>>>>>> 1e84fede
 - `[[varname]]` Do not use. Deprecated old syntax, will be removed in a future release.
 
 Before queries are sent to your data source the query is _interpolated_, meaning the variable is replaced with its current value. During
@@ -39,11 +35,7 @@
 For example, a variable used in a regex expression in an InfluxDB or Prometheus query will be regex escaped. Read the data source specific
 documentation topic for details on value escaping during interpolation.
 
-<<<<<<< HEAD
-For advanced syntax to override data source default formatting, refer to [Advanced variable format options]({{< relref "#advanced-variable-format-options" >}}).
-=======
 For advanced syntax to override data source default formatting, refer to [Advanced variable format options](#advanced-variable-format-options).
->>>>>>> 1e84fede
 
 ## Advanced variable format options
 
