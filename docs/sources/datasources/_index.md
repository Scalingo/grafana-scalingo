---
aliases:
  - data-sources/
  - overview/
<<<<<<< HEAD
=======
  - ./features/datasources/
>>>>>>> ac7f9d45
title: Data sources
weight: 60
---

# Data sources

Grafana comes with built-in support for many _data sources_.
If you need other data sources, you can also install one of the many data source plugins.
If the plugin you need doesn't exist, you can develop a custom plugin.

Each data source comes with a _query editor_,
which formulates custom queries according to the source's structure.
After you add and configure a data source, you can use it as an input for many operations, including:

- Query the data with [Explore]({{< relref "../explore" >}}).
- Visualize it in [panels]({{< relref "../panels-visualizations" >}}).
- Create rules for [alerts]({{< relref "../alerting" >}}).

This documentation describes how to manage data sources in general,
and how to configure or query the built-in data sources.
For other data sources, refer to the list of [datasource plugins](/grafana/plugins/).
To develop a custom plugin, refer to [Build a plugin]({{< relref "../developers/plugins/" >}}).

## Manage data sources

Only users with the [organization administrator role]({{< relref "../administration/roles-and-permissions#organization-roles" >}}) can add or remove data sources.
To access data source management tools in Grafana as an administrator, navigate to **Configuration > Data Sources** in the Grafana sidebar.

For details on data source management, including instructions on how to add data sources and configure user permissions for queries, refer to the [administration documentation]({{< relref "../administration/data-source-management" >}}).

## Use query editors

{{< figure src="/static/img/docs/queries/influxdb-query-editor-7-2.png" class="docs-image--no-shadow" max-width="1000px" caption="The InfluxDB query editor" >}}

Each data source's **query editor** provides a customized user interface that helps you write queries that take advantage of its unique capabilities.
You use a data source's query editor when you create queries in [dashboard panels]({{< relref "../panels-visualizations/query-transform-data" >}}) or [Explore]({{< relref "../explore/" >}}).

Because of the differences between query languages, each data source query editor looks and functions differently.
Depending on your data source, the query editor might provide auto-completion features, metric names, variable suggestions, or a visual query-building interface.

For example, this video demonstrates the visual Prometheus query builder:

{{< vimeo 720004179 >}}

For general information about querying in Grafana, and common options and user interface elements across all query editors, refer to [Query and transform data]({{< relref "../panels-visualizations/query-transform-data/" >}}).

## Special data sources

Grafana includes three special data sources:

- **Grafana:** A built-in data source that generates random walk data and can poll the [Testdata]({{< relref "./testdata/" >}}) data source. Additionally, it can list files and get other data from a Grafana installation. This can be helpful for testing visualizations and running experiments.
- **Mixed:** An abstraction that lets you query multiple data sources in the same panel.
  When you select Mixed, you can then select a different data source for each new query that you add.
  - The first query uses the data source that was selected before you selected **Mixed**.
  - You can't change an existing query to use the **Mixed** data source.
  - Grafana Play example: [Mixed data sources](https://play.grafana.org/d/000000100/mixed-datasources?orgId=1)
- **Dashboard:** A data source that uses the result set from another panel in the same dashboard. The dashboard data source can use data either directly from the selected panel or from annotations attached to the selected panel.

## Built-in core data sources

These built-in core data sources are also included in the Grafana documentation:

- [Alertmanager]({{< relref "./alertmanager/" >}})
- [AWS CloudWatch]({{< relref "./aws-cloudwatch/" >}})
- [Azure Monitor]({{< relref "./azure-monitor/" >}})
- [Elasticsearch]({{< relref "./elasticsearch/" >}})
- [Google Cloud Monitoring]({{< relref "./google-cloud-monitoring/" >}})
- [Graphite]({{< relref "./graphite/" >}})
- [InfluxDB]({{< relref "./influxdb/" >}})
- [Jaeger]({{< relref "./jaeger/" >}})
- [Loki]({{< relref "./loki/" >}})
- [Microsoft SQL Server (MSSQL)]({{< relref "./mssql/" >}})
- [MySQL]({{< relref "./mysql/" >}})
- [OpenTSDB]({{< relref "./opentsdb/" >}})
- [PostgreSQL]({{< relref "./postgres/" >}})
- [Prometheus]({{< relref "./prometheus/" >}})
- [Tempo]({{< relref "./tempo/" >}})
- [Testdata]({{< relref "./testdata/" >}})
- [Zipkin]({{< relref "./zipkin/" >}})<|MERGE_RESOLUTION|>--- conflicted
+++ resolved
@@ -2,10 +2,7 @@
 aliases:
   - data-sources/
   - overview/
-<<<<<<< HEAD
-=======
   - ./features/datasources/
->>>>>>> ac7f9d45
 title: Data sources
 weight: 60
 ---
