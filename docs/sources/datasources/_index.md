---
aliases:
  - /docs/grafana/latest/datasources/
  - /docs/grafana/latest/datasources/overview/
<<<<<<< HEAD
=======
  - /docs/grafana/latest/data-sources/
>>>>>>> 89b365f8
title: Data sources
weight: 60
---

# Data sources

<<<<<<< HEAD
Grafana supports many different storage backends for your time series data (data source). Refer to [Add a data source]({{< relref "../../administration/datasources/add-a-data-source/" >}}) for instructions on how to add a data source to Grafana. Only users with the organization admin role can add data sources.
=======
Grafana can query and integrate with many different types of databases. This is done by adding a **data source** of the type you want to query or integrate with.
When you have created and configured a data source you are ready to start exploring and visualizing data, either in Explore or in a new Dashboard. A dashboard is composed of [panels]({{< relref "../panels-visualizations/" >}}), each panel contains a set of queries to one or more data sources.
>>>>>>> 89b365f8

You can also create new a alert rule from a data source query and have Grafana continuously evaluate it and notify you when things change.

You can also query data sources without building a dashboard by using the [Explore]({{< relref "../explore/" >}}) feature.

## Manage data sources

Only users with the [organization administrator role]({{< relref "../administration/roles-and-permissions#organization-roles" >}}) can add or remove data sources.
To access data source management tools in Grafana as an administrator, navigate to **Configuration > Data Sources** in the Grafana sidebar.

<<<<<<< HEAD
- [Alertmanager]({{< relref "../../datasources/alertmanager/" >}})
- [AWS CloudWatch]({{< relref "aws-cloudwatch/" >}})
- [Azure Monitor]({{< relref "azuremonitor/" >}})
- [Elasticsearch]({{< relref "../../datasources/elasticsearch/" >}})
- [Google Cloud Monitoring]({{< relref "google-cloud-monitoring/" >}})
- [Graphite]({{< relref "../../datasources/graphite/" >}})
- [InfluxDB]({{< relref "influxdb/" >}})
- [Loki]({{< relref "../../datasources/loki/" >}})
- [Microsoft SQL Server (MSSQL)]({{< relref "../../datasources/mssql/" >}})
- [MySQL]({{< relref "../../datasources/mysql/" >}})
- [OpenTSDB]({{< relref "../../datasources/opentsdb/" >}})
- [PostgreSQL]({{< relref "../../datasources/postgres/" >}})
- [Prometheus]({{< relref "../../datasources/prometheus/" >}})
- [Jaeger]({{< relref "../../datasources/jaeger/" >}})
- [Zipkin]({{< relref "../../datasources/zipkin/" >}})
- [Tempo]({{< relref "../../datasources/tempo/" >}})
- [Testdata]({{< relref "../../datasources/testdata/" >}})
=======
For details on data source management, including instructions on how to add data sources and configure user permissions for queries, refer to the [administration documentation]({{< relref "../administration/data-source-management" >}}).
>>>>>>> 89b365f8

## Use query editors

{{< figure src="/static/img/docs/queries/influxdb-query-editor-7-2.png" class="docs-image--no-shadow" max-width="1000px" caption="The InfluxDB query editor" >}}

Each data source's **query editor** provides a customized user interface that helps you write queries that take advantage of its unique capabilities.
You use a data source's query editor when you create queries in [dashboard panels]({{< relref "../panels-visualizations/query-transform-data" >}}) or [Explore]({{< relref "../explore/" >}}).

Because of the differences between query languages, each data source query editor looks and functions differently.
Depending on your data source, the query editor might provide auto-completion features, metric names, variable suggestions, or a visual query-building interface.

For example, this video demonstrates the visual Prometheus query builder:

{{< vimeo 720004179 >}}

For general information about querying in Grafana, and common options and user interface elements across all query editors, refer to [Query and transform data]({{< relref "../panels-visualizations/query-transform-data/" >}}).

## Built-in core data sources

These built-in core data sources are included in the Grafana documentation:

- [Alertmanager]({{< relref "./alertmanager/" >}})
- [AWS CloudWatch]({{< relref "./aws-cloudwatch/" >}})
- [Azure Monitor]({{< relref "./azure-monitor/" >}})
- [Elasticsearch]({{< relref "./elasticsearch/" >}})
- [Google Cloud Monitoring]({{< relref "./google-cloud-monitoring/" >}})
- [Graphite]({{< relref "./graphite/" >}})
- [InfluxDB]({{< relref "./influxdb/" >}})
- [Jaeger]({{< relref "./jaeger/" >}})
- [Loki]({{< relref "./loki/" >}})
- [Microsoft SQL Server (MSSQL)]({{< relref "./mssql/" >}})
- [MySQL]({{< relref "./mysql/" >}})
- [OpenTSDB]({{< relref "./opentsdb/" >}})
- [PostgreSQL]({{< relref "./postgres/" >}})
- [Prometheus]({{< relref "./prometheus/" >}})
- [Tempo]({{< relref "./tempo/" >}})
- [Testdata]({{< relref "./testdata/" >}})
- [Zipkin]({{< relref "./zipkin/" >}})

## Special data sources

Grafana also includes three special data sources:

- **Grafana:** A built-in data source that generates random walk data and can poll the [Testdata]({{< relref "./testdata/" >}}) data source.
  This helps you test visualizations and run experiments.
- **Mixed:** An abstraction that lets you query multiple data sources in the same panel.
  When you select Mixed, you can then select a different data source for each new query that you add.
  - The first query uses the data source that was selected before you selected **Mixed**.
  - You can't change an existing query to use the Mixed data source.
  - Grafana Play example: [Mixed data sources](https://play.grafana.org/d/000000100/mixed-datasources?orgId=1)
- **Dashboard:** A data source that uses the result set from another panel in the same dashboard.<|MERGE_RESOLUTION|>--- conflicted
+++ resolved
@@ -2,22 +2,15 @@
 aliases:
   - /docs/grafana/latest/datasources/
   - /docs/grafana/latest/datasources/overview/
-<<<<<<< HEAD
-=======
   - /docs/grafana/latest/data-sources/
->>>>>>> 89b365f8
 title: Data sources
 weight: 60
 ---
 
 # Data sources
 
-<<<<<<< HEAD
-Grafana supports many different storage backends for your time series data (data source). Refer to [Add a data source]({{< relref "../../administration/datasources/add-a-data-source/" >}}) for instructions on how to add a data source to Grafana. Only users with the organization admin role can add data sources.
-=======
 Grafana can query and integrate with many different types of databases. This is done by adding a **data source** of the type you want to query or integrate with.
 When you have created and configured a data source you are ready to start exploring and visualizing data, either in Explore or in a new Dashboard. A dashboard is composed of [panels]({{< relref "../panels-visualizations/" >}}), each panel contains a set of queries to one or more data sources.
->>>>>>> 89b365f8
 
 You can also create new a alert rule from a data source query and have Grafana continuously evaluate it and notify you when things change.
 
@@ -28,27 +21,7 @@
 Only users with the [organization administrator role]({{< relref "../administration/roles-and-permissions#organization-roles" >}}) can add or remove data sources.
 To access data source management tools in Grafana as an administrator, navigate to **Configuration > Data Sources** in the Grafana sidebar.
 
-<<<<<<< HEAD
-- [Alertmanager]({{< relref "../../datasources/alertmanager/" >}})
-- [AWS CloudWatch]({{< relref "aws-cloudwatch/" >}})
-- [Azure Monitor]({{< relref "azuremonitor/" >}})
-- [Elasticsearch]({{< relref "../../datasources/elasticsearch/" >}})
-- [Google Cloud Monitoring]({{< relref "google-cloud-monitoring/" >}})
-- [Graphite]({{< relref "../../datasources/graphite/" >}})
-- [InfluxDB]({{< relref "influxdb/" >}})
-- [Loki]({{< relref "../../datasources/loki/" >}})
-- [Microsoft SQL Server (MSSQL)]({{< relref "../../datasources/mssql/" >}})
-- [MySQL]({{< relref "../../datasources/mysql/" >}})
-- [OpenTSDB]({{< relref "../../datasources/opentsdb/" >}})
-- [PostgreSQL]({{< relref "../../datasources/postgres/" >}})
-- [Prometheus]({{< relref "../../datasources/prometheus/" >}})
-- [Jaeger]({{< relref "../../datasources/jaeger/" >}})
-- [Zipkin]({{< relref "../../datasources/zipkin/" >}})
-- [Tempo]({{< relref "../../datasources/tempo/" >}})
-- [Testdata]({{< relref "../../datasources/testdata/" >}})
-=======
 For details on data source management, including instructions on how to add data sources and configure user permissions for queries, refer to the [administration documentation]({{< relref "../administration/data-source-management" >}}).
->>>>>>> 89b365f8
 
 ## Use query editors
 
