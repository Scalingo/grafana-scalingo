--- conflicted
+++ resolved
@@ -1,10 +1,5 @@
 ---
 aliases:
-<<<<<<< HEAD
-  - /docs/grafana/latest/datasources/aws-cloudwatch/
-  - /docs/grafana/latest/datasources/cloudwatch/
-description: Guide for using CloudWatch in Grafana
-=======
   - /docs/grafana/latest/datasources/cloudwatch/
   - /docs/grafana/latest/datasources/aws-cloudwatch/
   - /docs/grafana/latest/datasources/aws-cloudwatch/provision-cloudwatch/
@@ -13,28 +8,19 @@
   - /docs/grafana/latest/data-sources/aws-cloudwatch/provision-cloudwatch/
   - /docs/grafana/latest/data-sources/aws-cloudwatch/preconfig-cloudwatch-dashboards/
 description: Guide for using AWS CloudWatch in Grafana
->>>>>>> 89b365f8
 keywords:
   - grafana
   - cloudwatch
   - guide
-<<<<<<< HEAD
-title: AWS CloudWatch
-=======
 menuTitle: AWS CloudWatch
 title: AWS CloudWatch data source
->>>>>>> 89b365f8
 weight: 200
 ---
 
 # AWS CloudWatch data source
 
-<<<<<<< HEAD
-Grafana ships with built-in support for CloudWatch. This topic describes queries, templates, variables, and other configuration specific to the CloudWatch data source. For instructions on how to add a data source to Grafana, refer to [Add a data source]({{< relref "../add-a-data-source/" >}}). Only users with the organization admin role can add data sources.
-=======
 Grafana ships with built-in support for AWS CloudWatch.
 This topic describes queries, templates, variables, and other configuration specific to the CloudWatch data source.
->>>>>>> 89b365f8
 
 For instructions on how to add a data source to Grafana, refer to the [administration documentation]({{< relref "../../administration/data-source-management/" >}}).
 Only users with the organization administrator role can add data sources.
@@ -46,11 +32,7 @@
 
 ## Configure the data source
 
-<<<<<<< HEAD
-For authentication options and configuration details, see [AWS authentication]({{< relref "aws-authentication/" >}}) topic.
-=======
 **To access the data source configuration page:**
->>>>>>> 89b365f8
 
 1. Hover the cursor over the **Configuration** (gear) icon.
 1. Select **Data Sources**.
@@ -186,27 +168,7 @@
 }
 ```
 
-<<<<<<< HEAD
-#### Namespaces of Custom Metrics
-
-Grafana is not able to load custom namespaces through the GetMetricData API. If you still want your custom metrics to show up in the fields in the query editor, you can specify the names of the namespaces containing the custom metrics in the _Namespaces of Custom Metrics_ field. The field accepts a multiple namespaces, separated by a comma.
-
-#### Timeout
-
-Timeout specifically, for CloudWatch Logs queries. Log queries don't recognize standard Grafana query timeout as they don't keep a single request open and instead periodically poll for results. Because of limits on concurrently running queries in CloudWatch they can also take a longer time to finish.
-
-#### X-Ray trace links
-
-Link an X-Ray data source in the "X-Ray trace link" section of the configuration page to automatically add links in your logs when the log contains `@xrayTraceId` field.
-
-![Trace link configuration](/static/img/docs/cloudwatch/xray-trace-link-configuration-8-2.png 'Trace link configuration')
-
-The data source select will contain only existing data source instances of type X-Ray so in order to use this feature you need to have existing X-Ray data source already configured, see [X-Ray docs](https://grafana.com/grafana/plugins/grafana-x-ray-datasource/) for details.
-
-The X-Ray link will then appear in the log details section which is accessible by clicking on the log row either in Explore or in dashboard [Logs panel]({{< relref "../../visualizations/logs-panel/" >}}). To log the `@xrayTraceId` in your logs see the [AWS X-Ray documentation](https://docs.amazonaws.cn/en_us/xray/latest/devguide/xray-services.html). To provide the field to Grafana your log queries also have to contain the `@xrayTraceId` field, for example using query `fields @message, @xrayTraceId`.
-=======
 **Cross-account observability:**
->>>>>>> 89b365f8
 
 ```json
 {
@@ -364,15 +326,6 @@
 
 {{< figure src="/static/img/docs/v65/cloudwatch-dashboard-import.png" caption="CloudWatch dashboard import" >}}
 
-<<<<<<< HEAD
-#### Label
-
-The label field allows you to override the default name of the metric legend using CloudWatch dynamic labels. If you're using a time-based dynamic label such as `${MIN_MAX_TIME_RANGE}`, then the legend value is derived from the current timezone specified in the time range picker. To see the full list of label patterns and the dynamic label limitations, refer to the [CloudWatch dynamic labels](https://docs.aws.amazon.com/AmazonCloudWatch/latest/monitoring/graph-dynamic-labels.html) documentation.
-
-**Alias pattern deprecation:** In Grafana 9, dynamic labels have replaced alias patterns in the CloudWatch data source. Any existing alias pattern will get migrated to a corresponding dynamic label pattern. If you wish to use alias patterns instead of dynamic labels, set the feature toggle `cloudWatchDynamicLabels` to `false` in the Grafana configuration file. It will revert to the alias pattern system and use the previous alias formatting logic.
-
-The alias field will be deprecated and removed in a release. During this interim period, we won’t fix bugs related to the alias pattern system. For details on why we're doing this change, refer to [issue 48434](https://github.com/grafana/grafana/issues/48434).
-=======
 **To customize an imported dashboard:**
 
 To customize one of these dashboards, we recommend that you save it under a different name.
@@ -382,7 +335,6 @@
 
 Alerting requires queries that return numeric data, which CloudWatch Logs support.
 For example, you can enable alerts through the use of the `stats` command.
->>>>>>> 89b365f8
 
 This is also a valid query for alerting on messages that include the text "Exception":
 
@@ -392,19 +344,9 @@
     | sort exceptionCount desc
 ```
 
-<<<<<<< HEAD
-**NOTE**: When trying to alert on a query, if an error like `input data must be a wide series but got ...` is received, make sure that your query returns valid numeric data that can be printed in a Time series panel.
-
-For more information on Grafana alerts, refer to [Alerting]({{< relref "../../alerting/" >}}) documentation.
-
-## Configure CloudWatch with grafana.ini
-
-The Grafana [configuration]({{< relref "../../setup-grafana/configure-grafana/#aws" >}}) file includes an `AWS` section where you can customize the data source.
-=======
 > **Note:** If you receive an error like `input data must be a wide series but got ...` when trying to alert on a query, make sure that your query returns valid numeric data that can be output to a Time series panel.
 
 For more information on Grafana alerts, refer to [Alerting]({{< relref "../../alerting" >}}).
->>>>>>> 89b365f8
 
 ## Control pricing
 
