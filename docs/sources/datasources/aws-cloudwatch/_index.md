---
aliases:
  - ../data-sources/aws-cloudwatch/
  - ../data-sources/aws-cloudwatch/preconfig-cloudwatch-dashboards/
  - ../data-sources/aws-cloudwatch/provision-cloudwatch/
  - cloudwatch/
  - preconfig-cloudwatch-dashboards/
  - provision-cloudwatch/
<<<<<<< HEAD
description: Guide for using AWS CloudWatch in Grafana
=======
description: Guide for using Amazon CloudWatch in Grafana
>>>>>>> 284c43c2
keywords:
  - grafana
  - cloudwatch
  - guide
menuTitle: Amazon CloudWatch
title: Amazon CloudWatch data source
weight: 200
---

# Amazon CloudWatch data source

Grafana ships with built-in support for Amazon CloudWatch.
This topic describes queries, templates, variables, and other configuration specific to the CloudWatch data source.

For instructions on how to add a data source to Grafana, refer to the [administration documentation]({{< relref "../../administration/data-source-management/" >}}).
Only users with the organization administrator role can add data sources.
Administrators can also [provision the data source]({{< relref "#provision-the-data-source" >}}) with Grafana's provisioning system, and should [control pricing]({{< relref "#control-pricing" >}}) and [manage service quotas]({{< relref "#manage-service-quotas" >}}) accordingly.

Once you've added the data source, you can [configure it]({{< relref "#configure-the-data-source" >}}) so that your Grafana instance's users can create queries in its [query editor]({{< relref "./query-editor/" >}}) when they [build dashboards]({{< relref "../../dashboards/build-dashboards/" >}}) and use [Explore]({{< relref "../../explore/" >}}).

> **Note:** To troubleshoot issues while setting up the CloudWatch data source, check the `/var/log/grafana/grafana.log` file.

## Configure the data source

1. Click **Connections** in the left-side menu.
1. Under Your connections, click **Data sources**.
1. Enter `CloudWatch` in the search bar.
1. Click **CloudWatch**.

   The **Settings** tab of the data source is displayed.

### Configure AWS authentication

A Grafana plugin's requests to AWS are made on behalf of an AWS Identity and Access Management (IAM) role or IAM user.
The IAM user or IAM role must have the associated policies to perform certain API actions.

For authentication options and configuration details, refer to [AWS authentication]({{< relref "./aws-authentication/" >}}).

#### IAM policy examples

To read CloudWatch metrics and EC2 tags, instances, regions, and alarms, you must grant Grafana permissions via IAM.
You can attach these permissions to the IAM role or IAM user you configured in [AWS authentication]({{< relref "./aws-authentication/" >}}).

**Metrics-only:**

```json
{
  "Version": "2012-10-17",
  "Statement": [
    {
      "Sid": "AllowReadingMetricsFromCloudWatch",
      "Effect": "Allow",
      "Action": [
        "cloudwatch:DescribeAlarmsForMetric",
        "cloudwatch:DescribeAlarmHistory",
        "cloudwatch:DescribeAlarms",
        "cloudwatch:ListMetrics",
        "cloudwatch:GetMetricData",
        "cloudwatch:GetInsightRuleReport"
      ],
      "Resource": "*"
    },
    {
      "Sid": "AllowReadingTagsInstancesRegionsFromEC2",
      "Effect": "Allow",
      "Action": ["ec2:DescribeTags", "ec2:DescribeInstances", "ec2:DescribeRegions"],
      "Resource": "*"
    },
    {
      "Sid": "AllowReadingResourcesForTags",
      "Effect": "Allow",
      "Action": "tag:GetResources",
      "Resource": "*"
    }
  ]
}
```

**Logs-only:**

```json
{
  "Version": "2012-10-17",
  "Statement": [
    {
      "Sid": "AllowReadingLogsFromCloudWatch",
      "Effect": "Allow",
      "Action": [
        "logs:DescribeLogGroups",
        "logs:GetLogGroupFields",
        "logs:StartQuery",
        "logs:StopQuery",
        "logs:GetQueryResults",
        "logs:GetLogEvents"
      ],
      "Resource": "*"
    },
    {
      "Sid": "AllowReadingTagsInstancesRegionsFromEC2",
      "Effect": "Allow",
      "Action": ["ec2:DescribeTags", "ec2:DescribeInstances", "ec2:DescribeRegions"],
      "Resource": "*"
    },
    {
      "Sid": "AllowReadingResourcesForTags",
      "Effect": "Allow",
      "Action": "tag:GetResources",
      "Resource": "*"
    }
  ]
}
```

**Metrics and Logs:**

```json
{
  "Version": "2012-10-17",
  "Statement": [
    {
      "Sid": "AllowReadingMetricsFromCloudWatch",
      "Effect": "Allow",
      "Action": [
        "cloudwatch:DescribeAlarmsForMetric",
        "cloudwatch:DescribeAlarmHistory",
        "cloudwatch:DescribeAlarms",
        "cloudwatch:ListMetrics",
        "cloudwatch:GetMetricData",
        "cloudwatch:GetInsightRuleReport"
      ],
      "Resource": "*"
    },
    {
      "Sid": "AllowReadingLogsFromCloudWatch",
      "Effect": "Allow",
      "Action": [
        "logs:DescribeLogGroups",
        "logs:GetLogGroupFields",
        "logs:StartQuery",
        "logs:StopQuery",
        "logs:GetQueryResults",
        "logs:GetLogEvents"
      ],
      "Resource": "*"
    },
    {
      "Sid": "AllowReadingTagsInstancesRegionsFromEC2",
      "Effect": "Allow",
      "Action": ["ec2:DescribeTags", "ec2:DescribeInstances", "ec2:DescribeRegions"],
      "Resource": "*"
    },
    {
      "Sid": "AllowReadingResourcesForTags",
      "Effect": "Allow",
      "Action": "tag:GetResources",
      "Resource": "*"
    }
  ]
}
```

<<<<<<< HEAD
**Cross-account observability:**
=======
**Cross-account observability: (see below) **
>>>>>>> 284c43c2

```json
{
  "Version": "2012-10-17",
  "Statement": [
    {
      "Action": ["oam:ListSinks", "oam:ListAttachedLinks"],
      "Effect": "Allow",
      "Resource": "*"
    }
  ]
}
```

### Configure CloudWatch settings

#### Namespaces of Custom Metrics

Grafana can't load custom namespaces through the CloudWatch [GetMetricData API](https://docs.aws.amazon.com/AmazonCloudWatch/latest/APIReference/API_GetMetricData.html).

To make custom metrics appear in the data source's query editor fields, specify the names of the namespaces containing the custom metrics in the data source configuration's _Namespaces of Custom Metrics_ field.
The field accepts multiple namespaces separated by commas.

#### Timeout

Configure the timeout specifically for CloudWatch Logs queries.

Log queries don't keep a single request open, and instead periodically poll for results.
Therefore, they don't recognize the standard Grafana query timeout.
Because of limits on concurrently running queries in CloudWatch, they can also take longer to finish.

#### X-Ray trace links

To automatically add links in your logs when the log contains the `@xrayTraceId` field, link an X-Ray data source in the "X-Ray trace link" section of the data source configuration.

{{< figure src="/static/img/docs/cloudwatch/xray-trace-link-configuration-8-2.png" max-width="800px" class="docs-image--no-shadow" caption="Trace link configuration" >}}

The data source select contains only existing data source instances of type X-Ray.
To use this feature, you must already have an X-Ray data source configured.
For details, see the [X-Ray data source docs](/grafana/plugins/grafana-x-ray-datasource/).

To view the X-Ray link, select the log row in either the Explore view or dashboard [Logs panel]({{< relref "../../panels-visualizations/visualizations/logs" >}}) to view the log details section.

To log the `@xrayTraceId`, see the [AWS X-Ray documentation](https://docs.amazonaws.cn/en_us/xray/latest/devguide/xray-services.html).

To provide the field to Grafana, your log queries must also contain the `@xrayTraceId` field, for example by using the query `fields @message, @xrayTraceId`.

{{< figure src="/static/img/docs/cloudwatch/xray-link-log-details-8-2.png" max-width="800px" class="docs-image--no-shadow" caption="Trace link in log details" >}}

### Configure the data source with grafana.ini

The Grafana [configuration file]({{< relref "../../setup-grafana/configure-grafana#aws" >}}) includes an `AWS` section where you can configure data source options:

| Configuration option      | Description                                                                                                                                                                                                                                                                                                                                                                                                                                     |
| ------------------------- | ----------------------------------------------------------------------------------------------------------------------------------------------------------------------------------------------------------------------------------------------------------------------------------------------------------------------------------------------------------------------------------------------------------------------------------------------- |
| `allowed_auth_providers`  | Specifies which authentication providers are allowed for the CloudWatch data source. The following providers are enabled by default in open-source Grafana: `default` (AWS SDK default), keys (Access and secret key), credentials (Credentials file), ec2_IAM_role (EC2 IAM role).                                                                                                                                                             |
| `assume_role_enabled`     | Allows you to disable `assume role (ARN)` in the CloudWatch data source. The assume role (ARN) is enabled by default in open-source Grafana.                                                                                                                                                                                                                                                                                                    |
| `list_metrics_page_limit` | Sets the limit of List Metrics API pages. When a custom namespace is specified in the query editor, the [List Metrics API](https://docs.aws.amazon.com/AmazonCloudWatch/latest/APIReference/API_ListMetrics.html) populates the _Metrics_ field and _Dimension_ fields. The API is paginated and returns up to 500 results per page, and the data source also limits the number of pages to 500 by default. This setting customizes that limit. |

### Provision the data source

You can define and configure the data source in YAML files as part of Grafana's provisioning system.
For more information about provisioning, and for available configuration options, refer to [Provisioning Grafana]({{< relref "../../administration/provisioning/#data-sources" >}}).

#### Provisioning examples

**Using AWS SDK (default):**

```yaml
apiVersion: 1
datasources:
  - name: CloudWatch
    type: cloudwatch
    jsonData:
      authType: default
      defaultRegion: eu-west-2
```

**Using credentials' profile name (non-default):**

```yaml
apiVersion: 1

datasources:
  - name: CloudWatch
    type: cloudwatch
    jsonData:
      authType: credentials
      defaultRegion: eu-west-2
      customMetricsNamespaces: 'CWAgent,CustomNameSpace'
      profile: secondary
```

**Using accessKey and secretKey:**

```yaml
apiVersion: 1

datasources:
  - name: CloudWatch
    type: cloudwatch
    jsonData:
      authType: keys
      defaultRegion: eu-west-2
    secureJsonData:
      accessKey: '<your access key>'
      secretKey: '<your secret key>'
```

**Using AWS SDK Default and ARN of IAM Role to Assume:**

```yaml
apiVersion: 1
datasources:
  - name: CloudWatch
    type: cloudwatch
    jsonData:
      authType: default
      assumeRoleArn: arn:aws:iam::123456789012:root
      defaultRegion: eu-west-2
```

## Query the data source

The CloudWatch data source can query data from both CloudWatch metrics and CloudWatch Logs APIs, each with its own specialized query editor.

For details, see the [query editor documentation]({{< relref "./query-editor/" >}}).

## Use template variables

Instead of hard-coding details such as server, application, and sensor names in metric queries, you can use variables.
Grafana lists these variables in dropdown select boxes at the top of the dashboard to help you change the data displayed in your dashboard.
Grafana refers to such variables as template variables.

For details, see the [template variables documentation]({{< relref "./template-variables/" >}}).

## Import pre-configured dashboards

The CloudWatch data source ships with curated and pre-configured dashboards for five of the most popular AWS services:

- **Amazon Elastic Compute Cloud:** `Amazon EC2`
- **Amazon Elastic Block Store:** `Amazon EBS`
- **AWS Lambda:** `AWS Lambda`
- **Amazon CloudWatch Logs:** `Amazon CloudWatch Logs`
- **Amazon Relational Database Service:** `Amazon RDS`

**To import curated dashboards:**

1. Navigate to the data source's [configuration page]({{< relref "#configure-the-data-source" >}}).
1. Select the **Dashboards** tab.

   This displays the curated selection of importable dashboards.

1. Select **Import** for the dashboard to import.

{{< figure src="/static/img/docs/v65/cloudwatch-dashboard-import.png" caption="CloudWatch dashboard import" >}}

**To customize an imported dashboard:**

To customize one of these dashboards, we recommend that you save it under a different name.
If you don't, upgrading Grafana can overwrite the customized dashboard with the new version.

## Create queries for alerting

Alerting requires queries that return numeric data, which CloudWatch Logs support.
For example, you can enable alerts through the use of the `stats` command.

This is also a valid query for alerting on messages that include the text "Exception":

```
filter @message like /Exception/
    | stats count(*) as exceptionCount by bin(1h)
    | sort exceptionCount desc
```

> **Note:** If you receive an error like `input data must be a wide series but got ...` when trying to alert on a query, make sure that your query returns valid numeric data that can be output to a Time series panel.

For more information on Grafana alerts, refer to [Alerting]({{< relref "../../alerting" >}}).

## Control pricing

The Amazon CloudWatch data source for Grafana uses [`ListMetrics`](https://docs.aws.amazon.com/AmazonCloudWatch/latest/APIReference/API_ListMetrics.html) and [`GetMetricData`](https://docs.aws.amazon.com/AmazonCloudWatch/latest/APIReference/API_GetMetricData.html) CloudWatch API calls to list and retrieve metrics.
Pricing for CloudWatch Logs is based on the amount of data ingested, archived, and analyzed via CloudWatch Logs Insights queries.
Each time you select a dimension in the query editor, Grafana issues a `ListMetrics` API request.
Each time you change queries in the query editor, Grafana issues a new request to the `GetMetricData` API.

> **Note:** Grafana v6.5 and higher replaced all `GetMetricStatistics` API requests with calls to GetMetricData to provide better support for CloudWatch metric math, and enables the automatic generation of search expressions when using wildcards or disabling the `Match Exact` option.
> The `GetMetricStatistics` API qualified for the CloudWatch API free tier, but `GetMetricData` calls don't.

For more information, refer to the [CloudWatch pricing page](https://aws.amazon.com/cloudwatch/pricing/).

## Manage service quotas

AWS defines quotas, or limits, for resources, actions, and items in your AWS account.
Depending on the number of queries in your dashboard and the number of users accessing the dashboard, you might reach the usage limits for various CloudWatch and CloudWatch Logs resources.
Quotas are defined per account and per region.

If you use multiple regions or configured more than one CloudWatch data source to query against multiple accounts, you must request a quota increase for each account and region in which you reach the limit.

To request a quota increase, visit the [AWS Service Quotas console](https://console.aws.amazon.com/servicequotas/home?r#!/services/monitoring/quotas/L-5E141212).
For more information, refer to the AWS documentation for [Service Quotas](https://docs.aws.amazon.com/servicequotas/latest/userguide/intro.html) and [CloudWatch limits](https://docs.aws.amazon.com/AmazonCloudWatch/latest/monitoring/cloudwatch_limits.html).

## Cross-account observability

The CloudWatch plugin enables you to monitor and troubleshoot applications across multiple regional accounts. Using cross-account observability, you can seamlessly search, visualize and analyze metrics and logs without worrying about account boundaries.

To use this feature, configure in the [AWS console under Cloudwatch Settings](https://aws.amazon.com/blogs/aws/new-amazon-cloudwatch-cross-account-observability/), a monitoring and source account, and then add the necessary IAM permissions as described above.

## CloudWatch Logs data protection

CloudWatch Logs can safeguard data by using log group data protection policies. If you have data protection enabled for a log group, then any sensitive data that matches the data identifiers you've selected will be masked. In order to view masked data you will need to have the `logs:Unmask` IAM permission enabled. See the AWS documentation on how to [help protect sensitive log data with masking](https://docs.aws.amazon.com/AmazonCloudWatch/latest/logs/mask-sensitive-log-data.html) to learn more about this.<|MERGE_RESOLUTION|>--- conflicted
+++ resolved
@@ -6,11 +6,7 @@
   - cloudwatch/
   - preconfig-cloudwatch-dashboards/
   - provision-cloudwatch/
-<<<<<<< HEAD
-description: Guide for using AWS CloudWatch in Grafana
-=======
 description: Guide for using Amazon CloudWatch in Grafana
->>>>>>> 284c43c2
 keywords:
   - grafana
   - cloudwatch
@@ -172,11 +168,7 @@
 }
 ```
 
-<<<<<<< HEAD
-**Cross-account observability:**
-=======
 **Cross-account observability: (see below) **
->>>>>>> 284c43c2
 
 ```json
 {
