--- conflicted
+++ resolved
@@ -6,11 +6,7 @@
   - cloudwatch/
   - preconfig-cloudwatch-dashboards/
   - provision-cloudwatch/
-<<<<<<< HEAD
-description: Guide for using AWS CloudWatch in Grafana
-=======
 description: Guide for using Amazon CloudWatch in Grafana
->>>>>>> ac7f9d45
 keywords:
   - grafana
   - cloudwatch
@@ -172,11 +168,7 @@
 }
 ```
 
-<<<<<<< HEAD
-**Cross-account observability:**
-=======
 **Cross-account observability: (see below) **
->>>>>>> ac7f9d45
 
 ```json
 {
