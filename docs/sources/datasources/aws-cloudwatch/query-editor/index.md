---
aliases:
  - ../../data-sources/aws-cloudwatch/query-editor/
  - ../cloudwatch/
  - ./
<<<<<<< HEAD
description: Guide for using the AWS CloudWatch data source's query editor
=======
description: Guide for using the Amazon CloudWatch data source's query editor
>>>>>>> 284c43c2
keywords:
  - grafana
  - aws
  - cloudwatch
  - guide
  - queries
menuTitle: Query editor
title: Amazon CloudWatch query editor
weight: 300
---

# Amazon CloudWatch query editor

This topic explains querying specific to the CloudWatch data source.
For general documentation on querying data sources in Grafana, see [Query and transform data]({{< relref "../../../panels-visualizations/query-transform-data" >}}).

## Choose a query editing mode

The CloudWatch data source can query data from both CloudWatch metrics and CloudWatch Logs APIs, each with its own specialized query editor.

- [CloudWatch metrics]({{< relref "#query-cloudwatch-metrics" >}})
- [CloudWatch Logs]({{< relref "#query-cloudwatch-logs" >}})

{{< figure src="/static/img/docs/cloudwatch/cloudwatch-query-editor-api-modes-8.3.0.png" max-width="500px" class="docs-image--right" caption="CloudWatch API modes" >}}

Select which API to query by using the query mode switch on top of the editor.

## Query CloudWatch metrics

You can build two types of queries with the CloudWatch query editor:

- [Metric Search]({{< relref "#create-a-metric-search-query" >}})
- [Metric Query]({{< relref "#create-a-metric-insights-query" >}}), which uses the Metrics Insights feature

### Create a Metric Search query

To create a valid Metric Search query, specify the namespace, metric name, and at least one statistic.

If you enable `Match Exact`, you must also specify all dimensions of the metric you're querying so that the [metric schema](https://docs.aws.amazon.com/AmazonCloudWatch/latest/monitoring/search-expression-syntax.html) matches exactly.
If `Match Exact` is disabled, you can specify any number of dimensions on which you'd like to filter.
The data source returns up to 100 metrics matching your filter criteria.

You can also augment queries by using [template variables]({{< relref "./template-variables/" >}}).

#### Create dynamic queries with dimension wildcards

Use the asterisk (`*`) wildcard for one or more dimension values to monitor a dynamic list of metrics.

{{< figure src="/static/img/docs/cloudwatch/cloudwatch-dimension-wildcard-8.3.0.png" max-width="500px" class="docs-image--right" caption="CloudWatch dimension wildcard" >}}

In this example, the query returns all metrics in the namespace `AWS/EC2` with a metric name of `CPUUtilization`, and also queries ANY value for the `InstanceId` dimension.
This can help you monitor metrics for AWS resources, like EC2 instances or containers.

When an auto-scaling event creates new instances, they automatically appear in the graph without you having to track the new instance IDs.
This capability is currently limited to retrieving up to 100 metrics.

You can expand the [Query inspector]({{< relref "../../../panels-visualizations/query-transform-data/#navigate-the-query-tab" >}}) button and click `Meta Data` to see the search expression that's automatically built to support wildcards.

To learn more about search expressions, refer to the [CloudWatch documentation](https://docs.aws.amazon.com/AmazonCloudWatch/latest/monitoring/search-expression-syntax.html).
The search expression is defined by default in such a way that the queried metrics must match the defined dimension names exactly.
This means that in the example, the query returns only metrics with exactly one dimension containing the name 'InstanceId'.

{{< figure src="/static/img/docs/cloudwatch/cloudwatch-meta-inspector-8.3.0.png" max-width="500px" class="docs-image--right" caption="CloudWatch Meta Inspector" >}}

You can disable `Match Exact` to include metrics that have other dimensions defined.
Disabling `Match Exact` also creates a search expression even if you don't use wildcards. We simply search for any metric that matches at least the namespace, metric name, and all defined dimensions.

#### Use multi-value template variables

When defining dimension values based on multi-valued template variables, the data source uses a search expression to query for the matching metrics.
This enables the use of multiple template variables in one query, and also lets you use template variables for queries that have the `Match Exact` option disabled.

Search expressions are limited to 1,024 characters, so your query might fail if you have a long list of values.
We recommend using the asterisk (`*`) wildcard instead of the `All` option to query all metrics that have any value for a certain dimension name.

The use of multi-valued template variables is supported only for dimension values.
Using multi-valued template variables for `Region`, `Namespace`, or `Metric Name` is not supported.

#### Use metric math expressions

You can create new time series metrics by operating on top of CloudWatch metrics using mathematical functions.
This includes support for arithmetic operators, unary subtraction, and other functions, and can be applied to CloudWatch metrics.
For details on the available functions, refer to [AWS Metric Math](https://docs.aws.amazon.com/AmazonCloudWatch/latest/monitoring/using-metric-math.html).

For example, to apply arithmetic operations to a metric, apply a unique string id to the raw metric, then use this id and apply arithmetic operations to it in the Expression field of the new metric.

> **Note:** If you use the expression field to reference another query, like `queryA * 2`, you can't create an alert rule based on that query.

##### Period macro

If you're using a CloudWatch [`SEARCH`](https://docs.aws.amazon.com/AmazonCloudWatch/latest/monitoring/search-expression-syntax.html) expression, you may want to use the `$__period_auto` macro rather than specifying a period explicitly. The `$__period_auto` macro will resolve to a [CloudWatch period](https://docs.aws.amazon.com/AmazonCloudWatch/latest/APIReference/API_GetMetricData.html) that is suitable for the chosen time range.

#### Deep-link Grafana panels to the CloudWatch console

{{< figure src="/static/img/docs/v65/cloudwatch-deep-linking.png" max-width="500px" class="docs-image--right" caption="CloudWatch deep linking" >}}

Left-clicking a time series in the panel shows a context menu with a link to `View in CloudWatch console`.
Clicking that link opens a new tab that takes you to the CloudWatch console and displays all metrics for that query.
If you're not logged in to the CloudWatch console, the link forwards you to the login page.
The provided link is valid for any account but displays the expected metrics only if you're logged in to the account that corresponds to the selected data source in Grafana.

This feature is not available for metrics based on [metric math expressions](#metric-math-expressions).

### Create a Metric Insights query

> **Note:** This query option is available only in Grafana v8.3 and higher.

The Metrics Query option in the CloudWatch data source is referred to as **Metric Insights** in the AWS console.
It's a fast, flexible, SQL-based query engine that you can use to identify trends and patterns across millions of operational metrics in real time.

The metrics query editor's Metrics Query option has two editing modes:

- [Builder mode](#create-a-query-in-builder-mode), which provides a visual query-building interface
- [Code mode](#create-a-query-in-code-mode), which provides a code editor for writing queries

#### Use Metric Insights syntax

Metric Insights uses a dialect of SQL and this query syntax:

```sql
SELECT FUNCTION(MetricName)
FROM Namespace | SCHEMA(...)
[ WHERE labelKey OPERATOR labelValue [AND|...]]
[ GROUP BY labelKey [, ...]]
[ ORDER BY FUNCTION() [DESC | ASC] ]
[ LIMIT number]
```

For details about the Metrics Insights syntax, refer to the [AWS reference documentation](https://docs.aws.amazon.com/console/cloudwatch/metricsinsights-syntax).

For information about Metrics Insights limits, refer to the [AWS feature documentation](https://docs.aws.amazon.com/console/cloudwatch/metricsinsights).

You can also augment queries by using [template variables]({{< relref "./template-variables/" >}}).

#### Use Metrics Insights keywords

This table summarizes common Metrics Insights query keywords:

| Keyword      | Description                                                                                                                                                                                                  |
| ------------ | ------------------------------------------------------------------------------------------------------------------------------------------------------------------------------------------------------------ |
| `FUNCTION`   | Required. Specifies the aggregate function to use, and also specifies the name of the metric to be queried. Valid values are AVG, COUNT, MAX, MIN, and SUM.                                                  |
| `MetricName` | Required. For example, `CPUUtilization`.                                                                                                                                                                     |
| `FROM`       | Required. Specifies the metric's source. You can specify either the metric namespace that contains the metric to be queried, or a SCHEMA table function. Namespace examples include `AWS/EC2`, `AWS/Lambda`. |
| `SCHEMA`     | Optional. Narrows the query results to only the metrics that are an exact match, or to metrics that do not match.                                                                                            |
| `WHERE`      | Optional. Filters the query results to only the metrics that match your specified expression. For example, `WHERE InstanceType != 'c3.4xlarge'`.                                                             |
| `GROUP BY`   | Optional. Groups the query results into multiple time series. For example, `GROUP BY ServiceName`.                                                                                                           |
| `ORDER BY`   | Optional. Specifies the order in which time series are returned. Options are `ASC`, `DESC`.                                                                                                                  |
| `LIMIT`      | Optional. Limits the number of time series returned.                                                                                                                                                         |

#### Create a query in Builder mode

**To create a query in Builder mode:**

1. Browse and select a metric namespace, metric name, filter, group, and order options using information from the [Metrics Insights keywords table](#metrics-insights-keywords).
1. For each of these keywords, choose from the list of possible options.

Grafana constructs a SQL query based on your selections.

#### Create a query in Code mode

You can also write your SQL query directly in a code editor by using Code mode.

The code editor has a built-in autocomplete feature that suggests keywords, aggregations, namespaces, metrics, labels, and label values.
The suggestions appear after typing a space, comma, or dollar (`$`) character, or the keyboard combination <key>CTRL</key>+<key>Space</key>.

{{< figure src="/static/img/docs/cloudwatch/cloudwatch-code-editor-autocomplete-8.3.0.png" max-width="500px" class="docs-image--right" caption="Code editor autocomplete" >}}

> **Note:** Template variables in the code editor can interfere with autocompletion.

To run the query, click **Run query** above the code editor.

### Common query editor fields

Three fields located at the bottom of the metrics query editor are common to both Metric Search and Metric Query editors.

#### Id

The GetMetricData API requires that all queries have a unique ID. Use this field to specify an ID of choice. The ID can include numbers, letters, and underscore, and must start with a lowercase letter. If no ID is specified, grafana will generate an ID using the following pattern `query[refId of the current query row]`, such as `queryA` for the first query row in the panel editor.

The ID can be used to reference queries in Metric Math expressions.

#### Period

A period is the length of time associated with a specific Amazon CloudWatch statistic. Periods are defined in numbers of seconds, and valid values for period are 1, 5, 10, 30, or any multiple of 60.

If the period field is left blank or set to `auto`, then it calculates automatically based on the time range and [cloudwatch's retention policy](https://aws.amazon.com/about-aws/whats-new/2016/11/cloudwatch-extends-metrics-retention-and-new-user-interface/). The formula used is `time range in seconds / 2000`, and then it snaps to the next higher value in an array of predefined periods `[60, 300, 900, 3600, 21600, 86400]` after removing periods based on retention. By clicking `Show Query Preview` in the query editor, you can see what period Grafana used.

#### Label

The label field allows you to override the default name of the metric legend using CloudWatch dynamic labels. If you're using a time-based dynamic label such as `${MIN_MAX_TIME_RANGE}`, then the legend value is derived from the current timezone specified in the time range picker. To see the full list of label patterns and the dynamic label limitations, refer to the [CloudWatch dynamic labels](https://docs.aws.amazon.com/AmazonCloudWatch/latest/monitoring/graph-dynamic-labels.html) documentation.

> **Alias pattern deprecation:** Since Grafana v9.0, dynamic labels replaced alias patterns in the CloudWatch data source.
> Any existing alias pattern is migrated upon upgrade to a corresponding dynamic label pattern.
> To use alias patterns instead of dynamic labels, set the feature toggle `cloudWatchDynamicLabels` to `false` in the [Grafana configuration file]({{< relref "../../../setup-grafana/configure-grafana/" >}}).
> This reverts to the alias pattern system and uses the previous alias formatting logic.

The alias field will be deprecated and removed in a release.
During this interim period, we won't fix bugs related to the alias pattern system.
For details on why we're changing this feature, refer to [issue #48434](https://github.com/grafana/grafana/issues/48434).

## Query CloudWatch Logs

The logs query editor helps you write CloudWatch Logs Query Language queries across defined regions and log groups.

### Create a CloudWatch Logs query

1. Select the region and up to 20 log groups to query.
1. Use the main input area to write your query in [CloudWatch Logs Query Language](https://docs.aws.amazon.com/AmazonCloudWatch/latest/logs/CWL_QuerySyntax.html).

You can also write queries returning time series data by using the [`stats` command](https://docs.aws.amazon.com/AmazonCloudWatch/latest/logs/CWL_Insights-Visualizing-Log-Data.html).
When making `stats` queries in [Explore]({{< relref "../../../explore/" >}}), make sure you are in Metrics Explore mode.

{{< figure src="/static/img/docs/v70/explore-mode-switcher.png" max-width="500px" class="docs-image--right" caption="Explore mode switcher" >}}

<<<<<<< HEAD
## Cross-account observability

The CloudWatch plugin provides the ability to monitor and troubleshoot applications that span across multiple accounts within a region. Using cross-account observability, you can seamlessly search, visualize and analyze metrics and logs, without having to worry about account boundaries.

> **Note:** This feature is currently behind the `cloudWatchCrossAccountQuerying` feature toggle.

> You can enable feature toggles through configuration file or environment variables. See configuration [docs]({{< relref "../setup-grafana/configure-grafana/#feature_toggles" >}}) for details.
> Grafana Cloud users can access this feature by [opening a support ticket in the Cloud Portal](https://grafana.com/profile/org#support).

=======
>>>>>>> 284c43c2
### Getting started

To enable cross-account observability, first enable it in CloudWatch using the official [CloudWatch docs](http://docs.aws.amazon.com/AmazonCloudWatch/latest/monitoring/CloudWatch-Unified-Cross-Account.html), then add [two new API actions]({{< relref "../#cross-account-observability" >}}) to the IAM policy attached to the role/user running the plugin.

Cross-account querying is available in the plugin through the `Logs` mode and the `Metric search` mode. Once you have it configured correctly, you'll see a "Monitoring account" badge displayed in the query editor header.

{{< figure src="/static/img/docs/cloudwatch/cloudwatch-monitoring-badge-9.3.0.png" max-width="1200px" caption="Monitoring account badge" >}}

### Metrics editor

When you select the `Builder` mode within the Metric search editor, a new Account field displays. Use the Account field to specify which of the linked accounts to target for the given query. By default, the `All` option is specified, which will target all linked accounts.

While in `Code` mode, you can specify any math expression. If the Monitoring account badge displays in the query editor header, all `SEARCH` expressions entered in this field will be cross-account by default. You can limit the search to one or a set of accounts, as documented in the [AWS documentation](http://docs.aws.amazon.com/AmazonCloudWatch/latest/monitoring/CloudWatch-Unified-Cross-Account.html).

### Logs editor

The Log group selector allows you to specify what log groups to target in the logs query. If the Monitoring account badge is displayed in the query editor header, it is possible to search and select log groups across multiple accounts. You can use the Account field in the Log Group Selector to filter Log Groups by Account. If you have many log groups and do not see the log group you'd like to select in the selector, use the prefix search to narrow down the possible log groups.

### Deep-link Grafana panels to the CloudWatch console

{{< figure src="/static/img/docs/v70/cloudwatch-logs-deep-linking.png" max-width="500px" class="docs-image--right" caption="CloudWatch Logs deep linking" >}}

To view your query in the CloudWatch Logs Insights console, click the `CloudWatch Logs Insights` button next to the query editor.
If you're not logged in to the CloudWatch console, the link forwards you to the login page.

The provided link is valid for any account, but displays the expected metrics only if you're logged in to the account that corresponds to the selected data source in Grafana.<|MERGE_RESOLUTION|>--- conflicted
+++ resolved
@@ -3,11 +3,7 @@
   - ../../data-sources/aws-cloudwatch/query-editor/
   - ../cloudwatch/
   - ./
-<<<<<<< HEAD
-description: Guide for using the AWS CloudWatch data source's query editor
-=======
 description: Guide for using the Amazon CloudWatch data source's query editor
->>>>>>> 284c43c2
 keywords:
   - grafana
   - aws
@@ -222,18 +218,6 @@
 
 {{< figure src="/static/img/docs/v70/explore-mode-switcher.png" max-width="500px" class="docs-image--right" caption="Explore mode switcher" >}}
 
-<<<<<<< HEAD
-## Cross-account observability
-
-The CloudWatch plugin provides the ability to monitor and troubleshoot applications that span across multiple accounts within a region. Using cross-account observability, you can seamlessly search, visualize and analyze metrics and logs, without having to worry about account boundaries.
-
-> **Note:** This feature is currently behind the `cloudWatchCrossAccountQuerying` feature toggle.
-
-> You can enable feature toggles through configuration file or environment variables. See configuration [docs]({{< relref "../setup-grafana/configure-grafana/#feature_toggles" >}}) for details.
-> Grafana Cloud users can access this feature by [opening a support ticket in the Cloud Portal](https://grafana.com/profile/org#support).
-
-=======
->>>>>>> 284c43c2
 ### Getting started
 
 To enable cross-account observability, first enable it in CloudWatch using the official [CloudWatch docs](http://docs.aws.amazon.com/AmazonCloudWatch/latest/monitoring/CloudWatch-Unified-Cross-Account.html), then add [two new API actions]({{< relref "../#cross-account-observability" >}}) to the IAM policy attached to the role/user running the plugin.
