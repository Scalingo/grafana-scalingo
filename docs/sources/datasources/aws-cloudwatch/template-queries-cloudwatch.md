--- conflicted
+++ resolved
@@ -15,11 +15,7 @@
 
 ## Query variable
 
-<<<<<<< HEAD
-The CloudWatch data source provides the following queries that you can specify in the `Query Type` field in the Variable edit view. They enable you to fill a variable's options list with values such as `region`, `namespaces`, `metric names` and `dimension keys/values`.
-=======
 You can use the following CloudWatch data source queries to specify the `Query Type` field in the Variable edit view. Use them to fill a variables options list with values like `regions`, `namespaces`, `metric names`, and `dimension keys/values`.
->>>>>>> c2560129
 
 Read more about the available dimensions in the [CloudWatch Metrics and Dimensions Reference](https://docs.aws.amazon.com/AmazonCloudWatch/latest/monitoring/CW_Support_For_AWS.html).
 
@@ -34,31 +30,12 @@
 | `EC2 Instance Attributes` | Returns a list of attributes matching the specified `region`, `attribute_name`, and `filters`.                                                                                |
 | `Resource ARNs`           | Returns a list of ARNs matching the specified `region`, `resource_type` and `tags`.                                                                                           |
 | `Statistics`              | Returns a list of all the standard statistics.                                                                                                                                |
-<<<<<<< HEAD
-| `LogGroups`               | Returns a list of all log groups matching the specified `region`.                                                                                                             |
-=======
->>>>>>> c2560129
 
 For details about the metrics CloudWatch provides, please refer to the [CloudWatch documentation](https://docs.aws.amazon.com/AmazonCloudWatch/latest/DeveloperGuide/CW_Support_For_AWS.html).
 
 ### Using variables in queries
-<<<<<<< HEAD
-
-Variables can be used in the variable form. Refer to the [variable syntax documentation]({{< relref "../../variables/syntax.md" >}}).
-
-## Using JSON format template variables
-
-Some queries accept filters in JSON format and Grafana supports the conversion of template variables to JSON.
-
-For example, if `env = 'production', 'staging'`, a `Resource ARNs` query with the following filter returns ARNs of EC2 instances where the `Environment` tag is equal to `production` or `staging`.
-
-```javascript
-{"Environment":${env:json}}
-```
-=======
 
 Variables can be used in the variable form. Refer to the [variable syntax documentation]({{< relref "../../variables/syntax/" >}}).
->>>>>>> c2560129
 
 ## ec2_instance_attribute examples
 
@@ -66,16 +43,6 @@
 
 The `ec2_instance_attribute` query takes in `filters` as a filter name and a comma-separated list of values.
 You can specify [pre-defined filters of ec2:DescribeInstances](http://docs.aws.amazon.com/AWSEC2/latest/APIReference/API_DescribeInstances.html).
-<<<<<<< HEAD
-Note that the actual filtering takes place on Amazon's servers, not in Grafana.
-
-Filters syntax:
-
-```javascript
-{ "filter_name1": [ "filter_value1" ], "filter_name2": [ "filter_value2" ] }
-```
-=======
->>>>>>> c2560129
 
 ### Selecting attributes
 
