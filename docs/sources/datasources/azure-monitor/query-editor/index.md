---
aliases:
  - ../../data-sources/azure-monitor/query-editor/
description: Guide for using the Azure Monitor data source's query editor
keywords:
  - grafana
  - microsoft
  - azure
  - monitor
  - metrics
  - logs
  - resources
  - queries
  - traces
  - application insights
labels:
  products:
    - cloud
    - enterprise
    - oss
menuTitle: Query editor
title: Azure Monitor query editor
weight: 300
---

# Azure Monitor query editor

This topic explains querying specific to the Azure Monitor data source.
For general documentation on querying data sources in Grafana, see [Query and transform data][query-transform-data].

## Choose a query editing mode

The Azure Monitor data source's query editor has three modes depending on which Azure service you want to query:

- **Metrics** for [Azure Monitor Metrics](#query-azure-monitor-metrics)
- **Logs** for [Azure Monitor Logs](#query-azure-monitor-logs)
- [**Azure Resource Graph**](#query-azure-resource-graph)
- **Traces** for [Application Insights Traces](#query-application-insights-traces)

## Query Azure Monitor Metrics

Azure Monitor Metrics collects numeric data from [supported resources](https://docs.microsoft.com/en-us/azure/azure-monitor/monitor-reference), and you can query them to investigate your resources' health and usage and maximise availability and performance.

Monitor Metrics use a lightweight format that stores only numeric data in a specific structure and supports near real-time scenarios, making it useful for fast detection of issues.
In contrast, Azure Monitor Logs can store a variety of data types, each with their own structure.

{{< figure src="/static/img/docs/azure-monitor/query-editor-metrics.png" max-width="800px" class="docs-image--no-shadow" caption="Azure Logs Metrics sample query visualizing CPU percentage over time" >}}

### Create a Metrics query

**To create a Metrics query:**

1. In a Grafana panel, select the **Azure Monitor** data source.
1. Select the **Metrics** service.
1. Select a resource from which to query metrics by using the subscription, resource group, resource type, and resource fields. Multiple resources can also be selected as long as they belong to the same subscription, region and resource type. Note that only a limited amount of resource types support this feature.
1. To select a different namespace than the default—for instance, to select resources like storage accounts that are organized under multiple namespaces—use the **Namespace** option.

   {{% admonition type="note" %}}
   Not all metrics returned by the Azure Monitor Metrics API have values.
   {{% /admonition %}}

   > The data source retrieves lists of supported metrics for each subscription and ignores metrics that never have values.

1. Select a metric from the **Metric** field.

Optionally, you can apply further aggregations or filter by dimensions.

1. Change the aggregation from the default average to show minimum, maximum, or total values.
1. Specify a custom time grain. By default, Grafana selects a time grain interval for you based on your selected time range.
1. For metrics with multiple dimensions, you can split and filter the returned metrics.
   For example, the Application Insights dependency calls metric supports returning multiple time series for successful and unsuccessful calls.

{{< figure src="/static/img/docs/azure-monitor/query-editor-metrics-dimensions.png" max-width="800px" class="docs-image--no-shadow" caption="Azure Monitor Metrics screenshot showing Dimensions" >}}

The available options change depending on what is relevant to the selected metric.

You can also augment queries by using [template variables]({{< relref "./template-variables" >}}).

### Format legend aliases

You can change the legend label for Metrics by using aliases.
In the Legend Format field, you can combine aliases defined below any way you want.

For example:

- `Blob Type: {{ blobtype }}` becomes `Blob Type: PageBlob`, `Blob Type: BlockBlob`
- `{{ resourcegroup }} - {{ resourcename }}` becomes `production - web_server`

| Alias pattern                 | Description                                                                                            |
| ----------------------------- | ------------------------------------------------------------------------------------------------------ |
| `{{ subscriptionid }}`        | Replaced with the subscription ID.                                                                     |
| `{{ subscription }}`          | Replaced with the subscription name.                                                                   |
| `{{ resourcegroup }}`         | Replaced with the the resource group.                                                                  |
| `{{ namespace }}`             | Replaced with the resource type or namespace, such as `Microsoft.Compute/virtualMachines`.             |
| `{{ resourcename }}`          | Replaced with the resource name.                                                                       |
| `{{ metric }}`                | Replaced with the metric name, such as "Percentage CPU".                                               |
| _`{{ arbitaryDimensionID }}`_ | Replaced with the value of the specified dimension. For example, `{{ blobtype }}` becomes `BlockBlob`. |
| `{{ dimensionname }}`         | _(Legacy for backward compatibility)_ Replaced with the name of the first dimension.                   |
| `{{ dimensionvalue }}`        | _(Legacy for backward compatibility)_ Replaced with the value of the first dimension.                  |

### Filter using dimensions

Some metrics also have dimensions, which associate additional metadata.
Dimensions are represented as key-value pairs assigned to each value of a metric.
Grafana can display and filter metrics based on dimension values.

The data source supports the `equals`, `not equals`, and `starts with` operators as detailed in the [Monitor Metrics API documentation](https://docs.microsoft.com/en-us/rest/api/monitor/metrics/list).

For more information onmulti-dimensional metrics, refer to the [Azure Monitor data platform metrics documentation](https://docs.microsoft.com/en-us/azure/azure-monitor/essentials/data-platform-metrics#multi-dimensional-metrics) and [Azure Monitor filtering documentation](https://docs.microsoft.com/en-us/azure/azure-monitor/essentials/metrics-charts#filters).

## Query Azure Monitor Logs

Azure Monitor Logs collects and organises log and performance data from [supported resources](https://docs.microsoft.com/en-us/azure/azure-monitor/monitor-reference), and makes many sources of data available to query together with the [Kusto Query Language (KQL)](https://docs.microsoft.com/en-us/azure/data-explorer/kusto/query/).

While Azure Monitor Metrics stores only simplified numerical data, Logs can store different data types, each with their own structure.
You can also perform complex analysis of Logs data by using KQL.

{{< figure src="/static/img/docs/azure-monitor/query-editor-logs.png" max-width="800px" class="docs-image--no-shadow" caption="Azure Monitor Logs sample query comparing successful requests to failed requests" >}}

### Create a Logs query

**To create a Logs query:**

1. In a Grafana panel, select the **Azure Monitor** data source.
1. Select the **Logs** service.
1. Select a resource to query. Multiple resources can be selected as long as they are of the same type.

   Alternatively, you can dynamically query all resources under a single resource group or subscription.
   {{% admonition type="note" %}}
   If a timespan is specified in the query, the overlap of the timespan between the query and the dashboard will be used as the query timespan. See the [API documentation for
   details.](https://learn.microsoft.com/en-us/rest/api/loganalytics/dataaccess/query/get?tabs=HTTP#uri-parameters)
   {{% /admonition %}}

1. Enter your KQL query.

You can also augment queries by using [template variables]({{< relref "./template-variables" >}}).

### Logs query examples

Azure Monitor Logs queries are written using the Kusto Query Language (KQL), a rich language similar to SQL.

The Azure documentation includes resources to help you learn KQL:

- [Log queries in Azure Monitor](https://docs.microsoft.com/en-us/azure/azure-monitor/logs/log-query-overview)
- [Getting started with Kusto](https://docs.microsoft.com/en-us/azure/data-explorer/kusto/concepts/)
- [Tutorial: Use Kusto queries in Azure Monitor](https://docs.microsoft.com/en-us/azure/data-explorer/kusto/query/tutorial?pivots=azuremonitor)
- [SQL to Kusto cheat sheet](https://docs.microsoft.com/en-us/azure/data-explorer/kusto/query/sqlcheatsheet)

<<<<<<< HEAD
> **Implicit dashboard time range usage:** As of Grafana v9.4.12 and v10.0, all Azure Monitor Logs queries
> will use the specified dashboard or Explore time range by default.
> Any query making use of a time range explicitly specified in the query body will have their query
> executed against the intersection of the two time ranges. For more details on this change, refer to the [Azure Monitor Logs API documentation](https://learn.microsoft.com/en-us/rest/api/loganalytics/dataaccess/query/get?tabs=HTTP#uri-parameters).
=======
> **Time-range:** The time-range that will be used for the query can be modified via the time-range switch. Selecting `Query` will only make use of time-ranges specified within the query.
> Specifying `Dashboard` will only make use of the Grafana time-range.
> If there are no time-ranges specified within the query, the default Log Analytics time-range will apply.
> For more details on this change, refer to the [Azure Monitor Logs API documentation](https://learn.microsoft.com/en-us/rest/api/loganalytics/dataaccess/query/get?tabs=HTTP#uri-parameters).
> If the `Intersection` option was previously chosen it will be migrated by default to `Dashboard`.
>>>>>>> 1e84fede

This example query returns a virtual machine's CPU performance, averaged over 5ms time grains:

```kusto
Perf
# $__timeFilter is a special Grafana macro that filters the results to the time span of the dashboard
| where $__timeFilter(TimeGenerated)
| where CounterName == "% Processor Time"
| summarize avg(CounterValue) by bin(TimeGenerated, 5m), Computer
| order by TimeGenerated asc
```

Use time series queries for values that change over time, usually for graph visualisations such as the Time series panel.
Each query should return at least a datetime column and numeric value column.
The result must also be sorted in ascending order by the datetime column.

You can also create a query with at least one non-numeric, non-datetime column.
Azure Monitor considers those columns to be dimensions, and they become labels in the response.

For example, this query returns the aggregated count grouped by hour, Computer, and the CounterName:

```kusto
Perf
| where $__timeFilter(TimeGenerated)
| summarize count() by bin(TimeGenerated, 1h), Computer, CounterName
| order by TimeGenerated asc
```

You can also select additional number value columns, with or without multiple dimensions.
For example, this query returns a count and average value by hour, Computer, CounterName, and InstanceName:

```kusto
Perf
| where $__timeFilter(TimeGenerated)
| summarize Samples=count(), ["Avg Value"]=avg(CounterValue)
    by bin(TimeGenerated, $__interval), Computer, CounterName, InstanceName
| order by TimeGenerated asc
```

Use table queries with the Table panel to produce a list of columns and rows.
This query returns rows with the six specified columns:

```kusto
AzureActivity
| where $__timeFilter()
| project TimeGenerated, ResourceGroup, Category, OperationName, ActivityStatus, Caller
| order by TimeGenerated desc
```

### Use macros in Logs queries

To help you write queries, you can use several Grafana macros in the `where` clause:

| Macro                           | Description                                                                                                                                                                                                                                                                                                                                                                                                                                                                                     |
| ------------------------------- | ----------------------------------------------------------------------------------------------------------------------------------------------------------------------------------------------------------------------------------------------------------------------------------------------------------------------------------------------------------------------------------------------------------------------------------------------------------------------------------------------- |
| `$__timeFilter()`               | Filters the results to the time range of the dashboard.<br/>Example: `TimeGenerated >= datetime(2018-06-05T18:09:58.907Z) and TimeGenerated <= datetime(2018-06-05T20:09:58.907Z)`.                                                                                                                                                                                                                                                                                                             |
| `$__timeFilter(datetimeColumn)` | Like `$__timeFilter()`, but specifies a custom field to filter on.                                                                                                                                                                                                                                                                                                                                                                                                                              |
| `$__timeFrom()`                 | Expands to the start of the dashboard time range.<br/>Example: `datetime(2018-06-05T18:09:58.907Z)`.                                                                                                                                                                                                                                                                                                                                                                                            |
| `$__timeTo()`                   | Expands to the end of the dashboard time range.<br/>Example: `datetime(2018-06-05T20:09:58.907Z)`.                                                                                                                                                                                                                                                                                                                                                                                              |
| `$__escapeMulti($myVar)`        | Escapes illegal characters in multi-value template variables.<br/>If `$myVar` has the values `'\\grafana-vm\Network(eth0)\Total','\\hello!'` as a string, use this to expand it to `@'\\grafana-vm\Network(eth0)\Total', @'\\hello!'`.<br/><br/>If using single-value variables, escape the variable inline instead: `@'\$myVar'`.                                                                                                                                                              |
| `$__contains(colName, $myVar)`  | Expands multi-value template variables.<br/>If `$myVar` has the value `'value1','value2'`, use this to expand it to `colName in ('value1','value2')`.<br/><br/>If using the `All` option, check the `Include All Option` checkbox, and type the value `all` in the `Custom all value` field. If `$myVar` has the value `all`, the macro instead expands to `1 == 1`.<br/>For template variables with many options, this avoids building a large "where..in" clause, which improves performance. |

Additionally, Grafana has the built-in [`$__interval` macro][query-transform-data-query-options], which calculates an interval in seconds.

## Query Azure Resource Graph

Azure Resource Graph (ARG) is an Azure service designed to extend Azure Resource Management with efficient resource exploration and the ability to query at scale across a set of subscriptions, so that you can more effectively govern an environment.
By querying ARG, you can query resources with complex filtering, iteratively explore resources based on governance requirements, and assess the impact of applying policies in a vast cloud environment.

{{< figure src="/static/img/docs/azure-monitor/query-editor-arg.png" max-width="800px" class="docs-image--no-shadow" caption="Azure Resource Graph sample query listing virtual machines on an account" >}}

### Create a Resource Graph query

ARG queries are written in a variant of the [Kusto Query Language (KQL)](https://docs.microsoft.com/en-us/azure/governance/resource-graph/concepts/query-language), but not all Kusto language features are available in ARG.
An Azure Resource Graph query is formatted as table data.

If your Azure credentials grant you access to multiple subscriptions, you can choose multiple subscriptions before entering queries.

### Resource Graph query examples

The Azure documentation also includes [sample queries](https://docs.microsoft.com/en-gb/azure/governance/resource-graph/samples/starter) to help you get started.

**Sort results by resource properties:**

This query returns all resources in the selected subscriptions, but only the name, type, and location properties:

```kusto
Resources
| project name, type, location
| order by name asc
```

This query uses `order by` to sort the properties by the `name` property in ascending (`asc`) order.
You can change which property to sort by and the order (`asc` or `desc`).
This query uses `project` to show only the listed properties in the results.
You can use this to add or remove properties in your queries.

**Query resources with complex filtering:**

You can filter for Azure resources with a tag name and value.

For example, this query returns a list of resources with an `environment` tag value of `Internal`:

```kusto
Resources
| where tags.environment=~'internal'
| project name
```

This query uses `=~` in the `type` match to make the query case-insensitive.
You can also use `project` with other properties, or add or remove more.

**Group and aggregate the values by property:**

You can use `summarize` and `count` to define how to group and aggregate values by property.

For example, this query returns counts of healthy, unhealthy, and not applicable resources per recommendation:

```kusto
securityresources
| where type == 'microsoft.security/assessments'
| extend resourceId=id,
    recommendationId=name,
    resourceType=type,
    recommendationName=properties.displayName,
    source=properties.resourceDetails.Source,
    recommendationState=properties.status.code,
    description=properties.metadata.description,
    assessmentType=properties.metadata.assessmentType,
    remediationDescription=properties.metadata.remediationDescription,
    policyDefinitionId=properties.metadata.policyDefinitionId,
    implementationEffort=properties.metadata.implementationEffort,
    recommendationSeverity=properties.metadata.severity,
    category=properties.metadata.categories,
    userImpact=properties.metadata.userImpact,
    threats=properties.metadata.threats,
    portalLink=properties.links.azurePortal
| summarize numberOfResources=count(resourceId) by tostring(recommendationName), tostring(recommendationState)
```

In ARG, many nested properties (`properties.displayName`) are of a `dynamic` type and should be cast to a string with `tostring()` in order to operate on them.

### Use macros in Resource Graph queries

To help you write queries, you can use several Grafana macros in the `where` clause:

| Macro                           | Description                                                                                                                                                                                                                                                                                                                                                                                                                                                                                       |
| ------------------------------- | ------------------------------------------------------------------------------------------------------------------------------------------------------------------------------------------------------------------------------------------------------------------------------------------------------------------------------------------------------------------------------------------------------------------------------------------------------------------------------------------------- |
| `$__timeFilter()`               | Expands to `timestamp ≥ datetime(2018-06-05T18:09:58.907Z) and timestamp ≤ datetime(2018-06-05T20:09:58.907Z)`, where the from and to datetimes are from the Grafana time picker.                                                                                                                                                                                                                                                                                                                 |
| `$__timeFilter(datetimeColumn)` | Expands to `datetimeColumn ≥ datetime(2018-06-05T18:09:58.907Z) and datetimeColumn ≤ datetime(2018-06-05T20:09:58.907Z)`, where the from and to datetimes are from the Grafana time picker.                                                                                                                                                                                                                                                                                                       |
| `$__timeFrom()`                 | Returns the From datetime from the Grafana picker.<br/>Example: `datetime(2018-06-05T18:09:58.907Z)`.                                                                                                                                                                                                                                                                                                                                                                                             |
| `$__timeTo()`                   | Returns the To datetime from the Grafana picker.<br/>Example: `datetime(2018-06-05T20:09:58.907Z)`.                                                                                                                                                                                                                                                                                                                                                                                               |
| `$__escapeMulti($myVar)`        | Escapes illegal characters from multi-value template variables.<br/>If `$myVar` has the values `'\\grafana-vm\Network(eth0)\Total','\\hello!'` as a string, this expands it to `@'\\grafana-vm\Network(eth0)\Total', @'\\hello!'`.<br>If you use single-value variables, escape the variable inline instead: `@'\$myVar'`.                                                                                                                                                                        |
| `$__contains(colName, $myVar)`  | Expands multi-value template variables.<br/>If `$myVar` has the value `'value1','value2'`, this expands it to `colName in ('value1','value2')`.<br/>If using the `All` option, then check the `Include All Option` checkbox and in the `Custom all value` field type in the following value: `all`.<br/>If `$myVar` has value `all`, this instead expands to `1 == 1`.<br/>For template variables with many options, this avoids building a large "where..in" clause, which improves performance. |

## Query Application Insights Traces

[Azure Application Insights](https://learn.microsoft.com/en-us/azure/azure-monitor/app/app-insights-overview?tabs=net) is a service that provides application performance monitoring (APM) features. Application insights can be used to collect metrics, telemetry, and trace logging data.

Application Insights stores trace data in an underlying Log Analytics workspace and traces can be [extended](https://learn.microsoft.com/en-us/azure/azure-monitor/app/api-custom-events-metrics) to provide additional supporting information as required by the application developer.

### Create a Traces query

**To create a Traces query:**

1. In a Grafana panel, select the **Azure Monitor** data source.
1. Select the **Traces** service.
1. Select a resource to query. Multiple resources can be selected as long as they are of the same type.

   {{% admonition type="note" %}}
   This query type only supports Application Insights resources.
   {{% /admonition %}}

Running a query of this kind will return all trace data within the timespan specified by the panel/dashboard.

Optionally, you can apply further filtering or select a specific Operation ID to query. The result format can also be switched between a tabular format or the trace format which will return the data in a format that can be used with the Trace visualization.

{{% admonition type="note" %}}
Selecting the trace format will filter events with the `trace` type.
{{% /admonition %}}

1. Specify an Operation ID value.
1. Specify event types to filter by.
1. Specify event properties to filter by.

You can also augment queries by using [template variables]({{< relref "./template-variables" >}}).

## Working with large Azure resource data sets

If a request exceeds the [maximum allowed value of records](https://docs.microsoft.com/en-us/azure/governance/resource-graph/concepts/work-with-data#paging-results), the result is paginated and only the first page of results are returned.
You can use filters to reduce the amount of records returned under that value.

{{% docs/reference %}}
[query-transform-data-query-options]: "/docs/grafana/ -> /docs/grafana/<GRAFANA VERSION>/panels-visualizations/query-transform-data#query-options"
[query-transform-data-query-options]: "/docs/grafana-cloud/ -> /docs/grafana/<GRAFANA VERSION>/panels-visualizations/query-transform-data#query-options"

[query-transform-data]: "/docs/grafana/ -> /docs/grafana/<GRAFANA VERSION>/panels-visualizations/query-transform-data"
[query-transform-data]: "/docs/grafana-cloud/ -> /docs/grafana/<GRAFANA VERSION>/panels-visualizations/query-transform-data"
{{% /docs/reference %}}<|MERGE_RESOLUTION|>--- conflicted
+++ resolved
@@ -146,18 +146,11 @@
 - [Tutorial: Use Kusto queries in Azure Monitor](https://docs.microsoft.com/en-us/azure/data-explorer/kusto/query/tutorial?pivots=azuremonitor)
 - [SQL to Kusto cheat sheet](https://docs.microsoft.com/en-us/azure/data-explorer/kusto/query/sqlcheatsheet)
 
-<<<<<<< HEAD
-> **Implicit dashboard time range usage:** As of Grafana v9.4.12 and v10.0, all Azure Monitor Logs queries
-> will use the specified dashboard or Explore time range by default.
-> Any query making use of a time range explicitly specified in the query body will have their query
-> executed against the intersection of the two time ranges. For more details on this change, refer to the [Azure Monitor Logs API documentation](https://learn.microsoft.com/en-us/rest/api/loganalytics/dataaccess/query/get?tabs=HTTP#uri-parameters).
-=======
 > **Time-range:** The time-range that will be used for the query can be modified via the time-range switch. Selecting `Query` will only make use of time-ranges specified within the query.
 > Specifying `Dashboard` will only make use of the Grafana time-range.
 > If there are no time-ranges specified within the query, the default Log Analytics time-range will apply.
 > For more details on this change, refer to the [Azure Monitor Logs API documentation](https://learn.microsoft.com/en-us/rest/api/loganalytics/dataaccess/query/get?tabs=HTTP#uri-parameters).
 > If the `Intersection` option was previously chosen it will be migrated by default to `Dashboard`.
->>>>>>> 1e84fede
 
 This example query returns a virtual machine's CPU performance, averaged over 5ms time grains:
 
