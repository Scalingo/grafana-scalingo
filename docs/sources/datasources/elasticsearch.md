---
aliases:
  - /docs/grafana/latest/datasources/elasticsearch/
  - /docs/grafana/latest/features/datasources/elasticsearch/
description: Guide for using Elasticsearch in Grafana
keywords:
  - grafana
  - elasticsearch
  - guide
title: Elasticsearch
weight: 325
---

# Using Elasticsearch in Grafana

Grafana ships with advanced support for Elasticsearch. You can do many types of simple or complex Elasticsearch queries to
visualize logs or metrics stored in Elasticsearch. You can also annotate your graphs with log events stored in Elasticsearch.

Supported Elasticsearch versions:

<<<<<<< HEAD
- v2.0+ (deprecated)
- v5.0+ (deprecated)
- v6.0+ (deprecated)
- v7.0-v7.9+ (deprecated)
- v7.10+
- v8.0+ (experimental)

> **Note:** Deprecated versions (v2.0+, v5.0+, v6.0+, and v7.0-v7.9+) will be removed in the next major release.

=======
- v7.10+
- v8.0+ (experimental)

>>>>>>> c2560129
## Adding the data source

1. Open the side menu by clicking the Grafana icon in the top header.
1. In the side menu under the `Dashboards` link you should find a link named `Data Sources`.
1. Click the `+ Add data source` button in the top header.
1. Select **Elasticsearch** from the **Type** dropdown.

> **Note:** If you're not seeing the `Data Sources` link in your side menu it means that your current user does not have the `Admin` role for the current organization.

| Name      | Description                                                                       |
| --------- | --------------------------------------------------------------------------------- |
| `Name`    | Data source name. This is how you refer to the data source in panels and queries. |
| `Default` | Data source is pre-selected for new panels.                                       |
| `Url`     | The HTTP protocol, IP, and port of your Elasticsearch server.                     |
| `Access`  | Do not use Access. Use "Server (default)" or the datasource won't function.       |

### Index settings

![Elasticsearch data source details](/static/img/docs/elasticsearch/elasticsearch-ds-details-7-4.png)

Here you can specify a default for the `time field` and specify the name of your Elasticsearch index. You can use
a time pattern for the index name or a wildcard.

### Elasticsearch version

Select the version of your Elasticsearch data source from the version selection dropdown. Different query compositions and functionalities are available in the query editor for different versions.
Available Elasticsearch versions are `2.x`, `5.x`, `5.6+`, `6.0+`, `7.0+`, `7.7+` and `7.10+`. Select the option that best matches your data source version.

Grafana assumes that you are running the lowest possible version for a specified range. This ensures that new features or breaking changes in a future Elasticsearch release will not affect your configuration.

For example, suppose you are running Elasticsearch `7.6.1` and you selected `7.0+`. If a new feature is made available for Elasticsearch `7.5.0` or newer releases, then a `7.5+` option will be available. However, your configuration will not be affected until you explicitly select the new `7.5+` option in your settings.

### Min time interval

A lower limit for the auto group by time interval. Recommended to be set to write frequency, for example `1m` if your data is written every minute.
This option can also be overridden/configured in a dashboard panel under data source options. It's important to note that this value **needs** to be formatted as a
number followed by a valid time identifier, e.g. `1m` (1 minute) or `30s` (30 seconds). The following time identifiers are supported:

| Identifier | Description |
| ---------- | ----------- |
| `y`        | year        |
| `M`        | month       |
| `w`        | week        |
| `d`        | day         |
| `h`        | hour        |
| `m`        | minute      |
| `s`        | second      |
| `ms`       | millisecond |

### X-Pack enabled

Enables `X-Pack` specific features and options, providing the query editor with additional aggregations such as `Rate` and `Top Metrics`.

#### Include frozen indices

When `X-Pack enabled` is active and the configured Elasticsearch version is higher than `6.6.0`, you can configure Grafana to not ignore [frozen indices](https://www.elastic.co/guide/en/elasticsearch/reference/7.13/frozen-indices.html) when performing search requests.

### Logs

There are two parameters, `Message field name` and `Level field name`, that can optionally be configured from the data source settings page that determine
which fields will be used for log messages and log levels when visualizing logs in [Explore]({{< relref "../explore/" >}}).

For example, if you're using a default setup of Filebeat for shipping logs to Elasticsearch the following configuration should work:

- **Message field name:** message
- **Level field name:** fields.level

### Data links

Data links create a link from a specified field that can be accessed in logs view in Explore.

Each data link configuration consists of:

- **Field -** Name of the field used by the data link.
- **URL/query -** If the link is external, then enter the full link URL. If the link is internal link, then this input serves as query for the target data source. In both cases, you can interpolate the value from the field with `${__value.raw }` macro.
- **URL Label -** (Optional) Set a custom display label for the link. The link label defaults to the full external URL or name of the linked internal data source and is overridden by this setting.
- **Internal link -** Select if the link is internal or external. In case of internal link, a data source selector allows you to select the target data source. Only tracing data sources are supported.

## Metric Query editor

![Elasticsearch Query Editor](/static/img/docs/elasticsearch/query-editor-7-4.png)

The Elasticsearch query editor allows you to select multiple metrics and group by multiple terms or filters. Use the plus and minus icons to the right to add/remove
metrics or group by clauses. Some metrics and group by clauses haves options, click the option text to expand the row to view and edit metric or group by options.

## Series naming and alias patterns

You can control the name for time series via the `Alias` input field.

| Pattern              | Description                                       |
| -------------------- | ------------------------------------------------- |
| `{{term fieldname}}` | replaced with value of a term group by            |
| `{{metric}}`         | replaced with metric name (ex. Average, Min, Max) |
| `{{field}}`          | replaced with the metric field name               |

## Pipeline metrics

Some metric aggregations are called Pipeline aggregations, for example, _Moving Average_ and _Derivative_. Elasticsearch pipeline metrics require another metric to be based on. Use the eye icon next to the metric to hide metrics from appearing in the graph. This is useful for metrics you only have in the query for use in a pipeline metric.

![Pipeline aggregation editor](/static/img/docs/elasticsearch/pipeline-aggregation-editor-7-4.png)

## Templating

Instead of hard-coding things like server, application and sensor name in your metric queries you can use variables in their place.
Variables are shown as dropdown select boxes at the top of the dashboard. These dropdowns make it easy to change the data
being displayed in your dashboard.

Check out the [Templating]({{< relref "../variables/" >}}) documentation for an introduction to the templating feature and the different
types of template variables.

### Query variable

The Elasticsearch data source supports two types of queries you can use in the _Query_ field of _Query_ variables. The query is written using a custom JSON string. The field should be mapped as a [keyword](https://www.elastic.co/guide/en/elasticsearch/reference/current/keyword.html#keyword) in the Elasticsearch index mapping. If it is [multi-field](https://www.elastic.co/guide/en/elasticsearch/reference/current/multi-fields.html) with both a `text` and `keyword` type, then use `"field":"fieldname.keyword"`(sometimes`fieldname.raw`) to specify the keyword field in your query.

| Query                                                               | Description                                                                                                                                                                   |
| ------------------------------------------------------------------- | ----------------------------------------------------------------------------------------------------------------------------------------------------------------------------- |
| `{"find": "fields", "type": "keyword"}`                             | Returns a list of field names with the index type `keyword`.                                                                                                                  |
| `{"find": "terms", "field": "hostname.keyword", "size": 1000}`      | Returns a list of values for a keyword using term aggregation. Query will use current dashboard time range as time range query.                                               |
| `{"find": "terms", "field": "hostname", "query": '<lucene query>'}` | Returns a list of values for a keyword field using term aggregation and a specified lucene query filter. Query will use current dashboard time range as time range for query. |

There is a default size limit of 500 on terms queries. Set the size property in your query to set a custom limit.
You can use other variables inside the query. Example query definition for a variable named `$host`.

```
{"find": "terms", "field": "hostname", "query": "source:$source"}
```

In the above example, we use another variable named `$source` inside the query definition. Whenever you change, via the dropdown, the current value of the `$source` variable, it will trigger an update of the `$host` variable so it now only contains hostnames filtered by in this case the
`source` document property.

These queries by default return results in term order (which can then be sorted alphabetically or numerically as for any variable).
To produce a list of terms sorted by doc count (a top-N values list), add an `orderBy` property of "doc_count".
This automatically selects a descending sort; using "asc" with doc_count (a bottom-N list) can be done by setting `order: "asc"` but [is discouraged](https://www.elastic.co/guide/en/elasticsearch/reference/current/search-aggregations-bucket-terms-aggregation.html#search-aggregations-bucket-terms-aggregation-order) as it "increases the error on document counts".
To keep terms in the doc count order, set the variable's Sort dropdown to **Disabled**; you might alternatively still want to use e.g. **Alphabetical** to re-sort them.

```
{"find": "terms", "field": "hostname", "orderBy": "doc_count"}
```

### Using variables in queries

There are two syntaxes:

- `$<varname>` Example: hostname:$hostname
- `[[varname]]` Example: hostname:[[hostname]]

Why two ways? The first syntax is easier to read and write but does not allow you to use a variable in the middle of a word. When the _Multi-value_ or _Include all value_
options are enabled, Grafana converts the labels from plain text to a lucene compatible condition.

![Query with template variables](/static/img/docs/elasticsearch/elastic-templating-query-7-4.png)

In the above example, we have a lucene query that filters documents based on the `hostname` property using a variable named `$hostname`. It is also using
a variable in the _Terms_ group by field input box. This allows you to use a variable to quickly change how the data is grouped.

Example dashboard:
[Elasticsearch Templated Dashboard](https://play.grafana.org/d/CknOEXDMk/elasticsearch-templated?orgId=1d)

## Annotations

[Annotations]({{< relref "../dashboards/annotations/" >}}) allow you to overlay rich event information on top of graphs. You add annotation
queries via the Dashboard menu / Annotations view. Grafana can query any Elasticsearch index
for annotation events.

| Name       | Description                                                                                                                                |
| ---------- | ------------------------------------------------------------------------------------------------------------------------------------------ |
| `Query`    | You can leave the search query blank or specify a lucene query.                                                                            |
| `Time`     | The name of the time field, needs to be date field.                                                                                        |
| `Time End` | Optional name of the time end field needs to be date field. If set, then annotations will be marked as a region between time and time-end. |
| `Text`     | Event description field.                                                                                                                   |
| `Tags`     | Optional field name to use for event tags (can be an array or a CSV string).                                                               |

## Querying Logs

Querying and displaying log data from Elasticsearch is available in [Explore]({{< relref "../explore/" >}}), and in the [logs panel]({{< relref "../visualizations/logs-panel/" >}}) in dashboards.
Select the Elasticsearch data source, and then optionally enter a lucene query to display your logs.

When switching from a Prometheus or Loki data source in Explore, your query is translated to an Elasticsearch log query with a correct Lucene filter.

### Log Queries

Once the result is returned, the log panel shows a list of log rows and a bar chart where the x-axis shows the time and the y-axis shows the frequency/count.

Note that the fields used for log message and level is based on an [optional data source configuration](#logs).

### Filter Log Messages

Optionally enter a lucene query into the query field to filter the log messages. For example, using a default Filebeat setup you should be able to use `fields.level:error` to only show error log messages.

## Configure the data source with provisioning

It's now possible to configure data sources using config files with Grafana's provisioning system. You can read more about how it works and all the settings you can set for data sources on the [provisioning docs page]({{< relref "../administration/provisioning/#datasources" >}})

Here are some provisioning examples for this data source.

```yaml
apiVersion: 1

datasources:
  - name: Elastic
    type: elasticsearch
    access: proxy
    database: '[metrics-]YYYY.MM.DD'
    url: http://localhost:9200
    jsonData:
      interval: Daily
      timeField: '@timestamp'
```

or, for logs:

```yaml
apiVersion: 1

datasources:
  - name: elasticsearch-v7-filebeat
    type: elasticsearch
    access: proxy
    database: '[filebeat-]YYYY.MM.DD'
    url: http://localhost:9200
    jsonData:
      interval: Daily
      timeField: '@timestamp'
      esVersion: '7.0.0'
      logMessageField: message
      logLevelField: fields.level
      dataLinks:
        - datasourceUid: my_jaeger_uid # Target UID needs to be known
          field: traceID
          url: '$${__value.raw}' # Careful about the double "$$" because of env var expansion
```

## Amazon Elasticsearch Service

AWS users using Amazon's Elasticsearch Service can use Grafana's Elasticsearch data source to visualize Elasticsearch data.
If you are using an AWS Identity and Access Management (IAM) policy to control access to your Amazon Elasticsearch Service domain, then you must use AWS Signature Version 4 (AWS SigV4) to sign all requests to that domain.
For more details on AWS SigV4, refer to the [AWS documentation](https://docs.aws.amazon.com/general/latest/gr/signature-version-4.html).

### AWS Signature Version 4 authentication

> **Note:** Only available in Grafana v7.3+.

In order to sign requests to your Amazon Elasticsearch Service domain, SigV4 can be enabled in the Grafana [configuration]({{< relref "../setup-grafana/configure-grafana/#sigv4_auth_enabled" >}}).

Once AWS SigV4 is enabled, it can be configured on the Elasticsearch data source configuration page. Refer to [Cloudwatch authentication]({{< relref "aws-cloudwatch/aws-authentication/" >}}) for more information about authentication options.

{{< figure src="/static/img/docs/v73/elasticsearch-sigv4-config-editor.png" max-width="500px" class="docs-image--no-shadow" caption="SigV4 configuration for AWS Elasticsearch Service" >}}<|MERGE_RESOLUTION|>--- conflicted
+++ resolved
@@ -18,21 +18,9 @@
 
 Supported Elasticsearch versions:
 
-<<<<<<< HEAD
-- v2.0+ (deprecated)
-- v5.0+ (deprecated)
-- v6.0+ (deprecated)
-- v7.0-v7.9+ (deprecated)
 - v7.10+
 - v8.0+ (experimental)
 
-> **Note:** Deprecated versions (v2.0+, v5.0+, v6.0+, and v7.0-v7.9+) will be removed in the next major release.
-
-=======
-- v7.10+
-- v8.0+ (experimental)
-
->>>>>>> c2560129
 ## Adding the data source
 
 1. Open the side menu by clicking the Grafana icon in the top header.
