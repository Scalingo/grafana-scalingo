---
aliases:
  - ../../data-sources/google-cloud-monitoring/query-editor/
description: Guide for using the Google Cloud Monitoring data source's query editor
keywords:
  - grafana
  - google
  - cloud
  - monitoring
  - queries
labels:
  products:
    - cloud
    - enterprise
    - oss
menuTitle: Query editor
title: Google Cloud Monitoring query editor
weight: 300
---

# Google Cloud Monitoring query editor

This topic explains querying specific to the Google Cloud Monitoring data source.
For general documentation on querying data sources in Grafana, see [Query and transform data][query-transform-data].

## Choose a query editing mode

The Google Cloud Monitoring query editor helps you build queries for two types of data, which both return time series data:

- [Metrics](#query-metrics)

  You can also create [Monitoring Query Language (MQL)](#use-the-monitoring-query-language) queries.

- [Service Level Objectives (SLO)](#query-service-level-objectives)

You also use the query editor when you [annotate](#apply-annotations) visualizations.

## Query metrics

{{< figure src="/static/img/docs/google-cloud-monitoring/metric-query-builder-8-0.png" max-width="400px" class="docs-image--no-shadow" caption="Google Cloud Monitoring metrics query builder" >}}

The metrics query editor helps you select metrics, group and aggregate by labels and time, and use filters to specify which time series you want to query.

### Create a metrics query

1. Select the **Metrics** option in the **Query Type** dropdown.
1. Select a project from the **Project** dropdown.
1. Select a Google Cloud Platform service from the **Service** dropdown.
1. Select a metric from the **Metric** dropdown.
1. _(Optional)_ Use the plus and minus icons in the filter and group-by sections to add and remove filters or group-by clauses.

Google Cloud Monitoring supports several metrics types, such as `GAUGE`, `DELTA,` and `CUMULATIVE`.
Each supports different aggregation options, such as reducers and aligners.
The metrics query editor lists available aggregation methods for a selected metric, and sets a default reducer and aligner when you select a metric.

### Apply a filter

**To add and apply a filter:**

1. Click the plus icon in the filter section.
1. Select a field to filter by.
1. Enter a filter value, such as `instance_name = grafana-1`.

To remove the filter, click the trash icon.

#### Use simple wildcards

When you set the operator to `=` or `!=`, you can add wildcards to the filter value field.

For example, entering `us-*` captures all values that start with "us-", and entering `*central-a` captures all values that end with "central-a".
`*-central-*` captures all values with the substring of "-central-".

Simple wildcards perform better than regular expressions.

#### Use regular expressions

When you set the operator to `=~` or `!=~`, you can add regular expressions to the filter value field.

For example, entering `us-central[1-3]-[af]` matches all values that start with "us-central", then are followed by a number in the range of 1 to 3, a dash, and then either an "a" or an "f".

You don't need leading and trailing slashes when you create these regular expressions.

### Configure pre-processing options

The query editor displays pre-processing options when the selected metric has a metric type of `DELTA` or `CUMULATIVE`.

- The **Rate** option aligns and converts data points to a rate per time series.
- The **Delta** option aligns data points by their delta (difference) per time series.

### Group time series

To combine multiple time series and reduce the amount of data returned for a metric, specify a grouping and a function.

#### Group by

Use the **Group By** segment to group resource or metric labels, which reduces the number of time series and aggregates the results by group.

For example, if you group by `instance_name`, Grafana displays an aggregated metric for the specified Compute instance.

##### Metadata labels

Resource metadata labels contain information that can uniquely identify a resource in Google Cloud.
A time series response returns metadata labels only if they're part of the Group By segment in the time series request.

There's no API for retrieving metadata labels, so you can't populate the Group By list with the metadata labels that are available for the selected service and metric.
However, the **Group By** field list comes with a pre-defined set of common system labels.

You can't pre-define user labels, but you can enter them manually in the **Group By** field.
If you include a metadata label, user label, or system label in the **Group By** segment, you can create filters based on it and expand its value on the **Alias** field.

#### Group by function

To combine the time series in the group into a single time series, select a grouping function.

### Align data

You can align all data points received in a fixed length of time by applying an alignment function to combine those data points, and then assigning a timestamp to the result.

#### Select an alignment function

During alignment, all data points are received in a fixed interval.
Within each interval, as defined by the [alignment period](#alignment-period)), and for each time series, the data is aggregated into a single point.
The value of that point is determined by the type of alignment function you use.

For more information on alignment functions, refer to [alignment metric selector](https://cloud.google.com/monitoring/charts/metrics-selector#alignment).

#### Define the alignment period

You can set the **Alignment Period** field to group a metric by time if you've chosen an aggregation.

The default, called "cloud monitoring auto", uses GCP Google Cloud Monitoring's default groupings.
These enable you to compare graphs in Grafana with graphs in the Google Cloud Monitoring UI.

The default values for "cloud monitoring auto" are:

- 1m for time ranges < 23 hours
- 5m for time ranges >= 23 hours and < 6 days
- 1h for time ranges >= 6 days

The other automatic option is "grafana auto", which automatically sets the Group By time depending on the time range chosen and width of the time series panel.

<<<<<<< HEAD
For more information about "grafana auto", refer to [Interval variable]({{< relref "../../../dashboards/variables/add-template-variables#add-an-interval-variable" >}}).
=======
For more information about "grafana auto", refer to [Interval variable][add-template-variables-add-interval-variable].
>>>>>>> 1e84fede

You can also choose fixed time intervals to group by, like `1h` or `1d`.

### Set alias patterns

The **Alias By** helps you control the format of legend keys.
By default, Grafana shows the metric name and labels, which can be long and difficult to read.

You can use patterns in the alias field to customize the legend key's format:

| Alias pattern                    | Description                                      | Alias pattern example             | Example result                                    |
| -------------------------------- | ------------------------------------------------ | --------------------------------- | ------------------------------------------------- |
| `{{metric.label.xxx}}`           | Returns the metric label value.                  | `{{metric.label.instance_name}}`  | `grafana-1-prod`                                  |
| `{{metric.type}}`                | Returns the full Metric Type.                    | `{{metric.type}}`                 | `compute.googleapis.com/instance/cpu/utilization` |
| `{{metric.name}}`                | Returns the metric name part.                    | `{{metric.name}}`                 | `instance/cpu/utilization`                        |
| `{{metric.service}}`             | Returns the service part.                        | `{{metric.service}}`              | `compute`                                         |
| `{{resource.label.xxx}}`         | Returns the resource label value.                | `{{resource.label.zone}}`         | `us-east1-b`                                      |
| `{{resource.type}}`              | Returns the name of the monitored resource type. | `{{resource.type}}`               | `gce_instance`                                    |
| `{{metadata.system_labels.xxx}}` | Returns the metadata system label value.         | `{{metadata.system_labels.name}}` | `grafana`                                         |
| `{{metadata.user_labels.xxx}}`   | Returns the metadata user label value.           | `{{metadata.user_labels.tag}}`    | `production`                                      |

#### Alias pattern examples

**Using metric labels:**

You can select from a list of metric and resource labels for a metric in the Group By dropdown.
You can then include them in the legend key using alias patterns.

For example, given this value of Alias By: `{{metric.type}} - {{metric.label.instance_name}}`

An expected result would look like: `compute.googleapis.com/instance/cpu/usage_time - server1-prod`

**Using the Monitored Resource Type:**

You can also resolve the name of the Monitored Resource Type with the `resource.type` alias.

For example, given this value of Alias By: `{{resource.type}} - {{metric.type}}`

An expected result would look like: `gce_instance - compute.googleapis.com/instance/cpu/usage_time`

### Deep-link from Grafana panels to the Google Cloud Console Metrics Explorer

{{% admonition type="note" %}}
Available in Grafana v7.1 and higher.
{{% /admonition %}}

{{< figure src="/static/img/docs/v71/cloudmonitoring_deep_linking.png" max-width="500px" class="docs-image--no-shadow" caption="Google Cloud Monitoring deep linking" >}}

You can click on a time series in the panel to access a context menu, which contains a link to **View in Metrics Explorer in Google Cloud Console**.
The link points to the Google Cloud Console's Metrics Explorer and runs the Grafana panel's query there.

If you select the link, you first select an account in the Google Account Chooser.
Google then redirects you to the Metrics Explorer.

The provided link is valid for any account, but displays the query only if your account has access to the query's specified GCP project.

### Understand automatic unit detection

Grafana issues one query to the Cloud Monitoring API per query editor row, and each API response includes a unit.
Grafana attempts to convert the returned unit into a unit compatible with its time series panel.

If successful, Grafana displays the unit on the panel's Y-axis.
If the query editor rows return different units, Grafana uses the unit from the last query editor row in the time series panel.

### Use the Monitoring Query Language

{{% admonition type="note" %}}
Available in Grafana v7.4 and higher.
{{% /admonition %}}

The Monitoring Query Language (MQL) query builder helps you query and display MQL results in time series format.
To understand basic MQL concepts, refer to [Introduction to Monitoring Query Language](https://cloud.google.com/monitoring/mql).

#### Create an MQL query

**To create an MQL query:**

1. Select the **Metrics** option in the **Query Type** dropdown.
1. Select a project from the **Project** dropdown.
1. Enter your MQL query in the text area.

### Set alias patterns for MQL queries

MQL queries use the same alias patterns as [metric queries](#set-alias-patterns).

However, `{{metric.service}}` is not supported, and `{{metric.type}}` and `{{metric.name}}` show the time series key in the response.

## Query Service Level Objectives

{{% admonition type="note" %}}
Available in Grafana v7.0 and higher.
{{% /admonition %}}

{{< figure src="/static/img/docs/google-cloud-monitoring/slo-query-builder-8-0.png" max-width="400px" class="docs-image--no-shadow" caption="Service Level Objectives (SLO) query editor" >}}

The SLO query builder helps you visualize SLO data in time series format.
To understand basic concepts in service monitoring, refer to the [Google Cloud Monitoring documentation](https://cloud.google.com/monitoring/service-monitoring).

### Create an SLO query

**To create an SLO query:**

1. Select the **Service Level Objectives (SLO)** option in the **Query Type** dropdown.
1. Select a project from the **Project** dropdown.
1. Select an [SLO service](https://cloud.google.com/monitoring/api/ref_v3/rest/v3/services) from the **Service** dropdown.
1. Select an [SLO](https://cloud.google.com/monitoring/api/ref_v3/rest/v3/services.serviceLevelObjectives) from the **SLO** dropdown.
1. Select a [time series selector](https://cloud.google.com/stackdriver/docs/solutions/slo-monitoring/api/timeseries-selectors#ts-selector-list) from the **Selector** dropdown.

Grafana's time series selectors use descriptive names that map to system names that Google uses in the Service Monitoring documentation:

| Selector dropdown value        | Corresponding time series selector |
| ------------------------------ | ---------------------------------- |
| **SLI Value**                  | `select_slo_health`                |
| **SLO Compliance**             | `select_slo_compliance`            |
| **SLO Error Budget Remaining** | `select_slo_budget_fraction`       |
| **SLO Burn Rate**              | `select_slo_burn_rate`             |

### Alias patterns for SLO queries

The **Alias By** field helps you control the format of legend keys for SLO queries.

| Alias pattern  | Description                   | Example result      |
| -------------- | ----------------------------- | ------------------- |
| `{{project}}`  | Returns the GCP project name. | `myProject`         |
| `{{service}}`  | Returns the service name.     | `myService`         |
| `{{slo}}`      | Returns the SLO.              | `latency-slo`       |
| `{{selector}}` | Returns the selector.         | `select_slo_health` |

### Alignment period and group-by time for SLO queries

SLO queries use the same alignment period functionality as [metric queries](#define-the-alignment-period).

### Create a Prometheus query

**To create an Prometheus query:**

1. Select the **PromQL** option in the **Query Type** dropdown.
1. Select a project from the **Project** dropdown.
1. Enter your Prometheus query in the text area.
1. Enter a Min Step interval. The **Min step** setting defines the lower bounds on the interval between data points. For example, set this to `1h` to hint that measurements are taken hourly. This setting supports the `$__interval` and `$__rate_interval` macros.

## Apply annotations

{{< figure src="/static/img/docs/google-cloud-monitoring/annotations-8-0.png" max-width= "400px" class="docs-image--right" >}}

[Annotations][annotate-visualizations] overlay rich event information on top of graphs.
You can add annotation queries in the Dashboard menu's Annotations view.

Rendering annotations is expensive, and it's important to limit the number of rows returned.
There's no support for displaying Google Cloud Monitoring's annotations and events, but it works well with [custom metrics](https://cloud.google.com/monitoring/custom-metrics/) in Google Cloud Monitoring.

With the query editor for annotations, you can select a metric and filters.
The `Title` and `Text` fields support templating and can use data returned from the query.

For example, the Title field could have the following text:

`{{metric.type}} has value: {{metric.value}}`

Example result: `monitoring.googleapis.com/uptime_check/http_status has this value: 502`

### Patterns for the annotation query editor

| Alias pattern format     | Description                       | Alias pattern example            | Example result                                    |
| ------------------------ | --------------------------------- | -------------------------------- | ------------------------------------------------- |
| `{{metric.value}}`       | Value of the metric/point.        | `{{metric.value}}`               | `555`                                             |
| `{{metric.type}}`        | Returns the full Metric Type.     | `{{metric.type}}`                | `compute.googleapis.com/instance/cpu/utilization` |
| `{{metric.name}}`        | Returns the metric name part.     | `{{metric.name}}`                | `instance/cpu/utilization`                        |
| `{{metric.service}}`     | Returns the service part.         | `{{metric.service}}`             | `compute`                                         |
| `{{metric.label.xxx}}`   | Returns the metric label value.   | `{{metric.label.instance_name}}` | `grafana-1-prod`                                  |
| `{{resource.label.xxx}}` | Returns the resource label value. | `{{resource.label.zone}}`        | `us-east1-b`                                      |

{{% docs/reference %}}
[add-template-variables-add-interval-variable]: "/docs/grafana/ -> /docs/grafana/<GRAFANA VERSION>/dashboards/variables/add-template-variables#add-an-interval-variable"
[add-template-variables-add-interval-variable]: "/docs/grafana-cloud/ -> /docs/grafana/<GRAFANA VERSION>/dashboards/variables/add-template-variables#add-an-interval-variable"

[annotate-visualizations]: "/docs/grafana/ -> /docs/grafana/<GRAFANA VERSION>/dashboards/build-dashboards/annotate-visualizations"
[annotate-visualizations]: "/docs/grafana-cloud/ -> /docs/grafana/<GRAFANA VERSION>/dashboards/build-dashboards/annotate-visualizations"

[query-transform-data]: "/docs/grafana/ -> /docs/grafana/<GRAFANA VERSION>/panels-visualizations/query-transform-data"
[query-transform-data]: "/docs/grafana-cloud/ -> /docs/grafana/<GRAFANA VERSION>/panels-visualizations/query-transform-data"
{{% /docs/reference %}}<|MERGE_RESOLUTION|>--- conflicted
+++ resolved
@@ -139,11 +139,7 @@
 
 The other automatic option is "grafana auto", which automatically sets the Group By time depending on the time range chosen and width of the time series panel.
 
-<<<<<<< HEAD
-For more information about "grafana auto", refer to [Interval variable]({{< relref "../../../dashboards/variables/add-template-variables#add-an-interval-variable" >}}).
-=======
 For more information about "grafana auto", refer to [Interval variable][add-template-variables-add-interval-variable].
->>>>>>> 1e84fede
 
 You can also choose fixed time intervals to group by, like `1h` or `1d`.
 
