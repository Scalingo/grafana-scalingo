---
aliases:
<<<<<<< HEAD
  - /docs/grafana/latest/datasources/influxdb/
  - /docs/grafana/latest/features/datasources/influxdb/
=======
  - /docs/grafana/latest/features/datasources/influxdb/
  - /docs/grafana/latest/datasources/influxdb/
  - /docs/grafana/latest/datasources/influxdb/provision-influxdb/
  - /docs/grafana/latest/data-sources/influxdb/
  - /docs/grafana/latest/data-sources/influxdb/provision-influxdb/
>>>>>>> 89b365f8
description: Guide for using InfluxDB in Grafana
keywords:
  - grafana
  - influxdb
  - guide
  - flux
<<<<<<< HEAD
=======
menuTitle: InfluxDB
>>>>>>> 89b365f8
title: InfluxDB data source
weight: 700
---

# InfluxDB data source

{{< docs/shared "influxdb/intro.md" >}}

<<<<<<< HEAD
This topic explains options, variables, querying, and other options specific to this data source. Refer to [Add a data source]({{< relref "../add-a-data-source/" >}}) for instructions on how to add a data source to Grafana. Only users with the organization admin role can add data sources.
=======
Grafana includes built-in support for InfluxDB.
This topic explains options, variables, querying, and other features specific to the InfluxDB data source, which include its [feature-rich code editor for queries and visual query builder]({{< relref "./query-editor/" >}}).
>>>>>>> 89b365f8

For instructions on how to add a data source to Grafana, refer to the [administration documentation]({{< relref "../../administration/data-source-management/" >}}).
Only users with the organization administrator role can add data sources.
Administrators can also [configure the data source via YAML]({{< relref "#provision-the-data-source" >}}) with Grafana's provisioning system.

Once you've added the InfluxDB data source, you can [configure it]({{< relref "#configure-the-data-source" >}}) so that your Grafana instance's users can create queries in its [query editor]({{< relref "./query-editor/" >}}) when they [build dashboards]({{< relref "../../dashboards/build-dashboards/" >}}) and use [Explore]({{< relref "../../explore/" >}}).

## Configure the data source

**To access the data source configuration page:**

1. Hover the cursor over the **Configuration** (gear) icon.
1. Select **Data Sources**.
1. Select the InfluxDB data source.

Set the data source's basic configuration options carefully:

<<<<<<< HEAD
These options apply if you are using the InfluxQL query language. If you are using Flux, refer to [Flux support in Grafana]({{< relref "influxdb-flux/" >}}).
=======
| Name                  | Description                                                                                                                                                                                                  |
| --------------------- | ------------------------------------------------------------------------------------------------------------------------------------------------------------------------------------------------------------ |
| **Name**              | Sets the name you use to refer to the data source in panels and queries. We recommend something like `InfluxDB-InfluxQL`.                                                                                    |
| **Default**           | Sets whether the data source is pre-selected for new panels.                                                                                                                                                 |
| **URL**               | The HTTP protocol, IP address, and port of your InfluxDB API. InfluxDB's default API port is 8086.                                                                                                           |
| **Min time interval** | _(Optional)_ Refer to [Min time interval]({{< relref "#configure-min-time-interval" >}}).                                                                                                                    |
| **Max series**        | _(Optional)_ Limits the number of series and tables that Grafana processes. Lower this number to prevent abuse, and increase it if you have many small time series and not all are shown. Defaults to 1,000. |
>>>>>>> 89b365f8

You can also configure settings specific to the InfluxDB data source:

### Min time interval

<<<<<<< HEAD
For information on data source settings and using Flux in Grafana, refer to [Flux support in Grafana]({{< relref "influxdb-flux/" >}}).
=======
The **Min time interval** setting defines a lower limit for the auto group-by time interval.
>>>>>>> 89b365f8

This value _must_ be formatted as a number followed by a valid time identifier:

| Identifier | Description |
| ---------- | ----------- |
| `y`        | year        |
| `M`        | month       |
| `w`        | week        |
| `d`        | day         |
| `h`        | hour        |
| `m`        | minute      |
| `s`        | second      |
| `ms`       | millisecond |

We recommend setting this value to match your InfluxDB write frequency.
For example, use `1m` if InfluxDB writes data every minute.

You can also override this setting in a dashboard panel under its data source options.

### Select a query language

InfluxDB data source options differ depending on which query language you select:

- [InfluxQL](https://docs.influxdata.com/influxdb/v1.8/query_language/explore-data/), a SQL-like language for querying InfluxDB, with statements such as SELECT, FROM, WHERE, and GROUP BY that are familiar to SQL users.
  InfluxQL is available in InfluxDB 1.0 onwards.
- [Flux](https://docs.influxdata.com/influxdb/v2.0/query-data/get-started/), which provides significantly broader functionality than InfluxQL. It supports not only queries but also built-in functions for data shaping, string manipulation, and joining to non-InfluxDB data sources, but also processing time-series data.
  It's similar to JavaScript with a functional style.

To help choose the best language for your needs, refer to a [comparison of Flux vs InfluxQL](https://docs.influxdata.com/influxdb/v1.8/flux/flux-vs-influxql/) and [why InfluxData created Flux](https://www.influxdata.com/blog/why-were-building-flux-a-new-data-scripting-and-query-language/).

> **Note:** Though not required, we recommend that you append your query language choice to the data source's **Name** setting:
>
> - InfluxDB-InfluxQL
> - InfluxDB-Flux

### Configure InfluxQL

Configure these options if you select the InfluxQL (classic InfluxDB) query language:

| Name                | Description                                                                                                                                                                                         |
| ------------------- | --------------------------------------------------------------------------------------------------------------------------------------------------------------------------------------------------- |
| **Access**          | Only Server access mode is functional. Direct browser access is deprecated.                                                                                                                         |
| **Allowed cookies** | Defines which cookies are forwarded to the data source. All other cookies are deleted.                                                                                                              |
| **Database**        | Sets the ID of the bucket to query. Copy this from the [Buckets page](https://docs.influxdata.com/influxdb/v2.0/organizations/buckets/view-buckets/) of the InfluxDB UI.                            |
| **User**            | Sets the username to sign into InfluxDB.                                                                                                                                                            |
| **Password**        | Defines the token you use to query the bucket defined in **Database**. Copy this from the [Tokens page](https://docs.influxdata.com/influxdb/v2.0/security/tokens/view-tokens/) of the InfluxDB UI. |
| **HTTP mode**       | Sets the HTTP method used to query your data source. The POST verb allows for larger queries that would return an error using the GET verb. Defaults to GET.                                        |

### Configure Flux

Configure these options if you select the Flux query language:

| Name               | Description                                                                                                                                                                                                                              |
| ------------------ | ---------------------------------------------------------------------------------------------------------------------------------------------------------------------------------------------------------------------------------------- |
| **Organization**   | The [Influx organization](https://v2.docs.influxdata.com/v2.0/organizations/) that will be used for Flux queries. This is also used to for the `v.organization` query macro.                                                             |
| **Token**          | The authentication token used for Flux queries. With Influx 2.0, use the [influx authentication token to function](https://v2.docs.influxdata.com/v2.0/security/tokens/create-token/). For influx 1.8, the token is `username:password`. |
| **Default bucket** | _(Optional)_ The [Influx bucket](https://v2.docs.influxdata.com/v2.0/organizations/buckets/) that will be used for the `v.defaultBucket` macro in Flux queries.                                                                          |

### Provision the data source

You can define and configure the data source in YAML files as part of Grafana's provisioning system.
For more information about provisioning, and for available configuration options, refer to [Provisioning Grafana]({{< relref "../../administration/provisioning/#data-sources" >}}).

#### Provisioning examples

<<<<<<< HEAD
Querying and displaying log data from InfluxDB is available in [Explore]({{< relref "../../explore/" >}}), and in the [logs panel]({{< relref "../../visualizations/logs-panel/" >}}) in dashboards.
Select the InfluxDB data source, and then enter a query to display your logs.
=======
**InfluxDB 1.x example:**
>>>>>>> 89b365f8

```yaml
apiVersion: 1

datasources:
  - name: InfluxDB_v1
    type: influxdb
    access: proxy
    database: site
    user: grafana
    url: http://localhost:8086
    jsonData:
      httpMode: GET
    secureJsonData:
      password: grafana
```

**InfluxDB 2.x for Flux example:**

```yaml
apiVersion: 1

datasources:
  - name: InfluxDB_v2_Flux
    type: influxdb
    access: proxy
    url: http://localhost:8086
    jsonData:
      version: Flux
      organization: organization
      defaultBucket: bucket
      tlsSkipVerify: true
    secureJsonData:
      token: token
```

**InfluxDB 2.x for InfluxQL example:**

```yaml
apiVersion: 1

datasources:
  - name: InfluxDB_v2_InfluxQL
    type: influxdb
    access: proxy
    url: http://localhost:8086
    # This database should be mapped to a bucket
    database: site
    jsonData:
      httpMode: GET
      httpHeaderName1: 'Authorization'
    secureJsonData:
      httpHeaderValue1: 'Token <token>'
```

## Query the data source

The InfluxDB data source's query editor has two modes, InfluxQL and Flux, depending on your choice of query language in the [data source configuration]({{< relref "#configure-the-data-source" >}}):

<<<<<<< HEAD
[Annotations]({{< relref "../../dashboards/annotations/" >}}) allows you to overlay rich event information on top of graphs. Add annotation queries using the Annotations view in the Dashboard menu.
=======
For details, refer to the [query editor documentation]({{< relref "./query-editor/" >}}).
>>>>>>> 89b365f8

## Use template variables

Instead of hard-coding details such as server, application, and sensor names in metric queries, you can use variables.
Grafana lists these variables in dropdown select boxes at the top of the dashboard to help you change the data displayed in your dashboard.
Grafana refers to such variables as template variables.

For details, see the [template variables documentation]({{< relref "./template-variables/" >}}).<|MERGE_RESOLUTION|>--- conflicted
+++ resolved
@@ -1,25 +1,17 @@
 ---
 aliases:
-<<<<<<< HEAD
-  - /docs/grafana/latest/datasources/influxdb/
-  - /docs/grafana/latest/features/datasources/influxdb/
-=======
   - /docs/grafana/latest/features/datasources/influxdb/
   - /docs/grafana/latest/datasources/influxdb/
   - /docs/grafana/latest/datasources/influxdb/provision-influxdb/
   - /docs/grafana/latest/data-sources/influxdb/
   - /docs/grafana/latest/data-sources/influxdb/provision-influxdb/
->>>>>>> 89b365f8
 description: Guide for using InfluxDB in Grafana
 keywords:
   - grafana
   - influxdb
   - guide
   - flux
-<<<<<<< HEAD
-=======
 menuTitle: InfluxDB
->>>>>>> 89b365f8
 title: InfluxDB data source
 weight: 700
 ---
@@ -28,12 +20,8 @@
 
 {{< docs/shared "influxdb/intro.md" >}}
 
-<<<<<<< HEAD
-This topic explains options, variables, querying, and other options specific to this data source. Refer to [Add a data source]({{< relref "../add-a-data-source/" >}}) for instructions on how to add a data source to Grafana. Only users with the organization admin role can add data sources.
-=======
 Grafana includes built-in support for InfluxDB.
 This topic explains options, variables, querying, and other features specific to the InfluxDB data source, which include its [feature-rich code editor for queries and visual query builder]({{< relref "./query-editor/" >}}).
->>>>>>> 89b365f8
 
 For instructions on how to add a data source to Grafana, refer to the [administration documentation]({{< relref "../../administration/data-source-management/" >}}).
 Only users with the organization administrator role can add data sources.
@@ -51,9 +39,6 @@
 
 Set the data source's basic configuration options carefully:
 
-<<<<<<< HEAD
-These options apply if you are using the InfluxQL query language. If you are using Flux, refer to [Flux support in Grafana]({{< relref "influxdb-flux/" >}}).
-=======
 | Name                  | Description                                                                                                                                                                                                  |
 | --------------------- | ------------------------------------------------------------------------------------------------------------------------------------------------------------------------------------------------------------ |
 | **Name**              | Sets the name you use to refer to the data source in panels and queries. We recommend something like `InfluxDB-InfluxQL`.                                                                                    |
@@ -61,17 +46,12 @@
 | **URL**               | The HTTP protocol, IP address, and port of your InfluxDB API. InfluxDB's default API port is 8086.                                                                                                           |
 | **Min time interval** | _(Optional)_ Refer to [Min time interval]({{< relref "#configure-min-time-interval" >}}).                                                                                                                    |
 | **Max series**        | _(Optional)_ Limits the number of series and tables that Grafana processes. Lower this number to prevent abuse, and increase it if you have many small time series and not all are shown. Defaults to 1,000. |
->>>>>>> 89b365f8
 
 You can also configure settings specific to the InfluxDB data source:
 
 ### Min time interval
 
-<<<<<<< HEAD
-For information on data source settings and using Flux in Grafana, refer to [Flux support in Grafana]({{< relref "influxdb-flux/" >}}).
-=======
 The **Min time interval** setting defines a lower limit for the auto group-by time interval.
->>>>>>> 89b365f8
 
 This value _must_ be formatted as a number followed by a valid time identifier:
 
@@ -137,12 +117,7 @@
 
 #### Provisioning examples
 
-<<<<<<< HEAD
-Querying and displaying log data from InfluxDB is available in [Explore]({{< relref "../../explore/" >}}), and in the [logs panel]({{< relref "../../visualizations/logs-panel/" >}}) in dashboards.
-Select the InfluxDB data source, and then enter a query to display your logs.
-=======
 **InfluxDB 1.x example:**
->>>>>>> 89b365f8
 
 ```yaml
 apiVersion: 1
@@ -202,11 +177,7 @@
 
 The InfluxDB data source's query editor has two modes, InfluxQL and Flux, depending on your choice of query language in the [data source configuration]({{< relref "#configure-the-data-source" >}}):
 
-<<<<<<< HEAD
-[Annotations]({{< relref "../../dashboards/annotations/" >}}) allows you to overlay rich event information on top of graphs. Add annotation queries using the Annotations view in the Dashboard menu.
-=======
 For details, refer to the [query editor documentation]({{< relref "./query-editor/" >}}).
->>>>>>> 89b365f8
 
 ## Use template variables
 
