+++
title = "Jaeger"
description = "Guide for using Jaeger in Grafana"
keywords = ["grafana", "jaeger", "guide", "tracing"]
aliases = ["/docs/grafana/latest/features/datasources/jaeger"]
weight = 800
+++

# Jaeger data source

Grafana ships with built-in support for Jaeger, which provides open source, end-to-end distributed tracing.
Just add it as a data source and you are ready to query your traces in [Explore]({{< relref "../explore/_index.md" >}}).

## Add data source

To access Jaeger settings, click the **Configuration** (gear) icon, then click **Data Sources** > **Jaeger**.

| Name         | Description                                                            |
| ------------ | ---------------------------------------------------------------------- |
| `Name`       | The data source name in panels, queries, and Explore.                  |
| `Default`    | The pre-selected data source for a new panel.                          |
| `URL`        | The URL of the Jaeger instance. For example, `http://localhost:16686`. |
| `Basic Auth` | Enable basic authentication for the Jaeger data source.                |
| `User`       | Specify a user name for basic authentication.                          |
| `Password`   | Specify a password for basic authentication.                           |

### Trace to logs

> **Note:** This feature is available in Grafana 7.4+.

This is a configuration for the [trace to logs feature]({{< relref "../explore/trace-integration" >}}). Select target data source (at this moment limited to Loki data sources) and select which tags will be used in the logs query.

- **Data source -** Target data source.
- **Tags -** The tags that will be used in the Loki query. Default is `'cluster', 'hostname', 'namespace', 'pod'`.
- **Span start time shift -** Shift in the start time for the Loki query based on the span start time. In order to extend to the past, you need to use a negative value. Use time interval units like 5s, 1m, 3h. The default is 0.
- **Span end time shift -** Shift in the end time for the Loki query based on the span end time. Time units can be used here, for example, 5s, 1m, 3h. The default is 0.
- **Filter by Trace ID -** Toggle to append the trace ID to the Loki query.
- **Filter by Span ID -** Toggle to append the span ID to the Loki query.

<<<<<<< HEAD
![Trace to logs settings](/static/img/docs/explore/trace-to-logs-settings-7-4.png "Screenshot of the trace to logs settings")
=======
![Trace to logs settings](/static/img/docs/explore/trace-to-logs-settings-8-2.png 'Screenshot of the trace to logs settings')
>>>>>>> 914fcedb

### Node Graph

<<<<<<< HEAD
{{< figure src="/static/img/docs/v70/jaeger-query-editor.png" class="docs-image--no-shadow" caption="Screenshot of the Jaeger query editor" >}}
=======
This is a configuration for the beta Node Graph visualization. The Node Graph is shown after the trace view is loaded and is disabled by default.
>>>>>>> 914fcedb

-- **Enable Node Graph -** Enables the Node Graph visualization.

<<<<<<< HEAD
{{< figure src="/static/img/docs/v70/jaeger-query-editor-open.png" class="docs-image--no-shadow" caption="Screenshot of the Jaeger query editor with trace selector expanded" >}}
=======
## Query traces
>>>>>>> 914fcedb

You can query and display traces from Jaeger via [Explore]({{< relref "../explore/_index.md" >}}).

{{< figure src="/static/img/docs/explore/jaeger-search-form.png" class="docs-image--no-shadow" caption="Screenshot of the Jaeger query editor" >}}

You can query by trace ID or use the search form to find traces. To query by trace ID, select the TraceID from the Query type selector and insert the ID into the text input.

{{< figure src="/static/img/docs/explore/jaeger-trace-id.png" class="docs-image--no-shadow" caption="Screenshot of the Jaeger query editor with trace ID selected" >}}

To perform a search, set the query type selector to Search, then use the following fields to find traces:

- Service - Returns a list of services.
- Operation - Field gets populated once you select a service. It then lists the operations related to the selected service. Select `All` option to query all operations.
- Tags - Use values in the [logfmt](https://brandur.org/logfmt) format. For example `error=true db.statement="select * from User"`.
- Min Duration - Filter all traces with a duration higher than the set value. Possible values are `1.2s, 100ms, 500us`.
- Max Duration - Filter all traces with a duration lower than the set value. Possible values are `1.2s, 100ms, 500us`.
- Limit - Limits the number of traces returned.

## Upload JSON trace file

You can upload a JSON file that contains a single trace to visualize it. If the file has multiple traces then the first trace is used for visualization.

{{< figure src="/static/img/docs/explore/jaeger-upload-json.png" class="docs-image--no-shadow" caption="Screenshot of the Jaeger data source in explore with upload selected" >}}

Here is an example JSON:

```json
{
  "data": [
    {
      "traceID": "2ee9739529395e31",
      "spans": [
        {
          "traceID": "2ee9739529395e31",
          "spanID": "2ee9739529395e31",
          "flags": 1,
          "operationName": "CAS",
          "references": [],
          "startTime": 1616095319593196,
          "duration": 1004,
          "tags": [
            {
              "key": "sampler.type",
              "type": "string",
              "value": "const"
            }
          ],
          "logs": [],
          "processID": "p1",
          "warnings": null
        }
      ],
      "processes": {
        "p1": {
          "serviceName": "loki-all",
          "tags": [
            {
              "key": "jaeger.version",
              "type": "string",
              "value": "Go-2.25.0"
            }
          ]
        }
      },
      "warnings": null
    }
  ],
  "total": 0,
  "limit": 0,
  "offset": 0,
  "errors": null
}
```

## Linking Trace ID from logs

You can link to Jaeger trace from logs in Loki by configuring a derived field with internal link. See the [Derived fields]({{< relref "loki.md#derived-fields" >}}) section in the [Loki data source]({{< relref "loki.md" >}}) documentation for details.

## Configure the data source with provisioning

<<<<<<< HEAD
You can set up the data source via configuration files with Grafana’s provisioning system. Refer to [provisioning docs page]({{< relref "../administration/provisioning/#datasources" >}}) for information on various settings and how it works.
=======
You can set up the data source via configuration files with Grafana's provisioning system. Refer to [provisioning docs page]({{< relref "../administration/provisioning/#datasources" >}}) for more information on configuring various settings.
>>>>>>> 914fcedb

Here is an example with basic auth and trace-to-logs field.

```yaml
apiVersion: 1

datasources:
  - name: Jaeger
    type: jaeger
    uid: jaeger-spectra
    access: proxy
    url: http://localhost:16686/
    basicAuth: true
    basicAuthUser: my_user
    editable: true
    isDefault: false
    jsonData:
<<<<<<< HEAD
        tracesToLogs:
            # Field with internal link pointing to a Loki data source in Grafana.
            # datasourceUid value must match the `datasourceUid` value of the Loki data source.
            datasourceUid: loki
            tags:
              - cluster
              - hostname
              - namespace
              - pod
    secureJsonData:
        basicAuthPassword: my_password
=======
      tracesToLogs:
        # Field with internal link pointing to a Loki data source in Grafana.
        # datasourceUid value must match the `datasourceUid` value of the Loki data source.
        datasourceUid: loki
        tags:
          - cluster
          - hostname
          - namespace
          - pod
    secureJsonData:
      basicAuthPassword: my_password
```
>>>>>>> 914fcedb
<|MERGE_RESOLUTION|>--- conflicted
+++ resolved
@@ -37,27 +37,15 @@
 - **Filter by Trace ID -** Toggle to append the trace ID to the Loki query.
 - **Filter by Span ID -** Toggle to append the span ID to the Loki query.
 
-<<<<<<< HEAD
-![Trace to logs settings](/static/img/docs/explore/trace-to-logs-settings-7-4.png "Screenshot of the trace to logs settings")
-=======
 ![Trace to logs settings](/static/img/docs/explore/trace-to-logs-settings-8-2.png 'Screenshot of the trace to logs settings')
->>>>>>> 914fcedb
 
 ### Node Graph
 
-<<<<<<< HEAD
-{{< figure src="/static/img/docs/v70/jaeger-query-editor.png" class="docs-image--no-shadow" caption="Screenshot of the Jaeger query editor" >}}
-=======
 This is a configuration for the beta Node Graph visualization. The Node Graph is shown after the trace view is loaded and is disabled by default.
->>>>>>> 914fcedb
 
 -- **Enable Node Graph -** Enables the Node Graph visualization.
 
-<<<<<<< HEAD
-{{< figure src="/static/img/docs/v70/jaeger-query-editor-open.png" class="docs-image--no-shadow" caption="Screenshot of the Jaeger query editor with trace selector expanded" >}}
-=======
 ## Query traces
->>>>>>> 914fcedb
 
 You can query and display traces from Jaeger via [Explore]({{< relref "../explore/_index.md" >}}).
 
@@ -138,11 +126,7 @@
 
 ## Configure the data source with provisioning
 
-<<<<<<< HEAD
-You can set up the data source via configuration files with Grafana’s provisioning system. Refer to [provisioning docs page]({{< relref "../administration/provisioning/#datasources" >}}) for information on various settings and how it works.
-=======
 You can set up the data source via configuration files with Grafana's provisioning system. Refer to [provisioning docs page]({{< relref "../administration/provisioning/#datasources" >}}) for more information on configuring various settings.
->>>>>>> 914fcedb
 
 Here is an example with basic auth and trace-to-logs field.
 
@@ -160,19 +144,6 @@
     editable: true
     isDefault: false
     jsonData:
-<<<<<<< HEAD
-        tracesToLogs:
-            # Field with internal link pointing to a Loki data source in Grafana.
-            # datasourceUid value must match the `datasourceUid` value of the Loki data source.
-            datasourceUid: loki
-            tags:
-              - cluster
-              - hostname
-              - namespace
-              - pod
-    secureJsonData:
-        basicAuthPassword: my_password
-=======
       tracesToLogs:
         # Field with internal link pointing to a Loki data source in Grafana.
         # datasourceUid value must match the `datasourceUid` value of the Loki data source.
@@ -184,5 +155,4 @@
           - pod
     secureJsonData:
       basicAuthPassword: my_password
-```
->>>>>>> 914fcedb
+```