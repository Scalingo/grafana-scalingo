---
aliases:
  - ../../data-sources/loki/query-editor/
description: Guide for using the Loki data source's query editor
keywords:
  - grafana
  - loki
  - logs
  - queries
labels:
  products:
    - cloud
    - enterprise
    - oss
menuTitle: Query editor
title: Loki query editor
weight: 300
---

# Loki query editor

<<<<<<< HEAD
The Loki data source's query editor helps you create [log]({{< relref "#create-a-log-query" >}}) and [metric]({{< relref "#create-a-metric-query" >}}) queries that use Loki's query language, [LogQL](/docs/loki/latest/logql/).
=======
The Loki data source's query editor helps you create [log](#create-a-log-query) and [metric](#create-a-metric-query) queries that use Loki's query language, [LogQL](/docs/loki/latest/logql/).
>>>>>>> 1e84fede

For general documentation on querying data sources in Grafana, refer to [Query and transform data][query-transform-data].

## Choose a query editing mode

The Loki query editor has two modes:

- [Builder mode](#builder-mode), which provides a visual query designer.
- [Code mode](#code-mode), which provides a feature-rich editor for writing queries.

To switch between the editor modes, select the corresponding **Builder** and **Code** tabs.

To run a query, select **Run queries** located at the top of the editor.

{{% admonition type="note" %}}
To run Loki queries in [Explore][explore], select **Run query**.
{{% /admonition %}}

Each mode is synchronized, so you can switch between them without losing your work, although there are some limitations. Builder mode doesn't support some complex queries.
When you switch from Code mode to Builder mode with such a query, the editor displays a warning message that explains how you might lose parts of the query if you continue.
You can then decide whether you still want to switch to Builder mode.

You can also augment queries by using [template variables]({{< relref "./template-variables" >}}).

## Toolbar elements

The query editor toolbar contains the following elements:

- **Kick start your query** - Click to see a list of queries that help you quickly get started creating LogQL queries. You can then continue to complete your query.

These include:

- Log query starters
- Metric query starters

Click the arrow next to each to see available query options.

- **Label browser** - Use the Loki label browser to navigate through your labels and values, and build queries.

To navigate Loki and build a query:

1. Choose labels to locate.
1. Search for the values of your selected labels.

   The search field supports fuzzy search, and the label browser also supports faceting to list only possible label combinations.

1. Select the **Show logs** button to display log lines based on the selected labels, or select the **Show logs rate** button to show the rate based on metrics such as requests per second. Additionally, you can validate the selector by clicking the **Validate selector** button. Click **Clear** to start from the beginning.

{{< figure src="/static/img/docs/explore/Loki_label_browser.png" class="docs-image--no-shadow" max-width="800px" caption="The Loki label browser" >}}

- **Explain query** - Toggle to display a step-by-step explanation of all query components and operations.

{{< figure src="/static/img/docs/prometheus/explain-results.png" max-width="500px" class="docs-image--no-shadow" caption="Explain results" >}}

- **Builder/Code** - Click the corresponding **Builder** or **Code** tab on the toolbar to select an editor mode.

## Builder mode

Builder mode helps you build queries using a visual interface without needing to manually enter LogQL. This option is best for users who have limited or no previous experience working with Loki and LogQL.

### Label filters

Select labels and their values from the dropdown list.
When you select a label, Grafana retrieves available values from the server.

Use the `+` button to add a label and the `x` button to remove a label. You can add multiple labels.

Select comparison operators from the following options:

- `=` - equal to
- `!=` - is not equal
- `=~` - matches regex
- `!~` - does not match regex

Select values by using the dropdown, which displays all possible values based on the label selected.

### Operations

Select the `+ Operations` button to add operations to your query.
The query editor groups operations into related sections, and you can type while the operations dropdown is open to search and filter the list.

The query editor displays a query's operations as boxes in the operations section.
Each operation's header displays its name, and additional action buttons appear when you hover your cursor over the header:

| Button                                                                                                                  | Action                                                            |
| ----------------------------------------------------------------------------------------------------------------------- | ----------------------------------------------------------------- |
| {{< figure src="/static/img/docs/v95/loki_operation_replace.png" class="docs-image--no-shadow" max-width="30px" >}}     | Replaces the operation with different operation of the same type. |
| {{< figure src="/static/img/docs/v95/loki_operation_description.png" class="docs-image--no-shadow" max-width="30px" >}} | Opens the operation's description tooltip.                        |
| {{< figure src="/static/img/docs/v95/loki_operation_remove.png" class="docs-image--no-shadow" max-width="30px" >}}      | Removes the operation.                                            |

The query editor groups operations into the following sections:

- Aggregations - see [Built-in aggregation operators](/docs/loki/latest/logql/metric_queries/#built-in-aggregation-operators)
- Range functions - see [Range Vector aggregation](/docs/loki/latest/logql/metric_queries/#range-vector-aggregation)
- Formats - see [Log queries](/docs/loki/latest/logql/log_queries/#log-queries)
- Binary operations - see [Binary operators](/docs/loki/latest/logql/#binary-operators)
- Label filters - see [Label filter expression](/docs/loki/latest/logql/log_queries/#label-filter-expression)
- Line filters - see [Line filter expression](/docs/loki/latest/logql/log_queries/#label-filter-expression)

Some operations make sense only when used in a specific order. If adding an operation would result in nonsensical query, the query editor adds the operation to the correct place.
To re-order operations manually, drag the operation box by its name and drop it into the desired place. For additional information see [Order of operations](/docs/loki/latest/logql/#order-of-operations).

### Hints

In same cases the query editor can detect which operations would be most appropriate for a selected log stream. In such cases it will show a hint next to the `+ Operations` button. Click on the hint to add the operations to your query.

## Code mode

In **Code mode**, you can write complex queries using a text editor with autocompletion feature, syntax highlighting, and query validation.
It also contains a [label browser](#label-browser) to further help you write queries.

For more information about Loki's query language, refer to the [Loki documentation](/docs/loki/latest/logql/).

### Use autocompletion

Code mode's autocompletion feature works automatically while typing.

The query editor can autocomplete static functions, aggregations, and keywords, and also dynamic items like labels.
The autocompletion dropdown includes documentation for the suggested items where available.

## Options

The following options are the same for both **Builder** and **Code** mode:

- **Legend** - Controls the time series name, using a name or pattern. For example, `{{hostname}}` is replaced with the label value for the label `hostname`.

- **Type** - Selects the query type to run. The `instant` type queries against a single point in time. We use the "To" time from the time range. The `range` type queries over the selected range of time.

- **Line limit** -Defines the upper limit for the number of log lines returned by a query. The default is `1000`

- **Step** Sets the step parameter of Loki metrics queries. The default value equals to the value of `$__interval` variable, which is calculated using the time range and the width of the graph (the number of pixels).

- **Resolution** Deprecated. Sets the step parameter of Loki metrics range queries. With a resolution of `1/1`, each pixel corresponds to one data point. `1/2` retrieves one data point for every other pixel, `1/10` retrieves one data point per 10 pixels, and so on. Lower resolutions perform better.

## Create a log query

Loki log queries return the contents of the log lines.
You can query and display log data from Loki via [Explore][explore], and with the [Logs panel][logs] in dashboards.

To display the results of a log query, select the Loki data source, then enter a LogQL query.

For more information about log queries and LogQL, refer to the [Loki log queries documentation](/docs/loki/latest/logql/log_queries/).

### Show log context

In Explore, you can can retrieve the context surrounding your log results by clicking the `Show Context` button. You'll be able to investigate the logs from the same log stream that came before and after the log message you're interested in.

The initial log context query is created from all labels defining the stream for the selected log line. You can use the log context query editor to widen the search by removing one or more of the label filters from log stream. Additionally, if you used a parser in your original query, you can refine your search by using extracted labels filters.

To reduce the repetition of selecting and removing the same labels when examining multiple log context windows, Grafana stores your selected labels and applies them to each open context window. This lets you seamlessly navigate through various log context windows without having to reapply your filters.

To reset filters and use the initial log context query, click the `Revert to initial query` button next to the query preview.

### Tail live logs

Loki supports live tailing of logs in real-time in [Explore][explore].

Live tailing relies on two Websocket connections: one between the browser and Grafana server, and another between the Grafana server and Loki server.

To start tailing logs click the **Live** button in the top right corner of the Explore view.
{{< figure src="/static/img/docs/v95/loki_tailing.png" class="docs-image--no-shadow" max-width="80px" >}}

#### Proxying examples

If you use reverse proxies, configure them accordingly to use live tailing:

**Using Apache2 for proxying between the browser and the Grafana server:**

```
ProxyPassMatch "^/(api/datasources/proxy/\d+/loki/api/v1/tail)" "ws://127.0.0.1:3000/$1"
```

**Using NGINX:**

This example provides a basic NGINX proxy configuration.
It assumes that the Grafana server is available at `http://localhost:3000/`, the Loki server is running locally without proxy, and your external site uses HTTPS.
If you also host Loki behind an NGINX proxy, repeat the following configuration for Loki.

In the `http` section of NGINX configuration, add the following map definition:

```
  map $http_upgrade $connection_upgrade {
    default upgrade;
    '' close;
  }
```

In your `server` section, add the following configuration:

```
  location ~ /(api/datasources/proxy/\d+/loki/api/v1/tail) {
      proxy_pass          http://localhost:3000$request_uri;
      proxy_set_header    Host              $host;
      proxy_set_header    X-Real-IP         $remote_addr;
      proxy_set_header    X-Forwarded-for   $proxy_add_x_forwarded_for;
      proxy_set_header    X-Forwarded-Proto "https";
      proxy_set_header    Connection        $connection_upgrade;
      proxy_set_header    Upgrade           $http_upgrade;
  }

  location / {
      proxy_pass          http://localhost:3000/;
      proxy_set_header    Host              $host;
      proxy_set_header    X-Real-IP         $remote_addr;
      proxy_set_header    X-Forwarded-for   $proxy_add_x_forwarded_for;
      proxy_set_header    X-Forwarded-Proto "https";
  }
```

{{% admonition type="note" %}}
Available in Grafana v6.3 and higher.
{{% /admonition %}}

## Create a metric query

You can use LogQL to wrap a log query with functions that create metrics from your logs.

For more information about metric queries, refer to the [Loki metric queries documentation](/docs/loki/latest/logql/metric_queries/).

## Apply annotations

[Annotations][annotate-visualizations] overlay rich event information on top of graphs.
You can add annotation queries in the Dashboard menu's Annotations view.

You can use any non-metric Loki query as a source for annotations.
Grafana automatically uses log content as annotation text and your log stream labels as tags.
You don't need to create any additional mapping.

{{% docs/reference %}}
[annotate-visualizations]: "/docs/grafana/ -> /docs/grafana/<GRAFANA VERSION>/dashboards/build-dashboards/annotate-visualizations"
[annotate-visualizations]: "/docs/grafana-cloud/ -> /docs/grafana/<GRAFANA VERSION>/dashboards/build-dashboards/annotate-visualizations"

[explore]: "/docs/grafana/ -> /docs/grafana/<GRAFANA VERSION>/explore"
[explore]: "/docs/grafana-cloud/ -> /docs/grafana/<GRAFANA VERSION>/explore"

[logs]: "/docs/grafana/ -> /docs/grafana/<GRAFANA VERSION>/panels-visualizations/visualizations/logs"
[logs]: "/docs/grafana-cloud/ -> /docs/grafana/<GRAFANA VERSION>/panels-visualizations/visualizations/logs"

[query-transform-data]: "/docs/grafana/ -> /docs/grafana/<GRAFANA VERSION>/panels-visualizations/query-transform-data"
[query-transform-data]: "/docs/grafana-cloud/ -> /docs/grafana/<GRAFANA VERSION>/panels-visualizations/query-transform-data"
{{% /docs/reference %}}<|MERGE_RESOLUTION|>--- conflicted
+++ resolved
@@ -19,11 +19,7 @@
 
 # Loki query editor
 
-<<<<<<< HEAD
-The Loki data source's query editor helps you create [log]({{< relref "#create-a-log-query" >}}) and [metric]({{< relref "#create-a-metric-query" >}}) queries that use Loki's query language, [LogQL](/docs/loki/latest/logql/).
-=======
 The Loki data source's query editor helps you create [log](#create-a-log-query) and [metric](#create-a-metric-query) queries that use Loki's query language, [LogQL](/docs/loki/latest/logql/).
->>>>>>> 1e84fede
 
 For general documentation on querying data sources in Grafana, refer to [Query and transform data][query-transform-data].
 
