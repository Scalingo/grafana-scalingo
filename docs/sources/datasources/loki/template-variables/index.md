--- conflicted
+++ resolved
@@ -51,17 +51,6 @@
 
 Consider using the `$__auto` variable in your Loki metric queries, which will automatically be substituted with the [step value](https://grafana.com/docs/grafana/next/datasources/loki/query-editor/#options) for range queries, and with the selected time range's value (computed from the starting and ending times) for instant queries.
 
-<<<<<<< HEAD
-For more information, refer to [Global built-in variables]({{< relref "../../../dashboards/variables/add-template-variables#global-variables" >}}).
-
-## Label extraction and indexing in Loki
-
-Labels play a fundamental role in Loki's log aggregation and querying capabilities. When logs are ingested into Loki, they are often accompanied by metadata called labels, which provide contextual information about the log entries. These labels consist of key-value pairs and are essential for organizing, filtering, and searching log data efficiently.
-
-### 1. Label extraction
-
-During the ingestion process, Loki performs label extraction from the log lines. Loki's approach to label extraction is based on regular expressions, allowing users to specify custom patterns for parsing log lines and extracting relevant label key-value pairs. This flexibility enables Loki to adapt to various log formats and schemas.
-=======
 For more information about variables, refer to [Global built-in variables][add-template-variables-global-variables].
 
 ## Label extraction and indexing in Loki
@@ -71,7 +60,6 @@
 ### Label extraction
 
 During the ingestion process, Loki performs label extraction from log lines. Loki's approach to label extraction is based on `regular expressions`, allowing users to specify custom patterns for parsing log lines and extracting relevant label key-value pairs. This flexibility enables Loki to adapt to various log formats and schemas.
->>>>>>> 1e84fede
 
 For example, suppose you have log lines in the following format:
 
@@ -79,11 +67,7 @@
 
 To extract labels from this log format, you could define a regular expression to extract the log level ("INFO"), IP address ("A.B.C.D"), and endpoint ("/api/data") as labels. These labels can later be used to filter and aggregate log entries.
 
-<<<<<<< HEAD
-### 2. Indexing labels
-=======
 ### Indexing labels
->>>>>>> 1e84fede
 
 Once labels are extracted, Loki efficiently indexes them. The index serves as a lookup mechanism that maps labels to the corresponding log entries. This indexing process enables faster retrieval of logs based on specific label criteria, significantly enhancing query performance.
 
@@ -93,9 +77,6 @@
 
 Utilizing Loki's indexed labels in combination with Grafana's template variables provides a powerful way to interactively explore and visualize log data. Template variables allow users to create dynamic queries, selecting and filtering logs based on various labels, such as job names, instance IDs, severity levels, or any other contextual information attached to the log entries.
 
-<<<<<<< HEAD
-In conclusion, Loki's label extraction and indexing mechanisms are key components that contribute to its ability to handle vast amounts of log data efficiently. By making use of labels and template variables, users can easily gain valuable insights from their log data and troubleshoot issues effectively.
-=======
 In conclusion, Loki's label extraction and indexing mechanisms are key components that contribute to its ability to handle vast amounts of log data efficiently. By making use of labels and template variables, users can easily gain valuable insights from their log data and troubleshoot issues effectively.
 
 {{% docs/reference %}}
@@ -110,5 +91,4 @@
 
 [variables]: "/docs/grafana/ -> /docs/grafana/<GRAFANA VERSION>/dashboards/variables"
 [variables]: "/docs/grafana-cloud/ -> /docs/grafana/<GRAFANA VERSION>/dashboards/variables"
-{{% /docs/reference %}}
->>>>>>> 1e84fede
+{{% /docs/reference %}}