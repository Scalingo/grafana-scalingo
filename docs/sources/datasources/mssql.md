--- conflicted
+++ resolved
@@ -182,11 +182,7 @@
 
 > For backward compatibility, there's an exception to the above rule for queries that return three columns including a string column named metric. Instead of transforming the metric column into field labels, it becomes the field name, and then the series name is formatted as the value of the metric column. See the example with the metric column below.
 
-<<<<<<< HEAD
-To optionally customize the default series name formatting, refer to [Standard field definitions]({{< relref "../panels/standard-field-definitions.md#display-name" >}}).
-=======
 To optionally customize the default series name formatting, refer to [Standard options definitions]({{< relref "../panels/configure-standard-options/#display-name" >}}).
->>>>>>> 556faf82
 
 **Example with `metric` column:**
 
@@ -230,11 +226,7 @@
 ORDER BY 1
 ```
 
-<<<<<<< HEAD
-Given the data frame result in the following example and using the graph panel, you will get two series named _value 10.0.1.1_ and _value 10.0.1.2_. To render the series with a name of _10.0.1.1_ and _10.0.1.2_ , use a [Standard field definition]({{< relref "../panels/standard-field-definitions.md#display-name" >}}) display name value of `${__field.labels.hostname}`.
-=======
 Given the data frame result in the following example and using the graph panel, you will get two series named _value 10.0.1.1_ and _value 10.0.1.2_. To render the series with a name of _10.0.1.1_ and _10.0.1.2_ , use a [Standard options definitions]({{< relref "../panels/configure-standard-options/#display-name" >}}) display name value of `${__field.labels.hostname}`.
->>>>>>> 556faf82
 
 Data frame result:
 
