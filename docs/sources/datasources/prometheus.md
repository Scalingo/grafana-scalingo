--- conflicted
+++ resolved
@@ -47,23 +47,14 @@
 
 ![Editor toolbar](/static/img/docs/prometheus/header-8-5.png 'Editor toolbar')
 
-<<<<<<< HEAD
-At the top of the editor there is `Run query` button that will run the query and `Explain | Builder | Code` tabs to switch between the editor modes. If the query editor is in Builder mode there are additional elements explained in the Builder section.
+At the top of the editor, select `Run queries` to run a query. Select `Explain | Builder | Code` tabs to switch between the editor modes. If the query editor is in Builder mode, there are additional elements explained in the Builder section.
+
+> **Note:** In Explore, to run Prometheus queries, select `Run query`.
 
 Each mode is synchronized with the other modes, so you can switch between them without losing your work, although there are some limitations. Some more complex queries are not yet supported in the builder mode. If you try to switch from `Code` to `Builder` with such query, editor will show a popup explaining that you can lose some parts of the query, and you can decide if you still want to continue to `Builder` mode or not.
 
 ### Code mode
 
-=======
-At the top of the editor, select `Run queries` to run a query. Select `Explain | Builder | Code` tabs to switch between the editor modes. If the query editor is in Builder mode, there are additional elements explained in the Builder section.
-
-> **Note:** In Explore, to run Prometheus queries, select `Run query`.
-
-Each mode is synchronized with the other modes, so you can switch between them without losing your work, although there are some limitations. Some more complex queries are not yet supported in the builder mode. If you try to switch from `Code` to `Builder` with such query, editor will show a popup explaining that you can lose some parts of the query, and you can decide if you still want to continue to `Builder` mode or not.
-
-### Code mode
-
->>>>>>> 556faf82
 ![Code mode](/static/img/docs/prometheus/code-mode-8-5.png 'Code mode')
 
 Code mode allows you to write raw queries in a textual editor. It implements advanced autocomplete features and syntax highlighting to help with writing complex queries. In addition, it also contains `Metrics browser` to further aid with writing queries (see more docs below).
@@ -76,11 +67,7 @@
 
 Autocomplete kicks automatically in appropriate times during typing. Use `ctrl/cmd + space` to trigger autocomplete manually when needed. Autocomplete can suggest both static functions, aggregations and keywords but also dynamic items like metrics and labels. Autocomplete dropdown also shows documentation for the suggested items, either static one or dynamic metric documentation where available.
 
-<<<<<<< HEAD
-In [Explore]({{< relref "../explore/_index.md" >}}) use `shift + enter` to run the query.
-=======
 In [Explore]({{< relref "../explore/" >}}) use `shift + enter` to run the query.
->>>>>>> 556faf82
 
 #### Metrics browser
 
@@ -107,11 +94,7 @@
 
 | Name        | Description                                                                                                                                                                                                                                                                                                                                                                                                                                                                                                                                                                                                                                                                                                                                                                                                                                                                                                 |
 | ----------- | ----------------------------------------------------------------------------------------------------------------------------------------------------------------------------------------------------------------------------------------------------------------------------------------------------------------------------------------------------------------------------------------------------------------------------------------------------------------------------------------------------------------------------------------------------------------------------------------------------------------------------------------------------------------------------------------------------------------------------------------------------------------------------------------------------------------------------------------------------------------------------------------------------------- |
-<<<<<<< HEAD
-| `Legend`    | Controls the name of the time series. Use predefined format or use custom format.<br/>`Auto` - only includes unique labels.<br/>`Verbose` - includes all labels.<br/>`Custom` - select will change to text input. Use use tamplating to select which labels will be included. For example, `{{hostname}}` is replaced by the label value for the label `hostname`. Clear the input and click outside the input to go back to select mode.                                                                                                                                                                                                                                                                                                                                                                                                                                                                   |
-=======
 | `Legend`    | Controls the name of the time series. Use predefined format or use custom format.<br/>`Auto` - if there is a single label, it shows just the value of that label for each series. If there are multiple labels, it works the same as `Verbose`<br/>`Verbose` - includes all labels.<br/>`Custom` - select will change to text input. Use templating to select which labels will be included. For example, `{{hostname}}` is replaced by the label value for the label `hostname`. Clear the input and click outside the input to go back to select mode.                                                                                                                                                                                                                                                                                                                                                    |
->>>>>>> 556faf82
 | `Min step`  | Set the lower bounds on the interval between data points. For example, set "1h" to hint that measurements are not frequent (taken hourly). `$__interval` and `$__rate_interval` are supported.                                                                                                                                                                                                                                                                                                                                                                                                                                                                                                                                                                                                                                                                                                              |
 | `Format`    | You can switch between `Table` `Time series` or `Heatmap` options. The `Table` option works only in the Table panel. `Heatmap` displays metrics of the Histogram type on a Heatmap panel. Under the hood, it converts cumulative histograms to regular ones and sorts series by the bucket bound.                                                                                                                                                                                                                                                                                                                                                                                                                                                                                                                                                                                                           |
 | `Type`      | `Range` - Query returning a Range vector, a set of time series containing a range of data points over time for each time series.<br/>`Instant` - Perform an "instant" query to return only the latest value that Prometheus has scraped for the requested time series. Instant queries can return results much faster than normal range queries. Use them to look up label sets. Instant query results are made up only of one data point per series but can be shown in the graph panel in a dashboard with the help of [series overrides]({{< relref "../visualizations/graph-panel.md#series-overrides" >}}). To show them in the graph as a latest value point, add a series override and select `Points > true`. To show a horizontal line across the whole graph, add a series override and select `Transform > constant`. <br/>`Both` - Available only in Explore. Runs both range and instant query |
@@ -121,15 +104,12 @@
 
 ### Builder mode
 
-<<<<<<< HEAD
-=======
 The following video demonstrates how to use the visual Prometheus query builder available in Grafana version 9.0.
 
 {{< vimeo 720004179 >}}
 
 </br>
 
->>>>>>> 556faf82
 #### Toolbar
 
 In addition to `Run query` button and mode switcher, in builder mode additional elements are available:
