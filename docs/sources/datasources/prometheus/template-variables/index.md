--- conflicted
+++ resolved
@@ -23,11 +23,7 @@
 Instead of hard-coding details such as server, application, and sensor names in metric queries, you can use variables. Grafana refers to such variables as **template** variables.
 Grafana lists these variables in dropdown select boxes at the top of the dashboard to help you change the data displayed in your dashboard.
 
-<<<<<<< HEAD
-For an introduction to templating and template variables, see [Templating]({{< relref "../../../dashboards/variables" >}}) and [Add and manage variables]({{< relref "../../../dashboards/variables/add-template-variables" >}}).
-=======
 For an introduction to templating and template variables, see [Templating][variables] and [Add and manage variables][add-template-variables].
->>>>>>> 1e84fede
 
 ## Use query variables
 
