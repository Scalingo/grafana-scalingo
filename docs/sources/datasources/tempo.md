+++
title = "Tempo"
description = "High volume, minimal dependency trace storage. OSS tracing solution from Grafana Labs."
keywords = ["grafana", "tempo", "guide", "tracing"]
aliases = ["/docs/grafana/latest/features/datasources/tempo"]
weight = 1400
+++

# Tempo data source

Grafana ships with built-in support for Tempo a high volume, minimal dependency trace storage, OSS tracing solution from Grafana Labs. Add it as a data source, and you are ready to query your traces in [Explore]({{< relref "../explore/_index.md" >}}).

## Add data source

To access Tempo settings, click the **Configuration** (gear) icon, then click **Data Sources** > **Tempo**.

| Name         | Description                                                                             |
| ------------ | --------------------------------------------------------------------------------------- |
| `Name`       | The name using which you will refer to the data source in panels, queries, and Explore. |
| `Default`    | The default data source will be pre-selected for new panels.                            |
| `URL`        | The URL of the Tempo instance, e.g., `http://tempo`                                     |
| `Basic Auth` | Enable basic authentication to the Tempo data source.                                   |
| `User`       | User name for basic authentication.                                                     |
| `Password`   | Password for basic authentication.                                                      |

### Trace to logs

> **Note:** This feature is available in Grafana 7.4+.

This is a configuration for the [trace to logs feature]({{< relref "../explore/trace-integration" >}}). Select target data source (at this moment limited to Loki data sources) and select which tags will be used in the logs query.

- **Data source -** Target data source.
- **Tags -** The tags that will be used in the Loki query. Default is `'cluster', 'hostname', 'namespace', 'pod'`.
- **Span start time shift -** A shift in the start time for the Loki query based on the start time for the span. To extend the time to the past, use a negative value. You can use time units, for example, 5s, 1m, 3h. The default is 0.
- **Span end time shift -** Shift in the end time for the Loki query based on the span end time. Time units can be used here, for example, 5s, 1m, 3h. The default is 0.
- **Filter by Trace ID -** Toggle to append the trace ID to the Loki query.
- **Filter by Span ID -** Toggle to append the span ID to the Loki query.

{{< figure src="/static/img/docs/explore/traces-to-logs-settings-8-2.png" class="docs-image--no-shadow" caption="Screenshot of the trace to logs settings" >}}
<<<<<<< HEAD
=======

### Service Graph

This is a configuration for the Service Graph feature.

-- **Data source -** Prometheus instance where the Service Graph data is stored.

### Search

This is a configuration for Tempo search.

-- **Hide search -** Optionally, hide the search query option in Explore in cases where search is not configured in the Tempo instance.
>>>>>>> c1ba0afd

### Node Graph

This is a configuration for the beta Node Graph visualization. The Node Graph is shown after the trace view is loaded and is disabled by default.

-- **Enable Node Graph -** Enables the Node Graph visualization.

## Query traces

You can query and display traces from Tempo via [Explore]({{< relref "../explore/_index.md" >}}).
You can search for traces if you set up the trace to logs setting in the data source configuration page. To find traces to visualize, use the [Loki query editor]({{< relref "loki.md#loki-query-editor" >}}). To get search results, you must have [derived fields]({{< relref "loki.md#derived-fields" >}}) configured, which point to this data source.

{{< figure src="/static/img/docs/tempo/query-editor-search.png" class="docs-image--no-shadow" max-width="750px" caption="Screenshot of the Tempo query editor showing the search tab" >}}

To query a particular trace, select the **TraceID** query type, and then put the ID into the Trace ID field.

{{< figure src="/static/img/docs/tempo/query-editor-traceid.png" class="docs-image--no-shadow" max-width="750px" caption="Screenshot of the Tempo TraceID query type" >}}

## Upload JSON trace file

You can upload a JSON file that contains a single trace to visualize it. If the file has multiple traces then the first trace is used for visualization.

Here is an example JSON:

```json
{
  "batches": [
    {
      "resource": {
        "attributes": [
          { "key": "service.name", "value": { "stringValue": "db" } },
          { "key": "job", "value": { "stringValue": "tns/db" } },
          { "key": "opencensus.exporterversion", "value": { "stringValue": "Jaeger-Go-2.22.1" } },
          { "key": "host.name", "value": { "stringValue": "63d16772b4a2" } },
          { "key": "ip", "value": { "stringValue": "0.0.0.0" } },
          { "key": "client-uuid", "value": { "stringValue": "39fb01637a579639" } }
        ]
      },
      "instrumentationLibrarySpans": [
        {
          "instrumentationLibrary": {},
          "spans": [
            {
              "traceId": "AAAAAAAAAABguiq7RPE+rg==",
              "spanId": "cmteMBAvwNA=",
              "parentSpanId": "OY8PIaPbma4=",
              "name": "HTTP GET - root",
              "kind": "SPAN_KIND_SERVER",
              "startTimeUnixNano": "1627471657255809000",
              "endTimeUnixNano": "1627471657256268000",
              "attributes": [
                { "key": "http.status_code", "value": { "intValue": "200" } },
                { "key": "http.method", "value": { "stringValue": "GET" } },
                { "key": "http.url", "value": { "stringValue": "/" } },
                { "key": "component", "value": { "stringValue": "net/http" } }
              ],
              "status": {}
            }
          ]
        }
      ]
    }
  ]
}
```

## Service Graph

A service graph is a visual representation of the relationships between services. Each node on the graph represents a service such as an API or database. With this graph, customers can easily detect performance issues, increases in error, fault, or throttle rates in any of their services, and dive deep into corresponding traces and root causes.

![Node graph panel](/static/img/docs/node-graph/node-graph-8-0.png 'Node graph')

To display the service graph:

- [Configure the Grafana Agent](https://grafana.com/docs/tempo/next/grafana-agent/service-graphs/#quickstart) to generate service graph data
- Link a Prometheus datasource in the Tempo datasource settings.
- Navigate to [Explore]({{< relref "../explore/_index.md" >}})
- Select the Tempo datasource
- Select the **Service Graph** query type and run the query
- Optionally, filter by service name

You can pan and zoom the view with buttons or you mouse. For details about the visualization, refer to [Node graph panel](https://grafana.com/docs/grafana/latest/panels/visualizations/node-graph/).

Each service in the graph is represented as a circle. Numbers on the inside shows average time per request and request per second.

The color of each circle represents the percentage of requests in each of the following states:

- green = success
- red = fault
- yellow = errors
- purple = throttled responses

Click on the service to see a context menu with additional links for quick navigation to other relevant information.

## Linking Trace ID from logs

You can link to Tempo trace from logs in Loki or Elastic by configuring an internal link. See the [Derived fields]({{< relref "loki.md#derived-fields" >}}) section in the [Loki data source]({{< relref "loki.md" >}}) or [Data links]({{< relref "elasticsearch.md#data-links" >}}) section in the [Elastic data source]({{< relref "elasticsearch.md" >}}) for configuration instructions.

## Provision the Tempo data source

You can modify the Grafana configuration files to provision the Tempo data source. Read more about how it works and all the settings you can set for data sources on the [provisioning]({{< relref "../administration/provisioning/#datasources" >}}) topic.

Here is an example config:

```yaml
apiVersion: 1

datasources:
  - name: Tempo
    type: tempo
    # Access mode - proxy (server in the UI) or direct (browser in the UI).
    access: proxy
    url: http://localhost:3200
    jsonData:
      httpMethod: GET
      tracesToLogs:
        datasourceUid: 'loki'
        tags: ['job', 'instance', 'pod', 'namespace']
        spanStartTimeShift: '1h'
        spanEndTimeShift: '1h'
        filterByTraceID: false
        filterBySpanID: false
        lokiSearch: true
      serviceMap:
        datasourceUid: 'prometheus'
      search:
        hide: false
      nodeGraph:
        enabled: true
```<|MERGE_RESOLUTION|>--- conflicted
+++ resolved
@@ -37,8 +37,6 @@
 - **Filter by Span ID -** Toggle to append the span ID to the Loki query.
 
 {{< figure src="/static/img/docs/explore/traces-to-logs-settings-8-2.png" class="docs-image--no-shadow" caption="Screenshot of the trace to logs settings" >}}
-<<<<<<< HEAD
-=======
 
 ### Service Graph
 
@@ -51,7 +49,6 @@
 This is a configuration for Tempo search.
 
 -- **Hide search -** Optionally, hide the search query option in Explore in cases where search is not configured in the Tempo instance.
->>>>>>> c1ba0afd
 
 ### Node Graph
 
