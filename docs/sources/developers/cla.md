---
aliases:
  - /docs/contributing/cla.html/
  - /docs/grafana/latest/developers/cla/
  - /docs/grafana/latest/project/cla/
description: Contributor License Agreement (CLA)
title: Contributor License Agreement (CLA)
<<<<<<< HEAD
=======
weight: 400
>>>>>>> 556faf82
---

# Grafana Labs Software Grant and Contributor License Agreement ("Agreement")

This agreement is based on the Apache Software Foundation Contributor License Agreement.
(v r190612)

Thank you for your interest in software projects stewarded by Raintank, Inc. dba Grafana Labs (“Grafana Labs”). In order to clarify the intellectual property license
granted with Contributions from any person or entity, Grafana Labs
must have a Contributor License Agreement (CLA) on file that has been
agreed to by each Contributor, indicating agreement to the license terms
below. This license is for your protection as a Contributor as well
as the protection of Grafana Labs and its users; it does not change
your rights to use your own Contributions for any other purpose.
This Agreement allows an individual to contribute to Grafana Labs on that individual’s own behalf, or an entity (the "Corporation") to
submit Contributions to Grafana Labs, to authorize Contributions
submitted by its designated employees to Grafana Labs, and to grant
copyright and patent licenses thereto.

You accept and agree to the following terms and conditions for Your
present and future Contributions submitted to Grafana Labs. Except
for the license granted herein to Grafana Labs and recipients of
software distributed by Grafana Labs, You reserve all right, title,
and interest in and to Your Contributions.

## 1. Definitions.

"You" (or "Your") shall mean the copyright owner or legal entity
authorized by the copyright owner that is making this Agreement
with Grafana Labs. For legal entities, the entity making a
Contribution and all other entities that control, are controlled by,
or are under common control with that entity are considered to be a
single Contributor. For the purposes of this definition, "control"
means (i) the power, direct or indirect, to cause the direction or
management of such entity, whether by contract or otherwise, or
(ii) ownership of fifty percent (50%) or more of the outstanding
shares, or (iii) beneficial ownership of such entity.
"Contribution" shall mean any work, as well as
any modifications or additions to an existing work, that is intentionally
submitted by You to Grafana Labs for inclusion in, or
documentation of, any of the products owned or managed by Grafana Labs (the "Work"). For the purposes of this definition,
"submitted" means any form of electronic, verbal, or written
communication sent to Grafana Labs or its representatives,
including but not limited to communication on electronic mailing
lists, source code control systems (such as GitHub), and issue tracking systems
that are managed by, or on behalf of, Grafana Labs for the
purpose of discussing and improving the Work, but excluding
communication that is conspicuously marked or otherwise designated
in writing by You as "Not a Contribution."

## 2. Grant of Copyright License. Subject to the terms and conditions

of this Agreement, You hereby grant to Grafana Labs and to
recipients of software distributed by Grafana Labs a perpetual,
worldwide, non-exclusive, no-charge, royalty-free, irrevocable
copyright license to reproduce, prepare derivative works of,
publicly display, publicly perform, sublicense, and distribute
Your Contributions and such derivative works.

## 3. Grant of Patent License. Subject to the terms and conditions of

this Agreement, You hereby grant to Grafana Labs and to recipients
of software distributed by Grafana Labs a perpetual, worldwide,
non-exclusive, no-charge, royalty-free, irrevocable (except as
stated in this section) patent license to make, have made, use,
offer to sell, sell, import, and otherwise transfer the Work,
where such license applies only to those patent claims licensable
by You that are necessarily infringed by Your Contribution(s)
alone or by combination of Your Contribution(s) with the Work to
which such Contribution(s) were submitted. If any entity institutes
patent litigation against You or any other entity (including a
cross-claim or counterclaim in a lawsuit) alleging that your
Contribution, or the Work to which you have contributed, constitutes
direct or contributory patent infringement, then any patent licenses
granted to that entity under this Agreement for that Contribution or
Work shall terminate as of the date such litigation is filed.

## 4. You represent that You are legally entitled to grant the above

license. If You are an individual, and if Your employer(s) has rights to intellectual property
that you create that includes Your Contributions, you represent
that You have received permission to make Contributions on behalf
of that employer, or that Your employer has waived such rights for
your Contributions to Grafana Labs. If You are a Corporation, any individual who makes a contribution from an account associated with You will be considered authorized to Contribute on Your behalf.

## 5. You represent that each of Your Contributions is Your original

creation (see section 7 for submissions on behalf of others).

## 6. You are not expected to provide support for Your Contributions,

except to the extent You desire to provide support. You may provide
support for free, for a fee, or not at all. Unless required by
applicable law or agreed to in writing, You provide Your
Contributions on an "AS IS" BASIS, WITHOUT WARRANTIES OR CONDITIONS
OF ANY KIND, either express or implied, including, without
limitation, any warranties or conditions of TITLE, NON-INFRINGEMENT,
MERCHANTABILITY, or FITNESS FOR A PARTICULAR PURPOSE.

## 7. Should You wish to submit work that is not Your original creation,

You may submit it to Grafana Labs separately from any
Contribution, identifying the complete details of its source and
of any license or other restriction (including, but not limited
to, related patents, trademarks, and license agreements) of which
you are personally aware, and conspicuously marking the work as
"Submitted on behalf of a third-party: [named here]".<|MERGE_RESOLUTION|>--- conflicted
+++ resolved
@@ -5,10 +5,7 @@
   - /docs/grafana/latest/project/cla/
 description: Contributor License Agreement (CLA)
 title: Contributor License Agreement (CLA)
-<<<<<<< HEAD
-=======
 weight: 400
->>>>>>> 556faf82
 ---
 
 # Grafana Labs Software Grant and Contributor License Agreement ("Agreement")
