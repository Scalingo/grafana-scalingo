---
aliases:
  - /docs/grafana/latest/developers/contribute/
keywords:
  - grafana
  - documentation
  - developers
  - resources
title: Contribute to Grafana
<<<<<<< HEAD
=======
weight: 300
>>>>>>> 556faf82
---

# Contribute to Grafana

This page lists resources for developers who want to contribute to the Grafana software ecosystem or build plugins for Grafana.

## General resources

These resources are useful for all developers.

- [Contributing to Grafana](https://github.com/grafana/grafana/blob/main/CONTRIBUTING.md): Start here to learn how you can contribute your skills to make Grafana even better.

- [Developer guide](https://github.com/grafana/grafana/blob/main/contribute/developer-guide.md): A guide to help you get started developing Grafana software, includes instructions for how to configure Grafana for development.

- [Contributing to documentation](https://github.com/grafana/grafana/blob/main/contribute/documentation): A guide to help you contribute to Grafana documentation, includes links to beginner-friendly issues.

- [Architecture guides](https://github.com/grafana/grafana/tree/main/contribute/architecture): These guides explain Grafana’s background architecture.

- [Create a pull request](https://github.com/grafana/grafana/blob/main/contribute/create-pull-request.md): A guide for new contributors about how to create your first Grafana pull request.

- [REST APIs](https://grafana.com/docs/grafana/next/developers/http_api) allow you to interact programmatically with the Grafana backend.

## Best practices and style

Our [style guides](https://github.com/grafana/grafana/tree/main/contribute/style-guides) outline Grafana style for frontend, backend, documentation, and more, including best practices. Please read through them before you start editing or coding!

- [Backend style guide](https://github.com/grafana/grafana/blob/main/contribute/style-guides/backend.md) explains how we want to write Go code in the future.

- [Documentation style guide](https://github.com/grafana/grafana/blob/main/contribute/style-guides/documentation-style-guide.md) applies to all documentation created for Grafana products.

- [End to end test framework](https://github.com/grafana/grafana/blob/main/contribute/style-guides/e2e.md) provides guidance for Grafana e2e tests.

- [Frontend style guide](https://github.com/grafana/grafana/blob/main/contribute/style-guides/frontend.md) provides rules and guidance on developing in React for Grafana.

- [Redux framework](https://github.com/grafana/grafana/blob/main/contribute/style-guides/redux.md) explains how Grafana handles Redux boilerplate code.

- [Styling Grafana](https://github.com/grafana/grafana/blob/main/contribute/style-guides/styling.md) expands on styling React components with Emotion.

- [Theming Grafana](https://github.com/grafana/grafana/blob/main/contribute/style-guides/themes.md) explains how to use themes and ThemeContext in Grafana code.<|MERGE_RESOLUTION|>--- conflicted
+++ resolved
@@ -7,10 +7,7 @@
   - developers
   - resources
 title: Contribute to Grafana
-<<<<<<< HEAD
-=======
 weight: 300
->>>>>>> 556faf82
 ---
 
 # Contribute to Grafana
