---
aliases:
  - /docs/grafana/latest/developers/http_api/
  - /docs/grafana/latest/http_api/
  - /docs/grafana/latest/overview/
description: Grafana HTTP API
keywords:
  - grafana
  - http
  - documentation
  - api
  - overview
title: HTTP API
weight: 100
---

# HTTP API reference

The Grafana backend exposes an HTTP API, which is the same API that is used by the frontend to do everything from saving
dashboards, creating users, and updating data sources.

## HTTP APIs

- [Admin API]({{< relref "admin/" >}})
<<<<<<< HEAD
- [Alerting Provisioning API]({{< relref "alerting_provisioning/" >}})
- [Annotations API]({{< relref "annotations/" >}})
- [Authentication API]({{< relref "auth/" >}})
=======
- [Alerting API (unstable)](https://editor.swagger.io/?url=https://raw.githubusercontent.com/grafana/grafana/main/pkg/services/ngalert/api/tooling/post.json)
- [Alerting Provisioning API]({{< relref "alerting_provisioning/" >}})
- [Annotations API]({{< relref "annotations/" >}})
- [Authentication API]({{< relref "auth/" >}})
- [Correlations API]({{< relref "correlations/" >}})
>>>>>>> 89b365f8
- [Dashboard API]({{< relref "dashboard/" >}})
- [Dashboard Permissions API]({{< relref "dashboard_permissions/" >}})
- [Dashboard Versions API]({{< relref "dashboard_versions/" >}})
- [Data source API]({{< relref "data_source/" >}})
- [Folder API]({{< relref "folder/" >}})
- [Folder Permissions API]({{< relref "folder_permissions/" >}})
- [Folder/Dashboard Search API]({{< relref "folder_dashboard_search/" >}})
- [Library Element API]({{< relref "library_element/" >}})
- [Organization API]({{< relref "org/" >}})
- [Other API]({{< relref "other/" >}})
- [Playlists API]({{< relref "playlist/" >}})
- [Preferences API]({{< relref "preferences/" >}})
- [Short URL API]({{< relref "short_url/" >}})
<<<<<<< HEAD
=======
- [Query history API]({{< relref "query_history/" >}})
>>>>>>> 89b365f8
- [Snapshot API]({{< relref "snapshot/" >}})
- [Team API]({{< relref "team/" >}})
- [User API]({{< relref "user/" >}})

## Deprecated HTTP APIs

- [Alerting Notification Channels API]({{< relref "alerting_notification_channels/" >}})
- [Alerting API]({{< relref "alerting/" >}})

## Grafana Enterprise HTTP APIs

Grafana Enterprise includes all of the Grafana OSS APIs as well as those that follow:

- [Role-based access control API]({{< relref "access_control/" >}})
- [Data source permissions API]({{< relref "datasource_permissions/" >}})
- [External group sync API]({{< relref "external_group_sync/" >}})
- [License API]({{< relref "licensing/" >}})
- [Reporting API]({{< relref "reporting/" >}})<|MERGE_RESOLUTION|>--- conflicted
+++ resolved
@@ -22,17 +22,11 @@
 ## HTTP APIs
 
 - [Admin API]({{< relref "admin/" >}})
-<<<<<<< HEAD
-- [Alerting Provisioning API]({{< relref "alerting_provisioning/" >}})
-- [Annotations API]({{< relref "annotations/" >}})
-- [Authentication API]({{< relref "auth/" >}})
-=======
 - [Alerting API (unstable)](https://editor.swagger.io/?url=https://raw.githubusercontent.com/grafana/grafana/main/pkg/services/ngalert/api/tooling/post.json)
 - [Alerting Provisioning API]({{< relref "alerting_provisioning/" >}})
 - [Annotations API]({{< relref "annotations/" >}})
 - [Authentication API]({{< relref "auth/" >}})
 - [Correlations API]({{< relref "correlations/" >}})
->>>>>>> 89b365f8
 - [Dashboard API]({{< relref "dashboard/" >}})
 - [Dashboard Permissions API]({{< relref "dashboard_permissions/" >}})
 - [Dashboard Versions API]({{< relref "dashboard_versions/" >}})
@@ -46,10 +40,7 @@
 - [Playlists API]({{< relref "playlist/" >}})
 - [Preferences API]({{< relref "preferences/" >}})
 - [Short URL API]({{< relref "short_url/" >}})
-<<<<<<< HEAD
-=======
 - [Query history API]({{< relref "query_history/" >}})
->>>>>>> 89b365f8
 - [Snapshot API]({{< relref "snapshot/" >}})
 - [Team API]({{< relref "team/" >}})
 - [User API]({{< relref "user/" >}})
