---
aliases:
  - /docs/grafana/latest/developers/http_api/admin/
  - /docs/grafana/latest/http_api/admin/
description: Grafana Admin HTTP API
keywords:
  - grafana
  - http
  - documentation
  - api
  - admin
title: 'Admin HTTP API '
---

# Admin API

The Admin HTTP API does not currently work with an API Token. API Tokens are currently only linked to an organization and an organization role. They cannot be given
the permission of server admin, only users can be given that permission. So in order to use these API calls you will have to use Basic Auth and the Grafana user
must have the Grafana Admin permission. (The default admin user is called `admin` and has permission to use this API.)

<<<<<<< HEAD
> If you are running Grafana Enterprise, for some endpoints you'll need to have specific permissions. Refer to [Role-based access control permissions]({{< relref "../../enterprise/access-control/custom-role-actions-scopes/" >}}) for more information.
=======
> If you are running Grafana Enterprise, for some endpoints you'll need to have specific permissions. Refer to [Role-based access control permissions]({{< relref "../../administration/roles-and-permissions/access-control/custom-role-actions-scopes/" >}}) for more information.
>>>>>>> 89b365f8

## Fetch settings

`GET /api/admin/settings`

Only works with Basic Authentication (username and password). See [introduction](http://docs.grafana.org/http_api/admin/#admin-api) for an explanation.

**Required permissions**

See note in the [introduction]({{< ref "#admin-api" >}}) for an explanation.

| Action        | Scope                                                                               |
| ------------- | ----------------------------------------------------------------------------------- |
| settings:read | settings:\*_<br>settings:auth.saml:_<br>settings:auth.saml:enabled (property level) |

**Example Request**:

```http
GET /api/admin/settings
Accept: application/json
Content-Type: application/json
```

**Example Response**:

```http
HTTP/1.1 200
Content-Type: application/json

{
  "DEFAULT": {
    "app_mode":"production"
  },
  "analytics": {
    "google_analytics_ua_id":"",
    "reporting_enabled":"false"
  },
  "auth.anonymous":{
    "enabled":"true",
    "org_name":"Main Org.",
    "org_role":"Viewer"
  },
  "auth.basic":{
    "enabled":"false"
  },
  "auth.github":{
    "allow_sign_up":"false",
    "allowed_domains":"",
    "allowed_organizations":"",
    "api_url":"https://api.github.com/user",
    "auth_url":"https://github.com/login/oauth/authorize",
    "client_id":"some_id",
    "client_secret":"************",
    "enabled":"false",
    "scopes":"user:email,read:org",
    "team_ids":"",
    "token_url":"https://github.com/login/oauth/access_token"
  },
  "auth.google":{
    "allow_sign_up":"false","allowed_domains":"",
    "api_url":"https://www.googleapis.com/oauth2/v1/userinfo",
    "auth_url":"https://accounts.google.com/o/oauth2/auth",
    "client_id":"some_client_id",
    "client_secret":"************",
    "enabled":"false",
    "scopes":"https://www.googleapis.com/auth/userinfo.profile https://www.googleapis.com/auth/userinfo.email",
    "token_url":"https://accounts.google.com/o/oauth2/token"
  },
  "auth.ldap":{
    "config_file":"/etc/grafana/ldap.toml",
    "enabled":"false"
  },
  "auth.proxy":{
    "auto_sign_up":"true",
    "enabled":"false",
    "header_name":"X-WEBAUTH-USER",
    "header_property":"username"
  },
  "dashboards.json":{
    "enabled":"false",
    "path":"/var/lib/grafana/dashboards"
  },
  "database":{
    "host":"127.0.0.1:0000",
    "name":"grafana",
    "password":"************",
    "path":"grafana.db",
    "ssl_mode":"disable",
    "type":"sqlite3",
    "user":"root"
  },
  "emails":{
    "templates_pattern":"emails/*.html, emails/*.txt",
    "welcome_email_on_sign_up":"false",
    "content_types":"text/html"
  },
  "log":{
    "buffer_len":"10000",
    "level":"Info",
    "mode":"file"
  },
  "log.console":{
    "level":""
  },
  "log.file":{
    "daily_rotate":"true",
    "file_name":"",
    "level":"",
    "log_rotate":"true",
    "max_days":"7",
    "max_lines":"1000000",
    "max_lines_shift":"28",
    "max_size_shift":""
  },
  "paths":{
    "data":"/tsdb/grafana",
    "logs":"/logs/apps/grafana"},
    "security":{
    "admin_password":"************",
    "admin_user":"admin",
    "cookie_remember_name":"grafana_remember",
    "cookie_username":"grafana_user",
    "disable_gravatar":"false",
    "login_remember_days":"7",
    "secret_key":"************"
  },
  "server":{
    "cert_file":"",
    "cert_key":"",
    "domain":"mygraf.com",
    "enable_gzip":"false",
    "enforce_domain":"false",
    "http_addr":"127.0.0.1",
    "http_port":"0000",
    "protocol":"http",
    "root_url":"%(protocol)s://%(domain)s:%(http_port)s/",
    "router_logging":"true",
    "data_proxy_logging":"true",
    "static_root_path":"public"
  },
  "session":{
    "cookie_name":"grafana_sess",
    "cookie_secure":"false",
    "gc_interval_time":"",
    "provider":"file",
    "provider_config":"sessions",
    "session_life_time":"86400"
  },
  "smtp":{
    "cert_file":"",
    "enabled":"false",
    "from_address":"admin@grafana.localhost",
    "from_name":"Grafana",
    "ehlo_identity":"dashboard.example.com",
    "host":"localhost:25",
    "key_file":"",
    "password":"************",
    "skip_verify":"false",
    "user":""
  },
  "users":{
    "allow_org_create":"true",
    "allow_sign_up":"false",
    "auto_assign_org":"true",
    "auto_assign_org_role":"Viewer"
  }
}
```

## Update settings

`PUT /api/admin/settings`

> **Note:** Available in Grafana Enterprise v8.0+.

Updates / removes and reloads database settings. You must provide either `updates`, `removals` or both.

This endpoint only supports changes to `auth.saml` configuration.

**Required permissions**

See note in the [introduction]({{< ref "#admin-api" >}}) for an explanation.

| Action         | Scope                                                                               |
| -------------- | ----------------------------------------------------------------------------------- |
| settings:write | settings:\*_<br>settings:auth.saml:_<br>settings:auth.saml:enabled (property level) |

**Example request:**

```http
PUT /api/admin/settings
Accept: application/json
Content-Type: application/json
Authorization: Bearer eyJrIjoiT0tTcG1pUlY2RnVKZTFVaDFsNFZXdE9ZWmNrMkZYbk

{
  "updates": {
    "auth.saml": {
      "enabled": "true"
    }
  },
  "removals": {
    "auth.saml": ["single_logout"]
  },
}
```

**Example response:**

```http
HTTP/1.1 200 OK
Content-Type: application/json
Content-Length: 32

{
  "message":"Settings updated"
}
```

Status codes:

- **200** - OK
- **400** - Bad Request
- **401** - Unauthorized
- **403** - Forbidden
- **500** - Internal Server Error

## Grafana Stats

`GET /api/admin/stats`

Only works with Basic Authentication (username and password). See [introduction](http://docs.grafana.org/http_api/admin/#admin-api) for an explanation.

**Required permissions**

See note in the [introduction]({{< ref "#admin-api" >}}) for an explanation.

| Action            | Scope |
| ----------------- | ----- |
| server.stats:read | n/a   |

**Example Request**:

```http
GET /api/admin/stats
Accept: application/json
Content-Type: application/json
```

**Example Response**:

```http
HTTP/1.1 200
Content-Type: application/json

{
  "users":2,
  "orgs":1,
  "dashboards":4,
  "snapshots":2,
  "tags":6,
  "datasources":1,
  "playlists":1,
  "stars":2,
  "alerts":2,
  "activeUsers":1
}
```

## Grafana Usage Report preview

`GET /api/admin/usage-report-preview`

Preview usage report to be sent to vendor.

Only works with Basic Authentication (username and password). See [introduction](http://docs.grafana.org/http_api/admin/#admin-api) for an explanation.

**Example Request**:

```http
GET /api/admin/usage-report-preview
Accept: application/json
Content-Type: application/json
```

**Example Response**:

```http
HTTP/1.1 200
Content-Type: application/json

{
	"version": "8_4_0",
	"metrics": {
		"stats.active_admins.count": 1,
		"stats.active_editors.count": 1,
		"stats.active_sessions.count": 0,
		"stats.active_users.count": 2,
		"stats.active_viewers.count": 0,
		"stats.admins.count": 1,
		"stats.alert_rules.count": 0,
		"stats.alerting.ds.other.count": 0,
		"stats.alerts.count": 5,
		"stats.annotations.count": 6,
		"stats.api_keys.count": 1
  }
}
```

## Global Users

`POST /api/admin/users`

Create new user. Only works with Basic Authentication (username and password). See [introduction](http://docs.grafana.org/http_api/admin/#admin-api) for an explanation.

**Required permissions**

See note in the [introduction]({{< ref "#admin-api" >}}) for an explanation.

| Action       | Scope |
| ------------ | ----- |
| users:create | n/a   |

**Example Request**:

```http
POST /api/admin/users HTTP/1.1
Accept: application/json
Content-Type: application/json

{
  "name":"User",
  "email":"user@graf.com",
  "login":"user",
  "password":"userpassword",
  "OrgId": 1
}
```

Note that `OrgId` is an optional parameter that can be used to assign a new user to a different organization when [auto_assign_org]({{< relref "../../setup-grafana/configure-grafana/#auto-assign-org" >}}) is set to `true`.

**Example Response**:

```http
HTTP/1.1 200
Content-Type: application/json

{"id":5,"message":"User created"}
```

## Password for User

`PUT /api/admin/users/:id/password`

Only works with Basic Authentication (username and password). See [introduction](http://docs.grafana.org/http_api/admin/#admin-api) for an explanation.
Change password for a specific user.

**Required permissions**

See note in the [introduction]({{< ref "#admin-api" >}}) for an explanation.

| Action               | Scope           |
| -------------------- | --------------- |
| users.password:write | global.users:\* |

**Example Request**:

```http
PUT /api/admin/users/2/password HTTP/1.1
Accept: application/json
Content-Type: application/json

{"password":"userpassword"}
```

**Example Response**:

```http
HTTP/1.1 200
Content-Type: application/json

{"message": "User password updated"}
```

## Permissions

`PUT /api/admin/users/:id/permissions`

Only works with Basic Authentication (username and password). See [introduction](http://docs.grafana.org/http_api/admin/#admin-api) for an explanation.

**Required permissions**

See note in the [introduction]({{< ref "#admin-api" >}}) for an explanation.

| Action                  | Scope           |
| ----------------------- | --------------- |
| users.permissions:write | global.users:\* |

**Example Request**:

```http
PUT /api/admin/users/2/permissions HTTP/1.1
Accept: application/json
Content-Type: application/json

{"isGrafanaAdmin": true}
```

**Example Response**:

```http
HTTP/1.1 200
Content-Type: application/json

{"message": "User permissions updated"}
```

## Delete global User

`DELETE /api/admin/users/:id`

Only works with Basic Authentication (username and password). See [introduction](http://docs.grafana.org/http_api/admin/#admin-api) for an explanation.

**Required permissions**

See note in the [introduction]({{< ref "#admin-api" >}}) for an explanation.

| Action       | Scope           |
| ------------ | --------------- |
| users:delete | global.users:\* |

**Example Request**:

```http
DELETE /api/admin/users/2 HTTP/1.1
Accept: application/json
Content-Type: application/json
```

**Example Response**:

```http
HTTP/1.1 200
Content-Type: application/json

{"message": "User deleted"}
```

## Pause all alerts

`POST /api/admin/pause-all-alerts`

<<<<<<< HEAD
> **Note:** This API is relevant for the [legacy dashboard alerts](https://grafana.com/docs/grafana/v8.5/alerting/old-alerting/) only. For default alerting, use [silences]({{< relref "../../alerting/silences/" >}}) to stop alerts from being delivered.
=======
> **Note:** This API is relevant for the [legacy dashboard alerts](https://grafana.com/docs/grafana/v8.5/alerting/old-alerting/) only. For default alerting, use silences to stop alerts from being delivered.
>>>>>>> 89b365f8

Only works with Basic Authentication (username and password). See [introduction](http://docs.grafana.org/http_api/admin/#admin-api) for an explanation.

**Example Request**:

```http
POST /api/admin/pause-all-alerts HTTP/1.1
Accept: application/json
Content-Type: application/json

{
  "paused": true
}
```

JSON Body schema:

- **paused** – If true then all alerts are to be paused, false unpauses all alerts.

**Example Response**:

```http
HTTP/1.1 200
Content-Type: application/json

{
  "state":   "Paused",
  "message": "alert paused",
  "alertsAffected": 1
}
```

## Auth tokens for User

`GET /api/admin/users/:id/auth-tokens`

Return a list of all auth tokens (devices) that the user currently have logged in from.

Only works with Basic Authentication (username and password). See [introduction](http://docs.grafana.org/http_api/admin/#admin-api) for an explanation.

**Required permissions**

See note in the [introduction]({{< ref "#admin-api" >}}) for an explanation.

| Action               | Scope           |
| -------------------- | --------------- |
| users.authtoken:read | global.users:\* |

**Example Request**:

```http
GET /api/admin/users/1/auth-tokens HTTP/1.1
Accept: application/json
Content-Type: application/json
```

**Example Response**:

```http
HTTP/1.1 200
Content-Type: application/json

[
  {
    "id": 361,
    "isActive": false,
    "clientIp": "127.0.0.1",
    "browser": "Chrome",
    "browserVersion": "72.0",
    "os": "Linux",
    "osVersion": "",
    "device": "Other",
    "createdAt": "2019-03-05T21:22:54+01:00",
    "seenAt": "2019-03-06T19:41:06+01:00"
  },
  {
    "id": 364,
    "isActive": false,
    "clientIp": "127.0.0.1",
    "browser": "Mobile Safari",
    "browserVersion": "11.0",
    "os": "iOS",
    "osVersion": "11.0",
    "device": "iPhone",
    "createdAt": "2019-03-06T19:41:19+01:00",
    "seenAt": "2019-03-06T19:41:21+01:00"
  }
]
```

## Revoke auth token for User

`POST /api/admin/users/:id/revoke-auth-token`

Revokes the given auth token (device) for the user. User of issued auth token (device) will no longer be logged in
and will be required to authenticate again upon next activity.

Only works with Basic Authentication (username and password). See [introduction](http://docs.grafana.org/http_api/admin/#admin-api) for an explanation.

**Required permissions**

See note in the [introduction]({{< ref "#admin-api" >}}) for an explanation.

| Action                | Scope           |
| --------------------- | --------------- |
| users.authtoken:write | global.users:\* |

**Example Request**:

```http
POST /api/admin/users/1/revoke-auth-token HTTP/1.1
Accept: application/json
Content-Type: application/json

{
  "authTokenId": 364
}
```

**Example Response**:

```http
HTTP/1.1 200
Content-Type: application/json

{
  "message": "User auth token revoked"
}
```

## Logout User

`POST /api/admin/users/:id/logout`

Logout user revokes all auth tokens (devices) for the user. User of issued auth tokens (devices) will no longer be logged in
and will be required to authenticate again upon next activity.

Only works with Basic Authentication (username and password). See [introduction](http://docs.grafana.org/http_api/admin/#admin-api) for an explanation.

**Required permissions**

See note in the [introduction]({{< ref "#admin-api" >}}) for an explanation.

| Action       | Scope           |
| ------------ | --------------- |
| users.logout | global.users:\* |

**Example Request**:

```http
POST /api/admin/users/1/logout HTTP/1.1
Accept: application/json
Content-Type: application/json
```

**Example Response**:

```http
HTTP/1.1 200
Content-Type: application/json

{
  "message": "User auth token revoked"
}
```

## Reload provisioning configurations

`POST /api/admin/provisioning/dashboards/reload`

`POST /api/admin/provisioning/datasources/reload`

`POST /api/admin/provisioning/plugins/reload`

`POST /api/admin/provisioning/notifications/reload`

`POST /api/admin/provisioning/access-control/reload`

`POST /api/admin/provisioning/alerting/reload`

Reloads the provisioning config files for specified type and provision entities again. It won't return
until the new provisioned entities are already stored in the database. In case of dashboards, it will stop
polling for changes in dashboard files and then restart it with new configurations after returning.

Only works with Basic Authentication (username and password). See [introduction](http://docs.grafana.org/http_api/admin/#admin-api) for an explanation.

**Required permissions**

See note in the [introduction]({{< ref "#admin-api" >}}) for an explanation.

| Action              | Scope                      | Provision entity |
| ------------------- | -------------------------- | ---------------- |
| provisioning:reload | provisioners:accesscontrol | accesscontrol    |
| provisioning:reload | provisioners:dashboards    | dashboards       |
| provisioning:reload | provisioners:datasources   | datasources      |
| provisioning:reload | provisioners:plugins       | plugins          |
| provisioning:reload | provisioners:notifications | notifications    |
| provisioning:reload | provisioners:alerting      | alerting         |

**Example Request**:

```http
POST /api/admin/provisioning/dashboards/reload HTTP/1.1
Accept: application/json
Content-Type: application/json
```

**Example Response**:

```http
HTTP/1.1 200
Content-Type: application/json

{
  "message": "Dashboards config reloaded"
}
```

## Reload LDAP configuration

`POST /api/admin/ldap/reload`

Reloads the LDAP configuration.

Only works with Basic Authentication (username and password). See [introduction](http://docs.grafana.org/http_api/admin/#admin-api) for an explanation.

**Example Request**:

```http
POST /api/admin/ldap/reload HTTP/1.1
Accept: application/json
Content-Type: application/json
```

**Example Response**:

```http
HTTP/1.1 200
Content-Type: application/json

{
  "message": "LDAP config reloaded"
}
```

## Rotate data encryption keys

`POST /api/admin/encryption/rotate-data-keys`

[Rotates]({{< relref "../../setup-grafana/configure-security/configure-database-encryption/#rotate-data-keys" >}}) data encryption keys.

**Example Request**:

```http
POST /api/admin/encryption/rotate-data-keys HTTP/1.1
Accept: application/json
Content-Type: application/json
```

**Example Response**:

```http
HTTP/1.1 204
Content-Type: application/json
```

## Re-encrypt data encryption keys

`POST /api/admin/encryption/reencrypt-data-keys`

[Re-encrypts]({{< relref "../../setup-grafana/configure-security/configure-database-encryption/#re-encrypt-data-keys" >}}) data encryption keys.

**Example Request**:

```http
POST /api/admin/encryption/reencrypt-data-keys HTTP/1.1
Accept: application/json
Content-Type: application/json
```

**Example Response**:

```http
HTTP/1.1 204
Content-Type: application/json
```

## Re-encrypt secrets

`POST /api/admin/encryption/reencrypt-secrets`

[Re-encrypts]({{< relref "../../setup-grafana/configure-security/configure-database-encryption/#re-encrypt-secrets" >}}) secrets.

**Example Request**:

```http
POST /api/admin/encryption/reencrypt-secrets HTTP/1.1
Accept: application/json
Content-Type: application/json
```

**Example Response**:

```http
HTTP/1.1 204
Content-Type: application/json
```

## Roll back secrets

`POST /api/admin/encryption/rollback-secrets`

[Rolls back]({{< relref "../../setup-grafana/configure-security/configure-database-encryption/#roll-back-secrets" >}}) secrets.

**Example Request**:

```http
POST /api/admin/encryption/rollback-secrets HTTP/1.1
Accept: application/json
Content-Type: application/json
```

**Example Response**:

```http
HTTP/1.1 204
Content-Type: application/json
```<|MERGE_RESOLUTION|>--- conflicted
+++ resolved
@@ -18,11 +18,7 @@
 the permission of server admin, only users can be given that permission. So in order to use these API calls you will have to use Basic Auth and the Grafana user
 must have the Grafana Admin permission. (The default admin user is called `admin` and has permission to use this API.)
 
-<<<<<<< HEAD
-> If you are running Grafana Enterprise, for some endpoints you'll need to have specific permissions. Refer to [Role-based access control permissions]({{< relref "../../enterprise/access-control/custom-role-actions-scopes/" >}}) for more information.
-=======
 > If you are running Grafana Enterprise, for some endpoints you'll need to have specific permissions. Refer to [Role-based access control permissions]({{< relref "../../administration/roles-and-permissions/access-control/custom-role-actions-scopes/" >}}) for more information.
->>>>>>> 89b365f8
 
 ## Fetch settings
 
@@ -475,11 +471,7 @@
 
 `POST /api/admin/pause-all-alerts`
 
-<<<<<<< HEAD
-> **Note:** This API is relevant for the [legacy dashboard alerts](https://grafana.com/docs/grafana/v8.5/alerting/old-alerting/) only. For default alerting, use [silences]({{< relref "../../alerting/silences/" >}}) to stop alerts from being delivered.
-=======
 > **Note:** This API is relevant for the [legacy dashboard alerts](https://grafana.com/docs/grafana/v8.5/alerting/old-alerting/) only. For default alerting, use silences to stop alerts from being delivered.
->>>>>>> 89b365f8
 
 Only works with Basic Authentication (username and password). See [introduction](http://docs.grafana.org/http_api/admin/#admin-api) for an explanation.
 
