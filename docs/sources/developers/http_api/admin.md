--- conflicted
+++ resolved
@@ -1,10 +1,7 @@
 ---
 aliases:
   - ../../http_api/admin/
-<<<<<<< HEAD
-=======
 canonical: /docs/grafana/latest/developers/http_api/admin/
->>>>>>> ac7f9d45
 description: Grafana Admin HTTP API
 keywords:
   - grafana
