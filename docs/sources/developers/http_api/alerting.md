---
aliases:
  - ../../http_api/alerting/
canonical: /docs/grafana/latest/developers/http_api/alerting/
description: Grafana Alerts HTTP API
keywords:
  - grafana
  - http
  - documentation
  - api
  - alerting
  - alerts
labels:
  products:
    - enterprise
    - oss
title: Legacy Alerting API
---

# Legacy Alerting API

<<<<<<< HEAD
> **Note:** Starting with v9.0, the Legacy Alerting HTTP API is deprecated. It will be removed in a future release.
=======
{{% admonition type="note" %}}
Starting with v9.0, the Legacy Alerting HTTP API is deprecated. It will be removed in a future release.
{{% /admonition %}}
>>>>>>> 1e84fede

This topic is relevant for the [legacy dashboard alerts](/docs/grafana/v8.5/alerting/old-alerting/) only.

If you are using Grafana Alerting, refer to [Alerting provisioning API]({{< relref "./alerting_provisioning" >}})

You can find Grafana Alerting API specification details [here](https://editor.swagger.io/?url=https://raw.githubusercontent.com/grafana/grafana/main/pkg/services/ngalert/api/tooling/post.json). Also, refer to [Grafana Alerting alerts documentation][] for details on how to create and manage new alerts.

You can use the Alerting API to get information about legacy dashboard alerts and their states but this API cannot be used to modify the alert.
To create new alerts or modify them you need to update the dashboard JSON that contains the alerts.

## Get alerts

`GET /api/alerts/`

**Example Request**:

```http
GET /api/alerts HTTP/1.1
Accept: application/json
Content-Type: application/json
Authorization: Bearer eyJrIjoiT0tTcG1pUlY2RnVKZTFVaDFsNFZXdE9ZWmNrMkZYbk
```

Querystring Parameters:

These parameters are used as querystring parameters. For example:

`/api/alerts?dashboardId=1`

- **dashboardId** – Limit response to alerts in specified dashboard(s). You can specify multiple dashboards, e.g. dashboardId=23&dashboardId=35.
- **panelId** – Limit response to alert for a specified panel on a dashboard.
- **query** - Limit response to alerts having a name like this value.
- **state** - Return alerts with one or more of the following alert states: `ALL`,`no_data`, `paused`, `alerting`, `ok`, `pending`. To specify multiple states use the following format: `?state=paused&state=alerting`
- **limit** - Limit response to _X_ number of alerts.
- **folderId** – Limit response to alerts of dashboards in specified folder(s). You can specify multiple folders, e.g. folderId=23&folderId=35.
- **dashboardQuery** - Limit response to alerts having a dashboard name like this value.
- **dashboardTag** - Limit response to alerts of dashboards with specified tags. To do an "AND" filtering with multiple tags, specify the tags parameter multiple times e.g. dashboardTag=tag1&dashboardTag=tag2.

**Example Response**:

```http
HTTP/1.1 200
Content-Type: application/json

[
  {
    "id": 1,
    "dashboardId": 1,
    "dashboardUId": "ABcdEFghij"
    "dashboardSlug": "sensors",
    "panelId": 1,
    "name": "fire place sensor",
    "state": "alerting",
    "newStateDate": "2018-05-14T05:55:20+02:00",
    "evalDate": "0001-01-01T00:00:00Z",
    "evalData": null,
    "executionError": "",
    "url": "http://grafana.com/dashboard/db/sensors"
  }
]
```

## Get alert by id

`GET /api/alerts/:id`

**Example Request**:

```http
GET /api/alerts/1 HTTP/1.1
Accept: application/json
Content-Type: application/json
Authorization: Bearer eyJrIjoiT0tTcG1pUlY2RnVKZTFVaDFsNFZXdE9ZWmNrMkZYbk
```

**Example Response**:

```http
HTTP/1.1 200
Content-Type: application/json

{
  "id": 1,
  "dashboardId": 1,
  "dashboardUId": "ABcdEFghij"
  "dashboardSlug": "sensors",
  "panelId": 1,
  "name": "fire place sensor",
  "state": "alerting",
  "message": "Someone is trying to break in through the fire place",
  "newStateDate": "2018-05-14T05:55:20+02:00",
  "evalDate": "0001-01-01T00:00:00Z",
  "evalData": "evalMatches": [
    {
      "metric": "movement",
      "tags": {
        "name": "fireplace_chimney"
      },
      "value": 98.765
    }
  ],
  "executionError": "",
  "url": "http://grafana.com/dashboard/db/sensors"
}
```

**Important Note**:
"evalMatches" data is cached in the db when and only when the state of the alert changes
(e.g. transitioning from "ok" to "alerting" state).

If data from one server triggers the alert first and, before that server is seen leaving alerting state,
a second server also enters a state that would trigger the alert, the second server will not be visible in "evalMatches" data.

## Pause alert by id

`POST /api/alerts/:id/pause`

**Example Request**:

```http
POST /api/alerts/1/pause HTTP/1.1
Accept: application/json
Content-Type: application/json
Authorization: Bearer eyJrIjoiT0tTcG1pUlY2RnVKZTFVaDFsNFZXdE9ZWmNrMkZYbk

{
  "paused": true
}
```

The :id query parameter is the id of the alert to be paused or unpaused.

JSON Body Schema:

- **paused** – Can be `true` or `false`. True to pause an alert. False to unpause an alert.

**Example Response**:

```http
HTTP/1.1 200
Content-Type: application/json

{
  "alertId": 1,
  "state":   "Paused",
  "message": "alert paused"
}
```

## Pause all alerts

See [Admin API][].

{{% docs/reference %}}
[Admin API]: "/docs/grafana/ -> /docs/grafana/<GRAFANA VERSION>/developers/http_api/admin#pause-all-alerts"
[Admin API]: "/docs/grafana/ -> /docs/grafana/<GRAFANA VERSION>/developers/http_api/admin#pause-all-alerts"

[Grafana Alerting alerts documentation]: "/docs/grafana/ -> /docs/grafana/<GRAFANA VERSION>/alerting"
[Grafana Alerting alerts documentation]: "/docs/grafana-cloud/ -> /docs/grafana/<GRAFANA VERSION>/alerting"
{{% /docs/reference %}}<|MERGE_RESOLUTION|>--- conflicted
+++ resolved
@@ -19,13 +19,9 @@
 
 # Legacy Alerting API
 
-<<<<<<< HEAD
-> **Note:** Starting with v9.0, the Legacy Alerting HTTP API is deprecated. It will be removed in a future release.
-=======
 {{% admonition type="note" %}}
 Starting with v9.0, the Legacy Alerting HTTP API is deprecated. It will be removed in a future release.
 {{% /admonition %}}
->>>>>>> 1e84fede
 
 This topic is relevant for the [legacy dashboard alerts](/docs/grafana/v8.5/alerting/old-alerting/) only.
 
