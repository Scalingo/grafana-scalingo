--- conflicted
+++ resolved
@@ -1,10 +1,7 @@
 ---
 aliases:
   - ../../http_api/alerting/
-<<<<<<< HEAD
-=======
 canonical: /docs/grafana/latest/developers/http_api/alerting/
->>>>>>> ac7f9d45
 description: Grafana Alerts HTTP API
 keywords:
   - grafana
