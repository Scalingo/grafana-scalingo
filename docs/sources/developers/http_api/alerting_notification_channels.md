--- conflicted
+++ resolved
@@ -20,13 +20,9 @@
 
 # Legacy Alerting Notification Channels API
 
-<<<<<<< HEAD
-> **Note:** Starting with v9.0, the Legacy Alerting Notification Channels API is deprecated. It will be removed in a future release.
-=======
 {{% admonition type="note" %}}
 Starting with v9.0, the Legacy Alerting Notification Channels API is deprecated. It will be removed in a future release.
 {{% /admonition %}}
->>>>>>> 1e84fede
 
 This page documents the Alerting Notification Channels API.
 
