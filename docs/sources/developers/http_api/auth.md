---
aliases:
  - ../../http_api/auth/
  - ../../http_api/authentication/
<<<<<<< HEAD
=======
canonical: /docs/grafana/latest/developers/http_api/auth/
>>>>>>> 284c43c2
description: Grafana Authentication HTTP API
keywords:
  - grafana
  - http
  - documentation
  - api
  - authentication
title: 'Authentication HTTP API '
---

# Authentication API

> If you are running Grafana Enterprise, for some endpoints you would need to have relevant permissions. Refer to [Role-based access control permissions]({{< relref "../../administration/roles-and-permissions/access-control/custom-role-actions-scopes/" >}}) for more information.

## Tokens

Currently, you can authenticate via an `API Token` or via a `Session cookie` (acquired using regular login or OAuth).

## X-Grafana-Org-Id Header

**X-Grafana-Org-Id** is an optional property that specifies the organization to which the action is applied. If it is not set, the created key belongs to the current context org. Use this header in all requests except those regarding admin.

**Example Request**:

```http
POST /api/auth/keys HTTP/1.1
Accept: application/json
Content-Type: application/json
X-Grafana-Org-Id: 2
Authorization: Bearer eyJrIjoiT0tTcG1pUlY2RnVKZTFVaDFsNFZXdE9ZWmNrMkZYbk

{
  "name": "mykey",
  "role": "Admin",
  "secondsToLive": 86400
}
```

## Basic Auth

If basic auth is enabled (it is enabled by default), then you can authenticate your HTTP request via
standard basic auth. Basic auth will also authenticate LDAP users.

curl example:

```bash
curl http://admin:admin@localhost:3000/api/org
{"id":1,"name":"Main Org."}
```

## Create API Token

Open the sidemenu and click the organization dropdown and select the `API Keys` option.

You use the token in all requests in the `Authorization` header, like this:

**Example**:

```http
GET http://your.grafana.com/api/dashboards/db/mydash HTTP/1.1
Accept: application/json
Authorization: Bearer eyJrIjoiT0tTcG1pUlY2RnVKZTFVaDFsNFZXdE9ZWmNrMkZYbk
```

The `Authorization` header value should be `Bearer <your api key>`.

The API Token can also be passed as a Basic authorization password with the special username `api_key`:

curl example:

```bash
curl http://api_key:eyJrIjoiT0tTcG1pUlY2RnVKZTFVaDFsNFZXdE9ZWmNrMkZYbk@localhost:3000/api/org
{"id":1,"name":"Main Org."}
```

# Auth HTTP resources / actions

## Api Keys

`GET /api/auth/keys`

**Required permissions**

See note in the [introduction]({{< ref "#authentication-api" >}}) for an explanation.

| Action         | Scope       |
| -------------- | ----------- |
| `apikeys:read` | `apikeys:*` |

**Example Request**:

```http
GET /api/auth/keys HTTP/1.1
Accept: application/json
Content-Type: application/json
Authorization: Bearer eyJrIjoiT0tTcG1pUlY2RnVKZTFVaDFsNFZXdE9ZWmNrMkZYbk
```

Query Parameters:

- `includeExpired`: boolean. enable listing of expired keys. Optional.

**Example Response**:

```http
HTTP/1.1 200
Content-Type: application/json

[
  {
    "id": 3,
    "name": "API",
    "role": "Admin"
  },
  {
    "id": 1,
    "name": "TestAdmin",
    "role": "Admin",
    "expiration": "2019-06-26T10:52:03+03:00"
  }
]
```

## Create API Key

`POST /api/auth/keys`

**Required permissions**

See note in the [introduction]({{< ref "#authentication-api" >}}) for an explanation.

| Action           | Scope |
| ---------------- | ----- |
| `apikeys:create` | n/a   |

**Example Request**:

```http
POST /api/auth/keys HTTP/1.1
Accept: application/json
Content-Type: application/json
Authorization: Bearer eyJrIjoiT0tTcG1pUlY2RnVKZTFVaDFsNFZXdE9ZWmNrMkZYbk

{
  "name": "mykey",
  "role": "Admin",
  "secondsToLive": 86400
}
```

JSON Body schema:

- **name** – The key name
- **role** – Sets the access level/Grafana Role for the key. Can be one of the following values: `Viewer`, `Editor` or `Admin`.
- **secondsToLive** – Sets the key expiration in seconds. It is optional. If it is a positive number an expiration date for the key is set. If it is null, zero or is omitted completely (unless `api_key_max_seconds_to_live` configuration option is set) the key will never expire.

Error statuses:

- **400** – `api_key_max_seconds_to_live` is set but no `secondsToLive` is specified or `secondsToLive` is greater than this value.
- **500** – The key was unable to be stored in the database.

**Example Response**:

```http
HTTP/1.1 200
Content-Type: application/json

{"name":"mykey","key":"eyJrIjoiWHZiSWd3NzdCYUZnNUtibE9obUpESmE3bzJYNDRIc0UiLCJuIjoibXlrZXkiLCJpZCI6MX1=","id":1}
```

## Delete API Key

`DELETE /api/auth/keys/:id`

**Required permissions**

See note in the [introduction]({{< ref "#authentication-api" >}}) for an explanation.

| Action           | Scope      |
| ---------------- | ---------- |
| `apikeys:delete` | apikeys:\* |

**Example Request**:

```http
DELETE /api/auth/keys/3 HTTP/1.1
Accept: application/json
Content-Type: application/json
Authorization: Bearer eyJrIjoiT0tTcG1pUlY2RnVKZTFVaDFsNFZXdE9ZWmNrMkZYbk
```

**Example Response**:

```http
HTTP/1.1 200
Content-Type: application/json

{"message":"API key deleted"}
```<|MERGE_RESOLUTION|>--- conflicted
+++ resolved
@@ -2,10 +2,7 @@
 aliases:
   - ../../http_api/auth/
   - ../../http_api/authentication/
-<<<<<<< HEAD
-=======
 canonical: /docs/grafana/latest/developers/http_api/auth/
->>>>>>> 284c43c2
 description: Grafana Authentication HTTP API
 keywords:
   - grafana
