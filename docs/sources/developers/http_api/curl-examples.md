---
aliases:
  - /docs/grafana/latest/developers/http_api/curl-examples/
  - /docs/grafana/latest/http_api/curl-examples/
description: cURL examples
keywords:
  - grafana
  - http
  - documentation
  - api
  - curl
title: cURL examples
---

# cURL examples

This page provides examples of calls to the Grafana API using cURL.

The most basic example for a dashboard for which there is no authentication. You can test the following on your local machine, assuming a default installation and anonymous access enabled, required:

```
curl http://localhost:3000/api/search
```

<<<<<<< HEAD
Here’s a cURL command that works for getting the home dashboard when you are running Grafana locally with [basic authentication]({{< relref "../../setup-grafana/configure-security/configure-authentication/#basic-auth" >}}) enabled using the default admin credentials:
=======
Here's a cURL command that works for getting the home dashboard when you are running Grafana locally with [basic authentication]({{< relref "../../setup-grafana/configure-security/configure-authentication/#basic-auth" >}}) enabled using the default admin credentials:
>>>>>>> 89b365f8

```
curl http://admin:admin@localhost:3000/api/search
```

To pass a username and password with [HTTP basic authorization]({{< relref "../../administration/roles-and-permissions/access-control/manage-rbac-roles/" >}}), encode them as base64.
You can't use authorization tokens in the request.

For example, to [list permissions associated with roles]({{< relref "../../administration/roles-and-permissions/access-control/manage-rbac-roles/" >}}) given a username of `user` and password of `password`, use:

```
curl --location --request GET '<grafana_url>/api/access-control/builtin-roles' --header 'Authorization: Basic dXNlcjpwYXNzd29yZAo='
```

where `dXNlcjpwYXNzd29yZAo=` is the base64 encoding of `user:password`.<|MERGE_RESOLUTION|>--- conflicted
+++ resolved
@@ -22,11 +22,7 @@
 curl http://localhost:3000/api/search
 ```
 
-<<<<<<< HEAD
-Here’s a cURL command that works for getting the home dashboard when you are running Grafana locally with [basic authentication]({{< relref "../../setup-grafana/configure-security/configure-authentication/#basic-auth" >}}) enabled using the default admin credentials:
-=======
 Here's a cURL command that works for getting the home dashboard when you are running Grafana locally with [basic authentication]({{< relref "../../setup-grafana/configure-security/configure-authentication/#basic-auth" >}}) enabled using the default admin credentials:
->>>>>>> 89b365f8
 
 ```
 curl http://admin:admin@localhost:3000/api/search
