--- conflicted
+++ resolved
@@ -2,10 +2,7 @@
 aliases:
   - ../../http_api/data_source/
   - ../../http_api/datasource/
-<<<<<<< HEAD
-=======
 canonical: /docs/grafana/latest/developers/http_api/data_source/
->>>>>>> ac7f9d45
 description: Grafana Data source HTTP API
 keywords:
   - grafana
