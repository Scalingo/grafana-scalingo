---
aliases:
  - ../../http_api/library_element/
canonical: /docs/grafana/latest/developers/http_api/library_element/
description: Grafana Library Element HTTP API
keywords:
  - grafana
  - http
  - documentation
  - api
  - library-element
labels:
  products:
    - enterprise
    - oss
title: 'Library Element HTTP API '
---

# Library Element API

## Identifier (id) vs unique identifier (uid)

The identifier (ID) of a library element is an auto-incrementing numeric value that is unique per Grafana install.

The unique identifier (UID) of a library element uniquely identifies library elements between multiple Grafana installs. It's automatically generated unless you specify it during library element creation. The UID provides consistent URLs for accessing library elements and when syncing library elements between multiple Grafana installs.

The maximum length of a UID is 40 characters.

## Get all library elements

`GET /api/library-elements`

Returns a list of all library elements the authenticated user has permission to view. Use the `perPage` query parameter to control the maximum number of library elements returned; the default limit is 100. You can also use the `page` query parameter to fetch library elements from any page other than the first one.

Query parameters:

- `searchString`: Part of the name or description searched for.
- `kind`: Kind of element to search for. Use `1` for library panels or `2` for library variables.
- `sortDirection`: Sort order of elements. Use `alpha-asc` for ascending and `alpha-desc` for descending sort order.
- `typeFilter`: A comma separated list of types to filter the elements by.
- `excludeUid`: Element UID to exclude from search results.
- `folderFilter`: A comma separated list of folder IDs to filter the elements by.
- `perPage`: The number of results per page; default is 100.
- `page`: The page for a set of records, given that only `perPage` records are returned at a time. Numbering starts at `1`.

**Example Request**:

```http
GET /api/library-elements?perPage=10 HTTP/1.1
Accept: application/json
Content-Type: application/json
Authorization: Bearer eyJrIjoiT0tTcG1pUlY2RnVKZTFVaDFsNFZXdE9ZWmNrMkZYbk
```

**Example Response**:

```http
HTTP/1.1 200
Content-Type: application/json

{
  "result": {
     "totalCount": 15,
     "page": 1,
     "perPage": 10
     "elements": [
        {
            "id": 25,
            "orgId": 1,
            "folderId": 0,
            "uid": "V--OrYHnz",
            "name": "API docs Example",
            "kind": 1,
            "type": "text",
            "description": "",
            "model": {...},
            "version": 1,
            "meta": {
                "folderName": "General",
                "folderUid": "",
                "connectedDashboards": 1,
                "created": "2021-09-27T09:56:17+02:00",
                "updated": "2021-09-27T09:56:17+02:00",
                "createdBy": {
                    "id": 1,
                    "name": "admin",
                    "avatarUrl": "/avatar/46d229b033af06a191ff2267bca9ae56"
                },
                "updatedBy": {
                    "id": 1,
                    "name": "admin",
                    "avatarUrl": "/avatar/46d229b033af06a191ff2267bca9ae56"
                }
            }
        },
        {...}
        {...}
     ],
  }
}
```

Status Codes:

- `200`: Found
- `401`: Unauthorized

## Get library element by uid

`GET /api/library-elements/:uid`

Returns a library element with the given UID.

**Example Request**:

```http
GET /api/library-elements/V--OrYHnz HTTP/1.1
Accept: application/json
Content-Type: application/json
Authorization: Bearer eyJrIjoiT0tTcG1pUlY2RnVKZTFVaDFsNFZXdE9ZWmNrMkZYbk
```

**Example Response**:

```http
HTTP/1.1 200
Content-Type: application/json

{
    "result": {
      "id": 25,
      "orgId": 1,
      "folderId": 0,
      "uid": "V--OrYHnz",
      "name": "API docs Example",
      "kind": 1,
      "type": "text",
      "description": "",
      "model": {...},
      "version": 1,
      "meta": {
          "folderName": "General",
          "folderUid": "",
          "connectedDashboards": 1,
          "created": "2021-09-27T09:56:17+02:00",
          "updated": "2021-09-27T09:56:17+02:00",
          "createdBy": {
              "id": 1,
              "name": "admin",
              "avatarUrl": "/avatar/46d229b033af06a191ff2267bca9ae56"
          },
          "updatedBy": {
              "id": 1,
              "name": "admin",
              "avatarUrl": "/avatar/46d229b033af06a191ff2267bca9ae56"
          }
      }
   }
}
```

Status Codes:

- `200`: Found
- `401`: Unauthorized
- `404`: Library element not found

## Get library element by name

`GET /api/library-elements/name/:name`

Returns a library element with the given name

**Example Request**:

```http
GET /api/library-elements/name/API docs Example HTTP/1.1
Accept: application/json
Content-Type: application/json
Authorization: Bearer eyJrIjoiT0tTcG1pUlY2RnVKZTFVaDFsNFZXdE9ZWmNrMkZYbk
```

**Example Response**:

```http
HTTP/1.1 200
Content-Type: application/json

{
    "result": [
        {
            "id": 25,
            "orgId": 1,
            "folderId": 0,
            "uid": "V--OrYHnz",
            "name": "API docs Example",
            "kind": 1,
            "type": "text",
            "description": "",
            "model": {...},
            "version": 1,
            "meta": {
                "folderName": "General",
                "folderUid": "",
                "connectedDashboards": 1,
                "created": "2021-09-27T09:56:17+02:00",
                "updated": "2021-09-27T09:56:17+02:00",
                "createdBy": {
                    "id": 1,
                    "name": "admin",
                    "avatarUrl": "/avatar/46d229b033af06a191ff2267bca9ae56"
                },
                "updatedBy": {
                    "id": 1,
                    "name": "admin",
                    "avatarUrl": "/avatar/46d229b033af06a191ff2267bca9ae56"
                }
            }
        }
    ]
}
```

Status Codes:

- `200`: Found
- `401`: Unauthorized
- `404`: Library element not found

## Get library element connections

`GET /api/library-elements/:uid/connections`

Returns a list of connections for a library element based on the UID specified.

**Example Request**:

```http
GET /api/library-elements/V--OrYHnz/connections HTTP/1.1
Accept: application/json
Content-Type: application/json
Authorization: Bearer eyJrIjoiT0tTcG1pUlY2RnVKZTFVaDFsNFZXdE9ZWmNrMkZYbk
```

**Example Response**:

```http
HTTP/1.1 200
Content-Type: application/json

{
    "result": [
        {
            "id": 148,
            "kind": 1,
            "elementId": 25,
            "connectionId": 527,
            "connectionUid": "dHEquNzGz",
            "created": "2021-09-27T10:00:07+02:00",
            "createdBy": {
                "id": 1,
                "name": "admin",
                "avatarUrl": "/avatar/46d229b033af06a191ff2267bca9ae56"
            }
        }
    ]
}
```

Status Codes:

- `200`: Found
- `401`: Unauthorized
- `404`: Library element not found

## Create library element

`POST /api/library-elements`

Creates a new library element.

JSON Body schema:

- `folderId`: ID of the folder where the library element is stored. It is deprecated since Grafana v9
<<<<<<< HEAD
- `folderUid`: Optional, the UID of the folder where the library element is stored, empty string when it is General folder
=======
- `folderUid`: Optional, the UID of the folder where the library element is stored, empty string when it is at the root level.
>>>>>>> 1e84fede
- `name`: Optional, the name of the library element.
- `model`: The JSON model for the library element.
- `kind`: Kind of element to create, Use `1` for library panels or `2` for library variables.
- `uid`: Optional, the [unique identifier](/http_api/library_element/#identifier-id-vs-unique-identifier-uid).

**Example Request**:

```http
POST /api/library-elements HTTP/1.1
Accept: application/json
Content-Type: application/json
Authorization: Bearer eyJrIjoiT0tTcG1pUlY2RnVKZTFVaDFsNFZXdE9ZWmNrMkZYbk

{
  "uid": "nErXDvCkzz",
  "folderUid": "",
  "name": "Example library panel",
  "model": {...},
  "kind": 1
}
```

**Example Response**:

```http
HTTP/1.1 200
Content-Type: application/json

{
    "result": {
        "id": 28,
        "orgId": 1,
        "folderId": 0,
        "folderUid": "",
        "uid": "nErXDvCkzz",
        "name": "Example library panel",
        "kind": 1,
        "type": "",
        "description": "",
        "model": {...},
        "version": 1,
        "meta": {
            "folderName": "General",
            "folderUid": "",
            "connectedDashboards": 0,
            "created": "2021-09-30T09:14:22.378307+02:00",
            "updated": "2021-09-30T09:14:22.378307+02:00",
            "createdBy": {
                "id": 1,
                "name": "admin",
                "avatarUrl": "/avatar/46d229b033af06a191ff2267bca9ae56"
            },
            "updatedBy": {
                "id": 1,
                "name": "admin",
                "avatarUrl": "/avatar/46d229b033af06a191ff2267bca9ae56"
            }
        }
    }
}
```

Status Codes:

- `200`: Created
- `400`: Errors (for example, name or UID already exists, invalid JSON, missing or invalid fields, and so on).
- `401`: Unauthorized
- `403`: Access denied

## Update library element

`PATCH /api/library-elements/:uid`

Updates an existing library element identified by uid.

JSON Body schema:

- `folderId`: ID of the folder where the library element is stored. It is deprecated since Grafana v9
<<<<<<< HEAD
- `folderUid`: UID of the folder where the library element is stored, empty string when it is General folder.
=======
- `folderUid`: UID of the folder where the library element is stored, empty string when it is at the root level.
>>>>>>> 1e84fede
- `name`: Name of the library element.
- `model`: The JSON model for the library element.
- `kind`: Kind of element to create. Use `1` for library panels or `2` for library variables.
- `version`: Version of the library element you are updating.
- `uid`: Optional, the [unique identifier](/http_api/library_element/#identifier-id-vs-unique-identifier-uid).

**Example Request**:

```http
PATCH /api/library-elements/nErXDvCkzz HTTP/1.1
Accept: application/json
Content-Type: application/json
Authorization: Bearer eyJrIjoiT0tTcG1pUlY2RnVKZTFVaDFsNFZXdE9ZWmNrMkZYbk

{
  "name": "Renamed library panel",
  "kind": 1,
  "version": 1
}
```

**Example Response**:

```http
HTTP/1.1 200
Content-Type: application/json

{
    "result": {
        "id": 28,
        "orgId": 1,
        "folderId": 0,
        "folderUid": "",
        "uid": "nErXDvCkzz",
        "name": "Renamed library panel",
        "kind": 1,
        "type": "",
        "description": "",
        "model": {
            "description": "",
            "type": ""
        },
        "version": 2,
        "meta": {
            "folderName": "General",
            "folderUid": "",
            "connectedDashboards": 0,
            "created": "2021-09-30T09:14:22+02:00",
            "updated": "2021-09-30T09:25:57.697214+02:00",
            "createdBy": {
                "id": 1,
                "name": "admin",
                "avatarUrl": "/avatar/46d229b033af06a191ff2267bca9ae56"
            },
            "updatedBy": {
                "id": 1,
                "name": "admin",
                "avatarUrl": "/avatar/46d229b033af06a191ff2267bca9ae56"
            }
        }
    }
}
```

Status Codes:

- `200`: Updated
- `400`: Errors (for example, name or UID already exists, invalid JSON, missing or invalid fields, and so on).
- `401`: Unauthorized
- `403`: Access denied
- `404`: Library element not found
- `412`: Version mismatch

## Delete library element

`DELETE /api/library-elements/:uid`

Deletes an existing library element as specified by the UID. This operation cannot be reverted.

{{% admonition type="note" %}}
You cannot delete a library element that is connected. This operation cannot be reverted.
{{% /admonition %}}

**Example Request**:

```http
DELETE /api/library-elements/nErXDvCkzz HTTP/1.1
Accept: application/json
Content-Type: application/json
Authorization: Bearer eyJrIjoiT0tTcG1pUlY2RnVKZTFVaDFsNFZXdE9ZWmNrMkZYbk

```

**Example Response**:

```http
HTTP/1.1 200
Content-Type: application/json

{
    "message": "Library element deleted",
    "id": 28
}
```

Status Codes:

- `200`: Deleted
- `401`: Unauthorized
- `400`: Bad request
- `403`: Access denied
- `404`: Library element not found<|MERGE_RESOLUTION|>--- conflicted
+++ resolved
@@ -282,11 +282,7 @@
 JSON Body schema:
 
 - `folderId`: ID of the folder where the library element is stored. It is deprecated since Grafana v9
-<<<<<<< HEAD
-- `folderUid`: Optional, the UID of the folder where the library element is stored, empty string when it is General folder
-=======
 - `folderUid`: Optional, the UID of the folder where the library element is stored, empty string when it is at the root level.
->>>>>>> 1e84fede
 - `name`: Optional, the name of the library element.
 - `model`: The JSON model for the library element.
 - `kind`: Kind of element to create, Use `1` for library panels or `2` for library variables.
@@ -365,11 +361,7 @@
 JSON Body schema:
 
 - `folderId`: ID of the folder where the library element is stored. It is deprecated since Grafana v9
-<<<<<<< HEAD
-- `folderUid`: UID of the folder where the library element is stored, empty string when it is General folder.
-=======
 - `folderUid`: UID of the folder where the library element is stored, empty string when it is at the root level.
->>>>>>> 1e84fede
 - `name`: Name of the library element.
 - `model`: The JSON model for the library element.
 - `kind`: Kind of element to create. Use `1` for library panels or `2` for library variables.
