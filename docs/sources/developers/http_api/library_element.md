---
aliases:
  - ../../http_api/library_element/
<<<<<<< HEAD
=======
canonical: /docs/grafana/latest/developers/http_api/library_element/
>>>>>>> ac7f9d45
description: Grafana Library Element HTTP API
keywords:
  - grafana
  - http
  - documentation
  - api
  - library-element
title: 'Library Element HTTP API '
---

# Library Element API

## Identifier (id) vs unique identifier (uid)

The identifier (ID) of a library element is an auto-incrementing numeric value that is unique per Grafana install.

The unique identifier (UID) of a library element uniquely identifies library elements between multiple Grafana installs. It's automatically generated unless you specify it during library element creation. The UID provides consistent URLs for accessing library elements and when syncing library elements between multiple Grafana installs.

The maximum length of a UID is 40 characters.

## Get all library elements

`GET /api/library-elements`

Returns a list of all library elements the authenticated user has permission to view. Use the `perPage` query parameter to control the maximum number of library elements returned; the default limit is 100. You can also use the `page` query parameter to fetch library elements from any page other than the first one.

Query parameters:

- **searchString** – Part of the name or description searched for.
- **kind** – Kind of element to search for. Use `1` for library panels or `2` for library variables.
- **sortDirection** – Sort order of elements. Use `alpha-asc` for ascending and `alpha-desc` for descending sort order.
- **typeFilter** – A comma separated list of types to filter the elements by.
- **excludeUid** – Element UID to exclude from search results.
- **folderFilter** – A comma separated list of folder ID(s) to filter the elements by.
- **perPage** – The number of results per page; default is 100.
- **page** – The page for a set of records, given that only `perPage` records are returned at a time. Numbering starts at `1`.

**Example Request**:

```http
GET /api/library-elements?perPage=10 HTTP/1.1
Accept: application/json
Content-Type: application/json
Authorization: Bearer eyJrIjoiT0tTcG1pUlY2RnVKZTFVaDFsNFZXdE9ZWmNrMkZYbk
```

**Example Response**:

```http
HTTP/1.1 200
Content-Type: application/json

{
  "result": {
     "totalCount": 15,
     "page": 1,
     "perPage": 10
     "elements": [
        {
            "id": 25,
            "orgId": 1,
            "folderId": 0,
            "uid": "V--OrYHnz",
            "name": "API docs Example",
            "kind": 1,
            "type": "text",
            "description": "",
            "model": {...},
            "version": 1,
            "meta": {
                "folderName": "General",
                "folderUid": "",
                "connectedDashboards": 1,
                "created": "2021-09-27T09:56:17+02:00",
                "updated": "2021-09-27T09:56:17+02:00",
                "createdBy": {
                    "id": 1,
                    "name": "admin",
                    "avatarUrl": "/avatar/46d229b033af06a191ff2267bca9ae56"
                },
                "updatedBy": {
                    "id": 1,
                    "name": "admin",
                    "avatarUrl": "/avatar/46d229b033af06a191ff2267bca9ae56"
                }
            }
        },
        {...}
        {...}
     ],
  }
}
```

Status Codes:

- **200** – Found
- **401** – Unauthorized

## Get library element by uid

`GET /api/library-elements/:uid`

Returns a library element with the given UID.

**Example Request**:

```http
GET /api/library-elements/V--OrYHnz HTTP/1.1
Accept: application/json
Content-Type: application/json
Authorization: Bearer eyJrIjoiT0tTcG1pUlY2RnVKZTFVaDFsNFZXdE9ZWmNrMkZYbk
```

**Example Response**:

```http
HTTP/1.1 200
Content-Type: application/json

{
    "result": {
      "id": 25,
      "orgId": 1,
      "folderId": 0,
      "uid": "V--OrYHnz",
      "name": "API docs Example",
      "kind": 1,
      "type": "text",
      "description": "",
      "model": {...},
      "version": 1,
      "meta": {
          "folderName": "General",
          "folderUid": "",
          "connectedDashboards": 1,
          "created": "2021-09-27T09:56:17+02:00",
          "updated": "2021-09-27T09:56:17+02:00",
          "createdBy": {
              "id": 1,
              "name": "admin",
              "avatarUrl": "/avatar/46d229b033af06a191ff2267bca9ae56"
          },
          "updatedBy": {
              "id": 1,
              "name": "admin",
              "avatarUrl": "/avatar/46d229b033af06a191ff2267bca9ae56"
          }
      }
   }
}
```

Status Codes:

- **200** – Found
- **401** – Unauthorized
- **404** – Library element not found

## Get library element by name

`GET /api/library-elements/name/:name`

Returns a library element with the given name

**Example Request**:

```http
GET /api/library-elements/name/API docs Example HTTP/1.1
Accept: application/json
Content-Type: application/json
Authorization: Bearer eyJrIjoiT0tTcG1pUlY2RnVKZTFVaDFsNFZXdE9ZWmNrMkZYbk
```

**Example Response**:

```http
HTTP/1.1 200
Content-Type: application/json

{
    "result": [
        {
            "id": 25,
            "orgId": 1,
            "folderId": 0,
            "uid": "V--OrYHnz",
            "name": "API docs Example",
            "kind": 1,
            "type": "text",
            "description": "",
            "model": {...},
            "version": 1,
            "meta": {
                "folderName": "General",
                "folderUid": "",
                "connectedDashboards": 1,
                "created": "2021-09-27T09:56:17+02:00",
                "updated": "2021-09-27T09:56:17+02:00",
                "createdBy": {
                    "id": 1,
                    "name": "admin",
                    "avatarUrl": "/avatar/46d229b033af06a191ff2267bca9ae56"
                },
                "updatedBy": {
                    "id": 1,
                    "name": "admin",
                    "avatarUrl": "/avatar/46d229b033af06a191ff2267bca9ae56"
                }
            }
        }
    ]
}
```

Status Codes:

- **200** – Found
- **401** – Unauthorized
- **404** – Library element not found

## Get library element connections

`GET /api/library-elements/:uid/connections`

Returns a list of connections for a library element based on the UID specified.

**Example Request**:

```http
GET /api/library-elements/V--OrYHnz/connections HTTP/1.1
Accept: application/json
Content-Type: application/json
Authorization: Bearer eyJrIjoiT0tTcG1pUlY2RnVKZTFVaDFsNFZXdE9ZWmNrMkZYbk
```

**Example Response**:

```http
HTTP/1.1 200
Content-Type: application/json

{
    "result": [
        {
            "id": 148,
            "kind": 1,
            "elementId": 25,
            "connectionId": 527,
            "connectionUid": "dHEquNzGz",
            "created": "2021-09-27T10:00:07+02:00",
            "createdBy": {
                "id": 1,
                "name": "admin",
                "avatarUrl": "/avatar/46d229b033af06a191ff2267bca9ae56"
            }
        }
    ]
}
```

Status Codes:

- **200** – Found
- **401** – Unauthorized
- **404** – Library element not found

## Create library element

`POST /api/library-elements`

Creates a new library element.

JSON Body schema:

- **folderId** – ID of the folder where the library element is stored. It is deprecated since Grafana v9
- **folderUid** – Optional, the UID of the folder where the library element is stored, empty string when it is General folder
- **name** – Optional, the name of the library element.
- **model** – The JSON model for the library element.
- **kind** – Kind of element to create, Use `1` for library panels or `2` for library variables.
- **uid** – Optional, the [unique identifier](/http_api/library_element/#identifier-id-vs-unique-identifier-uid).

**Example Request**:

```http
POST /api/library-elements HTTP/1.1
Accept: application/json
Content-Type: application/json
Authorization: Bearer eyJrIjoiT0tTcG1pUlY2RnVKZTFVaDFsNFZXdE9ZWmNrMkZYbk

{
  "uid": "nErXDvCkzz",
  "folderUid": "",
  "name": "Example library panel",
  "model": {...},
  "kind": 1
}
```

**Example Response**:

```http
HTTP/1.1 200
Content-Type: application/json

{
    "result": {
        "id": 28,
        "orgId": 1,
        "folderId": 0,
        "folderUid": "",
        "uid": "nErXDvCkzz",
        "name": "Example library panel",
        "kind": 1,
        "type": "",
        "description": "",
        "model": {...},
        "version": 1,
        "meta": {
            "folderName": "General",
            "folderUid": "",
            "connectedDashboards": 0,
            "created": "2021-09-30T09:14:22.378307+02:00",
            "updated": "2021-09-30T09:14:22.378307+02:00",
            "createdBy": {
                "id": 1,
                "name": "admin",
                "avatarUrl": "/avatar/46d229b033af06a191ff2267bca9ae56"
            },
            "updatedBy": {
                "id": 1,
                "name": "admin",
                "avatarUrl": "/avatar/46d229b033af06a191ff2267bca9ae56"
            }
        }
    }
}
```

Status Codes:

- **200** – Created
- **400** – Errors (for example, name or UID already exists, invalid JSON, missing or invalid fields, and so on).
- **401** – Unauthorized
- **403** – Access denied

## Update library element

`PATCH /api/library-elements/:uid`

Updates an existing library element identified by uid.

JSON Body schema:

- **folderId** – ID of the folder where the library element is stored. It is deprecated since Grafana v9
- **folderUid** – UID of the folder where the library element is stored, empty string when it is General folder.
- **name** – Name of the library element.
- **model** – The JSON model for the library element.
- **kind** – Kind of element to create. Use `1` for library panels or `2` for library variables.
- **version** – Version of the library element you are updating.
- **uid** – Optional, the [unique identifier](/http_api/library_element/#identifier-id-vs-unique-identifier-uid).

**Example Request**:

```http
PATCH /api/library-elements/nErXDvCkzz HTTP/1.1
Accept: application/json
Content-Type: application/json
Authorization: Bearer eyJrIjoiT0tTcG1pUlY2RnVKZTFVaDFsNFZXdE9ZWmNrMkZYbk

{
  "name": "Renamed library panel",
  "kind": 1,
  "version": 1
}
```

**Example Response**:

```http
HTTP/1.1 200
Content-Type: application/json

{
    "result": {
        "id": 28,
        "orgId": 1,
        "folderId": 0,
        "folderUid": "",
        "uid": "nErXDvCkzz",
        "name": "Renamed library panel",
        "kind": 1,
        "type": "",
        "description": "",
        "model": {
            "description": "",
            "type": ""
        },
        "version": 2,
        "meta": {
            "folderName": "General",
            "folderUid": "",
            "connectedDashboards": 0,
            "created": "2021-09-30T09:14:22+02:00",
            "updated": "2021-09-30T09:25:57.697214+02:00",
            "createdBy": {
                "id": 1,
                "name": "admin",
                "avatarUrl": "/avatar/46d229b033af06a191ff2267bca9ae56"
            },
            "updatedBy": {
                "id": 1,
                "name": "admin",
                "avatarUrl": "/avatar/46d229b033af06a191ff2267bca9ae56"
            }
        }
    }
}
```

Status Codes:

- **200** – Updated
- **400** – Errors (for example, name or UID already exists, invalid JSON, missing or invalid fields, and so on).
- **401** – Unauthorized
- **403** – Access denied
- **404** – Library element not found
- **412** – Version mismatch

## Delete library element

`DELETE /api/library-elements/:uid`

Deletes an existing library element as specified by the UID. This operation cannot be reverted.

> **Note:** You cannot delete a library element that is connected. This operation cannot be reverted.

**Example Request**:

```http
DELETE /api/library-elements/nErXDvCkzz HTTP/1.1
Accept: application/json
Content-Type: application/json
Authorization: Bearer eyJrIjoiT0tTcG1pUlY2RnVKZTFVaDFsNFZXdE9ZWmNrMkZYbk

```

**Example Response**:

```http
HTTP/1.1 200
Content-Type: application/json

{
    "message": "Library element deleted",
    "id": 28
}
```

Status Codes:

- **200** – Deleted
- **401** – Unauthorized
- **400** – Bad request
- **403** – Access denied
- **404** – Library element not found<|MERGE_RESOLUTION|>--- conflicted
+++ resolved
@@ -1,10 +1,7 @@
 ---
 aliases:
   - ../../http_api/library_element/
-<<<<<<< HEAD
-=======
 canonical: /docs/grafana/latest/developers/http_api/library_element/
->>>>>>> ac7f9d45
 description: Grafana Library Element HTTP API
 keywords:
   - grafana
