--- conflicted
+++ resolved
@@ -1,10 +1,7 @@
 ---
 aliases:
   - ../../http_api/licensing/
-<<<<<<< HEAD
-=======
 canonical: /docs/grafana/latest/developers/http_api/licensing/
->>>>>>> 284c43c2
 description: Enterprise Licensing HTTP API
 keywords:
   - grafana
