--- conflicted
+++ resolved
@@ -1,10 +1,7 @@
 ---
 aliases:
   - ../../http_api/reporting/
-<<<<<<< HEAD
-=======
 canonical: /docs/grafana/latest/developers/http_api/reporting/
->>>>>>> 284c43c2
 description: Grafana Enterprise APIs
 keywords:
   - grafana
