--- conflicted
+++ resolved
@@ -13,19 +13,11 @@
 
 # Reporting API
 
-<<<<<<< HEAD
-This API allows you to interact programmatically with the [Reporting]({{< relref "../../enterprise/reporting/" >}}) feature.
-
-> Reporting is only available in Grafana Enterprise. Read more about [Grafana Enterprise]({{< relref "../../enterprise/" >}}).
-
-> If you are running Grafana Enterprise, for some endpoints you'll need to have specific permissions. Refer to [Role-based access control permissions]({{< relref "../../administration/roles-and-permissions/access-control/custom-role-actions-scopes/" >}}) for more information.
-=======
 This API allows you to interact programmatically with the [Reporting]({{< relref "../../dashboards/create-reports/" >}}) feature.
 
 > The Reporting API is not stabilized yet, it is still in active development and may change without prior notice.
 
 > Reporting is only available in Grafana Enterprise. Read more about [Grafana Enterprise]({{< relref "../../introduction/grafana-enterprise/" >}}).
->>>>>>> 89b365f8
 
 > If you are running Grafana Enterprise, for some endpoints you'll need to have specific permissions. Refer to [Role-based access control permissions]({{< relref "../../administration/roles-and-permissions/access-control/custom-role-actions-scopes/" >}}) for more information.
 
@@ -479,16 +471,6 @@
 
 ### Status Codes
 
-<<<<<<< HEAD
-| Code | Description                                                                         |
-| ---- | ----------------------------------------------------------------------------------- |
-| 200  | Report was sent.                                                                    |
-| 400  | Bad request (invalid json, missing content-type, missing or invalid fields, etc.).  |
-| 401  | Authentication failed, refer to [Authentication API]({{< relref "auth/" >}}).       |
-| 403  | User is authenticated but is not authorized to generate the report.                 |
-| 404  | Report not found.                                                                   |
-| 500  | Unexpected error or server misconfiguration. Refer to server logs for more details. |
-=======
 - **200** – Report was sent.
 - **400** – Bad request (invalid json, missing content-type, missing or invalid fields, etc.).
 - **401** - Authentication failed, refer to [Authentication API]({{< relref "auth/" >}}).
@@ -690,5 +672,4 @@
 - **400** – Bad request (invalid json, missing or invalid fields values, etc.).
 - **401** - Authentication failed, refer to [Authentication API]({{< relref "auth/" >}}).
 - **403** - Forbidden (access denied to a report or a dashboard used in the report).
-- **500** - Unexpected error or server misconfiguration. Refer to server logs for more details
->>>>>>> 89b365f8
+- **500** - Unexpected error or server misconfiguration. Refer to server logs for more details