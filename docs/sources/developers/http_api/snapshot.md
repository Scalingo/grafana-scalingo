---
aliases:
  - ../../http_api/snapshot/
<<<<<<< HEAD
=======
canonical: /docs/grafana/latest/developers/http_api/snapshot/
>>>>>>> 284c43c2
description: Grafana HTTP API
keywords:
  - grafana
  - http
  - documentation
  - api
  - snapshot
title: 'HTTP Snapshot API '
---

# Snapshot API

## Create new snapshot

`POST /api/snapshots`

**Example Request**:

```http
    POST /api/snapshots HTTP/1.1
    Accept: application/json
    Content-Type: application/json
    Authorization: Bearer eyJrIjoiT0tTcG1pUlY2RnVKZTFVaDFsNFZXdE9ZWmNrMkZYbk

    {
      "dashboard": {
        "editable":false,
        "nav":[
        {
          "enable":false,
        "type":"timepicker"
        }
        ],
        "rows": [
          {

          }
        ],
        "style":"dark",
        "tags":[],
        "templating":{
          "list":[
          ]
        },
        "time":{
        },
        "timezone":"browser",
        "title":"Home",
        "version":5
        },
      "expires": 3600
    }
```

JSON Body schema:

- **dashboard** – Required. The complete dashboard model.
- **name** – Optional. snapshot name
- **expires** - Optional. When the snapshot should expire in seconds. 3600 is 1 hour, 86400 is 1 day. Default is never to expire.
- **external** - Optional. Save the snapshot on an external server rather than locally. Default is `false`.
- **key** - Optional. Define the unique key. Required if **external** is `true`.
- **deleteKey** - Optional. Unique key used to delete the snapshot. It is different from the **key** so that only the creator can delete the snapshot. Required if **external** is `true`.

> **Note:** When creating a snapshot using the API, you have to provide the full dashboard payload including the snapshot data. This endpoint is designed for the Grafana UI.

**Example Response**:

```http
    HTTP/1.1 200
    Content-Type: application/json
    {
      "deleteKey":"XXXXXXX",
      "deleteUrl":"myurl/api/snapshots-delete/XXXXXXX",
      "key":"YYYYYYY",
      "url":"myurl/dashboard/snapshot/YYYYYYY",
      "id": 1
    }
```

Keys:

- **deleteKey** – Key generated to delete the snapshot
- **key** – Key generated to share the dashboard

## Get list of Snapshots

`GET /api/dashboard/snapshots`

Query parameters:

- **query** – Search Query
- **limit** – Limit the number of returned results

**Example Request**:

```http
GET /api/dashboard/snapshots HTTP/1.1
Accept: application/json
Authorization: Bearer eyJrIjoiT0tTcG1pUlY2RnVKZTFVaDFsNFZXdE9ZWmNrMkZYbk
```

**Example Response**:

```http
HTTP/1.1 200
Content-Type: application/json

[
  {
    "id":8,
    "name":"Home",
    "key":"YYYYYYY",
    "orgId":1,
    "userId":1,
    "external":false,
    "externalUrl":"",
    "expires":"2200-13-32T25:23:23+02:00",
    "created":"2200-13-32T28:24:23+02:00",
    "updated":"2200-13-32T28:24:23+02:00"
  }
]
```

## Get Snapshot by Key

`GET /api/snapshots/:key`

**Example Request**:

```http
GET /api/snapshots/YYYYYYY HTTP/1.1
Accept: application/json
Authorization: Bearer eyJrIjoiT0tTcG1pUlY2RnVKZTFVaDFsNFZXdE9ZWmNrMkZYbk
```

**Example Response**:

```http
HTTP/1.1 200
Content-Type: application/json

{
  "meta":{
    "isSnapshot":true,
    "type":"snapshot",
    "canSave":false,
    "canEdit":false,
    "canStar":false,
    "slug":"",
    "expires":"2200-13-32T25:23:23+02:00",
    "created":"2200-13-32T28:24:23+02:00"
  },
  "dashboard": {
    "editable":false,
    "nav": [
      {
        "enable":false,
        "type":"timepicker"
      }
    ],
    "rows": [
      {

      }
    ],
    "style":"dark",
    "tags":[],
    "templating":{
      "list":[
      ]
    },
    "time":{
    },
    "timezone":"browser",
    "title":"Home",
    "version":5
  }
}
```

## Delete Snapshot by Key

`DELETE /api/snapshots/:key`

**Example Request**:

```http
DELETE /api/snapshots/YYYYYYY HTTP/1.1
Accept: application/json
Authorization: Bearer eyJrIjoiT0tTcG1pUlY2RnVKZTFVaDFsNFZXdE9ZWmNrMkZYbk
```

**Example Response**:

```http
HTTP/1.1 200
Content-Type: application/json

{"message":"Snapshot deleted. It might take an hour before it's cleared from any CDN caches.", "id": 1}
```

## Delete Snapshot by deleteKey

This API call can be used without authentication by using the secret delete key for the snapshot.

`GET /api/snapshots-delete/:deleteKey`

**Example Request**:

```http
GET /api/snapshots-delete/XXXXXXX HTTP/1.1
Accept: application/json
```

**Example Response**:

```http
HTTP/1.1 200
Content-Type: application/json

{"message":"Snapshot deleted. It might take an hour before it's cleared from any CDN caches.", "id": 1}
```<|MERGE_RESOLUTION|>--- conflicted
+++ resolved
@@ -1,10 +1,7 @@
 ---
 aliases:
   - ../../http_api/snapshot/
-<<<<<<< HEAD
-=======
 canonical: /docs/grafana/latest/developers/http_api/snapshot/
->>>>>>> 284c43c2
 description: Grafana HTTP API
 keywords:
   - grafana
