---
aliases:
  - ../../http_api/team/
<<<<<<< HEAD
=======
canonical: /docs/grafana/latest/developers/http_api/team/
>>>>>>> ac7f9d45
description: Grafana Team HTTP API
keywords:
  - grafana
  - http
  - documentation
  - api
  - team
  - teams
  - group
title: Team HTTP API
---

# Team API

This API can be used to manage Teams and Team Memberships.

Access to these API endpoints is restricted as follows:

- All authenticated users are able to view details of teams they are a member of.
- Organization Admins are able to manage all teams and team members.
- If you enable `editors_can_admin` configuration flag, then Organization Editors can create teams and manage teams where they are Admin.
  - If you enable `editors_can_admin` configuration flag, Editors can find out whether a team that they are not members of exists by trying to create a team with the same name.

> If you are running Grafana Enterprise, for some endpoints you'll need to have specific permissions. Refer to [Role-based access control permissions]({{< relref "/docs/grafana/latest/administration/roles-and-permissions/access-control/custom-role-actions-scopes" >}}) for more information.

## Team Search With Paging

`GET /api/teams/search?perpage=50&page=1&query=myteam`

or

`GET /api/teams/search?name=myteam`

**Required permissions**

See note in the [introduction]({{< ref "#team-api" >}}) for an explanation.

| Action     | Scope    |
| ---------- | -------- |
| teams:read | teams:\* |

**Example Request**:

```http
GET /api/teams/search?perpage=10&page=1&query=mytestteam HTTP/1.1
Accept: application/json
Content-Type: application/json
Authorization: Basic YWRtaW46YWRtaW4=
```

**Example Response**:

```http
HTTP/1.1 200
Content-Type: application/json

{
  "totalCount": 1,
  "teams": [
    {
      "id": 1,
      "orgId": 1,
      "name": "MyTestTeam",
      "email": "",
      "avatarUrl": "\/avatar\/3f49c15916554246daa714b9bd0ee398",
      "memberCount": 1
    }
  ],
  "page": 1,
  "perPage": 1000
}
```

### Using the query parameter

Default value for the `perpage` parameter is `1000` and for the `page` parameter is `1`.

The `totalCount` field in the response can be used for pagination of the teams list E.g. if `totalCount` is equal to 100 teams and the `perpage` parameter is set to 10 then there are 10 pages of teams.

The `query` parameter is optional and it will return results where the query value is contained in the `name` field. Query values with spaces need to be URL encoded e.g. `query=my%20team`.

### Using the name parameter

The `name` parameter returns a single team if the parameter matches the `name` field.

#### Status Codes:

- **200** - Ok
- **401** - Unauthorized
- **403** - Permission denied
- **404** - Team not found (if searching by name)

## Get Team By Id

`GET /api/teams/:id`

**Required permissions**

See note in the [introduction]({{< ref "#team-api" >}}) for an explanation.

| Action     | Scope    |
| ---------- | -------- |
| teams:read | teams:\* |

**Example Request**:

```http
GET /api/teams/1 HTTP/1.1
Accept: application/json
Content-Type: application/json
Authorization: Basic YWRtaW46YWRtaW4=
```

**Example Response**:

```http
HTTP/1.1 200
Content-Type: application/json

{
  "id": 1,
  "orgId": 1,
  "name": "MyTestTeam",
  "email": "",
  "created": "2017-12-15T10:40:45+01:00",
  "updated": "2017-12-15T10:40:45+01:00"
}
```

Status Codes:

- **200** - Ok
- **401** - Unauthorized
- **403** - Permission denied
- **404** - Team not found

## Add Team

The Team `name` needs to be unique. `name` is required and `email`,`orgId` is optional.

`POST /api/teams`

**Required permissions**

See note in the [introduction]({{< ref "#team-api" >}}) for an explanation.

| Action       | Scope |
| ------------ | ----- |
| teams:create | N/A   |

**Example Request**:

```http
POST /api/teams HTTP/1.1
Accept: application/json
Content-Type: application/json
Authorization: Basic YWRtaW46YWRtaW4=

{
  "name": "MyTestTeam",
  "email": "email@test.com",
  "orgId": 2
}
```

**Example Response**:

```http
HTTP/1.1 200
Content-Type: application/json

{"message":"Team created","teamId":2}
```

Status Codes:

- **200** - Ok
- **401** - Unauthorized
- **403** - Permission denied
- **409** - Team name is taken

## Update Team

There are two fields that can be updated for a team: `name` and `email`.

`PUT /api/teams/:id`

**Required permissions**

See note in the [introduction]({{< ref "#team-api" >}}) for an explanation.

| Action      | Scope    |
| ----------- | -------- |
| teams:write | teams:\* |

**Example Request**:

```http
PUT /api/teams/2 HTTP/1.1
Accept: application/json
Content-Type: application/json
Authorization: Basic YWRtaW46YWRtaW4=

{
  "name": "MyTestTeam",
  "email": "email@test.com"
}
```

**Example Response**:

```http
HTTP/1.1 200
Content-Type: application/json

{"message":"Team updated"}
```

Status Codes:

- **200** - Ok
- **401** - Unauthorized
- **403** - Permission denied
- **404** - Team not found
- **409** - Team name is taken

## Delete Team By Id

`DELETE /api/teams/:id`

**Required permissions**

See note in the [introduction]({{< ref "#team-api" >}}) for an explanation.

| Action       | Scope    |
| ------------ | -------- |
| teams:delete | teams:\* |

**Example Request**:

```http
DELETE /api/teams/2 HTTP/1.1
Accept: application/json
Content-Type: application/json
Authorization: Basic YWRtaW46YWRtaW4=
```

**Example Response**:

```http
HTTP/1.1 200
Content-Type: application/json

{"message":"Team deleted"}
```

Status Codes:

- **200** - Ok
- **401** - Unauthorized
- **403** - Permission denied
- **404** - Failed to delete Team. ID not found

## Get Team Members

`GET /api/teams/:teamId/members`

**Required permissions**

See note in the [introduction]({{< ref "#team-api" >}}) for an explanation.

| Action                 | Scope    |
| ---------------------- | -------- |
| teams.permissions:read | teams:\* |

**Example Request**:

```http
GET /api/teams/1/members HTTP/1.1
Accept: application/json
Content-Type: application/json
Authorization: Basic YWRtaW46YWRtaW4=
```

**Example Response**:

```http
HTTP/1.1 200
Content-Type: application/json

[
  {
    "orgId": 1,
    "teamId": 1,
    "userId": 3,
    "email": "user1@email.com",
    "login": "user1",
    "avatarUrl": "\/avatar\/1b3c32f6386b0185c40d359cdc733a79"
  },
  {
    "orgId": 1,
    "teamId": 1,
    "userId": 2,
    "email": "user2@email.com",
    "login": "user2",
    "avatarUrl": "\/avatar\/cad3c68da76e45d10269e8ef02f8e73e"
  }
]
```

Status Codes:

- **200** - Ok
- **401** - Unauthorized
- **403** - Permission denied

## Add Team Member

`POST /api/teams/:teamId/members`

**Required permissions**

See note in the [introduction]({{< ref "#team-api" >}}) for an explanation.

| Action                  | Scope    |
| ----------------------- | -------- |
| teams.permissions:write | teams:\* |

**Example Request**:

```http
POST /api/teams/1/members HTTP/1.1
Accept: application/json
Content-Type: application/json
Authorization: Basic YWRtaW46YWRtaW4=

{
  "userId": 2
}
```

**Example Response**:

```http
HTTP/1.1 200
Content-Type: application/json

{"message":"Member added to Team"}
```

Status Codes:

- **200** - Ok
- **400** - User is already added to this team
- **401** - Unauthorized
- **403** - Permission denied
- **404** - Team not found

## Remove Member From Team

`DELETE /api/teams/:teamId/members/:userId`

**Required permissions**

See note in the [introduction]({{< ref "#team-api" >}}) for an explanation.

| Action                  | Scope    |
| ----------------------- | -------- |
| teams.permissions:write | teams:\* |

**Example Request**:

```http
DELETE /api/teams/2/members/3 HTTP/1.1
Accept: application/json
Content-Type: application/json
Authorization: Basic YWRtaW46YWRtaW4=
```

**Example Response**:

```http
HTTP/1.1 200
Content-Type: application/json

{"message":"Team Member removed"}
```

Status Codes:

- **200** - Ok
- **401** - Unauthorized
- **403** - Permission denied
- **404** - Team not found/Team member not found

## Get Team Preferences

`GET /api/teams/:teamId/preferences`

**Required permissions**

See note in the [introduction]({{< ref "#team-api" >}}) for an explanation.

| Action     | Scope    |
| ---------- | -------- |
| teams:read | teams:\* |

**Example Request**:

```http
GET /api/teams/2/preferences HTTP/1.1
Accept: application/json
Content-Type: application/json
Authorization: Bearer eyJrIjoiT0tTcG1pUlY2RnVKZTFVaDFsNFZXdE9ZWmNrMkZYbk
```

**Example Response**:

```http
HTTP/1.1 200
Content-Type: application/json

{
  "theme": "",
  "homeDashboardId": 0,
  "timezone": ""
}
```

## Update Team Preferences

`PUT /api/teams/:teamId/preferences`

**Required permissions**

See note in the [introduction]({{< ref "#team-api" >}}) for an explanation.

| Action      | Scope    |
| ----------- | -------- |
| teams:write | teams:\* |

**Example Request**:

```http
PUT /api/teams/2/preferences HTTP/1.1
Accept: application/json
Content-Type: application/json
Authorization: Bearer eyJrIjoiT0tTcG1pUlY2RnVKZTFVaDFsNFZXdE9ZWmNrMkZYbk

{
  "theme": "dark",
  "homeDashboardId": 39,
  "timezone": "utc"
}
```

JSON Body Schema:

- **theme** - One of: `light`, `dark`, or an empty string for the default theme
- **homeDashboardId** - The numerical `:id` of a dashboard, default: `0`
- **timezone** - One of: `utc`, `browser`, or an empty string for the default

Omitting a key will cause the current value to be replaced with the system default value.

**Example Response**:

```http
HTTP/1.1 200
Content-Type: text/plain; charset=utf-8

{
  "message":"Preferences updated"
}
```<|MERGE_RESOLUTION|>--- conflicted
+++ resolved
@@ -1,10 +1,7 @@
 ---
 aliases:
   - ../../http_api/team/
-<<<<<<< HEAD
-=======
 canonical: /docs/grafana/latest/developers/http_api/team/
->>>>>>> ac7f9d45
 description: Grafana Team HTTP API
 keywords:
   - grafana
