---
aliases:
  - ../plugins/developing/
description: Resources for creating Grafana plugins
<<<<<<< HEAD
title: Build a plugin
=======
title: Plugin developer's guide
>>>>>>> ac7f9d45
weight: 200
---

# Grafana plugin developer's guide

You can extend Grafana's built-in capabilities with plugins. Plugins enable Grafana to accomplish specialized tasks, custom-tailored to your requirements. By making a plugin for your organization, you can connect Grafana to other data sources, ticketing tools, and CI/CD tooling.

You can create plugins for private use or contribute them to the open source community by publishing to the [Grafana plugin catalog](https://grafana.com/grafana/plugins/). This catalog has hundreds of other community and commercial plugins.

If you are a Grafana plugin developer or want to become one, this plugin developer's guide contains the tutorials and reference materials to help you get started.

## Plugin basics

You can create several types of plugins, including:

- **Panel plugins** - Visualize data and navigate between dashboards.
- **Data source plugins** - Link to new databases or other sources of data.
- **App plugins** - Create rich applications for custom out-of-the-box experiences.

> **Note:** To learn more about the types of plugins you can build, refer to the [Plugin management]({{< relref "../../administration/plugin-management" >}}) documentation.

## Contents of this developer's guide

The following topics are covered in this guide:

- **[Get started with plugins]({{< relref "./get-started-with-plugins" >}})** - Start developing Grafana plugins with the [Create-plugin](https://www.npmjs.com/package/@grafana/create-plugin) tool.
- **[Introduction to plugin development]({{< relref "./introduction-to-plugin-development" >}})** - Learn the fundamentals of Grafana plugin development: frontend and backend development processes, data frames, error handling, and more.
- **[Create a Grafana plugin]({{< relref "./create-a-grafana-plugin" >}})** - If you're familiar with plugin creation, use the tutorials for creating panel plugins, data source plugins, and more to deepen your knowledge.
- **[Migrate a plugin]({{< relref "./migration-guide" >}})** - Learn how to upgrade from a previous version of a Grafana plugin, rewrite an old Angular plugin in React, or update to a newer version.
- **[Publish a Grafana plugin]({{< relref "./publish-a-plugin" >}})** - Learn about publishing a plugin to the Grafana plugin catalog, including publishing criteria, packaging, and deployment.
- **[Reference]({{< relref "metadata.md" >}})** - Description of the `plugin.json` schema and plugin metadata.

## Go further

Learn more about additional tools and see plugin type examples.

### User interface creation

Explore the many UI components in our [Grafana UI library](https://developers.grafana.com/ui).

### Plugin examples

Grafana Labs provides a number of best practice example plugins for different use cases to help you quickly get started. Browse our [plugin examples](https://github.com/grafana/grafana-plugin-examples).

### SDK

Learn more about [Grafana Plugin SDK for Go]({{< relref "./backend/grafana-plugin-sdk-for-go" >}}).<|MERGE_RESOLUTION|>--- conflicted
+++ resolved
@@ -2,11 +2,7 @@
 aliases:
   - ../plugins/developing/
 description: Resources for creating Grafana plugins
-<<<<<<< HEAD
-title: Build a plugin
-=======
 title: Plugin developer's guide
->>>>>>> ac7f9d45
 weight: 200
 ---
 
