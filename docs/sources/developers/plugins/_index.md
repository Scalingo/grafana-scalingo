--- conflicted
+++ resolved
@@ -79,17 +79,4 @@
 
 ### SDK
 
-<<<<<<< HEAD
-- [Plugin metadata]({{< relref "metadata/" >}})
-
-#### Typescript
-
-- Grafana Data
-- Grafana Runtime
-- Grafana UI
-
-#### Go
-
-=======
->>>>>>> 89b365f8
 - [Grafana Plugin SDK for Go]({{< relref "backend/grafana-plugin-sdk-for-go/" >}})