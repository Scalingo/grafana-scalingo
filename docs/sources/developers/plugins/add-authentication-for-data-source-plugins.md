---
aliases:
  - ../../plugins/developing/auth-for-datasources/
<<<<<<< HEAD
=======
  - /docs/grafana/next/developers/plugins/authentication/
>>>>>>> ac7f9d45
title: Add authentication for data source plugins
---

# Add authentication for data source plugins

Grafana plugins can perform authenticated requests against a third-party API by using the _data source proxy_ or through a custom a _backend plugin_.

## Choose an authentication method

Configure your data source plugin to authenticate against a third-party API in one of either of two ways:

- Use the [_data source proxy_](#authenticate-using-the-data-source-proxy) method, or
- Build a [_backend plugin_](#authenticate-using-a-backend-plugin).

| Case                                                                                            | Use                             |
| ----------------------------------------------------------------------------------------------- | ------------------------------- |
| Do you need to authenticate your plugin using Basic Auth or API keys?                           | Use the data source proxy.      |
| Does your API support OAuth 2.0 using client credentials?                                       | Use the data source proxy.      |
| Does your API use a custom authentication method that isn't supported by the data source proxy? | Use a backend plugin.           |
| Does your API communicate over a protocol other than HTTP?                                      | Build and use a backend plugin. |
| Does your plugin require alerting support?                                                      | Build and use a backend plugin. |

## Encrypt data source configuration

Data source plugins have two ways of storing custom configuration: `jsonData` and `secureJsonData`.

Users with the Viewer role can access data source configuration such as the contents of `jsonData` in cleartext. If you've enabled anonymous access, anyone who can access Grafana in their browser can see the contents of `jsonData`.

Users of [Grafana Enterprise](https://grafana.com/products/enterprise/grafana/) can restrict access to data sources to specific users and teams. For more information, refer to [Data source permissions](https://grafana.com/docs/grafana/latest/enterprise/datasource_permissions).

> **Important:** Do not use `jsonData` with sensitive data such as password, tokens, and API keys. If you need to store sensitive information, use `secureJsonData` instead.

> **Note:** You can see the settings that the current user has access to by entering `window.grafanaBootData` in the developer console of your browser.

### Store configuration in `secureJsonData`

If you need to store sensitive information, use `secureJsonData` instead of `jsonData`. Whenever the user saves the data source configuration, the secrets in `secureJsonData` are sent to the Grafana server and encrypted before they're stored.

Once you have encrypted the secure configuration, it can no longer be accessed from the browser. The only way to access secrets after they've been saved is by using the [_data source proxy_](#authenticate-using-the-data-source-proxy).

### Add secret configuration to your data source plugin

To demonstrate how you can add secrets to a data source plugin, let's add support for configuring an API key.

1. Create a new interface in `types.ts` to hold the API key:
   ```ts
   export interface MySecureJsonData {
     apiKey?: string;
   }
   ```
1. Add type information to your `secureJsonData` object by updating the props for your `ConfigEditor` to accept the interface as a second type parameter. Access the value of the secret from the `options` prop inside your `ConfigEditor`:

   ```ts
   interface Props extends DataSourcePluginOptionsEditorProps<MyDataSourceOptions, MySecureJsonData> {}
   ```

   ```ts
   const { secureJsonData, secureJsonFields } = options;
   const { apiKey } = secureJsonData;
   ```

   > **Note:** You can do this until the user saves the configuration; when the user saves the configuration, Grafana clears the value. After that, you can use `secureJsonFields` to determine whether the property has been configured.

1. To securely update the secret in your plugin's configuration editor, update the `secureJsonData` object using the `onOptionsChange` prop:

   ```ts
   const onAPIKeyChange = (event: ChangeEvent<HTMLInputElement>) => {
     onOptionsChange({
       ...options,
       secureJsonData: {
         apiKey: event.target.value,
       },
     });
   };
   ```

1. Define a component that can accept user input:

   ```ts
   <Input
     type="password"
     placeholder={secureJsonFields?.apiKey ? 'configured' : ''}
     value={secureJsonData.apiKey ?? ''}
     onChange={onAPIKeyChange}
   />
   ```

1. Optional: If you want the user to be able to reset the API key, then you need to set the property to `false` in the `secureJsonFields` object:

   ```ts
   const onResetAPIKey = () => {
     onOptionsChange({
       ...options,
       secureJsonFields: {
         ...options.secureJsonFields,
         apiKey: false,
       },
       secureJsonData: {
         ...options.secureJsonData,
         apiKey: '',
       },
     });
   };
   ```

Now that users can configure secrets, the next step is to see how we can add them to our requests.

## Authenticate using the data source proxy

Once the user has saved the configuration for a data source, the secret data source configuration will no longer be available in the browser. Encrypted secrets can only be accessed on the server. So how do you add them to your request?

The Grafana server comes with a proxy that lets you define templates for your requests: _proxy routes_. Grafana sends the proxy route to the server, decrypts the secrets along with other configuration, and adds them to the request before sending it.

> **Note:** Be sure not to confuse the data source proxy with the [auth proxy]({{< relref "../../setup-grafana/configure-security/configure-authentication/auth-proxy/" >}}). The data source proxy is used to authenticate a data source, while the auth proxy is used to log into Grafana itself.

### Add a proxy route to your plugin

To forward requests through the Grafana proxy, you need to configure one or more _proxy routes_. A proxy route is a template for any outgoing request that is handled by the proxy. You can configure proxy routes in the [plugin.json](https://grafana.com/docs/grafana/latest/developers/plugins/metadata/) file.

1. Add the route to `plugin.json`:

   ```json
   "routes": [
     {
       "path": "example",
       "url": "https://api.example.com"
     }
   ]
   ```

   > **Note:** You need to restart the Grafana server every time you make a change to your `plugin.json` file.

1. In the `DataSource`, extract the proxy URL from `instanceSettings` to a class property called `url`:

   ```ts
   export class DataSource extends DataSourceApi<MyQuery, MyDataSourceOptions> {
     url?: string;

     constructor(instanceSettings: DataSourceInstanceSettings<MyDataSourceOptions>) {
       super(instanceSettings);

       this.url = instanceSettings.url;
     }

     // ...
   }
   ```

1. In the `query` method, make a request using `BackendSrv`. The first section of the URL path needs to match the `path` of your proxy route. The data source proxy replaces `this.url + routePath` with the `url` of the route. Based on our example, the URL for the request would be `https://api.example.com/v1/users`:

   ```ts
   import { getBackendSrv } from '@grafana/runtime';
   ```

   ```ts
   const routePath = '/example';

   getBackendSrv().datasourceRequest({
     url: this.url + routePath + '/v1/users',
     method: 'GET',
   });
   ```

### Add a dynamic proxy route to your plugin

Grafana sends the proxy route to the server, where the data source proxy decrypts any sensitive data and interpolates the template variables with the decrypted data before making the request.

To add user-defined configuration to your routes:

- Use `.JsonData` for configuration stored in `jsonData`. For example, where `projectId` is the name of a property in the `jsonData` object:

  ```json
  "routes": [
    {
      "path": "example",
      "url": "https://api.example.com/projects/{{ .JsonData.projectId }}"
    }
  ]
  ```

- Use `.SecureJsonData` for sensitive data stored in `secureJsonData`. For example, where `password` is the name of a property in the `secureJsonData` object:

  ```json
  "routes": [
    {
      "path": "example",
      "url": "https://{{ .JsonData.username }}:{{ .SecureJsonData.password }}@api.example.com"
    }
  ]
  ```

In addition to adding the URL to the proxy route, you can also add headers, URL parameters, and a request body.

#### Add HTTP headers to a proxy route

Here's an example of adding `name` and `content` as HTTP headers:

```json
"routes": [
  {
    "path": "example",
    "url": "https://api.example.com",
    "headers": [
      {
        "name": "Authorization",
        "content": "Bearer {{ .SecureJsonData.apiToken }}"
      }
    ]
  }
]
```

#### Add URL parameters to a proxy route

Here's an example of adding `name` and `content` as URL parameters:

```json
"routes": [
  {
    "path": "example",
    "url": "http://api.example.com",
    "urlParams": [
      {
        "name": "apiKey",
        "content": "{{ .SecureJsonData.apiKey }}"
      }
    ]
  }
]
```

#### Add a request body to a proxy route

Here's an example of adding `username` and `password` to the request body:

```json
"routes": [
  {
    "path": "example",
    "url": "http://api.example.com",
    "body": {
      "username": "{{ .JsonData.username }}",
      "password": "{{ .SecureJsonData.password }}"
    }
  }
]
```

### Add an OAuth 2.0 proxy route to your plugin

Since your request to each route is made server-side with OAuth 2.0 authentication, only machine-to-machine requests are supported. In order words, if you need to use a different grant than client credentials, you need to implement it yourself.

To authenticate using OAuth 2.0, add a `tokenAuth` object to the proxy route definition. If necessary, Grafana performs a request to the URL defined in `tokenAuth` to retrieve a token before making the request to the URL in your proxy route. Grafana automatically renews the token when it expires.

Any parameters defined in `tokenAuth.params` are encoded as `application/x-www-form-urlencoded` and sent to the token URL.

```json
{
  "routes": [
    {
      "path": "api",
      "url": "https://api.example.com/v1",
      "tokenAuth": {
        "url": "https://api.example.com/v1/oauth/token",
        "params": {
          "grant_type": "client_credentials",
          "client_id": "{{ .SecureJsonData.clientId }}",
          "client_secret": "{{ .SecureJsonData.clientSecret }}"
        }
      }
    }
  ]
}
```

## Authenticate using a backend plugin

While the data source proxy supports the most common authentication methods for HTTP APIs, using proxy routes has a few limitations:

- Proxy routes only support HTTP or HTTPS.
- Proxy routes don't support custom token authentication.

If any of these limitations apply to your plugin, you need to add a [backend plugin]({{< relref "backend/" >}}). Because backend plugins run on the server, they can access decrypted secrets, which makes it easier to implement custom authentication methods.

The decrypted secrets are available from the `DecryptedSecureJSONData` field in the instance settings.

```go
func (ds *dataSource) QueryData(ctx context.Context, req *backend.QueryDataRequest) (*backend.QueryDataResponse, error) {
  instanceSettings := req.PluginContext.DataSourceInstanceSettings

  if apiKey, exists := settings.DecryptedSecureJSONData["apiKey"]; exists {
    // Use the decrypted API key.
  }

  // ...
}
```

## Forward OAuth identity for the logged-in user

If your data source uses the same OAuth provider as Grafana itself, for example using [Generic OAuth Authentication]({{< relref "../../setup-grafana/configure-security/configure-authentication/generic-oauth/" >}}), then your data source plugin can reuse the access token for the logged-in Grafana user.

To allow Grafana to pass the access token to the plugin, update the data source configuration and set the `jsonData.oauthPassThru` property to `true`. The [DataSourceHttpSettings](https://developers.grafana.com/ui/latest/index.html?path=/story/data-source-datasourcehttpsettings--basic) settings provide a toggle, the **Forward OAuth Identity** option, for this. You can also build an appropriate toggle to set `jsonData.oauthPassThru` in your data source configuration page UI.

When configured, Grafana can forward authorization HTTP headers such as `Authorization` or `X-ID-Token` to a backend data source. This information is available across the `QueryData`, `CallResource` and `CheckHealth` requests.

To get Grafana to forward the headers, create a HTTP client using the [Grafana plugin SDK for Go](https://pkg.go.dev/github.com/grafana/grafana-plugin-sdk-go/backend/httpclient) and set the `ForwardHTTPHeaders` option to `true` (by default, it's set to `false`). This package exposes request information which can be subsequently forwarded downstream and/or used directly within the plugin.

```go
func NewDatasource(settings backend.DataSourceInstanceSettings) (instancemgmt.Instance, error) {
  opts, err := settings.HTTPClientOptions()
	if err != nil {
		return nil, fmt.Errorf("http client options: %w", err)
	}

    // Important: Reuse the same client for each query to avoid using all available connections on a host.

  opts.ForwardHTTPHeaders = true

	cl, err := httpclient.New(opts)
	if err != nil {
		return nil, fmt.Errorf("httpclient new: %w", err)
	}
	return &Datasource{
		httpClient: cl,
	}, nil
}

func (ds *dataSource) QueryData(ctx context.Context, req *backend.QueryDataRequest) (*backend.QueryDataResponse, error) {
    // Necessary to keep the Context, since the injected middleware is configured there
    req, err := http.NewRequestWithContext(ctx, http.MethodGet, "https://some-url", nil)
    if err != nil {
      return nil, fmt.Errorf("new request with context: %w", err)
    }
    // Authorization header will be automatically injected if oauthPassThru is configured
    resp, err := ds.httpClient.Do(req)
    // ...
}
```

You can see a full working plugin example here: [datasource-http-backend](https://github.com/grafana/grafana-plugin-examples/tree/main/examples/datasource-http-backend).

### Extract a header from an HTTP request

If you need to access the HTTP header information directly, you can also extract that information from the request:

```go
func (ds *dataSource) CheckHealth(ctx context.Context, req *backend.CheckHealthRequest) (*backend.CheckHealthResult, error) {
  token := strings.Fields(req.GetHTTPHeader(backend.OAuthIdentityTokenHeaderName))
  var (
    tokenType   = token[0]
    accessToken = token[1]
  )
  idToken := req.GetHTTPHeader(backend.OAuthIdentityIDTokenHeaderName) // present if user's token includes an ID token

  // ...
  return &backend.CheckHealthResult{Status: backend.HealthStatusOk}, nil
}

func (ds *dataSource) QueryData(ctx context.Context, req *backend.QueryDataRequest) (*backend.QueryDataResponse, error) {
  token := strings.Fields(req.GetHTTPHeader(backend.OAuthIdentityTokenHeaderName))
  var (
    tokenType   = token[0]
    accessToken = token[1]
  )
  idToken := req.GetHTTPHeader(backend.OAuthIdentityIDTokenHeaderName)

  for _, q := range req.Queries {
    // ...
  }
}

func (ds *dataSource) CallResource(ctx context.Context, req *backend.CallResourceRequest, sender backend.CallResourceResponseSender) error {
  token := req.GetHTTPHeader(backend.OAuthIdentityTokenHeaderName)
  idToken := req.GetHTTPHeader(backend.OAuthIdentityIDTokenHeaderName)

  // ...
}
```

## Work with cookies

### Forward cookies for the logged-in user

Your data source plugin can forward cookies for the logged-in Grafana user to the data source. Use the [DataSourceHttpSettings](https://developers.grafana.com/ui/latest/index.html?path=/story/data-source-datasourcehttpsettings--basic) component on the data source's configuration page. It provides the **Allowed cookies** option, where you can specify the cookie names.

When configured, as with [authorization headers](#forward-oauth-identity-for-the-logged-in-user), these cookies are automatically injected if you use the SDK HTTP client.

### Extract cookies for the logged-in user

You can also extract the cookies in the `QueryData`, `CallResource` and `CheckHealth` requests if required.

**`QueryData`**

```go
func (ds *dataSource) QueryData(ctx context.Context, req *backend.QueryDataRequest) (*backend.QueryDataResponse, error) {
  cookies:= req.GetHTTPHeader(backend.CookiesHeaderName)

  // ...
}
```

**`CallResource`**

```go
func (ds *dataSource) CallResource(ctx context.Context, req *backend.CallResourceRequest, sender backend.CallResourceResponseSender) error {
  cookies:= req.GetHTTPHeader(backend.CookiesHeaderName)

  // ...
}
```

**`CheckHealth`**

```go
func (ds *dataSource) CheckHealth(ctx context.Context, req *backend.CheckHealthRequest) (*backend.CheckHealthResult, error) {
  cookies:= req.GetHTTPHeader(backend.CookiesHeaderName)

  // ...
}
```

## Forward user header for the logged-in user

When [send_user_header]({{< relref "../../setup-grafana/configure-grafana/_index.md#send_user_header" >}}) is enabled, Grafana passes the user header to the plugin using the `X-Grafana-User` header. You can forward this header as well as [authorization headers](#forward-oauth-identity-for-the-logged-in-user) or [configured cookies](#forward-cookies-for-the-logged-in-user).

**`QueryData`**

```go
func (ds *dataSource) QueryData(ctx context.Context, req *backend.QueryDataRequest) (*backend.QueryDataResponse, error) {
  u := req.GetHTTPHeader("X-Grafana-User")

  // ...
}
```

**`CallResource`**

```go
func (ds *dataSource) CallResource(ctx context.Context, req *backend.CallResourceRequest, sender backend.CallResourceResponseSender) error {
  u := req.GetHTTPHeader("X-Grafana-User")

  // ...
}
```

**`CheckHealth`**

```go
func (ds *dataSource) CheckHealth(ctx context.Context, req *backend.CheckHealthRequest) (*backend.CheckHealthResult, error) {
  u := req.GetHTTPHeader("X-Grafana-User")

  // ...
}
```<|MERGE_RESOLUTION|>--- conflicted
+++ resolved
@@ -1,10 +1,7 @@
 ---
 aliases:
   - ../../plugins/developing/auth-for-datasources/
-<<<<<<< HEAD
-=======
   - /docs/grafana/next/developers/plugins/authentication/
->>>>>>> ac7f9d45
 title: Add authentication for data source plugins
 ---
 
