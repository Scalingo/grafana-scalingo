--- conflicted
+++ resolved
@@ -1,10 +1,6 @@
 +++
 title = "Add authentication for data source plugins"
-<<<<<<< HEAD
-aliases = ["/docs/grafana/latest/plugins/developing/auth-for-datasources/", "/docs/grafana/latest/developers/plugins/authentication/"]
-=======
 aliases = ["/docs/grafana/latest/plugins/developing/auth-for-datasources/", "/docs/grafana/next/developers/plugins/authentication/"]
->>>>>>> 914fcedb
 +++
 
 # Add authentication for data source plugins
@@ -17,11 +13,7 @@
 - Use the data source proxy if the API supports OAuth 2.0 using client credentials
 - Use a backend plugin if the API uses a custom authentication method that isn't supported by the data source proxy, or if your API communicates over a different protocol than HTTP
 
-<<<<<<< HEAD
-Some data sources, like [Prometheus]({{< relref "../../datasources/prometheus.md" >}}) and [InfluxDB]({{< relref "../../datasources/influxdb" >}}), allow users to configure whether to use the data source proxy, through a setting called _access modes_.
-=======
 Regardless of which approach you use, you first need to encrypt any sensitive information that the plugin needs to store.
->>>>>>> 914fcedb
 
 ## Encrypt data source configuration
 
@@ -222,32 +214,7 @@
 ]
 ```
 
-<<<<<<< HEAD
-### Set body content
-
-To set the body content and length of proxied requests, use the `body` property.
-
-```json
-"routes": [
-  {
-    "path": "example",
-    "url": "http://api.example.com",
-    "body": {
-      "username": "{{ .JsonData.username }}",
-      "password": "{{ .SecureJsonData.password }}"
-    }
-  }
-]
-```
-
-### Enable token authentication
-
-To enable token-based authentication for proxied requests, use the `tokenAuth` property.
-
-Grafana automatically renews the token when it expires.
-=======
 #### Add a request body to a proxy route
->>>>>>> 914fcedb
 
 ```json
 "routes": [
