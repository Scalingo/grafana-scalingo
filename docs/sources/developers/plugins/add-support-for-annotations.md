--- conflicted
+++ resolved
@@ -13,19 +13,11 @@
 ## Add annotations support to your data source
 
 To enable annotation support for your data source, add the following two lines of code. Grafana uses your default query editor for editing annotation queries.
-<<<<<<< HEAD
 
 1. Add `"annotations": true` to the [plugin.json]({{< relref "metadata.md" >}}) file to let Grafana know that your plugin supports annotations.
 
    **plugin.json**
 
-=======
-
-1. Add `"annotations": true` to the [plugin.json]({{< relref "metadata.md" >}}) file to let Grafana know that your plugin supports annotations.
-
-   **plugin.json**
-
->>>>>>> 914fcedb
    ```json
    {
      "annotations": true
@@ -33,18 +25,10 @@
    ```
 
 2. In `datasource.ts`, override the `annotations` property from `DataSourceApi`. For the default behavior, you can set `annotations` to an empty object.
-<<<<<<< HEAD
-
-   **datasource.ts**
-
-   ```ts
-   annotations: {};
-=======
 
    **datasource.ts**
 
    ```ts
    annotations: {
    }
->>>>>>> 914fcedb
    ```