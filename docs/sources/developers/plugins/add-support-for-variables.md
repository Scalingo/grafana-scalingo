---
aliases:
  - /docs/grafana/latest/developers/plugins/add-support-for-variables/
title: Add support for variables in plugins
---

# Add support for variables in plugins

<<<<<<< HEAD
Variables are placeholders for values, and can be used to create things like templated queries and dashboard or panel links. For more information on variables, refer to [Templates and variables]({{< relref "../../variables/" >}}).
=======
Variables are placeholders for values, and can be used to create things like templated queries and dashboard or panel links. For more information on variables, refer to [Templates and variables]({{< relref "../../dashboards/variables/" >}}).
>>>>>>> 89b365f8

This guide explains how to leverage template variables in your panel plugins and data source plugins.

We'll see how you can turn a string like this:

```sql
SELECT * FROM services WHERE id = "$service"
```

into

```sql
SELECT * FROM services WHERE id = "auth-api"
```

Grafana provides a couple of helper functions to interpolate variables in a string template. Let's see how you can use them in your plugin.

## Interpolate variables in panel plugins

For panels, the `replaceVariables` function is available in the PanelProps.

Add `replaceVariables` to the argument list, and pass it a user-defined template string.

```ts
export function SimplePanel({ options, data, width, height, replaceVariables }: Props) {
  const query = replaceVariables('Now displaying $service');

  return <div>{query}</div>;
}
```

## Interpolate variables in data source plugins

For data sources, you need to use the getTemplateSrv, which returns an instance of TemplateSrv.

1. Import `getTemplateSrv` from the `runtime` package.

   ```ts
   import { getTemplateSrv } from '@grafana/runtime';
   ```

1. In your `query` method, call the `replace` method with a user-defined template string.

   ```ts
   async query(options: DataQueryRequest<MyQuery>): Promise<DataQueryResponse> {
     const query = getTemplateSrv().replace('SELECT * FROM services WHERE id = "$service"', options.scopedVars);

     const data = makeDbQuery(query);

     return { data };
   }
   ```

## Format multi-value variables

When a user selects multiple values for variable, the value of the interpolated variable depends on the [variable format]({{< relref "../../dashboards/variables/variable-syntax/#advanced-variable-format-options" >}}).

A data source can define the default format option when no format is specified by adding a third argument to the interpolation function.

Let's change the SQL query to use CSV format by default:

```ts
getTemplateSrv().replace('SELECT * FROM services WHERE id IN ($service)', options.scopedVars, 'csv');
```

Now, when users write `$service`, the query looks like this:

```sql
SELECT * FROM services WHERE id IN (admin,auth,billing)
```

<<<<<<< HEAD
For more information on the available variable formats, refer to [Advanced variable format options]({{< relref "../../variables/advanced-variable-format-options/" >}}).
=======
For more information on the available variable formats, refer to [Advanced variable format options]({{< relref "../../dashboards/variables/variable-syntax/#advanced-variable-format-options" >}}).
>>>>>>> 89b365f8

## Set a variable from your plugin

Not only can you read the value of a variable, you can also update the variable from your plugin. Use `locationService.partial(query, replace)`.

The following example shows how to update a variable called `service`.

- `query` contains the query parameters you want to update. Query parameters controlling variables are prefixed with `var-`.
- `replace: true` tells Grafana to update the current URL state, rather than creating a new history entry.

```ts
import { locationService } from '@grafana/runtime';
```

```ts
locationService.partial({ 'var-service': 'billing' }, true);
```

> **Note:** Grafana queries your data source whenever you update a variable. Excessive updates to variables can slow down Grafana and lead to a poor user experience.

## Add support for query variables to your data source

<<<<<<< HEAD
[Query variables]({{< relref "../../variables/variable-types/add-query-variable/" >}}) is a type of variable that allows you to query a data source for the values. By adding support for query variables to your data source plugin, users can create dynamic dashboards based on data from your data source.
=======
[Query variables]({{< relref "../../dashboards/variables/add-template-variables/#add-a-query-variable" >}}) is a type of variable that allows you to query a data source for the values. By adding support for query variables to your data source plugin, users can create dynamic dashboards based on data from your data source.
>>>>>>> 89b365f8

Let's start by defining a query model for the variable query.

```ts
export interface MyVariableQuery {
  namespace: string;
  rawQuery: string;
}
```

For a data source to support query variables, you must override the `metricFindQuery` in your `DataSourceApi` class. `metricFindQuery` returns an array of `MetricFindValue` which has a single property, `text`:

```ts
async metricFindQuery(query: MyVariableQuery, options?: any) {
  // Retrieve DataQueryResponse based on query.
  const response = await this.fetchMetricNames(query.namespace, query.rawQuery);

  // Convert query results to a MetricFindValue[]
  const values = response.data.map(frame => ({ text: frame.name }));

  return values;
}
```

> **Note:** By default, Grafana provides a default query model and editor for simple text queries. If that's all you need, then you can leave the query type as `string`.
>
> ```ts
> async metricFindQuery(query: string, options?: any)
> ```

Let's create a custom query editor to allow the user to edit the query model.

1. Create a `VariableQueryEditor` component.

   ```ts
   import React, { useState } from 'react';
   import { MyVariableQuery } from './types';

   interface VariableQueryProps {
     query: MyVariableQuery;
     onChange: (query: MyVariableQuery, definition: string) => void;
   }

   export const VariableQueryEditor: React.FC<VariableQueryProps> = ({ onChange, query }) => {
     const [state, setState] = useState(query);

     const saveQuery = () => {
       onChange(state, `${state.query} (${state.namespace})`);
     };

     const handleChange = (event: React.FormEvent<HTMLInputElement>) =>
       setState({
         ...state,
         [event.currentTarget.name]: event.currentTarget.value,
       });

     return (
       <>
         <div className="gf-form">
           <span className="gf-form-label width-10">Namespace</span>
           <input
             name="namespace"
             className="gf-form-input"
             onBlur={saveQuery}
             onChange={handleChange}
             value={state.namespace}
           />
         </div>
         <div className="gf-form">
           <span className="gf-form-label width-10">Query</span>
           <input
             name="rawQuery"
             className="gf-form-input"
             onBlur={saveQuery}
             onChange={handleChange}
             value={state.rawQuery}
           />
         </div>
       </>
     );
   };
   ```

   Grafana saves the query model whenever one of the text fields loses focus (`onBlur`) and then previews the values returned by `metricFindQuery`.

   The second argument to `onChange` allows you to set a text representation of the query which will appear next to the name of the variable in the variables list.

1. Finally, configure your plugin to use the query editor.

   ```ts
   import { VariableQueryEditor } from './VariableQueryEditor';

   export const plugin = new DataSourcePlugin<DataSource, MyQuery, MyDataSourceOptions>(DataSource)
     .setQueryEditor(QueryEditor)
     .setVariableQueryEditor(VariableQueryEditor);
   ```

<<<<<<< HEAD
That's it! You can now try out the plugin by adding a [query variable]({{< relref "../../variables/variable-types/add-query-variable/" >}}) to your dashboard.
=======
That's it! You can now try out the plugin by adding a [query variable]({{< relref "../../dashboards/variables/add-template-variables/#add-a-query-variable" >}}) to your dashboard.
>>>>>>> 89b365f8
<|MERGE_RESOLUTION|>--- conflicted
+++ resolved
@@ -6,11 +6,7 @@
 
 # Add support for variables in plugins
 
-<<<<<<< HEAD
-Variables are placeholders for values, and can be used to create things like templated queries and dashboard or panel links. For more information on variables, refer to [Templates and variables]({{< relref "../../variables/" >}}).
-=======
 Variables are placeholders for values, and can be used to create things like templated queries and dashboard or panel links. For more information on variables, refer to [Templates and variables]({{< relref "../../dashboards/variables/" >}}).
->>>>>>> 89b365f8
 
 This guide explains how to leverage template variables in your panel plugins and data source plugins.
 
@@ -82,11 +78,7 @@
 SELECT * FROM services WHERE id IN (admin,auth,billing)
 ```
 
-<<<<<<< HEAD
-For more information on the available variable formats, refer to [Advanced variable format options]({{< relref "../../variables/advanced-variable-format-options/" >}}).
-=======
 For more information on the available variable formats, refer to [Advanced variable format options]({{< relref "../../dashboards/variables/variable-syntax/#advanced-variable-format-options" >}}).
->>>>>>> 89b365f8
 
 ## Set a variable from your plugin
 
@@ -109,11 +101,7 @@
 
 ## Add support for query variables to your data source
 
-<<<<<<< HEAD
-[Query variables]({{< relref "../../variables/variable-types/add-query-variable/" >}}) is a type of variable that allows you to query a data source for the values. By adding support for query variables to your data source plugin, users can create dynamic dashboards based on data from your data source.
-=======
 [Query variables]({{< relref "../../dashboards/variables/add-template-variables/#add-a-query-variable" >}}) is a type of variable that allows you to query a data source for the values. By adding support for query variables to your data source plugin, users can create dynamic dashboards based on data from your data source.
->>>>>>> 89b365f8
 
 Let's start by defining a query model for the variable query.
 
@@ -211,8 +199,4 @@
      .setVariableQueryEditor(VariableQueryEditor);
    ```
 
-<<<<<<< HEAD
-That's it! You can now try out the plugin by adding a [query variable]({{< relref "../../variables/variable-types/add-query-variable/" >}}) to your dashboard.
-=======
-That's it! You can now try out the plugin by adding a [query variable]({{< relref "../../dashboards/variables/add-template-variables/#add-a-query-variable" >}}) to your dashboard.
->>>>>>> 89b365f8
+That's it! You can now try out the plugin by adding a [query variable]({{< relref "../../dashboards/variables/add-template-variables/#add-a-query-variable" >}}) to your dashboard.