---
aliases:
  - /docs/grafana/latest/developers/plugins/backend/
  - /docs/grafana/latest/plugins/developing/backend-plugins-guide/
keywords:
  - grafana
  - plugins
  - backend
  - plugin
  - backend-plugins
  - documentation
title: Backend plugins
---

# Backend plugins

Grafana added support for plugins in version 3.0 and this enabled the Grafana community to create panel plugins and data source plugins. It was wildly successful and has made Grafana much more useful as you can integrate it with anything and do any type of custom visualization that you want.

However, one limitation with these plugins are that they execute on the client-side (in the browser) which makes it hard to support certain use cases/features, e.g. enable Grafana Alerting for data sources. Grafana v7.0 adds official support for backend plugins which removes this limitation. At the same time it gives plugin developers the possibility to extend Grafana in new and interesting ways, with code running in the backend (server side).

We use the term _backend plugin_ to denote that a plugin has a backend component. Still, normally a backend plugin requires frontend components as well. This is for example true for backend data source plugins which normally need configuration and query editor components implemented for the frontend.

<<<<<<< HEAD
Data source plugins can be extended with a backend component. In the future we plan to support additional types and possibly new kinds of plugins, such as [notifiers for Grafana alerting]({{< relref "../../../alerting/notifications/" >}}) and custom authentication to name a few.
=======
Data source plugins can be extended with a backend component. In the future we plan to support additional types and possibly new kinds of plugins, such as notifiers for Grafana Alerting and custom authentication to name a few.
>>>>>>> 89b365f8

## Use cases for implementing a backend plugin

The following examples gives you an idea of why you'd consider implementing a backend plugin:

<<<<<<< HEAD
- Enable [Grafana alerting]({{< relref "../../../alerting/" >}}) for data sources.
=======
- Enable [Grafana Alerting]({{< relref "../../../alerting/" >}}) for data sources.
>>>>>>> 89b365f8
- Connect to non-HTTP services that normally can't be connected to from a web browser, e.g. SQL database servers.
- Keep state between users, e.g. query caching for data sources.
- Use custom authentication methods and/or authorization checks that aren't supported in Grafana.
- Use a custom data source request proxy, see [Resources]({{< relref "#resources" >}}).

## Grafana’s backend plugin system

The Grafana backend plugin system is based on the [go-plugin library by HashiCorp](https://github.com/hashicorp/go-plugin). The Grafana server launches each backend plugin as a subprocess and communicates with it over [gRPC](https://grpc.io/). This approach has a number of benefits:

- Plugins can’t crash your grafana process: a panic in a plugin doesn’t panic the server.
- Plugins are easy to develop: just write a Go application and run `go build` (or use any other language which supports gRPC).
- Plugins can be relatively secure: The plugin only has access to the interfaces and arguments that are given to it, not to the entire memory space of the process.

Grafana's backend plugin system exposes a couple of different capabilities, or building blocks, that a backend plugin can implement:

- Query data
- Resources
- Health checks
- Collect metrics

### Query data

The query data capability allows a backend plugin to handle data source queries that are submitted from a [dashboard]({{< relref "../../../dashboards/" >}}), [Explore]({{< relref "../../../explore/" >}}) or [Grafana Alerting]({{< relref "../../../alerting/" >}}). The response contains [data frames]({{< relref "../data-frames/" >}}), which are used to visualize metrics, logs, and traces. The query data capability is required to implement for a backend data source plugin.

### Resources

The resources capability allows a backend plugin to handle custom HTTP requests sent to the Grafana HTTP API and respond with custom HTTP responses. Here, the request and response formats can vary, e.g. JSON, plain text, HTML or static resources (files, images) etc. Compared to the query data capability where the response contains data frames, resources give the plugin developer a lot of flexibility for extending and open up Grafana for new and interesting use cases.

Examples of use cases for implementing resources:

- Implement a custom data source proxy in case certain authentication/authorization or other requirements are required/needed that are not supported in Grafana's [built-in data proxy]({{< relref "../../http_api/data_source/#data-source-proxy-calls" >}}).
- Return data or information in a format suitable to use within a data source query editor to provide auto-complete functionality.
- Return static resources, such as images or files.
- Send a command to a device, such as a micro controller or IOT device.
- Request information from a device, such as a micro controller or IOT device.
- Extend Grafana's HTTP API with custom resources, methods and actions.
- Use [chunked transfer encoding](https://en.wikipedia.org/wiki/Chunked_transfer_encoding) to return large data responses in chunks or to enable "basic" streaming capabilities.

### Health checks

The health checks capability allows a backend plugin to return the status of the plugin. For data source backend plugins the health check will automatically be called when you do _Save & Test_ in the UI when editing a data source. A plugin's health check endpoint is exposed in the Grafana HTTP API and allows external systems to continuously poll the plugin's health to make sure it's running and working as expected.

### Collect metrics

A backend plugin can collect and return runtime, process and custom metrics using the text-based Prometheus [exposition format](https://prometheus.io/docs/instrumenting/exposition_formats/). If you’re using the [Grafana Plugin SDK for Go]({{< relref "grafana-plugin-sdk-for-go/" >}}) to implement your backend plugin, then the [Prometheus instrumentation library for Go applications](https://github.com/prometheus/client_golang) is built-in, and gives you Go runtime metrics and process metrics out of the box. By using the [Prometheus instrumentation library](https://github.com/prometheus/client_golang) you can add custom metrics to instrument your backend plugin.

A metrics endpoint (`/api/plugins/<plugin id>/metrics`) for a plugin is available in the Grafana HTTP API and allows a Prometheus instance to be configured to scrape the metrics.<|MERGE_RESOLUTION|>--- conflicted
+++ resolved
@@ -20,21 +20,13 @@
 
 We use the term _backend plugin_ to denote that a plugin has a backend component. Still, normally a backend plugin requires frontend components as well. This is for example true for backend data source plugins which normally need configuration and query editor components implemented for the frontend.
 
-<<<<<<< HEAD
-Data source plugins can be extended with a backend component. In the future we plan to support additional types and possibly new kinds of plugins, such as [notifiers for Grafana alerting]({{< relref "../../../alerting/notifications/" >}}) and custom authentication to name a few.
-=======
 Data source plugins can be extended with a backend component. In the future we plan to support additional types and possibly new kinds of plugins, such as notifiers for Grafana Alerting and custom authentication to name a few.
->>>>>>> 89b365f8
 
 ## Use cases for implementing a backend plugin
 
 The following examples gives you an idea of why you'd consider implementing a backend plugin:
 
-<<<<<<< HEAD
-- Enable [Grafana alerting]({{< relref "../../../alerting/" >}}) for data sources.
-=======
 - Enable [Grafana Alerting]({{< relref "../../../alerting/" >}}) for data sources.
->>>>>>> 89b365f8
 - Connect to non-HTTP services that normally can't be connected to from a web browser, e.g. SQL database servers.
 - Keep state between users, e.g. query caching for data sources.
 - Use custom authentication methods and/or authorization checks that aren't supported in Grafana.
