---
aliases:
  - ../../plugins/development/
<<<<<<< HEAD
=======
  - /docs/grafana/next/plugins/apps/
>>>>>>> ac7f9d45
  - /docs/grafana/next/plugins/datasources/
  - /docs/grafana/next/plugins/developing/development/
  - /docs/grafana/next/plugins/panels/
title: Legacy plugins
---

# Legacy plugins

> **Note:** Since Grafana 7.0, writing plugins using Angular is no longer recommended. If you're looking to build a new plugin, refer to [Plugins]({{< relref "../" >}}).

You can extend Grafana by writing your own plugins and then share them with other users in [our plugin repository](https://grafana.com/plugins).

Grafana already has a strong community of contributors and plugin developers. By making it easier to develop and install plugins with resources such as this guide, we hope that the community can grow even stronger and develop new plugins that we would never think about.

## Short version

1. [Set up Grafana](https://github.com/grafana/grafana/blob/main/contribute/developer-guide.md)
1. Clone an example plugin into `/var/lib/grafana/plugins` or `data/plugins` (relative to grafana git repo if you're running development version from source dir)
1. Use one of our example plugins as a starting point

Example plugins

- ["Hello World" panel using Angular](https://github.com/grafana/simple-angular-panel)
- ["Hello World" panel using React](https://github.com/grafana/simple-react-panel)
- [Simple json data source](https://github.com/grafana/simple-json-datasource)
- [Clock panel](https://github.com/grafana/clock-panel)
- [Pie chart panel](https://github.com/grafana/piechart-panel)

You might also be interested in the available tutorials around authoring a plugin.

- [Grafana Tutorials](https://grafana.com/tutorials/)

## What languages?

Since everything turns into JavaScript, it's up to you to choose which language you want. That said, it's probably a good idea to choose es6 or TypeScript, because we use es6 classes in Grafana. So it's easier to get inspiration from the Grafana repo if you choose one of those languages.

## Buildscript

You can use any build system that supports systemjs. All the built content should end up in a folder named `dist` and be committed to the repository. By committing the dist folder, the person who installs your plugin does not have to run any build script. All of our example plugins have a build script configured.

## Keep your plugin up to date

New versions of Grafana can sometimes cause plugins to break. See our [documentation](https://grafana.com/docs/grafana/latest/developers/plugins/migration-guide/) for changes in
Grafana that can impact your plugin.

## Metadata

See the [coding styleguide]({{< relref "style-guide/" >}}) for details on the metadata.

## module.(js|ts)

This is the entry point for every plugin. This is the place where you should export
your plugin implementation. Depending on what kind of plugin you are developing you
will be expected to export different things. You can find what's expected for [datasource]({{< relref "data-sources/" >}}), [panels]({{< relref "panels/" >}})
and [apps]({{< relref "apps/" >}}) plugins in the documentation.

The Grafana SDK is quite small so far and can be found here:

- [SDK file in Grafana](https://github.com/grafana/grafana/blob/main/public/app/plugins/sdk.ts)

The SDK contains three different plugin classes: PanelCtrl, MetricsPanelCtrl and QueryCtrl. For plugins of the panel type, the module.js file should export one of these. There are some extra classes for [data sources]({{< relref "data-sources/" >}}).

Example:

```javascript
import { ClockCtrl } from './clock_ctrl';

export { ClockCtrl as PanelCtrl };
```

The module class is also where css for the dark and light themes is imported:

```javascript
import { loadPluginCss } from 'app/plugins/sdk';
import WorldmapCtrl from './worldmap_ctrl';

loadPluginCss({
  dark: 'plugins/grafana-worldmap-panel/css/worldmap.dark.css',
  light: 'plugins/grafana-worldmap-panel/css/worldmap.light.css',
});

export { WorldmapCtrl as PanelCtrl };
```

## Start developing your plugin

There are three ways that you can start developing a Grafana plugin.

1. Set up a Grafana development environment. [(described here)](https://github.com/grafana/grafana/blob/main/contribute/developer-guide.md) and place your plugin in the `data/plugins` folder.
1. Install Grafana and place your plugin in the plugins directory which is set in your [config file](/administration/configuration). By default this is `/var/lib/grafana/plugins` on Linux systems.
1. Place your plugin directory anywhere you like and specify it grafana.ini.

We encourage people to set up the full Grafana environment so that you can get inspiration from the rest of the Grafana code base.

When Grafana starts, it scans the plugin folders and mounts every folder that contains a plugin.json file unless
the folder contains a subfolder named dist. In that case, Grafana mounts the dist folder instead.
This makes it possible to have both built and src content in the same plugin Git repo.

## Grafana Events

There are a number of Grafana events that a plugin can hook into:

- `init-edit-mode` can be used to add tabs when editing a panel
- `panel-teardown` can be used for clean up
- `data-received` is an event in that is triggered on data refresh and can be hooked into
- `data-snapshot-load` is an event triggered to load data when in snapshot mode.
- `data-error` is used to handle errors on dashboard refresh.

If a panel receives data and hooks into the `data-received` event then it should handle snapshot mode too. Otherwise the panel will not work if saved as a snapshot. [Getting Plugins to work in Snapshot Mode]({{< relref "snapshot-mode/" >}}) describes how to add support for this.

## Examples

We have three different examples that you can fork/download to get started developing your Grafana plugin.

- [simple-json-datasource](https://github.com/grafana/simple-json-datasource) (small data source plugin for querying json data from backends)
- [simple-app-plugin](https://github.com/grafana/simple-app-plugin)
- [clock-panel](https://github.com/grafana/clock-panel)
- [singlestat-panel](https://github.com/grafana/grafana/tree/main/public/app/plugins/panel/singlestat)
- [piechart-panel](https://github.com/grafana/piechart-panel)

## Other Articles

- [Getting Plugins to work in Snapshot Mode]({{< relref "snapshot-mode/" >}})
- [Plugin Defaults and Editor Mode]({{< relref "defaults-and-editor-mode/" >}})
- [Grafana Plugin Code Styleguide]({{< relref "style-guide/" >}})
- [Grafana Apps]({{< relref "apps/" >}})
- [Grafana Data Sources]({{< relref "data-sources/" >}})
- [plugin.json Schema]({{< relref "../metadata/" >}})<|MERGE_RESOLUTION|>--- conflicted
+++ resolved
@@ -1,10 +1,7 @@
 ---
 aliases:
   - ../../plugins/development/
-<<<<<<< HEAD
-=======
   - /docs/grafana/next/plugins/apps/
->>>>>>> ac7f9d45
   - /docs/grafana/next/plugins/datasources/
   - /docs/grafana/next/plugins/developing/development/
   - /docs/grafana/next/plugins/panels/
