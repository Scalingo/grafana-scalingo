---
aliases:
  - ../../plugins/development/
<<<<<<< HEAD
=======
  - /docs/grafana/next/plugins/apps/
>>>>>>> 284c43c2
  - /docs/grafana/next/plugins/datasources/
  - /docs/grafana/next/plugins/developing/development/
  - /docs/grafana/next/plugins/panels/
title: Legacy plugins
---

# Legacy plugins

> **Note:** Since Grafana 7.0, writing plugins using Angular is no longer recommended. If you're looking to build a new plugin, refer to [Plugins]({{< relref "../" >}}).

You can extend Grafana by writing your own plugins and then share them with other users in [our plugin repository](https://grafana.com/plugins).

Grafana already has a strong community of contributors and plugin developers. By making it easier to develop and install plugins with resources such as this guide, we hope that the community can grow even stronger and develop new plugins that we would never think about.

## Short version

1. [Set up Grafana](https://github.com/grafana/grafana/blob/main/contribute/developer-guide.md)
1. Clone an example plugin into `/var/lib/grafana/plugins` or `data/plugins` (relative to grafana git repo if you're running development version from source dir)
1. Use one of our example plugins as a starting point

Example plugins

- ["Hello World" panel using Angular](https://github.com/grafana/simple-angular-panel)
- ["Hello World" panel using React](https://github.com/grafana/simple-react-panel)
- [Simple json data source](https://github.com/grafana/simple-json-datasource)
- [Clock panel](https://github.com/grafana/clock-panel)
- [Pie chart panel](https://github.com/grafana/piechart-panel)

You might also be interested in the available tutorials around authoring a plugin.

- [Grafana Tutorials](https://grafana.com/tutorials/)

## What languages?

Since everything turns into JavaScript, it's up to you to choose which language you want. That said, it's probably a good idea to choose es6 or TypeScript, because we use es6 classes in Grafana. So it's easier to get inspiration from the Grafana repo if you choose one of those languages.

## Buildscript

You can use any build system that supports systemjs. All the built content should end up in a folder named `dist` and be committed to the repository. By committing the dist folder, the person who installs your plugin does not have to run any build script. All of our example plugins have a build script configured.

## Keep your plugin up to date

New versions of Grafana can sometimes cause plugins to break. See our [documentation](https://grafana.com/docs/grafana/latest/developers/plugins/migration-guide/) for changes in
Grafana that can impact your plugin.

## Metadata

See the [coding styleguide]({{< relref "style-guide/" >}}) for details on the metadata.

## module.(js|ts)

This is the entry point for every plugin. This is the place where you should export
your plugin implementation. Depending on what kind of plugin you are developing you
will be expected to export different things. You can find what's expected for [datasource]({{< relref "data-sources/" >}}), [panels]({{< relref "panels/" >}})
and [apps]({{< relref "apps/" >}}) plugins in the documentation.

The Grafana SDK is quite small so far and can be found here:

- [SDK file in Grafana](https://github.com/grafana/grafana/blob/main/public/app/plugins/sdk.ts)

The SDK contains three different plugin classes: PanelCtrl, MetricsPanelCtrl and QueryCtrl. For plugins of the panel type, the module.js file should export one of these. There are some extra classes for [data sources]({{< relref "data-sources/" >}}).

Example:

```javascript
import { ClockCtrl } from './clock_ctrl';

export { ClockCtrl as PanelCtrl };
```

The module class is also where css for the dark and light themes is imported:

```javascript
import { loadPluginCss } from 'app/plugins/sdk';
import WorldmapCtrl from './worldmap_ctrl';

loadPluginCss({
  dark: 'plugins/grafana-worldmap-panel/css/worldmap.dark.css',
  light: 'plugins/grafana-worldmap-panel/css/worldmap.light.css',
});

export { WorldmapCtrl as PanelCtrl };
```

## Start developing your plugin

There are three ways that you can start developing a Grafana plugin.

1. Set up a Grafana development environment. [(described here)](https://github.com/grafana/grafana/blob/main/contribute/developer-guide.md) and place your plugin in the `data/plugins` folder.
1. Install Grafana and place your plugin in the plugins directory which is set in your [config file](/administration/configuration). By default this is `/var/lib/grafana/plugins` on Linux systems.
1. Place your plugin directory anywhere you like and specify it grafana.ini.

We encourage people to set up the full Grafana environment so that you can get inspiration from the rest of the Grafana code base.

When Grafana starts, it scans the plugin folders and mounts every folder that contains a plugin.json file unless
the folder contains a subfolder named dist. In that case, Grafana mounts the dist folder instead.
This makes it possible to have both built and src content in the same plugin Git repo.

## Grafana Events

There are a number of Grafana events that a plugin can hook into:

- `init-edit-mode` can be used to add tabs when editing a panel
- `panel-teardown` can be used for clean up
- `data-received` is an event in that is triggered on data refresh and can be hooked into
- `data-snapshot-load` is an event triggered to load data when in snapshot mode.
- `data-error` is used to handle errors on dashboard refresh.

If a panel receives data and hooks into the `data-received` event then it should handle snapshot mode too. Otherwise the panel will not work if saved as a snapshot. [Getting Plugins to work in Snapshot Mode]({{< relref "snapshot-mode/" >}}) describes how to add support for this.

## Examples

We have three different examples that you can fork/download to get started developing your Grafana plugin.

- [simple-json-datasource](https://github.com/grafana/simple-json-datasource) (small data source plugin for querying json data from backends)
- [simple-app-plugin](https://github.com/grafana/simple-app-plugin)
- [clock-panel](https://github.com/grafana/clock-panel)
- [singlestat-panel](https://github.com/grafana/grafana/tree/main/public/app/plugins/panel/singlestat)
- [piechart-panel](https://github.com/grafana/piechart-panel)

## Other Articles

- [Getting Plugins to work in Snapshot Mode]({{< relref "snapshot-mode/" >}})
- [Plugin Defaults and Editor Mode]({{< relref "defaults-and-editor-mode/" >}})
- [Grafana Plugin Code Styleguide]({{< relref "style-guide/" >}})
- [Grafana Apps]({{< relref "apps/" >}})
- [Grafana Data Sources]({{< relref "data-sources/" >}})
- [plugin.json Schema]({{< relref "../metadata/" >}})<|MERGE_RESOLUTION|>--- conflicted
+++ resolved
@@ -1,10 +1,7 @@
 ---
 aliases:
   - ../../plugins/development/
-<<<<<<< HEAD
-=======
   - /docs/grafana/next/plugins/apps/
->>>>>>> 284c43c2
   - /docs/grafana/next/plugins/datasources/
   - /docs/grafana/next/plugins/developing/development/
   - /docs/grafana/next/plugins/panels/
