---
aliases:
  - /docs/grafana/latest/developers/plugins/legacy/snapshot-mode/
  - /docs/grafana/latest/plugins/developing/snapshot-mode/
title: Legacy snapshot mode
---

# Legacy snapshot mode

{{< figure class="float-right"  src="/static/img/docs/Grafana-snapshot-example.png" caption="A dashboard using snapshot data and not live data." >}}

<<<<<<< HEAD
Grafana has this great feature where you can [save a snapshot of your dashboard]({{< relref "../../../dashboards/json-model/" >}}). Instead of sending a screenshot of a dashboard to someone, you can send them a working, interactive Grafana dashboard with the snapshot data embedded inside it. The snapshot can be saved on your Grafana server and is available to all your co-workers. Raintank also hosts a [snapshot server](https://snapshots.raintank.io) if you want to send the snapshot to someone who does not have access to your Grafana server.
=======
Grafana has this great feature where you can [save a snapshot of your dashboard]({{< relref "../../../dashboards/build-dashboards/view-dashboard-json-model" >}}). Instead of sending a screenshot of a dashboard to someone, you can send them a working, interactive Grafana dashboard with the snapshot data embedded inside it. The snapshot can be saved on your Grafana server and is available to all your co-workers. Raintank also hosts a [snapshot server](https://snapshots.raintank.io) if you want to send the snapshot to someone who does not have access to your Grafana server.
>>>>>>> 89b365f8

{{< figure class="float-right"  src="/static/img/docs/animated_gifs/snapshots.gif" caption="Selecting a snapshot" >}}

This all works because Grafana saves a snapshot of the current data in the dashboard json instead of fetching the data from a data source. However, if you are building a custom panel plugin then this will not work straight out of the box. You will need to make some small (and easy!) changes first.

## Enabling support for loading snapshot data

Grafana automatically saves data from data sources in the dashboard json when the snapshot is created so we do not have to write any code for that. Enabling snapshot support for reading time series data is very simple. First in the constructor, we need to add an event handler for `data-snapshot-load`. This event is triggered by Grafana when the snapshot data is loaded from the dashboard json.

```javascript
constructor($scope, $injector, contextSrv) {
    super($scope, $injector);
    ...
    this.events.on('init-edit-mode', this.onInitEditMode.bind(this));
    this.events.on('data-received', this.onDataReceived.bind(this));
    this.events.on('panel-teardown', this.onPanelTeardown.bind(this));
    this.events.on('data-snapshot-load', this.onDataSnapshotLoad.bind(this));
```

Then we need to create a simple event handler that just forwards the data on to our regular `data-received` handler:

```javascript
onDataSnapshotLoad(snapshotData) {
  this.onDataReceived(snapshotData);
}
```

This will cover most use cases for snapshot support. Sometimes you will want to save data that is not time series data from a Grafana data source and then you have to do a bit more work to get snapshot support.

## Saving custom data for snapshots

Data that is not time series data from a Grafana data source is not saved automatically by Grafana. Saving custom data for snapshot mode has to be done manually.

{{< figure class="float-right"  src="/static/img/docs/Grafana-save-snapshot.png" caption="Save snapshot" >}}

Grafana gives us a chance to save data to the dashboard json when it is creating a snapshot. In the 'data-received' event handler, you can check the snapshot flag on the dashboard object. If this is true, then Grafana is creating a snapshot and you can manually save custom data to the panel json. In the example, a new field called snapshotLocationData in the panel json is initialized with a snapshot of the custom data.

```javascript
onDataReceived(dataList) {
  if (!dataList) return;

  if (this.dashboard.snapshot && this.locations) {
    this.panel.snapshotLocationData = this.locations;
  }
```

Now the location data is saved in the dashboard json but we will have to load it manually as well.

## Loading custom data for snapshots

The example below shows a function that loads the custom data. The data source for the custom data (an external API in this case) is not available in snapshot mode so a guard check is made to see if there is any snapshot data available first. If there is, then the snapshot data is used instead of trying to load the data from the external API.

```javascript
loadLocationDataFromFile(reload) {
  if (this.map && !reload) return;

  if (this.panel.snapshotLocationData) {
    this.locations = this.panel.snapshotLocationData;
    return;
  }
```

It is really easy to forget to add this support but it enables a great feature and can be used to demo your panel.

If there is a panel plugin that you would like to be installed on the Raintank Snapshot server then please contact us via [Slack](https://slack.grafana.com) or [GitHub](https://github.com/grafana/grafana).<|MERGE_RESOLUTION|>--- conflicted
+++ resolved
@@ -9,11 +9,7 @@
 
 {{< figure class="float-right"  src="/static/img/docs/Grafana-snapshot-example.png" caption="A dashboard using snapshot data and not live data." >}}
 
-<<<<<<< HEAD
-Grafana has this great feature where you can [save a snapshot of your dashboard]({{< relref "../../../dashboards/json-model/" >}}). Instead of sending a screenshot of a dashboard to someone, you can send them a working, interactive Grafana dashboard with the snapshot data embedded inside it. The snapshot can be saved on your Grafana server and is available to all your co-workers. Raintank also hosts a [snapshot server](https://snapshots.raintank.io) if you want to send the snapshot to someone who does not have access to your Grafana server.
-=======
 Grafana has this great feature where you can [save a snapshot of your dashboard]({{< relref "../../../dashboards/build-dashboards/view-dashboard-json-model" >}}). Instead of sending a screenshot of a dashboard to someone, you can send them a working, interactive Grafana dashboard with the snapshot data embedded inside it. The snapshot can be saved on your Grafana server and is available to all your co-workers. Raintank also hosts a [snapshot server](https://snapshots.raintank.io) if you want to send the snapshot to someone who does not have access to your Grafana server.
->>>>>>> 89b365f8
 
 {{< figure class="float-right"  src="/static/img/docs/animated_gifs/snapshots.gif" caption="Selecting a snapshot" >}}
 
