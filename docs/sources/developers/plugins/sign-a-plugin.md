---
title: Sign a plugin
---

# Sign a plugin

Signing a plugin allows Grafana to verify the authenticity of the plugin with [signature verification]({{< relref "../../administration/plugin-management#plugin-signatures" >}}). This gives users a way to make sure plugins haven't been tampered with. All Grafana Labs-authored backend plugins, including Enterprise plugins, are signed.

> **Important:** Future versions of Grafana will require all plugins to be signed.

Before you can sign your plugin, you need to decide whether you want to sign it as a _public_ or a _private_ plugin.

If you want to make your plugin publicly available outside of your organization, you need to sign your plugin under a _community_ or _commercial_ [signature level](#plugin-signature-levels). Public plugins are available from [grafana.com/plugins](https://grafana.com/plugins) and can be installed by anyone.

If you intend to only use the plugin within your organization, you can sign it under a _private_ [signature level](#plugin-signature-levels).

## Generate an API key

To verify ownership of your plugin, you need to generate an API key that you'll use every time you need to sign a new version of your plugin.

1. [Create a Grafana Cloud account](https://grafana.com/signup).

1. Make sure that the first part of the plugin ID matches the slug of your Grafana Cloud account.

   You can find the plugin ID in the `plugin.json` file inside your plugin directory. For example, if your account slug is `acmecorp`, you need to prefix the plugin ID with `acmecorp-`.

1. [Create a Grafana Cloud API key](https://grafana.com/docs/grafana-cloud/reference/create-api-key/) with the **PluginPublisher** role.

## Sign a public plugin

Public plugins need to be reviewed by the Grafana team before you can sign them.

1. Submit your plugin for [review]({{< relref "publish-a-plugin/#publishing-your-plugin-for-the-first-time" >}})
2. When your plugin is approved, you're granted a plugin signature level. **Without a plugin signature level, you won't be able to sign your plugin**.
3. In your plugin directory, sign the plugin with the API key you just created. Grafana Sign Plugin creates a [MANIFEST.txt](#plugin-manifest) file in the `dist` directory of your plugin.

   ```bash
   export GRAFANA_API_KEY=<YOUR_API_KEY>
<<<<<<< HEAD
   npx @grafana/sign-plugin
=======
   npx @grafana/sign-plugin@latest
>>>>>>> 284c43c2
   ```

## Sign a private plugin

1. In your plugin directory, sign the plugin with the API key you just created. Grafana Sign Plugin creates a [MANIFEST.txt](#plugin-manifest) file in the `dist` directory of your plugin.

   The `rootUrls` flag accepts a comma-separated list of URLs to the Grafana instances where you intend to install the plugin.

   ```bash
   export GRAFANA_API_KEY=<YOUR_API_KEY>
<<<<<<< HEAD
   npx @grafana/sign-plugin --rootUrls https://example.com/grafana
=======
   npx @grafana/sign-plugin@latest --rootUrls https://example.com/grafana
>>>>>>> 284c43c2
   ```

## Plugin signature levels

To sign a plugin, you need to decide the _signature level_ you want to sign it under. The signature level of your plugin determines how you can distribute it.

You can sign your plugin under three different _signature levels_.

| **Plugin Level** | **Paid Subscription Required?**                 | **Description**                                                                                                                                                                                                                                                                                                        |
| ---------------- | ----------------------------------------------- | ---------------------------------------------------------------------------------------------------------------------------------------------------------------------------------------------------------------------------------------------------------------------------------------------------------------------- |
| Private          | No;<br>Free of charge                           | <p>You can create and sign a Private Plugin for any technology at no charge.</p><p>Private Plugins are for use on your own Grafana. They may not be distributed to the Grafana community, and are not published in the Grafana catalog.</p>                                                                            |
| Community        | No;<br>Free of charge                           | <p>You can create, sign and distribute plugins at no charge, provided that all dependent technologies are open source and not for profit.</p><p>Community Plugins are published in the official Grafana catalog, and are available to the Grafana community.</p>                                                       |
| Commercial       | Yes;<br>Commercial Plugin Subscription required | <p>You can create, sign and distribute plugins with dependent technologies that are closed source or commercially backed, by entering into a Commercial Plugin Subscription with Grafana Labs.</p><p>Commercial Plugins are published on the official Grafana catalog, and are available to the Grafana community.</p> |

For instructions on how to sign a plugin under the Community and Commercial signature level, refer to [Sign a public plugin](#sign-a-public-plugin).

For instructions on how to sign a plugin under the Private signature level, refer to [Sign a private plugin](#sign-a-private-plugin).

## Plugin manifest

For Grafana to verify the digital signature of a plugin, the plugin must include a signed manifest file, _MANIFEST.txt_. The signed manifest file contains two sections:

- **Signed message -** The signed message contains plugin metadata and plugin files with their respective checksums (SHA256).
- **Digital signature -** The digital signature is created by encrypting the signed message using a private key. Grafana has a public key built-in that can be used to verify that the digital signature have been encrypted using expected private key.

**Example manifest file:**

```txt
-----BEGIN PGP SIGNED MESSAGE-----
Hash: SHA512

{
  "manifestVersion": "2.0.0",
  "signatureType": "community",
  "signedByOrg": "myorgid",
  "signedByOrgName": "My Org",
  "plugin": "myorgid-simple-panel",
  "version": "1.0.0",
  "time": 1602753404133,
  "keyId": "7e4d0c6a708866e7",
  "files": {
    "LICENSE": "12ab7a0961275f5ce7a428e662279cf49bab887d12b2ff7bfde738346178c28c",
    "module.js.LICENSE.txt": "0d8f66cd4afb566cb5b7e1540c68f43b939d3eba12ace290f18abc4f4cb53ed0",
    "module.js.map": "8a4ede5b5847dec1c6c30008d07bef8a049408d2b1e862841e30357f82e0fa19",
    "plugin.json": "13be5f2fd55bee787c5413b5ba6a1fae2dfe8d2df6c867dadc4657b98f821f90",
    "README.md": "2d90145b28f22348d4f50a81695e888c68ebd4f8baec731fdf2d79c8b187a27f",
    "module.js": "b4b6945bbf3332b08e5e1cb214a5b85c82557b292577eb58c8eb1703bc8e4577"
  }
}
-----BEGIN PGP SIGNATURE-----
Version: OpenPGP.js v4.10.1
Comment: https://openpgpjs.org

wqEEARMKAAYFAl+IE3wACgkQfk0ManCIZudpdwIHTCqjVzfm7DechTa7BTbd
+dNIQtwh8Tv2Q9HksgN6c6M9nbQTP0xNHwxSxHOI8EL3euz/OagzWoiIWulG
7AQo7FYCCQGucaLPPK3tsWaeFqVKy+JtQhrJJui23DAZLSYQYZlKQ+nFqc9x
T6scfmuhWC/TOcm83EVoCzIV3R5dOTKHqkjIUg==
=GdNq
-----END PGP SIGNATURE-----
```

## Troubleshooting issues while signing your plugin

### Why am I getting a "Modified signature" in Grafana?

Due to an issue when signing the plugin on Windows, in some cases an invalid MANIFEST.txt is being generated. You can fix this by replacing all double backslashes, `\\`, with a forward slash, `/` in the MANIFEST.txt file. You need to do this every time you sign your plugin.

### Error signing manifest: Field is required: rootUrls

If you're trying to sign a **public** plugin, this means that your plugin doesn't have a plugin signature level assigned to it yet. A Grafana team member will assign a signature level to your plugin once it has been reviewed and approved. For more information, refer to [Sign a public plugin](#sign-a-public-plugin).

If you're trying to sign a **private** plugin, this means that you need to add a `rootUrls` flag to the `plugin:sign` command. The `rootUrls` must match the [root_url]({{< relref "../../setup-grafana/configure-grafana/#root_url" >}}) configuration. For more information, refer to [Sign a private plugin](#sign-a-private-plugin).

If you still get this error, make sure that the API key was generated by a Grafana Cloud account that matches the first part of the plugin ID.<|MERGE_RESOLUTION|>--- conflicted
+++ resolved
@@ -36,11 +36,7 @@
 
    ```bash
    export GRAFANA_API_KEY=<YOUR_API_KEY>
-<<<<<<< HEAD
-   npx @grafana/sign-plugin
-=======
    npx @grafana/sign-plugin@latest
->>>>>>> 284c43c2
    ```
 
 ## Sign a private plugin
@@ -51,11 +47,7 @@
 
    ```bash
    export GRAFANA_API_KEY=<YOUR_API_KEY>
-<<<<<<< HEAD
-   npx @grafana/sign-plugin --rootUrls https://example.com/grafana
-=======
    npx @grafana/sign-plugin@latest --rootUrls https://example.com/grafana
->>>>>>> 284c43c2
    ```
 
 ## Plugin signature levels
