---
title: Sign a plugin
---

# Sign a plugin

Grafana requires all plugins to be signed so that we can verify their authenticity with [signature verification]({{< relref "../../administration/plugin-management#plugin-signatures" >}}).

All Grafana Labs-authored backend plugins, including Enterprise plugins, are signed. By [default]({{< relref "../../administration/plugin-management#allow-unsigned-plugins" >}}), Grafana **requires** all plugins to be signed in order for them to be loaded.

Before you can sign your plugin, you need to decide whether you want to sign it as a _public_ or a _private_ plugin.

To make your plugin publicly available outside of your organization, sign your plugin under a _community_ or _commercial_ [signature level](#plugin-signature-levels). Public plugins are available from the [Grafana plugin catalog](https://grafana.com/plugins) and can be installed by anyone.

If you intend to only use the plugin within your organization, sign it under a _private_ [signature level](#plugin-signature-levels).

## Generate an API key

To verify ownership of your plugin, generate an API key that you'll use every time you need to sign a new version of your plugin.

1. [Create a Grafana Cloud account](https://grafana.com/signup).

1. Make sure that the first part of the plugin ID matches the slug of your Grafana Cloud account.

   You can find the plugin ID in the `plugin.json` file inside your plugin directory. For example, if your account slug is `acmecorp`, you need to prefix the plugin ID with `acmecorp-`.

1. [Create a Grafana Cloud API key](https://grafana.com/docs/grafana-cloud/reference/create-api-key/) with the **PluginPublisher** role.

## Sign a public plugin

Public plugins need to be reviewed by the Grafana team before you can sign them.

1. Submit your plugin for [review]({{< relref "publish-a-plugin/#publishing-your-plugin-for-the-first-time" >}})
1. If we approve your plugin, you're granted a plugin signature level. You need this signature level to proceed.
1. In your plugin directory, sign the plugin with the API key you just created. Grafana Sign Plugin creates a [MANIFEST.txt](#plugin-manifest) file in the `dist` directory of your plugin:

   ```bash
   export GRAFANA_API_KEY=<YOUR_API_KEY>
<<<<<<< HEAD
   npx @grafana/sign-plugin
=======
   npx @grafana/sign-plugin@latest
>>>>>>> ac7f9d45
   ```

## Sign a private plugin

1. In your plugin directory, sign the plugin with the API key you just created. Grafana Sign Plugin creates a [MANIFEST.txt](#plugin-manifest) file in the `dist` directory of your plugin.

   ```bash
   export GRAFANA_API_KEY=<YOUR_API_KEY>
<<<<<<< HEAD
   npx @grafana/sign-plugin --rootUrls https://example.com/grafana
=======
   npx @grafana/sign-plugin@latest --rootUrls https://example.com/grafana
>>>>>>> ac7f9d45
   ```

1. After the `rootUrls` flag, enter a comma-separated list of URLs for the Grafana instances where you intend to install the plugin.

## Plugin signature levels

To sign a plugin, you need to select the _signature level_ that you want to sign it under. The signature level of your plugin determines how you can distribute it.

You can sign your plugin under three different _signature levels_: _private_, _community_, and _commercial_.

| **Plugin Level** | **Paid Subscription Required?**                 | **Description**                                                                                                                                                                                                                                                                                                                  |
| ---------------- | ----------------------------------------------- | -------------------------------------------------------------------------------------------------------------------------------------------------------------------------------------------------------------------------------------------------------------------------------------------------------------------------------- |
| Private          | No;<br>Free of charge                           | <p>You can create and sign a Private plugin for any technology at no charge.</p><p>Private plugins are intended for use on your own installation of Grafana. They may not be distributed to the Grafana community, and they are not published in the Grafana plugin catalog.</p>                                                 |
| Community        | No;<br>Free of charge                           | <p>You can create, sign, and distribute plugins at no charge, provided that all dependent technologies are open source and not for profit.</p><p>Community plugins are published in the official Grafana catalog, and are available to the entire Grafana community.</p>                                                         |
| Commercial       | Yes;<br>Commercial plugin subscription required | <p>You can create, sign, and distribute plugins with dependent technologies that are closed source or commercially backed. To do so, enter into a Commercial plugin subscription with Grafana Labs.</p><p>Commercial plugins are published on the Grafana plugin catalog, and are available to the entire Grafana community.</p> |

For instructions on how to sign a plugin under the Community and Commercial signature level, refer to [Sign a public plugin](#sign-a-public-plugin).

For instructions on how to sign a plugin under the Private signature level, refer to [Sign a private plugin](#sign-a-private-plugin).

## Plugin manifest

For Grafana to verify the digital signature of a plugin, the plugin must include a signed manifest file, `MANIFEST.txt`. The signed manifest file contains two sections:

- **Signed message -** Contains plugin metadata and plugin files with their respective checksums (SHA256).
- **Digital signature -** Created by encrypting the signed message using a private key. Grafana has a public key built-in that can be used to verify that the digital signature has been encrypted using the expected private key.

**Example**

```txt
-----BEGIN PGP SIGNED MESSAGE-----
Hash: SHA512

{
  "manifestVersion": "2.0.0",
  "signatureType": "community",
  "signedByOrg": "myorgid",
  "signedByOrgName": "My Org",
  "plugin": "myorgid-simple-panel",
  "version": "1.0.0",
  "time": 1602753404133,
  "keyId": "7e4d0c6a708866e7",
  "files": {
    "LICENSE": "12ab7a0961275f5ce7a428e662279cf49bab887d12b2ff7bfde738346178c28c",
    "module.js.LICENSE.txt": "0d8f66cd4afb566cb5b7e1540c68f43b939d3eba12ace290f18abc4f4cb53ed0",
    "module.js.map": "8a4ede5b5847dec1c6c30008d07bef8a049408d2b1e862841e30357f82e0fa19",
    "plugin.json": "13be5f2fd55bee787c5413b5ba6a1fae2dfe8d2df6c867dadc4657b98f821f90",
    "README.md": "2d90145b28f22348d4f50a81695e888c68ebd4f8baec731fdf2d79c8b187a27f",
    "module.js": "b4b6945bbf3332b08e5e1cb214a5b85c82557b292577eb58c8eb1703bc8e4577"
  }
}
-----BEGIN PGP SIGNATURE-----
Version: OpenPGP.js v4.10.1
Comment: https://openpgpjs.org

wqEEARMKAAYFAl+IE3wACgkQfk0ManCIZudpdwIHTCqjVzfm7DechTa7BTbd
+dNIQtwh8Tv2Q9HksgN6c6M9nbQTP0xNHwxSxHOI8EL3euz/OagzWoiIWulG
7AQo7FYCCQGucaLPPK3tsWaeFqVKy+JtQhrJJui23DAZLSYQYZlKQ+nFqc9x
T6scfmuhWC/TOcm83EVoCzIV3R5dOTKHqkjIUg==
=GdNq
-----END PGP SIGNATURE-----
```

## Troubleshooting

### Why do I get a "Modified signature" error?

In some cases an invalid `MANIFEST.txt` is generated because of an issue when signing the plugin on Windows. You can fix this by replacing all double backslashes, `\\`, with a forward slash, `/`, in the `MANIFEST.txt` file. You need to do this every time you sign your plugin.

### Why do I get a "Field is required: `rootUrls`" error for my public plugin?

With a **public** plugin, your plugin doesn't have a plugin signature level assigned to it yet. A Grafana team member will assign a signature level to your plugin once it has been reviewed and approved. For more information, refer to [Sign a public plugin](#sign-a-public-plugin).

### Why do I get a "Field is required: `rootUrls`" error for my private plugin?

With a **private** plugin, you need to add a `rootUrls` flag to the `plugin:sign` command. The `rootUrls` must match the [root_url]({{< relref "../../setup-grafana/configure-grafana/#root_url" >}}) configuration. For more information, refer to [Sign a private plugin](#sign-a-private-plugin).

If you still get this error, make sure that the API key was generated by a Grafana Cloud account that matches the first part of the plugin ID.<|MERGE_RESOLUTION|>--- conflicted
+++ resolved
@@ -36,11 +36,7 @@
 
    ```bash
    export GRAFANA_API_KEY=<YOUR_API_KEY>
-<<<<<<< HEAD
-   npx @grafana/sign-plugin
-=======
    npx @grafana/sign-plugin@latest
->>>>>>> ac7f9d45
    ```
 
 ## Sign a private plugin
@@ -49,11 +45,7 @@
 
    ```bash
    export GRAFANA_API_KEY=<YOUR_API_KEY>
-<<<<<<< HEAD
-   npx @grafana/sign-plugin --rootUrls https://example.com/grafana
-=======
    npx @grafana/sign-plugin@latest --rootUrls https://example.com/grafana
->>>>>>> ac7f9d45
    ```
 
 1. After the `rootUrls` flag, enter a comma-separated list of URLs for the Grafana instances where you intend to install the plugin.
