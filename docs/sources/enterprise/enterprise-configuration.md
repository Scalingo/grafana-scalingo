--- conflicted
+++ resolved
@@ -331,96 +331,76 @@
 
 A list of cookies that are stripped from the outgoing data source and alerting requests.
 
-<<<<<<< HEAD
+## [security.encryption]
+
+### algorithm
+
+Encryption algorithm used to encrypt secrets stored in the database and cookies. Possible values are `aes-cfb` (default) and `aes-gcm`. AES-CFB stands for _Advanced Encryption Standard_ in _cipher feedback_ mode, and AES-GCM stands for _Advanced Encryption Standard_ in _Galois/Counter Mode_.
+
 ## [caching]
 
 > **Note:** Available in Grafana Enterprise v7.5 and later versions.
-> **Note:** The Memcached cache backend is unavailable in Grafana Enterprise v7.5.
-
-When query caching is enabled, Grafana temporarily stores the results of data source queries and serves cached responses to similar requests.
+
+When query caching is enabled, Grafana can temporarily store the results of data source queries and serve cached responses to similar requests.
 
 ### backend
 
-The caching backend to use when storing cached queries. Options: memory
+The caching backend to use when storing cached queries. Options: `memory`, `redis`, and `memcached`.
+
+The default is `memory`.
 
 ### enabled
 
-Setting 'enabled' to true enables caching datasource queries for all data sources.
+Setting 'enabled' to `true` allows users to configure query caching for data sources.
+
+This value is `true` by default.
+
+> **Note:** This setting enables the caching feature, but it does not turn on query caching for any data source. To turn on query caching for a data source, update the setting on the data source configuration page. For more information, refer to the [query caching docs]({{< relref "./query-caching.md#enable-and-configure-query-caching" >}}).
 
 ### ttl
 
-The default TTL (time to live) if no other TTL is available.
-=======
-## [security.encryption]
-
-### algorithm
-
-Encryption algorithm used to encrypt secrets stored in the database and cookies. Possible values are `aes-cfb` (default) and `aes-gcm`. AES-CFB stands for _Advanced Encryption Standard_ in _cipher feedback_ mode, and AES-GCM stands for _Advanced Encryption Standard_ in _Galois/Counter Mode_.
-
-## [caching]
-
-> **Note:** Available in Grafana Enterprise v7.5 and later versions.
-
-When query caching is enabled, Grafana can temporarily store the results of data source queries and serve cached responses to similar requests.
-
-### backend
-
-The caching backend to use when storing cached queries. Options: `memory`, `redis`, and `memcached`.
-
-The default is `memory`.
+_Time to live_ (TTL) is the time that a query result is stored in the caching system before it is deleted or refreshed. This setting defines the time to live for query caching, when TTL is not configured in data source settings. The default value is `1m` (1 minute).
+
+### max_ttl
+
+The max duration that a query result is stored in the caching system before it is deleted or refreshed. This value will override `ttl` config option or data source setting if the `ttl` value is greater than `max_ttl`. To disable this constraint, set this value to `0s`.
+
+The default is `0s` (disabled).
+
+> **Note:** Disabling this constraint is not recommended in production environments.
+
+### max_value_mb
+
+This value limits the size of a single cache value. If a cache value (or query result) exceeds this size, then it is not cached. To disable this limit, set this value to `0`.
+
+The default is `1`.
+
+### connection_timeout
+
+This setting defines the duration to wait for a connection to the caching backend.
+
+The default is `5s`.
+
+### read_timeout
+
+This setting defines the duration to wait for the caching backend to return a cached result. To disable this timeout, set this value to `0s`.
+
+The default is `0s` (disabled).
+
+> **Note:** Disabling this timeout is not recommended in production environments.
+
+### write_timeout
+
+This setting defines the number of seconds to wait for the caching backend to store a result. To disable this timeout, set this value to `0s`.
+
+The default is `0s` (disabled).
+
+> **Note:** Disabling this timeout is not recommended in production environments.
+
+## [caching.encryption]
 
 ### enabled
 
-Setting 'enabled' to `true` allows users to configure query caching for data sources.
-
-This value is `true` by default.
-
-> **Note:** This setting enables the caching feature, but it does not turn on query caching for any data source. To turn on query caching for a data source, update the setting on the data source configuration page. For more information, refer to the [query caching docs]({{< relref "./query-caching.md#enable-and-configure-query-caching" >}}).
-
-### ttl
-
-_Time to live_ (TTL) is the time that a query result is stored in the caching system before it is deleted or refreshed. This setting defines the time to live for query caching, when TTL is not configured in data source settings. The default value is `1m` (1 minute).
-
-### max_ttl
-
-The max duration that a query result is stored in the caching system before it is deleted or refreshed. This value will override `ttl` config option or data source setting if the `ttl` value is greater than `max_ttl`. To disable this constraint, set this value to `0s`.
-
-The default is `0s` (disabled).
-
-> **Note:** Disabling this constraint is not recommended in production environments.
-
-### max_value_mb
-
-This value limits the size of a single cache value. If a cache value (or query result) exceeds this size, then it is not cached. To disable this limit, set this value to `0`.
-
-The default is `1`.
-
-### connection_timeout
-
-This setting defines the duration to wait for a connection to the caching backend.
-
-The default is `5s`.
-
-### read_timeout
-
-This setting defines the duration to wait for the caching backend to return a cached result. To disable this timeout, set this value to `0s`.
-
-The default is `0s` (disabled).
-
-> **Note:** Disabling this timeout is not recommended in production environments.
-
-### write_timeout
-
-This setting defines the number of seconds to wait for the caching backend to store a result. To disable this timeout, set this value to `0s`.
-
-The default is `0s` (disabled).
-
-> **Note:** Disabling this timeout is not recommended in production environments.
-
-## [caching.encryption]
-
-### enabled
-
 When 'enabled' is `true`, query values in the cache are encrypted.
 
 The default is `false`.
@@ -430,7 +410,6 @@
 A string used to generate a key for encrypting the cache. For the encrypted cache data to persist between Grafana restarts, you must specify this key. If it is empty when encryption is enabled, then the key is automatically generated on startup, and the cache clears upon restarts.
 
 The default is `""`.
->>>>>>> 914fcedb
 
 ## [caching.memory]
 
@@ -438,8 +417,6 @@
 
 When storing cache data in-memory, this setting defines how often a background process cleans up stale data from the in-memory cache. More frequent "garbage collection" can keep memory usage from climbing but will increase CPU usage.
 
-<<<<<<< HEAD
-=======
 The default is `1m`.
 
 ### max_size_mb
@@ -452,29 +429,23 @@
 
 > **Note:** Disabling the maximum is not recommended in production environments.
 
->>>>>>> 914fcedb
 ## [caching.redis]
 
 ### url
 
 The full Redis URL of your Redis server. Example: `redis://localhost:6739/0`.
 
-<<<<<<< HEAD
+The default is `"redis://localhost:6379"`.
+
+### cluster
+
+A comma-separated list of Redis cluster members in `host:port` format. For example, `localhost:7000, localhost: 7001, localhost:7002`.
+
+> **Note:** If you have specify `cluster`, the value for `url` is ignored.
+
 ### prefix
 
 A string that prefixes all Redis keys. This value must be set if using a shared database in Redis. If `prefix` is empty, then one will not be used.
-=======
-The default is `"redis://localhost:6379"`.
-
-### cluster
-
-A comma-separated list of Redis cluster members in `host:port` format. For example, `localhost:7000, localhost: 7001, localhost:7002`.
-
-> **Note:** If you have specify `cluster`, the value for `url` is ignored.
-
-### prefix
-
-A string that prefixes all Redis keys. This value must be set if using a shared database in Redis. If `prefix` is empty, then one will not be used.
 
 The default is `"grafana"`.
 
@@ -484,5 +455,4 @@
 
 A space-separated list of memcached servers. Example: `memcached-server-1:11211 memcached-server-2:11212 memcached-server-3:11211`. Or if there's only one server: `memcached-server:11211`.
 
-The default is `"localhost:11211"`.
->>>>>>> 914fcedb
+The default is `"localhost:11211"`.