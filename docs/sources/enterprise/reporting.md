+++
title = "Reporting"
description = ""
keywords = ["grafana", "reporting"]
aliases = ["/docs/grafana/latest/administration/reports"]
weight = 800
+++

# Reporting

Reporting allows you to automatically generate PDFs from any of your dashboards and have Grafana email them to interested parties on a schedule. This is available in Grafana Cloud Pro and Advanced and in Grafana Enterprise.

> If you have [Fine-grained access Control]({{< relref "../enterprise/access-control/_index.md" >}}) enabled, for some actions you would need to have relevant permissions.
> Refer to specific guides to understand what permissions are required.

<<<<<<< HEAD
{{< figure src="/static/img/docs/enterprise/reports_list.png" max-width="500px" class="docs-image--no-shadow" >}}
=======
{{< figure src="/static/img/docs/enterprise/reports_list_8.1.png" max-width="500px" class="docs-image--no-shadow" >}}
>>>>>>> 914fcedb

Any changes you make to a dashboard used in a report are reflected the next time the report is sent. For example, if you change the time range in the dashboard, then the time range in the report changes as well.

## Requirements

- SMTP must be configured for reports to be sent. Refer to [SMTP]({{< relref "../administration/configuration.md#smtp" >}}) in [Configuration]({{< relref "../administration/configuration.md" >}}) for more information.
- The Image Renderer plugin must be installed or the remote rendering service must be set up. Refer to [Image rendering]({{< relref "../image-rendering/" >}}) for more information.

## Access control

When [Fine-grained access control]({{< relref "../enterprise/access-control/_index.md" >}}) is enabled, you need to have the relevant [Permissions]({{< relref "../enterprise/access-control/permissions.md" >}}) to create and manage reports.

## Create or update a report

Only organization admins can create reports by default. You can customize who can create reports with [fine-grained access control]({{< relref "../enterprise/access-control/_index.md" >}}).

1. Click on the reports icon in the side menu. The Reports tab allows you to view, create, and update your reports.
1. Enter report information. All fields are required unless otherwise indicated.
<<<<<<< HEAD
   - **Name -** Name of the report as you want it to appear in the Reports list.
   - **Source dashboard -** Select the dashboard to generate the report from.
   - **Recipients -** Enter the emails of the people or teams that you want to receive the report, separated by semicolons.
=======
   - **Report name -** Name of the report as you want it to appear in the Reports list. It's also used as the email subject.
   - **Recipients -** Enter the emails of the people or teams that you want to receive the report, separated by commas or semicolons.
>>>>>>> 914fcedb
   - **Reply to -** (optional) The address that will appear in the **Reply to** field of the email.
   - **Message -** (optional) Message body in the email with the report.
   - **Include a dashboard link -** Include a link to the dashboard from within the report email.
   - **Source dashboard -** Select the dashboard to generate the report from.
   - **Time range -** (optional) Use custom time range for the report. For more information check [Report time range]({{< relref "#report-time-range" >}}).
1. Select an orientation for the report: **Portrait** or **Landscape**.
1. Select a layout for the generated report: **Simple** or **Grid**. The simple layout renders each panel as full-width across the PDF. The grid layout renders the PDF with the same panel arrangement and width as the source dashboard.
1. **Add a CSV file of table panel data**: check this box to attach a CSV file to the report email for each table panel on the dashboard.
1. **Preview PDF** View a rendered PDF with the options you have selected.
1. Enter scheduling information. Options vary depending on the frequency you select.
1. **Save** the report.
1. **Send test email** to verify that the whole configuration is working as expected. You can choose to send this email to the recipients configured for the report, or to a different set of email addresses only used for testing.

<<<<<<< HEAD
{{< figure src="/static/img/docs/enterprise/reports_create_new.png" max-width="500px" class="docs-image--no-shadow" >}}
=======
{{< figure src="/static/img/docs/enterprise/reports_create_new_8.1.png" max-width="500px" class="docs-image--no-shadow" >}}
>>>>>>> 914fcedb

### Choose template variables

> **Note:** Available in Grafana Enterprise version 7.5+ (behind `reportVariables` feature flag) and Grafana Enterprise version 8+ without a feature flag.

<<<<<<< HEAD
Layout | Orientation | Support | Description | Preview
------ | ----------- | ------- | ----------- | -------
Simple | Portrait | v6.4+ | Generates an A4 page in portrait mode with three panels per page. | {{< figure src="/static/img/docs/enterprise/reports_portrait_preview.png" max-width="500px" max-height="500px" class="docs-image--no-shadow" >}}
Simple | Landscape | v6.7+ | Generates an A4 page in landscape mode with a single panel per page. | {{< figure src="/static/img/docs/enterprise/reports_landscape_preview.png" max-width="500px" class="docs-image--no-shadow" >}}
Grid | Portrait | v7.2+ | Generates an A4 page in portrait mode with panels arranged in the same way as at the original dashboard. | {{< figure src="/static/img/docs/enterprise/reports_grid_portrait_preview.png" max-width="500px" max-height="500px" class="docs-image--no-shadow" >}}
Grid | Landscape | v7.2+ | Generates an A4 page in landscape mode with panels arranged in the same way as at the original dashboard. | {{< figure src="/static/img/docs/enterprise/reports_grid_landscape_preview.png" max-width="500px" class="docs-image--no-shadow" >}}
=======
You can configure report-specific template variables for the dashboard on the report page. The variables that you select will override the variables from the dashboard, and they are used when rendering a PDF file of the report. For detailed information about using template variables, refer to the [Templates and variables]({{< relref "../variables/_index.md" >}}) section.
>>>>>>> 914fcedb

> **Note:** The query variables saved with a report might go out of date if the results of that query change. For example, if your template variable queries for a list of hostnames and a new hostname is added, then it will not be included in the report. If that happens, the selected variables will need to be manually updated in the report. If you select the `All` value for the template variable or if you keep the dashboard's original variable selection, then the report will stay up-to-date as new values are added.

### Render a report with panels or rows set to repeat by a variable

> **Note:** Available in Grafana Enterprise v8+.

You can include dynamic dashboards with panels or rows, set to repeat by a variable, into reports. For detailed information about setting up repeating panels or rows in dashboards, refer to the [Repeat panels or rows]({{< relref "../panels/repeat-panels-or-rows.md" >}}) section.

#### Caveats:

- Rendering repeating panels for dynamic variable types (e.g. `query` variables) with selected `All` value is currently not supported. As a workaround, it is possible to individually select all the values instead.
- If you select different template variables in a report for a dashboard with repeating rows, you might see empty space or missing values at the bottom of the report. This is because the dimensions of the panels from the dashboard are used to generate the report. To avoid this issue, use the dashboard's original template variables for the report, or make a copy of the dashboard, select the new set of template variables, and generate a report based on the copied dashboard.
- Rendering of the repeating panels inside collapsed rows in reports is not supported.

### Report time range

> Setting custom report time range is available in Grafana Enterprise v7.2+.

By default, reports use the saved time range of the dashboard. Changing the time range of the report can be done by:

- Saving a modified time range to the dashboard.
- Setting a time range via **Time range** field in the report form. If specified, then this custom time range overrides the one from the report's dashboard.

The page header of the report displays the time range for the dashboard's data queries. Dashboards set to use the browser's time zone will use the time zone on the Grafana server.

If the time zone is set differently between your Grafana server and its remote image renderer, then the time ranges in the report might be different between the page header and the time axes in the panels. To avoid this, set the time zone to UTC for dashboards when using a remote renderer. Each dashboard's time zone setting is visible in the [time range controls]({{< relref "../dashboards/time-range-controls.md/#dashboard-time-settings" >}}).

### Layout and orientation

> We're actively working on developing new report layout options. [Contact us](https://grafana.com/contact?about=grafana-enterprise&topic=design-process&value=reporting) if you would like to get involved in the design process.

| Layout | Orientation | Support | Description                                                                                               | Preview                                                                                                                                               |
| ------ | ----------- | ------- | --------------------------------------------------------------------------------------------------------- | ----------------------------------------------------------------------------------------------------------------------------------------------------- |
| Simple | Portrait    | v6.4+   | Generates an A4 page in portrait mode with three panels per page.                                         | {{< figure src="/static/img/docs/enterprise/reports_portrait_preview.png" max-width="500px" max-height="500px" class="docs-image--no-shadow" >}}      |
| Simple | Landscape   | v6.7+   | Generates an A4 page in landscape mode with a single panel per page.                                      | {{< figure src="/static/img/docs/enterprise/reports_landscape_preview.png" max-width="500px" class="docs-image--no-shadow" >}}                        |
| Grid   | Portrait    | v7.2+   | Generates an A4 page in portrait mode with panels arranged in the same way as at the original dashboard.  | {{< figure src="/static/img/docs/enterprise/reports_grid_portrait_preview.png" max-width="500px" max-height="500px" class="docs-image--no-shadow" >}} |
| Grid   | Landscape   | v7.2+   | Generates an A4 page in landscape mode with panels arranged in the same way as at the original dashboard. | {{< figure src="/static/img/docs/enterprise/reports_grid_landscape_preview.png" max-width="500px" class="docs-image--no-shadow" >}}                   |

### CSV export

> **Note:** Only available in Grafana Enterprise v8.0+, with the [Grafana image renderer plugin](https://grafana.com/grafana/plugins/grafana-image-renderer) v3.0+.

You can attach a CSV file to the report email for each table panel on the selected dashboard, along with the PDF report. By default, CSVs larger than 10Mb won't be sent to avoid email servers to reject the email. You can increase or decrease this limit in the [reporting configuration]({{< relref "#rendering-configuration" >}}).

This feature relies on the same plugin that supports the [image rendering]({{< relref "../image-rendering/" >}}) features.

When the CSV file is generated, it is temporarily written to the `csv` folder in the Grafana `data` folder.

A background job runs every 10 minutes and removes temporary CSV files. You can configure how long a CSV file should be stored before being removed by configuring the [temp-data-lifetime]({{< relref "../administration/configuration/#temp-data-lifetime" >}}) setting. This setting also affects how long a renderer PNG file should be stored.

### Scheduling

> Note: Scheduler has been significantly changed in Grafana Enterprise v8.1.

Scheduled reports can be sent once or repeatedly on an hourly, daily, weekly, or monthly basis, or at custom intervals. You can also disable scheduling by selecting **Never**: for example, if you want to send the report via the API.

{{< figure src="/static/img/docs/enterprise/reports_scheduler_8.1.png" max-width="500px" class="docs-image--no-shadow" >}}

**Send now or schedule for later**

- **Send now** sends the report immediately after you save it. To stop sending the report at some point in the future, add an end date. If you leave the end date empty, the report is sent out indefinitely.

- **Send later** schedules a report for a later date. Thus, the start date and time are required fields. If you leave the end date empty, the report is sent out indefinitely.

**Send only from Monday to Friday**

For reports that have an hourly or daily frequency, you can choose to send them only from Monday to Friday.

**Send on the last day of the month**

When you schedule a report with a monthly frequency, and set the start date between the 29th and the 31st of the month, the report is only sent during the months that have those dates. If you want the report to be sent every month, select the **Send on the last day of the month** option instead. This way, the report is sent on the last day of every month regardless of how many days there are in any given month.

### Send test email

> Only available in Grafana Enterprise v7.0+.

1. In the report, click **Send test email**.
1. In the Email field, enter the email address or addresses that you want to test, separated by semicolon.
   If you want to use email addresses from the report, then select the **Use emails from report** check box.
1. Click **Send**.

The last saved version of the report will be sent to selected emails. You can use this to verify emails are working and to make sure the report is generated and displayed as you expect.

{{< figure src="/static/img/docs/enterprise/reports_send_test_mail.png" max-width="500px" class="docs-image--no-shadow" >}}
<<<<<<< HEAD
=======

## Pause report

> **Note:** Available in Grafana Enterprise v8+.

You can pause sending of reports from the report list view by clicking the pause icon. The report will not be sent according to its schedule until it is resumed by clicking the resume button on the report row.
>>>>>>> 914fcedb

## Send report via the API

You can send reports programmatically with the [send report]({{< relref "../http_api/reporting.md#send-report" >}}) endpoint in the [HTTP APIs]({{< relref "../http_api" >}}).

## Rendering configuration

When generating reports, each panel renders separately before being collected in a PDF. The per panel rendering timeout and number of concurrently rendered panels can be configured.

To make a panel more legible, you can set a scale factor for the rendered images. However, a higher scale factor increases the file size of the generated PDF.

You can also specify custom fonts that support different Unicode scripts. The DejaVu font is the default used for PDF rendering.

These options are available in the [configuration]({{< relref "../administration/configuration.md">}}) file.

```ini
[reporting]
# Set timeout for each panel rendering request
rendering_timeout = 10s
# Set maximum number of concurrent calls to the rendering service
concurrent_render_limit = 4
# Set the scale factor for rendering images. 2 is enough for monitor resolutions
# 4 would be better for printed material. Setting a higher value affects performance and memory
image_scale_factor = 2
# Set the maximum file size in megabytes for the CSV attachments
max_attachment_size_mb = 10
# Path to the directory containing font files
fonts_path =
# Name of the TrueType font file with regular style
font_regular = DejaVuSansCondensed.ttf
# Name of the TrueType font file with bold style
font_bold = DejaVuSansCondensed-Bold.ttf
# Name of the TrueType font file with italic style
font_italic = DejaVuSansCondensed-Oblique.ttf
```

<<<<<<< HEAD
## Report time range

> Setting custom report time range is available in Grafana Enterprise v7.2+.

By default, reports use the saved time range of the dashboard. Changing the time range of the report can be done by:
- Saving a modified time range to the dashboard.
- Setting a time range via **Time range** field in the report form. If specified, then this custom time range overrides the one from the report's dashboard.

The page header of the report displays the time range for the dashboard's data queries. Dashboards set to use the browser's time zone will use the time zone on the Grafana server.

If the time zone is set differently between your Grafana server and its remote image renderer, then the time ranges in the report might be different between the page header and the time axes in the panels. We advise always setting the time zone to UTC for dashboards when using a remote renderer to avoid this.

## Choose template variables

> ** Note:** Available in Grafana Enterprise version 7.5+ (behind `reportVariables` feature flag).

You can configure report-specific template variables for the dashboard on the report page. The variables that you select will override the variables from the dashboard, and they are used when rendering a PDF file of the report. For detailed information about using template variables, refer to the [Templates and variables]({{< relref "../variables/_index.md" >}}) section.

=======
>>>>>>> 914fcedb
## Reports settings

> **Note:** Available in Grafana Enterprise v7.2+.

You can configure organization-wide report settings in the **Settings** tab on the **Reporting** page. Settings are applied to all the reports for current organization.

You can customize the branding options.

Report branding:
**Company logo URL** - Company logo displayed in the report PDF. Defaults to the Grafana logo.

Email branding:

- **Company logo URL** - Company logo displayed in the report PDF. Defaults to the Grafana logo.
- **Email footer** - Toggle to enable report email footer. Select **Sent by** or **None**.
- **Footer link text** - Text for the link in the report email footer. Defaults to "Grafana".
- **Footer link URL** - Link for the report email footer.

{{< figure src="/static/img/docs/enterprise/reports_settings.png" max-width="500px" class="docs-image--no-shadow" >}}

## Troubleshoot reporting

To troubleshoot and get more log information, enable debug logging in the configuration file. Refer to [Configuration]({{< relref "../administration/configuration.md#filters" >}}) for more information.

```bash
[log]
filters = report:debug
```<|MERGE_RESOLUTION|>--- conflicted
+++ resolved
@@ -13,11 +13,7 @@
 > If you have [Fine-grained access Control]({{< relref "../enterprise/access-control/_index.md" >}}) enabled, for some actions you would need to have relevant permissions.
 > Refer to specific guides to understand what permissions are required.
 
-<<<<<<< HEAD
-{{< figure src="/static/img/docs/enterprise/reports_list.png" max-width="500px" class="docs-image--no-shadow" >}}
-=======
 {{< figure src="/static/img/docs/enterprise/reports_list_8.1.png" max-width="500px" class="docs-image--no-shadow" >}}
->>>>>>> 914fcedb
 
 Any changes you make to a dashboard used in a report are reflected the next time the report is sent. For example, if you change the time range in the dashboard, then the time range in the report changes as well.
 
@@ -36,14 +32,8 @@
 
 1. Click on the reports icon in the side menu. The Reports tab allows you to view, create, and update your reports.
 1. Enter report information. All fields are required unless otherwise indicated.
-<<<<<<< HEAD
-   - **Name -** Name of the report as you want it to appear in the Reports list.
-   - **Source dashboard -** Select the dashboard to generate the report from.
-   - **Recipients -** Enter the emails of the people or teams that you want to receive the report, separated by semicolons.
-=======
    - **Report name -** Name of the report as you want it to appear in the Reports list. It's also used as the email subject.
    - **Recipients -** Enter the emails of the people or teams that you want to receive the report, separated by commas or semicolons.
->>>>>>> 914fcedb
    - **Reply to -** (optional) The address that will appear in the **Reply to** field of the email.
    - **Message -** (optional) Message body in the email with the report.
    - **Include a dashboard link -** Include a link to the dashboard from within the report email.
@@ -57,26 +47,13 @@
 1. **Save** the report.
 1. **Send test email** to verify that the whole configuration is working as expected. You can choose to send this email to the recipients configured for the report, or to a different set of email addresses only used for testing.
 
-<<<<<<< HEAD
-{{< figure src="/static/img/docs/enterprise/reports_create_new.png" max-width="500px" class="docs-image--no-shadow" >}}
-=======
 {{< figure src="/static/img/docs/enterprise/reports_create_new_8.1.png" max-width="500px" class="docs-image--no-shadow" >}}
->>>>>>> 914fcedb
 
 ### Choose template variables
 
 > **Note:** Available in Grafana Enterprise version 7.5+ (behind `reportVariables` feature flag) and Grafana Enterprise version 8+ without a feature flag.
 
-<<<<<<< HEAD
-Layout | Orientation | Support | Description | Preview
------- | ----------- | ------- | ----------- | -------
-Simple | Portrait | v6.4+ | Generates an A4 page in portrait mode with three panels per page. | {{< figure src="/static/img/docs/enterprise/reports_portrait_preview.png" max-width="500px" max-height="500px" class="docs-image--no-shadow" >}}
-Simple | Landscape | v6.7+ | Generates an A4 page in landscape mode with a single panel per page. | {{< figure src="/static/img/docs/enterprise/reports_landscape_preview.png" max-width="500px" class="docs-image--no-shadow" >}}
-Grid | Portrait | v7.2+ | Generates an A4 page in portrait mode with panels arranged in the same way as at the original dashboard. | {{< figure src="/static/img/docs/enterprise/reports_grid_portrait_preview.png" max-width="500px" max-height="500px" class="docs-image--no-shadow" >}}
-Grid | Landscape | v7.2+ | Generates an A4 page in landscape mode with panels arranged in the same way as at the original dashboard. | {{< figure src="/static/img/docs/enterprise/reports_grid_landscape_preview.png" max-width="500px" class="docs-image--no-shadow" >}}
-=======
 You can configure report-specific template variables for the dashboard on the report page. The variables that you select will override the variables from the dashboard, and they are used when rendering a PDF file of the report. For detailed information about using template variables, refer to the [Templates and variables]({{< relref "../variables/_index.md" >}}) section.
->>>>>>> 914fcedb
 
 > **Note:** The query variables saved with a report might go out of date if the results of that query change. For example, if your template variable queries for a list of hostnames and a new hostname is added, then it will not be included in the report. If that happens, the selected variables will need to be manually updated in the report. If you select the `All` value for the template variable or if you keep the dashboard's original variable selection, then the report will stay up-to-date as new values are added.
 
@@ -162,15 +139,12 @@
 The last saved version of the report will be sent to selected emails. You can use this to verify emails are working and to make sure the report is generated and displayed as you expect.
 
 {{< figure src="/static/img/docs/enterprise/reports_send_test_mail.png" max-width="500px" class="docs-image--no-shadow" >}}
-<<<<<<< HEAD
-=======
 
 ## Pause report
 
 > **Note:** Available in Grafana Enterprise v8+.
 
 You can pause sending of reports from the report list view by clicking the pause icon. The report will not be sent according to its schedule until it is resumed by clicking the resume button on the report row.
->>>>>>> 914fcedb
 
 ## Send report via the API
 
@@ -207,27 +181,6 @@
 font_italic = DejaVuSansCondensed-Oblique.ttf
 ```
 
-<<<<<<< HEAD
-## Report time range
-
-> Setting custom report time range is available in Grafana Enterprise v7.2+.
-
-By default, reports use the saved time range of the dashboard. Changing the time range of the report can be done by:
-- Saving a modified time range to the dashboard.
-- Setting a time range via **Time range** field in the report form. If specified, then this custom time range overrides the one from the report's dashboard.
-
-The page header of the report displays the time range for the dashboard's data queries. Dashboards set to use the browser's time zone will use the time zone on the Grafana server.
-
-If the time zone is set differently between your Grafana server and its remote image renderer, then the time ranges in the report might be different between the page header and the time axes in the panels. We advise always setting the time zone to UTC for dashboards when using a remote renderer to avoid this.
-
-## Choose template variables
-
-> ** Note:** Available in Grafana Enterprise version 7.5+ (behind `reportVariables` feature flag).
-
-You can configure report-specific template variables for the dashboard on the report page. The variables that you select will override the variables from the dashboard, and they are used when rendering a PDF file of the report. For detailed information about using template variables, refer to the [Templates and variables]({{< relref "../variables/_index.md" >}}) section.
-
-=======
->>>>>>> 914fcedb
 ## Reports settings
 
 > **Note:** Available in Grafana Enterprise v7.2+.
