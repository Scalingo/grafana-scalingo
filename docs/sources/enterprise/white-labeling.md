--- conflicted
+++ resolved
@@ -67,10 +67,7 @@
 # Set to complete URL to override loading logo
 ;loading_logo =
 ```
-<<<<<<< HEAD
-=======
 
->>>>>>> 914fcedb
 You can replace the default footer links (Documentation, Support, Community) and even add your own custom links.
 An example follows for replacing the default footer and help links with new custom links.
 
@@ -97,10 +94,7 @@
 ```
 
 > **Note:** The following two links are always present in the footer:
-<<<<<<< HEAD
-=======
 
->>>>>>> 914fcedb
 - Grafana edition
 - Grafana version with build number
 
