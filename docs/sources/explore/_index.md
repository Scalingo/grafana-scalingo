--- conflicted
+++ resolved
@@ -1,15 +1,12 @@
 ---
 aliases:
   - features/explore/
-<<<<<<< HEAD
-=======
 cascade:
   labels:
     products:
       - cloud
       - enterprise
       - oss
->>>>>>> 284c43c2
 keywords:
   - explore
   - loki
