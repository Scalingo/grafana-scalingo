+++
title = "Tracing in Explore"
description = "Tracing in Explore"
keywords = ["explore", "trace",]
weight = 20
+++

# Tracing in Explore

Explore allows you to visualize traces from tracing data sources. This is available in Grafana v7.0+.

Supported data sources are:

- [Jaeger]({{< relref "../datasources/jaeger.md" >}})
- [Tempo]({{< relref "../datasources/tempo.md" >}})
- [X-Ray](https://grafana.com/grafana/plugins/grafana-x-ray-datasource)
- [Zipkin]({{< relref "../datasources/zipkin.md" >}})

For information on how to configure queries for the data sources listed above, refer to the documentation for specific data source.

<<<<<<< HEAD
{{< figure src="/static/img/docs/v70/explore-trace-view-full.png" class="docs-image--no-shadow" max-width= "900px" caption="Screenshot of the trace view" >}}
=======
{{< figure src="/static/img/docs/explore/explore-trace-view-full-8-0.png" class="docs-image--no-shadow" max-width= "900px" caption="Screenshot of the trace view" >}}
>>>>>>> 914fcedb

##### Header

{{< figure src="/static/img/docs/v70/explore-trace-view-header.png" class="docs-image--no-shadow" max-width= "750px" caption="Screenshot of the trace view header" >}}

- Header title: Shows the name of the root span and trace ID.
- Search: Highlights spans containing the searched text.
- Metadata: Various metadata about the trace.

##### Minimap

{{< figure src="/static/img/docs/v70/explore-trace-view-minimap.png" class="docs-image--no-shadow" max-width= "900px" caption="Screenshot of the trace view minimap" >}}

Shows condensed view or the trace timeline. Drag your mouse over the minimap to zoom into smaller time range. Zooming will also update the main timeline, so it is easy to see shorter spans. Hovering over the minimap, when zoomed, will show Reset Selection button which resets the zoom.

##### Timeline

{{< figure src="/static/img/docs/v70/explore-trace-view-timeline.png" class="docs-image--no-shadow" max-width= "900px"  caption="Screenshot of the trace view timeline" >}}

Shows list of spans within the trace. Each span row consists of these components:

- Expand children button: Expands or collapses all the children spans of selected span.
- Service name: Name of the service logged the span.
- Operation name: Name of the operation that this span represents.
- Span duration bar: Visual representation of the operation duration within the trace.

Clicking anywhere on the span row shows span details.

##### Span details

{{< figure src="/static/img/docs/v70/explore-trace-view-span-details.png" class="docs-image--no-shadow" max-width= "900px"  caption="Screenshot of the trace view span details" >}}

- Operation name
- Span metadata
- Tags: Any tags associated with this span.
- Process metadata: Metadata about the process that logged this span.
- Logs: List of logs logged by this span and associated key values. In case of Zipkin logs section shows Zipkin annotations.

##### Node graph

You can optionally expand the node graph for the displayed trace. Depending on the data source, this can show spans of the trace as nodes in the graph, or as some additional context like service graph based on the current trace.

![Node graph](/static/img/docs/explore/explore-trace-view-node-graph-8-0.png 'Node graph')

##### Trace to logs

> **Note:** Available in Grafana 7.4 and later versions.

You can navigate from a span in a trace view directly to logs relevant for that span. This is available for Tempo, Jaeger, and Zipkin data sources at this moment. Refer to their relevant documentation for instructions on how to configure this feature.

{{< figure src="/static/img/docs/explore/trace-to-log-7-4.png" class="docs-image--no-shadow" max-width= "600px"  caption="Screenshot of the trace view in Explore with icon next to the spans" >}}

Click the document icon to open a split view in Explore with the configured data source and query relevant logs for the span.

## Data API

This visualization needs a specific shape of the data to be returned from the data source in order to correctly display it.

Data source needs to return data frame and set `frame.meta.preferredVisualisationType = 'trace'`.

### Data frame structure

Required fields:

| Field name   | Type                | Description                                                                                                                         |
| ------------ | ------------------- | ----------------------------------------------------------------------------------------------------------------------------------- |
| traceID      | string              | Identifier for the entire trace. There should be only one trace in the data frame.                                                  |
| spanID       | string              | Identifier for the current span. SpanIDs should be unique per trace.                                                                |
| parentSpanID | string              | SpanID of the parent span to create child parent relationship in the trace view. Can be `undefined` for root span without a parent. |
| serviceName  | string              | Name of the service this span is part of.                                                                                           |
| serviceTags  | TraceKeyValuePair[] | List of tags relevant for the service.                                                                                              |
| startTime    | number              | Start time of the span in millisecond epoch time.                                                                                   |
| duration     | number              | Duration of the span in milliseconds.                                                                                               |

Optional fields:

<<<<<<< HEAD
{{< figure src="/static/img/docs/explore/trace-to-log-7-4.png" class="docs-image--no-shadow" max-width= "600px"  caption="Screenshot of the trace view in Explore with icon next to the spans" >}}

Click the document icon to open a split view in Explore with the configured data source and query relevant logs for the span.

## Data API

This visualization needs a specific shape of the data to be returned from the data source in order to correctly display it.

Data source needs to return data frame and set `frame.meta.preferredVisualisationType = 'trace'`.

### Data frame structure

Required fields:

| Field name | Type    | Description |
|------------|---------|-------------|
| traceID    | string  | Identifier for the entire trace. There should be only one trace in the data frame. |
| spanID     | string  | Identifier for the current span. SpanIDs should be unique per trace. |
| parentSpanID | string  | SpanID of the parent span to create child parent relationship in the trace view. Can be `undefined` for root span without parent. |
| serviceName | string  | Name of the service this span is part of. |
| serviceTags | TraceKeyValuePair[] | List of tags relevant for the service. |
| startTime  | number | Start time of the span in millisecond epoch time. |
| duration   | number | Duration of the span in milliseconds. |

Optional fields:

| Field name | Type    | Description |
|------------|---------|-------------|
| logs       | TraceLog[] | List of logs associated with the current span. |
| tags       | TraceKeyValuePair[]  | List of tags associated with the current span. |
| warnings   | string[]  | List of warnings associated with the current span. |
| stackTraces | string[] | List of stack traces associated with the current span. |
| errorIconColor | string | Color of the error icon in case span is tagged with `error: true`. |

=======
| Field name     | Type                | Description                                                        |
| -------------- | ------------------- | ------------------------------------------------------------------ |
| logs           | TraceLog[]          | List of logs associated with the current span.                     |
| tags           | TraceKeyValuePair[] | List of tags associated with the current span.                     |
| warnings       | string[]            | List of warnings associated with the current span.                 |
| stackTraces    | string[]            | List of stack traces associated with the current span.             |
| errorIconColor | string              | Color of the error icon in case span is tagged with `error: true`. |

>>>>>>> 914fcedb
For details about the types see [TraceSpanRow](https://grafana.com/docs/grafana/latest/packages_api/data/tracespanrow/), [TraceKeyValuePair](https://grafana.com/docs/grafana/latest/packages_api/data/tracekeyvaluepair/) and [TraceLog](https://grafana.com/docs/grafana/latest/packages_api/data/tracelog/)<|MERGE_RESOLUTION|>--- conflicted
+++ resolved
@@ -18,11 +18,7 @@
 
 For information on how to configure queries for the data sources listed above, refer to the documentation for specific data source.
 
-<<<<<<< HEAD
-{{< figure src="/static/img/docs/v70/explore-trace-view-full.png" class="docs-image--no-shadow" max-width= "900px" caption="Screenshot of the trace view" >}}
-=======
 {{< figure src="/static/img/docs/explore/explore-trace-view-full-8-0.png" class="docs-image--no-shadow" max-width= "900px" caption="Screenshot of the trace view" >}}
->>>>>>> 914fcedb
 
 ##### Header
 
@@ -99,42 +95,6 @@
 
 Optional fields:
 
-<<<<<<< HEAD
-{{< figure src="/static/img/docs/explore/trace-to-log-7-4.png" class="docs-image--no-shadow" max-width= "600px"  caption="Screenshot of the trace view in Explore with icon next to the spans" >}}
-
-Click the document icon to open a split view in Explore with the configured data source and query relevant logs for the span.
-
-## Data API
-
-This visualization needs a specific shape of the data to be returned from the data source in order to correctly display it.
-
-Data source needs to return data frame and set `frame.meta.preferredVisualisationType = 'trace'`.
-
-### Data frame structure
-
-Required fields:
-
-| Field name | Type    | Description |
-|------------|---------|-------------|
-| traceID    | string  | Identifier for the entire trace. There should be only one trace in the data frame. |
-| spanID     | string  | Identifier for the current span. SpanIDs should be unique per trace. |
-| parentSpanID | string  | SpanID of the parent span to create child parent relationship in the trace view. Can be `undefined` for root span without parent. |
-| serviceName | string  | Name of the service this span is part of. |
-| serviceTags | TraceKeyValuePair[] | List of tags relevant for the service. |
-| startTime  | number | Start time of the span in millisecond epoch time. |
-| duration   | number | Duration of the span in milliseconds. |
-
-Optional fields:
-
-| Field name | Type    | Description |
-|------------|---------|-------------|
-| logs       | TraceLog[] | List of logs associated with the current span. |
-| tags       | TraceKeyValuePair[]  | List of tags associated with the current span. |
-| warnings   | string[]  | List of warnings associated with the current span. |
-| stackTraces | string[] | List of stack traces associated with the current span. |
-| errorIconColor | string | Color of the error icon in case span is tagged with `error: true`. |
-
-=======
 | Field name     | Type                | Description                                                        |
 | -------------- | ------------------- | ------------------------------------------------------------------ |
 | logs           | TraceLog[]          | List of logs associated with the current span.                     |
@@ -143,5 +103,4 @@
 | stackTraces    | string[]            | List of stack traces associated with the current span.             |
 | errorIconColor | string              | Color of the error icon in case span is tagged with `error: true`. |
 
->>>>>>> 914fcedb
 For details about the types see [TraceSpanRow](https://grafana.com/docs/grafana/latest/packages_api/data/tracespanrow/), [TraceKeyValuePair](https://grafana.com/docs/grafana/latest/packages_api/data/tracekeyvaluepair/) and [TraceLog](https://grafana.com/docs/grafana/latest/packages_api/data/tracelog/)