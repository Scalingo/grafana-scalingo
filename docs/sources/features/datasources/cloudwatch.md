--- conflicted
+++ resolved
@@ -17,16 +17,9 @@
 
 ## Adding the data source
 
-<<<<<<< HEAD
-1. Open the side menu by clicking the Grafana icon in the top header.
-2. In the side menu under the `Dashboards` link you should find a link named `Data Sources`.
-3. Click the `+ Add data source` button in the top header.
-4. Select `Cloudwatch` from the _Type_ dropdown.
-=======
 1. In the side menu under the `Configuration` link, click on `Data Sources`.
 2. Click the `Add data source` button.
 3. Select `Cloudwatch` in the `Cloud` section.
->>>>>>> 3fa63cfc
 
 > NOTE: If at any moment you have issues with getting this data source to work and Grafana is giving you undescriptive errors then don't
 > forget to check your log file (try looking in /var/log/grafana/grafana.log).
@@ -40,28 +33,6 @@
 | _Auth Provider_            | Specify the provider to get credentials.                                                                |
 | _Credentials_ profile name | Specify the name of the profile to use (if you use `~/.aws/credentials` file), leave blank for default. |
 | _Assume Role Arn_          | Specify the ARN of the role to assume                                                                   |
-<<<<<<< HEAD
-
-### Min time interval
-
-> Only available in Grafana v6.5+.
-
-A lower limit for the auto group by time interval. Recommended to be set to write frequency, for example `1m` if your data is written every minute.
-This option can also be overridden/configured in a dashboard panel under data source options. It's important to note that this value **needs** to be formatted as a
-number followed by a valid time identifier, e.g. `1m` (1 minute) or `30s` (30 seconds). The following time identifiers are supported:
-
-| Identifier | Description |
-| ---------- | ----------- |
-| `y`        | year        |
-| `M`        | month       |
-| `w`        | week        |
-| `d`        | day         |
-| `h`        | hour        |
-| `m`        | minute      |
-| `s`        | second      |
-| `ms`       | millisecond |
-=======
->>>>>>> 3fa63cfc
 
 ## Authentication
 
