--- conflicted
+++ resolved
@@ -1,15 +1,12 @@
 ---
 aliases:
   - basics/
-<<<<<<< HEAD
-=======
 cascade:
   labels:
     products:
       - cloud
       - enterprise
       - oss
->>>>>>> 284c43c2
 title: Fundamentals
 weight: 8
 ---
