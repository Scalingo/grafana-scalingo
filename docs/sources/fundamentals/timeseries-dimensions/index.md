--- conflicted
+++ resolved
@@ -3,10 +3,6 @@
   - ../basics/timeseries-dimensions/
   - ../getting-started/timeseries-dimensions/
   - ../guides/timeseries-dimensions/
-<<<<<<< HEAD
-  - /docs/rafana/latest/fundamentals/timeseries-dimensions/
-=======
->>>>>>> ac7f9d45
 description: time series dimensions
 keywords:
   - grafana
