--- conflicted
+++ resolved
@@ -8,76 +8,6 @@
 
 This section provides guidance on how to install Grafana and build your first dashboard. It also provides step by step instructions on how to add a Prometheus or an InfluxDB data source. Refer to [Data sources]({{< relref "../datasources/_index.md" >}}) for a list of all supported data sources.
 
-<<<<<<< HEAD
-{{< docs/shared "basics/what-is-grafana.md" >}}
-
-After creating a dashboard like you do in [Getting started]({{< relref "getting-started.md" >}}), there are many possible things you might do next. It all depends on your needs and your use case.
-
-For example, if you want to view weather data and statistics about your smart home, then you might create a playlist. If you are the administrator for a corporation and are managing Grafana for multiple teams, then you might need to set up provisioning and authentication.
-
-The following sections provide an overview of things you might want to do with your Grafana database and links so you can learn more. For more guidance and ideas, check out the [Grafana Community forums](https://community.grafana.com/).
-
-## Explore metrics and logs
-
-Explore your data through ad-hoc queries and dynamic drilldown. Split view and compare different time ranges, queries and data sources side by side.
-
-Refer to [Explore]({{< relref "../explore/_index.md" >}}) for more information.
-
-## Alerts
-
-If you're using Grafana alerting, then you can have alerts sent through a number of different [alert notifiers]({{< relref "../alerting/notifications.md" >}}), including PagerDuty, SMS, email, VictorOps, OpsGenie, or Slack.
-
-Alert hooks allow you to create different notifiers with a bit of code if you prefer some other channels of communication. Visually define [alert rules]({{< relref "../alerting/_index.md" >}}) for your most important metrics.
-
-## Annotations
-
-Annotate graphs with rich events from different data sources. Hover over events to see the full event metadata and tags.
-
-This feature, which shows up as a graph marker in Grafana, is useful for correlating data in case something goes wrong. You can create the annotations manually—just control-click on a graph and input some text—or you can fetch data from any data source.
-
-Refer to [Annotations]({{< relref "../dashboards/annotations.md" >}}) for more information.
-
-## Dashboard variables
-
-[Template variables]({{< relref "../variables/_index.md" >}}) allow you to create dashboards that can be reused for lots of different use cases. Values aren't hard-coded with these templates, so for instance, if you have a production server and a test server, you can use the same dashboard for both.
-
-Templating allows you to drill down into your data, say, from all data to North America data, down to Texas data, and beyond. You can also share these dashboards across teams within your organization—or if you create a great dashboard template for a popular data source, you can contribute it to the whole community to customize and use.
-
-## Configure Grafana
-
-If you're a Grafana administrator, then you'll want to thoroughly familiarize yourself with [Grafana configuration options]({{< relref "../administration/configuration.md" >}}) and the [Grafana CLI]({{< relref "../administration/cli.md" >}}).
-
-Configuration covers both config files and environment variables. You can set up default ports, logging levels, email IP addresses, security, and more.
-
-## Import dashboards and plugins
-
-Discover hundreds of [dashboards](https://grafana.com/grafana/dashboards) and [plugins](https://grafana.com/grafana/plugins) in the official library. Thanks to the passion and momentum of community members, new ones are added every week.
-
-## Authentication
-
-Grafana supports different authentication methods, such as LDAP and OAuth, and allows you to map users to organizations. Refer to the [User authentication overview]({{< relref "../auth/overview.md" >}}) for more information.
-
-In Grafana Enterprise, you can also map users to teams: If your company has its own authentication system, Grafana allows you to map the teams in your internal systems to teams in Grafana. That way, you can automatically give people access to the dashboards designated for their teams.
-
-Refer to [Grafana Enterprise]({{< relref "../enterprise/_index.md" >}}) for more information.
-
-## Provisioning
-
-While it's easy to click, drag, and drop to create a single dashboard, power users in need of many dashboards will want to automate the setup with a script. You can script anything in Grafana.
-
-For example, if you're spinning up a new Kubernetes cluster, you can also spin up a Grafana automatically with a script that would have the right server, IP address, and data sources preset and locked in so users cannot change them. It's also a way of getting control over a lot of dashboards.
-
-Refer to [Provisioning]({{< relref "../administration/provisioning.md" >}}) for more information.
-
-## Permissions
-
-When organizations have one Grafana and multiple teams, they often want the ability to both keep things separate and share dashboards. You can create a team of users and then set [permissions]({{< relref "../permissions/_index.md" >}}) on folders, dashboards, and down to the [data source level]({{< relref "../enterprise/datasource_permissions.md" >}}) if you're using [Grafana Enterprise]({{< relref "../enterprise/_index.md" >}}).
-
-{{< docs/shared "basics/grafana-cloud.md" >}}
-
-{{< docs/shared "basics/grafana-enterprise.md" >}}
-=======
 - [Getting started with Grafana]({{< relref "getting-started.md" >}})
 - [Getting started with Grafana and InfluxDB]({{< relref "getting-started-influxdb.md" >}})
-- [Getting started with Grafana and Prometheus]({{< relref "getting-started-prometheus.md" >}})
->>>>>>> 914fcedb
+- [Getting started with Grafana and Prometheus]({{< relref "getting-started-prometheus.md" >}})