---
aliases:
  - guides/what-is-grafana/
description: Learn how build your first dashboard after you have installed Grafana.
labels:
  products:
    - enterprise
    - oss
title: Get started with Grafana Open Source
weight: 9
---

# Get started with Grafana Open Source

<<<<<<< HEAD
This section provides guidance on how build your first dashboard after you have installed Grafana. It also provides step-by-step instructions on how to add a Prometheus, InfluxDB, or an MS SQL Server data source. Refer to [Data sources]({{< relref "../datasources" >}}) for a list of all supported data sources.
=======
Grafana helps you collect, correlate, and visualize data with beautiful dashboards — the open source data visualization and monitoring solution that drives informed decisions, enhances system performance, and streamlines troubleshooting.

This section provides guidance to our open source community about how to build your first dashboard after you have installed Grafana. It also provides step-by-step instructions on how to add a Prometheus, InfluxDB, or an MS SQL Server data source. If you are connecting a different data source, please refer to our complete list of supported [Data sources]({{< relref "../datasources" >}}). If you would like to learn how to get started with Grafana Cloud, our fully managed observability stack, visit the [Grafana Cloud documentation](https://grafana.com/docs/grafana-cloud/quickstart/) for more information.
>>>>>>> 1e84fede

{{< section >}}<|MERGE_RESOLUTION|>--- conflicted
+++ resolved
@@ -12,12 +12,8 @@
 
 # Get started with Grafana Open Source
 
-<<<<<<< HEAD
-This section provides guidance on how build your first dashboard after you have installed Grafana. It also provides step-by-step instructions on how to add a Prometheus, InfluxDB, or an MS SQL Server data source. Refer to [Data sources]({{< relref "../datasources" >}}) for a list of all supported data sources.
-=======
 Grafana helps you collect, correlate, and visualize data with beautiful dashboards — the open source data visualization and monitoring solution that drives informed decisions, enhances system performance, and streamlines troubleshooting.
 
 This section provides guidance to our open source community about how to build your first dashboard after you have installed Grafana. It also provides step-by-step instructions on how to add a Prometheus, InfluxDB, or an MS SQL Server data source. If you are connecting a different data source, please refer to our complete list of supported [Data sources]({{< relref "../datasources" >}}). If you would like to learn how to get started with Grafana Cloud, our fully managed observability stack, visit the [Grafana Cloud documentation](https://grafana.com/docs/grafana-cloud/quickstart/) for more information.
->>>>>>> 1e84fede
 
 {{< section >}}