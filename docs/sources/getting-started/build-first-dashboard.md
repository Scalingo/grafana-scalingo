---
aliases:
  - ../guides/getting_started/
  - ../guides/gettingstarted/
  - getting-started/
description: Learn how to get started with Grafana by adding a preconfigured dashboard.
labels:
  products:
    - enterprise
    - oss
title: Build your first dashboard
weight: 200
---

# Build your first dashboard

<<<<<<< HEAD
This topic helps you get started with Grafana and build your first dashboard using the built-in `Grafana` data source. To learn more about Grafana, refer to [Introduction to Grafana]({{< relref "../introduction/" >}}).
=======
This topic helps you get started with Grafana and build your first dashboard using the built-in `Grafana` data source. To learn more about Grafana, refer to [Introduction to Grafana]({{< relref "../introduction" >}}).
>>>>>>> 1e84fede

{{% admonition type="note" %}}
Grafana also offers a [free account with Grafana Cloud](/signup/cloud/connect-account?pg=gsdocs) to help getting started even easier and faster. You can install Grafana to self-host or get a free Grafana Cloud account.
{{% /admonition %}}

#### Install Grafana

Grafana can be installed on many different operating systems. For a list of the minimum hardware and software requirements, as well as instructions on installing Grafana, refer to [Install Grafana]({{< relref "../setup-grafana/installation" >}}).

#### Sign in to Grafana

To sign in to Grafana for the first time:

1. Open your web browser and go to http://localhost:3000/.

   The default HTTP port that Grafana listens to is `3000` unless you have configured a different port.

1. On the sign-in page, enter `admin` for both the username and password.
1. Click **Sign in**.

   If successful, you'll see a prompt to change the password.

1. Click **OK** on the prompt and change your password.

{{% admonition type="note" %}}
We strongly recommend that you change the default administrator password.
{{% /admonition %}}

#### Create a dashboard

<<<<<<< HEAD
If you've already set up a data source that you know how to query, refer to [Create a dashboard]({{< relref "../dashboards/build-dashboards/create-dashboard/" >}}) instead.

To create your first dashboard using the built-in `Grafana` data source:
=======
If you've already set up a data source that you know how to query, refer to [Create a dashboard]({{< relref "../dashboards/build-dashboards/create-dashboard" >}}) instead.

To create your first dashboard using the built-in `-- Grafana --` data source:
>>>>>>> 1e84fede

1. Click **Dashboards** in the left-side menu.
1. On the Dashboards page, click **New** and select **New Dashboard** from the drop-down menu.
1. On the dashboard, click **+ Add visualization**.
<<<<<<< HEAD

   ![Empty dashboard state](/media/docs/grafana/dashboards/empty-dashboard-9.5.png)

1. In the New dashboard/Edit panel view, go to the **Query** tab.
1. Configure your [query]({{< relref "../panels-visualizations/query-transform-data/#add-a-query" >}}) by selecting `-- Grafana --` from the data source selector.
=======
>>>>>>> 1e84fede

   ![Empty dashboard state](/media/docs/grafana/dashboards/empty-dashboard-10.2.png)

1. In the dialog box that opens, click `-- Grafana --`:

   {{< figure class="float-right"  src="/media/docs/grafana/dashboards/screenshot-data-source-selector-10.0.png" max-width="800px" alt="Select data source dialog box" >}}

   This configures your [query]({{< relref "../panels-visualizations/query-transform-data#add-a-query" >}}) and generates the Random Walk dashboard.

1. Click the Refresh dashboard icon to query the data source.

   ![Refresh dashboard icon](/media/docs/grafana/dashboards/screenshot-refresh-dashboard-9.5.png)

1. When you've finished editing your panel, click **Save** to save the dashboard.

   Alternatively, click **Apply** if you want to see your changes applied to the dashboard first. Then click the save icon in the dashboard header.

1. Add a descriptive title for the dashboard, and then click **Save**.

<<<<<<< HEAD
1. Click the Refresh dashboard icon to query the data source.

   ![Refresh dashboard icon](/media/docs/grafana/dashboards/screenshot-refresh-dashboard-9.5.png)

1. When you've finished editing your panel, click **Save** to save the dashboard.

   Alternatively, click **Apply** if you want to see your changes applied to the dashboard first. Then click the save icon in the dashboard header.

1. Add a descriptive name for the dashboard, and then click **Save**.
=======
   Alternatively, Grafana can generate a dashboard title and summary for you using the OpenAI integration. Learn more in the [Set up generative AI features for dashboards documentation](https://grafana.com/docs/grafana/<GRAFANA_VERSION>/dashboards/manage-dashboards#set-up-generative-ai-features-for-dashboards).
>>>>>>> 1e84fede

Congratulations, you have created your first dashboard and it's displaying results.

#### Next steps

Continue to experiment with what you have built, try the [explore workflow]({{< relref "../explore" >}}) or another visualization feature. Refer to [Data sources]({{< relref "../datasources" >}}) for a list of supported data sources and instructions on how to [add a data source]({{< relref "../administration/data-source-management#add-a-data-source" >}}). The following topics will be of interest to you:

- [Panels and visualizations]({{< relref "../panels-visualizations" >}})
- [Dashboards]({{< relref "../dashboards" >}})
- [Keyboard shortcuts]({{< relref "../dashboards/use-dashboards#keyboard-shortcuts" >}})
- [Plugins](/grafana/plugins?orderBy=weight&direction=asc)

##### Admins

The following topics are of interest to Grafana server admin users:

- [Grafana configuration]({{< relref "../setup-grafana/configure-grafana" >}})
- [Authentication]({{< relref "../setup-grafana/configure-security/configure-authentication" >}})
- [User permissions and roles]({{< relref "../administration/roles-and-permissions" >}})
- [Provisioning]({{< relref "../administration/provisioning" >}})
- [Grafana CLI]({{< relref "../cli" >}})<|MERGE_RESOLUTION|>--- conflicted
+++ resolved
@@ -14,11 +14,7 @@
 
 # Build your first dashboard
 
-<<<<<<< HEAD
-This topic helps you get started with Grafana and build your first dashboard using the built-in `Grafana` data source. To learn more about Grafana, refer to [Introduction to Grafana]({{< relref "../introduction/" >}}).
-=======
 This topic helps you get started with Grafana and build your first dashboard using the built-in `Grafana` data source. To learn more about Grafana, refer to [Introduction to Grafana]({{< relref "../introduction" >}}).
->>>>>>> 1e84fede
 
 {{% admonition type="note" %}}
 Grafana also offers a [free account with Grafana Cloud](/signup/cloud/connect-account?pg=gsdocs) to help getting started even easier and faster. You can install Grafana to self-host or get a free Grafana Cloud account.
@@ -49,27 +45,13 @@
 
 #### Create a dashboard
 
-<<<<<<< HEAD
-If you've already set up a data source that you know how to query, refer to [Create a dashboard]({{< relref "../dashboards/build-dashboards/create-dashboard/" >}}) instead.
-
-To create your first dashboard using the built-in `Grafana` data source:
-=======
 If you've already set up a data source that you know how to query, refer to [Create a dashboard]({{< relref "../dashboards/build-dashboards/create-dashboard" >}}) instead.
 
 To create your first dashboard using the built-in `-- Grafana --` data source:
->>>>>>> 1e84fede
 
 1. Click **Dashboards** in the left-side menu.
 1. On the Dashboards page, click **New** and select **New Dashboard** from the drop-down menu.
 1. On the dashboard, click **+ Add visualization**.
-<<<<<<< HEAD
-
-   ![Empty dashboard state](/media/docs/grafana/dashboards/empty-dashboard-9.5.png)
-
-1. In the New dashboard/Edit panel view, go to the **Query** tab.
-1. Configure your [query]({{< relref "../panels-visualizations/query-transform-data/#add-a-query" >}}) by selecting `-- Grafana --` from the data source selector.
-=======
->>>>>>> 1e84fede
 
    ![Empty dashboard state](/media/docs/grafana/dashboards/empty-dashboard-10.2.png)
 
@@ -89,19 +71,7 @@
 
 1. Add a descriptive title for the dashboard, and then click **Save**.
 
-<<<<<<< HEAD
-1. Click the Refresh dashboard icon to query the data source.
-
-   ![Refresh dashboard icon](/media/docs/grafana/dashboards/screenshot-refresh-dashboard-9.5.png)
-
-1. When you've finished editing your panel, click **Save** to save the dashboard.
-
-   Alternatively, click **Apply** if you want to see your changes applied to the dashboard first. Then click the save icon in the dashboard header.
-
-1. Add a descriptive name for the dashboard, and then click **Save**.
-=======
    Alternatively, Grafana can generate a dashboard title and summary for you using the OpenAI integration. Learn more in the [Set up generative AI features for dashboards documentation](https://grafana.com/docs/grafana/<GRAFANA_VERSION>/dashboards/manage-dashboards#set-up-generative-ai-features-for-dashboards).
->>>>>>> 1e84fede
 
 Congratulations, you have created your first dashboard and it's displaying results.
 
