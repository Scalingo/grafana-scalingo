--- conflicted
+++ resolved
@@ -1,8 +1,4 @@
 +++
-<<<<<<< HEAD
-title = "With Grafana and MS SQL Server"
-=======
->>>>>>> 914fcedb
 description = "Guide for getting started with Grafana and MS SQL Server"
 keywords = ["grafana", "intro", "guide", "started", "SQL", "MSSQL"]
 aliases = ["/docs/grafana/latest/guides/gettingstarted","/docs/grafana/latest/guides/getting_started"]
@@ -21,19 +17,13 @@
 ## Step 2. Download MS SQL Server
 
 MS SQL Server can be installed on Windows or Linux operating systems and also on Docker containers. Refer to the [MS SQL Server downloads page](https://www.microsoft.com/en-us/sql-server/sql-server-downloads), for a complete list of all available options.
-<<<<<<< HEAD
-=======
 
->>>>>>> 914fcedb
 ## Step 3. Install MS SQL Server
 
 You can install MS SQL Server on the host running Grafana or on a remote server. To install the software from the [downloads page](https://www.microsoft.com/en-us/sql-server/sql-server-downloads), follow their setup prompts.
 
 If you are on a Windows host but want to use Grafana and MS SQL data source on a Linux environment, refer to the [WSL to set up your Grafana development environment](https://grafana.com/blog/2021/03/03/.how-to-set-up-a-grafana-development-environment-on-a-windows-pc-using-wsl). This will allow you to leverage the resources available in [grafana/grafana](https://github.com/grafana/grafana) GitHub repository. Here you will find a collection of supported data sources, including MS SQL Server, along with test data and pre-configured dashboards for use.
-<<<<<<< HEAD
-=======
 
->>>>>>> 914fcedb
 ## Step 4. Adding the MS SQL data source
 
 To add MS SQL Server data source:
@@ -43,15 +33,6 @@
 1. Click **Add data source** in the top right header to open the configuration page.
 1. Enter the information specified in the table below, then click **Save & Test**.
 
-<<<<<<< HEAD
- Name           | Description
-------------   | -------------
-`Name`         | The data source name. This is how you refer to the data source in panels and queries.
-`Host`         | The IP address/hostname and optional port of your MS SQL instance. If port is omitted, the default 1433 will be used.
-`Database`     | Name of your MS SQL database.
-`User`         | Database user's login/username.
-`Password`     | Database user's password.
-=======
 | Name       | Description                                                                                                           |
 | ---------- | --------------------------------------------------------------------------------------------------------------------- |
 | `Name`     | The data source name. This is how you refer to the data source in panels and queries.                                 |
@@ -59,7 +40,6 @@
 | `Database` | Name of your MS SQL database.                                                                                         |
 | `User`     | Database user's login/username.                                                                                       |
 | `Password` | Database user's password.                                                                                             |
->>>>>>> 914fcedb
 
 For installations from the [grafana/grafana](https://github.com/grafana/grafana/tree/main) repository, `gdev-mssql` data source is available. Once you add this data source, you can use the `Datasource tests - MSSQL` dashboard with three panels showing metrics generated from a test database.
 
