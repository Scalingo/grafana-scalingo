--- conflicted
+++ resolved
@@ -97,18 +97,6 @@
         "global": false
     },
     {
-<<<<<<< HEAD
-        "version": 4,
-        "uid": "6dNwJq57z",
-        "name": "fixed:reports:writer",
-        "displayName": "Report writer",
-        "description": "Create, read, update, or delete all reports and shared report settings.",
-        "group": "Reports",
-        "updated": "2021-11-19T10:48:00+01:00",
-        "created": "2021-11-19T10:48:00+01:00",
-        "global": false
-    },
-=======
         "version": 5,
         "uid": "vi9mlLjGz",
         "name": "fixed:datasources.permissions:writer",
@@ -117,7 +105,6 @@
         "updated": "2021-05-13T22:41:49+02:00",
         "created": "2021-05-13T16:24:26+02:00"
     }
->>>>>>> c1ba0afd
 ]
 ```
 
@@ -774,32 +761,20 @@
         {
             "version": 1,
             "uid": "qQui_LCMk",
-<<<<<<< HEAD
-            "name": "fixed:users:org:edit",
-            "description": "",
-            "global": false,
-=======
             "name": "fixed:users:writer",
             "name": "User writer",
             "description": "Read and update all attributes and settings for all users in Grafana: update user information, read user information, create or enable or disable a user, make a user a Grafana administrator, sign out a user, update a user’s authentication token, or update quotas for all users",
             "global": true,
->>>>>>> c1ba0afd
             "updated": "2021-05-13T16:24:26+02:00",
             "created": "2021-05-13T16:24:26+02:00"
         },
         {
             "version": 1,
             "uid": "PeXmlYjMk",
-<<<<<<< HEAD
-            "name": "fixed:users:org:read",
-            "description": "",
-            "global": false,
-=======
             "name": "fixed:users:reader",
             "displayName": "User reader",
             "description": "Allows every read action for user organizations and in addition allows to administer user organizations",
             "global": true,
->>>>>>> c1ba0afd
             "updated": "2021-05-13T16:24:26+02:00",
             "created": "2021-05-13T16:24:26+02:00"
         }
@@ -808,16 +783,10 @@
         {
             "version": 1,
             "uid": "qQui_LCMk",
-<<<<<<< HEAD
-            "name": "fixed:users:org:edit",
-            "description": "",
-            "global": false,
-=======
             "name": "fixed:users:writer",
             "displayName": "User writer",
             "description": "Read and update all attributes and settings for all users in Grafana: update user information, read user information, create or enable or disable a user, make a user a Grafana administrator, sign out a user, update a user’s authentication token, or update quotas for all users",
             "global": true,
->>>>>>> c1ba0afd
             "updated": "2021-05-13T16:24:26+02:00",
             "created": "2021-05-13T16:24:26+02:00"
         }
