+++
title = "Licensing HTTP API "
description = "Enterprise Licensing HTTP API"
keywords = ["grafana", "http", "documentation", "api", "licensing", "enterprise"]
aliases = ["/docs/grafana/latest/http_api/licensing/"]
+++

# Enterprise License API

Licensing is only available in Grafana Enterprise. Read more about [Grafana Enterprise]({{< relref "../enterprise" >}}).

<<<<<<< HEAD
=======
If you are running Grafana Enterprise and have [Fine-grained access control]({{< relref "../enterprise/access-control/_index.md" >}}) enabled, for some endpoints you would need to have relevant permissions.
Refer to specific resources to understand what permissions are required.

>>>>>>> 914fcedb
## Check license availability

> **Note:** Available in Grafana Enterprise v7.4+.

`GET /api/licensing/check`

Checks if a valid license is available.

<<<<<<< HEAD
=======
### Required permissions

See note in the [introduction]({{< ref "#enterprise-license-api" >}}) for an explanation.

| Action         | Scope |
| -------------- | ----- |
| licensing:read | n/a   |

### Examples

>>>>>>> 914fcedb
**Example request:**

```http
GET /api/licensing/check
Accept: application/json
Authorization: Bearer eyJrIjoiT0tTcG1pUlY2RnVKZTFVaDFsNFZXdE9ZWmNrMkZYbk
```

**Example response:**

```http
HTTP/1.1 200 OK
Content-Type: application/json
Content-Length: 4

true
```

Status codes:

- **200** - OK

## Manually force license refresh

> **Note:** Available in Grafana Enterprise v7.4+.

`POST /api/licensing/token/renew`

Manually ask license issuer for a new token.

### Required permissions

See note in the [introduction]({{< ref "#enterprise-license-api" >}}) for an explanation.

| Action           | Scope |
| ---------------- | ----- |
| licensing:update | n/a   |

### Examples

**Example request:**

```http
POST /api/licensing/token/renew
Accept: application/json
Content-Type: application/json
Authorization: Bearer eyJrIjoiT0tTcG1pUlY2RnVKZTFVaDFsNFZXdE9ZWmNrMkZYbk

{}
```

**Example response:**

```http
HTTP/1.1 200 OK
Content-Type: application/json
Content-Length: 357

{
  "jti":"2",
  "iss":"https://grafana.com",
  "sub":"https://play.grafana.org/"
  "lid":"1",
  "included_admins":5,
  "included_viewers":10,
  "lic_exp_warn_days":30,
  "tok_exp_warn_days":2,
  "update_days":1,
  "prod":["grafana-enterprise"],
  "company":"Grafana Labs"
}
```

The response is a JSON blob available for debugging purposes. The
available fields may change at any time without any prior notice.

Status Codes:

- **200** - OK
- **401** - Unauthorized
- **403** - Access denied

## Remove license from database

> **Note:** Available in Grafana Enterprise v7.4+.

`DELETE /api/licensing/token`

Removes the license stored in the Grafana database.

### Required permissions

See note in the [introduction]({{< ref "#enterprise-license-api" >}}) for an explanation.

| Action           | Scope |
| ---------------- | ----- |
| licensing:delete | n/a   |

### Examples

**Example request:**

```http
DELETE /api/licensing/token
Accept: application/json
Content-Type: application/json
Authorization: Bearer eyJrIjoiT0tTcG1pUlY2RnVKZTFVaDFsNFZXdE9ZWmNrMkZYbk

{"instance": "http://play.grafana.org/"}
```

JSON Body schema:

- **instance** – Root URL for the instance for which the license should be deleted. Required.

**Example response:**

```http
HTTP/1.1 202 Accepted
Content-Type: application/json
Content-Length: 2

{}
```

Status codes:

- **202** - Accepted, license removed or did not exist.
- **401** - Unauthorized
- **403** - Access denied
- **422** - Unprocessable entity, incorrect instance name provided.<|MERGE_RESOLUTION|>--- conflicted
+++ resolved
@@ -9,12 +9,9 @@
 
 Licensing is only available in Grafana Enterprise. Read more about [Grafana Enterprise]({{< relref "../enterprise" >}}).
 
-<<<<<<< HEAD
-=======
 If you are running Grafana Enterprise and have [Fine-grained access control]({{< relref "../enterprise/access-control/_index.md" >}}) enabled, for some endpoints you would need to have relevant permissions.
 Refer to specific resources to understand what permissions are required.
 
->>>>>>> 914fcedb
 ## Check license availability
 
 > **Note:** Available in Grafana Enterprise v7.4+.
@@ -23,8 +20,6 @@
 
 Checks if a valid license is available.
 
-<<<<<<< HEAD
-=======
 ### Required permissions
 
 See note in the [introduction]({{< ref "#enterprise-license-api" >}}) for an explanation.
@@ -35,7 +30,6 @@
 
 ### Examples
 
->>>>>>> 914fcedb
 **Example request:**
 
 ```http
