+++
title = "Upgrade Grafana"
description = "Guide for upgrading Grafana"
keywords = ["grafana", "configuration", "documentation", "upgrade"]
weight = 700
+++

# Upgrade Grafana

We recommend that you upgrade Grafana often to stay up to date with the latest fixes and enhancements.
In order to make this a reality, Grafana upgrades are backward compatible and the upgrade process is simple and quick.

Upgrading is generally safe (between many minor and one major version) and dashboards and graphs will look the same. There may be minor breaking changes in some edge cases, which are outlined in the [Release Notes](https://community.grafana.com/c/releases) and [Changelog](https://github.com/grafana/grafana/blob/main/CHANGELOG.md)

## Backup

We recommend that you backup a few things in case you have to rollback the upgrade.

- Installed plugins - Back them up before you upgrade them in case you want to rollback the Grafana version and want to get the exact same versions you were running before the upgrade.
- Configuration files do not need to be backed up. However, you might want to in case you add new configuration options after upgrade and then rollback.

### Database backup

Before upgrading it can be a good idea to backup your Grafana database. This will ensure that you can always rollback to your previous version. During startup, Grafana will automatically migrate the database schema (if there are changes or new tables). Sometimes this can cause issues if you later want to downgrade.

#### sqlite

If you use sqlite you only need to make a backup of your `grafana.db` file. This is usually located at `/var/lib/grafana/grafana.db` on Unix systems.
If you are unsure what database you use and where it is stored check you grafana configuration file. If you
installed grafana to custom location using a binary tar/zip it is usually in `<grafana_install_dir>/data`.

#### mysql

```bash
backup:
> mysqldump -u root -p[root_password] [grafana] > grafana_backup.sql

restore:
> mysql -u root -p grafana < grafana_backup.sql
```

#### postgres

```bash
backup:
> pg_dump grafana > grafana_backup

restore:
> psql grafana < grafana_backup
```

### Ubuntu or Debian

You can upgrade Grafana by following the same procedure as when you installed it.

#### Upgrade Debian package

If you installed Grafana by downloading a Debian package (`.deb`), then you can execute the same `dpkg -i` command but with the new package. It will upgrade your Grafana installation.

Go to the [download page](https://grafana.com/grafana/download?platform=linux) for the latest download
links.

```bash
wget <debian package url>
sudo apt-get install -y adduser libfontconfig1
sudo dpkg -i grafana_<version>_amd64.deb
```

#### Upgrade from APT repository

If you installed Grafana from our APT repository, then Grafana will automatically update when you run apt-get upgrade to upgrade all system packages.

```bash
sudo apt-get update
sudo apt-get upgrade
```

#### Upgrade from binary .tar file

If you downloaded the binary `.tar.gz` package, then you can just download and extract the new package and overwrite all your existing files. However, this might overwrite your config changes.

We recommend that you save your custom configuration changes in a file named `<grafana_install_dir>/conf/custom.ini`.
This allows you to upgrade Grafana without risking losing your configuration changes.

### Centos / RHEL

If you installed Grafana by downloading an RPM package you can just follow the same installation guide and execute the same `yum install` or `rpm -i` command but with the new package. It will upgrade your Grafana installation.

If you used our YUM repository:

```bash
sudo yum update grafana
```

### Docker

This just an example, details depend on how you configured your grafana container.

```bash
docker pull grafana/grafana
docker stop my-grafana-container
docker rm my-grafana-container
docker run -d --name=my-grafana-container --restart=always -v /var/lib/grafana:/var/lib/grafana grafana/grafana
```

### Windows

If you downloaded the Windows binary package you can just download a newer package and extract to the same location (and overwrite the existing files). This might overwrite your configuration changes. We recommend that you save your configuration changes in a file named `<grafana_install_dir>/conf/custom.ini` as this will make upgrades easier without risking losing your configuration changes.

## Update plugins

After you have upgraded, we strongly recommend that you update all your plugins as a new version of Grafana
can make older plugins stop working properly.

You can update all plugins using

```bash
grafana-cli plugins update-all
```

## Upgrading to v5.0

The dashboard grid layout engine has changed. All dashboards will be automatically upgraded to new positioning system when you load them in v5. Dashboards saved in v5 will not work in older versions of Grafana. Some external panel plugins might need to be updated to work properly.

For more details on the new panel positioning system, refer to [panel size position]({{< relref "../dashboards/json-model.md#panel-size-position" >}})

## Upgrading to v5.2

One of the database migrations included in this release will update all annotation timestamps from second to millisecond precision. If you have a large amount of annotations the database migration may take a long time to complete which may cause problems if you use systemd to run Grafana.

We've got one report where using systemd, PostgreSQL and a large amount of annotations (table size 1645mb) took 8-20 minutes for the database migration to complete. However, the grafana-server process was killed after 90 seconds by systemd. Any database migration queries in progress when systemd kills the grafana-server process continues to execute in database until finished.

If you're using systemd and have a large amount of annotations consider temporary adjusting the systemd `TimeoutStartSec` setting to something high like `30m` before upgrading.

## Upgrading to v6.0

If you have text panels with script tags they will no longer work due to a new setting that per default disallow unsanitized HTML.
For more information about the new setting, refer to [disable sanitize html]({{< relref "../administration/configuration/#disable-sanitize-html" >}}).

### Authentication and security

If you are using Grafana's builtin, LDAP (without Auth Proxy) or OAuth authentication all users will be required to login upon the next visit after the upgrade.

If you have `cookie_secure` set to `true` in the `session` section you probably want to change the `cookie_secure` to `true` in the `security` section as well. Ending up with a configuration like this:

```ini
[session]
cookie_secure = true

[security]
cookie_secure = true
```

The `login_remember_days`, `cookie_username` and `cookie_remember_name` settings in the `security` section are no longer being used so they're safe to remove.

If you have `login_remember_days` configured to 0 (zero) you should change your configuration to this to accomplish similar behavior, i.e. a logged in user will maximum be logged in for 1 day until being forced to login again:

```ini
[auth]
login_maximum_inactive_lifetime_days = 1
login_maximum_lifetime_days = 1
```

The default cookie name for storing the auth token is `grafana_session`. you can configure this with `login_cookie_name` in `[auth]` settings.

## Upgrading to v6.2

### Ensure encryption of data source secrets

Data sources store passwords and basic auth passwords in secureJsonData encrypted (AES-256 in CFB mode) by default. Existing data source
will keep working with unencrypted passwords. If you want to migrate to encrypted storage for your existing data sources
you can do that by:

- For data sources created through UI, you need to go to data source config, re-enter the password or basic auth
  password and save the data source.
- For data sources created by provisioning, you need to update your config file and use secureJsonData.password or
  secureJsonData.basicAuthPassword field. See [provisioning docs]({{< relref "../administration/provisioning" >}}) for example of current
  configuration.

### Embedding Grafana

If you're embedding Grafana in a `<frame>`, `<iframe>`, `<embed>` or `<object>` on a different website it will no longer work due to a new setting
that per default instructs the browser to not allow Grafana to be embedded. For more information about embedding Grafana, refer to [configuration embedding]({{< relref "../administration/configuration/#allow-embedding" >}}) about
this new setting.

### Session storage is no longer used

In 6.2 we completely removed the backend session storage since we replaced the previous login session implementation with an auth token.
If you are using Auth proxy with LDAP, a shared cached is used in Grafana, so you might want to configure [remote_cache] instead. If not,
Grafana will fall back to using the database as a shared cache.

### Upgrading Elasticsearch to v7.0+

The semantics of `max concurrent shard requests` changed in Elasticsearch v7.0, see [release notes](https://www.elastic.co/guide/en/elasticsearch/reference/7.0/breaking-changes-7.0.html#semantics-changed-max-concurrent-shared-requests) for reference.

If you upgrade Elasticsearch to v7.0+ you should make sure to update the data source configuration in Grafana so that version
is `7.0+` and `max concurrent shard requests` properly configured. 256 was the default in pre v7.0 versions. In v7.0 and above 5 is the default.

## Upgrading to v6.4

### Annotations database migration

One of the database migrations included in this release will merge multiple rows used to represent an annotation range into a single row. If you have a large number of region annotations the database migration may take a long time to complete. See [Upgrading to v5.2](#upgrading-to-v5-2) for tips on how to manage this process.

### Docker

Grafana’s docker image is now based on [Alpine](http://alpinelinux.org) instead of [Ubuntu](https://ubuntu.com/).

### Plugins that need updating

- [Splunk](https://grafana.com/grafana/plugins/grafana-splunk-datasource)

## Upgrading to v6.5

Pre Grafana 6.5.0, the CloudWatch datasource used the GetMetricStatistics API for all queries that did not have an ´id´ and did not have an ´expression´ defined in the query editor. The GetMetricStatistics API has a limit of 400 transactions per second (TPS). In this release, all queries use the GetMetricData API which has a limit of 50 TPS and 100 metrics per transaction. We expect this transition to be smooth for most of our users, but in case you do face throttling issues we suggest you increase the TPS quota. To do that, please visit the [AWS Service Quotas console](https://console.aws.amazon.com/servicequotas/home?r#!/services/monitoring/quotas/L-5E141212). For more details around CloudWatch API limits, [see CloudWatch docs](https://docs.aws.amazon.com/AmazonCloudWatch/latest/monitoring/cloudwatch_limits.html).

Each request to the GetMetricData API can include 100 queries. This means that each panel in Grafana will only issue one GetMetricData request, regardless of the number of query rows that are present in the panel. Consequently as it is no longer possible to set `HighRes` on a per query level anymore, this switch is now removed from the query editor. High resolution can still be achieved by choosing a smaller minimum period in the query editor.

The handling of multi-valued template variables in dimension values has been changed in Grafana 6.5. When a multi template variable is being used, Grafana will generate a search expression. In the GetMetricData API, expressions are limited to 1024 characters, so it might be the case that this limit is reached when a multi-valued template variable that has a lot of values is being used. If this is the case, we suggest you start using `*` wildcard as dimension value instead of a multi-valued template variable.

## Upgrading to v6.6

The Generic OAuth setting `send_client_credentials_via_post`, used for supporting non-compliant providers, has been removed. From now on, Grafana will automatically detect if credentials should be sent as part of the URL or request body for a specific provider. The result will be remembered and used for additional OAuth requests for that provider.

### Important changes regarding SameSite cookie attribute

Chrome 80 treats cookies as `SameSite=Lax` by default if no `SameSite` attribute is specified, see https://www.chromestatus.com/feature/5088147346030592.

Due to this change in Chrome, the `[security]` setting `cookie_samesite` configured to `none` now renders cookies with `SameSite=None` attribute compared to before where no `SameSite` attribute was added to cookies. To get the old behavior, use value `disabled` instead of `none`, see [cookie_samesite in Configuration]({{< relref "../administration/configuration/#cookie-samesite" >}}) for more information.

> **Note:** There is currently a bug affecting Mac OSX and iOS that causes `SameSite=None` cookies to be treated as `SameSite=Strict` and therefore not sent with cross-site requests, see https://bugs.webkit.org/show_bug.cgi?id=198181 for details. Until this is fixed, `SameSite=None` might not work properly on Safari.

This version of Chrome also rejects insecure `SameSite=None` cookies. See https://www.chromestatus.com/feature/5633521622188032 for more information. Make sure that you
change the `[security]` setting `cookie_secure` to `true` and use HTTPS when `cookie_samesite` is configured to `none`, otherwise authentication in Grafana won't work properly.

## Upgrading to v7.0

### PhantomJS removed

PhantomJS was deprecated in [Grafana v6.4]({{< relref "../whatsnew/whats-new-in-v6-4.md#phantomjs-deprecation" >}}) and starting from Grafana v7.0.0, all PhantomJS support has been removed. This means that Grafana no longer ships with a built-in image renderer, and we advise you to install the [Grafana Image Renderer plugin](https://grafana.com/grafana/plugins/grafana-image-renderer).

### Dashboard minimum refresh interval enforced

A global minimum dashboard refresh interval is now enforced and defaults to 5 seconds. For more information about this setting, refer to [minimum refresh interval]({{< relref "../administration/configuration/#min-refresh-interval" >}}).

### Backend plugins

Grafana now requires backend plugins to be signed. If a backend plugin is not signed Grafana will not load/start it. This is an additional security measure to make sure backend plugin binaries and files haven't been tampered with. All Grafana Labs authored backend plugins, including Enterprise plugins, are now signed. It's possible to allow unsigned plugins using a configuration setting, but is something we strongly advise against doing. For more information about this setting, refer to [allow loading unsigned plugins]({{< relref "../administration/#allow_loading_unsigned_plugins" >}}).

### Cookie path

Starting from Grafana v7.0.0, the cookie path does not include the trailing slash if Grafana is served from a subpath in order to align with [RFC 6265](https://tools.ietf.org/html/rfc6265#section-5.1.4). However, stale session cookies (set before the upgrade) can result in unsuccessful logins because they can not be deleted during the standard login phase due to the changed cookie path. Therefore users experiencing login problems are advised to manually delete old session cookies, or administrators can fix this for all users by changing the [`login_cookie_name`]({{< relref "../administration/#login-cookie-name" >}}), so the old cookie would get ignored.

## Upgrading to v7.2

### Ensure encryption of existing alert notification channel secrets

Before Grafana v7.2 alert notification channels did not store sensitive settings/secrets such as API tokens and password encrypted in the database. In Grafana v7.2, creating a new alert notification channel will store sensitive settings encrypted in the database.

The following alert notifiers have been updated to support storing their sensitive settings encrypted:

- Slack (URL and Token)
- Pagerduty (Integration Key)
- Webhook (Password)
- Prometheus Alertmanager (Basic Auth Password)
- Opsgenie (API Key)
- Sensu (Password)
- Telegram (BOT API Token)
- LINE (token)
- Pushover (API Token, User key)
- Threema Gateway (API Secret)

For existing alert notification channels, there is no automatic migration of storing sensitive settings encrypted, and they will continue to work as before. Migration must be done manually. Opening a configured alert notification channel in the UI and saving it will store sensitive settings encrypted and at the same time reset the historic unencrypted setting of that alert notification channel in the database.

> Please note that when migrating a notification channel and later downgrading Grafana to an earlier version, the notification channel will not be able to read stored sensitive settings and, as a result, not function as expected.

For provisioning of alert notification channels, refer to [Alert notification channels]({{< relref "../administration/provisioning.md#alert-notification-channels" >}}).

## Upgrading to v7.3

### AWS CloudWatch data source

The AWS CloudWatch data source's authentication scheme has changed in Grafana 7.3. Most importantly the authentication method _ARN_ has been removed, and a new one has been added: _AWS SDK Default_. Existing data source configurations using the former will fallback to the latter. Assuming an IAM role will still work though, and the old _ARN_ method would use the default AWS SDK authentication method under the hood anyway.

Since _ARN_ has been removed as an authentication method, we have instead made it into an option for providing the ARN of an IAM role to assume. This works independently of the authentication method you choose.

The new authentication method, _AWS SDK Default_, uses the default AWS Go SDK credential chain, which at the time of writing looks for credentials in the following order:

1. Environment variables.
1. Shared credentials file.
1. If your application uses an ECS task definition or RunTask API operation, IAM role for tasks.
1. If your application is running on an Amazon EC2 instance, IAM role for Amazon EC2.

The other authentication methods, _Access and secret key_ and _Credentials file_, have changed in regards to fallbacks. If these methods fail, they no longer fallback to other methods. e.g. environment variables. If you want fallbacks, you should use _AWS SDK Default_ instead.

For more information and details, please refer to [Using AWS CloudWatch in Grafana]({{< relref "../datasources/aws-cloudwatch/aws-authentication.md" >}}).

### User invites database migration

The database table _temp_user_, that tracks user invites, is subject to a database migration that changes the data type of the _created_ and _updated_ columns:

| Database | Old data type | New data type |
| -------- | ------------- | ------------- |
| Sqlite   | DATETIME      | INTEGER       |
| MySQL    | DATETIME      | INT           |
| Postgres | TIMESTAMP     | INTEGER       |

> Please note that if downgrading Grafana to an earlier version, you have to manually change the data type of the _created_ and _updated_ columns back to _old data type_ , otherwise the user invite feature doesn't function as expected.

### Snapshots database migration

The database table _dashboard_snapshot_, that stores dashboard snapshots, adds a new column _dashboard_encrypted_ for storing an encrypted snapshot.
NOTE: Only snapshots created on Grafana 7.3 or later will use this column to store snapshot data as encrypted. Snapshots created before this version will be unaffected and remain unencrypted.

### Use of the root group in the Docker images

The Grafana Docker images use the `root` group instead of the `grafana` group. This change can cause builds to break for users who extend the Grafana Docker image. Learn more about this change in the [Docker migration instructions]({{< relref "docker/#migrate-to-v73-or-later">}})

## Upgrading to v7.5

### VictorOps Alert Notifier

The VictorOps alert notifier now accepts a `severity` tag, in a similar vein to the PagerDuty alert notifier. The possible values are outlined in the [VictorOps docs](https://help.victorops.com/knowledge-base/incident-fields-glossary/).

For example, if you want an alert to be `INFO`-level in VictorOps, create a tag `severity=info` (case-insensitive) in your alert.

## Upgrading to v8.0

### Plugins

Grafana now requires all plugins to be signed. If a plugin is not signed Grafana will not load/start it. This is an additional security measure to make sure plugin files and binaries haven't been tampered with. All Grafana Labs authored plugins, including Enterprise plugins, are now signed. It's possible to allow unsigned plugins using a configuration setting, but is something we strongly advise against doing. For more information about this setting, refer to [allow loading unsigned plugins]({{< relref "../administration/#allow_loading_unsigned_plugins" >}}).

### Grafana Live

Grafana now maintains persistent WebSocket connections for real-time messaging needs.

When WebSocket connection is established, Grafana checks the request Origin header due to security reasons (for example, to prevent hijacking of WebSocket connection). If you have a properly defined public URL (`root_url` server option) then the origin check should successfully pass for WebSocket requests originating from public URL pages. In case of an unsuccessful origin check, Grafana returns a 403 error. It's also possible to add a list of additional origin patterns for the origin check.

To handle many concurrent WebSocket connections you may need to tune your OS settings or infrastructure. Grafana Live is enabled by default and supports 100 concurrent WebSocket connections max to avoid possible problems with the file descriptor OS limit. As soon as your setup meets the requirements to scale the number of persistent connections this limit can be increased. You also have an option to disable Grafana Live.

Refer to [Grafana Live configuration]({{< relref "../live/configure-grafana-live.md" >}}) documentation for more information.

### Postgres, MySQL, Microsoft SQL Server data sources

Grafana v8.0 changes the underlying data structure to [data frames]({{< relref "../developers/plugins/data-frames.md" >}}) for the Postgres, MySQL, Microsoft SQL Server data sources. As a result, a _Time series_ query result gets returned in a [wide format]({{< relref "../developers/plugins/data-frames.md#wide-format" >}}). To make the visualizations work as they did before, you might have to do some manual migrations.

For any existing panels/visualizations using a _Time series_ query, where the time column is only needed for filtering the time range, for example, using the bar gauge or pie chart panel, we recommend that you use a _Table query_ instead and exclude the time column as a field in the response.
Refer to this [issue comment](https://github.com/grafana/grafana/issues/35534#issuecomment-861519658) for detailed instructions and workarounds.

#### Prefix added to series names

When you have a query where there's a time value and a numeric value selected together with a string value that's not named _metric_, the graph panel renders series names as `value <hostname>` rather than just `<hostname>` which was the case before Grafana 8.

```sql
SELECT
  $__timeGroup("createdAt",'10m'),
  avg(value) as "value",
  hostname
FROM grafana_metric
WHERE $__timeFilter("createdAt")
GROUP BY time, hostname
ORDER BY time
```

There are two possible workarounds to resolve this problem:

1. In Grafana v8.0.3, use an alias of the string column selected as `metric`. for example, `hostname as metric`.
2. Use the [Standard field options/Display name]({{< relref "../panels/standard-options.md#display-name" >}}) to format the alias. For the preceding example query, you would use `${__field.labels.hostname}` option.

For more information, refer to the our relational databases documentation of [Postgres]({{< relref "../datasources/postgres.md#time-series-queries" >}}), [MySQL]({{< relref "../datasources/mysql.md#time-series-queries" >}}), [Microsoft SQL Server]({{< relref "../datasources/mssql.md#time-series-queries" >}}).

## Upgrading to v8.1

### Use of unencrypted passwords for data sources no longer supported

As of Grafana v8.1, we no longer support unencrypted storage of passwords and basic auth passwords.

> **Note:** Since Grafana v6.2, new or updated data sources store passwords and basic auth passwords encrypted. See [upgrade note]({{< relref "#ensure-encryption-of-data-source-secrets" >}}) for more information. However, unencrypted passwords and basic auth passwords were also allowed.

<<<<<<< HEAD
## Upgrading to v7.5

### VictorOps Alert Notifier

The VictorOps alert notifier now accepts a `severity` tag, in a similar vein to the PagerDuty alert notifier. The possible values are outlined in the [VictorOps docs](https://help.victorops.com/knowledge-base/incident-fields-glossary/).

For example, if you want an alert to be `INFO`-level in VictorOps, create a tag `severity=info` (case-insensitive) in your alert.
=======
To migrate to encrypted storage, follow the instructions from the [v6.2 upgrade notes]({{< relref "#ensure-encryption-of-data-source-secrets" >}}). You can also use a `grafana-cli` command to migrate all of your data sources to use encrypted storage of secrets. See [migrate data and encrypt passwords]({{< relref "../administration/cli.md#migrate-data-and-encrypt-passwords" >}}) for further instructions.
>>>>>>> 914fcedb
<|MERGE_RESOLUTION|>--- conflicted
+++ resolved
@@ -377,14 +377,4 @@
 
 > **Note:** Since Grafana v6.2, new or updated data sources store passwords and basic auth passwords encrypted. See [upgrade note]({{< relref "#ensure-encryption-of-data-source-secrets" >}}) for more information. However, unencrypted passwords and basic auth passwords were also allowed.
 
-<<<<<<< HEAD
-## Upgrading to v7.5
-
-### VictorOps Alert Notifier
-
-The VictorOps alert notifier now accepts a `severity` tag, in a similar vein to the PagerDuty alert notifier. The possible values are outlined in the [VictorOps docs](https://help.victorops.com/knowledge-base/incident-fields-glossary/).
-
-For example, if you want an alert to be `INFO`-level in VictorOps, create a tag `severity=info` (case-insensitive) in your alert.
-=======
-To migrate to encrypted storage, follow the instructions from the [v6.2 upgrade notes]({{< relref "#ensure-encryption-of-data-source-secrets" >}}). You can also use a `grafana-cli` command to migrate all of your data sources to use encrypted storage of secrets. See [migrate data and encrypt passwords]({{< relref "../administration/cli.md#migrate-data-and-encrypt-passwords" >}}) for further instructions.
->>>>>>> 914fcedb
+To migrate to encrypted storage, follow the instructions from the [v6.2 upgrade notes]({{< relref "#ensure-encryption-of-data-source-secrets" >}}). You can also use a `grafana-cli` command to migrate all of your data sources to use encrypted storage of secrets. See [migrate data and encrypt passwords]({{< relref "../administration/cli.md#migrate-data-and-encrypt-passwords" >}}) for further instructions.