--- conflicted
+++ resolved
@@ -2,10 +2,7 @@
 aliases:
   - /docs/grafana/latest/guides/what-is-grafana/
   - /docs/grafana/latest/introduction/
-<<<<<<< HEAD
-=======
   - /docs/grafana/latest/introduction/oss-details/
->>>>>>> 556faf82
 title: Introduction to Grafana
 weight: 5
 ---
