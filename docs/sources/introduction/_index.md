--- conflicted
+++ resolved
@@ -14,11 +14,7 @@
 
 # About Grafana
 
-<<<<<<< HEAD
-[Grafana open source software](https://grafana.com/oss/) enables you to query, visualize, alert on, and explore your metrics, logs, and traces wherever they are stored. Grafana OSS provides you with tools to turn your time-series database (TSDB) data into insightful graphs and visualizations. The Grafana OSS plugin framework also enables you to connect other data sources like NoSQL/SQL databases, ticketing tools like Jira or ServiceNow, and CI/CD tooling like GitLab.
-=======
 [Grafana open source software](/oss/) enables you to query, visualize, alert on, and explore your metrics, logs, and traces wherever they are stored. Grafana OSS provides you with tools to turn your time-series database (TSDB) data into insightful graphs and visualizations. The Grafana OSS plugin framework also enables you to connect other data sources like NoSQL/SQL databases, ticketing tools like Jira or ServiceNow, and CI/CD tooling like GitLab.
->>>>>>> 1e84fede
 
 After you have [installed Grafana]({{< relref "../setup-grafana/installation" >}}) and set up your first dashboard using instructions in [Getting started with Grafana]({{< relref "../getting-started/build-first-dashboard" >}}), you will have many options to choose from depending on your requirements. For example, if you want to view weather data and statistics about your smart home, then you can create a [playlist]({{< relref "../dashboards/create-manage-playlists" >}}). If you are the administrator for an enterprise and are managing Grafana for multiple teams, then you can set up [provisioning]({{< relref "../administration/provisioning" >}}) and [authentication]({{< relref "../setup-grafana/configure-security/configure-authentication" >}}).
 
@@ -80,12 +76,6 @@
 
 **Grafana Tempo:** Grafana Tempo is an open source, easy-to-use and high-volume distributed tracing backend. For more information, refer to [Grafana Tempo documentation](/docs/tempo/latest/?pg=oss-tempo&plcmt=hero-txt/).
 
-<<<<<<< HEAD
-**Grafana Mimir:** Grafana Mimir is an open source software project that provides a scalable long-term storage for Prometheus. For more information about Grafana Mimir, refer to [Grafana Mimir documentation](https://grafana.com/docs/mimir/latest/).
-
-**Grafana Phlare:** Grafana Phlare is an open-source software project for aggregating continuous profiling data. Continuous profiling is an observability signal that enables you to understand your workload's resource (CPU, memory, etc.) usage to the exact line number. For more information about using Grafana Phlare, refer to [Grafana Phlare documentation](https://grafana.com/docs/phlare/latest/).
-=======
 **Grafana Mimir:** Grafana Mimir is an open source software project that provides a scalable long-term storage for Prometheus. For more information about Grafana Mimir, refer to [Grafana Mimir documentation](/docs/mimir/latest/).
 
-**Grafana Phlare:** Grafana Phlare is an open-source software project for aggregating continuous profiling data. Continuous profiling is an observability signal that enables you to understand your workload's resource (CPU, memory, etc.) usage to the exact line number. For more information about using Grafana Phlare, refer to [Grafana Phlare documentation](/docs/phlare/latest/).
->>>>>>> 1e84fede
+**Grafana Phlare:** Grafana Phlare is an open-source software project for aggregating continuous profiling data. Continuous profiling is an observability signal that enables you to understand your workload's resource (CPU, memory, etc.) usage to the exact line number. For more information about using Grafana Phlare, refer to [Grafana Phlare documentation](/docs/phlare/latest/).