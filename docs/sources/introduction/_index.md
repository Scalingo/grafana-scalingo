--- conflicted
+++ resolved
@@ -11,25 +11,12 @@
 
 [Grafana open source software](https://grafana.com/oss/) enables you to query, visualize, alert on, and explore your metrics, logs, and traces wherever they are stored. Grafana OSS provides you with tools to turn your time-series database (TSDB) data into insightful graphs and visualizations.
 
-<<<<<<< HEAD
-After you have [installed Grafana]({{< relref "../setup-grafana/installation/" >}}) and set up your first dashboard using instructions in [Getting started with Grafana]({{< relref "../getting-started/build-first-dashboard.md" >}}), you will have many options to choose from depending on your requirements. For example, if you want to view weather data and statistics about your smart home, then you can create a [playlist]({{< relref "../dashboards/playlist.md" >}}). If you are the administrator for an enterprise and are managing Grafana for multiple teams, then you can set up [provisioning]({{< relref "../administration/server-administration/provisioning.md" >}}) and [authentication]({{< relref "../setup-grafana/configure-security/configure-authentication/" >}}).
-=======
 After you have [installed Grafana]({{< relref "../setup-grafana/installation/" >}}) and set up your first dashboard using instructions in [Getting started with Grafana]({{< relref "../getting-started/build-first-dashboard.md" >}}), you will have many options to choose from depending on your requirements. For example, if you want to view weather data and statistics about your smart home, then you can create a [playlist]({{< relref "../dashboards/create-manage-playlists/" >}}). If you are the administrator for an enterprise and are managing Grafana for multiple teams, then you can set up [provisioning]({{< relref "../administration/provisioning/" >}}) and [authentication]({{< relref "../setup-grafana/configure-security/configure-authentication/" >}}).
->>>>>>> 89b365f8
 
 The following sections provide an overview of Grafana features and links to product documentation to help you learn more. For more guidance and ideas, check out our [Grafana Community forums](https://community.grafana.com/).
 
 ## Explore metrics, logs, and traces
 
-<<<<<<< HEAD
-Explore your data through ad-hoc queries and dynamic drilldown. Split view and compare different time ranges, queries and data sources side by side. Refer to [Explore]({{< relref "../explore/_index.md" >}}) for more information.
-
-## Alerts
-
-If you're using Grafana alerting, then you can have alerts sent through a number of different [alert notifiers]({{< relref "../alerting/contact-points/_index.md#list-of-notifiers-supported-by-grafana" >}}), including PagerDuty, SMS, email, VictorOps, OpsGenie, or Slack.
-
-Alert hooks allow you to create different notifiers with a bit of code if you prefer some other channels of communication. Visually define [alert rules]({{< relref "../alerting/alerting-rules/_index.md" >}}) for your most important metrics.
-=======
 Explore your data through ad-hoc queries and dynamic drilldown. Split view and compare different time ranges, queries and data sources side by side. Refer to [Explore]({{< relref "../explore/" >}}) for more information.
 
 ## Alerts
@@ -37,25 +24,16 @@
 If you're using Grafana Alerting, then you can have alerts sent through a number of different alert notifiers, including PagerDuty, SMS, email, VictorOps, OpsGenie, or Slack.
 
 Alert hooks allow you to create different notifiers with a bit of code if you prefer some other channels of communication. Visually define [alert rules]({{< relref "../alerting/alerting-rules/" >}}) for your most important metrics.
->>>>>>> 89b365f8
 
 ## Annotations
 
 Annotate graphs with rich events from different data sources. Hover over events to see the full event metadata and tags.
 
-<<<<<<< HEAD
-This feature, which shows up as a graph marker in Grafana, is useful for correlating data in case something goes wrong. You can create the annotations manually—just control-click on a graph and input some text—or you can fetch data from any data source. Refer to [Annotations]({{< relref "../dashboards/annotations.md" >}}) for more information.
-
-## Dashboard variables
-
-[Template variables]({{< relref "../variables/_index.md" >}}) allow you to create dashboards that can be reused for lots of different use cases. Values aren't hard-coded with these templates, so for instance, if you have a production server and a test server, you can use the same dashboard for both.
-=======
 This feature, which shows up as a graph marker in Grafana, is useful for correlating data in case something goes wrong. You can create the annotations manually—just control-click on a graph and input some text—or you can fetch data from any data source. Refer to [Annotations]({{< relref "../dashboards/build-dashboards/annotate-visualizations" >}}) for more information.
 
 ## Dashboard variables
 
 [Template variables]({{< relref "../dashboards/variables" >}}) allow you to create dashboards that can be reused for lots of different use cases. Values aren't hard-coded with these templates, so for instance, if you have a production server and a test server, you can use the same dashboard for both.
->>>>>>> 89b365f8
 
 Templating allows you to drill down into your data, say, from all data to North America data, down to Texas data, and beyond. You can also share these dashboards across teams within your organization—or if you create a great dashboard template for a popular data source, you can contribute it to the whole community to customize and use.
 
@@ -73,29 +51,17 @@
 
 Grafana supports different authentication methods, such as LDAP and OAuth, and allows you to map users to organizations. Refer to the [User authentication overview]({{< relref "../setup-grafana/configure-security/configure-authentication/" >}}) for more information.
 
-<<<<<<< HEAD
-In Grafana Enterprise, you can also map users to teams: If your company has its own authentication system, Grafana allows you to map the teams in your internal systems to teams in Grafana. That way, you can automatically give people access to the dashboards designated for their teams. Refer to [Grafana Enterprise]({{< relref "../enterprise/_index.md" >}}) for more information.
-=======
 In Grafana Enterprise, you can also map users to teams: If your company has its own authentication system, Grafana allows you to map the teams in your internal systems to teams in Grafana. That way, you can automatically give people access to the dashboards designated for their teams. Refer to [Grafana Enterprise]({{< relref "./grafana-enterprise" >}}) for more information.
->>>>>>> 89b365f8
 
 ## Provisioning
 
 While it's easy to click, drag, and drop to create a single dashboard, power users in need of many dashboards will want to automate the setup with a script. You can script anything in Grafana.
 
-<<<<<<< HEAD
-For example, if you're spinning up a new Kubernetes cluster, you can also spin up a Grafana automatically with a script that would have the right server, IP address, and data sources preset and locked in so users cannot change them. It's also a way of getting control over a lot of dashboards. Refer to [Provisioning]({{< relref "../administration/server-administration/provisioning.md" >}}) for more information.
-
-## Permissions
-
-When organizations have one Grafana and multiple teams, they often want the ability to both keep things separate and share dashboards. You can create a team of users and then set permissions on [folders and dashboards]({{< relref "../administration/user-management/manage-dashboard-permissions/_index.md" >}}), and down to the [data source level]({{< relref "../administration/data-source-management/datasource-permissions.md" >}}) if you're using [Grafana Enterprise]({{< relref "../enterprise/_index.md" >}}).
-=======
 For example, if you're spinning up a new Kubernetes cluster, you can also spin up a Grafana automatically with a script that would have the right server, IP address, and data sources preset and locked in so users cannot change them. It's also a way of getting control over a lot of dashboards. Refer to [Provisioning]({{< relref "../administration/provisioning/" >}}) for more information.
 
 ## Permissions
 
 When organizations have one Grafana and multiple teams, they often want the ability to both keep things separate and share dashboards. You can create a team of users and then set permissions on [folders and dashboards]({{< relref "../administration/user-management/manage-dashboard-permissions/" >}}), and down to the [data source level]({{< relref "../administration/data-source-management#data-source-permissions" >}}) if you're using [Grafana Enterprise]({{< relref "./grafana-enterprise" >}}).
->>>>>>> 89b365f8
 
 ## Other Grafana Labs OSS Projects
 
