---
aliases:
  - ../enterprise/
<<<<<<< HEAD
=======
labels:
  products:
    - enterprise
>>>>>>> 284c43c2
description: Grafana Enterprise overview
title: Grafana Enterprise
weight: 200
---

# Grafana Enterprise

Grafana Enterprise is a commercial edition of Grafana that includes additional features not found in the open source version.

Building on everything you already know and love about Grafana open source, Grafana Enterprise includes [exclusive datasource plugins]({{< relref "#enterprise-plugins">}}) and [additional features]({{< relref "#enterprise-features">}}). You also get 24x7x365 support and training from the core Grafana team.

To learn more about Grafana Enterprise, refer to [our product page](https://grafana.com/enterprise).

## Enterprise features in Grafana Cloud

Many Grafana Enterprise features are also available in [Grafana Cloud](/docs/grafana-cloud) Free, Pro, and Advanced accounts. For details, refer to [the Grafana Cloud features table](https://grafana.com/pricing/#featuresTable).

## Authentication

Grafana Enterprise includes integrations with more ways to authenticate your users and enhanced authentication capabilities.

### Team sync

[Team sync]({{< relref "../setup-grafana/configure-security/configure-team-sync/" >}}) allows you to set up synchronization between teams in Grafana and teams in your auth provider so that your users automatically end up in the right team.

Supported auth providers:

- [Auth Proxy]({{< relref "../setup-grafana/configure-security/configure-authentication/auth-proxy/#team-sync-enterprise-only" >}})
- [Azure AD OAuth]({{< relref "../setup-grafana/configure-security/configure-authentication/azuread/#team-sync-enterprise-only" >}})
- [GitHub OAuth]({{< relref "../setup-grafana/configure-security/configure-authentication/github/#team-sync-enterprise-only" >}})
- [GitLab OAuth]({{< relref "../setup-grafana/configure-security/configure-authentication/gitlab/#team-sync-enterprise-only" >}})
- [LDAP]({{< relref "../setup-grafana/configure-security/configure-authentication/enhanced-ldap/#ldap-group-synchronization-for-teams" >}})
- [Okta]({{< relref "../setup-grafana/configure-security/configure-authentication/okta/#team-sync-enterprise-only" >}})
- [SAML]({{< relref "../setup-grafana/configure-security/configure-authentication/saml/#configure-team-sync" >}})

### Enhanced LDAP integration

With [enhanced LDAP integration]({{< relref "../setup-grafana/configure-security/configure-authentication/enhanced-ldap/" >}}), you can set up active LDAP synchronization.

### SAML authentication

[SAML authentication]({{< relref "../setup-grafana/configure-security/configure-authentication/saml/" >}}) enables users to authenticate with single sign-on services that use Security Assertion Markup Language (SAML).

### Protected roles

With [protected roles]({{< relref "../setup-grafana/configure-security/configure-authentication/#protected-roles" >}}), you can define user roles that are exempt from being converted from one authentication type to another when changing auth providers.

## Enterprise features

Grafana Enterprise adds the following features:

- [Role-based access control]({{< relref "../administration/roles-and-permissions/access-control/" >}}) to control access with role-based permissions.
- [Data source permissions]({{< relref "../administration/data-source-management#data-source-permissions" >}}) to restrict query access to specific teams and users.
- [Data source query caching]({{< relref "../administration/data-source-management/#query-caching" >}}) to temporarily store query results in Grafana to reduce data source load and rate limiting.
- [Reporting]({{< relref "../dashboards/create-reports/" >}}) to generate a PDF report from any dashboard and set up a schedule to have it emailed to whomever you choose.
- [Export dashboard as PDF]({{< relref "../dashboards/share-dashboards-panels/#export-dashboard-as-pdf" >}})
- [Custom branding]({{< relref "../setup-grafana/configure-grafana/configure-custom-branding/" >}}) to customize Grafana from the brand and logo to the footer links.
- [Usage insights]({{< relref "../dashboards/assess-dashboard-usage/" >}}) to understand how your Grafana instance is used.
- [Recorded queries]({{< relref "../administration/recorded-queries" >}}) to see trends over time for your data sources.
- [Vault integration]({{< relref "../setup-grafana/configure-security/configure-database-encryption/#encrypting-your-database-with-a-key-from-a-key-management-service-kms" >}}) to manage your configuration or provisioning secrets with Vault.
- [Auditing]({{< relref "../setup-grafana/configure-security/audit-grafana/" >}}) tracks important changes to your Grafana instance to help you manage and mitigate suspicious activity and meet compliance requirements.
- [Request security]({{< relref "../setup-grafana/configure-security/configure-request-security/" >}}) makes it possible to restrict outgoing requests from the Grafana server.
- [Settings updates at runtime]({{< relref "../setup-grafana/configure-grafana/settings-updates-at-runtime" >}}) allows you to update Grafana settings at runtime without requiring a restart.

## Enterprise data sources

With a Grafana Enterprise license, you also get access to premium data sources, including:

- [AppDynamics](https://grafana.com/grafana/plugins/dlopes7-appdynamics-datasource)
- [Azure Devops](https://grafana.com/grafana/plugins/grafana-azuredevops-datasource)
- [DataDog](https://grafana.com/grafana/plugins/grafana-datadog-datasource)
- [Dynatrace](https://grafana.com/grafana/plugins/grafana-dynatrace-datasource)
- [Gitlab](https://grafana.com/grafana/plugins/grafana-gitlab-datasource)
- [Honeycomb](https://grafana.com/grafana/plugins/grafana-honeycomb-datasource)
- [Jira](https://grafana.com/grafana/plugins/grafana-jira-datasource)
- [MongoDB](https://grafana.com/grafana/plugins/grafana-mongodb-datasource)
- [New Relic](https://grafana.com/grafana/plugins/grafana-newrelic-datasource)
- [Oracle Database](https://grafana.com/grafana/plugins/grafana-oracle-datasource)
- [Salesforce](https://grafana.com/grafana/plugins/grafana-salesforce-datasource)
- [SAP HANA®](https://grafana.com/grafana/plugins/grafana-saphana-datasource)
- [ServiceNow](https://grafana.com/grafana/plugins/grafana-servicenow-datasource)
- [Snowflake](https://grafana.com/grafana/plugins/grafana-snowflake-datasource)
- [Splunk](https://grafana.com/grafana/plugins/grafana-splunk-datasource)
- [Splunk Infrastructure monitoring (SignalFx)](https://grafana.com/grafana/plugins/grafana-splunk-monitoring-datasource)
- [Wavefront](https://grafana.com/grafana/plugins/grafana-wavefront-datasource)

## Try Grafana Enterprise

To purchase or obtain a trial license, contact the Grafana Labs [Sales Team](https://grafana.com/contact?about=support&topic=Grafana%20Enterprise).<|MERGE_RESOLUTION|>--- conflicted
+++ resolved
@@ -1,12 +1,9 @@
 ---
 aliases:
   - ../enterprise/
-<<<<<<< HEAD
-=======
 labels:
   products:
     - enterprise
->>>>>>> 284c43c2
 description: Grafana Enterprise overview
 title: Grafana Enterprise
 weight: 200
