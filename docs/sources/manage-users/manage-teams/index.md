+++
title = "Manage teams"
aliases =["/docs/grafana/latest/manage-users/add-or-remove-user-from-team/","/docs/grafana/latest/manage-users/create-or-remove-team/"]
weight = 300
+++

# Manage teams

A _team_ is a group of users assigned to an organization on a Grafana server. Each user can belong to more than one organization and more than one team. Teams are generally managed by Organization Admins, but they can also be managed by Editors if the [editors_can_admin]({{< relref "../../administration/configuration.md#editors_can_admin" >}}) server setting is set to `true`. For more information, refer to [Organization roles]({{< relref "../../permissions/organization_roles.md" >}}).

Teams members are assigned one of two permissions:

- Member - Required to be a member of the team.
- Admin - A member of the team that can also manage team membership, change team permissions, change team settings, and add or delete the team.

> **Note:** You must have Organization Admin or Team Admin permissions, or Editor permissions with [editors_can_admin]({{< relref "../../administration/configuration.md#editors_can_admin" >}}) selected, in order to perform the tasks described in this page. Team Admins can only perform tasks that apply to their specific team.

## View team list

See the complete list of teams in your Grafana organization.

{{< docs/shared "manage-users/view-team-list.md" >}}

### Org Admin view

![Team list](/static/img/docs/manage-users/org-admin-team-list-7-3.png)

### Team Admin view

![Team list](/static/img/docs/manage-users/team-admin-team-list-7-3.png)

## Create a team

Add a team to your Grafana organization.

{{< docs/list >}}
{{< docs/shared "manage-users/view-team-list.md" >}}
<<<<<<< HEAD
=======

>>>>>>> 914fcedb
1. Click **New Team**.
1. Enter team information:
   - **Name -** Enter the name of the new team.
   - **Email -** (Optional) Enter the team email.
1. Click **Create**.
   {{< /docs/list >}}

## Add a team member

Add an existing user account to a team.

{{< docs/list >}}
{{< docs/shared "manage-users/view-team-list.md" >}}
<<<<<<< HEAD
=======

>>>>>>> 914fcedb
1. Click the name of the team that you want to add users to.
1. Click **Add member**.
1. In the **Add team member** list, click the user account that you want to add to the team. You can also type in the field to filter the list.
1. Click **Add to team**.
1. Repeat the process to add more team members.
   {{< /docs/list >}}

![Add team member](/static/img/docs/manage-users/add-team-member-7-3.png)

## Remove a team member

Remove a user account from the team.

{{< docs/list >}}
{{< docs/shared "manage-users/view-team-list.md" >}}
<<<<<<< HEAD
=======

>>>>>>> 914fcedb
1. Click the name of the team that you want to remove users from.
1. Click the red **X** next to the name of the user that you want to remove from the team and then click **Delete**.
   {{< /docs/list >}}

## Set team member permissions

Change team member permission levels.

{{< docs/list >}}
{{< docs/shared "manage-users/view-team-list.md" >}}
<<<<<<< HEAD
=======

>>>>>>> 914fcedb
1. Click the name of the team in which you want to change user permissions.
1. In the team member list, find and click the user account that you want to change. You can use the search field to filter the list if necessary.
1. Click the **Permission** list, and then click the new user permission level.
   {{< /docs/list >}}

![Change team member permissions](/static/img/docs/manage-users/change-team-permissions-7-3.png)

## Delete a team

Permanently delete the team and all special permissions assigned to it.

{{< docs/list >}}
{{< docs/shared "manage-users/view-team-list.md" >}}
<<<<<<< HEAD
=======

>>>>>>> 914fcedb
1. Click the red **X** next to the team that you want to delete and then click **Delete**.
   {{< /docs/list >}}<|MERGE_RESOLUTION|>--- conflicted
+++ resolved
@@ -35,10 +35,7 @@
 
 {{< docs/list >}}
 {{< docs/shared "manage-users/view-team-list.md" >}}
-<<<<<<< HEAD
-=======
 
->>>>>>> 914fcedb
 1. Click **New Team**.
 1. Enter team information:
    - **Name -** Enter the name of the new team.
@@ -52,10 +49,7 @@
 
 {{< docs/list >}}
 {{< docs/shared "manage-users/view-team-list.md" >}}
-<<<<<<< HEAD
-=======
 
->>>>>>> 914fcedb
 1. Click the name of the team that you want to add users to.
 1. Click **Add member**.
 1. In the **Add team member** list, click the user account that you want to add to the team. You can also type in the field to filter the list.
@@ -71,10 +65,7 @@
 
 {{< docs/list >}}
 {{< docs/shared "manage-users/view-team-list.md" >}}
-<<<<<<< HEAD
-=======
 
->>>>>>> 914fcedb
 1. Click the name of the team that you want to remove users from.
 1. Click the red **X** next to the name of the user that you want to remove from the team and then click **Delete**.
    {{< /docs/list >}}
@@ -85,10 +76,7 @@
 
 {{< docs/list >}}
 {{< docs/shared "manage-users/view-team-list.md" >}}
-<<<<<<< HEAD
-=======
 
->>>>>>> 914fcedb
 1. Click the name of the team in which you want to change user permissions.
 1. In the team member list, find and click the user account that you want to change. You can use the search field to filter the list if necessary.
 1. Click the **Permission** list, and then click the new user permission level.
@@ -102,9 +90,6 @@
 
 {{< docs/list >}}
 {{< docs/shared "manage-users/view-team-list.md" >}}
-<<<<<<< HEAD
-=======
 
->>>>>>> 914fcedb
 1. Click the red **X** next to the team that you want to delete and then click **Delete**.
    {{< /docs/list >}}