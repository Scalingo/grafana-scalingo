--- conflicted
+++ resolved
@@ -3,15 +3,12 @@
   - dashboards/configure-panels-visualizations/
   - features/panels/panels/
   - panels/
-<<<<<<< HEAD
-=======
 cascade:
   labels:
     products:
       - cloud
       - enterprise
       - oss
->>>>>>> 284c43c2
 keywords:
   - grafana
   - configure
