--- conflicted
+++ resolved
@@ -30,15 +30,6 @@
 
 You can use thresholds to:
 
-<<<<<<< HEAD
-- Color grid lines or grid areas in the [Time-series visualization]({{< relref "../visualizations/time-series/" >}})
-- Color lines in the [Time-series visualization]({{< relref "../visualizations/time-series#from-thresholds" >}})
-- Color the background or value text in the [Stat visualization]({{< relref "../visualizations/stat/" >}})
-- Color the gauge and threshold markers in the [Gauge visualization]({{< relref "../visualizations/gauge/" >}})
-- Color markers in the [Geomap visualization]({{< relref "../visualizations/geomap/" >}})
-- Color cell text or background in the [Table visualization]({{< relref "../visualizations/table/" >}})
-- Define regions and region colors in the [State timeline visualization]({{< relref "../visualizations/state-timeline/" >}})
-=======
 - Color grid lines or grid areas in the [Time-series visualization][]
 - Color lines in the [Time-series visualization][]
 - Color the background or value text in the [Stat visualization][]
@@ -46,7 +37,6 @@
 - Color markers in the [Geomap visualization][]
 - Color cell text or background in the [Table visualization][]
 - Define regions and region colors in the [State timeline visualization][]
->>>>>>> 1e84fede
 
 There are two types of thresholds:
 
@@ -101,9 +91,6 @@
    - **Fill -** Toggle the display of the threshold fill.
    - **Line -** Toggle the display of the threshold line.
    - **Y-Axis -** Choose to display the y-axis on either the **left** or **right** of the panel.
-<<<<<<< HEAD
-1. Click **Save** to save the changes in the dashboard.
-=======
 1. Click **Save** to save the changes in the dashboard.
 
 {{% docs/reference %}}
@@ -127,5 +114,4 @@
 
 [Geomap visualization]: "/docs/grafana/ -> /docs/grafana/<GRAFANA VERSION>/panels-visualizations/visualizations/geomap"
 [Geomap visualization]: "/docs/grafana-cloud/ -> /docs/grafana/<GRAFANA VERSION>/panels-visualizations/visualizations/geomap"
-{{% /docs/reference %}}
->>>>>>> 1e84fede
+{{% /docs/reference %}}