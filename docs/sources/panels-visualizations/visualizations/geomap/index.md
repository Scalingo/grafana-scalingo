---
aliases:
  - ../../features/panels/geomap/
  - ../../features/panels/geomap/arcgis/
  - ../../features/panels/geomap/carto/
  - ../../features/panels/geomap/controls/
  - ../../features/panels/geomap/daynight/
  - ../../features/panels/geomap/geojson/
  - ../../features/panels/geomap/heatmap/
  - ../../features/panels/geomap/markers/
  - ../../features/panels/geomap/osm/
  - ../../features/panels/geomap/zyx/
  - ../../panels/visualizations/geomap/
  - ../../panels/visualizations/geomap/arcgis/
  - ../../panels/visualizations/geomap/carto/
  - ../../panels/visualizations/geomap/controls/
  - ../../panels/visualizations/geomap/daynight/
  - ../../panels/visualizations/geomap/geojson/
  - ../../panels/visualizations/geomap/heatmap/
  - ../../panels/visualizations/geomap/markers/
  - ../../panels/visualizations/geomap/osm/
  - ../../panels/visualizations/geomap/zyx/
  - ../../visualizations/geomap/
description: Geomap visualization documentation
keywords:
  - grafana
  - Geomap
  - panel
  - documentation
labels:
  products:
    - cloud
    - enterprise
    - oss
title: Geomap
weight: 100
---

# Geomap

Geomaps allow you to view and customize the world map using geospatial data. You can configure various overlay styles and map view settings to easily focus on the important location-based characteristics of the data.

> We would love your feedback on geomaps. Please check out the [open Github issues](https://github.com/grafana/grafana/issues?page=1&q=is%3Aopen+is%3Aissue+label%3Aarea%2Fpanel%2Fgeomap) and [submit a new feature request](https://github.com/grafana/grafana/issues/new?assignees=&labels=type%2Ffeature-request,area%2Fpanel%2Fgeomap&title=Geomap:&projects=grafana-dataviz&template=1-feature_requests.md) as needed.

{{< figure src="/static/img/docs/geomap-panel/geomap-example-8-1-0.png" max-width="1200px" caption="Geomap panel" >}}

## Map View

The map view controls the initial view of the map when the dashboard loads.

### Initial View

The initial view configures how the geomap renders when the panel is first loaded.

- **View** sets the center for the map when the panel first loads.
  - **Fit to data** fits the map view based on the data extents of Map layers and updates when data changes.
    - **Data** option allows selection of extent based on data from "All layers", a single "Layer", or the "Last value" from a selected layer.
    - **Layer** can be selected if fitting data from a single "Layer" or the "Last value" of a layer.
    - **Padding** sets padding in relative percent beyond data extent (not available when looking at "Last value" only).
    - **Max Zoom** sets the maximum zoom level when fitting data.
  - **Coordinates** sets the map view based on:
    - **Latitude**
    - **Longitude**
  - Default Views are also available including:
    - **(0°, 0°)**
    - **North America**
    - **South America**
    - **Europe**
    - **Africa**
    - **West Asia**
    - **South Asia**
    - **South-East Asia**
    - **East Asia**
    - **Australia**
    - **Oceania**
- **Zoom** sets the initial zoom level.

## Map layers

Geomaps support showing multiple layers. Each layer determines how you visualize geospatial data on top of the base map.

### Types

There are seven map layer types to choose from in a geomap.

- [Markers](#markers-layer) renders a marker at each data point.
- [Heatmap](#heatmap-layer) visualizes a heatmap of the data.
- [GeoJSON](#geojson-layer) renders static data from a GeoJSON file.
- [Night / Day](#night--day-layer) renders a night / day region.
- [Route (Beta)](#route-layer-beta) render data points as a route.
- [Photos (Beta)](#photos-layer-beta) renders a photo at each data point.
- [Network (Beta)](#network-layer-beta) visualizes a network graph from the data.

{{% admonition type="note" %}}
Beta is equivalent to the [public preview](/docs/release-life-cycle/) release stage.
{{% /admonition %}}

There are also two experimental (or alpha) layer types.

- **Icon at last point (alpha)** renders an icon at the last data point.
- **Dynamic GeoJSON (alpha)** styles a GeoJSON file based on query results.

{{% admonition type="note" %}}
To enable experimental layers:
Set `enable_alpha` to `true` in your configuration file:

```
[panels]
enable_alpha = true
```

To enable the experimental layers using Docker, run the following command:

```
docker run -p 3000:3000 -e "GF_PANELS_ENABLE_ALPHA=true" grafana/grafana:<VERSION>
```

{{% /admonition %}}

{{% admonition type="note" %}}
[Basemap layer types](#types-1) can also be added as layers. You can specify an opacity.
{{% /admonition %}}

### Layer Controls

The layer controls allow you to create layers, change their name, reorder and delete layers.

- **Add layer** creates an additional, configurable data layer for the geomap. When you add a layer, you are prompted to select a layer type. You can change the layer type at any point during panel configuration. See the **Layer Types** section above for details on each layer type.
- The layer controls allow you to rename, delete, and reorder the layers of the visualization.
  - **Edit layer name (pencil icon)** renames the layer.
  - **Trash Bin** deletes the layer.
  - **Reorder (six dots/grab handle)** allows you to change the layer order. Data on higher layers will appear above data on lower layers. The visualization will update the layer order as you drag and drop to help simplify choosing a layer order.

You can add multiple layers of data to a single geomap in order to create rich, detailed visualizations.

### Location

Geomaps need a source of geographical data. This data comes from a database query, and there are four mapping options for your data.

- **Auto** automatically searches for location data. Use this option when your query is based on one of the following names for data fields.
  - geohash: “geohash”
  - latitude: “latitude”, “lat”
  - longitude: “longitude”, “lng”, “lon”
  - lookup: “lookup”
- **Coords** specifies that your query holds coordinate data. You will get prompted to select numeric data fields for latitude and longitude from your database query.
- **Geohash** specifies that your query holds geohash data. You will be prompted to select a string data field for the geohash from your database query.
- **Lookup** specifies that your query holds location name data that needs to be mapped to a value. You will be prompted to select the lookup field from your database query and a gazetteer. The gazetteer is the directory that is used to map your queried data to a geographical point.

## Basemap layer

A basemap layer provides the visual foundation for a mapping application. It typically contains data with global coverage. Several base layer options
are available each with specific configuration options to style the base map.

### Types

There are four basemap layer types to choose from in a geomap.

- [Open Street Map](#open-street-map-layer) adds a map from a collaborative free geographic world database.
- [CARTO](#carto-layer) adds a layer from CARTO Raster basemaps.
- [ArcGIS](#arcgis-layer) adds a layer from an ESRI ArcGIS MapServer.
- [XYZ](#xyz-tile-layer) adds a map from a generic tile layer.

### Default

The default base layer uses the [CARTO](#carto-layer) map. You can define custom default base layers in the `.ini` configuration file.

![Basemap layer options](/static/img/docs/geomap-panel/geomap-baselayer-8-1-0.png)

#### Configure the default base layer with provisioning

You can configure the default base map using config files with Grafana’s provisioning system. For more information on all the settings, refer to the [provisioning docs page][].

Use the JSON configuration option `default_baselayer_config` to define the default base map. There are currently four base map options to choose from: `carto`, `esri-xyz`, `osm-standard`, `xyz`. Here are some provisioning examples for each base map option.

- **carto** loads the CartoDB tile server. You can choose from `auto`, `dark`, and `light` theme for the base map and can be set as shown below. The `showLabels` tag determines whether or not Grafana shows the Country details on top of the map. Here is an example:

```ini
geomap_default_baselayer = `{
  "type": "carto",
  "config": {
    "theme": "auto",
    "showLabels": true
  }
}`
```

- **esri-xyz** loads the ESRI tile server. There are already multiple server instances implemented to show the various map styles: `world-imagery`, `world-physical`, `topo`, `usa-topo`, and `ocean`. The `custom` server option allows you to configure your own ArcGIS map server. Here are some examples:

```ini
geomap_default_baselayer = `{
  "type": "esri-xyz",
  "config": {
    "server": "world-imagery"
  }
}`
```

```ini
geomap_default_baselayer = `{
  "type": "esri-xyz",
  "config": {
    "server": "custom",
    "url": "[tile server url]",
    "attribution": "[tile server attribution]"
  }
}`
```

- **osm-standard** loads the OpenStreetMap tile server. There are no additional configurations needed and the `config` fields can be left blank. Here is an example:

```ini
default_baselayer_config = `{
  "type": "osm-standard",
  "config": {}
}`
```

- **xyz** loads a custom tile server defined by the user. Set a valid tile server `url`, with {z}/{x}/{y} for this option in order to properly load a default base map. Here is an example:

```ini
default_baselayer_config = `{
  "type": "xyz",
  "config": {
    "attribution": "Open street map",
    "url": "https://tile.openstreetmap.org/{z}/{x}/{y}.png"
  }
}`
```

`enable_custom_baselayers` allows you to enable or disable custom open source base maps that are already implemented. The default is `true`.

## Markers layer

The markers layer allows you to display data points as different marker shapes such as circles, squares, triangles, stars, and more.

![Markers Layer](/static/img/docs/geomap-panel/geomap-markers-8-1-0.png)

![Markers Layer Options](/static/img/docs/geomap-panel/geomap-markers-options-8-1-0.png)

- **Size** configures the size of the markers. The default is `Fixed size`, which makes all marker sizes the same regardless of the data; however, there is also an option to size the markers based on data corresponding to a selected field. `Min` and `Max` marker sizes have to be set such that the markers can scale within this range.
- **Symbol** allows you to choose the symbol, icon, or graphic to aid in providing additional visual context to your data. Choose from assets that are included with Grafana such as simple symbols or the Unicon library. You can also specify a URL containing an image asset. The image must be a scalable vector graphic (SVG).
- **Symbol Vertical Align** configures the vertical alignment of the symbol relative to the data point. Note that the symbol's rotation angle is applied first around the data point, then the vertical alignment is applied relative to the rotation of the symbol.
- **Symbol Horizontal Align** configures the horizontal alignment of the symbol relative to the data point. Note that the symbol's rotation angle is applied first around the data point, then the horizontal alignment is applied relative to the rotation of the symbol.
- **Color** configures the color of the markers. The default `Fixed color` sets all markers to a specific color. There is also an option to have conditional colors depending on the selected field data point values and the color scheme set in the `Standard options` section.
- **Fill opacity** configures the transparency of each marker.
- **Rotation angle** configures the rotation angle of each marker. The default is `Fixed value`, which makes all markers rotate to the same angle regardless of the data; however, there is also an option to set the rotation of the markers based on data corresponding to a selected field.
- **Text label** configures a text label for each marker.
- **Show legend** allows you to toggle the legend for the layer.
- **Display tooltip** allows you to toggle tooltips for the layer.

## Heatmap layer

The heatmap layer clusters various data points to visualize locations with different densities.
To add a heatmap layer:

Click on the drop-down menu under Data Layer and choose `Heatmap`.

Similar to `Markers`, you are prompted with various options to determine which data points to visualize and how you want to visualize them.

![Heatmap Layer](/static/img/docs/geomap-panel/geomap-heatmap-8-1-0.png)

![Heatmap Layer Options](/static/img/docs/geomap-panel/geomap-heatmap-options-8-1-0.png)

- **Weight values** configure the intensity of the heatmap clusters. `Fixed value` keeps a constant weight value throughout all data points. This value should be in the range of 0~1. Similar to Markers, there is an alternate option in the drop-down to automatically scale the weight values depending on data values.
- **Radius** configures the size of the heatmap clusters.
- **Blur** configures the amount of blur on each cluster.
- **Opacity** configures the opacity of each cluster.
- **Display tooltip** allows you to toggle tooltips for the layer.

## GeoJSON layer

The GeoJSON layer allows you to select and load a static GeoJSON file from the filesystem.

- **GeoJSON URL** provides a choice of GeoJSON files that ship with Grafana.
- **Default Style** controls which styles to apply when no rules above match.
  - **Color** configures the color of the default style
  - **Opacity** configures the default opacity
- **Style Rules** apply styles based on feature properties
  - **Rule** allows you to select a _feature_, _condition_, and _value_ from the GeoJSON file in order to define a rule. The trash bin icon can be used to delete the current rule.
  - **Color** configures the color of the style for the current rule
  - **Opacity** configures the transparency level for the current rule
- **Add style rule** creates additional style rules.
- **Display tooltip** allows you to toggle tooltips for the layer.

## Night / Day layer

The Night / Day layer displays night and day regions based on the current time range.

{{< figure src="/static/img/docs/geomap-panel/geomap-day-night-9-1-0.png" max-width="1200px" caption="Geomap panel Night / Day" >}}

### Options

- **Show** toggles the time source from panel time range.
- **Night region color** picks the color for the night region.
- **Display sun** toggles the sun icon.
- **Opacity** set the opacity from `0` (transparent) to `1` (opaque).
- **Display tooltip** allows you to toggle tooltips for the layer.

{{< figure src="/static/img/docs/geomap-panel/geomap-day-night-options-9-1-0.png" max-width="1200px" caption="Geomap panel Night / Day options" >}}

### More information

- [**Extensions for OpenLayers - DayNight**](https://viglino.github.io/ol-ext/examples/layer/map.daynight.html)

## Route layer (Beta)

{{% admonition type="caution" %}}
The Route layer is currently in [public preview](/docs/release-life-cycle/). Grafana Labs offers limited support, and breaking changes might occur prior to the feature being made generally available.
{{% /admonition %}}

The Route layer renders data points as a route.

{{< figure src="/media/docs/grafana/geomap-route-layer-basic-9-4-0.png" max-width="1200px" caption="Geomap panel Route" >}}

### Options

- **Size** sets the route thickness. Fixed value by default. When field data is selected you can set the Min and Max range in which field data can scale.
- **Color** sets the route color. Set to `Fixed color` by default. You can also tie the color to field data.
- **Fill opacity** configures the opacity of the route.
- **Text label** configures a text label for each route.
- **Arrow** sets the arrow styling to display along route, in order of data.
  - **None**
  - **Forward**
  - **Reverse**
- **Display tooltip** allows you to toggle tooltips for the layer.

{{< figure src="/media/docs/grafana/geomap-route-layer-arrow-size-9-4-0.png" max-width="1200px" caption="Geomap panel Route arrows with size" >}}

### More information

- [**Extensions for OpenLayers - Flow Line Style**](http://viglino.github.io/ol-ext/examples/style/map.style.gpxline.html)

## Photos layer (Beta)

{{% admonition type="caution" %}}
The Photos layer is currently in [public preview](/docs/release-life-cycle/). Grafana Labs offers limited support, and breaking changes might occur prior to the feature being made generally available.
{{% /admonition %}}

The Photos layer renders a photo at each data point.

{{< figure src="/static/img/docs/geomap-panel/geomap-photos-9-3-0.png" max-width="1200px" caption="Geomap panel Photos" >}}

### Options

- **Image Source field** allows you to select a string field containing image data in either of the following formats:
  - **Image URLs**
  - **Base64 encoded** - Image binary ("data:image/png;base64,...")
- **Kind** sets the frame style around the images. Choose from:
  - **Square**
  - **Circle**
  - **Anchored**
  - **Folio**
- **Crop** toggles whether the images are cropped to fit.
- **Shadow** toggles a box shadow behind the images.
- **Border** sets the border size around images.
- **Border color** sets the border color around images.
- **Radius** sets the overall size of images in pixels.
- **Display tooltip** allows you to toggle tooltips for the layer.

{{< figure src="/static/img/docs/geomap-panel/geomap-photos-options-9-3-0.png" max-width="1200px" caption="Geomap panel Photos options" >}}

### More information

- [**Extensions for OpenLayers - Image Photo Style**](http://viglino.github.io/ol-ext/examples/style/map.style.photo.html)

## Network layer (Beta)

{{% admonition type="caution" %}}
The Network layer is currently in [public preview](/docs/release-life-cycle/). Grafana Labs offers limited support, and breaking changes might occur prior to the feature being made generally available.
{{% /admonition %}}

The Network layer renders a network graph. This layer supports the same [data format supported by the node graph visualization][] with the addition of [geospatial data]({{< relref "#location">}}) included in the nodes data. The geospatial data is used to locate and render the nodes on the map.

{{< figure src="/media/docs/grafana/screenshot-grafana-10-1-geomap-network-layer-v2.png" max-width="750px" caption="Geomap network layer" >}}
{{< video-embed src="/media/docs/grafana/screen-recording-10-1-geomap-network-layer-from-node-graph.mp4" max-width="750px" caption="Node graph to Geomap network layer" >}}

### Options

- **Arrow** sets the arrow direction to display for each edge, with forward meaning source to target. Choose from:
  - **None**
  - **Forward**
  - **Reverse**
  - **Both**
- **Show legend** allows you to toggle the legend for the layer. **Note:** The legend currently only supports node data.
- **Display tooltip** allows you to toggle tooltips for the layer.

#### Node styles

- **Size** configures the size of the nodes. The default is `Fixed size`, which makes all node sizes the same regardless of the data; however, there is also an option to size the nodes based on data corresponding to a selected field. `Min` and `Max` node sizes have to be set such that the nodes can scale within this range.
- **Symbol** allows you to choose the symbol, icon, or graphic to aid in providing additional visual context to your data. Choose from assets that are included with Grafana such as simple symbols or the Unicon library. You can also specify a URL containing an image asset. The image must be a scalable vector graphic (SVG).
- **Color** configures the color of the nodes. The default `Fixed color` sets all nodes to a specific color. There is also an option to have conditional colors depending on the selected field data point values and the color scheme set in the `Standard options` section.
- **Fill opacity** configures the transparency of each node.
- **Rotation angle** configures the rotation angle of each node. The default is `Fixed value`, which makes all nodes rotate to the same angle regardless of the data; however, there is also an option to set the rotation of the nodes based on data corresponding to a selected field.
- **Text label** configures a text label for each node.

#### Edge styles

- **Size** configures the line width of the edges. The default is `Fixed size`, which makes all edge line widths the same regardless of the data; however, there is also an option to size the edges based on data corresponding to a selected field. `Min` and `Max` eges sizes have to be set such that the edges can scale within this range.
- **Color** configures the color of the edges. The default `Fixed color` sets all edges to a specific color. There is also an option to have conditional colors depending on the selected field data point values and the color scheme set in the `Standard options` section.
- **Fill opacity** configures the transparency of each edge.
- **Text label** configures a text label for each edge.

## CARTO layer

A CARTO layer is from CARTO Raster basemaps.

### Options

- **Theme**
  - Auto
  - Light
    {{< figure src="/static/img/docs/geomap-panel/geomap-carto-light-9-1-0.png" max-width="1200px" caption="Geomap panel CARTO light example" >}}
  - Dark
    {{< figure src="/static/img/docs/geomap-panel/geomap-carto-dark-9-1-0.png" max-width="1200px" caption="Geomap panel CARTO dark example" >}}
- **Show labels** shows the Country details on top of the map.
- **Opacity** from 0 (transparent) to 1 (opaque)

{{< figure src="/static/img/docs/geomap-panel/geomap-carto-options-9-1-0.png" max-width="1200px" caption="Geomap panel CARTO options" >}}

### More Information

- [**About CARTO**](https://carto.com/about-us/)

## XYZ tile layer

The XYZ tile layer is a map from a generic tile layer.

{{< figure src="/static/img/docs/geomap-panel/geomap-xyz-9-1-0.png" max-width="1200px" caption="Geomap panel xyz example" >}}

### Options

- **URL template**

  > **Note:** Set a valid tile server url, with {z}/{x}/{y} for example: https://tile.openstreetmap.org/{z}/{x}/{y}.png

- **Attribution** sets the reference string for the layer if displayed in [map controls](#show-attribution)
- **Opacity** from 0 (transparent) to 1 (opaque)

{{< figure src="/static/img/docs/geomap-panel/geomap-xyz-options-9-1-0.png" max-width="1200px" caption="Geomap panel xyz options" >}}

### More information

- [**Tiled Web Map Wikipedia**](https://en.wikipedia.org/wiki/Tiled_web_map)
- [**List of Open Street Map Tile Servers**](https://wiki.openstreetmap.org/wiki/Tile_servers)

## Open Street Map layer

A map from a collaborative free geographic world database.

{{< figure src="/static/img/docs/geomap-panel/geomap-osm-9-1-0.png" max-width="1200px" caption="Geomap panel Open Street Map" >}}

### Options

- **Opacity** from 0 (transparent) to 1 (opaque)

{{< figure src="/static/img/docs/geomap-panel/geomap-osm-options-9-1-0.png" max-width="1200px" caption="Geomap panel Open Street Map options" >}}

### More Information

- [**About Open Street Map**](https://www.openstreetmap.org/about)\

## ArcGIS layer

An ArcGIS layer is a layer from an ESRI ArcGIS MapServer.

### Options

- **Server Instance** to select the map type.
  - World Street Map
    {{< figure src="/static/img/docs/geomap-panel/geomap-arcgis-wsm-9-1-0.png" max-width="1200px" caption="Geomap panel ArcGIS World Street Map" >}}
  - World Imagery
    {{< figure src="/static/img/docs/geomap-panel/geomap-arcgis-wi-9-1-0.png" max-width="1200px" caption="Geomap panel ArcGIS World Imagery" >}}
  - World Physical
    {{< figure src="/static/img/docs/geomap-panel/geomap-arcgis-wp-9-1-0.png" max-width="1200px" caption="Geomap panel ArcGIS World Physical" >}}
  - Topographic
    {{< figure src="/static/img/docs/geomap-panel/geomap-arcgis-topographic-9-1-0.png" max-width="1200px" caption="Geomap panel ArcGIS Topographic" >}}
  - USA Topographic
    {{< figure src="/static/img/docs/geomap-panel/geomap-arcgis-usa-topographic-9-1-0.png" max-width="1200px" caption="Geomap panel ArcGIS USA Topographic" >}}
  - World Ocean
    {{< figure src="/static/img/docs/geomap-panel/geomap-arcgis-ocean-9-1-0.png" max-width="1200px" caption="Geomap panel ArcGIS World Ocean" >}}
  - Custom MapServer (see [XYZ](#xyz-tile-layer) for formatting)
    - URL template
    - Attribution
- **Opacity** from 0 (transparent) to 1 (opaque)

  {{< figure src="/static/img/docs/geomap-panel/geomap-arcgis-options-9-1-0.png" max-width="1200px" caption="Geomap panel ArcGIS options" >}}

### More Information

- [**ArcGIS Services**](https://services.arcgisonline.com/arcgis/rest/services)
- [**About ESRI**](https://www.esri.com/en-us/about/about-esri/overview)

<<<<<<< HEAD
## Night / Day layer

The Night / Day layer displays night and day regions based on the current time range.

{{< figure src="/static/img/docs/geomap-panel/geomap-day-night-9-1-0.png" max-width="1200px" caption="Geomap panel Night / Day" >}}

### Options

- **Show** toggles time source from panel time range
- **Night region color** picks color for night region
- **Display sun** toggles sun icon
- **Opacity** from 0 (transparent) to 1 (opaque)

{{< figure src="/static/img/docs/geomap-panel/geomap-day-night-options-9-1-0.png" max-width="1200px" caption="Geomap panel Night / Day options" >}}

### More information

- [**Extensions for OpenLayers - DayNight**](https://viglino.github.io/ol-ext/examples/layer/map.daynight.html)

## Route layer (Alpha)

The Route layer renders data points as a route.

{{< figure src="/media/docs/grafana/geomap-route-layer-basic-9-4-0.png" max-width="1200px" caption="Geomap panel Route" >}}

To enable the Route layer, set `enable_alpha` to `true` in your configuration file:

```
[panels]
enable_alpha = true
```

To enable the Route layer using Docker, run the following command:

```
docker run -p 3000:3000 -e "GF_PANELS_ENABLE_ALPHA=true" grafana/grafana:<VERSION>
```

### Options

- **Size** sets the route thickness. Fixed by default, or Min and Max range of selected field.
- **Color** sets the route color. Fixed by default or Standard Options color scheme on selected field.
- **Arrow** sets the arrow styling to display along route, in order of data.
  - **None**
  - **Forward**
  - **Reverse**

{{< figure src="/media/docs/grafana/geomap-route-layer-arrow-size-9-4-0.png" max-width="1200px" caption="Geomap panel Route arrows with size" >}}

### More information

- [**Extensions for OpenLayers - Flow Line Style**](http://viglino.github.io/ol-ext/examples/style/map.style.gpxline.html)

## Photos layer (Alpha)

The Photos layer renders a photo at each data point.

{{< figure src="/static/img/docs/geomap-panel/geomap-photos-9-3-0.png" max-width="1200px" caption="Geomap panel Photos" >}}

To enable the Photos layer, set `enable_alpha` to `true` in your configuration file:

```
[panels]
enable_alpha = true
```

To enable the Photos layer using Docker, run the following command:

```
docker run -p 3000:3000 -e "GF_PANELS_ENABLE_ALPHA=true" grafana/grafana:<VERSION>
```

### Options

- **Image Source Field** select a string field containing image data in either of the following formats
  - **Image URLs**
  - **Base64 encoded** image binary ("data:image/png;base64,...")
- **Kind** select the frame style around the images
  - **Square**
  - **Circle**
  - **Anchored**
  - **Folio**
- **Crop** toggle if the images are cropped to fit
- **Shadow** toggle a box shadow behind the images
- **Border** set the border size around images
- **Border color** set the border color around images
- **Radius** set the overall size of images in pixels

{{< figure src="/static/img/docs/geomap-panel/geomap-photos-options-9-3-0.png" max-width="1200px" caption="Geomap panel Photos options" >}}

### More information

- [**Extensions for OpenLayers - Image Photo Style**](http://viglino.github.io/ol-ext/examples/style/map.style.photo.html)

=======
>>>>>>> 1e84fede
## Map Controls

The map controls section contains various options for map information and tool overlays.
{{< figure src="/static/img/docs/geomap-panel/geomap-map-controls-9-1-0.png" max-width="1200px" caption="Geomap panel map controls" >}}

### Zoom

This section describes each of the zoom controls.

#### Show zoom control

Displays zoom controls in the upper left corner. This control can be useful when using systems that don't have a mouse.

{{< figure src="/static/img/docs/geomap-panel/geomap-map-controls-zoom-9-1-0.png" max-width="1200px" caption="Geomap panel zoom" >}}

#### Mouse wheel zoom

Enables the mouse wheel to be used for zooming in or out.

### Show attribution

Displays attribution for basemap layers.

{{< figure src="/static/img/docs/geomap-panel/geomap-map-controls-attribution-9-1-0.png" max-width="1200px" caption="Geomap panel attribution" >}}

### Show scale

Displays scale information in the bottom left corner.

{{< figure src="/static/img/docs/geomap-panel/geomap-map-controls-scale-9-1-0.png" max-width="1200px" caption="Geomap panel scale" >}}

{{% admonition type="note" %}}
Currently only displays units in [m]/[km].
{{% /admonition %}}

### Show measure tools

Displays measure tools in the upper right corner. Measurements appear only when this control is open.

{{< figure src="/static/img/docs/geomap-panel/geomap-map-controls-measure-9-1-0.png" max-width="1200px" caption="Geomap panel measure" >}}

- **Click** to start measuring
- **Continue clicking** to continue measurement
- **Double-click** to end measurement

{{% admonition type="note" %}}
<br /- When you change measurement type or units, the previous measurement is removed from the map. <br /- If the control is closed and then re-opened, the most recent measurement is displayed. <br /- A measurement can be modified by clicking and dragging on it.
{{% /admonition %}}

#### Length

Get the spherical length of a geometry. This length is the sum of the great circle distances between coordinates. For multi-part geometries, the length is the sum of the length of each part. Geometries are assumed to be in 'EPSG:3857'.

- **Metric (m/km)**
- **Feet (ft)**
- **Miles (mi)**
- **Nautical miles (nmi)**

{{< figure src="/static/img/docs/geomap-panel/geomap-map-controls-measure-length-9-1-0.png" max-width="1200px" caption="Geomap panel measure length" >}}

#### Area

Get the spherical area of a geometry. This area is calculated assuming that polygon edges are segments of great circles on a sphere. Geometries are assumed to be in 'EPSG:3857'.

- **Square Meters (m²)**
- **Square Kilometers (km²)**
- **Square Feet (ft²)**
- **Square Miles (mi²)**
- **Acres (acre)**
- **Hectare (ha)**

{{< figure src="/static/img/docs/geomap-panel/geomap-map-controls-measure-area-9-1-0.png" max-width="1200px" caption="Geomap panel measure area" >}}

### Show debug

Displays debug information in the upper right corner. This can be useful for debugging or validating a data source.

- **Zoom** displays current zoom level of the map.
- **Center** displays the current **longitude**, **latitude** of the map center.

{{< figure src="/static/img/docs/geomap-panel/geomap-map-controls-debug-9-1-0.png" max-width="1200px" caption="Geomap panel debug" >}}

### Tooltip

- **None** displays tooltips only when a data point is clicked.
- **Details** displays tooltips when a mouse pointer hovers over a data point.

{{% docs/reference %}}
[provisioning docs page]: "/docs/grafana/ -> /docs/grafana/<GRAFANA VERSION>/administration/provisioning"
[provisioning docs page]: "/docs/grafana-cloud/ -> /docs/grafana/<GRAFANA VERSION>/administration/provisioning"

[data format supported by the node graph visualization]: "/docs/grafana/ -> /docs/grafana/<GRAFANA VERSION>/panels-visualizations/visualizations/node-graph#data-api"
[data format supported by the node graph visualization]: "/docs/grafana-cloud/ -> /docs/grafana/<GRAFANA VERSION>/panels-visualizations/visualizations/node-graph#data-api"
{{% /docs/reference %}}<|MERGE_RESOLUTION|>--- conflicted
+++ resolved
@@ -490,103 +490,6 @@
 - [**ArcGIS Services**](https://services.arcgisonline.com/arcgis/rest/services)
 - [**About ESRI**](https://www.esri.com/en-us/about/about-esri/overview)
 
-<<<<<<< HEAD
-## Night / Day layer
-
-The Night / Day layer displays night and day regions based on the current time range.
-
-{{< figure src="/static/img/docs/geomap-panel/geomap-day-night-9-1-0.png" max-width="1200px" caption="Geomap panel Night / Day" >}}
-
-### Options
-
-- **Show** toggles time source from panel time range
-- **Night region color** picks color for night region
-- **Display sun** toggles sun icon
-- **Opacity** from 0 (transparent) to 1 (opaque)
-
-{{< figure src="/static/img/docs/geomap-panel/geomap-day-night-options-9-1-0.png" max-width="1200px" caption="Geomap panel Night / Day options" >}}
-
-### More information
-
-- [**Extensions for OpenLayers - DayNight**](https://viglino.github.io/ol-ext/examples/layer/map.daynight.html)
-
-## Route layer (Alpha)
-
-The Route layer renders data points as a route.
-
-{{< figure src="/media/docs/grafana/geomap-route-layer-basic-9-4-0.png" max-width="1200px" caption="Geomap panel Route" >}}
-
-To enable the Route layer, set `enable_alpha` to `true` in your configuration file:
-
-```
-[panels]
-enable_alpha = true
-```
-
-To enable the Route layer using Docker, run the following command:
-
-```
-docker run -p 3000:3000 -e "GF_PANELS_ENABLE_ALPHA=true" grafana/grafana:<VERSION>
-```
-
-### Options
-
-- **Size** sets the route thickness. Fixed by default, or Min and Max range of selected field.
-- **Color** sets the route color. Fixed by default or Standard Options color scheme on selected field.
-- **Arrow** sets the arrow styling to display along route, in order of data.
-  - **None**
-  - **Forward**
-  - **Reverse**
-
-{{< figure src="/media/docs/grafana/geomap-route-layer-arrow-size-9-4-0.png" max-width="1200px" caption="Geomap panel Route arrows with size" >}}
-
-### More information
-
-- [**Extensions for OpenLayers - Flow Line Style**](http://viglino.github.io/ol-ext/examples/style/map.style.gpxline.html)
-
-## Photos layer (Alpha)
-
-The Photos layer renders a photo at each data point.
-
-{{< figure src="/static/img/docs/geomap-panel/geomap-photos-9-3-0.png" max-width="1200px" caption="Geomap panel Photos" >}}
-
-To enable the Photos layer, set `enable_alpha` to `true` in your configuration file:
-
-```
-[panels]
-enable_alpha = true
-```
-
-To enable the Photos layer using Docker, run the following command:
-
-```
-docker run -p 3000:3000 -e "GF_PANELS_ENABLE_ALPHA=true" grafana/grafana:<VERSION>
-```
-
-### Options
-
-- **Image Source Field** select a string field containing image data in either of the following formats
-  - **Image URLs**
-  - **Base64 encoded** image binary ("data:image/png;base64,...")
-- **Kind** select the frame style around the images
-  - **Square**
-  - **Circle**
-  - **Anchored**
-  - **Folio**
-- **Crop** toggle if the images are cropped to fit
-- **Shadow** toggle a box shadow behind the images
-- **Border** set the border size around images
-- **Border color** set the border color around images
-- **Radius** set the overall size of images in pixels
-
-{{< figure src="/static/img/docs/geomap-panel/geomap-photos-options-9-3-0.png" max-width="1200px" caption="Geomap panel Photos options" >}}
-
-### More information
-
-- [**Extensions for OpenLayers - Image Photo Style**](http://viglino.github.io/ol-ext/examples/style/map.style.photo.html)
-
-=======
->>>>>>> 1e84fede
 ## Map Controls
 
 The map controls section contains various options for map information and tool overlays.
