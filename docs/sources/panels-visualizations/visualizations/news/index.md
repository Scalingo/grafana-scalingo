--- conflicted
+++ resolved
@@ -19,22 +19,12 @@
 
 ## News
 
-<<<<<<< HEAD
-This panel visualization displays an RSS feed. By default, it displays articles from the Grafana Labs blog, and users can change this by entering a different RSS feed URL.
-
-Enter the URL of an RSS in the URL field in the Display section. This panel type does not accept any other queries, and users should not expect to be able to filter or query the RSS feed data in any way using this panel.
-=======
 The news visualization displays an RSS feed. By default, it displays articles from the Grafana Labs blog, and users can change this by entering a different RSS feed URL.
 
 Enter the URL of an RSS in the URL field in the Display section. This visualization type does not accept any other queries, and users should not expect to be able to filter or query the RSS feed data in any way using this visualization.
->>>>>>> 1e84fede
 
 In version 8.5, we discontinued the "Use Proxy" option for Grafana news visualizations. As a result, RSS feeds that are not configured for request by Grafana's frontend (with the appropriate [CORS headers](https://developer.mozilla.org/en-US/docs/Web/HTTP/CORS)) may not load.
 
 If you're having trouble loading an RSS feed, you can try rehosting the feed on a different server or using a CORS proxy. A CORS proxy is a tool that allows you to bypass CORS restrictions by making requests to the RSS feed on your behalf. You can find more information about using CORS proxies online.
 
-<<<<<<< HEAD
-If you're unable to display an RSS feed using the News panel, you can try using the community RSS/Atom data source plugin [RSS/Atom data source](https://grafana.com/grafana/plugins/volkovlabs-rss-datasource/) in combination with the Dynamic text community panel [Dynamic text](https://grafana.com/grafana/plugins/marcusolsson-dynamictext-panel/). This will allow you to display the RSS feed in a different way.
-=======
-If you're unable to display an RSS feed using the news visualization, you can try using the community RSS/Atom data source plugin [RSS/Atom data source](https://grafana.com/grafana/plugins/volkovlabs-rss-datasource/) in combination with the Dynamic text community panel [Dynamic text](https://grafana.com/grafana/plugins/marcusolsson-dynamictext-panel/). This will allow you to display the RSS feed in a different way.
->>>>>>> 1e84fede
+If you're unable to display an RSS feed using the news visualization, you can try using the community RSS/Atom data source plugin [RSS/Atom data source](https://grafana.com/grafana/plugins/volkovlabs-rss-datasource/) in combination with the Dynamic text community panel [Dynamic text](https://grafana.com/grafana/plugins/marcusolsson-dynamictext-panel/). This will allow you to display the RSS feed in a different way.