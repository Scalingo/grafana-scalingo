--- conflicted
+++ resolved
@@ -79,9 +79,6 @@
 
 {{< docs/shared lookup="visualizations/tooltip-mode.md" source="grafana" version="<GRAFANA VERSION>" >}}
 
-<<<<<<< HEAD
-{{< docs/shared lookup="visualizations/legend-mode.md" source="grafana" version="<GRAFANA VERSION>" >}}
-=======
 ## Legend options
 
 Use these settings to define how the legend appears in your visualization. For more information about the legend, refer to [Configure a legend]({{< relref "../../configure-legend" >}}).
@@ -103,7 +100,6 @@
 
 - **Bottom -** Below the graph.
 - **Right -** To the right of the graph.
->>>>>>> 1e84fede
 
 ### Legend values
 
