---
aliases:
  - ../../features/panels/table_panel/
  - ../../panels/visualizations/table/filter-table-columns/
  - ../../reference/table/
  - ../../visualizations/table/
  - ../../visualizations/table/filter-table-columns/
<<<<<<< HEAD
=======
  - /docs/grafana/next/panels/visualizations/table/table-field-options/
>>>>>>> ac7f9d45
description: Learn about table panel visualization features.
keywords:
  - grafana
  - dashboard
  - panels
  - table panel
  - table options
  - format tables
  - table filter
  - filter columns
menuTitle: Table
title: Table
<<<<<<< HEAD
weight: 1000
=======
weight: 100
>>>>>>> ac7f9d45
---

# Table

The table panel visualization is very flexible, supporting multiple modes for time series and for tables, annotation, and raw JSON data. This panel also provides date formatting, value formatting, and coloring options.

{{< figure src="/static/img/docs/tables/table_visualization.png" max-width="1200px" lightbox="true" caption="Table visualization" >}}

## Annotation and alert support

Annotations and alerts are not currently supported in the new table panel.

## Sort column

Click a column title to change the sort order from default to descending to ascending. Each time you click, the sort order changes to the next option in the cycle. You can sort multiple columns by holding the `shift` key and clicking the column name.

![Sort descending](/static/img/docs/tables/sort-descending.png 'Sort descending')

## Table options

> **Note:** If you are using a table visualization created before Grafana 7.0, then you need to migrate to the new table version in order to see these options. To migrate, on the Panel tab, click **Table** visualization. Grafana updates the table version and you can then access all table options.

### Show header

Show or hide column names imported from your data source.

## Column width

By default, Grafana automatically calculates the column width based on the table size and the minimum column width. This field option can override the setting and define the width for all columns in pixels.

For example, if you enter `100` in the field, then when you click outside the field, all the columns will be set to 100 pixels wide.

## Minimum column width

By default, the minimum width of the table column is 150 pixels. This field option can override that default and will define the new minimum column width for the table panel in pixels.

For example, if you enter `75` in the field, then when you click outside the field, all the columns will scale to no smaller than 75 pixels wide.

For small-screen devices, such as smartphones or tablets, reduce the default `150` pixel value to`50` to allow table based panels to render correctly in dashboards.

## Column alignment

Choose how Grafana should align cell contents:

- Auto (default)
- Left
- Center
- Right

## Cell type

By default, Grafana automatically chooses display settings. You can override the settings by choosing one of the following options to set the default for all fields. Additional configuration is available for some cell types.

> **Note:** If you set these in the Field tab, then the type will apply to all fields, including the time field. Many options will work best if you set them in the Override tab so that they can be restricted to one or more fields.

### Color text

If thresholds are set, then the field text is displayed in the appropriate threshold color.

{{< figure src="/static/img/docs/tables/color-text.png" max-width="500px" caption="Color text" class="docs-image--no-shadow" >}}

### Color background (gradient or solid)

If thresholds are set, then the field background is displayed in the appropriate threshold color.

{{< figure src="/static/img/docs/tables/color-background.png" max-width="500px" caption="Color background" class="docs-image--no-shadow" >}}

### Gauge

Cells can be displayed as a graphical gauge, with several different presentation types.

#### Basic

The basic mode will show a simple gauge with the threshold levels defining the color of gauge.

{{< figure src="/static/img/docs/tables/basic-gauge.png" max-width="500px" caption="Gradient gauge" class="docs-image--no-shadow" >}}

#### Gradient

The threshold levels define a gradient.

{{< figure src="/static/img/docs/tables/gradient-gauge.png" max-width="500px" caption="Gradient gauge" class="docs-image--no-shadow" >}}

#### LCD

The gauge is split up in small cells that are lit or unlit.

{{< figure src="/static/img/docs/tables/lcd-gauge.png" max-width="500px" caption="LCD gauge" class="docs-image--no-shadow" >}}

#### Label Options

Additionally, labels displayed alongside of the gauges can be set to be colored by value, match the theme text color, or be hidden.

**Value Color**

{{< figure src="/static/img/docs/tables/value-color-mode.png" max-width="500px" caption="Color Label by Value" class="docs-image--no-shadow" >}}

**Text Color**

{{< figure src="/static/img/docs/tables/text-color-mode.png" max-width="500px" caption="Color Label by theme color" class="docs-image--no-shadow" >}}

**Hidden**

{{< figure src="/static/img/docs/tables/hidden-mode.png" max-width="500px" caption="Hide Label" class="docs-image--no-shadow" >}}

### JSON view

Shows value formatted as code. If a value is an object the JSON view allowing browsing the JSON object will appear on hover.

{{< figure src="/static/img/docs/tables/json-view.png" max-width="500px" caption="JSON view" class="docs-image--no-shadow" >}}

### Image

> Only available in Grafana 7.3+

If you have a field value that is an image URL or a base64 encoded image you can configure the table to display it as an image.

{{< figure src="/static/img/docs/v73/table_hover.gif" max-width="900px" caption="Table hover" >}}

### Sparkline

> **Note:** This cell type is available in Grafana 9.5+ as an opt-in beta feature. Modify Grafana [configuration file]({{< relref "../../../setup-grafana/configure-grafana/#configuration-file-location" >}}) to enable the `timeSeriesTable` [feature toggle]({{< relref "../../../setup-grafana/configure-grafana/#feature_toggles" >}}) to use it.

Shows value rendered as a sparkline. Requires [time series to table]({{< relref "../../query-transform-data/transform-data/#time-series-to-table-transform" >}}) data transform.

{{< figure src="/static/img/docs/tables/sparkline.png" max-width="500px" caption="Sparkline" class="docs-image--no-shadow" >}}

## Cell value inspect

Enables value inspection from table cell. The raw value is presented in a modal window.

> **Note:** Cell value inspection is only available when cell display mode is set to Auto, Color text, Color background or JSON View.

## Column filter

You can temporarily change how column data is displayed. For example, you can order values from highest to lowest or hide specific values. For more information, refer to [Filter table columns]({{< relref "#filter-table-columns" >}}).

## Pagination

Use this option to enable or disable pagination. It is a front-end option that does not affect queries. When enabled, the page size automatically adjusts to the height of the table.

## Filter table columns

If you turn on the **Column filter**, then you can filter table options.

### Turn on column filtering

1. In Grafana, navigate to the dashboard with the table with the columns that you want to filter.
1. On the table panel you want to filter, open the panel editor.
1. Click the **Field** tab.
1. In Table options, turn on the **Column filter** option.

A filter icon appears next to each column title.

{{< figure src="/static/img/docs/tables/column-filter-with-icon.png" max-width="500px" caption="Column filtering turned on" class="docs-image--no-shadow" >}}

### Filter column values

To filter column values, click the filter (funnel) icon next to a column title. Grafana displays the filter options for that column.

{{< figure src="/static/img/docs/tables/filter-column-values.png" max-width="500px" caption="Filter column values" class="docs-image--no-shadow" >}}

Click the check box next to the values that you want to display. Enter text in the search field at the top to show those values in the display so that you can select them rather than scroll to find them.

### Clear column filters

Columns with filters applied have a blue funnel displayed next to the title.

{{< figure src="/static/img/docs/tables/filtered-column.png" max-width="500px" caption="Filtered column" class="docs-image--no-shadow" >}}

To remove the filter, click the blue funnel icon and then click **Clear filter**.

## Table footer

You can use the table footer to show [calculations]({{< relref "../../calculation-types/" >}}) on fields.

After you enable the table footer:

1. Select the **Calculation**
2. Select the **Fields** that you want to calculate

The system applies the calculation to all numeric fields if you do not select a field.

### Count rows

If you want to show the number of rows in the dataset instead of the number of values in the selected fields, select the **Count** calculation and enable **Count rows**.<|MERGE_RESOLUTION|>--- conflicted
+++ resolved
@@ -5,10 +5,7 @@
   - ../../reference/table/
   - ../../visualizations/table/
   - ../../visualizations/table/filter-table-columns/
-<<<<<<< HEAD
-=======
   - /docs/grafana/next/panels/visualizations/table/table-field-options/
->>>>>>> ac7f9d45
 description: Learn about table panel visualization features.
 keywords:
   - grafana
@@ -21,11 +18,7 @@
   - filter columns
 menuTitle: Table
 title: Table
-<<<<<<< HEAD
-weight: 1000
-=======
 weight: 100
->>>>>>> ac7f9d45
 ---
 
 # Table
