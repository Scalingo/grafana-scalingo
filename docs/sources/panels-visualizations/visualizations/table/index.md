---
aliases:
  - ../../features/panels/table_panel/
  - ../../panels/visualizations/table/filter-table-columns/
  - ../../reference/table/
  - ../../visualizations/table/
  - ../../visualizations/table/filter-table-columns/
<<<<<<< HEAD
=======
  - /docs/grafana/next/panels/visualizations/table/table-field-options/
>>>>>>> 284c43c2
description: Learn about table panel visualization features.
keywords:
  - grafana
  - dashboard
  - panels
  - table panel
  - table options
  - format tables
  - table filter
  - filter columns
menuTitle: Table
title: Table
weight: 1000
---

# Table

The table panel visualization is very flexible, supporting multiple modes for time series and for tables, annotation, and raw JSON data. This panel also provides date formatting, value formatting, and coloring options.

{{< figure src="/static/img/docs/tables/table_visualization.png" max-width="1200px" lightbox="true" caption="Table visualization" >}}

## Annotation support

Annotations are not currently supported in the new table panel. This might be added back in a future release.

## Sort column

Click a column title to change the sort order from default to descending to ascending. Each time you click, the sort order changes to the next option in the cycle. You can sort multiple columns by holding the `shift` key and clicking the column name.

![Sort descending](/static/img/docs/tables/sort-descending.png 'Sort descending')

## Table options

> **Note:** If you are using a table visualization created before Grafana 7.0, then you need to migrate to the new table version in order to see these options. To migrate, on the Panel tab, click **Table** visualization. Grafana updates the table version and you can then access all table options.

### Show header

Show or hide column names imported from your data source.

## Column width

By default, Grafana automatically calculates the column width based on the table size and the minimum column width. This field option can override the setting and define the width for all columns in pixels.

For example, if you enter `100` in the field, then when you click outside the field, all the columns will be set to 100 pixels wide.

## Minimum column width

By default, the minimum width of the table column is 150 pixels. This field option can override that default and will define the new minimum column width for the table panel in pixels.

For example, if you enter `75` in the field, then when you click outside the field, all the columns will scale to no smaller than 75 pixels wide.

For small-screen devices, such as smartphones or tablets, reduce the default `150` pixel value to`50` to allow table based panels to render correctly in dashboards.

## Column alignment

Choose how Grafana should align cell contents:

- Auto (default)
- Left
- Center
- Right

## Cell type

By default, Grafana automatically chooses display settings. You can override the settings by choosing one of the following options to set the default for all fields. Additional configuration is available for some cell types.

> **Note:** If you set these in the Field tab, then the type will apply to all fields, including the time field. Many options will work best if you set them in the Override tab so that they can be restricted to one or more fields.

### Color text

If thresholds are set, then the field text is displayed in the appropriate threshold color.

{{< figure src="/static/img/docs/tables/color-text.png" max-width="500px" caption="Color text" class="docs-image--no-shadow" >}}

### Color background (gradient or solid)

If thresholds are set, then the field background is displayed in the appropriate threshold color.

{{< figure src="/static/img/docs/tables/color-background.png" max-width="500px" caption="Color background" class="docs-image--no-shadow" >}}

### Gauge

Cells can be displayed as a graphical gauge, with several different presentation types.

#### Basic

The basic mode will show a simple gauge with the threshold levels defining the color of gauge.

{{< figure src="/static/img/docs/tables/basic-gauge.png" max-width="500px" caption="Gradient gauge" class="docs-image--no-shadow" >}}

#### Gradient

The threshold levels define a gradient.

{{< figure src="/static/img/docs/tables/gradient-gauge.png" max-width="500px" caption="Gradient gauge" class="docs-image--no-shadow" >}}

#### LCD

The gauge is split up in small cells that are lit or unlit.

{{< figure src="/static/img/docs/tables/lcd-gauge.png" max-width="500px" caption="LCD gauge" class="docs-image--no-shadow" >}}

#### Label Options

Additionally, labels displayed alongside of the gauges can be set to be colored by value, match the theme text color, or be hidden.

**Value Color**

{{< figure src="/static/img/docs/tables/value-color-mode.png" max-width="500px" caption="Color Label by Value" class="docs-image--no-shadow" >}}

**Text Color**

{{< figure src="/static/img/docs/tables/text-color-mode.png" max-width="500px" caption="Color Label by theme color" class="docs-image--no-shadow" >}}

**Hidden**

{{< figure src="/static/img/docs/tables/hidden-mode.png" max-width="500px" caption="Hide Label" class="docs-image--no-shadow" >}}

### JSON view

Shows value formatted as code. If a value is an object the JSON view allowing browsing the JSON object will appear on hover.

{{< figure src="/static/img/docs/tables/json-view.png" max-width="500px" caption="JSON view" class="docs-image--no-shadow" >}}

### Image

> Only available in Grafana 7.3+

If you have a field value that is an image URL or a base64 encoded image you can configure the table to display it as an image.

{{< figure src="/static/img/docs/v73/table_hover.gif" max-width="900px" caption="Table hover" >}}

### Sparkline

> **Note:** This cell type is available in Grafana 9.5+ as an opt-in beta feature. Modify Grafana [configuration file]({{< relref "../../../setup-grafana/configure-grafana/#configuration-file-location" >}}) to enable the `timeSeriesTable` [feature toggle]({{< relref "../../../setup-grafana/configure-grafana/#feature_toggles" >}}) to use it.

Shows value rendered as a sparkline. Requires [time series to table]({{< relref "../../query-transform-data/transform-data/#time-series-to-table-transform" >}}) data transform.

{{< figure src="/static/img/docs/tables/sparkline.png" max-width="500px" caption="Sparkline" class="docs-image--no-shadow" >}}

## Cell value inspect

Enables value inspection from table cell. The raw value is presented in a modal window.

> **Note:** Cell value inspection is only available when cell display mode is set to Auto, Color text, Color background or JSON View.

## Column filter

You can temporarily change how column data is displayed. For example, you can order values from highest to lowest or hide specific values. For more information, refer to [Filter table columns]({{< relref "#filter-table-columns" >}}).

## Pagination

Use this option to enable or disable pagination. It is a front-end option that does not affect queries. When enabled, the page size automatically adjusts to the height of the table.

## Filter table columns

If you turn on the **Column filter**, then you can filter table options.

### Turn on column filtering

1. In Grafana, navigate to the dashboard with the table with the columns that you want to filter.
1. On the table panel you want to filter, open the panel editor.
1. Click the **Field** tab.
1. In Table options, turn on the **Column filter** option.

A filter icon appears next to each column title.

{{< figure src="/static/img/docs/tables/column-filter-with-icon.png" max-width="500px" caption="Column filtering turned on" class="docs-image--no-shadow" >}}

### Filter column values

To filter column values, click the filter (funnel) icon next to a column title. Grafana displays the filter options for that column.

{{< figure src="/static/img/docs/tables/filter-column-values.png" max-width="500px" caption="Filter column values" class="docs-image--no-shadow" >}}

Click the check box next to the values that you want to display. Enter text in the search field at the top to show those values in the display so that you can select them rather than scroll to find them.

### Clear column filters

Columns with filters applied have a blue funnel displayed next to the title.

{{< figure src="/static/img/docs/tables/filtered-column.png" max-width="500px" caption="Filtered column" class="docs-image--no-shadow" >}}

To remove the filter, click the blue funnel icon and then click **Clear filter**.

## Table footer

You can use the table footer to show [calculations]({{< relref "../../calculation-types/" >}}) on fields.

After you enable the table footer:

1. Select the **Calculation**
2. Select the **Fields** that you want to calculate

The system applies the calculation to all numeric fields if you do not select a field.

### Count rows

If you want to show the number of rows in the dataset instead of the number of values in the selected fields, select the **Count** calculation and enable **Count rows**.<|MERGE_RESOLUTION|>--- conflicted
+++ resolved
@@ -5,10 +5,7 @@
   - ../../reference/table/
   - ../../visualizations/table/
   - ../../visualizations/table/filter-table-columns/
-<<<<<<< HEAD
-=======
   - /docs/grafana/next/panels/visualizations/table/table-field-options/
->>>>>>> 284c43c2
 description: Learn about table panel visualization features.
 keywords:
   - grafana
