---
aliases:
  - ../../features/panels/table_panel/
  - ../../panels/visualizations/table/filter-table-columns/
  - ../../reference/table/
  - ../../visualizations/table/
  - ../../visualizations/table/filter-table-columns/
  - /docs/grafana/next/panels/visualizations/table/table-field-options/
description: Learn about table panel visualization features.
keywords:
  - grafana
  - dashboard
  - panels
  - table panel
  - table options
  - format tables
  - table filter
  - filter columns
labels:
  products:
    - cloud
    - enterprise
    - oss
title: Table
weight: 100
---

# Table

Tables are very flexible, supporting multiple modes for time series and for tables, annotation, and raw JSON data. This visualization also provides date formatting, value formatting, and coloring options.

{{< figure src="/static/img/docs/tables/table_visualization.png" max-width="1200px" lightbox="true" caption="Table visualization" >}}

## Annotation and alert support

<<<<<<< HEAD
Annotations and alerts are not currently supported in the new table panel.
=======
Annotations and alerts are not currently supported in tables.
>>>>>>> 1e84fede

## Sort column

Click a column title to change the sort order from default to descending to ascending. Each time you click, the sort order changes to the next option in the cycle. You can sort multiple columns by holding the `shift` key and clicking the column name.

![Sort descending](/static/img/docs/tables/sort-descending.png 'Sort descending')

## Table options

{{% admonition type="note" %}}
If you are using a table created before Grafana 7.0, then you need to migrate to the new table version in order to see these options. To migrate, on the Panel tab, click **Table** visualization. Grafana updates the table version and you can then access all table options.
{{% /admonition %}}

### Show header

Show or hide column names imported from your data source.

## Column width

By default, Grafana automatically calculates the column width based on the table size and the minimum column width. This field option can override the setting and define the width for all columns in pixels.

For example, if you enter `100` in the field, then when you click outside the field, all the columns will be set to 100 pixels wide.

## Minimum column width

By default, the minimum width of the table column is 150 pixels. This field option can override that default and will define the new minimum column width for the table in pixels.

For example, if you enter `75` in the field, then when you click outside the field, all the columns will scale to no smaller than 75 pixels wide.

For small-screen devices, such as smartphones or tablets, reduce the default `150` pixel value to`50` to allow table-based panels to render correctly in dashboards.

## Column alignment

Choose how Grafana should align cell contents:

- Auto (default)
- Left
- Center
- Right

## Cell type

By default, Grafana automatically chooses display settings. You can override the settings by choosing one of the following options to set the default for all fields. Additional configuration is available for some cell types.

{{% admonition type="note" %}}
If you set these in the Field tab, then the type will apply to all fields, including the time field. Many options will work best if you set them in the Override tab so that they can be restricted to one or more fields.
{{% /admonition %}}

### Color text

If thresholds are set, then the field text is displayed in the appropriate threshold color.

{{< figure src="/static/img/docs/tables/color-text.png" max-width="500px" caption="Color text" class="docs-image--no-shadow" >}}

### Color background (gradient or solid)

If thresholds are set, then the field background is displayed in the appropriate threshold color.

{{< figure src="/static/img/docs/tables/color-background.png" max-width="500px" caption="Color background" class="docs-image--no-shadow" >}}

### Gauge

Cells can be displayed as a graphical gauge, with several different presentation types.

#### Basic

The basic mode will show a simple gauge with the threshold levels defining the color of gauge.

{{< figure src="/static/img/docs/tables/basic-gauge.png" max-width="500px" caption="Gradient gauge" class="docs-image--no-shadow" >}}

#### Gradient

The threshold levels define a gradient.

{{< figure src="/static/img/docs/tables/gradient-gauge.png" max-width="500px" caption="Gradient gauge" class="docs-image--no-shadow" >}}

#### LCD

The gauge is split up in small cells that are lit or unlit.

{{< figure src="/static/img/docs/tables/lcd-gauge.png" max-width="500px" caption="LCD gauge" class="docs-image--no-shadow" >}}

#### Label Options

Additionally, labels displayed alongside of the gauges can be set to be colored by value, match the theme text color, or be hidden.

**Value Color**

{{< figure src="/static/img/docs/tables/value-color-mode.png" max-width="500px" caption="Color Label by Value" class="docs-image--no-shadow" >}}

**Text Color**

{{< figure src="/static/img/docs/tables/text-color-mode.png" max-width="500px" caption="Color Label by theme color" class="docs-image--no-shadow" >}}

**Hidden**

{{< figure src="/static/img/docs/tables/hidden-mode.png" max-width="500px" caption="Hide Label" class="docs-image--no-shadow" >}}

### JSON view

Shows value formatted as code. If a value is an object the JSON view allowing browsing the JSON object will appear on hover.

{{< figure src="/static/img/docs/tables/json-view.png" max-width="500px" caption="JSON view" class="docs-image--no-shadow" >}}

### Image

> Only available in Grafana 7.3+

If you have a field value that is an image URL or a base64 encoded image you can configure the table to display it as an image.

{{< figure src="/static/img/docs/v73/table_hover.gif" max-width="900px" caption="Table hover" >}}

### Sparkline

Shows value rendered as a sparkline. Requires [time series to table][] data transform.

{{< figure src="/static/img/docs/tables/sparkline2.png" max-width="500px" caption="Sparkline" class="docs-image--no-shadow" >}}

## Cell value inspect

Enables value inspection from table cell. The raw value is presented in a modal window.

{{% admonition type="note" %}}
Cell value inspection is only available when cell display mode is set to Auto, Color text, Color background or JSON View.
{{% /admonition %}}

## Column filter

You can temporarily change how column data is displayed. For example, you can order values from highest to lowest or hide specific values. For more information, refer to [Filter table columns](#filter-table-columns).

## Pagination

Use this option to enable or disable pagination. It is a front-end option that does not affect queries. When enabled, the page size automatically adjusts to the height of the table.

## Filter table columns

If you turn on the **Column filter**, then you can filter table options.

### Turn on column filtering

1. In Grafana, navigate to the dashboard with the table with the columns that you want to filter.
1. On the table panel you want to filter, open the panel editor.
1. Click the **Field** tab.
1. In Table options, turn on the **Column filter** option.

A filter icon appears next to each column title.

{{< figure src="/static/img/docs/tables/column-filter-with-icon.png" max-width="500px" caption="Column filtering turned on" class="docs-image--no-shadow" >}}

### Filter column values

To filter column values, click the filter (funnel) icon next to a column title. Grafana displays the filter options for that column.

{{< figure src="/static/img/docs/tables/filter-column-values.png" max-width="500px" caption="Filter column values" class="docs-image--no-shadow" >}}

Click the check box next to the values that you want to display. Enter text in the search field at the top to show those values in the display so that you can select them rather than scroll to find them.

### Clear column filters

Columns with filters applied have a blue funnel displayed next to the title.

{{< figure src="/static/img/docs/tables/filtered-column.png" max-width="500px" caption="Filtered column" class="docs-image--no-shadow" >}}

To remove the filter, click the blue funnel icon and then click **Clear filter**.

## Table footer

You can use the table footer to show [calculations][] on fields.

After you enable the table footer:

1. Select the **Calculation**
2. Select the **Fields** that you want to calculate

The system applies the calculation to all numeric fields if you do not select a field.

### Count rows

If you want to show the number of rows in the dataset instead of the number of values in the selected fields, select the **Count** calculation and enable **Count rows**.

{{% docs/reference %}}
[calculations]: "/docs/grafana/ -> /docs/grafana/<GRAFANA VERSION>/panels-visualizations/query-transform-data/calculation-types"
[calculations]: "/docs/grafana-cloud/ -> /docs/grafana-cloud/visualizations/panels-visualizations/query-transform-data/calculation-types"

[time series to table]: "/docs/grafana/ -> /docs/grafana/<GRAFANA VERSION>/panels-visualizations/query-transform-data/transform-data#time-series-to-table-transform"
[time series to table]: "/docs/grafana-cloud/ -> /docs/grafana/<GRAFANA VERSION>/panels-visualizations/query-transform-data/transform-data#time-series-to-table-transform"

[configuration file]: "/docs/grafana/ -> /docs/grafana/<GRAFANA VERSION>/setup-grafana/configure-grafana#configuration-file-location"
[configuration file]: "/docs/grafana-cloud/ -> /docs/grafana/<GRAFANA VERSION>/setup-grafana/configure-grafana#configuration-file-location"
{{% /docs/reference %}}<|MERGE_RESOLUTION|>--- conflicted
+++ resolved
@@ -33,11 +33,7 @@
 
 ## Annotation and alert support
 
-<<<<<<< HEAD
-Annotations and alerts are not currently supported in the new table panel.
-=======
 Annotations and alerts are not currently supported in tables.
->>>>>>> 1e84fede
 
 ## Sort column
 
