---
aliases:
  - ../../features/panels/text/
  - ../../panels/visualizations/text-panel/
  - ../../reference/alertlist/
  - ../../visualizations/text-panel/
keywords:
  - grafana
  - text
  - documentation
  - panel
labels:
  products:
    - cloud
    - enterprise
    - oss
title: Text
weight: 100
---

# Text

Text visualizations enable you to directly include text or HTML in your dashboards. This can be used to add contextual information and descriptions or embed complex HTML.

## Mode

**Mode** determines how embedded content appears.

### Markdown

This option formats the content as [markdown](https://en.wikipedia.org/wiki/Markdown).

### HTML

This setting renders the content as [sanitized](https://github.com/grafana/grafana/blob/main/packages/grafana-data/src/text/sanitize.ts) HTML. If you require more direct control over the output, you can set the
<<<<<<< HEAD
[disable_sanitize_html]({{< relref "../../../setup-grafana/configure-grafana/#disable_sanitize_html" >}}) flag which enables you to directly enter HTML.
=======
[disable_sanitize_html][] flag which enables you to directly enter HTML.
>>>>>>> 1e84fede

### Code

This setting renders content inside a read-only code editor. Select an appropriate language to apply syntax highlighting
to the embedded text.

## Variables

[Variables][] in the content will be expanded for display.

{{% docs/reference %}}
[disable_sanitize_html]: "/docs/grafana/ -> /docs/grafana/<GRAFANA VERSION>/setup-grafana/configure-grafana#disable_sanitize_html"
[disable_sanitize_html]: "/docs/grafana-cloud/ -> /docs/grafana/<GRAFANA VERSION>/setup-grafana/configure-grafana#disable_sanitize_html"

[Variables]: "/docs/grafana/ -> /docs/grafana/<GRAFANA VERSION>/dashboards/variables/variable-syntax"
[Variables]: "/docs/grafana-cloud/ -> /docs/grafana/<GRAFANA VERSION>/dashboards/variables/variable-syntax"
{{% /docs/reference %}}<|MERGE_RESOLUTION|>--- conflicted
+++ resolved
@@ -33,11 +33,7 @@
 ### HTML
 
 This setting renders the content as [sanitized](https://github.com/grafana/grafana/blob/main/packages/grafana-data/src/text/sanitize.ts) HTML. If you require more direct control over the output, you can set the
-<<<<<<< HEAD
-[disable_sanitize_html]({{< relref "../../../setup-grafana/configure-grafana/#disable_sanitize_html" >}}) flag which enables you to directly enter HTML.
-=======
 [disable_sanitize_html][] flag which enables you to directly enter HTML.
->>>>>>> 1e84fede
 
 ### Code
 
