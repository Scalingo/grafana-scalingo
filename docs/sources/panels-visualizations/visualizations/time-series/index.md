---
aliases:
  - ../../features/panels/histogram/
  - ../../panels/visualizations/time-series/
  - ../../panels/visualizations/time-series/annotate-time-series/
  - ../../panels/visualizations/time-series/change-axis-display/
  - ../../panels/visualizations/time-series/graph-color-scheme/
  - ../../panels/visualizations/time-series/graph-time-series-as-bars/
  - ../../panels/visualizations/time-series/graph-time-series-as-lines/
  - ../../panels/visualizations/time-series/graph-time-series-as-points/
  - ../../panels/visualizations/time-series/graph-time-series-stacking/
  - ../../visualizations/time-series/
  - ../../visualizations/time-series/annotate-time-series/
  - ../../visualizations/time-series/change-axis-display/
  - ../../visualizations/time-series/graph-color-scheme/
  - ../../visualizations/time-series/graph-time-series-as-bars/
  - ../../visualizations/time-series/graph-time-series-as-lines/
  - ../../visualizations/time-series/graph-time-series-as-points/
  - ../../visualizations/time-series/graph-time-series-stacking/
keywords:
  - grafana
  - graph panel
  - time series panel
  - documentation
  - guide
  - graph
labels:
  products:
    - cloud
    - enterprise
    - oss
title: Time series
weight: 10
---

# Time series

{{< figure src="/static/img/docs/time-series-panel/time_series_small_example.png" max-width="1200px" caption="Time series" >}}

Time series visualizations are the default and primary way to visualize time series data as a graph. They can render series as lines, points, or bars. They're versatile enough to display almost any time-series data. [This public demo dashboard](https://play.grafana.org/d/000000016/1-time-series-graphs?orgId=1) contains many different examples of how a time series visualization can be configured and styled.

{{% admonition type="note" %}}
You can migrate from the old Graph visualization to the new time series visualization. To migrate, open the panel and click the **Migrate** button in the side pane.
{{% /admonition %}}

## Tooltip options

Tooltip options control the information overlay that appears when you hover over data points in the graph.

{{< docs/shared lookup="visualizations/tooltip-mode.md" source="grafana" version="<GRAFANA VERSION>" >}}

## Legend options

Legend options control the series names and statistics that appear under or to the right of the graph.

{{< docs/shared lookup="visualizations/legend-mode.md" source="grafana" version="<GRAFANA VERSION>" >}}

## Graph styles

Use this option to define how to display your time series data. You can use overrides to combine multiple styles in the same graph.

- Lines
- Bars
- Points

![Style modes](/static/img/docs/time-series-panel/style-modes-v9.png)

### Bar alignment

Set the position of the bar relative to a data point. In the examples below, **Show points** is set to **Always** which makes it easier to see the difference this setting makes. The points do not change; the bars change in relationship to the points.

- **Before** ![Bar alignment before icon](/static/img/docs/time-series-panel/bar-alignment-before.png)
  The bar is drawn before the point. The point is placed on the trailing corner of the bar.
- **Center** ![Bar alignment center icon](/static/img/docs/time-series-panel/bar-alignment-center.png)
  The bar is drawn around the point. The point is placed in the center of the bar. This is the default.
- **After** ![Bar alignment after icon](/static/img/docs/time-series-panel/bar-alignment-after.png)
  The bar is drawn after the point. The point is placed on the leading corner of the bar.

### Line width

Line width is a slider that controls the thickness for series lines or the outline for bars.

![Line thickness 5 example](/static/img/docs/time-series-panel/line-width-5.png)

### Fill opacity

Use opacity to specify the series area fill color.

![Fill opacity examples](/static/img/docs/time-series-panel/fill-opacity.png)

### Gradient mode

Gradient mode specifies the gradient fill, which is based on the series color. To change the color, use the standard color scheme field option. For more information, refer to [Color scheme][].

- **None:** No gradient fill. This is the default setting.
- **Opacity:** An opacity gradient where the opacity of the fill increases as y-axis values increase.
- **Hue:** A subtle gradient that is based on the hue of the series color.
<<<<<<< HEAD
- **Scheme:** A color gradient defined by your [Color scheme]({{< relref "../../configure-standard-options/#color-scheme" >}}). This setting is used for the fill area and line. For more information about scheme, refer to [Scheme gradient mode]({{< relref "#scheme-gradient-mode"  >}}).
=======
- **Scheme:** A color gradient defined by your [Color scheme][]. This setting is used for the fill area and line. For more information about scheme, refer to [Scheme gradient mode](#scheme-gradient-mode).
>>>>>>> 1e84fede

Gradient appearance is influenced by the **Fill opacity** setting. The following image show, the **Fill opacity** is set to 50.

![Gradient mode examples](/static/img/docs/time-series-panel/gradient-modes-v9.png)

### Show points

You can configure your visualization to add points to lines or bars.

- **Auto:** Grafana determines to show or not to show points based on the density of the data. If the density is low, then points appear.
- **Always:** Show the points regardless of how dense the data set is.
- **Never:** Do not show points.

### Point size

Set the size of the points, from 1 to 40 pixels in diameter.

### Line interpolation

This option controls how the graph interpolates the series line.

![Line interpolation option](/static/img/docs/time-series-panel/line-interpolation-option.png)

- **Linear:** Points are joined by straight lines.
- **Smooth:** Points are joined by curved lines that smooths transitions between points.
- **Step before:** The line is displayed as steps between points. Points are rendered at the end of the step.
- **Step after:** The line is displayed as steps between points. Points are rendered at the beginning of the step.

### Line style

Set the style of the line. To change the color, use the standard [color scheme][] field option.

![Line style option](/static/img/docs/time-series-panel/line-style-option-v9.png)

- **Solid:** Display a solid line. This is the default setting.
- **Dash:** Display a dashed line. When you choose this option, a list appears for you to select the length and gap (length, gap) for the line dashes. Dash spacing set to 10, 10 (default).
- **Dots:** Display dotted lines. When you choose this option, a list appears for you to select the gap (length = 0, gap) for the dot spacing. Dot spacing set to 0, 10 (default)

![Line styles examples](/static/img/docs/time-series-panel/line-styles-examples-v9.png)

{{< docs/shared lookup="visualizations/connect-null-values.md" source="grafana" version="<GRAFANA VERSION>" >}}

{{< docs/shared lookup="visualizations/disconnect-values.md" source="grafana" version="<GRAFANA VERSION>" >}}

### Stack series

_Stacking_ allows Grafana to display series on top of each other. Be cautious when using stacking in the visualization as it can easily create misleading graphs. To read more about why stacking might not be the best approach, refer to [The issue with stacking](https://www.data-to-viz.com/caveat/stacking.html).

![Stack option](/static/img/docs/time-series-panel/stack-option-v9.png)

- **Off:** Turns off series stacking. When **Off**, all series share the same space in the visualization.
- **Normal:** Stacks series on top of each other.
- **100%:** Stack by percentage where all series add up to 100%.

#### Stack series in groups

The stacking group option is only available as an override. For more information about creating an override, refer to [Configure field overrides][].

1. Edit the panel and click **Overrides**.
1. Create a field override for the **Stack series** option.
1. In stacking mode, click **Normal**.
1. Name the stacking group in which you want the series to appear.

   The stacking group name option is only available when you create an override.

### Fill below to

The **Fill below to** option fills the area between two series. This option is only available as a series/field override.

1. Edit the panel and click **Overrides**.
1. Select the fields to fill below.
1. In **Add override property**, select **Fill below to**.
1. Select the series for which you want the fill to stop.

The following example shows three series: Min, Max, and Value. The Min and Max series have **Line width** set to 0. Max has a **Fill below to** override set to Min, which fills the area between Max and Min with the Max line color.

{{< figure src="/static/img/docs/time-series-panel/fill-below-to-7-4.png" max-width="600px" caption="Fill below to example" >}}

## Axis options

Options under the axis category change how the x- and y-axes are rendered. Some options do not take effect until you click outside of the field option box you are editing. You can also or press `Enter`.

### Time zone

Set the desired time zone(s) to display along the x-axis.

### Placement

Select the placement of the y-axis.

- **Auto:** Automatically assigns the y-axis to the series. When there are two or more series with different units, Grafana assigns the left axis to the first unit and the right axis to the units that follow.
- **Left:** Display all y-axes on the left side.
- **Right:** Display all y-axes on the right side.
- **Hidden:** Hide all axes.

To selectively hide axes, [Add a field override][] that targets specific fields.

### Label

Set a y-axis text label. If you have more than one y-axis, then you can assign different labels using an override.

### Width

Set a fixed width of the axis. By default, Grafana dynamically calculates the width of an axis.

By setting the width of the axis, data with different axes types can share the same display proportions. This setting makes it easier for you to compare more than one graph’s worth of data because the axes are not shifted or stretched within visual proximity to each other.

### Show grid lines

Set the axis grid line visibility.

- **Auto:** Automatically show grid lines based on the density of the data.
- **On:** Always show grid lines.
- **Off:** Never show grid lines.

### Color

Set the color of the axis.

- **Text:** Set the color based on theme text color.
- **Series:** Set the color based on the series color.

### Show border

Set the axis border visibility.

### Scale

Set the y-axis values scale.

- **Linear:** Divides the scale into equal parts.
- **Logarithmic:** Use a logarithmic scale. When you select this option, a list appears for you to choose a binary (base 2) or common (base 10) logarithmic scale.
- **Symlog:** Use a symmetrical logarithmic scale. When you select this option, a list appears for you to choose a binary (base 2) or common (base 10) logarithmic scale. The linear threshold option allows you to set the threshold at which the scale changes from linear to logarithmic.

### Centered zero

Set the y-axis to be centered on zero.

### Soft min and soft max

Set a **Soft min** or **soft max** option for better control of y-axis limits. By default, Grafana sets the range for the y-axis automatically based on the dataset.

**Soft min** and **soft max** settings can prevent small variations in the data from being magnified when it's mostly flat. In contrast, hard min and max values help prevent obscuring useful detail in the data by clipping intermittent spikes past a specific point.

To define hard limits of the y-axis, set standard min/max options. For more information, refer to [Configure standard options][].

![Label example](/static/img/docs/time-series-panel/axis-soft-min-max-7-4.png)

### Transform

Use this option to transform the series values without affecting the values shown in the tooltip, context menu, or legend.

- **Negative Y transform:** Flip the results to negative values on the Y axis.
- **Constant:** Show the first value as a constant line.

{{% admonition type="note" %}}
The transform option is only available as an override.
{{% /admonition %}}

{{< docs/shared lookup="visualizations/multiple-y-axes.md" source="grafana" version="<GRAFANA VERSION>" leveloffset="+2" >}}

{{< docs/shared lookup="visualizations/multiple-y-axes.md" source="grafana" version="<GRAFANA VERSION>" leveloffset="+2" >}}

## Color options

<<<<<<< HEAD
By default, the graph uses the standard [Color scheme]({{< relref "../../configure-standard-options/#color-scheme" >}}) option to assign series colors. You can also use the legend to open the color picker by clicking the legend series color icon. Setting
=======
By default, the graph uses the standard [Color scheme][] option to assign series colors. You can also use the legend to open the color picker by clicking the legend series color icon. Setting
>>>>>>> 1e84fede
color this way automatically creates an override rule that set's a specific color for a specific series.

### Classic palette

The most common setup is to use the **Classic palette** for graphs. This scheme automatically assigns a color for each field or series based on its order. If the order of a field changes in your query, the color also changes. You can manually configure a color for a specific field using an override rule.

### Single color

Use this mode to specify a color. You can also click the colored line icon next to each series in the Legend to open the color picker. This automatically creates a new override that sets the color scheme to single color and the selected color.

### By value color schemes

If you select a by value color scheme like **From thresholds (by value)** or **Green-Yellow-Red (by value)**, the **Color series by** option appears. This option controls which value (Last, Min, Max) to use to assign the series its color.

### Scheme gradient mode

The **Gradient mode** option located under the **Graph styles** has a mode named **Scheme**. When you enable **Scheme**, the line or bar receives a gradient color defined from the selected **Color scheme**.

#### From thresholds

If the **Color scheme** is set to **From thresholds (by value)** and **Gradient mode** is set to **Scheme**, then the line or bar color changes as they cross the defined thresholds.

{{< figure src="/static/img/docs/time-series-panel/gradient_mode_scheme_thresholds_line.png" max-width="1200px" caption="Colors scheme: From thresholds" >}}

The following image shows bars mode enabled.

{{< figure src="/static/img/docs/time-series-panel/gradient_mode_scheme_thresholds_bars.png" max-width="1200px" caption="Color scheme: From thresholds" >}}

#### Gradient color schemes

The following image shows a line chart with the **Green-Yellow-Red (by value)** color scheme option selected.

{{< figure src="/static/img/docs/time-series-panel/gradient_mode_scheme_line.png" max-width="1200px" caption="Color scheme: Green-Yellow-Red" >}}

The following image shows a bar chart with the **Green-Yellow-Red (by value)** color scheme option selected.

{{< figure src="/static/img/docs/time-series-panel/gradient_mode_scheme_bars.png" max-width="1200px" caption="Color scheme: Green-Yellow-Red" >}}

{{% docs/reference %}}
[Color scheme]: "/docs/grafana/ -> /docs/grafana/<GRAFANA VERSION>/panels-visualizations/configure-standard-options#color-scheme"
[Color scheme]: "/docs/grafana-cloud/ -> /docs/grafana/<GRAFANA VERSION>/panels-visualizations/configure-standard-options#color-scheme"

[Add a field override]: "/docs/grafana/ -> /docs/grafana/<GRAFANA VERSION>/panels-visualizations/configure-overrides#add-a-field-override"
[Add a field override]: "/docs/grafana-cloud/ -> /docs/grafana/<GRAFANA VERSION>/panels-visualizations/configure-overrides#add-a-field-override"

[Configure standard options]: "/docs/grafana/ -> /docs/grafana/<GRAFANA VERSION>/panels-visualizations/configure-standard-options#max"
[Configure standard options]: "/docs/grafana-cloud/ -> /docs/grafana/<GRAFANA VERSION>/panels-visualizations/configure-standard-options#max"

[color scheme]: "/docs/grafana/ -> /docs/grafana/<GRAFANA VERSION>/panels-visualizations/configure-standard-options#color-scheme"
[color scheme]: "/docs/grafana-cloud/ -> /docs/grafana/<GRAFANA VERSION>/panels-visualizations/configure-standard-options#color-scheme"

[Configure field overrides]: "/docs/grafana/ -> /docs/grafana/<GRAFANA VERSION>/panels-visualizations/configure-overrides"
[Configure field overrides]: "/docs/grafana-cloud/ -> /docs/grafana/<GRAFANA VERSION>/panels-visualizations/configure-overrides"
{{% /docs/reference %}}<|MERGE_RESOLUTION|>--- conflicted
+++ resolved
@@ -95,11 +95,7 @@
 - **None:** No gradient fill. This is the default setting.
 - **Opacity:** An opacity gradient where the opacity of the fill increases as y-axis values increase.
 - **Hue:** A subtle gradient that is based on the hue of the series color.
-<<<<<<< HEAD
-- **Scheme:** A color gradient defined by your [Color scheme]({{< relref "../../configure-standard-options/#color-scheme" >}}). This setting is used for the fill area and line. For more information about scheme, refer to [Scheme gradient mode]({{< relref "#scheme-gradient-mode"  >}}).
-=======
 - **Scheme:** A color gradient defined by your [Color scheme][]. This setting is used for the fill area and line. For more information about scheme, refer to [Scheme gradient mode](#scheme-gradient-mode).
->>>>>>> 1e84fede
 
 Gradient appearance is influenced by the **Fill opacity** setting. The following image show, the **Fill opacity** is set to 50.
 
@@ -261,15 +257,9 @@
 
 {{< docs/shared lookup="visualizations/multiple-y-axes.md" source="grafana" version="<GRAFANA VERSION>" leveloffset="+2" >}}
 
-{{< docs/shared lookup="visualizations/multiple-y-axes.md" source="grafana" version="<GRAFANA VERSION>" leveloffset="+2" >}}
-
 ## Color options
 
-<<<<<<< HEAD
-By default, the graph uses the standard [Color scheme]({{< relref "../../configure-standard-options/#color-scheme" >}}) option to assign series colors. You can also use the legend to open the color picker by clicking the legend series color icon. Setting
-=======
 By default, the graph uses the standard [Color scheme][] option to assign series colors. You can also use the legend to open the color picker by clicking the legend series color icon. Setting
->>>>>>> 1e84fede
 color this way automatically creates an override rule that set's a specific color for a specific series.
 
 ### Classic palette
