--- conflicted
+++ resolved
@@ -20,13 +20,7 @@
 
 ## 2. Write a query
 
-<<<<<<< HEAD
-While not required, we recommend that you add a helpful title and description to your panel. You can use [variables you have defined]({{< relref "../variables/_index.md" >}}) in either field, but not [global variables]({{< relref "../variables/variable-types/global-variables.md" >}}).
-
-![](/static/img/docs/panels/panel-settings-7-0.png)
-=======
 Each panel needs at least one query to display a visualization. You write queries in the Query tab of the panel editor. For more information about the Query tab, refer to [Queries]({{< relref "queries.md" >}}).
->>>>>>> 914fcedb
 
 1. Choose a data source. In the first line of the Query tab, click the drop-down list to see all available data sources. This list includes all data sources you added. Refer to [Add a data source]({{< relref "../datasources/add-a-data-source.md" >}}) if you need instructions.
 1. Write or construct a query in the query language of your data source. Options will vary. Refer to your specific [data source documentation]({{< relref "../datasources/_index.md" >}}) for specific guidelines.
