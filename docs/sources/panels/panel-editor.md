+++
title = "Panel editor"
weight = 200
+++

# Panel editor

This page describes the parts of the Grafana panel editor and links to where you can find more information.

<<<<<<< HEAD
{{< figure src="/static/img/docs/panel-editor/panel-editor-7-0.png" class="docs-image--no-shadow" max-width="1500px" >}}
=======
{{< figure src="/static/img/docs/panel-editor/panel-editor-8-0.png" class="docs-image--no-shadow" max-width="1500px" >}}
>>>>>>> 914fcedb

If your user account is assigned the appropriate [organization role]({{< relref "../permissions/organization_roles.md" >}}) or [permissions]({{< relref "../permissions/_index.md" >}}), then you can edit or update a panel at any point after it is created. For more information about creating panels, refer to [Add a panel]({{< relref "./add-a-panel.md" >}}).

## Open the panel editor

There are several ways to access the panel editor, also called the **Edit Panel** screen, _edit mode_, or _panel edit mode_:

- Click the **Add panel** icon at the top of the screen and then click **Add new panel**. The new panel opens in the panel editor. For detailed instructions on how to add a panel, refer to [Add a panel]({{< relref "add-a-panel.md" >}})
- Click the title of an existing panel and then click **Edit**. The panel opens in edit mode.
- Click anywhere on an existing panel and then press **e** on your keyboard. The panel opens in edit mode.

<<<<<<< HEAD
## Resize panel editor sections

Drag to resize sections of the panel editor. If the side pane becomes too narrow, then the Panel, Field, and Overrides tabs change to a dropdown list.

{{< figure src="/static/img/docs/panel-editor/resize-panel-editor-panels-7-0.gif" class="docs-image--no-shadow" max-width="600px" >}}

=======
>>>>>>> 914fcedb
## Parts of the panel editor

This section describes the parts of the panel editor screen and a bit about fields, options, or tasks associated with each part. Some sections in this page link to pages where sections or tasks are documented more fully.

### Header

The header section lists the name of the dashboard that the panel is in and some dashboard commands. You can also click the **Go back** arrow to return to the dashboard.

{{< figure src="/static/img/docs/panel-editor/edit-panel-header-7-0.png" class="docs-image--no-shadow" max-width="1000px" >}}

On the right side of the header are the following options:

- **Dashboard settings (gear) icon -** Click to access the dashboard settings.
- **Discard -** Discards all changes you have made to the panel since you last saved the dashboard.
- **Save -** Saves the dashboard, including all changes you have made in the panel editor.
- **Apply -** Applies changes you made and then closes the panel editor, returning you to the dashboard. You will have to save the dashboard to persist the applied changes.

### Visualization preview

The visualization preview section contains viewing options, time range controls, the visualization preview, and (if applicable) the panel title, axes, and legend.

<<<<<<< HEAD
{{< figure src="/static/img/docs/panel-editor/visualization-preview-7-0.png" class="docs-image--no-shadow" max-width="1200px" >}}
=======
{{< figure src="/static/img/docs/panel-editor/visualization-preview-8-0.png" class="docs-image--no-shadow" max-width="1200px" >}}
>>>>>>> 914fcedb

- **Table view -** Convert any visualization to a table so that you can see the data. Useful for troubleshooting.
- **Fill -** The visualization preview will fill the available space in the preview part. If you change the width of the side pane or height of the bottom pane the visualization will adapt to fill whatever space is available.
- **Fit -** The visualization preview will fill the available space in but preserve the aspect ratio of the panel.
- **Exact -** The visualization preview will have the exact size as the size on the dashboard. If not enough space is available, the visualization will scale down preserving the aspect ratio.
- **Time range controls -** For more information, refer to [Time range controls]({{< relref "../dashboards/time-range-controls.md" >}}).

### Data section (bottom pane)

The section contains tabs where you enter queries, transform your data, and create alert rules (if applicable).

<<<<<<< HEAD
{{< figure src="/static/img/docs/panel-editor/data-section-7-0.png" class="docs-image--no-shadow" max-width="1200px" >}}
=======
{{< figure src="/static/img/docs/panel-editor/data-section-8-0.png" class="docs-image--no-shadow" max-width="1200px" >}}
>>>>>>> 914fcedb

- **Query tab -** Select your data source and enter queries here. For more information, refer to [Queries]({{< relref "queries.md" >}}).
- **Transform tab -** Apply data transformations. For more information, refer to [Transformations]({{< relref "transformations/_index.md" >}}).
- **Alert tab -** Write alert rules. For more information, refer to [Create alerts]({{< relref "../alerting/old-alerting/create-alerts.md" >}}).

### Panel display options (side pane)

The section contains tabs where you configure almost every aspect of your data Visualization. Not all options are available for each visualization.

The data model used in Grafana, namely the [data frame]({{< relref "../developers/plugins/data-frames.md" >}}), is a columnar-oriented table structure that unifies both time series and table query results. Each column within this structure is called a _field_. A field can represent a single time series or table column.

Field options allow you to change how the data is displayed in your visualizations. Options and overrides that you apply do not change the data, however they change how Grafana displays the data.

#### Field options

When you change an option, it is applied to all fields, meaning all series or columns. For example, if you change the unit to percentage, then all fields with numeric values are displayed in percentages.

## Field overrides

_Field overrides_ can be added or viewed in the Overrides tab in the panel editor side menu. You can apply options to specific fields (series or columns) rather than all fields. Learn how to apply an override in [Field overrides]({{< relref "./field-overrides.md" >}}).

Options are documented in the following topics:

- [Add a panel]({{< relref "./add-a-panel.md" >}}) describes how to add a panel to a dashboard.
- [Panel options]({{< relref "./panel-options.md" >}})
- [Visualization options]({{< relref "../visualizations/_index.md" >}}) vary widely. They are described in the individual visualization topic.
- [Standard options]({{< relref "./standard-options.md" >}})
- [Thresholds]({{< relref "./thresholds.md" >}})
- [Value mappings]({{< relref "./value-mappings.md" >}})
- [Panel links]({{< relref "../linking/panel-links.md" >}}) and [Data links]({{< relref "../linking/data-links.md" >}}) help you connect your visualization to other resources.
- [Overrides]({{< relref "./field-overrides.md" >}})<|MERGE_RESOLUTION|>--- conflicted
+++ resolved
@@ -7,11 +7,7 @@
 
 This page describes the parts of the Grafana panel editor and links to where you can find more information.
 
-<<<<<<< HEAD
-{{< figure src="/static/img/docs/panel-editor/panel-editor-7-0.png" class="docs-image--no-shadow" max-width="1500px" >}}
-=======
 {{< figure src="/static/img/docs/panel-editor/panel-editor-8-0.png" class="docs-image--no-shadow" max-width="1500px" >}}
->>>>>>> 914fcedb
 
 If your user account is assigned the appropriate [organization role]({{< relref "../permissions/organization_roles.md" >}}) or [permissions]({{< relref "../permissions/_index.md" >}}), then you can edit or update a panel at any point after it is created. For more information about creating panels, refer to [Add a panel]({{< relref "./add-a-panel.md" >}}).
 
@@ -23,15 +19,6 @@
 - Click the title of an existing panel and then click **Edit**. The panel opens in edit mode.
 - Click anywhere on an existing panel and then press **e** on your keyboard. The panel opens in edit mode.
 
-<<<<<<< HEAD
-## Resize panel editor sections
-
-Drag to resize sections of the panel editor. If the side pane becomes too narrow, then the Panel, Field, and Overrides tabs change to a dropdown list.
-
-{{< figure src="/static/img/docs/panel-editor/resize-panel-editor-panels-7-0.gif" class="docs-image--no-shadow" max-width="600px" >}}
-
-=======
->>>>>>> 914fcedb
 ## Parts of the panel editor
 
 This section describes the parts of the panel editor screen and a bit about fields, options, or tasks associated with each part. Some sections in this page link to pages where sections or tasks are documented more fully.
@@ -53,11 +40,7 @@
 
 The visualization preview section contains viewing options, time range controls, the visualization preview, and (if applicable) the panel title, axes, and legend.
 
-<<<<<<< HEAD
-{{< figure src="/static/img/docs/panel-editor/visualization-preview-7-0.png" class="docs-image--no-shadow" max-width="1200px" >}}
-=======
 {{< figure src="/static/img/docs/panel-editor/visualization-preview-8-0.png" class="docs-image--no-shadow" max-width="1200px" >}}
->>>>>>> 914fcedb
 
 - **Table view -** Convert any visualization to a table so that you can see the data. Useful for troubleshooting.
 - **Fill -** The visualization preview will fill the available space in the preview part. If you change the width of the side pane or height of the bottom pane the visualization will adapt to fill whatever space is available.
@@ -69,11 +52,7 @@
 
 The section contains tabs where you enter queries, transform your data, and create alert rules (if applicable).
 
-<<<<<<< HEAD
-{{< figure src="/static/img/docs/panel-editor/data-section-7-0.png" class="docs-image--no-shadow" max-width="1200px" >}}
-=======
 {{< figure src="/static/img/docs/panel-editor/data-section-8-0.png" class="docs-image--no-shadow" max-width="1200px" >}}
->>>>>>> 914fcedb
 
 - **Query tab -** Select your data source and enter queries here. For more information, refer to [Queries]({{< relref "queries.md" >}}).
 - **Transform tab -** Apply data transformations. For more information, refer to [Transformations]({{< relref "transformations/_index.md" >}}).
