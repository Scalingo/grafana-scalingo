---
aliases:
  - /docs/grafana/latest/panels/query-a-data-source/add-a-query/
  - /docs/sources/panels/query-a-data-source/add-a-query/
title: Add a query
weight: 30
---

# Add a query

A query returns data that Grafana visualizes in dashboards. When you create a panel, Grafana automatically selects the default data source.

## Before you begin

- [Add a data source](../../../datasources/add-a-data-source).
- Ensure that you know the query language of the data source.

**To add a query**:

1. Edit the panel to which you are adding a query.
1. Click the **Query** tab.
1. Click the **Data source** drop-down menu and select a data source.
1. Click **Query options** to configure the maximum number of data points returned by the query and how frequently you want the query to request data from the data source.

<<<<<<< HEAD
   For more information about query options, refer to [Query options]({{< relref "../query-options.md" >}}).
=======
   For more information about query options, refer to [Query options]({{< relref "../query-options/" >}}).
>>>>>>> 556faf82

1. Write the query.
1. Click **Apply**.

The system queries the data source and presents the data in the visualization.<|MERGE_RESOLUTION|>--- conflicted
+++ resolved
@@ -22,11 +22,7 @@
 1. Click the **Data source** drop-down menu and select a data source.
 1. Click **Query options** to configure the maximum number of data points returned by the query and how frequently you want the query to request data from the data source.
 
-<<<<<<< HEAD
-   For more information about query options, refer to [Query options]({{< relref "../query-options.md" >}}).
-=======
    For more information about query options, refer to [Query options]({{< relref "../query-options/" >}}).
->>>>>>> 556faf82
 
 1. Write the query.
 1. Click **Apply**.
