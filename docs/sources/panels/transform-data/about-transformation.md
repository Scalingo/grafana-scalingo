--- conflicted
+++ resolved
@@ -23,11 +23,7 @@
 
 ## Transformation types
 
-<<<<<<< HEAD
-Grafana provides a number of ways that you can transform data. For a complete list of transformations, refer to [Transformation functions]({{< relref "transformation-functions.md" >}}).
-=======
 Grafana provides a number of ways that you can transform data. For a complete list of transformations, refer to [Transformation functions]({{< relref "transformation-functions/" >}}).
->>>>>>> 556faf82
 
 ## Order of transformations
 
