--- conflicted
+++ resolved
@@ -7,26 +7,6 @@
 
 Grafana comes with the following transformations:
 
-<<<<<<< HEAD
-- [Transformation types and options](#transformation-types-and-options)
-  - [Reduce](#reduce)
-  - [Merge](#merge)
-  - [Filter data by name](#filter-data-by-name)
-  - [Filter data by query](#filter-data-by-query)
-  - [Organize fields](#organize-fields)
-  - [Join by field (outer join)](#join-by-field-outer-join)
-  - [Add field from calculation](#add-field-from-calculation)
-  - [Labels to fields](#labels-to-fields)
-    - [Value field name](#value-field-name)
-    - [Merging behavior](#merging-behavior)
-  - [Sort by](#sort-by)
-  - [Group by](#group-by)
-  - [Concatenate fields](#concatenate-fields)
-  - [Series to rows](#series-to-rows)
-  - [Filter data by value](#filter-data-by-value)
-  - [Rename by regex](#rename-by-regex)
-  - [Prepare-time-series](#prepare-time-series)
-=======
 - [Add field from calculation]({{< relref "./types-options.md#add-field-from-calculation" >}})
 - [Concatenate fields]({{< relref "./types-options.md#concatenate-fields" >}})
 - [Config from query results]({{< relref "./config-from-query.md" >}})
@@ -45,7 +25,6 @@
 - [Series to rows]({{< relref "./types-options.md#series-to-rows" >}})
 - [Sort by]({{< relref "./types-options.md#sort-by" >}})
 - [Prepare-time-series]({{< relref "./types-options.md#prepare-time-series" >}})
->>>>>>> 914fcedb
 
 Keep reading for detailed descriptions of each type of transformation and the options available for each, as well as suggestions on how to use them.
 
@@ -339,11 +318,6 @@
 
 ## Concatenate fields
 
-<<<<<<< HEAD
-> **Note:** This transformation is available in Grafana 7.3+.
-
-=======
->>>>>>> 914fcedb
 This transformation combines all fields from all frames into one result. Consider:
 
 Query A:
@@ -363,8 +337,6 @@
 | Temp | Uptime  | AQI | Errors |
 | ---- | ------- | --- | ------ |
 | 15.4 | 1230233 | 3.2 | 5      |
-<<<<<<< HEAD
-=======
 
 ## Convert field type
 
@@ -395,7 +367,6 @@
 | 2018-01-01 00:00:00 | below | 22    |
 | 2019-01-01 00:00:00 | below | 29    |
 | 2020-01-01 00:00:00 | above | 22    |
->>>>>>> 914fcedb
 
 ## Series to rows
 
