+++
title = "Types and options"
weight = 2
+++

# Transformation types and options

Grafana comes with the following transformations:

- [Add field from calculation]({{< relref "./types-options.md#add-field-from-calculation" >}})
- [Concatenate fields]({{< relref "./types-options.md#concatenate-fields" >}})
- [Config from query results]({{< relref "./config-from-query.md" >}})
- [Convert field type]({{< relref "./types-options.md#convert-field-type" >}})
- [Filter data by name]({{< relref "./types-options.md#filter-data-by-name" >}})
- [Filter data by query]({{< relref "./types-options.md#filter-data-by-query" >}})
- [Filter data by value]({{< relref "./types-options.md#filter-data-by-value" >}})
- [Group by]({{< relref "./types-options.md#group-by" >}})
- [Labels to fields]({{< relref "./types-options.md#labels-to-fields" >}})
- [Merge]({{< relref "./types-options.md#merge" >}})
- [Organize fields]({{< relref "./types-options.md#organize-fields" >}})
- [Outer join]({{< relref "./types-options.md#join-by-field-outer-join" >}})
- [Reduce]({{< relref "./types-options.md#reduce" >}})
- [Rename by regex]({{< relref "./types-options.md#rename-by-regex" >}})
- [Rows to fields]({{< relref "./rows-to-fields" >}})
- [Series to rows]({{< relref "./types-options.md#series-to-rows" >}})
- [Sort by]({{< relref "./types-options.md#sort-by" >}})
- [Prepare-time-series]({{< relref "./types-options.md#prepare-time-series" >}})

Keep reading for detailed descriptions of each type of transformation and the options available for each, as well as suggestions on how to use them.

## Reduce

The _Reduce_ transformation applies a calculation to each field in the frame and return a single value. Time fields are removed when applying
this transformation.

Consider the input:

Query A:

| Time                | Temp | Uptime  |
| ------------------- | ---- | ------- |
| 2020-07-07 11:34:20 | 12.3 | 256122  |
| 2020-07-07 11:24:20 | 15.4 | 1230233 |

Query B:

| Time                | AQI | Errors |
| ------------------- | --- | ------ |
| 2020-07-07 11:34:20 | 6.5 | 15     |
| 2020-07-07 11:24:20 | 3.2 | 5      |

The reduce transformer has two modes:

- **Series to rows -** Creates a row for each field and a column for each calculation.
- **Reduce fields -** Keeps the existing frame structure, but collapses each field into a single value.

For example, if you used the **First** and **Last** calculation with a **Series to rows** transformation, then
the result would be:

| Field  | First  | Last    |
| ------ | ------ | ------- |
| Temp   | 12.3   | 15.4    |
| Uptime | 256122 | 1230233 |
| AQI    | 6.5    | 3.2     |
| Errors | 15     | 5       |

The **Reduce fields** with the **Last** calculation,
results in two frames, each with one row:

Query A:

| Temp | Uptime  |
| ---- | ------- |
| 15.4 | 1230233 |

Query B:

| AQI | Errors |
| --- | ------ |
| 3.2 | 5      |

## Merge

Use this transformation to combine the result from multiple queries into one single result. This is helpful when using the table panel visualization. Values that can be merged are combined into the same row. Values are mergeable if the shared fields contain the same data. For information, refer to [Table panel]({{< relref "../../visualizations/table/_index.md" >}}).

In the example below, we have two queries returning table data. It is visualized as two separate tables before applying the transformation.

Query A:

| Time                | Job     | Uptime    |
| ------------------- | ------- | --------- |
| 2020-07-07 11:34:20 | node    | 25260122  |
| 2020-07-07 11:24:20 | postgre | 123001233 |

Query B:

| Time                | Job     | Errors |
| ------------------- | ------- | ------ |
| 2020-07-07 11:34:20 | node    | 15     |
| 2020-07-07 11:24:20 | postgre | 5      |

Here is the result after applying the Merge transformation.

| Time                | Job     | Errors | Uptime    |
| ------------------- | ------- | ------ | --------- |
| 2020-07-07 11:34:20 | node    | 15     | 25260122  |
| 2020-07-07 11:24:20 | postgre | 5      | 123001233 |

## Filter data by name

Use this transformation to remove portions of the query results.

Grafana displays the **Identifier** field, followed by the fields returned by your query.

You can apply filters in one of two ways:

- Enter a regex expression.
- Click a field to toggle filtering on that field. Filtered fields are displayed with dark gray text, unfiltered fields have white text.

In the example below, I removed the Min field from the results.

Here is the original query table. (This is streaming data, so numbers change over time and between screenshots.)

{{< figure src="/static/img/docs/transformations/filter-name-table-before-7-0.png" class="docs-image--no-shadow" max-width= "1100px" >}}

Here is the table after I applied the transformation to remove the Min field.

{{< figure src="/static/img/docs/transformations/filter-name-table-after-7-0.png" class="docs-image--no-shadow" max-width= "1100px" >}}

Here is the same query using a Stat visualization.

{{< figure src="/static/img/docs/transformations/filter-name-stat-after-7-0.png" class="docs-image--no-shadow" max-width= "1100px" >}}

## Filter data by query

Use this transformation in panels that have multiple queries, if you want to hide one or more of the queries.

Grafana displays the query identification letters in dark gray text. Click a query identifier to toggle filtering. If the query letter is white, then the results are displayed. If the query letter is dark, then the results are hidden.

In the example below, the panel has three queries (A, B, C). I removed the B query from the visualization.

{{< figure src="/static/img/docs/transformations/filter-by-query-stat-example-7-0.png" class="docs-image--no-shadow" max-width= "1100px" >}}

> **Note:** This transformation is not available for Graphite because this data source does not support correlating returned data with queries.

## Organize fields

Use this transformation to rename, reorder, or hide fields returned by the query.

> **Note:** This transformation only works in panels with a single query. If your panel has multiple queries, then you must either apply an Outer join transformation or remove the extra queries.

Grafana displays a list of fields returned by the query. You can:

- Change field order by hovering your cursor over a field. The cursor turns into a hand and then you can drag the field to its new place.
- Hide or show a field by clicking the eye icon next to the field name.
- Rename fields by typing a new name in the **Rename <field>** box.

In the example below, I hid the value field and renamed Max and Min.

{{< figure src="/static/img/docs/transformations/organize-fields-stat-example-7-0.png" class="docs-image--no-shadow" max-width= "1100px" >}}

## Join by field (outer join)

Use this transformation to join multiple time series from a result set by field.

This transformation is especially useful if you want to combine queries so that you can calculate results from the fields.

In the example below, I have a template query displaying time series data from multiple servers in a table visualization. I can only view the results of one query at a time.

{{< figure src="/static/img/docs/transformations/join-fields-before-7-0.png" class="docs-image--no-shadow" max-width= "1100px" >}}

I applied a transformation to join the query results using the time field. Now I can run calculations, combine, and organize the results in this new table.

{{< figure src="/static/img/docs/transformations/join-fields-after-7-0.png" class="docs-image--no-shadow" max-width= "1100px" >}}

## Add field from calculation

Use this transformation to add a new field calculated from two other fields. Each transformation allows you to add one new field.

- **Mode -** Select a mode:
  - **Reduce row -** Apply selected calculation on each row of selected fields independently.
  - **Binary option -** Apply basic math operation(sum, multiply, etc) on values in a single row from two selected fields.
- **Field name -** Select the names of fields you want to use in the calculation for the new field.
- **Calculation -** If you select **Reduce row** mode, then the **Calculation** field appears. Click in the field to see a list of calculation choices you can use to create the new field. For information about available calculations, refer to the [Calculation list]({{< relref "../calculations-list.md" >}}).
- **Operation -** If you select **Binary option** mode, then the **Operation** fields appear. These fields allow you to do basic math operations on values in a single row from two selected fields. You can also use numerical values for binary operations.
- **Alias -** (Optional) Enter the name of your new field. If you leave this blank, then the field will be named to match the calculation.
- **Replace all fields -** (Optional) Select this option if you want to hide all other fields and display only your calculated field in the visualization.

In the example below, I added two fields together and named them Sum.

{{< figure src="/static/img/docs/transformations/add-field-from-calc-stat-example-7-0.png" class="docs-image--no-shadow" max-width= "1100px" >}}

## Labels to fields

This transformation changes time series results that include labels or tags into to a table structure where each label keys and values
are included in the table result. The labels can be displayed either as columns or as row values.

Given a query result of two time series:

- Series 1: labels Server=Server A, Datacenter=EU
- Series 2: labels Server=Server B, Datacenter=EU

In "Columns" mode, the result looks like this:

| Time                | Server   | Datacenter | Value |
| ------------------- | -------- | ---------- | ----- |
| 2020-07-07 11:34:20 | Server A | EU         | 1     |
| 2020-07-07 11:34:20 | Server B | EU         | 2     |

In "Rows" mode, the result has a table for each series and show each label value like this:

| label      | value    |
| ---------- | -------- |
| Server     | Server A |
| Datacenter | EU       |

| label      | value    |
| ---------- | -------- |
| Server     | Server B |
| Datacenter | EU       |

### Value field name

If you selected Server as the **Value field name**, then you would get one field for every value of the Server label.

| Time                | Datacenter | Server A | Server B |
| ------------------- | ---------- | -------- | -------- |
| 2020-07-07 11:34:20 | EU         | 1        | 2        |

### Merging behavior

The labels to fields transformer is internally two separate transformations. The first acts on single series and extracts labels to fields. The second is the [merge](#merge) transformation that joins all the results into a single table. The merge transformation tries to join on all matching fields. This merge step is required and cannot be turned off.

To illustrate this, here is an example where you have two queries that return time series with no overlapping labels.

- Series 1: labels Server=ServerA
- Series 2: labels Datacenter=EU

This will first result in these two tables:

| Time                | Server  | Value |
| ------------------- | ------- | ----- |
| 2020-07-07 11:34:20 | ServerA | 10    |

| Time                | Datacenter | Value |
| ------------------- | ---------- | ----- |
| 2020-07-07 11:34:20 | EU         | 20    |

After merge:

| Time                | Server  | Value | Datacenter |
| ------------------- | ------- | ----- | ---------- |
| 2020-07-07 11:34:20 | ServerA | 10    |            |
| 2020-07-07 11:34:20 |         | 20    | EU         |

## Sort by

This transformation will sort each frame by the configured field, When `reverse` is checked, the values will return in
the opposite order.

## Group by

This transformation groups the data by a specified field (column) value and processes calculations on each group. Click to see a list of calculation choices. For information about available calculations, refer to the [List of calculations]({{< relref "../calculations-list.md" >}}).

Here's an example of original data.

| Time                | Server ID | CPU Temperature | Server Status |
| ------------------- | --------- | --------------- | ------------- |
| 2020-07-07 11:34:20 | server 1  | 80              | Shutdown      |
| 2020-07-07 11:34:20 | server 3  | 62              | OK            |
| 2020-07-07 10:32:20 | server 2  | 90              | Overload      |
| 2020-07-07 10:31:22 | server 3  | 55              | OK            |
| 2020-07-07 09:30:57 | server 3  | 62              | Rebooting     |
| 2020-07-07 09:30:05 | server 2  | 88              | OK            |
| 2020-07-07 09:28:06 | server 1  | 80              | OK            |
| 2020-07-07 09:25:05 | server 2  | 88              | OK            |
| 2020-07-07 09:23:07 | server 1  | 86              | OK            |

This transformation goes in two steps. First you specify one or multiple fields to group the data by. This will group all the same values of those fields together, as if you sorted them. For instance if we group by the Server ID field, then it would group the data this way:

| Time                | Server ID      | CPU Temperature | Server Status |
| ------------------- | -------------- | --------------- | ------------- |
| 2020-07-07 11:34:20 | **server 1**   | 80              | Shutdown      |
| 2020-07-07 09:28:06 | **server 1**   | 80              | OK            |
| 2020-07-07 09:23:07 | **server 1**   | 86              | OK            |
| 2020-07-07 10:32:20 | server 2       | 90              | Overload      |
| 2020-07-07 09:30:05 | server 2       | 88              | OK            |
| 2020-07-07 09:25:05 | server 2       | 88              | OK            |
| 2020-07-07 11:34:20 | **_server 3_** | 62              | OK            |
| 2020-07-07 10:31:22 | **_server 3_** | 55              | OK            |
| 2020-07-07 09:30:57 | **_server 3_** | 62              | Rebooting     |

All rows with the same value of Server ID are grouped together.

After choosing which field you want to group your data by, you can add various calculations on the other fields, and apply the calculation to each group of rows. For instance, we could want to calculate the average CPU temperature for each of those servers. So we can add the _mean_ calculation applied on the CPU Temperature field to get the following:

| Server ID | CPU Temperature (mean) |
| --------- | ---------------------- |
| server 1  | 82                     |
| server 2  | 88.6                   |
| server 3  | 59.6                   |

And we can add more than one calculation. For instance:

- For field Time, we can calculate the _Last_ value, to know when the last data point was received for each server
- For field Server Status, we can calculate the _Last_ value to know what is the last state value for each server
- For field Temperature, we can also calculate the _Last_ value to know what is the latest monitored temperature for each server

We would then get :

| Server ID | CPU Temperature (mean) | CPU Temperature (last) | Time (last)         | Server Status (last) |
| --------- | ---------------------- | ---------------------- | ------------------- | -------------------- |
| server 1  | 82                     | 80                     | 2020-07-07 11:34:20 | Shutdown             |
| server 2  | 88.6                   | 90                     | 2020-07-07 10:32:20 | Overload             |
| server 3  | 59.6                   | 62                     | 2020-07-07 11:34:20 | OK                   |

This transformation allows you to extract some key information out of your time series and display them in a convenient way.

## Concatenate fields

This transformation combines all fields from all frames into one result. Consider:

Query A:

| Temp | Uptime  |
| ---- | ------- |
| 15.4 | 1230233 |

Query B:

| AQI | Errors |
| --- | ------ |
| 3.2 | 5      |

After you concatenate the fields, the data frame would be:

| Temp | Uptime  | AQI | Errors |
| ---- | ------- | --- | ------ |
| 15.4 | 1230233 | 3.2 | 5      |

## Convert field type

This transformation changes the field type of the specified field.

- **Field -** Select from available fields
- **as -** Select the FieldType to convert to
  - **Numeric -** attempts to make the values numbers
  - **String -** will make the values strings
  - **Time -** attempts to parse the values as time
    - Will show an option to specify a DateFormat for the input field like yyyy-mm-dd or DD MM YYYY hh:mm:ss
  - **Boolean -** will make the values booleans
  - **JSON -** attempts to parse the values as JSON, potentially resulting in complex objects or arrays

<<<<<<< HEAD
For example the following query could be modified by selecting the time field, as Time, and Input format as YYYY.
=======
For example the following query could be modified by:
>>>>>>> c1ba0afd

- selecting the time field as Time, and Input format as YYYY
- selecting the JSON field as JSON

| Time       | Mark  | Value | JSON     |
| ---------- | ----- | ----- | -------- |
| 2017-07-01 | above | 25    | "[0, 1]" |
| 2018-08-02 | below | 22    | "[2, 3]" |
| 2019-09-02 | below | 29    | "[4, 5]" |
| 2020-10-04 | above | 22    | "[6, 7]" |

The result:

| Time                | Mark  | Value | JSON   |
| ------------------- | ----- | ----- | ------ |
| 2017-01-01 00:00:00 | above | 25    | [0, 1] |
| 2018-01-01 00:00:00 | below | 22    | [2, 3] |
| 2019-01-01 00:00:00 | below | 29    | [4, 5] |
| 2020-01-01 00:00:00 | above | 22    | [6, 7] |

## Series to rows

> **Note:** This transformation is available in Grafana 7.1+.

Use this transformation to combine the result from multiple time series data queries into one single result. This is helpful when using the table panel visualization.

The result from this transformation will contain three columns: Time, Metric, and Value. The Metric column is added so you easily can see from which query the metric originates from. Customize this value by defining Label on the source query.

In the example below, we have two queries returning time series data. It is visualized as two separate tables before applying the transformation.

Query A:

| Time                | Temperature |
| ------------------- | ----------- |
| 2020-07-07 11:34:20 | 25          |
| 2020-07-07 10:31:22 | 22          |
| 2020-07-07 09:30:05 | 19          |

Query B:

| Time                | Humidity |
| ------------------- | -------- |
| 2020-07-07 11:34:20 | 24       |
| 2020-07-07 10:32:20 | 29       |
| 2020-07-07 09:30:57 | 33       |

Here is the result after applying the Series to rows transformation.

| Time                | Metric      | Value |
| ------------------- | ----------- | ----- |
| 2020-07-07 11:34:20 | Temperature | 25    |
| 2020-07-07 11:34:20 | Humidity    | 22    |
| 2020-07-07 10:32:20 | Humidity    | 29    |
| 2020-07-07 10:31:22 | Temperature | 22    |
| 2020-07-07 09:30:57 | Humidity    | 33    |
| 2020-07-07 09:30:05 | Temperature | 19    |

## Filter data by value

This transformation allows you to filter your data directly in Grafana and remove some data points from your query result. You have the option to include or exclude data that match one or more conditions you define. The conditions are applied on a selected field.

This transformation is very useful if your data source does not natively filter by values. You might also use this to narrow values to display if you are using a shared query.

The available conditions for all fields are:

- **Regex:** Match a regex expression
- **Is Null:** Match if the value is null
- **Is Not Null:** Match if the value is not null
- **Equal:** Match if the value is equal to the specified value
- **Different:** match if the value is different than the specified value

The available conditions for number fields are:

- **Greater:** Match if the value is greater than the specified value
- **Lower:** Match if the value is lower than the specified value
- **Greater or equal:** Match if the value is greater or equal
- **Lower or equal:** Match if the value is lower or equal
- **Range:** Match a range between a specified minimum and maximum, min and max included

Consider the following data set:

| Time                | Temperature | Altitude |
| ------------------- | ----------- | -------- |
| 2020-07-07 11:34:23 | 32          | 101      |
| 2020-07-07 11:34:22 | 28          | 125      |
| 2020-07-07 11:34:21 | 26          | 110      |
| 2020-07-07 11:34:20 | 23          | 98       |
| 2020-07-07 10:32:24 | 31          | 95       |
| 2020-07-07 10:31:22 | 20          | 85       |
| 2020-07-07 09:30:57 | 19          | 101      |

If you **Include** the data points that have a temperature below 30°C, the configuration will look as follows:

- Filter Type: `Include`
- Condition: Rows where `Temperature` matches `Lower Than` `30`

And you will get the following result, where only the temperatures below 30°C are included:

| Time                | Temperature | Altitude |
| ------------------- | ----------- | -------- |
| 2020-07-07 11:34:22 | 28          | 125      |
| 2020-07-07 11:34:21 | 26          | 110      |
| 2020-07-07 11:34:20 | 23          | 98       |
| 2020-07-07 10:31:22 | 20          | 85       |
| 2020-07-07 09:30:57 | 19          | 101      |

You can add more than one condition to the filter. For example, you might want to include the data only if the altitude is greater than 100. To do so, add that condition to the following configuration:

- Filter type: `Include` rows that `Match All` conditions
- Condition 1: Rows where `Temperature` matches `Lower` than `30`
- Condition 2: Rows where `Altitude` matches `Greater` than `100`

When you have more than one condition, you can choose if you want the action (include / exclude) to be applied on rows that **Match all** conditions or **Match any** of the conditions you added.

In the example above we chose **Match all** because we wanted to include the rows that have a temperature lower than 30 _AND_ an altitude higher than 100. If we wanted to include the rows that have a temperature lower than 30 _OR_ an altitude higher than 100 instead, then we would select **Match any**. This would include the first row in the original data, which has a temperature of 32°C (does not match the first condition) but an altitude of 101 (which matches the second condition), so it is included.

Conditions that are invalid or incompletely configured are ignored.

## Rename by regex

Use this transformation to rename parts of the query results using a regular expression and replacement pattern.

You can specify a regular expression, which is only applied to matches, along with a replacement pattern that support back references. For example, let's imagine you're visualizing CPU usage per host and you want to remove the domain name. You could set the regex to `([^\.]+)\..+` and the replacement pattern to `$1`, `web-01.example.com` would become `web-01`.

In the following example, we are stripping the prefix from event types. In the before image, you can see everything is prefixed with `system.`

{{< figure src="/static/img/docs/transformations/rename-by-regex-before-7-3.png" class="docs-image--no-shadow" max-width= "1100px" >}}

With the transformation applied, you can see we are left with just the remainder of the string.

{{< figure src="/static/img/docs/transformations/rename-by-regex-after-7-3.png" class="docs-image--no-shadow" max-width= "1100px" >}}

## Prepare time series

> **Note:** This transformation is available in Grafana 7.5.10+ and Grafana 8.0.6+.

Prepare time series transformation is useful when a data source returns time series data in a format that isn't supported by the panel you want to use. [Read more about the different data frame formats here]({{< relref "../../developers/plugins/data-frames.md" >}}).

This transformation helps you resolve this issue by converting the time series data from either the wide format to the long format or the other way around.

Select the `Multi-frame time series` option to transform the time series data frame from the wide to the long format.

Select the `Wide time series` option to transform the time series data frame from the long to the wide format.<|MERGE_RESOLUTION|>--- conflicted
+++ resolved
@@ -351,11 +351,7 @@
   - **Boolean -** will make the values booleans
   - **JSON -** attempts to parse the values as JSON, potentially resulting in complex objects or arrays
 
-<<<<<<< HEAD
-For example the following query could be modified by selecting the time field, as Time, and Input format as YYYY.
-=======
 For example the following query could be modified by:
->>>>>>> c1ba0afd
 
 - selecting the time field as Time, and Input format as YYYY
 - selecting the JSON field as JSON
