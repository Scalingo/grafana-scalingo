+++
title = "Authentication for Datasource Plugins"
type = "docs"
[menu.docs]
name = "Authentication for Datasource Plugins"
parent = "developing"
weight = 3
+++

# Authentication for data source plugins

Grafana has a proxy feature that proxies all data requests through the Grafana backend. This is very useful when your data source plugin calls an external/thirdy-party API. The Grafana proxy adds CORS headers and can authenticate against the external API. This means that a data source plugin that proxies all requests via Grafana can enable token authentication and the token will be renewed automatically for the user when it expires.

The plugin config page should save the API key/password to be encrypted (using the `secureJsonData` feature) and then when a request from the data source is made, the Grafana Proxy will:

 1. decrypt the API key/password on the backend.
 2. carry out authentication and generate an OAuth token that will be added as an `Authorization` HTTP header to all requests (or it will add a HTTP header with the API key).
 3. renew the token if it expires.

This means that users that access the data source config page cannot access the API key or password after is saved the first time and that no secret keys are sent in plain text through the browser where they can be spied on.

For backend authentication to work, the external/third-party API must either have an OAuth endpoint or that the API accepts an API key as a HTTP header for authentication.

## Plugin Routes

You can specify routes in the `plugin.json` file for your data source plugin. [Here is an example](https://github.com/grafana/azure-monitor-datasource/blob/d74c82145c0a4af07a7e96cc8dde231bfd449bd9/src/plugin.json#L30-L95) with lots of routes (though most plugins will just have one route).

When you build your url to the third-party API in your data source class, the url should start with the text specified in the path field for a route. The proxy will strip out the path text and replace it with the value in the url field.

For example, if my code makes a call to url `azuremonitor/foo/bar` with this code:

```js
this.backendSrv.datasourceRequest({
  url: url,
  method: 'GET',
})
```

and this route:

```json
"routes": [{
  "path": "azuremonitor",
  "method": "GET",
  "url": "https://management.azure.com",
  ...
}]
```

then the Grafana proxy will transform it into "https://management.azure.com/foo/bar" and add CORS headers.

The `method` parameter is optional. It can be set to any HTTP verb to provide more fine-grained control.

### Dynamic Routes

<<<<<<< HEAD
When using routes, you can also reference a variable stored in JsonData or SecureJsonData which will be interpolated when connecting to the datasource.
=======
When using routes, you can also reference a variable stored in JsonData or SecureJsonData which will be interpolated when connecting to the data source.
>>>>>>> 742d1659

With JsonData:
```json
"routes": [
  {
      "path": "custom/api/v5/*",
      "method": "*",
      "url": "{{.JsonData.dynamicUrl}}",
      ...
  },
]
```

With SecureJsonData:
```json
"routes": [{
      "path": "custom/api/v5/*",
      "method": "*",
      "url": "{{.SecureJsonData.dynamicUrl}}",
  ...
}]
```

In the above example, the app is able to set the value for `dynamicUrl` in JsonData or SecureJsonData and it will be replaced on-demand.

An app using this feature can be found [here](https://github.com/grafana/kentik-app).

## Encrypting Sensitive Data

When a user saves a password or secret with your data source plugin's Config page, then you can save data to a column in the data source table called `secureJsonData` that is an encrypted blob. Any data saved in the blob is encrypted by Grafana and can only be decrypted by the Grafana server on the backend. This means once a password is saved, no sensitive data is sent to the browser. If the password is saved in the `jsonData` blob or the `password` field then it is unencrypted and anyone with Admin access (with the help of Chrome Developer Tools) can read it.

This is an example of using the `secureJsonData` blob to save a property called `password`:

```html
<input type="password" class="gf-form-input" ng-model='ctrl.current.secureJsonData.password' placeholder="password"></input>
```

## API Key/HTTP Header Authentication

Some third-party API's accept a HTTP Header for authentication. The [example](https://github.com/grafana/azure-monitor-datasource/blob/d74c82145c0a4af07a7e96cc8dde231bfd449bd9/src/plugin.json#L91-L93) below has a `headers` section that defines the name of the HTTP Header that the API expects and it uses the `SecureJSONData` blob to fetch an encrypted API key. The Grafana server proxy will decrypt the key, add the `X-API-Key` header to the request and forward it to the third-party API.

```json
{
  "path": "appinsights",
  "method": "GET",
  "url": "https://api.applicationinsights.io",
  "headers": [
    {"name": "X-API-Key", "content": "{{.SecureJsonData.appInsightsApiKey}}"}
  ]
}
```

## How Token Authentication Works

The token auth section in the `plugin.json` file looks like this:

```json
"tokenAuth": {
  "url": "https://login.microsoftonline.com/{{.JsonData.tenantId}}/oauth2/token",
  "params": {
    "grant_type":  "client_credentials",
    "client_id": "{{.JsonData.clientId}}",
    "client_secret": "{{.SecureJsonData.clientSecret}}",
    "resource": "https://management.azure.com/"
  }
}
```

This interpolates in data from both `jsonData`  and `secureJsonData` to generate the token request to the third-party API. It is common for tokens to have a short expiry period (30 minutes). The proxy in Grafana server will automatically renew the token if it has expired.

## Always Restart the Grafana Server After Route Changes

The plugin.json files are only loaded when the Grafana server starts so when a route is added or changed then the Grafana server has to be restarted for the changes to take effect.<|MERGE_RESOLUTION|>--- conflicted
+++ resolved
@@ -53,11 +53,7 @@
 
 ### Dynamic Routes
 
-<<<<<<< HEAD
-When using routes, you can also reference a variable stored in JsonData or SecureJsonData which will be interpolated when connecting to the datasource.
-=======
 When using routes, you can also reference a variable stored in JsonData or SecureJsonData which will be interpolated when connecting to the data source.
->>>>>>> 742d1659
 
 With JsonData:
 ```json
