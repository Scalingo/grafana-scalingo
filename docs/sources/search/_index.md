--- conflicted
+++ resolved
@@ -1,9 +1,4 @@
 ---
-<<<<<<< HEAD
-aliases:
-  - ./
-=======
->>>>>>> ac7f9d45
 description: Learn how to search for Grafana dashboards
 keywords:
   - search
