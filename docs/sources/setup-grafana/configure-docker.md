---
aliases:
  - ../administration/configure-docker/
  - ../installation/configure-docker/
description: Guide for configuring the Grafana Docker image
keywords:
  - grafana
  - configuration
  - documentation
  - docker
  - docker compose
<<<<<<< HEAD
title: Configure a Grafana Docker image
menuTitle: Configure a Docker image
=======
labels:
  products:
    - enterprise
    - oss
menuTitle: Configure a Docker image
title: Configure a Grafana Docker image
>>>>>>> 1e84fede
weight: 1800
---

# Configure a Grafana Docker image

This topic explains how to run Grafana on Docker in complex environments that require you to:

- Use different images
- Change logging levels
- Define secrets on the Cloud
- Configure plugins

> **Note:** The examples in this topic use the Grafana Enterprise Docker image. You can use the Grafana Open Source edition by changing the Docker image to `grafana/grafana-oss`.

## Supported Docker image variants

You can install and run Grafana using the following official Docker images.

- **Grafana Enterprise**: `grafana/grafana-enterprise`

- **Grafana Open Source**: `grafana/grafana-oss`

Each edition is available in two variants: Alpine and Ubuntu.

## Alpine image (recommended)

[Alpine Linux](https://alpinelinux.org/about/) is a Linux distribution not affiliated with any commercial entity. It is a versatile operating system that caters to users who prioritize security, efficiency, and user-friendliness. Alpine Linux is much smaller than other distribution base images, allowing for slimmer and more secure images to be created.

By default, the images are built using the widely used [Alpine Linux project](http://alpinelinux.org/) base image, which can be found in the [Alpine docker repo](https://hub.docker.com/_/alpine).
If you prioritize security and want to minimize the size of your image, it is recommended that you use the Alpine variant. However, it's important to note that the Alpine variant uses [musl libc](http://www.musl-libc.org/) instead of [glibc and others](http://www.etalabs.net/compare_libcs.html). As a result, some software might encounter problems depending on their libc requirements. Nonetheless, most software should not experience any issues, so the Alpine variant is generally reliable.

## Ubuntu image

The Ubuntu-based Grafana Enterprise and OSS images are built using the [Ubuntu](https://ubuntu.com/) base image, which can be found in the [Ubuntu docker repo](https://hub.docker.com/_/ubuntu). An Ubuntu-based image can be a good option for users who prefer an Ubuntu-based image or require certain tools unavailable on Alpine.

- **Grafana Enterprise**: `grafana/grafana-enterprise:<version>-ubuntu`

- **Grafana Open Source**: `grafana/grafana-oss:<version>-ubuntu`

## Run a specific version of Grafana

You can also run a specific version of Grafana or a beta version based on the main branch of the [grafana/grafana GitHub repository](https://github.com/grafana/grafana).

> **Note:** If you use a Linux operating system such as Debian or Ubuntu and encounter permission errors when running Docker commands, you might need to prefix the command with `sudo` or add your user to the `docker` group. The official Docker documentation provides instructions on how to [run Docker without a non-root user](https://docs.docker.com/engine/install/linux-postinstall/).

To run a specific version of Grafana, add it in the command <version number> section:

```bash
docker run -d -p 3000:3000 --name grafana grafana/grafana-enterprise:<version number>
```

Example:

The following command runs the Grafana Enterprise container and specifies version 9.4.7. If you want to run a different version, modify the version number section.

```bash
docker run -d -p 3000:3000 --name grafana grafana/grafana-enterprise:9.4.7
```

## Run the Grafana main branch

After every successful build of the main branch, two tags, `grafana/grafana-oss:main` and `grafana/grafana-oss:main-ubuntu`, are updated. Additionally, two new tags are created: `grafana/grafana-oss-dev:<version><build ID>-pre` and `grafana/grafana-oss-dev:<version><build ID>-pre-ubuntu`, where `version` is the next version of Grafana and `build ID `is the ID of the corresponding CI build. These tags provide access to the most recent Grafana main builds. For more information, refer to [grafana/grafana-oss-dev](https://hub.docker.com/r/grafana/grafana-oss-dev/tags).

To ensure stability and consistency, we strongly recommend using the `grafana/grafana-oss-dev:<version><build ID>-pre` tag when running the Grafana main branch in a production environment. This tag ensures that you are using a specific version of Grafana instead of the most recent commit, which could potentially introduce bugs or issues. It also avoids polluting the tag namespace for the main Grafana images with thousands of pre-release tags.

For a list of available tags, refer to [grafana/grafana-oss](https://hub.docker.com/r/grafana/grafana-oss/tags/) and [grafana/grafana-oss-dev](https://hub.docker.com/r/grafana/grafana-oss-dev/tags/).

## Default paths

Grafana comes with default configuration parameters that remain the same among versions regardless of the operating system or the environment (for example, virtual machine, Docker, Kubernetes, etc.). You can refer to the [Configure Grafana]({{< relref "./configure-grafana" >}}) documentation to view all the default configuration settings.

The following configurations are set by default when you start the Grafana Docker container. When running in Docker you cannot change the configurations by editing the `conf/grafana.ini` file. Instead, you can modify the configuration using [environment variables]({{< relref "./configure-grafana#override-configuration-with-environment-variables" >}}).

| Setting               | Default value             |
| --------------------- | ------------------------- |
| GF_PATHS_CONFIG       | /etc/grafana/grafana.ini  |
| GF_PATHS_DATA         | /var/lib/grafana          |
| GF_PATHS_HOME         | /usr/share/grafana        |
| GF_PATHS_LOGS         | /var/log/grafana          |
| GF_PATHS_PLUGINS      | /var/lib/grafana/plugins  |
| GF_PATHS_PROVISIONING | /etc/grafana/provisioning |

## Install plugins in the Docker container

You can install publicly available plugins and plugins that are private or used internally in an organization. For plugin installation instructions, refer to [Install plugins in the Docker container]({{< relref "./installation/docker#install-plugins-in-the-docker-container" >}}).

### Install plugins from other sources

To install plugins from other sources, you must define the custom URL and specify it immediately before the plugin name in the `GF_INSTALL_PLUGINS` environment variable: `GF_INSTALL_PLUGINS=<url to plugin zip>;<plugin name>`.

Example:

The following command runs Grafana Enterprise on **port 3000** in detached mode and installs the custom plugin, which is specified as a URL parameter in the `GF_INSTALL_PLUGINS` environment variable.

```bash
docker run -d -p 3000:3000 --name=grafana \
  -e "GF_INSTALL_PLUGINS=http://plugin-domain.com/my-custom-plugin.zip;custom-plugin,grafana-clock-panel" \
  grafana/grafana-enterprise
```

## Build a custom Grafana Docker image

In the Grafana GitHub repository, the `packaging/docker/custom/` folder includes a `Dockerfile` that you can use to build a custom Grafana image. The `Dockerfile` accepts `GRAFANA_VERSION`, `GF_INSTALL_PLUGINS`, and `GF_INSTALL_IMAGE_RENDERER_PLUGIN` as build arguments.

The `GRAFANA_VERSION` build argument must be a valid `grafana/grafana` Docker image tag. By default, Grafana builds an Alpine-based image. To build an Ubuntu-based image, append `-ubuntu` to the `GRAFANA_VERSION` build argument.

Example:

The following example shows you how to build and run a custom Grafana Docker image based on the latest official Ubuntu-based Grafana Docker image:

```bash
# go to the custom directory
cd packaging/docker/custom

# run the docker build command to build the image
docker build \
  --build-arg "GRAFANA_VERSION=latest-ubuntu" \
  -t grafana-custom .

# run the custom grafana container using docker run command
docker run -d -p 3000:3000 --name=grafana grafana-custom
```

### Build Grafana with the Image Renderer plugin pre-installed

> **Note:** This feature is experimental.

Currently, the Grafana Image Renderer plugin requires dependencies that are not available in the Grafana Docker image (see [GitHub Issue#301](https://github.com/grafana/grafana-image-renderer/issues/301) for more details). However, you can create a customized Docker image using the `GF_INSTALL_IMAGE_RENDERER_PLUGIN` build argument as a solution. This will install the necessary dependencies for the Grafana Image Renderer plugin to run.

Example:

The following example shows how to build a customized Grafana Docker image that includes the Image Renderer plugin.

```bash
# go to the folder
cd packaging/docker/custom

# running the build command
docker build \
  --build-arg "GRAFANA_VERSION=latest" \
  --build-arg "GF_INSTALL_IMAGE_RENDERER_PLUGIN=true" \
  -t grafana-custom .

# running the docker run command
docker run -d -p 3000:3000 --name=grafana grafana-custom
```

### Build a Grafana Docker image with pre-installed plugins

If you run multiple Grafana installations with the same plugins, you can save time by building a customized image that includes plugins available on the [Grafana Plugin download page](/grafana/plugins). When you build a customized image, Grafana doesn't have to install the plugins each time it starts, making the startup process more efficient.

> **Note:** To specify the version of a plugin, you can use the `GF_INSTALL_PLUGINS` build argument and add the version number. The latest version is used if you don't specify a version number. For example, you can use `--build-arg "GF_INSTALL_PLUGINS=grafana-clock-panel 1.0.1,grafana-simple-json-datasource 1.3.5"` to specify the versions of two plugins.

Example:

The following example shows how to build and run a custom Grafana Docker image with pre-installed plugins.

```bash
# go to the custom directory
cd packaging/docker/custom

# running the build command
# include the plugins you want e.g. clock planel etc
docker build \
  --build-arg "GRAFANA_VERSION=latest" \
  --build-arg "GF_INSTALL_PLUGINS=grafana-clock-panel,grafana-simple-json-datasource" \
  -t grafana-custom .

# running the custom Grafana container using the docker run command
docker run -d -p 3000:3000 --name=grafana grafana-custom
```

### Build a Grafana Docker image with pre-installed plugins from other sources

You can create a Docker image containing a plugin that is exclusive to your organization, even if it is not accessible to the public. Simply use the `GF_INSTALL_PLUGINS` build argument to specify the plugin's URL and installation folder name, such as `GF_INSTALL_PLUGINS=<url to plugin zip>;<plugin install folder name>`.

The following example demonstrates creating a customized Grafana Docker image that includes a custom plugin from a URL link, the clock panel plugin, and the simple-json-datasource plugin. You can define these plugins in the build argument using the Grafana Plugin environment variable.

```bash
# go to the folder
cd packaging/docker/custom

# running the build command
docker build \
  --build-arg "GRAFANA_VERSION=latest" \
  --build-arg "GF_INSTALL_PLUGINS=http://plugin-domain.com/my-custom-plugin.zip;my-custom-plugin,grafana-clock-panel,grafana-simple-json-datasource" \
  -t grafana-custom .

# running the docker run command
docker run -d -p 3000:3000 --name=grafana grafana-custom
```

## Logging

By default, Docker container logs are directed to `STDOUT`, a common practice in the Docker community. You can change this by setting a different [log mode]({{< relref "./configure-grafana#mode" >}}) such as `console`, `file`, or `syslog`. You can use one or more modes by separating them with spaces, for example, `console file`. By default, both `console` and `file` modes are enabled.

Example:

The following example runs Grafana using the `console file` log mode that is set in the `GF_LOG_MODE` environment variable.

```bash
# Run Grafana while logging to both standard out
# and /var/log/grafana/grafana.log

docker run -p 3000:3000 -e "GF_LOG_MODE=console file" grafana/grafana-enterprise
```

## Configure Grafana with Docker Secrets

You can input confidential data like login credentials and secrets into Grafana using configuration files. This method works well with [Docker Secrets](https://docs.docker.com/engine/swarm/secrets/), as the secrets are automatically mapped to the `/run/secrets/` location within the container.

You can apply this technique to any configuration options in `conf/grafana.ini` by setting `GF_<SectionName>_<KeyName>__FILE` to the file path that contains the secret information. For more information about Docker secret command usage, refer to [docker secret](https://docs.docker.com/engine/reference/commandline/secret/).

The following example demonstrates how to set the admin password:

- Admin password secret: `/run/secrets/admin_password`
- Environment variable: `GF_SECURITY_ADMIN_PASSWORD__FILE=/run/secrets/admin_password`

### Configure Docker secrets credentials for AWS CloudWatch

Grafana ships with built-in support for the [Amazon CloudWatch datasource]({{< relref "../datasources/aws-cloudwatch" >}}). To configure the data source, you must provide information such as the AWS ID-Key, secret access key, region, and so on. You can use Docker secrets as a way to provide this information.

Example:

The example below shows how to use Grafana environment variables via Docker Secrets for the AWS ID-Key, secret access key, region, and profile.

The example uses the following values for the AWS Cloudwatch data source:

```bash
AWS_default_ACCESS_KEY_ID=aws01us02
AWS_default_SECRET_ACCESS_KEY=topsecret9b78c6
AWS_default_REGION=us-east-1
```

1. Create a Docker secret for each of the values noted above.

   ```bash
   echo "aws01us02" | docker secret create aws_access_key_id -
   ```

   ```bash
   echo "topsecret9b78c6" | docker secret create aws_secret_access_key -
   ```

   ```bash
   echo "us-east-1" | docker secret create aws_region -
   ```

1. Run the following command to determine that the secrets were created.

   ```bash
   $ docker secret ls
   ```

   The output from the command should look similar to the following:

   ```
   ID                          NAME           DRIVER    CREATED              UPDATED
   i4g62kyuy80lnti5d05oqzgwh   aws_access_key_id             5 minutes ago        5 minutes ago
   uegit5plcwodp57fxbqbnke7h   aws_secret_access_key         3 minutes ago        3 minutes ago
   fxbqbnke7hplcwodp57fuegit   aws_region                    About a minute ago   About a minute ago
   ```

   Where:

   ID = the secret unique ID that will be use in the docker run command

   NAME = the logical name defined for each secret

1. Add the secrets to the command line when you run Docker.

   ```bash
   docker run -d -p 3000:3000 --name grafana \
     -e "GF_DEFAULT_INSTANCE_NAME=my-grafana" \
     -e "GF_AWS_PROFILES=default" \
     -e "GF_AWS_default_ACCESS_KEY_ID__FILE=/run/secrets/aws_access_key_id" \
     -e "GF_AWS_default_SECRET_ACCESS_KEY__FILE=/run/secrets/aws_secret_access_key" \
     -e "GF_AWS_default_REGION__FILE=/run/secrets/aws_region" \
     -v grafana-data:/var/lib/grafana \
     grafana/grafana-enterprise
   ```

You can also specify multiple profiles to `GF_AWS_PROFILES` (for example, `GF_AWS_PROFILES=default another`).

The following list includes the supported environment variables:

- `GF_AWS_${profile}_ACCESS_KEY_ID`: AWS access key ID (required).
- `GF_AWS_${profile}_SECRET_ACCESS_KEY`: AWS secret access key (required).
- `GF_AWS_${profile}_REGION`: AWS region (optional).

## Troubleshoot a Docker deployment

By default, the Grafana log level is set to `INFO`, but you can increase the log level to `DEBUG` mode when you want to reproduce a problem.

For more information about logging, refer to [logs]({{< relref "./configure-grafana#log" >}}).

### Increase log level using the Docker run (CLI) command

To increase the log level to `DEBUG` mode, add the environment variable `GF_LOG_LEVEL` to the command line.

```bash
docker run -d -p 3000:3000 --name=grafana \
  -e "GF_LOG_LEVEL=debug" \
  grafana/grafana-enterprise
```

### Increase log level using the Docker Compose

To increase the log level to `DEBUG` mode, add the environment variable `GF_LOG_LEVEL` to the `docker-compose.yaml` file.

```yaml
version: '3.8'
services:
  grafana:
    image: grafana/grafana-enterprise
    container_name: grafana
    restart: unless-stopped
    environment:
      # increases the log level from info to debug
      - GF_LOG_LEVEL=debug
    ports:
      - '3000:3000'
    volumes:
      - 'grafana_storage:/var/lib/grafana'
volumes:
  grafana_storage: {}
```

### Validate Docker Compose YAML file

The chance of syntax errors appearing in a YAML file increases as the file becomes more complex. You can use the following command to check for syntax errors.

```bash
# go to your docker-compose.yaml directory
cd /path-to/docker-compose/file

# run the validation command
docker compose config
```

If there are errors in the YAML file, the command output highlights the lines that contain errors. If there are no errors in the YAML file, the output includes the content of the `docker-compose.yaml` file in detailed YAML format.<|MERGE_RESOLUTION|>--- conflicted
+++ resolved
@@ -9,17 +9,12 @@
   - documentation
   - docker
   - docker compose
-<<<<<<< HEAD
-title: Configure a Grafana Docker image
-menuTitle: Configure a Docker image
-=======
 labels:
   products:
     - enterprise
     - oss
 menuTitle: Configure a Docker image
 title: Configure a Grafana Docker image
->>>>>>> 1e84fede
 weight: 1800
 ---
 
