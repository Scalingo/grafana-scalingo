---
aliases:
  - ../../enterprise/white-labeling/
  - ../enable-custom-branding/
description: Change the look of Grafana to match your corporate brand.
title: Configure custom branding
weight: 300
---

# Configure custom branding

Custom branding allows you to replace the Grafana brand and logo with your own corporate brand and logo.

<<<<<<< HEAD
<<<<<<<< HEAD:docs/sources/setup-grafana/configure-grafana/configure-custom-branding.md
> **Note:** Available in [Grafana Enterprise]({{< relref "../../enterprise/" >}}) and [Grafana Cloud Advanced]({{< ref "/docs/grafana-cloud" >}}).
========
> **Note:** Available in [Grafana Enterprise]({{< relref "../../../introduction/grafana-enterprise/" >}}) and [Grafana Cloud Advanced]({{< ref "/docs/grafana-cloud" >}}).
>>>>>>>> v9.3.1:docs/sources/setup-grafana/configure-grafana/configure-custom-branding/index.md
=======
> **Note:** Available in [Grafana Enterprise]({{< relref "../../../introduction/grafana-enterprise/" >}}) and [Grafana Cloud Advanced](/docs/grafana-cloud).
>>>>>>> ac7f9d45

Grafana Enterprise has custom branding options in the `grafana.ini` file. As with all configuration options, you can also set them with environment variables.

You can change the following elements:

- Application title
- Login background
- Login logo
- Side menu top logo
- Footer and help menu links
- Fav icon (shown in browser tab)
- Login title (will not appear if a login logo is set, Grafana v7.0+)
- Login subtitle (will not appear if a login logo is set, Grafana v7.0+)
- Login box background (Grafana v7.0+)
- Loading logo

> You will have to host your logo and other images used by the custom branding feature separately. Make sure Grafana can access the URL where the assets are stored.

{{< figure src="/static/img/docs/v66/whitelabeling_1.png" max-width="800px" caption="Custom branding example" >}}

<<<<<<<< HEAD:docs/sources/setup-grafana/configure-grafana/configure-custom-branding.md
The configuration file in Grafana Enterprise contains the following options. Each option is defined in the file. For more information about configuring Grafana, refer to [Configuration]({{< relref "../configure-grafana/" >}}).
========
The configuration file in Grafana Enterprise contains the following options. Each option is defined in the file. For more information about configuring Grafana, refer to [Configuration]({{< relref "../../configure-grafana/" >}}).
>>>>>>>> v9.3.1:docs/sources/setup-grafana/configure-grafana/configure-custom-branding/index.md

```ini
# Enterprise only
[white_labeling]
# Set to your company name to override application title
;app_title =

# Set to main title on the login page (Will not appear if a login logo is set)
;login_title =

# Set to login subtitle (Will not appear if a login logo is set)
;login_subtitle =

# Set to complete URL to override login logo
;login_logo =

# Set to complete CSS background expression to override login background
# example: login_background = url(http://www.bhmpics.com/wallpapers/starfield-1920x1080.jpg)
;login_background =

# Set to complete CSS background expression to override login box background
;login_box_background =

# Set to complete URL to override menu logo
;menu_logo =

# Set to complete URL to override fav icon (icon shown in browser tab)
;fav_icon =

# Set to complete URL to override apple/ios icon
;apple_touch_icon =

# Set to complete URL to override loading logo
;loading_logo =
```

You can replace the default footer links (Documentation, Support, Community) and even add your own custom links.
An example follows for replacing the default footer and help links with new custom links.

```ini
footer_links = support guides extracustom
footer_links_support_text = Support
footer_links_support_url = http://your.support.site
footer_links_guides_text = Guides
footer_links_guides_url = http://your.guides.site
footer_links_extracustom_text = Custom text
footer_links_extracustom_url = http://your.custom.site
```

Here is the same example using environment variables instead of the custom.ini or grafana.ini file.

```
GF_WHITE_LABELING_FOOTER_LINKS=support guides extracustom
GF_WHITE_LABELING_FOOTER_LINKS_SUPPORT_TEXT=Support
GF_WHITE_LABELING_FOOTER_LINKS_SUPPORT_URL=http://your.support.site
GF_WHITE_LABELING_FOOTER_LINKS_GUIDES_TEXT=Guides
GF_WHITE_LABELING_FOOTER_LINKS_GUIDES_URL=http://your.guides.site
GF_WHITE_LABELING_FOOTER_LINKS_EXTRACUSTOM_TEXT=Custom Text
GF_WHITE_LABELING_FOOTER_LINKS_EXTRACUSTOM_URL=http://your.custom.site
```

> **Note:** The following two links are always present in the footer:

- Grafana edition
- Grafana version with build number

If you specify `footer_links` or `GF_WHITE_LABELING_FOOTER_LINKS`, then all other default links are removed from the footer and only what is specified is included.

## Custom branding for Public Dashboards

In addition to the customizations described below, you can customize the footer of your public dashboards.
To customize the footer of a public dashboard, add the following section to the `grafana.ini` file.

```ini
[white_labeling.public_dashboards]

# Hides the footer for the public dashboards if set to "true". If
# example: footer_hide = "true"
;footer_hide =

# Set to text shown in the footer
;footer_text =

# Set to complete url to override public dashboard footer logo
;footer_logo =

# Set to link for the footer
;footer_link =
```

If you specify `footer_hide` to `true`, all the other values are ignored because the footer will not be shown.<|MERGE_RESOLUTION|>--- conflicted
+++ resolved
@@ -11,15 +11,7 @@
 
 Custom branding allows you to replace the Grafana brand and logo with your own corporate brand and logo.
 
-<<<<<<< HEAD
-<<<<<<<< HEAD:docs/sources/setup-grafana/configure-grafana/configure-custom-branding.md
-> **Note:** Available in [Grafana Enterprise]({{< relref "../../enterprise/" >}}) and [Grafana Cloud Advanced]({{< ref "/docs/grafana-cloud" >}}).
-========
-> **Note:** Available in [Grafana Enterprise]({{< relref "../../../introduction/grafana-enterprise/" >}}) and [Grafana Cloud Advanced]({{< ref "/docs/grafana-cloud" >}}).
->>>>>>>> v9.3.1:docs/sources/setup-grafana/configure-grafana/configure-custom-branding/index.md
-=======
 > **Note:** Available in [Grafana Enterprise]({{< relref "../../../introduction/grafana-enterprise/" >}}) and [Grafana Cloud Advanced](/docs/grafana-cloud).
->>>>>>> ac7f9d45
 
 Grafana Enterprise has custom branding options in the `grafana.ini` file. As with all configuration options, you can also set them with environment variables.
 
@@ -40,11 +32,7 @@
 
 {{< figure src="/static/img/docs/v66/whitelabeling_1.png" max-width="800px" caption="Custom branding example" >}}
 
-<<<<<<<< HEAD:docs/sources/setup-grafana/configure-grafana/configure-custom-branding.md
-The configuration file in Grafana Enterprise contains the following options. Each option is defined in the file. For more information about configuring Grafana, refer to [Configuration]({{< relref "../configure-grafana/" >}}).
-========
 The configuration file in Grafana Enterprise contains the following options. Each option is defined in the file. For more information about configuring Grafana, refer to [Configuration]({{< relref "../../configure-grafana/" >}}).
->>>>>>>> v9.3.1:docs/sources/setup-grafana/configure-grafana/configure-custom-branding/index.md
 
 ```ini
 # Enterprise only
