---
aliases:
  - ../../enterprise/settings-updates/
description: Settings updates at runtime
keywords:
  - grafana
  - runtime
  - settings
labels:
  products:
    - enterprise
    - oss
title: Settings updates at runtime
weight: 500
---

# Settings updates at runtime

{{% admonition type="note" %}}
Available in Grafana Enterprise version 8.0 and later.
{{% /admonition %}}

By updating settings at runtime, you can update Grafana settings without needing to restart the Grafana server.

Updates that happen at runtime are stored in the database and override
<<<<<<< HEAD
[settings from other sources]({{< relref "../../configure-grafana/" >}})
=======
[settings from other sources]({{< relref "../../configure-grafana" >}})
>>>>>>> 1e84fede
(arguments, environment variables, settings file, etc). Therefore, every time a specific setting key is removed at runtime,
the value used for that key is the inherited one from the other sources in the reverse order of precedence
(`arguments > environment variables > settings file`). When no value is provided through any of these options, then the value used will be the application default

Currently, **it only supports updates on the `auth.saml` section.**

## Update settings via the API

You can update settings through the [Admin API]({{< relref "../../../developers/http_api/admin#update-settings" >}}).

When you submit a settings update via API, Grafana verifies if the given settings updates are allowed and valid. If they are, then Grafana stores the settings in the database and reloads
Grafana services with no need to restart the instance.

So, the payload of a `PUT` request to the update settings endpoint (`/api/admin/settings`)
should contain (either one or both):

- An `updates` map with a key, and a value per section you want to set.
- A `removals` list with keys per section you want to unset.

For example, if you provide the following `updates`:

```json
{
  "updates": {
    "auth.saml": {
      "enabled": "true",
      "single_logout": "false"
    }
  }
}
```

it would enable SAML and disable single logouts. And, if you provide the following `removals`:

```json
{
  "removals": {
    "auth.saml": ["allow_idp_initiated"]
  }
}
```

it would remove the key/value setting identified by `allow_idp_initiated` within the `auth.saml`.
So, the SAML service would be reloaded and that value would be inherited for either (settings `.ini` file,
environment variable, command line arguments or any other accepted mechanism to provide configuration).

Therefore, the complete HTTP payload would looks like:

```json
{
  "updates": {
    "auth.saml": {
      "enabled": "true",
      "single_logout": "false"
    }
  },
  "removals": {
    "auth.saml": ["allow_idp_initiated"]
  }
}
```

In case any of these settings cannot be overridden nor valid, it would return an error and these settings
won't be persisted into the database.

## Background job (high availability set-ups)

Grafana Enterprise has a built-in scheduled background job that looks into the database every minute for
settings updates. If there are updates, it reloads the Grafana services affected by the detected changes.

The background job synchronizes settings between instances in a highly available set-up. So, after you perform some changes through the
HTTP API, then the other instances are synchronized through the database and the background job.

## Control access with role-based access control

If you have [role-based access control]({{< relref "../../../administration/roles-and-permissions/access-control" >}}) enabled, you can control who can read or update settings.
Refer to the [Admin API]({{< relref "../../../developers/http_api/admin#update-settings" >}}) for more information.<|MERGE_RESOLUTION|>--- conflicted
+++ resolved
@@ -23,11 +23,7 @@
 By updating settings at runtime, you can update Grafana settings without needing to restart the Grafana server.
 
 Updates that happen at runtime are stored in the database and override
-<<<<<<< HEAD
-[settings from other sources]({{< relref "../../configure-grafana/" >}})
-=======
 [settings from other sources]({{< relref "../../configure-grafana" >}})
->>>>>>> 1e84fede
 (arguments, environment variables, settings file, etc). Therefore, every time a specific setting key is removed at runtime,
 the value used for that key is the inherited one from the other sources in the reverse order of precedence
 (`arguments > environment variables > settings file`). When no value is provided through any of these options, then the value used will be the application default
