---
aliases:
  - ../../auth/
  - ../../auth/overview/
<<<<<<< HEAD
=======
cascade:
  labels:
    products:
      - cloud
      - enterprise
      - oss
>>>>>>> 284c43c2
description: Learn about all the ways in which you can configure Grafana to authenticate
  users.
title: Configure authentication
weight: 100
---

# Configure authentication

Grafana provides many ways to authenticate users. Some authentication integrations also enable syncing user permissions and org memberships.

The following table shows all supported authentication providers and the features available for them. [Team sync]({{< relref "../configure-team-sync/" >}}) and [active sync]({{< relref "enhanced-ldap/#active-ldap-synchronization" >}}) are only available in Grafana Enterprise.

| Provider                                         | Support | Role mapping | Team sync<br> _(Enterprise only)_ | Active sync<br> _(Enterprise only)_ |
| ------------------------------------------------ | :-----: | :----------: | :-------------------------------: | :---------------------------------: |
| [Auth Proxy]({{< relref "auth-proxy/" >}})       |  v2.1+  |      -       |               v6.3+               |                  -                  |
| [Azure AD OAuth]({{< relref "azuread/" >}})      |  v6.7+  |    v6.7+     |               v6.7+               |                  -                  |
| [Generic OAuth]({{< relref "generic-oauth/" >}}) |  v4.0+  |    v6.5+     |                 -                 |                  -                  |
| [GitHub OAuth]({{< relref "github/" >}})         |  v2.0+  |      -       |               v6.3+               |                  -                  |
| [GitLab OAuth]({{< relref "gitlab/" >}})         |  v5.3+  |      -       |               v6.4+               |                  -                  |
| [Google OAuth]({{< relref "google/" >}})         |  v2.0+  |      -       |                 -                 |                  -                  |
| [JWT]({{< relref "jwt/" >}})                     |  v8.0+  |      -       |                 -                 |                  -                  |
| [LDAP]({{< relref "ldap/" >}})                   |  v2.1+  |    v2.1+     |               v5.3+               |                v6.3+                |
| [Okta OAuth]({{< relref "okta/" >}})             |  v7.0+  |    v7.0+     |               v7.0+               |                  -                  |
| [SAML]({{< relref "saml/" >}}) (Enterprise only) |  v6.3+  |    v7.0+     |               v7.0+               |                  -                  |

## Grafana Auth

Grafana of course has a built in user authentication system with password authentication enabled by default. You can
disable authentication by enabling anonymous access. You can also hide the login form and only allow login through an auth
provider (listed above). There are also options for allowing self sign up.

### Login and short-lived tokens

> The following applies when using Grafana's built in user authentication, LDAP (without Auth proxy) or OAuth integration.

Grafana uses short-lived tokens as a mechanism for verifying authenticated users.
These short-lived tokens are rotated on an interval specified by `token_rotation_interval_minutes` for active authenticated users.

Inactive authenticated users will remain logged in for a duration specified by `login_maximum_inactive_lifetime_duration`.
This means that a user can close a Grafana window and return before `now + login_maximum_inactive_lifetime_duration` to continue their session.
This is true as long as the time since last user login is less than `login_maximum_lifetime_duration`.

#### Remote logout

You can logout from other devices by removing login sessions from the bottom of your profile page. If you are
a Grafana admin user, you can also do the same for any user from the Server Admin / Edit User view.

## Settings

Example:

```bash
[auth]

# Login cookie name
login_cookie_name = grafana_session

# The maximum lifetime (duration) an authenticated user can be inactive before being required to login at next visit. Default is 7 days (7d). This setting should be expressed as a duration, e.g. 5m (minutes), 6h (hours), 10d (days), 2w (weeks), 1M (month). The lifetime resets at each successful token rotation (token_rotation_interval_minutes).
login_maximum_inactive_lifetime_duration =

# The maximum lifetime (duration) an authenticated user can be logged in since login time before being required to login. Default is 30 days (30d). This setting should be expressed as a duration, e.g. 5m (minutes), 6h (hours), 10d (days), 2w (weeks), 1M (month).
login_maximum_lifetime_duration =

# How often should auth tokens be rotated for authenticated users when being active. The default is every 10 minutes.
token_rotation_interval_minutes = 10

# The maximum lifetime (seconds) an API key can be used. If it is set all the API keys should have limited lifetime that is lower than this value.
api_key_max_seconds_to_live = -1
```

### Anonymous authentication

You can make Grafana accessible without any login required by enabling anonymous access in the configuration file.

Example:

```bash
[auth.anonymous]
enabled = true

# Organization name that should be used for unauthenticated users
org_name = Main Org.

# Role for unauthenticated users, other valid values are `Editor` and `Admin`
org_role = Viewer
```

If you change your organization name in the Grafana UI, this setting needs to be updated to match the new name.

### Basic authentication

Basic auth is enabled by default and works with the built-in Grafana user-password authentication system and LDAP
authentication integration.

To disable basic auth:

```bash
[auth.basic]
enabled = false
```

### Disable login form

Hide the Grafana login form using the below configuration settings.

```bash
[auth]
disable_login_form = true
```

### Automatic OAuth login

Set to true to attempt login with specific OAuth provider automatically, skipping the login screen.
This setting is ignored if multiple auth providers are configured to use auto login.
Defaults to `false`.

```bash
[auth.generic_oauth]
auto_login = true
```

### Avoid automatic OAuth login

To sign in with a username and password and avoid automatic OAuth login, add the `disableAutoLogin` parameter to your login URL.
For example: `grafana.example.com/login?disableAutoLogin` or `grafana.example.com/login?disableAutoLogin=true`

### Hide sign-out menu

Set the option detailed below to true to hide sign-out menu link. Useful if you use an auth proxy or JWT authentication.

```bash
[auth]
disable_signout_menu = true
```

### URL redirect after signing out

URL to redirect the user to after signing out from Grafana. This can for example be used to enable signout from OAuth provider.

```bash
[auth]
signout_redirect_url =
```

### Protected roles

> **Note:** Available in [Grafana Enterprise]({{< relref "../../../introduction/grafana-enterprise/" >}}) and [Grafana Cloud Advanced]({{< ref "../../../introduction/grafana-cloud" >}}).

By default, after you configure an authorization provider, Grafana will adopt existing users into the new authentication scheme. For example, if you have created a user with basic authentication having the login `jsmith@example.com`, then set up SAML authentication where `jsmith@example.com` is an account, the user's authentication type will be changed to SAML if they perform a SAML sign-in.

You can disable this user adoption for certain roles using the `protected_roles` property:

```bash
[auth.security]
protected_roles = server_admins org_admins
```

The value of `protected_roles` should be a list of roles to protect, separated by spaces. Valid roles are `viewers`, `editors`, `org_admins`, `server_admins`, and `all` (a superset of the other roles).<|MERGE_RESOLUTION|>--- conflicted
+++ resolved
@@ -2,15 +2,12 @@
 aliases:
   - ../../auth/
   - ../../auth/overview/
-<<<<<<< HEAD
-=======
 cascade:
   labels:
     products:
       - cloud
       - enterprise
       - oss
->>>>>>> 284c43c2
 description: Learn about all the ways in which you can configure Grafana to authenticate
   users.
 title: Configure authentication
