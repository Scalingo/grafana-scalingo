--- conflicted
+++ resolved
@@ -15,10 +15,6 @@
     - oss
 menuTitle: Auth proxy
 title: Configure auth proxy authentication
-<<<<<<< HEAD
-menuTitle: Auth proxy
-=======
->>>>>>> 1e84fede
 weight: 1500
 ---
 
@@ -250,15 +246,7 @@
 
 You use the `X-WEBAUTH-GROUPS` header to send the team information for each user. Specifically, the set of Grafana's group IDs that the user belongs to.
 
-<<<<<<< HEAD
-<<<<<<<< HEAD:docs/sources/setup-grafana/configure-security/configure-authentication/auth-proxy.md
-First, we need to set up the mapping between your authentication provider and Grafana. Follow [these instructions]({{< relref "../configure-team-sync/#enable-synchronization-for-a-team" >}}) to add groups to a team within Grafana.
-========
-First, we need to set up the mapping between your authentication provider and Grafana. Follow [these instructions]({{< relref "../../configure-team-sync/#enable-synchronization-for-a-team" >}}) to add groups to a team within Grafana.
->>>>>>>> v9.3.1:docs/sources/setup-grafana/configure-security/configure-authentication/auth-proxy/index.md
-=======
 First, we need to set up the mapping between your authentication provider and Grafana. Follow [these instructions]({{< relref "../../configure-team-sync#synchronize-a-grafana-team-with-an-external-group" >}}) to add groups to a team within Grafana.
->>>>>>> 1e84fede
 
 Once that's done. You can verify your mappings by querying the API.
 
@@ -316,15 +304,7 @@
 
 With this, the user `leonard` will be automatically placed into the Loki team as part of Grafana authentication.
 
-<<<<<<< HEAD
-<<<<<<<< HEAD:docs/sources/setup-grafana/configure-security/configure-authentication/auth-proxy.md
-[Learn more about Team Sync]({{< relref "../configure-team-sync/" >}})
-========
-[Learn more about Team Sync]({{< relref "../../configure-team-sync/" >}})
->>>>>>>> v9.3.1:docs/sources/setup-grafana/configure-security/configure-authentication/auth-proxy/index.md
-=======
 [Learn more about Team Sync]({{< relref "../../configure-team-sync" >}})
->>>>>>> 1e84fede
 
 ## Login token and session cookie
 
@@ -333,12 +313,4 @@
 Requests via other routes will be authenticated using the cookie.
 
 Use settings `login_maximum_inactive_lifetime_duration` and `login_maximum_lifetime_duration` under `[auth]` to control session
-<<<<<<< HEAD
-<<<<<<<< HEAD:docs/sources/setup-grafana/configure-security/configure-authentication/auth-proxy.md
-lifetime. [Read more about login tokens]({{< relref "/#login-and-short-lived-tokens" >}})
-========
-lifetime. [Read more about login tokens]({{< relref "./#login-and-short-lived-tokens" >}}).
->>>>>>>> v9.3.1:docs/sources/setup-grafana/configure-security/configure-authentication/auth-proxy/index.md
-=======
-lifetime.
->>>>>>> 1e84fede
+lifetime.