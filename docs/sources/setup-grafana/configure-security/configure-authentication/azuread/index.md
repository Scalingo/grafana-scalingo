--- conflicted
+++ resolved
@@ -14,36 +14,12 @@
     - oss
 menuTitle: Azure AD OAuth2
 title: Configure Azure AD OAuth2 authentication
-<<<<<<< HEAD
-menuTitle: Azure AD OAuth2
-=======
->>>>>>> 1e84fede
 weight: 800
 ---
 
 # Configure Azure AD OAuth2 authentication
 
-<<<<<<< HEAD
-The Azure AD authentication allows you to use an Azure Active Directory tenant as an identity provider for Grafana. You can use Azure AD Application Roles to assign users and groups to Grafana roles from the Azure Portal. This topic has the following sections:
-
-- [Configure Azure AD OAuth2 authentication](#configure-azure-ad-oauth2-authentication)
-  - [Create the Azure AD application](#create-the-azure-ad-application)
-    - [Assign server administrator privileges](#assign-server-administrator-privileges)
-  - [Enable Azure AD OAuth in Grafana](#enable-azure-ad-oauth-in-grafana)
-    - [Configure refresh token](#configure-refresh-token)
-    - [Configure allowed groups](#configure-allowed-groups)
-    - [Configure allowed domains](#configure-allowed-domains)
-    - [PKCE](#pkce)
-    - [Configure automatic login](#configure-automatic-login)
-    - [Team Sync (Enterprise only)](#team-sync-enterprise-only)
-  - [Common troubleshooting](#common-troubleshooting)
-    - [Users with over 200 Group assignments](#users-with-over-200-group-assignments)
-    - [Force fetching groups from Microsoft graph API](#force-fetching-groups-from-microsoft-graph-api)
-    - [Map roles](#map-roles)
-  - [Skip organization role sync](#skip-organization-role-sync)
-=======
 The Azure AD authentication allows you to use an Azure Active Directory tenant as an identity provider for Grafana. You can use Azure AD application roles to assign users and groups to Grafana roles from the Azure Portal.
->>>>>>> 1e84fede
 
 ## Create the Azure AD application
 
@@ -187,11 +163,7 @@
 
 ## Enable Azure AD OAuth in Grafana
 
-<<<<<<< HEAD
-1. Add the following to the [Grafana configuration file]({{< relref "../../../configure-grafana#configuration-file-location" >}}):
-=======
 Add the following to the [Grafana configuration file]({{< relref "../../../configure-grafana#configuration-file-location" >}}):
->>>>>>> 1e84fede
 
 ```
 [auth.azuread]
@@ -220,13 +192,9 @@
 GF_AUTH_AZUREAD_CLIENT_SECRET
 ```
 
-<<<<<<< HEAD
-**Note:** Verify that the Grafana [root_url]({{< relref "../../../configure-grafana#root_url" >}}) is set in your Azure Application Redirect URLs.
-=======
 {{% admonition type="note" %}}
 Verify that the Grafana [root_url]({{< relref "../../../configure-grafana#root_url" >}}) is set in your Azure Application Redirect URLs.
 {{% /admonition %}}
->>>>>>> 1e84fede
 
 ### Configure refresh token
 
