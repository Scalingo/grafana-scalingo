--- conflicted
+++ resolved
@@ -16,10 +16,6 @@
     - enterprise
 menuTitle: Enhanced LDAP
 title: Configure enhanced LDAP integration
-<<<<<<< HEAD
-menuTitle: Enhanced LDAP
-=======
->>>>>>> 1e84fede
 weight: 400
 ---
 
@@ -27,11 +23,7 @@
 
 The enhanced LDAP integration adds additional functionality on top of the [LDAP integration]({{< relref "../ldap" >}}) available in the open source edition of Grafana.
 
-<<<<<<< HEAD
-> **Note:** Available in [Grafana Enterprise]({{< relref "../../../../introduction/grafana-enterprise/" >}}) and [Grafana Cloud Advanced](/docs/grafana-cloud).
-=======
 > **Note:** Available in [Grafana Enterprise]({{< relref "../../../../introduction/grafana-enterprise" >}}) and [Grafana Cloud](/docs/grafana-cloud).
->>>>>>> 1e84fede
 > If you are a Grafana Cloud customer, please [open a support ticket in the Cloud Portal](/profile/org#support) to request this feature.
 
 > To control user access with role-based permissions, refer to [role-based access control]({{< relref "../../../../administration/roles-and-permissions/access-control" >}}).
