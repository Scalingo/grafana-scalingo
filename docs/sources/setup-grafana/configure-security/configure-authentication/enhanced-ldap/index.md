---
aliases:
<<<<<<< HEAD
  - /docs/grafana/latest/enterprise/enhanced_ldap/
  - /docs/grafana/latest/setup-grafana/configure-security/configure-authentication/enhanced_ldap/
<<<<<<<< HEAD:docs/sources/setup-grafana/configure-security/configure-authentication/enhanced_ldap.md
description: Grafana Enhanced LDAP Integration Guide
keywords:
  - grafana
  - configuration
  - documentation
  - ldap
  - active directory
  - enterprise
title: Configure enhanced LDAP integration
weight: 900
---

# Configure enhanced LDAP integration

The enhanced LDAP integration adds additional functionality on top of the [LDAP integration]({{< relref "ldap/" >}}) available in the open source edition of Grafana.

> **Note:** Available in [Grafana Enterprise]({{< relref "../../../enterprise/" >}}) and [Grafana Cloud Advanced]({{< ref "/grafana-cloud" >}}).

> To control user access with role-based permissions, refer to [role-based access control]({{< relref "../../../administration/roles-and-permissions/access-control/" >}}).
========
  - /docs/grafana/latest/setup-grafana/configure-security/configure-authentication/enhanced-ldap/

=======
  - ../../../enterprise/enhanced_ldap/
  - enhanced_ldap/
>>>>>>> 21c1d14e
description: Grafana Enhanced LDAP Integration Guide
keywords:
  - grafana
  - configuration
  - documentation
  - ldap
  - active directory
  - enterprise
title: Configure enhanced LDAP integration
weight: 900
---

# Configure enhanced LDAP integration

The enhanced LDAP integration adds additional functionality on top of the [LDAP integration]({{< relref "ldap/" >}}) available in the open source edition of Grafana.

> **Note:** Available in [Grafana Enterprise]({{< relref "../../../../introduction/grafana-enterprise/" >}}) and [Grafana Cloud Advanced]({{< ref "/grafana-cloud" >}}).

> To control user access with role-based permissions, refer to [role-based access control]({{< relref "../../../../administration/roles-and-permissions/access-control/" >}}).
>>>>>>>> v9.3.1:docs/sources/setup-grafana/configure-security/configure-authentication/enhanced-ldap/index.md

## LDAP group synchronization for teams

{{< figure src="/static/img/docs/enterprise/team_members_ldap.png" class="docs-image--no-shadow docs-image--right" max-width= "600px" >}}

With enhanced LDAP integration, you can set up synchronization between LDAP groups and teams. This enables LDAP users that are members
of certain LDAP groups to automatically be added or removed as members to certain teams in Grafana.

Grafana keeps track of all synchronized users in teams, and you can see which users have been synchronized from LDAP in the team members list, see `LDAP` label in screenshot.
This mechanism allows Grafana to remove an existing synchronized user from a team when its LDAP group membership changes. This mechanism also allows you to manually add
a user as member of a team, and it will not be removed when the user signs in. This gives you flexibility to combine LDAP group memberships and Grafana team memberships.

<<<<<<<< HEAD:docs/sources/setup-grafana/configure-security/configure-authentication/enhanced_ldap.md
[Learn more about team sync.]({{< relref "../configure-team-sync/" >}})
========
[Learn more about team sync.]({{< relref "../../configure-team-sync/" >}})
>>>>>>>> v9.3.1:docs/sources/setup-grafana/configure-security/configure-authentication/enhanced-ldap/index.md

<div class="clearfix"></div>

## Active LDAP synchronization

In the open source version of Grafana, user data from LDAP is synchronized only during the login process when authenticating using LDAP.

With active LDAP synchronization, available in Grafana Enterprise version 6.3 and later, you can configure Grafana to actively sync users with LDAP servers in the background. Only users that have logged into Grafana at least once are synchronized.

Users with updated role and team membership will need to refresh the page to get access to the new features.

Removed users are automatically logged out and their account disabled. These accounts are displayed in the Server Admin > Users page with a `disabled` label. Disabled users keep their custom permissions on dashboards, folders, and data sources, so if you add them back in your LDAP database, they have access to the application with the same custom permissions as before.

```bash
[auth.ldap]
...

# You can use the Cron syntax or several predefined schedulers -
# @yearly (or @annually) | Run once a year, midnight, Jan. 1st        | 0 0 0 1 1 *
# @monthly               | Run once a month, midnight, first of month | 0 0 0 1 * *
# @weekly                | Run once a week, midnight between Sat/Sun  | 0 0 0 * * 0
# @daily (or @midnight)  | Run once a day, midnight                   | 0 0 0 * * *
# @hourly                | Run once an hour, beginning of hour        | 0 0 * * * *
sync_cron = "0 1 * * *" # This is default value (At 1 am every day)
# This cron expression format uses 5 space-separated fields, for example
# sync_cron = "*/10 * * * *"
# This will run the LDAP Synchronization every 10th minute, which is also the minimal interval between the Grafana sync times i.e. you cannot set it for every 9th minute

# You can also disable active LDAP synchronization
active_sync_enabled = true # enabled by default
```

Single bind configuration (as in the [Single bind example]({{< relref "ldap/#single-bind-example" >}})) is not supported with active LDAP synchronization because Grafana needs user information to perform LDAP searches.<|MERGE_RESOLUTION|>--- conflicted
+++ resolved
@@ -1,35 +1,7 @@
 ---
 aliases:
-<<<<<<< HEAD
-  - /docs/grafana/latest/enterprise/enhanced_ldap/
-  - /docs/grafana/latest/setup-grafana/configure-security/configure-authentication/enhanced_ldap/
-<<<<<<<< HEAD:docs/sources/setup-grafana/configure-security/configure-authentication/enhanced_ldap.md
-description: Grafana Enhanced LDAP Integration Guide
-keywords:
-  - grafana
-  - configuration
-  - documentation
-  - ldap
-  - active directory
-  - enterprise
-title: Configure enhanced LDAP integration
-weight: 900
----
-
-# Configure enhanced LDAP integration
-
-The enhanced LDAP integration adds additional functionality on top of the [LDAP integration]({{< relref "ldap/" >}}) available in the open source edition of Grafana.
-
-> **Note:** Available in [Grafana Enterprise]({{< relref "../../../enterprise/" >}}) and [Grafana Cloud Advanced]({{< ref "/grafana-cloud" >}}).
-
-> To control user access with role-based permissions, refer to [role-based access control]({{< relref "../../../administration/roles-and-permissions/access-control/" >}}).
-========
-  - /docs/grafana/latest/setup-grafana/configure-security/configure-authentication/enhanced-ldap/
-
-=======
   - ../../../enterprise/enhanced_ldap/
   - enhanced_ldap/
->>>>>>> 21c1d14e
 description: Grafana Enhanced LDAP Integration Guide
 keywords:
   - grafana
@@ -49,7 +21,6 @@
 > **Note:** Available in [Grafana Enterprise]({{< relref "../../../../introduction/grafana-enterprise/" >}}) and [Grafana Cloud Advanced]({{< ref "/grafana-cloud" >}}).
 
 > To control user access with role-based permissions, refer to [role-based access control]({{< relref "../../../../administration/roles-and-permissions/access-control/" >}}).
->>>>>>>> v9.3.1:docs/sources/setup-grafana/configure-security/configure-authentication/enhanced-ldap/index.md
 
 ## LDAP group synchronization for teams
 
@@ -62,11 +33,7 @@
 This mechanism allows Grafana to remove an existing synchronized user from a team when its LDAP group membership changes. This mechanism also allows you to manually add
 a user as member of a team, and it will not be removed when the user signs in. This gives you flexibility to combine LDAP group memberships and Grafana team memberships.
 
-<<<<<<<< HEAD:docs/sources/setup-grafana/configure-security/configure-authentication/enhanced_ldap.md
-[Learn more about team sync.]({{< relref "../configure-team-sync/" >}})
-========
 [Learn more about team sync.]({{< relref "../../configure-team-sync/" >}})
->>>>>>>> v9.3.1:docs/sources/setup-grafana/configure-security/configure-authentication/enhanced-ldap/index.md
 
 <div class="clearfix"></div>
 
