---
aliases:
  - ../../../auth/github/
<<<<<<< HEAD
description: Grafana OAuthentication Guide
=======
description: Configure GitHub OAuth2 authentication
>>>>>>> ac7f9d45
keywords:
  - grafana
  - configuration
  - documentation
  - oauth
title: Configure GitHub OAuth2 authentication
menuTitle: GitHub OAuth2
weight: 900
---

# Configure GitHub OAuth2 authentication

{{< docs/shared lookup="auth/intro.md" source="grafana" version="<GRAFANA VERSION>" >}}

This topic describes how to configure GitHub OAuth2 authentication.

## Before you begin

To follow this guide:

- Ensure that you have access to the [Grafana configuration file]({{< relref "../../../configure-grafana#configuration-file-location" >}}).
- Ensure you know how to create a GitHub OAuth app. Consult GitHub's documentation on [creating an OAuth app](https://docs.github.com/en/apps/oauth-apps/building-oauth-apps/creating-an-oauth-app) for more information.

## Steps

To configure GitHub authentication with Grafana, follow these steps:

1. Create an OAuth application in GitHub.
1. Set the callback URL for your GitHub OAuth app to `http://<my_grafana_server_name_or_ip>:<grafana_server_port>/login/github`.

   Ensure that the callback URL is the complete HTTP address that you use to access Grafana via your browser, but with the appended path of `/login/github`.

   For the callback URL to be correct, it might be necessary to set the `root_url` option in the `[server]`section of the Grafana configuration file. For example, if you are serving Grafana behind a proxy.

1. Refer to the following table to update field values located in the `[auth.github]` section of the Grafana configuration file:

   | Field                        | Description                                                                         |
   | ---------------------------- | ----------------------------------------------------------------------------------- |
   | `client_id`, `client_secret` | These values must match the client ID and client secret from your GitHub OAuth app. |
   | `enabled`                    | Enables GitHub authentication. Set this value to `true`.                            |

   Review the list of other GitHub [configuration options]({{< relref "#configuration-options" >}}) and complete them, as necessary.

1. [Configure role mapping]({{< relref "#configure-role-mapping" >}}).
1. Optional: [Configure team synchronization]({{< relref "#configure-team-synchronization" >}}).
1. Restart Grafana.

   You should now see a GitHub login button on the login page and be able to log in or sign up with your GitHub accounts.

## Configuration options

The table below describes all GitHub OAuth configuration options. Like any other Grafana configuration, you can apply these options as environment variables.

| Setting                      | Required | Description                                                                                                                                                                                                                                                                                                                                                                                                                                                                                                                                                                                                                                                                                                                 | Default                                       |
| ---------------------------- | -------- | --------------------------------------------------------------------------------------------------------------------------------------------------------------------------------------------------------------------------------------------------------------------------------------------------------------------------------------------------------------------------------------------------------------------------------------------------------------------------------------------------------------------------------------------------------------------------------------------------------------------------------------------------------------------------------------------------------------------------- | --------------------------------------------- |
| `enabled`                    | No       | Whether GitHub OAuth authentication is allowed.                                                                                                                                                                                                                                                                                                                                                                                                                                                                                                                                                                                                                                                                             | `false`                                       |
| `name`                       | No       | Name used to refer to the GitHub authentication in the Grafana user interface.                                                                                                                                                                                                                                                                                                                                                                                                                                                                                                                                                                                                                                              | `GitHub`                                      |
| `icon`                       | No       | Icon used for GitHub authentication in the Grafana user interface.                                                                                                                                                                                                                                                                                                                                                                                                                                                                                                                                                                                                                                                          | `github`                                      |
| `client_id`                  | Yes      | Client ID provided by your GitHub OAuth app.                                                                                                                                                                                                                                                                                                                                                                                                                                                                                                                                                                                                                                                                                |                                               |
| `client_secret`              | Yes      | Client secret provided by your GitHub OAuth app.                                                                                                                                                                                                                                                                                                                                                                                                                                                                                                                                                                                                                                                                            |                                               |
| `auth_url`                   | Yes      | Authorization endpoint of your GitHub OAuth provider.                                                                                                                                                                                                                                                                                                                                                                                                                                                                                                                                                                                                                                                                       | `https://github.com/login/oauth/authorize`    |
| `token_url`                  | Yes      | Endpoint used to obtain GitHub OAuth access token.                                                                                                                                                                                                                                                                                                                                                                                                                                                                                                                                                                                                                                                                          | `https://github.com/login/oauth/access_token` |
| `api_url`                    | Yes      | Endpoint used to obtain GitHub user information compatible with [OpenID UserInfo](https://connect2id.com/products/server/docs/api/userinfo).                                                                                                                                                                                                                                                                                                                                                                                                                                                                                                                                                                                | `https://api.github.com/user`                 |
| `scopes`                     | No       | List of comma- or space-separated GitHub OAuth scopes.                                                                                                                                                                                                                                                                                                                                                                                                                                                                                                                                                                                                                                                                      | `user:email,read:org`                         |
| `allow_sign_up`              | No       | Whether to allow new Grafana user creation through GitHub login. If set to `false`, then only existing Grafana users can log in with GitHub OAuth.                                                                                                                                                                                                                                                                                                                                                                                                                                                                                                                                                                          | `true`                                        |
| `auto_login`                 | No       | Set to `true` to enable users to bypass the login screen and automatically log in. This setting is ignored if you configure multiple auth providers to use auto-login.                                                                                                                                                                                                                                                                                                                                                                                                                                                                                                                                                      | `false`                                       |
| `role_attribute_path`        | No       | [JMESPath](http://jmespath.org/examples.html) expression to use for Grafana role lookup. Grafana will first evaluate the expression using the user information obtained from the UserInfo endpoint. If no role is found, Grafana creates a JSON data with `groups` key that maps to GitHub teams obtained from GitHub's [`/api/user/teams`](https://docs.github.com/en/rest/teams/teams#list-teams-for-the-authenticated-user) endpoint, and evaluates the expression using this data. The result of the evaluation should be a valid Grafana role (`Viewer`, `Editor`, `Admin` or `GrafanaAdmin`). For more information on user role mapping, refer to [Configure role mapping]({{< relref "#configure-role-mapping" >}}). |                                               |
| `role_attribute_strict`      | No       | Set to `true` to deny user login if the Grafana role cannot be extracted using `role_attribute_path`. For more information on user role mapping, refer to [Configure role mapping]({{< relref "#configure-role-mapping" >}}).                                                                                                                                                                                                                                                                                                                                                                                                                                                                                               | `false`                                       |
| `allow_assign_grafana_admin` | No       | Set to `true` to enable automatic sync of the Grafana server administrator role. If this option is set to `true` and the result of evaluating `role_attribute_path` for a user is `GrafanaAdmin`, Grafana grants the user the server administrator privileges and organization administrator role. If this option is set to `false` and the result of evaluating `role_attribute_path` for a user is `GrafanaAdmin`, Grafana grants the user only organization administrator role. For more information on user role mapping, refer to [Configure role mapping]({{< relref "#configure-role-mapping" >}}).                                                                                                                  | `false`                                       |
| `skip_org_role_sync`         | No       | Set to `true` to stop automatically syncing user roles.                                                                                                                                                                                                                                                                                                                                                                                                                                                                                                                                                                                                                                                                     | `false`                                       |
| `allowed_organizations`      | No       | List of comma- or space-separated organizations. User must be a member of at least one organization to log in.                                                                                                                                                                                                                                                                                                                                                                                                                                                                                                                                                                                                              |                                               |
| `allowed_domains`            | No       | List of comma- or space-separated domains. User must belong to at least one domain to log in.                                                                                                                                                                                                                                                                                                                                                                                                                                                                                                                                                                                                                               |                                               |
| `team_ids`                   | No       | String list of team IDs. If set, user has to be a member of one of the given teams to log in.                                                                                                                                                                                                                                                                                                                                                                                                                                                                                                                                                                                                                               |                                               |
| `tls_skip_verify_insecure`   | No       | If set to `true`, the client accepts any certificate presented by the server and any host name in that certificate. _You should only use this for testing_, because this mode leaves SSL/TLS susceptible to man-in-the-middle attacks.                                                                                                                                                                                                                                                                                                                                                                                                                                                                                      | `false`                                       |
| `tls_client_cert`            | No       | The path to the certificate.                                                                                                                                                                                                                                                                                                                                                                                                                                                                                                                                                                                                                                                                                                |                                               |
| `tls_client_key`             | No       | The path to the key.                                                                                                                                                                                                                                                                                                                                                                                                                                                                                                                                                                                                                                                                                                        |                                               |
| `tls_client_ca`              | No       | The path to the trusted certificate authority list.                                                                                                                                                                                                                                                                                                                                                                                                                                                                                                                                                                                                                                                                         |                                               |

## Configure role mapping

Unless `skip_org_role_sync` option is enabled, the user's role will be set to the role retrieved from GitHub upon user login.

The user's role is retrieved using a [JMESPath](http://jmespath.org/examples.html) expression from the `role_attribute_path` configuration option.
To map the server administrator role, use the `allow_assign_grafana_admin` configuration option.
Refer to [configuration options]({{< relref "#configuration-options" >}}) for more information.

If no valid role is found, the user is assigned the role specified by [the `auto_assign_org_role` option]({{< relref "../../../configure-grafana#auto_assign_org_role" >}}).
You can disable this default role assignment by setting `role_attribute_strict = true`.
This setting denies user access if no role or an invalid role is returned.

To ease configuration of a proper JMESPath expression, go to [JMESPath](http://jmespath.org/) to test and evaluate expressions with custom payloads.

### Role mapping examples

This section includes examples of JMESPath expressions used for role mapping.

#### Map roles using GitHub user information

In this example, the user with login `octocat` has been granted the `Admin` role.
All other users are granted the `Viewer` role.

```bash
role_attribute_path = [login=='octocat'][0] && 'Admin' || 'Viewer'
```

#### Map roles using GitHub teams

In this example, the user from GitHub team `my-github-team` has been granted the `Editor` role.
All other users are granted the `Viewer` role.

```bash
role_attribute_path = contains(groups[*], '@my-github-organization/my-github-team') && 'Editor' || 'Viewer'
```

### Map server administrator role

In this example, the user with login `octocat` has been granted the `Admin` organization role as well as the Grafana server admin role.
All other users are granted the `Viewer` role.

```bash
role_attribute_path = [login=='octocat'][0] && 'GrafanaAdmin' || 'Viewer'
```

## Configure team synchronization

> **Note:** Available in [Grafana Enterprise]({{< relref "../../../../introduction/grafana-enterprise" >}}) and [Grafana Cloud](/docs/grafana-cloud/).

By using Team Sync, you can map teams from your GitHub organization to teams within Grafana. This will automatically assign users to the appropriate teams.
Teams for each user are synchronized when the user logs in.

GitHub teams can be referenced in two ways:

- `https://github.com/orgs/<org>/teams/<slug>`
- `@<org>/<slug>`

For example, `https://github.com/orgs/grafana/teams/developers` or `@grafana/developers`.

To learn more about Team Sync, refer to [Configure team sync]({{< relref "../../configure-team-sync" >}}).

## Example of GitHub configuration in Grafana

This section includes an example of GitHub configuration in the Grafana configuration file.

```bash
[auth.github]
enabled = true
client_id = YOUR_GITHUB_APP_CLIENT_ID
client_secret = YOUR_GITHUB_APP_CLIENT_SECRET
scopes = user:email,read:org
auth_url = https://github.com/login/oauth/authorize
token_url = https://github.com/login/oauth/access_token
api_url = https://api.github.com/user
allow_sign_up = true
auto_login = false
team_ids = 150,300
allowed_organizations = ["My Organization", "Octocats"]
allowed_domains = mycompany.com mycompany.org
role_attribute_path = [login=='octocat'][0] && 'GrafanaAdmin' || 'Viewer'
```<|MERGE_RESOLUTION|>--- conflicted
+++ resolved
@@ -1,11 +1,7 @@
 ---
 aliases:
   - ../../../auth/github/
-<<<<<<< HEAD
-description: Grafana OAuthentication Guide
-=======
 description: Configure GitHub OAuth2 authentication
->>>>>>> ac7f9d45
 keywords:
   - grafana
   - configuration
