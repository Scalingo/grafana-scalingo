---
aliases:
  - ../../../auth/gitlab/
description: Grafana OAuthentication Guide
keywords:
  - grafana
  - configuration
  - documentation
  - oauth
labels:
  products:
    - cloud
    - enterprise
    - oss
menuTitle: GitLab OAuth2
title: Configure GitLab OAuth2 authentication
weight: 1000
---

# Configure GitLab OAuth2 authentication

{{< docs/shared lookup="auth/intro.md" source="grafana" version="<GRAFANA VERSION>" >}}

This topic describes how to configure GitLab OAuth2 authentication.

## Before you begin

To follow this guide:

- Ensure that you have access to the [Grafana configuration file]({{< relref "../../../configure-grafana#configuration-file-location" >}}).
- Ensure you know how to create a GitLab OAuth application. Consult GitLab's documentation on [creating a GitLab OAuth application](https://docs.gitlab.com/ee/integration/oauth_provider.html) for more information.

## Steps

To configure GitLab authentication with Grafana, follow these steps:

1. Create an OAuth application in GitLab.

   1. Set the redirect URI to `http://<my_grafana_server_name_or_ip>:<grafana_server_port>/login/gitlab`.

      Ensure that the Redirect URI is the complete HTTP address that you use to access Grafana via your browser, but with the appended path of `/login/gitlab`.

      For the Redirect URI to be correct, it might be necessary to set the `root_url` option in the `[server]`section of the Grafana configuration file. For example, if you are serving Grafana behind a proxy.

   1. Set the OAuth2 scopes to `api`.

1. Refer to the following table to update field values located in the `[auth.gitlab]` section of the Grafana configuration file:

   | Field                        | Description                                                                                  |
   | ---------------------------- | -------------------------------------------------------------------------------------------- |
   | `client_id`, `client_secret` | These values must match the client ID and client secret from your GitLab OAuth2 application. |
   | `enabled`                    | Enables GitLab authentication. Set this value to `true`.                                     |

   Review the list of other GitLab [configuration options]({{< relref "#configuration-options" >}}) and complete them, as necessary.

1. Optional: [Configure a refresh token]({{< relref "#configure-a-refresh-token" >}}):

   a. Enable `accessTokenExpirationCheck` feature toggle.

   b. Set `use_refresh_token` to `true` in `[auth.gitlab]` section in Grafana configuration file.

1. [Configure role mapping]({{< relref "#configure-role-mapping" >}}).
1. Optional: [Configure team synchronization]({{< relref "#configure-team-synchronization" >}}).
1. Restart Grafana.

   You should now see a GitLab login button on the login page and be able to log in or sign up with your GitLab accounts.

## Configuration options

The table below describes all GitLab OAuth configuration options. Like any other Grafana configuration, you can apply these options as environment variables.

| Setting                      | Required | Description                                                                                                                                                                                                                                                                                                                                                                                                                                                                                                                                                                                                                                                                                                                                                                                       | Default                              |
| ---------------------------- | -------- | ------------------------------------------------------------------------------------------------------------------------------------------------------------------------------------------------------------------------------------------------------------------------------------------------------------------------------------------------------------------------------------------------------------------------------------------------------------------------------------------------------------------------------------------------------------------------------------------------------------------------------------------------------------------------------------------------------------------------------------------------------------------------------------------------- | ------------------------------------ |
| `enabled`                    | Yes      | Whether GitLab OAuth authentication is allowed.                                                                                                                                                                                                                                                                                                                                                                                                                                                                                                                                                                                                                                                                                                                                                   | `false`                              |
| `client_id`                  | Yes      | Client ID provided by your GitLab OAuth app.                                                                                                                                                                                                                                                                                                                                                                                                                                                                                                                                                                                                                                                                                                                                                      |                                      |
| `client_secret`              | Yes      | Client secret provided by your GitLab OAuth app.                                                                                                                                                                                                                                                                                                                                                                                                                                                                                                                                                                                                                                                                                                                                                  |                                      |
| `auth_url`                   | Yes      | Authorization endpoint of your GitLab OAuth provider. If you use your own instance of GitLab instead of gitlab.com, adjust `auth_url` by replacing the `gitlab.com` hostname with your own.                                                                                                                                                                                                                                                                                                                                                                                                                                                                                                                                                                                                       | `https://gitlab.com/oauth/authorize` |
| `token_url`                  | Yes      | Endpoint used to obtain GitLab OAuth access token. If you use your own instance of GitLab instead of gitlab.com, adjust `token_url` by replacing the `gitlab.com` hostname with your own.                                                                                                                                                                                                                                                                                                                                                                                                                                                                                                                                                                                                         | `https://gitlab.com/oauth/token`     |
| `api_url`                    | Yes      | Grafana uses `<api_url>/user` endpoint to obtain GitLab user information compatible with [OpenID UserInfo](https://connect2id.com/products/server/docs/api/userinfo).                                                                                                                                                                                                                                                                                                                                                                                                                                                                                                                                                                                                                             | `https://gitlab.com/api/v4`          |
| `name`                       | No       | Name used to refer to the GitLab authentication in the Grafana user interface.                                                                                                                                                                                                                                                                                                                                                                                                                                                                                                                                                                                                                                                                                                                    | `GitLab`                             |
| `icon`                       | No       | Icon used for GitLab authentication in the Grafana user interface.                                                                                                                                                                                                                                                                                                                                                                                                                                                                                                                                                                                                                                                                                                                                | `gitlab`                             |
| `scopes`                     | No       | List of comma- or space-separated GitLab OAuth scopes.                                                                                                                                                                                                                                                                                                                                                                                                                                                                                                                                                                                                                                                                                                                                            | `api`                                |
| `allow_sign_up`              | No       | Whether to allow new Grafana user creation through GitLab login. If set to `false`, then only existing Grafana users can log in with GitLab OAuth.                                                                                                                                                                                                                                                                                                                                                                                                                                                                                                                                                                                                                                                | `true`                               |
| `auto_login`                 | No       | Set to `true` to enable users to bypass the login screen and automatically log in. This setting is ignored if you configure multiple auth providers to use auto-login.                                                                                                                                                                                                                                                                                                                                                                                                                                                                                                                                                                                                                            | `false`                              |
| `role_attribute_path`        | No       | [JMESPath](http://jmespath.org/examples.html) expression to use for Grafana role lookup. Grafana will first evaluate the expression using the GitLab OAuth token. If no role is found, Grafana creates a JSON data with `groups` key that maps to groups obtained from GitLab's `/oauth/userinfo` endpoint, and evaluates the expression using this data. Finally, if a valid role is still not found, the expression is evaluated against the user information retrieved from `api_url/users` endpoint and groups retrieved from `api_url/groups` endpoint. The result of the evaluation should be a valid Grafana role (`Viewer`, `Editor`, `Admin` or `GrafanaAdmin`). For more information on user role mapping, refer to [Configure role mapping]({{< relref "#configure-role-mapping" >}}). |                                      |
| `role_attribute_strict`      | No       | Set to `true` to deny user login if the Grafana role cannot be extracted using `role_attribute_path`. For more information on user role mapping, refer to [Configure role mapping]({{< relref "#configure-role-mapping" >}}).                                                                                                                                                                                                                                                                                                                                                                                                                                                                                                                                                                     | `false`                              |
| `allow_assign_grafana_admin` | No       | Set to `true` to enable automatic sync of the Grafana server administrator role. If this option is set to `true` and the result of evaluating `role_attribute_path` for a user is `GrafanaAdmin`, Grafana grants the user the server administrator privileges and organization administrator role. If this option is set to `false` and the result of evaluating `role_attribute_path` for a user is `GrafanaAdmin`, Grafana grants the user only organization administrator role. For more information on user role mapping, refer to [Configure role mapping]({{< relref "#configure-role-mapping" >}}).                                                                                                                                                                                        | `false`                              |
| `skip_org_role_sync`         | No       | Set to `true` to stop automatically syncing user roles.                                                                                                                                                                                                                                                                                                                                                                                                                                                                                                                                                                                                                                                                                                                                           | `false`                              |
| `allowed_domains`            | No       | List of comma- or space-separated domains. User must belong to at least one domain to log in.                                                                                                                                                                                                                                                                                                                                                                                                                                                                                                                                                                                                                                                                                                     |                                      |
| `allowed_groups`             | No       | List of comma- or space-separated groups. The user should be a member of at least one group to log in.                                                                                                                                                                                                                                                                                                                                                                                                                                                                                                                                                                                                                                                                                            |                                      |
| `tls_skip_verify_insecure`   | No       | If set to `true`, the client accepts any certificate presented by the server and any host name in that certificate. _You should only use this for testing_, because this mode leaves SSL/TLS susceptible to man-in-the-middle attacks.                                                                                                                                                                                                                                                                                                                                                                                                                                                                                                                                                            | `false`                              |
| `tls_client_cert`            | No       | The path to the certificate.                                                                                                                                                                                                                                                                                                                                                                                                                                                                                                                                                                                                                                                                                                                                                                      |                                      |
| `tls_client_key`             | No       | The path to the key.                                                                                                                                                                                                                                                                                                                                                                                                                                                                                                                                                                                                                                                                                                                                                                              |                                      |
| `tls_client_ca`              | No       | The path to the trusted certificate authority list.                                                                                                                                                                                                                                                                                                                                                                                                                                                                                                                                                                                                                                                                                                                                               |                                      |
| `use_pkce`                   | No       | Set to `true` to use [Proof Key for Code Exchange (PKCE)](https://datatracker.ietf.org/doc/html/rfc7636). Grafana uses the SHA256 based `S256` challenge method and a 128 bytes (base64url encoded) code verifier.                                                                                                                                                                                                                                                                                                                                                                                                                                                                                                                                                                                | `true`                               |
| `use_refresh_token`          | No       | Set to `true` to use refresh token and check access token expiration. The `accessTokenExpirationCheck` feature toggle should also be enabled to use refresh token.                                                                                                                                                                                                                                                                                                                                                                                                                                                                                                                                                                                                                                | `true`                               |

### Configure a refresh token

> Available in Grafana v9.3 and later versions.

> **Note:** This feature is behind the `accessTokenExpirationCheck` feature toggle.

When a user logs in using an OAuth provider, Grafana verifies that the access token has not expired. When an access token expires, Grafana uses the provided refresh token (if any exists) to obtain a new access token.

Grafana uses a refresh token to obtain a new access token without requiring the user to log in again. If a refresh token doesn't exist, Grafana logs the user out of the system after the access token has expired.

By default, GitLab provides a refresh token.

Refresh token fetching and access token expiration check is enabled by default for the GitLab provider since Grafana v10.1.0 if the `accessTokenExpirationCheck` feature toggle is enabled. If you would like to disable access token expiration check then set the `use_refresh_token` configuration value to `false`.

> **Note:** The `accessTokenExpirationCheck` feature toggle will be removed in Grafana v10.2.0 and the `use_refresh_token` configuration value will be used instead for configuring refresh token fetching and access token expiration check.

### Configure allowed groups

To limit access to authenticated users that are members of one or more [GitLab
groups](https://docs.gitlab.com/ce/user/group/index.html), set `allowed_groups`
to a comma- or space-separated list of groups.

GitLab's groups are referenced by the group name. For example, `developers`. To reference a subgroup `frontend`, use `developers/frontend`.
Note that in GitLab, the group or subgroup name does not always match its display name, especially if the display name contains spaces or special characters.
Make sure you always use the group or subgroup name as it appears in the URL of the group or subgroup.

## Configure role mapping

Unless `skip_org_role_sync` option is enabled, the user's role will be set to the role retrieved from GitLab upon user login.

The user's role is retrieved using a [JMESPath](http://jmespath.org/examples.html) expression from the `role_attribute_path` configuration option.
To map the server administrator role, use the `allow_assign_grafana_admin` configuration option.
Refer to [configuration options]({{< relref "#configuration-options" >}}) for more information.

If no valid role is found, the user is assigned the role specified by [the `auto_assign_org_role` option]({{< relref "../../../configure-grafana#auto_assign_org_role" >}}).
You can disable this default role assignment by setting `role_attribute_strict = true`.
This setting denies user access if no role or an invalid role is returned.

<<<<<<< HEAD
<<<<<<<< HEAD:docs/sources/setup-grafana/configure-security/configure-authentication/gitlab.md
For the path lookup, Grafana uses JSON obtained from querying GitLab's API [`/api/v4/user`](https://docs.gitlab.com/ee/api/users.html#list-current-user-for-normal-users) endpoint. The result of evaluating the `role_attribute_path` JMESPath expression must be a valid Grafana role, for example, `Viewer`, `Editor` or `Admin`. For more information about roles and permissions in Grafana, refer to [Roles and permissions]({{< relref "../../../administration/roles-and-permissions/" >}}).
========
For the path lookup, Grafana uses JSON obtained from querying GitLab's API [`/api/v4/user`](https://docs.gitlab.com/ee/api/users.html#list-current-user-for-normal-users) endpoint and a `groups` key containing all of the user's teams. The result of evaluating the `role_attribute_path` JMESPath expression must be a valid Grafana role, for example, `Viewer`, `Editor` or `Admin`. For more information about roles and permissions in Grafana, refer to [Roles and permissions]({{< relref "../../../../administration/roles-and-permissions/" >}}).
=======
To ease configuration of a proper JMESPath expression, go to [JMESPath](http://jmespath.org/) to test and evaluate expressions with custom payloads.
>>>>>>> ac7f9d45

### Role mapping examples

This section includes examples of JMESPath expressions used for role mapping.

<<<<<<< HEAD
> **Warning**: With Grafana 10, **on every login**, if the`role_attribute_path` property does not return a role,
> then the user is assigned the role specified by
> [the `auto_assign_org_role` option]({{< relref "../../../configure-grafana#auto_assign_org_role" >}}).
>>>>>>>> v9.3.1:docs/sources/setup-grafana/configure-security/configure-authentication/gitlab/index.md
=======
#### Map roles using user information from OAuth token
>>>>>>> ac7f9d45

In this example, the user with email `admin@company.com` has been granted the `Admin` role.
All other users are granted the `Viewer` role.

```ini
role_attribute_path = email=='admin@company.com' && 'Admin' || 'Viewer'
```

#### Map roles using groups

In this example, the user from GitLab group 'example-group' have been granted the `Editor` role.
All other users are granted the `Viewer` role.

```ini
role_attribute_path = contains(groups[*], 'example-group') && 'Editor' || 'Viewer'
```

#### Map server administrator role

In this example, the user with email `admin@company.com` has been granted the `Admin` organization role as well as the Grafana server admin role.
All other users are granted the `Viewer` role.

```bash
role_attribute_path = email=='admin@company.com' && 'GrafanaAdmin' || 'Viewer'
```

## Configure team synchronization

> **Note:** Available in [Grafana Enterprise]({{< relref "../../../../introduction/grafana-enterprise" >}}) and [Grafana Cloud](/docs/grafana-cloud/).

By using Team Sync, you can map GitLab groups to teams within Grafana. This will automatically assign users to the appropriate teams.
Teams for each user are synchronized when the user logs in.

GitLab groups are referenced by the group name. For example, `developers`. To reference a subgroup `frontend`, use `developers/frontend`.
Note that in GitLab, the group or subgroup name does not always match its display name, especially if the display name contains spaces or special characters.
Make sure you always use the group or subgroup name as it appears in the URL of the group or subgroup.

To learn more about Team Sync, refer to [Configure team sync]({{< relref "../../configure-team-sync" >}}).

## Example of GitLab configuration in Grafana

This section includes an example of GitLab configuration in the Grafana configuration file.

<<<<<<< HEAD
<<<<<<<< HEAD:docs/sources/setup-grafana/configure-security/configure-authentication/gitlab.md
[Learn more about Team Sync]({{< relref "../configure-team-sync/" >}})
========
[Learn more about Team Sync]({{< relref "../../configure-team-sync/" >}})
>>>>>>>> v9.3.1:docs/sources/setup-grafana/configure-security/configure-authentication/gitlab/index.md
=======
```bash
[auth.gitlab]
enabled = true
allow_sign_up = true
auto_login = false
client_id = YOUR_GITLAB_APPLICATION_ID
client_secret = YOUR_GITLAB_APPLICATION_SECRET
scopes = api
auth_url = https://gitlab.com/oauth/authorize
token_url = https://gitlab.com/oauth/token
api_url = https://gitlab.com/api/v4
role_attribute_path = contains(groups[*], 'example-group') && 'Editor' || 'Viewer'
role_attribute_strict = false
allow_assign_grafana_admin = false
allowed_groups = ["admins", "software engineers", "developers/frontend"]
allowed_domains = mycompany.com mycompany.org
tls_skip_verify_insecure = false
use_pkce = true
use_refresh_token = true
```
>>>>>>> ac7f9d45
<|MERGE_RESOLUTION|>--- conflicted
+++ resolved
@@ -133,27 +133,13 @@
 You can disable this default role assignment by setting `role_attribute_strict = true`.
 This setting denies user access if no role or an invalid role is returned.
 
-<<<<<<< HEAD
-<<<<<<<< HEAD:docs/sources/setup-grafana/configure-security/configure-authentication/gitlab.md
-For the path lookup, Grafana uses JSON obtained from querying GitLab's API [`/api/v4/user`](https://docs.gitlab.com/ee/api/users.html#list-current-user-for-normal-users) endpoint. The result of evaluating the `role_attribute_path` JMESPath expression must be a valid Grafana role, for example, `Viewer`, `Editor` or `Admin`. For more information about roles and permissions in Grafana, refer to [Roles and permissions]({{< relref "../../../administration/roles-and-permissions/" >}}).
-========
-For the path lookup, Grafana uses JSON obtained from querying GitLab's API [`/api/v4/user`](https://docs.gitlab.com/ee/api/users.html#list-current-user-for-normal-users) endpoint and a `groups` key containing all of the user's teams. The result of evaluating the `role_attribute_path` JMESPath expression must be a valid Grafana role, for example, `Viewer`, `Editor` or `Admin`. For more information about roles and permissions in Grafana, refer to [Roles and permissions]({{< relref "../../../../administration/roles-and-permissions/" >}}).
-=======
 To ease configuration of a proper JMESPath expression, go to [JMESPath](http://jmespath.org/) to test and evaluate expressions with custom payloads.
->>>>>>> ac7f9d45
 
 ### Role mapping examples
 
 This section includes examples of JMESPath expressions used for role mapping.
 
-<<<<<<< HEAD
-> **Warning**: With Grafana 10, **on every login**, if the`role_attribute_path` property does not return a role,
-> then the user is assigned the role specified by
-> [the `auto_assign_org_role` option]({{< relref "../../../configure-grafana#auto_assign_org_role" >}}).
->>>>>>>> v9.3.1:docs/sources/setup-grafana/configure-security/configure-authentication/gitlab/index.md
-=======
 #### Map roles using user information from OAuth token
->>>>>>> ac7f9d45
 
 In this example, the user with email `admin@company.com` has been granted the `Admin` role.
 All other users are granted the `Viewer` role.
@@ -197,13 +183,6 @@
 
 This section includes an example of GitLab configuration in the Grafana configuration file.
 
-<<<<<<< HEAD
-<<<<<<<< HEAD:docs/sources/setup-grafana/configure-security/configure-authentication/gitlab.md
-[Learn more about Team Sync]({{< relref "../configure-team-sync/" >}})
-========
-[Learn more about Team Sync]({{< relref "../../configure-team-sync/" >}})
->>>>>>>> v9.3.1:docs/sources/setup-grafana/configure-security/configure-authentication/gitlab/index.md
-=======
 ```bash
 [auth.gitlab]
 enabled = true
@@ -223,5 +202,4 @@
 tls_skip_verify_insecure = false
 use_pkce = true
 use_refresh_token = true
-```
->>>>>>> ac7f9d45
+```