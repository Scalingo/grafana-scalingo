---
aliases:
  - ../../../auth/grafana/
description: Grafana OAuthentication Guide
labels:
  products:
    - enterprise
    - oss
menuTitle: Basic auth
title: Configure Grafana authentication
<<<<<<< HEAD
menuTitle: Basic auth
=======
>>>>>>> 1e84fede
weight: 200
---

## Configure Grafana authentication

Grafana of course has a built in user authentication system with password authentication enabled by default. You can
disable authentication by enabling anonymous access. You can also hide login form and only allow login through an auth
provider (listed above). There is also options for allowing self sign up.

### Login and short-lived tokens

> The following applies when using Grafana's built in user authentication, LDAP (without Auth proxy) or OAuth integration.

Grafana uses short-lived tokens as a mechanism for verifying authenticated users.
These short-lived tokens are rotated each `token_rotation_interval_minutes` for an active authenticated user.

An active authenticated user that gets it token rotated will extend the `login_maximum_inactive_lifetime_duration` time from "now" that Grafana will remember the user.
This means that a user can close its browser and come back before `now + login_maximum_inactive_lifetime_duration` and still being authenticated.
This is true as long as the time since user login is less than `login_maximum_lifetime_duration`.

#### Remote logout

You can logout from other devices by removing login sessions from the bottom of your profile page. If you are
a Grafana admin user you can also do the same for any user from the Server Admin / Edit User view.

## Settings

Example:

```bash
[auth]

# Login cookie name
login_cookie_name = grafana_session

# The lifetime (days) an authenticated user can be inactive before being required to login at next visit. Default is 7 days.
login_maximum_inactive_lifetime_duration = 7d

# The maximum lifetime (days) an authenticated user can be logged in since login time before being required to login. Default is 30 days.
login_maximum_lifetime_duration = 30d

# How often should auth tokens be rotated for authenticated users when being active. The default is each 10 minutes.
token_rotation_interval_minutes = 10

# The maximum lifetime (seconds) an api key can be used. If it is set all the api keys should have limited lifetime that is lower than this value.
api_key_max_seconds_to_live = -1
```

### Anonymous authentication

You can make Grafana accessible without any login required by enabling anonymous access in the configuration file. For more information, refer to [Anonymous authentication]({{< relref "../../configure-authentication#anonymous-authentication" >}}).

Example:

```bash
[auth.anonymous]
enabled = true

# Organization name that should be used for unauthenticated users
org_name = Main Org.

# Role for unauthenticated users, other valid values are `Editor` and `Admin`
org_role = Viewer

# Hide the Grafana version text from the footer and help tooltip for unauthenticated users (default: false)
hide_version = true
```

If you change your organization name in the Grafana UI this setting needs to be updated to match the new name.

### Basic authentication

Basic auth is enabled by default and works with the built in Grafana user password authentication system and LDAP
authentication integration.

To disable basic auth:

```bash
[auth.basic]
enabled = false
```

### Disable login form

You can hide the Grafana login form using the below configuration settings.

```bash
[auth]
disable_login_form = true
```

### Automatic OAuth login

Set to true to attempt login with specific OAuth provider automatically, skipping the login screen.
This setting is ignored if multiple auth providers are configured to use auto login.
Defaults to `false`.

```bash
[auth.generic_oauth]
auto_login = true
```

### Hide sign-out menu

Set the option detailed below to true to hide sign-out menu link. Useful if you use an auth proxy or JWT authentication.

```bash
[auth]
disable_signout_menu = true
```

### URL redirect after signing out

The URL to redirect the user to after signing out from Grafana can be configured under `[auth]` or under a specific OAuth provider section (for example, `[auth.generic_oauth]`). The URL configured under a specific OAuth provider section takes precedence over the URL configured in `[auth]` section. This can, for example, enable signout from the OAuth provider.

```bash
[auth.generic_oauth]
signout_redirect_url =

[auth]
signout_redirect_url =
```

### Protected roles

{{% admonition type="note" %}}
Available in [Grafana Enterprise]({{< relref "../../../../introduction/grafana-enterprise" >}}) and [Grafana Cloud]({{< relref "../../../../introduction/grafana-cloud" >}}).
{{% /admonition %}}

By default, after you configure an authorization provider, Grafana will adopt existing users into the new authentication scheme. For example, if you have created a user with basic authentication having the login `jsmith@example.com`, then set up SAML authentication where `jsmith@example.com` is an account, the user's authentication type will be changed to SAML if they perform a SAML sign-in.

You can disable this user adoption for certain roles using the `protected_roles` property:

```bash
[auth.security]
protected_roles = server_admins org_admins
```

The value of `protected_roles` should be a list of roles to protect, separated by spaces. Valid roles are `viewers`, `editors`, `org_admins`, `server_admins`, and `all` (a superset of the other roles).<|MERGE_RESOLUTION|>--- conflicted
+++ resolved
@@ -8,10 +8,6 @@
     - oss
 menuTitle: Basic auth
 title: Configure Grafana authentication
-<<<<<<< HEAD
-menuTitle: Basic auth
-=======
->>>>>>> 1e84fede
 weight: 200
 ---
 
