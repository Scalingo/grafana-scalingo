--- conflicted
+++ resolved
@@ -2,10 +2,6 @@
 aliases:
   - ../../../auth/jwt/
 description: Grafana JWT Authentication
-<<<<<<< HEAD
-title: Configure JWT authentication
-menuTitle: JWT
-=======
 labels:
   products:
     - cloud
@@ -13,7 +9,6 @@
     - oss
 menuTitle: JWT
 title: Configure JWT authentication
->>>>>>> 1e84fede
 weight: 1600
 ---
 
