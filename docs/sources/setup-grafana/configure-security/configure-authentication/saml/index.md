---
aliases:
  - ../../../auth/saml/
  - ../../../enterprise/configure-saml/
  - ../../../enterprise/saml/
  - ../../../enterprise/saml/about-saml/
  - ../../../enterprise/saml/configure-saml/
  - ../../../enterprise/saml/enable-saml/
  - ../../../enterprise/saml/set-up-saml-with-okta/
  - ../../../enterprise/saml/troubleshoot-saml/
<<<<<<< HEAD
description: Learn how to configure SAML authentication in Grafana's configuration file.
menuTitle: SAML
=======
description: Learn how to configure SAML authentication in Grafana's configuration
  file.
>>>>>>> 1e84fede
labels:
  products:
    - cloud
    - enterprise
<<<<<<< HEAD
=======
menuTitle: SAML
>>>>>>> 1e84fede
title: Configure SAML authentication using the configuration file
weight: 500
---

# Configure SAML authentication using the configuration file

{{% admonition type="note" %}}
Available in [Grafana Enterprise]({{< relref "../../../../introduction/grafana-enterprise" >}}) and [Grafana Cloud Pro and Advanced](/docs/grafana-cloud).
{{% /admonition %}}

SAML authentication integration allows your Grafana users to log in by using an external SAML 2.0 Identity Provider (IdP). To enable this, Grafana becomes a Service Provider (SP) in the authentication flow, interacting with the IdP to exchange user information.

You can configure SAML authentication in Grafana through the user interface (UI) or the Grafana configuration file. For instructions on how to set up SAML through Grafana's UI, refer to [Configure SAML authentication using the Grafana user interface]({{< relref "../saml-ui" >}}).
Both methods offer the same configuration options, but you might prefer using the Grafana configuration file if you want to keep all of Grafana's authentication settings in one place. Grafana Cloud users do not have access to Grafana configuration file, so they should configure SAML through Grafana's UI.

{{% admonition type="note" %}}
Configuration in the UI takes precedence over the configuration in the Grafana configuration file. SAML settings from the UI will override any SAML configuration set in the Grafana configuration file.
{{% /admonition %}}

## Supported SAML

Grafana supports the following SAML 2.0 bindings:

- From the Service Provider (SP) to the Identity Provider (IdP):

  - `HTTP-POST` binding
  - `HTTP-Redirect` binding

- From the Identity Provider (IdP) to the Service Provider (SP):
  - `HTTP-POST` binding

In terms of security:

- Grafana supports signed and encrypted assertions.
- Grafana does not support signed or encrypted requests.

In terms of initiation, Grafana supports:

- SP-initiated requests
- IdP-initiated requests

By default, SP-initiated requests are enabled. For instructions on how to enable IdP-initiated logins, see [IdP-initiated Single Sign-On (SSO)]({{< relref "#idp-initiated-single-sign-on-sso" >}}).

### Edit SAML options in the Grafana config file

1. In the `[auth.saml]` section in the Grafana configuration file, set [`enabled`]({{< relref "../../../configure-grafana/enterprise-configuration#enabled" >}}) to `true`.
1. Configure the [certificate and private key]({{< relref "#certificate-and-private-key" >}}).
1. On the Okta application page where you have been redirected after application created, navigate to the **Sign On** tab and find **Identity Provider metadata** link in the **Settings** section.
1. Set the [`idp_metadata_url`]({{< relref "../../../configure-grafana/enterprise-configuration#idp_metadata_url" >}}) to the URL obtained from the previous step. The URL should look like `https://<your-org-id>.okta.com/app/<application-id>/sso/saml/metadata`.
1. Set the following options to the attribute names configured at the **step 10** of the SAML integration setup. You can find this attributes on the **General** tab of the application page (**ATTRIBUTE STATEMENTS** and **GROUP ATTRIBUTE STATEMENTS** in the **SAML Settings** section).
   - [`assertion_attribute_login`]({{< relref "../../../configure-grafana/enterprise-configuration#assertion_attribute_login" >}})
   - [`assertion_attribute_email`]({{< relref "../../../configure-grafana/enterprise-configuration#assertion_attribute_email" >}})
   - [`assertion_attribute_name`]({{< relref "../../../configure-grafana/enterprise-configuration#assertion_attribute_name" >}})
   - [`assertion_attribute_groups`]({{< relref "../../../configure-grafana/enterprise-configuration#assertion_attribute_groups" >}})
1. Save the configuration file and and then restart the Grafana server.

When you are finished, the Grafana configuration might look like this example:

```bash
[server]
root_url = https://grafana.example.com

[auth.saml]
enabled = true
auto_login = false
private_key_path = "/path/to/private_key.pem"
certificate_path = "/path/to/certificate.cert"
idp_metadata_url = "https://my-org.okta.com/app/my-application/sso/saml/metadata"
assertion_attribute_name = DisplayName
assertion_attribute_login = Login
assertion_attribute_email = Email
assertion_attribute_groups = Group
```

## Enable SAML authentication in Grafana

To use the SAML integration, in the `auth.saml` section of in the Grafana custom configuration file, set `enabled` to `true`.

Refer to [Configuration]({{< relref "../../../configure-grafana" >}}) for more information about configuring Grafana.

## Certificate and private key

The SAML SSO standard uses asymmetric encryption to exchange information between the SP (Grafana) and the IdP. To perform such encryption, you need a public part and a private part. In this case, the X.509 certificate provides the public part, while the private key provides the private part. The private key needs to be issued in a [PKCS#8](https://en.wikipedia.org/wiki/PKCS_8) format.

Grafana supports two ways of specifying both the `certificate` and `private_key`.

- Without a suffix (`certificate` or `private_key`), the configuration assumes you've supplied the base64-encoded file contents.
- With the `_path` suffix (`certificate_path` or `private_key_path`), then Grafana treats the value entered as a file path and attempts to read the file from the file system.

{{% admonition type="note" %}}
You can only use one form of each configuration option. Using multiple forms, such as both `certificate` and `certificate_path`, results in an error.
{{% /admonition %}}

---

### **Example** of how to generate SAML credentials:

An example of how to generate a self-signed certificate and private key that's valid for one year:

```sh
$ openssl req -x509 -newkey rsa:4096 -keyout key.pem -out cert.pem -days 365 -nodes​
```

The generated `key.pem` and `cert.pem` files are then used for certificate and private_key.

The key you provide should look like:

```
-----BEGIN PRIVATE KEY-----
...
...
-----END PRIVATE KEY-----
```

## Set up SAML with Okta

Grafana supports user authentication through Okta, which is useful when you want your users to access Grafana using single sign on. This guide will follow you through the steps of configuring SAML authentication in Grafana with [Okta](https://okta.com/). You need to be an admin in your Okta organization to access Admin Console and create SAML integration. You also need permissions to edit Grafana config file and restart Grafana server.

**Before you begin:**

- To configure SAML integration with Okta, create an app integration inside the Okta organization first. [Add app integration in Okta](https://help.okta.com/en/prod/Content/Topics/Apps/apps-overview-add-apps.htm)
- Ensure you have permission to administer SAML authentication. For more information about roles and permissions in Grafana, refer to [Roles and permissions]({{< relref "../../../../administration/roles-and-permissions" >}}).

**To set up SAML with Okta:**

1. Log in to the [Okta portal](https://login.okta.com/).
1. Go to the Admin Console in your Okta organization by clicking **Admin** in the upper-right corner. If you are in the Developer Console, then click **Developer Console** in the upper-left corner and then click **Classic UI** to switch over to the Admin Console.
1. In the Admin Console, navigate to **Applications** > **Applications**.
1. Click **Add Application**.
1. Click **Create New App** to start the Application Integration Wizard.
1. Choose **Web** as a platform.
1. Select **SAML 2.0** in the Sign on method section.
1. Click **Create**.
1. On the **General Settings** tab, enter a name for your Grafana integration. You can also upload a logo.
1. On the **Configure SAML** tab, enter the SAML information related to your Grafana instance:

   - In the **Single sign on URL** field, use the `/saml/acs` endpoint URL of your Grafana instance, for example, `https://grafana.example.com/saml/acs`.
   - In the **Audience URI (SP Entity ID)** field, use the `/saml/metadata` endpoint URL, for example, `https://grafana.example.com/saml/metadata`.
   - Leave the default values for **Name ID format** and **Application username**.
   - In the **ATTRIBUTE STATEMENTS (OPTIONAL)** section, enter the SAML attributes to be shared with Grafana, for example:

     | Attribute name (in Grafana) | Value (in Okta profile)                |
     | --------------------------- | -------------------------------------- |
     | Login                       | `user.login`                           |
     | Email                       | `user.email`                           |
     | DisplayName                 | `user.firstName + " " + user.lastName` |

   - In the **GROUP ATTRIBUTE STATEMENTS (OPTIONAL)** section, enter a group attribute name (for example, `Group`) and set filter to `Matches regex .*` to return all user groups.

1. Click **Next**.
1. On the final Feedback tab, fill out the form and then click **Finish**.

## Configure SAML authentication in Grafana

The table below describes all SAML configuration options. Continue reading below for details on specific options. Like any other Grafana configuration, you can apply these options as [environment variables]({{< relref "../../../configure-grafana#override-configuration-with-environment-variables" >}}).

| Setting                                                    | Required | Description                                                                                                                                                                                                  | Default                                               |
| ---------------------------------------------------------- | -------- | ------------------------------------------------------------------------------------------------------------------------------------------------------------------------------------------------------------ | ----------------------------------------------------- |
| `enabled`                                                  | No       | Whether SAML authentication is allowed                                                                                                                                                                       | `false`                                               |
| `name`                                                     | No       | Name used to refer to the SAML authentication in the Grafana user interface.                                                                                                                                 | `SAML`                                                |
| `single_logout`                                            | No       | Whether SAML Single Logout enabled                                                                                                                                                                           | `false`                                               |
| `allow_sign_up`                                            | No       | Whether to allow new Grafana user creation through SAML login. If set to `false`, then only existing Grafana users can log in with SAML.                                                                     | `true`                                                |
| `auto_login`                                               | No       | Whether SAML auto login is enabled                                                                                                                                                                           | `false`                                               |
| `allow_idp_initiated`                                      | No       | Whether SAML IdP-initiated login is allowed                                                                                                                                                                  | `false`                                               |
| `certificate` or `certificate_path`                        | Yes      | Base64-encoded string or Path for the SP X.509 certificate                                                                                                                                                   |                                                       |
| `private_key` or `private_key_path`                        | Yes      | Base64-encoded string or Path for the SP private key                                                                                                                                                         |                                                       |
| `signature_algorithm`                                      | No       | Signature algorithm used for signing requests to the IdP. Supported values are rsa-sha1, rsa-sha256, rsa-sha512.                                                                                             |                                                       |
| `idp_metadata`, `idp_metadata_path`, or `idp_metadata_url` | Yes      | Base64-encoded string, Path or URL for the IdP SAML metadata XML                                                                                                                                             |                                                       |
| `max_issue_delay`                                          | No       | Duration, since the IdP issued a response and the SP is allowed to process it                                                                                                                                | `90s`                                                 |
| `metadata_valid_duration`                                  | No       | Duration, for how long the SP metadata is valid                                                                                                                                                              | `48h`                                                 |
| `relay_state`                                              | No       | Relay state for IdP-initiated login. Should match relay state configured in IdP                                                                                                                              |                                                       |
| `assertion_attribute_name`                                 | No       | Friendly name or name of the attribute within the SAML assertion to use as the user name. Alternatively, this can be a template with variables that match the names of attributes within the SAML assertion. | `displayName`                                         |
| `assertion_attribute_login`                                | No       | Friendly name or name of the attribute within the SAML assertion to use as the user login handle                                                                                                             | `mail`                                                |
| `assertion_attribute_email`                                | No       | Friendly name or name of the attribute within the SAML assertion to use as the user email                                                                                                                    | `mail`                                                |
| `assertion_attribute_groups`                               | No       | Friendly name or name of the attribute within the SAML assertion to use as the user groups                                                                                                                   |                                                       |
| `assertion_attribute_role`                                 | No       | Friendly name or name of the attribute within the SAML assertion to use as the user roles                                                                                                                    |                                                       |
| `assertion_attribute_org`                                  | No       | Friendly name or name of the attribute within the SAML assertion to use as the user organization                                                                                                             |                                                       |
| `allowed_organizations`                                    | No       | List of comma- or space-separated organizations. User should be a member of at least one organization to log in.                                                                                             |                                                       |
| `org_mapping`                                              | No       | List of comma- or space-separated Organization:OrgId:Role mappings. Organization can be `*` meaning "All users". Role is optional and can have the following values: `Viewer`, `Editor` or `Admin`.          |                                                       |
| `role_values_none`                                         | No       | List of comma- or space-separated roles which will be mapped into the None role                                                                                                                              |                                                       |
| `role_values_editor`                                       | No       | List of comma- or space-separated roles which will be mapped into the Editor role                                                                                                                            |                                                       |
| `role_values_admin`                                        | No       | List of comma- or space-separated roles which will be mapped into the Admin role                                                                                                                             |                                                       |
| `role_values_grafana_admin`                                | No       | List of comma- or space-separated roles which will be mapped into the Grafana Admin (Super Admin) role                                                                                                       |                                                       |
| `name_id_format`                                           | No       | The Name ID Format to request within the SAML assertion                                                                                                                                                      | `urn:oasis:names:tc:SAML:2.0:nameid-format:transient` |

### Signature algorithm

{{% admonition type="note" %}}
Available in Grafana version 7.3 and later.
{{% /admonition %}}

The SAML standard recommends using a digital signature for some types of messages, like authentication or logout requests. If the `signature_algorithm` option is configured, Grafana will put a digital signature into SAML requests. Supported signature types are `rsa-sha1`, `rsa-sha256`, `rsa-sha512`. This option should match your IdP configuration, otherwise, signature validation will fail. Grafana uses key and certificate configured with `private_key` and `certificate` options for signing SAML requests.

### Specify user's Name ID

The `name_id_format` configuration field specifies the format of the NameID element in the SAML assertion.

By default, this is set to `urn:oasis:names:tc:SAML:2.0:nameid-format:transient` and does not need to be specified in the configuration file.

The following list includes valid configuration field values:

- `urn:oasis:names:tc:SAML:1.1:nameid-format:unspecified`
- `urn:oasis:names:tc:SAML:2.0:nameid-format:transient`
- `urn:oasis:names:tc:SAML:1.1:nameid-format:emailAddress`
- `urn:oasis:names:tc:SAML:2.0:nameid-format:persistent`

### IdP metadata

You also need to define the public part of the IdP for message verification. The SAML IdP metadata XML defines where and how Grafana exchanges user information.

Grafana supports three ways of specifying the IdP metadata.

- Without a suffix `idp_metadata`, Grafana assumes base64-encoded XML file contents.
- With the `_path` suffix, Grafana assumes a file path and attempts to read the file from the file system.
- With the `_url` suffix, Grafana assumes a URL and attempts to load the metadata from the given location.

### Maximum issue delay

Prevents SAML response replay attacks and internal clock skews between the SP (Grafana) and the IdP. You can set a maximum amount of time between the IdP issuing a response and the SP (Grafana) processing it.

The configuration options is specified as a duration, such as `max_issue_delay = 90s` or `max_issue_delay = 1h`.

### Metadata valid duration

SP metadata is likely to expire at some point, perhaps due to a certificate rotation or change of location binding. Grafana allows you to specify for how long the metadata should be valid. Leveraging the `validUntil` field, you can tell consumers until when your metadata is going to be valid. The duration is computed by adding the duration to the current time.

The configuration option is specified as a duration, such as `metadata_valid_duration = 48h`.

### Identity provider (IdP) registration

For the SAML integration to work correctly, you need to make the IdP aware of the SP.

The integration provides two key endpoints as part of Grafana:

- The `/saml/metadata` endpoint, which contains the SP metadata. You can either download and upload it manually, or you make the IdP request it directly from the endpoint. Some providers name it Identifier or Entity ID.
- The `/saml/acs` endpoint, which is intended to receive the ACS (Assertion Customer Service) callback. Some providers name it SSO URL or Reply URL.

### IdP-initiated Single Sign-On (SSO)

{{% admonition type="note" %}}
Available in Grafana version 7.3 and later.
{{% /admonition %}}

By default, Grafana allows only service provider (SP) initiated logins (when the user logs in with SAML via Grafana’s login page). If you want users to log in into Grafana directly from your identity provider (IdP), set the `allow_idp_initiated` configuration option to `true` and configure `relay_state` with the same value specified in the IdP configuration.

IdP-initiated SSO has some security risks, so make sure you understand the risks before enabling this feature. When using IdP-initiated SSO, Grafana receives unsolicited SAML requests and can't verify that login flow was started by the user. This makes it hard to detect whether SAML message has been stolen or replaced. Because of this, IdP-initiated SSO is vulnerable to login cross-site request forgery (CSRF) and man in the middle (MITM) attacks. We do not recommend using IdP-initiated SSO and keeping it disabled whenever possible.

### Single logout

{{% admonition type="note" %}}
Available in Grafana version 7.3 and later.
{{% /admonition %}}

SAML's single logout feature allows users to log out from all applications associated with the current IdP session established via SAML SSO. If the `single_logout` option is set to `true` and a user logs out, Grafana requests IdP to end the user session which in turn triggers logout from all other applications the user is logged into using the same IdP session (applications should support single logout). Conversely, if another application connected to the same IdP logs out using single logout, Grafana receives a logout request from IdP and ends the user session.

`HTTP-Redirect` and `HTTP-POST` bindings are supported for single logout.
When using `HTTP-Redirect` bindings the query should include a request signature.

### Assertion mapping

During the SAML SSO authentication flow, Grafana receives the ACS callback. The callback contains all the relevant information of the user under authentication embedded in the SAML response. Grafana parses the response to create (or update) the user within its internal database.

For Grafana to map the user information, it looks at the individual attributes within the assertion. You can think of these attributes as Key/Value pairs (although, they contain more information than that).

Grafana provides configuration options that let you modify which keys to look at for these values. The data we need to create the user in Grafana is Name, Login handle, and email.

#### The `assertion_attribute_name` option

`assertion_attribute_name` is a special assertion mapping that can either be a simple key, indicating a mapping to a single assertion attribute on the SAML response, or a complex template with variables using the `$__saml{<attribute>}` syntax. If this property is misconfigured, Grafana will log an error message on startup and disallow SAML sign-ins. Grafana will also log errors after a login attempt if a variable in the template is missing from the SAML response.

**Examples**

```ini
#plain string mapping
assertion_attribute_name = displayName
```

```ini
#template mapping
assertion_attribute_name = $__saml{firstName} $__saml{lastName}
```

### Allow new user signups

By default, new Grafana users using SAML authentication will have an account created for them automatically. To decouple authentication and account creation and ensure only users with existing accounts can log in with SAML, set the `allow_sign_up` option to false.

### Configure automatic login

Set `auto_login` option to true to attempt login automatically, skipping the login screen.
This setting is ignored if multiple auth providers are configured to use auto login.

```
auto_login = true
```

### Configure team sync

{{% admonition type="note" %}}
Team sync support for SAML is available in Grafana version 7.0 and later.
{{% /admonition %}}

To use SAML Team sync, set [`assertion_attribute_groups`]({{< relref "../../../configure-grafana/enterprise-configuration#assertion_attribute_groups" >}}) to the attribute name where you store user groups. Then Grafana will use attribute values extracted from SAML assertion to add user into the groups with the same name configured on the External group sync tab.

{{% admonition type="note" %}}
Teamsync allows you sync users from SAML to Grafana teams. It does not automatically create teams in Grafana. You need to create teams in Grafana before you can use this feature.
{{% /admonition %}}

Given the following partial SAML assertion:

```xml
<saml2:Attribute
    Name="groups"
    NameFormat="urn:oasis:names:tc:SAML:2.0:attrname-format:unspecified">
    <saml2:AttributeValue
        xmlns:xs="http://www.w3.org/2001/XMLSchema"
        xmlns:xsi="http://www.w3.org/2001/XMLSchema-instance"
        xsi:type="xs:string">admins_group
    </saml2:AttributeValue>
    <saml2:AttributeValue
        xmlns:xs="http://www.w3.org/2001/XMLSchema"
        xmlns:xsi="http://www.w3.org/2001/XMLSchema-instance"
        xsi:type="xs:string">division_1
    </saml2:AttributeValue>
</saml2:Attribute>
```

The configuration would look like this:

```ini
[auth.saml]
# ...
assertion_attribute_groups = groups
```

The following `External Group ID`s would be valid for input in the desired team's _External group sync_ tab:

- `admins_group`
- `division_1`

[Learn more about Team Sync]({{< relref "../../configure-team-sync" >}})

### Configure role sync

{{% admonition type="note" %}}
Available in Grafana version 7.0 and later.
{{% /admonition %}}

Role sync allows you to map user roles from an identity provider to Grafana. To enable role sync, configure role attribute and possible values for the Editor, Admin, and Grafana Admin roles. For more information about user roles, refer to [Roles and permissions]({{< relref "../../../../administration/roles-and-permissions" >}}).

1. In the configuration file, set [`assertion_attribute_role`]({{< relref "../../../configure-grafana/enterprise-configuration#assertion_attribute_role" >}}) option to the attribute name where the role information will be extracted from.
1. Set the [`role_values_none`]({{< relref "../../../configure-grafana/enterprise-configuration#role_values_none" >}}) option to the values mapped to the `None` role.
1. Set the [`role_values_editor`]({{< relref "../../../configure-grafana/enterprise-configuration#role_values_editor" >}}) option to the values mapped to the `Editor` role.
1. Set the [`role_values_admin`]({{< relref "../../../configure-grafana/enterprise-configuration#role_values_admin" >}}) option to the values mapped to the organization `Admin` role.
1. Set the [`role_values_grafana_admin`]({{< relref "../../../configure-grafana/enterprise-configuration#role_values_grafana_admin" >}}) option to the values mapped to the `Grafana Admin` role.

If a user role doesn't match any of configured values, then the `Viewer` role will be assigned.

For more information about roles and permissions in Grafana, refer to [Roles and permissions]({{< relref "../../../../administration/roles-and-permissions" >}}).

Example configuration:

```ini
[auth.saml]
assertion_attribute_role = role
role_values_none = none, external
role_values_editor = editor, developer
role_values_admin = admin, operator
role_values_grafana_admin = superadmin
```

**Important**: When role sync is configured, any changes of user roles and organization membership made manually in Grafana will be overwritten on next user login. Assign user organizations and roles in the IdP instead.

{{% admonition type="note" %}}
Available in Grafana version 9.2 and later.
{{% /admonition %}}

If you don't want user organizations and roles to be synchronized with the IdP, you can use the `skip_org_role_sync` configuration option.

Example configuration:

```ini
[auth.saml]
skip_org_role_sync = true
```

### Configure organization mapping

{{% admonition type="note" %}}
Available in Grafana version 7.0 and later.
{{% /admonition %}}

Organization mapping allows you to assign users to particular organization in Grafana depending on attribute value obtained from identity provider.

1. In configuration file, set [`assertion_attribute_org`]({{< relref "../../../configure-grafana/enterprise-configuration#assertion_attribute_org" >}}) to the attribute name you store organization info in. This attribute can be an array if you want a user to be in multiple organizations.
1. Set [`org_mapping`]({{< relref "../../../configure-grafana/enterprise-configuration#org_mapping" >}}) option to the comma-separated list of `Organization:OrgId` pairs to map organization from IdP to Grafana organization specified by id. If you want users to have different roles in multiple organizations, you can set this option to a comma-separated list of `Organization:OrgId:Role` mappings.

For example, use following configuration to assign users from `Engineering` organization to the Grafana organization with id `2` as Editor and users from `Sales` - to the org with id `3` as Admin, based on `Org` assertion attribute value:

```bash
[auth.saml]
assertion_attribute_org = Org
org_mapping = Engineering:2:Editor, Sales:3:Admin
```

You can specify multiple organizations both for the IdP and Grafana:

- `org_mapping = Engineering:2, Sales:2` to map users from `Engineering` and `Sales` to `2` in Grafana.
- `org_mapping = Engineering:2, Engineering:3` to assign `Engineering` to both `2` and `3` in Grafana.

You can use `*` as the SAML Organization if you want all your users to be in some Grafana organizations with a default role:

- `org_mapping = *:2:Editor` to map all users to `2` in Grafana as Editors.

{{% admonition type="note" %}}
Available in Grafana version 9.2 and later.
{{% /admonition %}}

You can use `*` as the Grafana organization in the mapping if you want all users from a given SAML Organization to be added to all existing Grafana organizations.

- `org_mapping = Engineering:*` to map users from `Engineering` to all existing Grafana organizations.
- `org_mapping = Administration:*:Admin` to map users from `Administration` to all existing Grafana organizations as Admins.

### Configure allowed organizations

{{% admonition type="note" %}}
Available in Grafana version 7.0 and later.
{{% /admonition %}}

With the [`allowed_organizations`]({{< relref "../../../configure-grafana/enterprise-configuration#allowed_organizations" >}}) option you can specify a list of organizations where the user must be a member of at least one of them to be able to log in to Grafana.

To put values containing spaces in the list, use the following JSON syntax:

```ini
allowed_organizations = ["org 1", "second org"]
```

### Example SAML configuration

```bash
[auth.saml]
enabled = true
auto_login = false
certificate_path = "/path/to/certificate.cert"
private_key_path = "/path/to/private_key.pem"
idp_metadata_path = "/my/metadata.xml"
max_issue_delay = 90s
metadata_valid_duration = 48h
assertion_attribute_name = displayName
assertion_attribute_login = mail
assertion_attribute_email = mail

assertion_attribute_groups = Group
assertion_attribute_role = Role
assertion_attribute_org = Org
role_values_editor = editor, developer
role_values_admin = admin, operator
role_values_grafana_admin = superadmin
org_mapping = Engineering:2:Editor, Engineering:3:Viewer, Sales:3:Editor, *:1:Editor
allowed_organizations = Engineering, Sales
```

## Troubleshoot SAML authentication in Grafana

To troubleshoot and get more log information, enable SAML debug logging in the configuration file. Refer to [Configuration]({{< relref "../../../configure-grafana#filters" >}}) for more information.

```bash
[log]
filters = saml.auth:debug
```

## Troubleshooting

Following are common issues found in configuring SAML authentication in Grafana and how to resolve them.

### Infinite redirect loop / User gets redirected to the login page after successful login on the IdP side

If you experience an infinite redirect loop when `auto_login = true` or redirected to the login page after successful login, it is likely that the `grafana_session` cookie's SameSite setting is set to `Strict`. This setting prevents the `grafana_session` cookie from being sent to Grafana during cross-site requests. To resolve this issue, set the `security.cookie_samesite` option to `Lax` in the Grafana configuration file.

### SAML authentication fails with error:

- `asn1: structure error: tags don't match`

We only support one private key format: PKCS#8.

The keys may be in a different format (PKCS#1 or PKCS#12); in that case, it may be necessary to convert the private key format.

The following command creates a pkcs8 key file.

```bash
$ openssl req -x509 -newkey rsa:4096 -keyout key.pem -out cert.pem -days 365 -nodes​
```

#### **Convert** the private key format to base64

The following command converts keys to base64 format.

Base64-encode the cert.pem and key.pem files:
(-w0 switch is not needed on Mac, only for Linux)

```sh
$ base64 -w0 key.pem > key.pem.base64
$ base64 -w0 cert.pem > cert.pem.base64
```

The base64-encoded values (`key.pem.base64, cert.pem.base64` files) are then used for certificate and private_key.

The keys you provide should look like:

```
-----BEGIN PRIVATE KEY-----
...
...
-----END PRIVATE KEY-----
```

### SAML login attempts fail with request response "origin not allowed"

When the user logs in using SAML and gets presented with "origin not allowed", the user might be issuing the login from an IdP (identity provider) service or the user is behind a reverse proxy. This potentially happens as Grafana's CSRF checks deem the requests to be invalid. For more information [CSRF](https://owasp.org/www-community/attacks/csrf).

To solve this issue, you can configure either the [`csrf_trusted_origins`]({{< relref "../../../configure-grafana#csrf_trusted_origins" >}}) or [`csrf_additional_headers`]({{< relref "../../../configure-grafana#csrf_additional_headers" >}}) option in the SAML configuration.

Example of a configuration file:

```bash
# config.ini
...
[security]
csrf_trusted_origins = https://grafana.example.com
csrf_additional_headers = X-Forwarded-Host
...
```

### SAML login attempts fail with request response "login session has expired"

Accessing the Grafana login page from a URL that is not the root URL of the
Grafana server can cause the instance to return the following error: "login session has expired".

If you are accessing grafana through a proxy server, ensure that cookies are correctly
rewritten to the root URL of Grafana.
Cookies must be set on the same url as the `root_url` of Grafana. This is normally the reverse proxy's domain/address.

Review the cookie settings in your proxy server configuration to ensure that cookies are
not being discarded

Review the following settings in your grafana config:

```ini
[security]
cookie_samesite = none
```

This setting should be set to none to allow grafana session cookies to work correctly with redirects.

```ini
[security]
cookie_secure = true
```

Ensure cookie_secure is set to true to ensure that cookies are only sent over HTTPS.<|MERGE_RESOLUTION|>--- conflicted
+++ resolved
@@ -8,21 +8,13 @@
   - ../../../enterprise/saml/enable-saml/
   - ../../../enterprise/saml/set-up-saml-with-okta/
   - ../../../enterprise/saml/troubleshoot-saml/
-<<<<<<< HEAD
-description: Learn how to configure SAML authentication in Grafana's configuration file.
-menuTitle: SAML
-=======
 description: Learn how to configure SAML authentication in Grafana's configuration
   file.
->>>>>>> 1e84fede
 labels:
   products:
     - cloud
     - enterprise
-<<<<<<< HEAD
-=======
 menuTitle: SAML
->>>>>>> 1e84fede
 title: Configure SAML authentication using the configuration file
 weight: 500
 ---
