---
aliases:
  - ../../../auth/saml/
  - ../../../enterprise/configure-saml/
  - ../../../enterprise/saml/
  - ../../../enterprise/saml/about-saml/
  - ../../../enterprise/saml/configure-saml/
  - ../../../enterprise/saml/enable-saml/
  - ../../../enterprise/saml/set-up-saml-with-okta/
  - ../../../enterprise/saml/troubleshoot-saml/
<<<<<<< HEAD
description: Learn how to configure SAML authentication in Grafana.
menuTitle: Configure SAML authentication
title: Configure SAML authentication in Grafana
weight: 1100
=======
description: Learn how to configure SAML authentication in Grafana's configuration file.
menuTitle: SAML
labels:
  products:
    - cloud
    - enterprise
title: Configure SAML authentication using the configuration file
weight: 500
>>>>>>> ac7f9d45
---

# Configure SAML authentication in Grafana

SAML authentication integration allows your Grafana users to log in by using an external SAML 2.0 Identity Provider (IdP). To enable this, Grafana becomes a Service Provider (SP) in the authentication flow, interacting with the IdP to exchange user information.

The SAML single sign-on (SSO) standard is varied and flexible. Our implementation contains a subset of features needed to provide a smooth authentication experience into Grafana.

> **Note:** Available in [Grafana Enterprise]({{< relref "../../../../introduction/grafana-enterprise/" >}}) and [Grafana Cloud Pro and Advanced](/docs/grafana-cloud).

## Supported SAML

Grafana supports the following SAML 2.0 bindings:

- From the Service Provider (SP) to the Identity Provider (IdP):

  - `HTTP-POST` binding
  - `HTTP-Redirect` binding

- From the Identity Provider (IdP) to the Service Provider (SP):
  - `HTTP-POST` binding

In terms of security:

- Grafana supports signed and encrypted assertions.
- Grafana does not support signed or encrypted requests.

In terms of initiation, Grafana supports:

- SP-initiated requests
- IdP-initiated requests

By default, SP-initiated requests are enabled. For instructions on how to enable IdP-initiated logins, see [IdP-initiated Single Sign-On (SSO)]({{< relref "#idp-initiated-single-sign-on-sso" >}}).

### Edit SAML options in the Grafana config file

1. In the `[auth.saml]` section in the Grafana configuration file, set [`enabled`]({{< relref "../../../configure-grafana/enterprise-configuration/#enabled" >}}) to `true`.
1. Configure the [certificate and private key]({{< relref "#certificate-and-private-key" >}}).
1. On the Okta application page where you have been redirected after application created, navigate to the **Sign On** tab and find **Identity Provider metadata** link in the **Settings** section.
1. Set the [`idp_metadata_url`]({{< relref "../../../configure-grafana/enterprise-configuration/#idp_metadata_url" >}}) to the URL obtained from the previous step. The URL should look like `https://<your-org-id>.okta.com/app/<application-id>/sso/saml/metadata`.
1. Set the following options to the attribute names configured at the **step 10** of the SAML integration setup. You can find this attributes on the **General** tab of the application page (**ATTRIBUTE STATEMENTS** and **GROUP ATTRIBUTE STATEMENTS** in the **SAML Settings** section).
   - [`assertion_attribute_login`]({{< relref "../../../configure-grafana/enterprise-configuration/#assertion-attribute-login" >}})
   - [`assertion_attribute_email`]({{< relref "../../../configure-grafana/enterprise-configuration/#assertion-attribute-email" >}})
   - [`assertion_attribute_name`]({{< relref "../../../configure-grafana/enterprise-configuration/#assertion-attribute-name" >}})
   - [`assertion_attribute_groups`]({{< relref "../../../configure-grafana/enterprise-configuration/#assertion-attribute-groups" >}})
1. Save the configuration file and and then restart the Grafana server.

When you are finished, the Grafana configuration might look like this example:

```bash
[server]
root_url = https://grafana.example.com

[auth.saml]
enabled = true
auto_login = false
private_key_path = "/path/to/private_key.pem"
certificate_path = "/path/to/certificate.cert"
idp_metadata_url = "https://my-org.okta.com/app/my-application/sso/saml/metadata"
assertion_attribute_name = DisplayName
assertion_attribute_login = Login
assertion_attribute_email = Email
assertion_attribute_groups = Group
```

## Enable SAML authentication in Grafana

To use the SAML integration, in the `auth.saml` section of in the Grafana custom configuration file, set `enabled` to `true`.

Refer to [Configuration]({{< relref "../../../configure-grafana/" >}}) for more information about configuring Grafana.

## Certificate and private key

The SAML SSO standard uses asymmetric encryption to exchange information between the SP (Grafana) and the IdP. To perform such encryption, you need a public part and a private part. In this case, the X.509 certificate provides the public part, while the private key provides the private part. The private key needs to be issued in a [PKCS#8](https://en.wikipedia.org/wiki/PKCS_8) format.

Grafana supports two ways of specifying both the `certificate` and `private_key`.

- Without a suffix (`certificate` or `private_key`), the configuration assumes you've supplied the base64-encoded file contents.
- With the `_path` suffix (`certificate_path` or `private_key_path`), then Grafana treats the value entered as a file path and attempts to read the file from the file system.

> **Note:** You can only use one form of each configuration option. Using multiple forms, such as both `certificate` and `certificate_path`, results in an error.

---

### **Example** of how to generate SAML credentials:

An example of how to generate a self-signed certificate and private key that's valid for one year:

```sh
$ openssl req -x509 -newkey rsa:4096 -keyout key.pem -out cert.pem -days 365 -nodes​
```

The generated `key.pem` and `cert.pem` files are then used for certificate and private_key.

The key you provide should look like:

```
-----BEGIN PRIVATE KEY-----
...
...
-----END PRIVATE KEY-----
```

## Set up SAML with Okta

Grafana supports user authentication through Okta, which is useful when you want your users to access Grafana using single sign on. This guide will follow you through the steps of configuring SAML authentication in Grafana with [Okta](https://okta.com/). You need to be an admin in your Okta organization to access Admin Console and create SAML integration. You also need permissions to edit Grafana config file and restart Grafana server.

**Before you begin:**

- To configure SAML integration with Okta, create an app integration inside the Okta organization first. [Add app integration in Okta](https://help.okta.com/en/prod/Content/Topics/Apps/apps-overview-add-apps.htm)
- Ensure you have permission to administer SAML authentication. For more information about roles and permissions in Grafana, refer to [Roles and permissions]({{< relref "../../../../administration/roles-and-permissions" >}}).

**To set up SAML with Okta:**

1. Log in to the [Okta portal](https://login.okta.com/).
1. Go to the Admin Console in your Okta organization by clicking **Admin** in the upper-right corner. If you are in the Developer Console, then click **Developer Console** in the upper-left corner and then click **Classic UI** to switch over to the Admin Console.
1. In the Admin Console, navigate to **Applications** > **Applications**.
1. Click **Add Application**.
1. Click **Create New App** to start the Application Integration Wizard.
1. Choose **Web** as a platform.
1. Select **SAML 2.0** in the Sign on method section.
1. Click **Create**.
1. On the **General Settings** tab, enter a name for your Grafana integration. You can also upload a logo.
1. On the **Configure SAML** tab, enter the SAML information related to your Grafana instance:

   - In the **Single sign on URL** field, use the `/saml/acs` endpoint URL of your Grafana instance, for example, `https://grafana.example.com/saml/acs`.
   - In the **Audience URI (SP Entity ID)** field, use the `/saml/metadata` endpoint URL, for example, `https://grafana.example.com/saml/metadata`.
   - Leave the default values for **Name ID format** and **Application username**.
   - In the **ATTRIBUTE STATEMENTS (OPTIONAL)** section, enter the SAML attributes to be shared with Grafana, for example:

     | Attribute name (in Grafana) | Value (in Okta profile)                |
     | --------------------------- | -------------------------------------- |
     | Login                       | `user.login`                           |
     | Email                       | `user.email`                           |
     | DisplayName                 | `user.firstName + " " + user.lastName` |

   - In the **GROUP ATTRIBUTE STATEMENTS (OPTIONAL)** section, enter a group attribute name (for example, `Group`) and set filter to `Matches regex .*` to return all user groups.

1. Click **Next**.
1. On the final Feedback tab, fill out the form and then click **Finish**.

## Configure SAML authentication in Grafana

The table below describes all SAML configuration options. Continue reading below for details on specific options. Like any other Grafana configuration, you can apply these options as [environment variables]({{< relref "../../../configure-grafana/#override-configuration-with-environment-variables" >}}).

| Setting                                                    | Required | Description                                                                                                                                                                                                  | Default       |
| ---------------------------------------------------------- | -------- | ------------------------------------------------------------------------------------------------------------------------------------------------------------------------------------------------------------ | ------------- |
| `enabled`                                                  | No       | Whether SAML authentication is allowed                                                                                                                                                                       | `false`       |
| `single_logout`                                            | No       | Whether SAML Single Logout enabled                                                                                                                                                                           | `false`       |
| `allow_sign_up`                                            | No       | Whether to allow new Grafana user creation through SAML login. If set to `false`, then only existing Grafana users can log in with SAML.                                                                     | `true`        |
| `auto_login`                                               | No       | Whether SAML auto login is enabled                                                                                                                                                                           | `false`       |
| `allow_idp_initiated`                                      | No       | Whether SAML IdP-initiated login is allowed                                                                                                                                                                  | `false`       |
| `certificate` or `certificate_path`                        | Yes      | Base64-encoded string or Path for the SP X.509 certificate                                                                                                                                                   |               |
| `private_key` or `private_key_path`                        | Yes      | Base64-encoded string or Path for the SP private key                                                                                                                                                         |               |
| `signature_algorithm`                                      | No       | Signature algorithm used for signing requests to the IdP. Supported values are rsa-sha1, rsa-sha256, rsa-sha512.                                                                                             |               |
| `idp_metadata`, `idp_metadata_path`, or `idp_metadata_url` | Yes      | Base64-encoded string, Path or URL for the IdP SAML metadata XML                                                                                                                                             |               |
| `max_issue_delay`                                          | No       | Duration, since the IdP issued a response and the SP is allowed to process it                                                                                                                                | `90s`         |
| `metadata_valid_duration`                                  | No       | Duration, for how long the SP metadata is valid                                                                                                                                                              | `48h`         |
| `relay_state`                                              | No       | Relay state for IdP-initiated login. Should match relay state configured in IdP                                                                                                                              |               |
| `assertion_attribute_name`                                 | No       | Friendly name or name of the attribute within the SAML assertion to use as the user name. Alternatively, this can be a template with variables that match the names of attributes within the SAML assertion. | `displayName` |
| `assertion_attribute_login`                                | No       | Friendly name or name of the attribute within the SAML assertion to use as the user login handle                                                                                                             | `mail`        |
| `assertion_attribute_email`                                | No       | Friendly name or name of the attribute within the SAML assertion to use as the user email                                                                                                                    | `mail`        |
| `assertion_attribute_groups`                               | No       | Friendly name or name of the attribute within the SAML assertion to use as the user groups                                                                                                                   |               |
| `assertion_attribute_role`                                 | No       | Friendly name or name of the attribute within the SAML assertion to use as the user roles                                                                                                                    |               |
| `assertion_attribute_org`                                  | No       | Friendly name or name of the attribute within the SAML assertion to use as the user organization                                                                                                             |               |
| `allowed_organizations`                                    | No       | List of comma- or space-separated organizations. User should be a member of at least one organization to log in.                                                                                             |               |
| `org_mapping`                                              | No       | List of comma- or space-separated Organization:OrgId:Role mappings. Organization can be `*` meaning "All users". Role is optional and can have the following values: `Viewer`, `Editor` or `Admin`.          |               |
| `role_values_editor`                                       | No       | List of comma- or space-separated roles which will be mapped into the Editor role                                                                                                                            |               |
| `role_values_admin`                                        | No       | List of comma- or space-separated roles which will be mapped into the Admin role                                                                                                                             |               |
| `role_values_grafana_admin`                                | No       | List of comma- or space-separated roles which will be mapped into the Grafana Admin (Super Admin) role                                                                                                       |

### Signature algorithm

> **Note:** Available in Grafana version 7.3 and later.

The SAML standard recommends using a digital signature for some types of messages, like authentication or logout requests. If the `signature_algorithm` option is configured, Grafana will put a digital signature into SAML requests. Supported signature types are `rsa-sha1`, `rsa-sha256`, `rsa-sha512`. This option should match your IdP configuration, otherwise, signature validation will fail. Grafana uses key and certificate configured with `private_key` and `certificate` options for signing SAML requests.

### IdP metadata

You also need to define the public part of the IdP for message verification. The SAML IdP metadata XML defines where and how Grafana exchanges user information.

Grafana supports three ways of specifying the IdP metadata.

- Without a suffix `idp_metadata`, Grafana assumes base64-encoded XML file contents.
- With the `_path` suffix, Grafana assumes a file path and attempts to read the file from the file system.
- With the `_url` suffix, Grafana assumes a URL and attempts to load the metadata from the given location.

### Maximum issue delay

Prevents SAML response replay attacks and internal clock skews between the SP (Grafana) and the IdP. You can set a maximum amount of time between the IdP issuing a response and the SP (Grafana) processing it.

The configuration options is specified as a duration, such as `max_issue_delay = 90s` or `max_issue_delay = 1h`.

### Metadata valid duration

SP metadata is likely to expire at some point, perhaps due to a certificate rotation or change of location binding. Grafana allows you to specify for how long the metadata should be valid. Leveraging the `validUntil` field, you can tell consumers until when your metadata is going to be valid. The duration is computed by adding the duration to the current time.

The configuration option is specified as a duration, such as `metadata_valid_duration = 48h`.

### Identity provider (IdP) registration

For the SAML integration to work correctly, you need to make the IdP aware of the SP.

The integration provides two key endpoints as part of Grafana:

- The `/saml/metadata` endpoint, which contains the SP metadata. You can either download and upload it manually, or you make the IdP request it directly from the endpoint. Some providers name it Identifier or Entity ID.
- The `/saml/acs` endpoint, which is intended to receive the ACS (Assertion Customer Service) callback. Some providers name it SSO URL or Reply URL.

### IdP-initiated Single Sign-On (SSO)

> **Note:** Available in Grafana version 7.3 and later.

By default, Grafana allows only service provider (SP) initiated logins (when the user logs in with SAML via Grafana’s login page). If you want users to log in into Grafana directly from your identity provider (IdP), set the `allow_idp_initiated` configuration option to `true` and configure `relay_state` with the same value specified in the IdP configuration.

IdP-initiated SSO has some security risks, so make sure you understand the risks before enabling this feature. When using IdP-initiated SSO, Grafana receives unsolicited SAML requests and can't verify that login flow was started by the user. This makes it hard to detect whether SAML message has been stolen or replaced. Because of this, IdP-initiated SSO is vulnerable to login cross-site request forgery (CSRF) and man in the middle (MITM) attacks. We do not recommend using IdP-initiated SSO and keeping it disabled whenever possible.

### Single logout

> **Note:** Available in Grafana version 7.3 and later.

SAML's single logout feature allows users to log out from all applications associated with the current IdP session established via SAML SSO. If the `single_logout` option is set to `true` and a user logs out, Grafana requests IdP to end the user session which in turn triggers logout from all other applications the user is logged into using the same IdP session (applications should support single logout). Conversely, if another application connected to the same IdP logs out using single logout, Grafana receives a logout request from IdP and ends the user session.

`HTTP-Redirect` and `HTTP-POST` bindings are supported for single logout.
When using `HTTP-Redirect` bindings the query should include a request signature.

### Assertion mapping

During the SAML SSO authentication flow, Grafana receives the ACS callback. The callback contains all the relevant information of the user under authentication embedded in the SAML response. Grafana parses the response to create (or update) the user within its internal database.

For Grafana to map the user information, it looks at the individual attributes within the assertion. You can think of these attributes as Key/Value pairs (although, they contain more information than that).

Grafana provides configuration options that let you modify which keys to look at for these values. The data we need to create the user in Grafana is Name, Login handle, and email.

#### The `assertion_attribute_name` option

`assertion_attribute_name` is a special assertion mapping that can either be a simple key, indicating a mapping to a single assertion attribute on the SAML response, or a complex template with variables using the `$__saml{<attribute>}` syntax. If this property is misconfigured, Grafana will log an error message on startup and disallow SAML sign-ins. Grafana will also log errors after a login attempt if a variable in the template is missing from the SAML response.

**Examples**

```ini
#plain string mapping
assertion_attribute_name = displayName
```

```ini
#template mapping
assertion_attribute_name = $__saml{firstName} $__saml{lastName}
```

### Allow new user signups

By default, new Grafana users using SAML authentication will have an account created for them automatically. To decouple authentication and account creation and ensure only users with existing accounts can log in with SAML, set the `allow_sign_up` option to false.

### Configure automatic login

Set `auto_login` option to true to attempt login automatically, skipping the login screen.
This setting is ignored if multiple auth providers are configured to use auto login.

```
auto_login = true
```

### Configure team sync

> **Note:** Team sync support for SAML is available in Grafana version 7.0 and later.

To use SAML Team sync, set [`assertion_attribute_groups`]({{< relref "../../../configure-grafana/enterprise-configuration/#assertion-attribute-groups" >}}) to the attribute name where you store user groups. Then Grafana will use attribute values extracted from SAML assertion to add user into the groups with the same name configured on the External group sync tab.

> **Note:** Teamsync allows you sync users from SAML to Grafana teams. It does not automatically create teams in Grafana. You need to create teams in Grafana before you can use this feature.

Given the following partial SAML assertion:

```xml
<saml2:Attribute
    Name="groups"
    NameFormat="urn:oasis:names:tc:SAML:2.0:attrname-format:unspecified">
    <saml2:AttributeValue
        xmlns:xs="http://www.w3.org/2001/XMLSchema"
        xmlns:xsi="http://www.w3.org/2001/XMLSchema-instance"
        xsi:type="xs:string">admins_group
    </saml2:AttributeValue>
    <saml2:AttributeValue
        xmlns:xs="http://www.w3.org/2001/XMLSchema"
        xmlns:xsi="http://www.w3.org/2001/XMLSchema-instance"
        xsi:type="xs:string">division_1
    </saml2:AttributeValue>
</saml2:Attribute>
```

The configuration would look like this:

```ini
[auth.saml]
# ...
assertion_attribute_groups = groups
```

The following `External Group ID`s would be valid for input in the desired team's _External group sync_ tab:

- `admins_group`
- `division_1`

[Learn more about Team Sync]({{< relref "../../configure-team-sync/" >}})

### Configure role sync

> **Note:** Available in Grafana version 7.0 and later.

Role sync allows you to map user roles from an identity provider to Grafana. To enable role sync, configure role attribute and possible values for the Editor, Admin, and Grafana Admin roles. For more information about user roles, refer to [Roles and permissions]({{< relref "../../../../administration/roles-and-permissions/" >}}).

1. In the configuration file, set [`assertion_attribute_role`]({{< relref "../../../configure-grafana/enterprise-configuration/#assertion-attribute-role" >}}) option to the attribute name where the role information will be extracted from.
1. Set the [`role_values_editor`]({{< relref "../../../configure-grafana/enterprise-configuration/#role-values-editor" >}}) option to the values mapped to the `Editor` role.
1. Set the [`role_values_admin`]({{< relref "../../../configure-grafana/enterprise-configuration/#role-values-admin" >}}) option to the values mapped to the organization `Admin` role.
1. Set the [`role_values_grafana_admin`]({{< relref "../../../configure-grafana/enterprise-configuration/#role-values-grafana-admin" >}}) option to the values mapped to the `Grafana Admin` role.

If a user role doesn't match any of configured values, then the `Viewer` role will be assigned.

For more information about roles and permissions in Grafana, refer to [Roles and permissions]({{< relref "../../../../administration/roles-and-permissions/" >}}).

Example configuration:

```ini
[auth.saml]
assertion_attribute_role = role
role_values_editor = editor, developer
role_values_admin = admin, operator
role_values_grafana_admin = superadmin
```

**Important**: When role sync is configured, any changes of user roles and organization membership made manually in Grafana will be overwritten on next user login. Assign user organizations and roles in the IdP instead.

> **Note:** Available in Grafana version 9.2 and later.

If you don't want user organizations and roles to be synchronized with the IdP, you can use the `skip_org_role_sync` configuration option.

Example configuration:

```ini
[auth.saml]
skip_org_role_sync = true
```

### Configure organization mapping

> **Note:** Available in Grafana version 7.0 and later.

Organization mapping allows you to assign users to particular organization in Grafana depending on attribute value obtained from identity provider.

1. In configuration file, set [`assertion_attribute_org`]({{< relref "../../../configure-grafana/enterprise-configuration/#assertion-attribute-org" >}}) to the attribute name you store organization info in. This attribute can be an array if you want a user to be in multiple organizations.
1. Set [`org_mapping`]({{< relref "../../../configure-grafana/enterprise-configuration/#org-mapping" >}}) option to the comma-separated list of `Organization:OrgId` pairs to map organization from IdP to Grafana organization specified by id. If you want users to have different roles in multiple organizations, you can set this option to a comma-separated list of `Organization:OrgId:Role` mappings.

For example, use following configuration to assign users from `Engineering` organization to the Grafana organization with id `2` as Editor and users from `Sales` - to the org with id `3` as Admin, based on `Org` assertion attribute value:

```bash
[auth.saml]
assertion_attribute_org = Org
org_mapping = Engineering:2:Editor, Sales:3:Admin
```

You can specify multiple organizations both for the IdP and Grafana:

- `org_mapping = Engineering:2, Sales:2` to map users from `Engineering` and `Sales` to `2` in Grafana.
- `org_mapping = Engineering:2, Engineering:3` to assign `Engineering` to both `2` and `3` in Grafana.

You can use `*` as the SAML Organization if you want all your users to be in some Grafana organizations with a default role:

- `org_mapping = *:2:Editor` to map all users to `2` in Grafana as Editors.

> **Note:** Available in Grafana version 9.2 and later.

You can use `*` as the Grafana organization in the mapping if you want all users from a given SAML Organization to be added to all existing Grafana organizations.

- `org_mapping = Engineering:*` to map users from `Engineering` to all existing Grafana organizations.
- `org_mapping = Administration:*:Admin` to map users from `Administration` to all existing Grafana organizations as Admins.

### Configure allowed organizations

> **Note:** Available in Grafana version 7.0 and later.

With the [`allowed_organizations`]({{< relref "../../../configure-grafana/enterprise-configuration/#allowed-organizations" >}}) option you can specify a list of organizations where the user must be a member of at least one of them to be able to log in to Grafana.

To put values containing spaces in the list, use the following JSON syntax:

```ini
allowed_organizations = ["org 1", "second org"]
```

### Example SAML configuration

```bash
[auth.saml]
enabled = true
auto_login = false
certificate_path = "/path/to/certificate.cert"
private_key_path = "/path/to/private_key.pem"
idp_metadata_path = "/my/metadata.xml"
max_issue_delay = 90s
metadata_valid_duration = 48h
assertion_attribute_name = displayName
assertion_attribute_login = mail
assertion_attribute_email = mail

assertion_attribute_groups = Group
assertion_attribute_role = Role
assertion_attribute_org = Org
role_values_editor = editor, developer
role_values_admin = admin, operator
role_values_grafana_admin = superadmin
org_mapping = Engineering:2:Editor, Engineering:3:Viewer, Sales:3:Editor, *:1:Editor
allowed_organizations = Engineering, Sales
```

## Troubleshoot SAML authentication in Grafana

To troubleshoot and get more log information, enable SAML debug logging in the configuration file. Refer to [Configuration]({{< relref "../../../configure-grafana/#filters" >}}) for more information.

```bash
[log]
filters = saml.auth:debug
```

## Troubleshooting

Following are common issues found in configuring SAML authentication in Grafana and how to resolve them.

### SAML authentication fails with error:

- `asn1: structure error: tags don't match`

We only support one private key format: PKCS#8.

The keys may be in a different format (PKCS#1 or PKCS#12); in that case, it may be necessary to convert the private key format.

The following command creates a pkcs8 key file.

```bash
$ openssl req -x509 -newkey rsa:4096 -keyout key.pem -out cert.pem -days 365 -nodes​
```

#### **Convert** the private key format to base64

The following command converts keys to base64 format.

Base64-encode the cert.pem and key.pem files:
(-w0 switch is not needed on Mac, only for Linux)

```sh
$ base64 -w0 key.pem > key.pem.base64
$ base64 -w0 cert.pem > cert.pem.base64
```

The base64-encoded values (`key.pem.base64, cert.pem.base64` files) are then used for certificate and private_key.

The keys you provide should look like:

```
-----BEGIN PRIVATE KEY-----
...
...
-----END PRIVATE KEY-----
```

### SAML login attempts fail with request response "origin not allowed"

When the user logs in using SAML and gets presented with "origin not allowed", the user might be issuing the login from an IdP (identity provider) service or the user is behind a reverse proxy. This potentially happens as Grafana's CSRF checks deem the requests to be invalid. For more information [CSRF](https://owasp.org/www-community/attacks/csrf).

To solve this issue, you can configure either the [`csrf_trusted_origins`]({{< relref "../../../configure-grafana/#csrf-trusted-origins" >}}) or [`csrf_additional_headers`]({{< relref "../../../configure-grafana/#csrf_additional_headers" >}}) option in the SAML configuration.

Example of a configuration file:

```bash
# config.ini
...
[security]
csrf_trusted_origins = https://grafana.example.com
csrf_additional_headers = X-Forwarded-Host
...
```

### SAML login attempts fail with request response "login session has expired"

Accessing the Grafana login page from a URL that is not the root URL of the
Grafana server can cause the instance to return the following error: "login session has expired".

If you are accessing grafana through a proxy server, ensure that cookies are correctly
rewritten to the root URL of Grafana.
Cookies must be set on the same url as the `root_url` of Grafana. This is normally the reverse proxy's domain/address.

Review the cookie settings in your proxy server configuration to ensure that cookies are
not being discarded

Review the following settings in your grafana config:

```ini
[security]
cookie_samesite = none
```

This setting should be set to none to allow grafana session cookies to work correctly with redirects.

```ini
[security]
cookie_secure = true
```

Ensure cookie_secure is set to true to ensure that cookies are only sent over HTTPS.<|MERGE_RESOLUTION|>--- conflicted
+++ resolved
@@ -8,12 +8,6 @@
   - ../../../enterprise/saml/enable-saml/
   - ../../../enterprise/saml/set-up-saml-with-okta/
   - ../../../enterprise/saml/troubleshoot-saml/
-<<<<<<< HEAD
-description: Learn how to configure SAML authentication in Grafana.
-menuTitle: Configure SAML authentication
-title: Configure SAML authentication in Grafana
-weight: 1100
-=======
 description: Learn how to configure SAML authentication in Grafana's configuration file.
 menuTitle: SAML
 labels:
@@ -22,7 +16,6 @@
     - enterprise
 title: Configure SAML authentication using the configuration file
 weight: 500
->>>>>>> ac7f9d45
 ---
 
 # Configure SAML authentication in Grafana
