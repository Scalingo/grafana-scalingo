---
aliases:
<<<<<<< HEAD
  - ../../auth/saml/
=======
>>>>>>> ac7f9d45
  - ../../auth/team-sync/
  - ../../enterprise/team-sync/
description: Learn how to use Team Sync to synchronize between your authentication
  provider teams and Grafana teams.
title: Configure Team Sync
weight: 1000
---

# Configure Team Sync

Team sync lets you set up synchronization between your auth providers teams and teams in Grafana. This enables LDAP, OAuth, or SAML users who are members of certain teams or groups to automatically be added or removed as members of certain teams in Grafana.

> **Note:** Available in [Grafana Enterprise]({{< relref "../../introduction/grafana-enterprise/" >}}) and [Grafana Cloud Advanced](/docs/grafana-cloud/).

Grafana keeps track of all synchronized users in teams, and you can see which users have been synchronized in the team members list, see `LDAP` label in screenshot.
This mechanism allows Grafana to remove an existing synchronized user from a team when its group membership changes. This mechanism also enables you to manually add a user as member of a team, and it will not be removed when the user signs in. This gives you flexibility to combine LDAP group memberships and Grafana team memberships.

> Currently the synchronization only happens when a user logs in, unless LDAP is used with the active background synchronization that was added in Grafana 6.3.

<div class="clearfix"></div>

## Supported providers

- [Auth Proxy]({{< relref "./configure-authentication/auth-proxy#team-sync-enterprise-only" >}})
- [Azure AD]({{< relref "./configure-authentication/azuread#team-sync-enterprise-only" >}})
- [GitHub OAuth]({{< relref "./configure-authentication/github#configure-team-synchronization" >}})
- [GitLab OAuth]({{< relref "./configure-authentication/gitlab#configure-team-synchronization" >}})
- [LDAP]({{< relref "./configure-authentication/enhanced-ldap#ldap-group-synchronization-for-teams" >}})
- [Okta]({{< relref "./configure-authentication/okta#configure-team-synchronization-enterprise-only" >}})
- [SAML]({{< relref "./configure-authentication/saml#configure-team-sync" >}})

## Synchronize a Grafana team with an external group

If you have already grouped some users into a team, then you can synchronize that team with an external group.

{{< figure src="/static/img/docs/enterprise/team_add_external_group.png" class="docs-image--no-shadow docs-image--right" max-width= "600px" >}}

1. In Grafana, navigate to **Administration > Teams**.
1. Select a team.
1. Go to the External group sync tab, and click **Add group**.
1. Insert the value of the group you want to sync with. This becomes the Grafana `GroupID`.
   Examples:

   - For LDAP, this is the LDAP distinguished name (DN) of LDAP group you want to synchronize with the team.
   - For Auth Proxy, this is the value we receive as part of the custom `Groups` header.

1. Click **Add group** to save.

> Group matching is case insensitive.

## LDAP specific: wildcard matching

When using LDAP, you can use a wildcard (\*) in the common name attribute (CN)
to match any group in the corresponding Organizational Unit (OU).

Ex: `cn=*,ou=groups,dc=grafana,dc=org` can be matched by `cn=users,ou=groups,dc=grafana,dc=org`<|MERGE_RESOLUTION|>--- conflicted
+++ resolved
@@ -1,9 +1,5 @@
 ---
 aliases:
-<<<<<<< HEAD
-  - ../../auth/saml/
-=======
->>>>>>> ac7f9d45
   - ../../auth/team-sync/
   - ../../enterprise/team-sync/
 description: Learn how to use Team Sync to synchronize between your authentication
