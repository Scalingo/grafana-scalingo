--- conflicted
+++ resolved
@@ -7,13 +7,10 @@
   - export
   - usage-insights
   - enterprise
-<<<<<<< HEAD
-=======
 labels:
   products:
     - cloud
     - enterprise
->>>>>>> 1e84fede
 title: Export logs of usage insights
 weight: 900
 ---
