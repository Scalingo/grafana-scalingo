---
aliases:
  - ../../installation/debian/
  - ../../installation/installation/debian/
description: Install guide for Grafana on Debian or Ubuntu
title: Install Grafana on Debian or Ubuntu
menuTitle: Debian or Ubuntu
weight: 100
---

# Install Grafana on Debian or Ubuntu

This topic explains how to install Grafana dependencies, install Grafana on Linux Debian or Ubuntu, and start the Grafana server on your Debian or Ubuntu system.

There are multiple ways to install Grafana: using the Grafana Labs APT repository, by downloading a `.deb` package, or by downloading a binary `.tar.gz` file. Choose only one of the methods below that best suits your needs.

> **Note:** If you install via the `.deb` package or `.tar.gz` file, then you must manually update Grafana for each new version.

## Install from APT repository

<<<<<<< HEAD
## Note on upgrading

<<<<<<<< HEAD:docs/sources/setup-grafana/installation/debian.md
While the process for upgrading Grafana is very similar to installing Grafana, there are some key backup steps you should perform. Read [Upgrading Grafana]({{< relref "../upgrade-grafana/" >}}) for tips and guidance on updating an existing installation.

> **Note:** You can use [Grafana Cloud](https://grafana.com/products/cloud/features/#cloud-logs) to avoid the overhead of installing, maintaining, and scaling your observability stack. The free forever plan includes Grafana, 10K Prometheus series, 50 GB logs, and more.[Create a free account to get started](https://grafana.com/auth/sign-up/create-user?pg=docs-grafana-install&plcmt=in-text).
========
While the process for upgrading Grafana is very similar to installing Grafana, there are some key backup steps you should perform. Read [Upgrading Grafana]({{< relref "../../upgrade-grafana/" >}}) for tips and guidance on updating an existing installation.
>>>>>>>> v9.3.1:docs/sources/setup-grafana/installation/debian/index.md

## 1. Download and install

You can install Grafana using our official APT repository, by downloading a `.deb` package, or by downloading a binary `.tar.gz` file.

### Install from APT repository

If you install from the APT repository, then Grafana is automatically updated every time you run `apt-get update`.
=======
If you install from the APT repository, Grafana automatically updates when you run `apt-get update`.
>>>>>>> ac7f9d45

| Grafana Version           | Package            | Repository                            |
| ------------------------- | ------------------ | ------------------------------------- |
| Grafana Enterprise        | grafana-enterprise | `https://apt.grafana.com stable main` |
| Grafana Enterprise (Beta) | grafana-enterprise | `https://apt.grafana.com beta main`   |
| Grafana OSS               | grafana            | `https://apt.grafana.com stable main` |
| Grafana OSS (Beta)        | grafana            | `https://apt.grafana.com beta main`   |

> **Note:** Grafana Enterprise is the recommended and default edition. It is available for free and includes all the features of the OSS edition. You can also upgrade to the [full Enterprise feature set](https://grafana.com/products/enterprise/?utm_source=grafana-install-page), which has support for [Enterprise plugins](https://grafana.com/grafana/plugins/?enterprise=1&utcm_source=grafana-install-page).

Complete the following steps to install Grafana from the APT repository:

1. To install required packages and download the Grafana repository signing key, run the following commands:

   ```bash
   sudo apt-get install -y apt-transport-https
   sudo apt-get install -y software-properties-common wget
   sudo wget -q -O /usr/share/keyrings/grafana.key https://apt.grafana.com/gpg.key
   ```

1. To add a repository for stable releases, run the following command:

   ```bash
   echo "deb [signed-by=/usr/share/keyrings/grafana.key] https://apt.grafana.com stable main" | sudo tee -a /etc/apt/sources.list.d/grafana.list
   ```

1. To add a repository for beta releases, run the following command:

   ```bash
   echo "deb [signed-by=/usr/share/keyrings/grafana.key] https://apt.grafana.com beta main" | sudo tee -a /etc/apt/sources.list.d/grafana.list
   ```

1. Run the following command to update the list of available packages:

   ```bash
   # Updates the list of available packages
   sudo apt-get update
   ```

1. To install Grafana OSS, run the following command:

   ```bash
   # Installs the latest OSS release:
   sudo apt-get install grafana
   ```

1. To install Grafana Enterprise, run the following command:

   ```bash
   # Installs the latest Enterprise release:
   sudo apt-get install grafana-enterprise
   ```

## Install Grafana using a deb package or as a standalone binary

If you choose not to install Grafana using APT, you can download and install Grafana using the deb package or as a standalone binary.

Complete the following steps to install Grafana using DEB or the standalone binaries:

1. Navigate to the [Grafana download page](https://grafana.com/grafana/download).
1. Select the Grafana version you want to install.
   - The most recent Grafana version is selected by default.
   - The **Version** field displays only tagged releases. If you want to install a nightly build, click **Nightly Builds** and then select a version.
1. Select an **Edition**.
   - **Enterprise:** This is the recommended version. It is functionally identical to the open source version, but includes features you can unlock with a license, if you so choose.
   - **Open Source:** This version is functionally identical to the Enterprise version, but you will need to download the Enterprise version if you want Enterprise features.
1. Depending on which system you are running, click the **Linux** or **ARM** tab on the [download page](/grafana/download).
1. Copy and paste the code from the [download page](/grafana/download) into your command line and run.

## Uninstall on Debian or Ubuntu

Complete any of the following steps to uninstall Grafana.

To uninstall Grafana, run the following commands in a terminal window:

1. If you configured Grafana to run with systemd, stop the systemd servivce for Grafana server:

   ```shell
   sudo systemctl stop grafana-server
   ```

1. If you configured Grafana to run with init.d, stop the init.d service for Grafana server:

   ```shell
   sudo service grafana-server stop
   ```

1. To uninstall Grafana OSS:

   ```shell
   sudo apt-get remove grafana
   ```

1. To uninstall Grafana Enterprise:

   ```shell
   sudo apt-get remove grafana-enterprise
   ```

1. Optional: To remove the Grafana repository:

   ```bash
   sudo rm -i /etc/apt/sources.list.d/grafana.list
   ```

## Next steps

<<<<<<< HEAD
<<<<<<<< HEAD:docs/sources/setup-grafana/installation/debian.md
Refer to the [Getting Started]({{< relref "../../getting-started/build-first-dashboard/" >}}) guide for information about logging in, setting up data sources, and so on.

## Configure Grafana

Refer to the [Configuration]({{< relref "../configure-grafana/" >}}) page for details on options for customizing your environment, logging, database, and so on.
========
Refer to the [Getting Started]({{< relref "../../../getting-started/build-first-dashboard/" >}}) guide for information about logging in, setting up data sources, and so on.

## Configure Grafana

Refer to the [Configuration]({{< relref "../../configure-grafana/" >}}) page for details on options for customizing your environment, logging, database, and so on.
>>>>>>>> v9.3.1:docs/sources/setup-grafana/installation/debian/index.md
=======
- [Start the Grafana server]({{< relref "../../start-restart-grafana/" >}})
>>>>>>> ac7f9d45
<|MERGE_RESOLUTION|>--- conflicted
+++ resolved
@@ -18,27 +18,7 @@
 
 ## Install from APT repository
 
-<<<<<<< HEAD
-## Note on upgrading
-
-<<<<<<<< HEAD:docs/sources/setup-grafana/installation/debian.md
-While the process for upgrading Grafana is very similar to installing Grafana, there are some key backup steps you should perform. Read [Upgrading Grafana]({{< relref "../upgrade-grafana/" >}}) for tips and guidance on updating an existing installation.
-
-> **Note:** You can use [Grafana Cloud](https://grafana.com/products/cloud/features/#cloud-logs) to avoid the overhead of installing, maintaining, and scaling your observability stack. The free forever plan includes Grafana, 10K Prometheus series, 50 GB logs, and more.[Create a free account to get started](https://grafana.com/auth/sign-up/create-user?pg=docs-grafana-install&plcmt=in-text).
-========
-While the process for upgrading Grafana is very similar to installing Grafana, there are some key backup steps you should perform. Read [Upgrading Grafana]({{< relref "../../upgrade-grafana/" >}}) for tips and guidance on updating an existing installation.
->>>>>>>> v9.3.1:docs/sources/setup-grafana/installation/debian/index.md
-
-## 1. Download and install
-
-You can install Grafana using our official APT repository, by downloading a `.deb` package, or by downloading a binary `.tar.gz` file.
-
-### Install from APT repository
-
-If you install from the APT repository, then Grafana is automatically updated every time you run `apt-get update`.
-=======
 If you install from the APT repository, Grafana automatically updates when you run `apt-get update`.
->>>>>>> ac7f9d45
 
 | Grafana Version           | Package            | Repository                            |
 | ------------------------- | ------------------ | ------------------------------------- |
@@ -146,20 +126,4 @@
 
 ## Next steps
 
-<<<<<<< HEAD
-<<<<<<<< HEAD:docs/sources/setup-grafana/installation/debian.md
-Refer to the [Getting Started]({{< relref "../../getting-started/build-first-dashboard/" >}}) guide for information about logging in, setting up data sources, and so on.
-
-## Configure Grafana
-
-Refer to the [Configuration]({{< relref "../configure-grafana/" >}}) page for details on options for customizing your environment, logging, database, and so on.
-========
-Refer to the [Getting Started]({{< relref "../../../getting-started/build-first-dashboard/" >}}) guide for information about logging in, setting up data sources, and so on.
-
-## Configure Grafana
-
-Refer to the [Configuration]({{< relref "../../configure-grafana/" >}}) page for details on options for customizing your environment, logging, database, and so on.
->>>>>>>> v9.3.1:docs/sources/setup-grafana/installation/debian/index.md
-=======
-- [Start the Grafana server]({{< relref "../../start-restart-grafana/" >}})
->>>>>>> ac7f9d45
+- [Start the Grafana server]({{< relref "../../start-restart-grafana/" >}})