---
aliases:
  - ../../installation/docker/
description: Guide for running Grafana using Docker
<<<<<<< HEAD
=======
labels:
  products:
    - enterprise
    - oss
>>>>>>> 1e84fede
menuTitle: Grafana Docker image
title: Run Grafana Docker image
weight: 400
---

# Run Grafana Docker image

This topic guides you through installing Grafana via the official Docker images. Specifically, it covers running Grafana via the Docker command line interface (CLI) and docker-compose.

<<<<<<< HEAD
Grafana Docker images come in two editions:

- **Grafana Enterprise**: `grafana/grafana-enterprise`
- **Grafana Open Source**: `grafana/grafana-oss`

> **Note:** The recommended and default edition of Grafana is Grafana Enterprise. It is free and includes all the features of the OSS edition. Additionally, you have the option to upgrade to the [full Enterprise feature set](/products/enterprise/?utm_source=grafana-install-page), which includes support for [Enterprise plugins](/grafana/plugins/?enterprise=1&utcm_source=grafana-install-page).

The default images for Grafana are created using the Alpine Linux project and can be found in the Alpine official image. For instructions on configuring a Docker image for Grafana, refer to [Configure a Grafana Docker image]({{< relref "../../configure-docker" >}}).

## Run Grafana via Docker CLI

This section shows you how to run Grafana using the Docker CLI.

> **Note:** If you are on a Linux system (for example, Debian or Ubuntu), you might need to add `sudo` before the command or add your user to the `docker` group. For more information, refer to [Linux post-installation steps for Docker Engine](https://docs.docker.com/engine/install/linux-postinstall/).

To run the latest stable version of Grafana, run the following command:

```bash
docker run -d -p 3000:3000 --name=grafana grafana/grafana-enterprise
```

Where:

run = run directly from the command line

`d` = run in the background

`p` = assign the port number, which in this case is `3000`

`name` = assign a logical name to the container, for example, `grafana`

`grafana/grafana-enterprise` = the image to run in the container

### Stop the Grafana container

To stop the Grafana container, run the following command:

```bash
# The `docker ps` command shows the processes running in Docker
docker ps

# This will display a list of containers that looks like the following:
CONTAINER ID   IMAGE  COMMAND   CREATED  STATUS   PORTS    NAMES
cd48d3994968   grafana/grafana-enterprise   "/run.sh"   8 seconds ago   Up 7 seconds   0.0.0.0:3000->3000/tcp   grafana

# To stop the grafana container run the command
# docker stop CONTAINER-ID or use
# docker stop NAME, which is `grafana` as previously defined
docker stop grafana
```

### Save your Grafana data

When you use Docker containers, their data is temporary by default. If you don't specify where to store the information, all the Grafana data will be lost when you stop the Docker container. To avoid losing your data, you can set up [persistent storage](https://docs.docker.com/storage/volumes/) or [bind mounts](https://docs.docker.com/storage/bind-mounts/) for your container.

> **Note:** Though both methods are similar, there is a slight difference. If you want your storage to be fully managed by Docker and accessed only through Docker containers and the Docker CLI, you should choose to use persistent storage. However, if you need full control of the storage and want to allow other processes besides Docker to access or modify the storage layer, then bind mounts is the right choice for your environment.

#### Use persistent storage (recommended)

It is recommended to have persistent storage because, without it, all data will be lost once the container is shut down. Use this method when you want the Docker service to manage the storage volume fully.

To use persistent storage, complete the following steps:

1. Create a Grafana Docker volume `grafana-storage` by running the following commands:

   ```bash
   # create a persistent volume for your data
   docker volume create grafana-storage

   # verify that the volume was created correctly
   # you should see a json output
   docker volume inspect grafana-storage
   ```

1. Start the Grafana container by running the following command:
   ```bash
   # start grafana
   docker run -d -p 3000:3000 --name=grafana \
     --volume grafana-storage:/var/lib/grafana \
     grafana/grafana-enterprise
   ```

#### Use bind mounts

If you plan to use folders on your host for the database or configuration when running Grafana in Docker, you must start the container with a user with permission to access and write to the folder you map.
=======
{{< youtube id="FlDfcMbSLXs" >}}

Grafana Docker images come in two editions:

- **Grafana Enterprise**: `grafana/grafana-enterprise`
- **Grafana Open Source**: `grafana/grafana-oss`

> **Note:** The recommended and default edition of Grafana is Grafana Enterprise. It is free and includes all the features of the OSS edition. Additionally, you have the option to upgrade to the [full Enterprise feature set](/products/enterprise/?utm_source=grafana-install-page), which includes support for [Enterprise plugins](/grafana/plugins/?enterprise=1&utcm_source=grafana-install-page).

The default images for Grafana are created using the Alpine Linux project and can be found in the Alpine official image. For instructions on configuring a Docker image for Grafana, refer to [Configure a Grafana Docker image]({{< relref "../../configure-docker" >}}).

## Run Grafana via Docker CLI

This section shows you how to run Grafana using the Docker CLI.

> **Note:** If you are on a Linux system (for example, Debian or Ubuntu), you might need to add `sudo` before the command or add your user to the `docker` group. For more information, refer to [Linux post-installation steps for Docker Engine](https://docs.docker.com/engine/install/linux-postinstall/).

To run the latest stable version of Grafana, run the following command:

```bash
docker run -d -p 3000:3000 --name=grafana grafana/grafana-enterprise
```

Where:

- [`docker run`](https://docs.docker.com/engine/reference/commandline/run/) is a Docker CLI command that runs a new container from an image
- `-d` (`--detach`) runs the container in the background
- `-p <host-port>:<container-port>` (`--publish`) publish a container's port(s) to the host, allowing you to reach the container's port via a host port. In this case, we can reach the container's port `3000` via the host's port `3000`
- `--name` assign a logical name to the container (e.g. `grafana`). This allows you to refer to the container by name instead of by ID.
- `grafana/grafana-enterprise` is the image to run

### Stop the Grafana container

To stop the Grafana container, run the following command:

```bash
# The `docker ps` command shows the processes running in Docker
docker ps

# This will display a list of containers that looks like the following:
CONTAINER ID   IMAGE  COMMAND   CREATED  STATUS   PORTS    NAMES
cd48d3994968   grafana/grafana-enterprise   "/run.sh"   8 seconds ago   Up 7 seconds   0.0.0.0:3000->3000/tcp   grafana

# To stop the grafana container run the command
# docker stop CONTAINER-ID or use
# docker stop NAME, which is `grafana` as previously defined
docker stop grafana
```

### Save your Grafana data

By default, Grafana uses an embedded SQLite version 3 database to store configuration, users, dashboards, and other data. When you run Docker images as containers, changes to these Grafana data are written to the filesystem within the container, which will only persist for as long as the container exists. If you stop and remove the container, any filesystem changes (i.e. the Grafana data) will be discarded. To avoid losing your data, you can set up persistent storage using [Docker volumes](https://docs.docker.com/storage/volumes/) or [bind mounts](https://docs.docker.com/storage/bind-mounts/) for your container.

> **Note:** Though both methods are similar, there is a slight difference. If you want your storage to be fully managed by Docker and accessed only through Docker containers and the Docker CLI, you should choose to use persistent storage. However, if you need full control of the storage and want to allow other processes besides Docker to access or modify the storage layer, then bind mounts is the right choice for your environment.

#### Use Docker volumes (recommended)

Use Docker volumes when you want the Docker Engine to manage the storage volume.

To use Docker volumes for persistent storage, complete the following steps:

1. Create a Docker volume to be used by the Grafana container, giving it a descriptive name (e.g. `grafana-storage`). Run the following command:

   ```bash
   # create a persistent volume for your data
   docker volume create grafana-storage

   # verify that the volume was created correctly
   # you should see some JSON output
   docker volume inspect grafana-storage
   ```

1. Start the Grafana container by running the following command:
   ```bash
   # start grafana
   docker run -d -p 3000:3000 --name=grafana \
     --volume grafana-storage:/var/lib/grafana \
     grafana/grafana-enterprise
   ```

#### Use bind mounts

If you plan to use directories on your host for the database or configuration when running Grafana in Docker, you must start the container with a user with permission to access and write to the directory you map.
>>>>>>> 1e84fede

To use bind mounts, run the following command:

```bash
<<<<<<< HEAD
# create a folder for your data
mkdir data

# start grafana with your user id and using the data folder
=======
# create a directory for your data
mkdir data

# start grafana with your user id and using the data directory
>>>>>>> 1e84fede
docker run -d -p 3000:3000 --name=grafana \
  --user "$(id -u)" \
  --volume "$PWD/data:/var/lib/grafana" \
  grafana/grafana-enterprise
```

### Use environment variables to configure Grafana

Grafana supports specifying custom configuration settings using [environment variables]({{< relref "../../../setup-grafana/configure-grafana#override-configuration-with-environment-variables" >}}).

```bash
# enabling public dashboard feature

docker run -d -p 3000:3000 --name=grafana \
  -e "GF_FEATURE_TOGGLES_ENABLE=publicDashboards" \
  grafana/grafana-enterprise
```

## Install plugins in the Docker container
<<<<<<< HEAD

You can install plugins in Grafana from the official and community [plugins page](/grafana/plugins) or by using a custom URL to install a private plugin. These plugins allow you to add new visualization types, data sources, and applications to help you better visualize your data.

Grafana currently supports three types of plugins: panel, data source, and app. For more information on managing plugins, refer to [Plugin Management]({{< relref "../../../administration/plugin-management" >}}).

To install plugins in the Docker container, complete the following steps:

1. Pass the plugins you want to be installed to Docker with the `GF_INSTALL_PLUGINS` environment variable as a comma-separated list.

=======

You can install plugins in Grafana from the official and community [plugins page](/grafana/plugins) or by using a custom URL to install a private plugin. These plugins allow you to add new visualization types, data sources, and applications to help you better visualize your data.

Grafana currently supports three types of plugins: panel, data source, and app. For more information on managing plugins, refer to [Plugin Management]({{< relref "../../../administration/plugin-management" >}}).

To install plugins in the Docker container, complete the following steps:

1. Pass the plugins you want to be installed to Docker with the `GF_INSTALL_PLUGINS` environment variable as a comma-separated list.

>>>>>>> 1e84fede
   This sends each plugin name to `grafana-cli plugins install ${plugin}` and installs them when Grafana starts.

   For example:

   ```bash
   docker run -d -p 3000:3000 --name=grafana \
     -e "GF_INSTALL_PLUGINS=grafana-clock-panel, grafana-simple-json-datasource" \
     grafana/grafana-enterprise
   ```

1. To specify the version of a plugin, add the version number to the `GF_INSTALL_PLUGINS` environment variable.

   For example:
<<<<<<< HEAD

   ```bash
   docker run -d -p 3000:3000 --name=grafana \
     -e "GF_INSTALL_PLUGINS=grafana-clock-panel 1.0.1" \
     grafana/grafana-enterprise
   ```

   > **Note:** If you do not specify a version number, the latest version is used.

1. To install a plugin from a custom URL, use the following convention to specify the URL: `<url to plugin zip>;<plugin install folder name>`.

=======

   ```bash
   docker run -d -p 3000:3000 --name=grafana \
     -e "GF_INSTALL_PLUGINS=grafana-clock-panel 1.0.1" \
     grafana/grafana-enterprise
   ```

   > **Note:** If you do not specify a version number, the latest version is used.

1. To install a plugin from a custom URL, use the following convention to specify the URL: `<url to plugin zip>;<plugin install directory name>`.

>>>>>>> 1e84fede
   For example:

   ```bash
   docker run -d -p 3000:3000 --name=grafana \
     -e "GF_INSTALL_PLUGINS=https://github.com/VolkovLabs/custom-plugin.zip;custom-plugin" \
     grafana/grafana-enterprise
   ```

## Example

<<<<<<< HEAD
The following example runs the latest stable version of Grafana, listening on port 3000, with the container named `grafana`, persistent storage in the grafana-storage docker volume, the server root URL set, and the official [clock panel](/grafana/plugins/grafana-clock-panel) plugin installed.
=======
The following example runs the latest stable version of Grafana, listening on port 3000, with the container named `grafana`, persistent storage in the `grafana-storage` docker volume, the server root URL set, and the official [clock panel](/grafana/plugins/grafana-clock-panel) plugin installed.
>>>>>>> 1e84fede

```bash
# create a persistent volume for your data
docker volume create grafana-storage

# start grafana by using the above persistent storage
# and defining environment variables

docker run -d -p 3000:3000 --name=grafana \
  --volume grafana-storage:/var/lib/grafana \
  -e "GF_SERVER_ROOT_URL=http://my.grafana.server/" \
  -e "GF_INSTALL_PLUGINS=grafana-clock-panel" \
  grafana/grafana-enterprise
```

## Run Grafana via Docker Compose

Docker Compose is a software tool that makes it easy to define and share applications that consist of multiple containers. It works by using a YAML file, usually called `docker-compose.yaml`, which lists all the services that make up the application. You can start the containers in the correct order with a single command, and with another command, you can shut them down. For more information about the benefits of using Docker Compose and how to use it refer to [Use Docker Compose](https://docs.docker.com/get-started/08_using_compose/).

### Before you begin

To run Grafana via Docker Compose, install the compose tool on your machine. To determine if the compose tool is available, run the following command:

```bash
docker compose version
```

If the compose tool is unavailable, refer to [Install Docker Compose](https://docs.docker.com/compose/install/).
<<<<<<< HEAD

### Run the latest stable version of Grafana

This section shows you how to run Grafana using Docker Compose. The examples in this section use Compose version 3. For more information about compatibility, refer to [Compose and Docker compatibility matrix](https://docs.docker.com/compose/compose-file/compose-file-v3/).

> **Note:** If you are on a Linux system (for example, Debian or Ubuntu), you might need to add `sudo` before the command or add your user to the `docker` group. For more information, refer to [Linux post-installation steps for Docker Engine](https://docs.docker.com/engine/install/linux-postinstall/).

To run the latest stable version of Grafana using Docker Compose, complete the following steps:

1. Create a `docker-compose.yaml` file.

   ```bash
   # first go into the directory where you have created this docker-compose.yaml file
   cd /path/to/docker-compose-folder

   # now create the docker-compose.yaml file
   touch docker-compose.yaml
   ```

1. Now, add the following code into the `docker-compose.yaml` file.

   For example:

   ```bash
   version: "3.8"
   services:
     grafana:
       image: grafana/grafana-enterprise
       container_name: grafana
       restart: unless-stopped
       ports:
        - '3000:3000'
   ```

1. To run `docker-compose.yaml`, run the following command:

   ```bash
   # start the grafana container
   docker compose up -d
   ```

   Where:

   d = detached mode

   up = to bring the container up and running

To determine that Grafana is running, open a browser window and type `IP_ADDRESS:3000`. The sign in screen should appear.

### Stop the Grafana container

=======

### Run the latest stable version of Grafana

This section shows you how to run Grafana using Docker Compose. The examples in this section use Compose version 3. For more information about compatibility, refer to [Compose and Docker compatibility matrix](https://docs.docker.com/compose/compose-file/compose-file-v3/).

> **Note:** If you are on a Linux system (for example, Debian or Ubuntu), you might need to add `sudo` before the command or add your user to the `docker` group. For more information, refer to [Linux post-installation steps for Docker Engine](https://docs.docker.com/engine/install/linux-postinstall/).

To run the latest stable version of Grafana using Docker Compose, complete the following steps:

1. Create a `docker-compose.yaml` file.

   ```bash
   # first go into the directory where you have created this docker-compose.yaml file
   cd /path/to/docker-compose-directory

   # now create the docker-compose.yaml file
   touch docker-compose.yaml
   ```

1. Now, add the following code into the `docker-compose.yaml` file.

   For example:

   ```bash
   version: "3.8"
   services:
     grafana:
       image: grafana/grafana-enterprise
       container_name: grafana
       restart: unless-stopped
       ports:
        - '3000:3000'
   ```

1. To run `docker-compose.yaml`, run the following command:

   ```bash
   # start the grafana container
   docker compose up -d
   ```

   Where:

   d = detached mode

   up = to bring the container up and running

To determine that Grafana is running, open a browser window and type `IP_ADDRESS:3000`. The sign in screen should appear.

### Stop the Grafana container

>>>>>>> 1e84fede
To stop the Grafana container, run the following command:

```bash
docker compose down
```

> **Note:** For more information about using Docker Compose commands, refer to [docker compose](https://docs.docker.com/engine/reference/commandline/compose/).

### Save your Grafana data

<<<<<<< HEAD
When you use Docker containers, their data is temporary by default. If you don't specify where to store the information, all the Grafana data will be lost when you stop the Docker container. To avoid losing your data, you can set up [persistent storage](https://docs.docker.com/storage/volumes/) or [bind mounts](https://docs.docker.com/storage/bind-mounts/) for your container.

#### Use persistent storage (recommended)

It is recommended to have persistent storage because without it, all data will be lost once the container is shut down. Use this method when you want the Docker service to fully manage the storage volume.

Complete the following steps to use persistent storage.
=======
By default, Grafana uses an embedded SQLite version 3 database to store configuration, users, dashboards, and other data. When you run Docker images as containers, changes to these Grafana data are written to the filesystem within the container, which will only persist for as long as the container exists. If you stop and remove the container, any filesystem changes (i.e. the Grafana data) will be discarded. To avoid losing your data, you can set up persistent storage using [Docker volumes](https://docs.docker.com/storage/volumes/) or [bind mounts](https://docs.docker.com/storage/bind-mounts/) for your container.

#### Use Docker volumes (recommended)

Use Docker volumes when you want the Docker Engine to manage the storage volume.

To use Docker volumes for persistent storage, complete the following steps:
>>>>>>> 1e84fede

1. Create a `docker-compose.yaml` file

   ```bash
   # first go into the directory where you have created this docker-compose.yaml file
<<<<<<< HEAD
   cd /path/to/docker-compose-folder
=======
   cd /path/to/docker-compose-directory
>>>>>>> 1e84fede

   # now create the docker-compose.yaml file
   touch docker-compose.yaml
   ```

1. Add the following code into the `docker-compose.yaml` file.

   ```yaml
   version: '3.8'
   services:
     grafana:
       image: grafana/grafana-enterprise
       container_name: grafana
       restart: unless-stopped
       ports:
         - '3000:3000'
       volumes:
<<<<<<< HEAD
         - grafana_data:/var/lib/grafana
   volumes:
     grafana_data: {}
=======
         - grafana-storage:/var/lib/grafana
   volumes:
     grafana-storage: {}
>>>>>>> 1e84fede
   ```

1. Save the file and run the following command:

   ```bash
   docker compose up -d
   ```

#### Use bind mounts

<<<<<<< HEAD
If you plan to use folders on your host for the database or configuration when running Grafana in Docker, you must start the container with a user that has the permission to access and write to the folder you map.
=======
If you plan to use directories on your host for the database or configuration when running Grafana in Docker, you must start the container with a user that has the permission to access and write to the directory you map.
>>>>>>> 1e84fede

To use bind mounts, complete the following steps:

1. Create a `docker-compose.yaml` file

   ```bash
   # first go into the directory where you have created this docker-compose.yaml file
<<<<<<< HEAD
   cd /path/to/docker-compose-folder
=======
   cd /path/to/docker-compose-directory
>>>>>>> 1e84fede

   # now create the docker-compose.yaml file
   touch docker-compose.yaml
   ```

<<<<<<< HEAD
1. Create the folder where you will be mounting your data, in this case is `/data` e.g. in your current working directory:
=======
1. Create the directory where you will be mounting your data, in this case is `/data` e.g. in your current working directory:
>>>>>>> 1e84fede

   ```bash
   mkdir $PWD/data
   ```

1. Now, add the following code into the `docker-compose.yaml` file.
<<<<<<< HEAD

   ```yaml
   version: '3.8'
   services:
     grafana:
       image: grafana/grafana-enterprise
       container_name: grafana
       restart: unless-stopped
       # if you are running as root then set it to 0
       # else find the right id with the id -u command
       user: '0'
       ports:
         - '3000:3000'
       # adding the mount volume point which we create earlier
       volumes:
         - '$PWD/data:/var/lib/grafana'
   ```

1. Save the file and run the following command:

   ```bash
   docker compose up -d
   ```

### Example

The following example runs the latest stable version of Grafana, listening on port 3000, with the container named `grafana`, persistent storage in the grafana-storage docker volume, the server root URL set, and the official [clock panel](/grafana/plugins/grafana-clock-panel) plugin installed.

```bash
version: "3.8"
services:
  grafana:
    image: grafana/grafana-enterprise
    container_name: grafana
    restart: unless-stopped
    environment:
     - GF_SERVER_ROOT_URL=http://my.grafana.server/
     - GF_INSTALL_PLUGINS=grafana-clock-panel
    ports:
     - '3000:3000'
    volumes:
     - 'grafana_storage:/var/lib/grafana'
volumes:
  grafana_storage: {}
```

> **Note:** If you want to specify the version of a plugin, add the version number to the `GF_INSTALL_PLUGINS` environment variable. For example: `-e "GF_INSTALL_PLUGINS=grafana-clock-panel 1.0.1,grafana-simple-json-datasource 1.3.5"`. If you do not specify a version number, the latest version is used.

## Next steps

<<<<<<<< HEAD:docs/sources/setup-grafana/installation/docker.md
Refer to the [Getting Started]({{< relref "../../getting-started/build-first-dashboard/" >}}) guide for information about logging in, setting up data sources, and so on.

## Configure Docker image

Refer to [Configure a Grafana Docker image]({{< relref "../configure-docker/" >}}) page for details on options for customizing your environment, logging, database, and so on.

## Configure Grafana

Refer to the [Configuration]({{< relref "../configure-grafana/" >}}) page for details on options for customizing your environment, logging, database, and so on.
========
Refer to the [Getting Started]({{< relref "../../../getting-started/build-first-dashboard/" >}}) guide for information about logging in, setting up data sources, and so on.
=======

   ```yaml
   version: '3.8'
   services:
     grafana:
       image: grafana/grafana-enterprise
       container_name: grafana
       restart: unless-stopped
       # if you are running as root then set it to 0
       # else find the right id with the id -u command
       user: '0'
       ports:
         - '3000:3000'
       # adding the mount volume point which we create earlier
       volumes:
         - '$PWD/data:/var/lib/grafana'
   ```

1. Save the file and run the following command:

   ```bash
   docker compose up -d
   ```

### Example

The following example runs the latest stable version of Grafana, listening on port 3000, with the container named `grafana`, persistent storage in the `grafana-storage` docker volume, the server root URL set, and the official [clock panel](/grafana/plugins/grafana-clock-panel/) plugin installed.

```bash
version: "3.8"
services:
  grafana:
    image: grafana/grafana-enterprise
    container_name: grafana
    restart: unless-stopped
    environment:
     - GF_SERVER_ROOT_URL=http://my.grafana.server/
     - GF_INSTALL_PLUGINS=grafana-clock-panel
    ports:
     - '3000:3000'
    volumes:
     - 'grafana_storage:/var/lib/grafana'
volumes:
  grafana_storage: {}
```

> **Note:** If you want to specify the version of a plugin, add the version number to the `GF_INSTALL_PLUGINS` environment variable. For example: `-e "GF_INSTALL_PLUGINS=grafana-clock-panel 1.0.1,grafana-simple-json-datasource 1.3.5"`. If you do not specify a version number, the latest version is used.

## Next steps

Refer to the [Getting Started]({{< relref "../../../getting-started/build-first-dashboard" >}}) guide for information about logging in, setting up data sources, and so on.
>>>>>>> 1e84fede

## Configure Docker image

Refer to [Configure a Grafana Docker image]({{< relref "../../configure-docker" >}}) page for details on options for customizing your environment, logging, database, and so on.

## Configure Grafana

<<<<<<< HEAD
Refer to the [Configuration]({{< relref "../../configure-grafana/" >}}) page for details on options for customizing your environment, logging, database, and so on.
>>>>>>>> v9.3.1:docs/sources/setup-grafana/installation/docker/index.md
=======
Refer to the [Configuration]({{< relref "../../configure-grafana" >}}) page for details on options for customizing your environment, logging, database, and so on.
>>>>>>> 1e84fede
<|MERGE_RESOLUTION|>--- conflicted
+++ resolved
@@ -2,13 +2,10 @@
 aliases:
   - ../../installation/docker/
 description: Guide for running Grafana using Docker
-<<<<<<< HEAD
-=======
 labels:
   products:
     - enterprise
     - oss
->>>>>>> 1e84fede
 menuTitle: Grafana Docker image
 title: Run Grafana Docker image
 weight: 400
@@ -18,93 +15,6 @@
 
 This topic guides you through installing Grafana via the official Docker images. Specifically, it covers running Grafana via the Docker command line interface (CLI) and docker-compose.
 
-<<<<<<< HEAD
-Grafana Docker images come in two editions:
-
-- **Grafana Enterprise**: `grafana/grafana-enterprise`
-- **Grafana Open Source**: `grafana/grafana-oss`
-
-> **Note:** The recommended and default edition of Grafana is Grafana Enterprise. It is free and includes all the features of the OSS edition. Additionally, you have the option to upgrade to the [full Enterprise feature set](/products/enterprise/?utm_source=grafana-install-page), which includes support for [Enterprise plugins](/grafana/plugins/?enterprise=1&utcm_source=grafana-install-page).
-
-The default images for Grafana are created using the Alpine Linux project and can be found in the Alpine official image. For instructions on configuring a Docker image for Grafana, refer to [Configure a Grafana Docker image]({{< relref "../../configure-docker" >}}).
-
-## Run Grafana via Docker CLI
-
-This section shows you how to run Grafana using the Docker CLI.
-
-> **Note:** If you are on a Linux system (for example, Debian or Ubuntu), you might need to add `sudo` before the command or add your user to the `docker` group. For more information, refer to [Linux post-installation steps for Docker Engine](https://docs.docker.com/engine/install/linux-postinstall/).
-
-To run the latest stable version of Grafana, run the following command:
-
-```bash
-docker run -d -p 3000:3000 --name=grafana grafana/grafana-enterprise
-```
-
-Where:
-
-run = run directly from the command line
-
-`d` = run in the background
-
-`p` = assign the port number, which in this case is `3000`
-
-`name` = assign a logical name to the container, for example, `grafana`
-
-`grafana/grafana-enterprise` = the image to run in the container
-
-### Stop the Grafana container
-
-To stop the Grafana container, run the following command:
-
-```bash
-# The `docker ps` command shows the processes running in Docker
-docker ps
-
-# This will display a list of containers that looks like the following:
-CONTAINER ID   IMAGE  COMMAND   CREATED  STATUS   PORTS    NAMES
-cd48d3994968   grafana/grafana-enterprise   "/run.sh"   8 seconds ago   Up 7 seconds   0.0.0.0:3000->3000/tcp   grafana
-
-# To stop the grafana container run the command
-# docker stop CONTAINER-ID or use
-# docker stop NAME, which is `grafana` as previously defined
-docker stop grafana
-```
-
-### Save your Grafana data
-
-When you use Docker containers, their data is temporary by default. If you don't specify where to store the information, all the Grafana data will be lost when you stop the Docker container. To avoid losing your data, you can set up [persistent storage](https://docs.docker.com/storage/volumes/) or [bind mounts](https://docs.docker.com/storage/bind-mounts/) for your container.
-
-> **Note:** Though both methods are similar, there is a slight difference. If you want your storage to be fully managed by Docker and accessed only through Docker containers and the Docker CLI, you should choose to use persistent storage. However, if you need full control of the storage and want to allow other processes besides Docker to access or modify the storage layer, then bind mounts is the right choice for your environment.
-
-#### Use persistent storage (recommended)
-
-It is recommended to have persistent storage because, without it, all data will be lost once the container is shut down. Use this method when you want the Docker service to manage the storage volume fully.
-
-To use persistent storage, complete the following steps:
-
-1. Create a Grafana Docker volume `grafana-storage` by running the following commands:
-
-   ```bash
-   # create a persistent volume for your data
-   docker volume create grafana-storage
-
-   # verify that the volume was created correctly
-   # you should see a json output
-   docker volume inspect grafana-storage
-   ```
-
-1. Start the Grafana container by running the following command:
-   ```bash
-   # start grafana
-   docker run -d -p 3000:3000 --name=grafana \
-     --volume grafana-storage:/var/lib/grafana \
-     grafana/grafana-enterprise
-   ```
-
-#### Use bind mounts
-
-If you plan to use folders on your host for the database or configuration when running Grafana in Docker, you must start the container with a user with permission to access and write to the folder you map.
-=======
 {{< youtube id="FlDfcMbSLXs" >}}
 
 Grafana Docker images come in two editions:
@@ -188,22 +98,14 @@
 #### Use bind mounts
 
 If you plan to use directories on your host for the database or configuration when running Grafana in Docker, you must start the container with a user with permission to access and write to the directory you map.
->>>>>>> 1e84fede
 
 To use bind mounts, run the following command:
 
 ```bash
-<<<<<<< HEAD
-# create a folder for your data
-mkdir data
-
-# start grafana with your user id and using the data folder
-=======
 # create a directory for your data
 mkdir data
 
 # start grafana with your user id and using the data directory
->>>>>>> 1e84fede
 docker run -d -p 3000:3000 --name=grafana \
   --user "$(id -u)" \
   --volume "$PWD/data:/var/lib/grafana" \
@@ -223,7 +125,6 @@
 ```
 
 ## Install plugins in the Docker container
-<<<<<<< HEAD
 
 You can install plugins in Grafana from the official and community [plugins page](/grafana/plugins) or by using a custom URL to install a private plugin. These plugins allow you to add new visualization types, data sources, and applications to help you better visualize your data.
 
@@ -233,17 +134,6 @@
 
 1. Pass the plugins you want to be installed to Docker with the `GF_INSTALL_PLUGINS` environment variable as a comma-separated list.
 
-=======
-
-You can install plugins in Grafana from the official and community [plugins page](/grafana/plugins) or by using a custom URL to install a private plugin. These plugins allow you to add new visualization types, data sources, and applications to help you better visualize your data.
-
-Grafana currently supports three types of plugins: panel, data source, and app. For more information on managing plugins, refer to [Plugin Management]({{< relref "../../../administration/plugin-management" >}}).
-
-To install plugins in the Docker container, complete the following steps:
-
-1. Pass the plugins you want to be installed to Docker with the `GF_INSTALL_PLUGINS` environment variable as a comma-separated list.
-
->>>>>>> 1e84fede
    This sends each plugin name to `grafana-cli plugins install ${plugin}` and installs them when Grafana starts.
 
    For example:
@@ -257,7 +147,6 @@
 1. To specify the version of a plugin, add the version number to the `GF_INSTALL_PLUGINS` environment variable.
 
    For example:
-<<<<<<< HEAD
 
    ```bash
    docker run -d -p 3000:3000 --name=grafana \
@@ -267,21 +156,8 @@
 
    > **Note:** If you do not specify a version number, the latest version is used.
 
-1. To install a plugin from a custom URL, use the following convention to specify the URL: `<url to plugin zip>;<plugin install folder name>`.
-
-=======
-
-   ```bash
-   docker run -d -p 3000:3000 --name=grafana \
-     -e "GF_INSTALL_PLUGINS=grafana-clock-panel 1.0.1" \
-     grafana/grafana-enterprise
-   ```
-
-   > **Note:** If you do not specify a version number, the latest version is used.
-
 1. To install a plugin from a custom URL, use the following convention to specify the URL: `<url to plugin zip>;<plugin install directory name>`.
 
->>>>>>> 1e84fede
    For example:
 
    ```bash
@@ -292,11 +168,7 @@
 
 ## Example
 
-<<<<<<< HEAD
-The following example runs the latest stable version of Grafana, listening on port 3000, with the container named `grafana`, persistent storage in the grafana-storage docker volume, the server root URL set, and the official [clock panel](/grafana/plugins/grafana-clock-panel) plugin installed.
-=======
 The following example runs the latest stable version of Grafana, listening on port 3000, with the container named `grafana`, persistent storage in the `grafana-storage` docker volume, the server root URL set, and the official [clock panel](/grafana/plugins/grafana-clock-panel) plugin installed.
->>>>>>> 1e84fede
 
 ```bash
 # create a persistent volume for your data
@@ -325,7 +197,6 @@
 ```
 
 If the compose tool is unavailable, refer to [Install Docker Compose](https://docs.docker.com/compose/install/).
-<<<<<<< HEAD
 
 ### Run the latest stable version of Grafana
 
@@ -339,7 +210,7 @@
 
    ```bash
    # first go into the directory where you have created this docker-compose.yaml file
-   cd /path/to/docker-compose-folder
+   cd /path/to/docker-compose-directory
 
    # now create the docker-compose.yaml file
    touch docker-compose.yaml
@@ -377,96 +248,29 @@
 
 ### Stop the Grafana container
 
-=======
-
-### Run the latest stable version of Grafana
-
-This section shows you how to run Grafana using Docker Compose. The examples in this section use Compose version 3. For more information about compatibility, refer to [Compose and Docker compatibility matrix](https://docs.docker.com/compose/compose-file/compose-file-v3/).
-
-> **Note:** If you are on a Linux system (for example, Debian or Ubuntu), you might need to add `sudo` before the command or add your user to the `docker` group. For more information, refer to [Linux post-installation steps for Docker Engine](https://docs.docker.com/engine/install/linux-postinstall/).
-
-To run the latest stable version of Grafana using Docker Compose, complete the following steps:
-
-1. Create a `docker-compose.yaml` file.
+To stop the Grafana container, run the following command:
+
+```bash
+docker compose down
+```
+
+> **Note:** For more information about using Docker Compose commands, refer to [docker compose](https://docs.docker.com/engine/reference/commandline/compose/).
+
+### Save your Grafana data
+
+By default, Grafana uses an embedded SQLite version 3 database to store configuration, users, dashboards, and other data. When you run Docker images as containers, changes to these Grafana data are written to the filesystem within the container, which will only persist for as long as the container exists. If you stop and remove the container, any filesystem changes (i.e. the Grafana data) will be discarded. To avoid losing your data, you can set up persistent storage using [Docker volumes](https://docs.docker.com/storage/volumes/) or [bind mounts](https://docs.docker.com/storage/bind-mounts/) for your container.
+
+#### Use Docker volumes (recommended)
+
+Use Docker volumes when you want the Docker Engine to manage the storage volume.
+
+To use Docker volumes for persistent storage, complete the following steps:
+
+1. Create a `docker-compose.yaml` file
 
    ```bash
    # first go into the directory where you have created this docker-compose.yaml file
    cd /path/to/docker-compose-directory
-
-   # now create the docker-compose.yaml file
-   touch docker-compose.yaml
-   ```
-
-1. Now, add the following code into the `docker-compose.yaml` file.
-
-   For example:
-
-   ```bash
-   version: "3.8"
-   services:
-     grafana:
-       image: grafana/grafana-enterprise
-       container_name: grafana
-       restart: unless-stopped
-       ports:
-        - '3000:3000'
-   ```
-
-1. To run `docker-compose.yaml`, run the following command:
-
-   ```bash
-   # start the grafana container
-   docker compose up -d
-   ```
-
-   Where:
-
-   d = detached mode
-
-   up = to bring the container up and running
-
-To determine that Grafana is running, open a browser window and type `IP_ADDRESS:3000`. The sign in screen should appear.
-
-### Stop the Grafana container
-
->>>>>>> 1e84fede
-To stop the Grafana container, run the following command:
-
-```bash
-docker compose down
-```
-
-> **Note:** For more information about using Docker Compose commands, refer to [docker compose](https://docs.docker.com/engine/reference/commandline/compose/).
-
-### Save your Grafana data
-
-<<<<<<< HEAD
-When you use Docker containers, their data is temporary by default. If you don't specify where to store the information, all the Grafana data will be lost when you stop the Docker container. To avoid losing your data, you can set up [persistent storage](https://docs.docker.com/storage/volumes/) or [bind mounts](https://docs.docker.com/storage/bind-mounts/) for your container.
-
-#### Use persistent storage (recommended)
-
-It is recommended to have persistent storage because without it, all data will be lost once the container is shut down. Use this method when you want the Docker service to fully manage the storage volume.
-
-Complete the following steps to use persistent storage.
-=======
-By default, Grafana uses an embedded SQLite version 3 database to store configuration, users, dashboards, and other data. When you run Docker images as containers, changes to these Grafana data are written to the filesystem within the container, which will only persist for as long as the container exists. If you stop and remove the container, any filesystem changes (i.e. the Grafana data) will be discarded. To avoid losing your data, you can set up persistent storage using [Docker volumes](https://docs.docker.com/storage/volumes/) or [bind mounts](https://docs.docker.com/storage/bind-mounts/) for your container.
-
-#### Use Docker volumes (recommended)
-
-Use Docker volumes when you want the Docker Engine to manage the storage volume.
-
-To use Docker volumes for persistent storage, complete the following steps:
->>>>>>> 1e84fede
-
-1. Create a `docker-compose.yaml` file
-
-   ```bash
-   # first go into the directory where you have created this docker-compose.yaml file
-<<<<<<< HEAD
-   cd /path/to/docker-compose-folder
-=======
-   cd /path/to/docker-compose-directory
->>>>>>> 1e84fede
 
    # now create the docker-compose.yaml file
    touch docker-compose.yaml
@@ -484,15 +288,9 @@
        ports:
          - '3000:3000'
        volumes:
-<<<<<<< HEAD
-         - grafana_data:/var/lib/grafana
-   volumes:
-     grafana_data: {}
-=======
          - grafana-storage:/var/lib/grafana
    volumes:
      grafana-storage: {}
->>>>>>> 1e84fede
    ```
 
 1. Save the file and run the following command:
@@ -503,11 +301,7 @@
 
 #### Use bind mounts
 
-<<<<<<< HEAD
-If you plan to use folders on your host for the database or configuration when running Grafana in Docker, you must start the container with a user that has the permission to access and write to the folder you map.
-=======
 If you plan to use directories on your host for the database or configuration when running Grafana in Docker, you must start the container with a user that has the permission to access and write to the directory you map.
->>>>>>> 1e84fede
 
 To use bind mounts, complete the following steps:
 
@@ -515,28 +309,19 @@
 
    ```bash
    # first go into the directory where you have created this docker-compose.yaml file
-<<<<<<< HEAD
-   cd /path/to/docker-compose-folder
-=======
    cd /path/to/docker-compose-directory
->>>>>>> 1e84fede
 
    # now create the docker-compose.yaml file
    touch docker-compose.yaml
    ```
 
-<<<<<<< HEAD
-1. Create the folder where you will be mounting your data, in this case is `/data` e.g. in your current working directory:
-=======
 1. Create the directory where you will be mounting your data, in this case is `/data` e.g. in your current working directory:
->>>>>>> 1e84fede
 
    ```bash
    mkdir $PWD/data
    ```
 
 1. Now, add the following code into the `docker-compose.yaml` file.
-<<<<<<< HEAD
 
    ```yaml
    version: '3.8'
@@ -563,7 +348,7 @@
 
 ### Example
 
-The following example runs the latest stable version of Grafana, listening on port 3000, with the container named `grafana`, persistent storage in the grafana-storage docker volume, the server root URL set, and the official [clock panel](/grafana/plugins/grafana-clock-panel) plugin installed.
+The following example runs the latest stable version of Grafana, listening on port 3000, with the container named `grafana`, persistent storage in the `grafana-storage` docker volume, the server root URL set, and the official [clock panel](/grafana/plugins/grafana-clock-panel/) plugin installed.
 
 ```bash
 version: "3.8"
@@ -587,81 +372,12 @@
 
 ## Next steps
 
-<<<<<<<< HEAD:docs/sources/setup-grafana/installation/docker.md
-Refer to the [Getting Started]({{< relref "../../getting-started/build-first-dashboard/" >}}) guide for information about logging in, setting up data sources, and so on.
+Refer to the [Getting Started]({{< relref "../../../getting-started/build-first-dashboard" >}}) guide for information about logging in, setting up data sources, and so on.
 
 ## Configure Docker image
 
-Refer to [Configure a Grafana Docker image]({{< relref "../configure-docker/" >}}) page for details on options for customizing your environment, logging, database, and so on.
+Refer to [Configure a Grafana Docker image]({{< relref "../../configure-docker" >}}) page for details on options for customizing your environment, logging, database, and so on.
 
 ## Configure Grafana
 
-Refer to the [Configuration]({{< relref "../configure-grafana/" >}}) page for details on options for customizing your environment, logging, database, and so on.
-========
-Refer to the [Getting Started]({{< relref "../../../getting-started/build-first-dashboard/" >}}) guide for information about logging in, setting up data sources, and so on.
-=======
-
-   ```yaml
-   version: '3.8'
-   services:
-     grafana:
-       image: grafana/grafana-enterprise
-       container_name: grafana
-       restart: unless-stopped
-       # if you are running as root then set it to 0
-       # else find the right id with the id -u command
-       user: '0'
-       ports:
-         - '3000:3000'
-       # adding the mount volume point which we create earlier
-       volumes:
-         - '$PWD/data:/var/lib/grafana'
-   ```
-
-1. Save the file and run the following command:
-
-   ```bash
-   docker compose up -d
-   ```
-
-### Example
-
-The following example runs the latest stable version of Grafana, listening on port 3000, with the container named `grafana`, persistent storage in the `grafana-storage` docker volume, the server root URL set, and the official [clock panel](/grafana/plugins/grafana-clock-panel/) plugin installed.
-
-```bash
-version: "3.8"
-services:
-  grafana:
-    image: grafana/grafana-enterprise
-    container_name: grafana
-    restart: unless-stopped
-    environment:
-     - GF_SERVER_ROOT_URL=http://my.grafana.server/
-     - GF_INSTALL_PLUGINS=grafana-clock-panel
-    ports:
-     - '3000:3000'
-    volumes:
-     - 'grafana_storage:/var/lib/grafana'
-volumes:
-  grafana_storage: {}
-```
-
-> **Note:** If you want to specify the version of a plugin, add the version number to the `GF_INSTALL_PLUGINS` environment variable. For example: `-e "GF_INSTALL_PLUGINS=grafana-clock-panel 1.0.1,grafana-simple-json-datasource 1.3.5"`. If you do not specify a version number, the latest version is used.
-
-## Next steps
-
-Refer to the [Getting Started]({{< relref "../../../getting-started/build-first-dashboard" >}}) guide for information about logging in, setting up data sources, and so on.
->>>>>>> 1e84fede
-
-## Configure Docker image
-
-Refer to [Configure a Grafana Docker image]({{< relref "../../configure-docker" >}}) page for details on options for customizing your environment, logging, database, and so on.
-
-## Configure Grafana
-
-<<<<<<< HEAD
-Refer to the [Configuration]({{< relref "../../configure-grafana/" >}}) page for details on options for customizing your environment, logging, database, and so on.
->>>>>>>> v9.3.1:docs/sources/setup-grafana/installation/docker/index.md
-=======
-Refer to the [Configuration]({{< relref "../../configure-grafana" >}}) page for details on options for customizing your environment, logging, database, and so on.
->>>>>>> 1e84fede
+Refer to the [Configuration]({{< relref "../../configure-grafana" >}}) page for details on options for customizing your environment, logging, database, and so on.