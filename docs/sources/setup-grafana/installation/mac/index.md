--- conflicted
+++ resolved
@@ -1,14 +1,9 @@
 ---
 aliases:
   - ../../installation/mac/
-<<<<<<< HEAD
-description: Installing Grafana on macOS
-title: Install on macOS
-=======
 description: How to install Grafana OSS or Enterprise on macOS
 title: Install Grafana on macOS
 menuTitle: macOS
->>>>>>> ac7f9d45
 weight: 600
 ---
 
@@ -16,15 +11,7 @@
 
 This page explains how to install Grafana on macOS.
 
-<<<<<<< HEAD
-<<<<<<<< HEAD:docs/sources/setup-grafana/installation/mac.md
-**Note on upgrading:** While the process for upgrading Grafana is very similar to installing Grafana, there are some key backup steps you should perform. Before you perform an upgrade, read [Upgrading Grafana]({{< relref "../upgrade-grafana/" >}}) for tips and guidance on updating an existing installation.
-========
-**Note on upgrading:** While the process for upgrading Grafana is very similar to installing Grafana, there are some key backup steps you should perform. Before you perform an upgrade, read [Upgrading Grafana]({{< relref "../../upgrade-grafana/" >}}) for tips and guidance on updating an existing installation.
->>>>>>>> v9.3.1:docs/sources/setup-grafana/installation/mac/index.md
-=======
 ## Install Grafana on macOS using Homebrew
->>>>>>> ac7f9d45
 
 To install Grafana on macOS using Homebrew, complete the following steps:
 
@@ -72,23 +59,4 @@
 
 ## Next steps
 
-<<<<<<< HEAD
-<<<<<<<< HEAD:docs/sources/setup-grafana/installation/mac.md
-Refer to the [Getting Started]({{< relref "../../getting-started/build-first-dashboard/" >}}) guide for information about logging in, setting up data sources, and so on. Also, refer to the [Configuration]({{< relref "../configure-grafana/" >}}) page for details on options for customizing your environment, logging, database, and so on.
-========
-Refer to the [Getting Started]({{< relref "../../../getting-started/build-first-dashboard/" >}}) guide for information about logging in, setting up data sources, and so on. Also, refer to the [Configuration]({{< relref "../../configure-grafana/" >}}) page for details on options for customizing your environment, logging, database, and so on.
->>>>>>>> v9.3.1:docs/sources/setup-grafana/installation/mac/index.md
-
-## Upgrade
-
-**Using Homebrew**
-
-To upgrade Grafana, use the reinstall command:
-
-```bash
-brew update
-brew reinstall grafana
-```
-=======
-- [Start the Grafana server]({{< relref "../../start-restart-grafana/" >}})
->>>>>>> ac7f9d45
+- [Start the Grafana server]({{< relref "../../start-restart-grafana/" >}})