---
aliases:
  - ../../installation/windows/
<<<<<<< HEAD
description: Install Grafana on Windows
title: Install on Windows
weight: 500
=======
description: How to install Grafana OSS or Enterprise on Windows
title: Install Grafana on Windows
menuTitle: Windows
weight: 700
>>>>>>> ac7f9d45
---

# Install Grafana on Windows

You install Grafana using the Windows installer or using the standalone Windows binary file.

<<<<<<< HEAD
<<<<<<<< HEAD:docs/sources/setup-grafana/installation/windows.md
Read [Upgrading Grafana]({{< relref "../upgrade-grafana/" >}}) for tips and guidance on updating an existing
========
Read [Upgrading Grafana]({{< relref "../../upgrade-grafana/" >}}) for tips and guidance on updating an existing
>>>>>>>> v9.3.1:docs/sources/setup-grafana/installation/windows/index.md
installation.

1. Navigate to [Download Grafana](https://grafana.com/grafana/download?platform=windows).
1. Select a Grafana version you want to install.
=======
1. Navigate to the [Grafana download page](https://grafana.com/grafana/download).
1. Select the Grafana version you want to install.
>>>>>>> ac7f9d45
   - The most recent Grafana version is selected by default.
   - The **Version** field displays only tagged releases. If you want to install a nightly build, click **Nightly Builds** and then select a version.
1. Select an **Edition**.
   - **Enterprise:** This is the recommended version. It is functionally identical to the open source version, but includes features you can unlock with a license, if you so choose.
   - **Open Source:** This version is functionally identical to the Enterprise version, but you will need to download the Enterprise version if you want Enterprise features.
1. Click **Windows**.
1. To use the Windows installer, complete the following steps:

   a. Click **Download the installer**.

   b. Open and run the installer.

1. To install the standalone Windows binary, complete the following steps:

   a. Click **Download the zip file**.

   b. Right-click the downloaded file, select **Properties**, select the `unblock` checkbox, and click `OK`.

   c. Extract the ZIP file to any folder.

Start Grafana by executing `grafana-server.exe`, located in the `bin` directory, preferably from the command line. If you want to run Grafana as a Windows service, then download
[NSSM](https://nssm.cc/). It is very easy to add Grafana as a Windows service using that tool.

1. To run Grafana, open your browser and go to the Grafana port (http://localhost:3000/ is default) and then follow the instructions in [Getting Started]({{< relref "../../../getting-started/build-first-dashboard/" >}}).

   > **Note:** The default Grafana port is `3000`. This port might require extra permissions on Windows. If it does not appear in the default port, you can change the port number.

1. To change the port, perform the following steps:

   a. Open the `conf` directory and copy `sample.ini` to `custom.ini`.

<<<<<<< HEAD
<<<<<<<< HEAD:docs/sources/setup-grafana/installation/windows.md
To run Grafana, open your browser and go to the Grafana port (http://localhost:3000/ is default) and then follow the instructions in [Getting Started]({{< relref "../../getting-started/build-first-dashboard/" >}}).
========
To run Grafana, open your browser and go to the Grafana port (http://localhost:3000/ is default) and then follow the instructions in [Getting Started]({{< relref "../../../getting-started/build-first-dashboard/" >}}).
>>>>>>>> v9.3.1:docs/sources/setup-grafana/installation/windows/index.md
=======
   > **Note:** You should edit `custom.ini`, never `defaults.ini`.
>>>>>>> ac7f9d45

   b. Edit `custom.ini` and uncomment the `http_port` configuration option.

   `;` is the comment character in ini files.

   c. Change the port to `8080` or something similar.

   Port `8080` should not require extra Windows privileges.

<<<<<<< HEAD
<<<<<<<< HEAD:docs/sources/setup-grafana/installation/windows.md
To run Grafana, open your browser and go to the Grafana port (http://localhost:3000/ is default) and then follow the instructions in [Getting Started]({{< relref "../../getting-started/build-first-dashboard/" >}}).
========
To run Grafana, open your browser and go to the Grafana port (http://localhost:3000/ is default) and then follow the instructions in [Getting Started]({{< relref "../../../getting-started/build-first-dashboard/" >}}).
>>>>>>>> v9.3.1:docs/sources/setup-grafana/installation/windows/index.md

> **Note:** The default Grafana port is `3000`. This port might require extra permissions on Windows. If it does not appear in the default port, you can try changing to a different port.
>
> 1. Go into the `conf` directory and copy `sample.ini` to `custom.ini`. **Note:** You should edit `custom.ini`, never `defaults.ini`.
> 1. Edit `custom.ini` and uncomment the `http_port` configuration option (`;` is the comment character in ini files) and change it to something like `8080` or similar. That port should not require extra Windows privileges.
<<<<<<<< HEAD:docs/sources/setup-grafana/installation/windows.md
>    Read more about the [configuration options]({{< relref "../configure-grafana/" >}}).
========
>    Read more about the [configuration options]({{< relref "../../configure-grafana/" >}}).
>>>>>>>> v9.3.1:docs/sources/setup-grafana/installation/windows/index.md
=======
## Next steps

- [Start the Grafana server]({{< relref "../../start-restart-grafana/" >}})
>>>>>>> ac7f9d45
<|MERGE_RESOLUTION|>--- conflicted
+++ resolved
@@ -1,36 +1,18 @@
 ---
 aliases:
   - ../../installation/windows/
-<<<<<<< HEAD
-description: Install Grafana on Windows
-title: Install on Windows
-weight: 500
-=======
 description: How to install Grafana OSS or Enterprise on Windows
 title: Install Grafana on Windows
 menuTitle: Windows
 weight: 700
->>>>>>> ac7f9d45
 ---
 
 # Install Grafana on Windows
 
 You install Grafana using the Windows installer or using the standalone Windows binary file.
 
-<<<<<<< HEAD
-<<<<<<<< HEAD:docs/sources/setup-grafana/installation/windows.md
-Read [Upgrading Grafana]({{< relref "../upgrade-grafana/" >}}) for tips and guidance on updating an existing
-========
-Read [Upgrading Grafana]({{< relref "../../upgrade-grafana/" >}}) for tips and guidance on updating an existing
->>>>>>>> v9.3.1:docs/sources/setup-grafana/installation/windows/index.md
-installation.
-
-1. Navigate to [Download Grafana](https://grafana.com/grafana/download?platform=windows).
-1. Select a Grafana version you want to install.
-=======
 1. Navigate to the [Grafana download page](https://grafana.com/grafana/download).
 1. Select the Grafana version you want to install.
->>>>>>> ac7f9d45
    - The most recent Grafana version is selected by default.
    - The **Version** field displays only tagged releases. If you want to install a nightly build, click **Nightly Builds** and then select a version.
 1. Select an **Edition**.
@@ -62,15 +44,7 @@
 
    a. Open the `conf` directory and copy `sample.ini` to `custom.ini`.
 
-<<<<<<< HEAD
-<<<<<<<< HEAD:docs/sources/setup-grafana/installation/windows.md
-To run Grafana, open your browser and go to the Grafana port (http://localhost:3000/ is default) and then follow the instructions in [Getting Started]({{< relref "../../getting-started/build-first-dashboard/" >}}).
-========
-To run Grafana, open your browser and go to the Grafana port (http://localhost:3000/ is default) and then follow the instructions in [Getting Started]({{< relref "../../../getting-started/build-first-dashboard/" >}}).
->>>>>>>> v9.3.1:docs/sources/setup-grafana/installation/windows/index.md
-=======
    > **Note:** You should edit `custom.ini`, never `defaults.ini`.
->>>>>>> ac7f9d45
 
    b. Edit `custom.ini` and uncomment the `http_port` configuration option.
 
@@ -80,24 +54,6 @@
 
    Port `8080` should not require extra Windows privileges.
 
-<<<<<<< HEAD
-<<<<<<<< HEAD:docs/sources/setup-grafana/installation/windows.md
-To run Grafana, open your browser and go to the Grafana port (http://localhost:3000/ is default) and then follow the instructions in [Getting Started]({{< relref "../../getting-started/build-first-dashboard/" >}}).
-========
-To run Grafana, open your browser and go to the Grafana port (http://localhost:3000/ is default) and then follow the instructions in [Getting Started]({{< relref "../../../getting-started/build-first-dashboard/" >}}).
->>>>>>>> v9.3.1:docs/sources/setup-grafana/installation/windows/index.md
-
-> **Note:** The default Grafana port is `3000`. This port might require extra permissions on Windows. If it does not appear in the default port, you can try changing to a different port.
->
-> 1. Go into the `conf` directory and copy `sample.ini` to `custom.ini`. **Note:** You should edit `custom.ini`, never `defaults.ini`.
-> 1. Edit `custom.ini` and uncomment the `http_port` configuration option (`;` is the comment character in ini files) and change it to something like `8080` or similar. That port should not require extra Windows privileges.
-<<<<<<<< HEAD:docs/sources/setup-grafana/installation/windows.md
->    Read more about the [configuration options]({{< relref "../configure-grafana/" >}}).
-========
->    Read more about the [configuration options]({{< relref "../../configure-grafana/" >}}).
->>>>>>>> v9.3.1:docs/sources/setup-grafana/installation/windows/index.md
-=======
 ## Next steps
 
-- [Start the Grafana server]({{< relref "../../start-restart-grafana/" >}})
->>>>>>> ac7f9d45
+- [Start the Grafana server]({{< relref "../../start-restart-grafana/" >}})