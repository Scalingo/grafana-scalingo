---
aliases:
  - ../administration/set-up-for-high-availability/
  - ../tutorials/ha_setup/
description: Learn how to set up Grafana to be highly available.
keywords:
  - grafana
  - tutorials
  - HA
  - high availability
labels:
  products:
    - enterprise
    - oss
menuTitle: Set up HA
title: Set up Grafana for high availability
menuTitle: Set up HA
description: Learn how to set up Grafana to be highly available.
weight: 900
---

# Set up Grafana for high availability

<<<<<<< HEAD
=======
{{% admonition type="note" %}}
To prevent duplicate alerts in Grafana high availability, additional steps are required.

Please refer to [Alerting high availability](#alerting-high-availability) for more information.
{{% /admonition %}}

>>>>>>> 1e84fede
Grafana uses an embedded sqlite3 database to store users, dashboards, and other persistent data by default. For high availability, you must use a shared database to store this data. This shared database can be either MySQL or Postgres.

<div class="text-center">
  <img src="/static/img/docs/tutorials/grafana-high-availability.png"  max-width= "800px" class="center" />
</div>

## Before you begin
<<<<<<< HEAD

Before you complete the following tasks, configure a MySQL or Postgres database to be highly available. Configuring the MySQL or Postgres database for high availability is out of the scope of this guide, but you can find instructions online for each database.

=======

Before you complete the following tasks, configure a MySQL or Postgres database to be highly available. Configuring the MySQL or Postgres database for high availability is out of the scope of this guide, but you can find instructions online for each database.

>>>>>>> 1e84fede
## Configure multiple Grafana servers to use the same database

Once you have a Postgres or MySQL database available, you can configure your multiple Grafana instances to use a shared backend database. Grafana has default and custom configuration files, and you can update the database settings by updating your custom configuration file as described in the [[database]]({{< relref "./configure-grafana#database" >}}). Once configured to use a shared database, your multiple Grafana instances will persist all long-term data in that database.

## Alerting high availability

Grafana Alerting provides a [high availability mode]({{< relref "../alerting/fundamentals/high-availability" >}}).

It preserves the semantics of legacy dashboard alerting by executing all alerts on every server and by sending notifications only once per alert. Load distribution between servers is not supported at this time.

For instructions on setting up alerting high availability, refer to [Enable alerting high availability]({{< relref "../alerting/set-up/configure-high-availability" >}}).

**Legacy dashboard alerts**

Legacy Grafana Alerting supports a limited form of high availability. In this model, alert notifications are deduplicated when running multiple servers. This means all alerts are executed on every server, but alert notifications are only sent once per alert. Grafana does not support load distribution between servers.

## Grafana Live

Grafana Live works with limitations in highly available setup. For details, refer to the [Configure Grafana Live HA setup]({{< relref "./set-up-grafana-live#configure-grafana-live-ha-setup" >}}).

## User sessions

Grafana uses auth token strategy with database by default. This means that a load balancer can send a user to any Grafana server without having to log in on each server.<|MERGE_RESOLUTION|>--- conflicted
+++ resolved
@@ -14,22 +14,17 @@
     - oss
 menuTitle: Set up HA
 title: Set up Grafana for high availability
-menuTitle: Set up HA
-description: Learn how to set up Grafana to be highly available.
 weight: 900
 ---
 
 # Set up Grafana for high availability
 
-<<<<<<< HEAD
-=======
 {{% admonition type="note" %}}
 To prevent duplicate alerts in Grafana high availability, additional steps are required.
 
 Please refer to [Alerting high availability](#alerting-high-availability) for more information.
 {{% /admonition %}}
 
->>>>>>> 1e84fede
 Grafana uses an embedded sqlite3 database to store users, dashboards, and other persistent data by default. For high availability, you must use a shared database to store this data. This shared database can be either MySQL or Postgres.
 
 <div class="text-center">
@@ -37,15 +32,9 @@
 </div>
 
 ## Before you begin
-<<<<<<< HEAD
 
 Before you complete the following tasks, configure a MySQL or Postgres database to be highly available. Configuring the MySQL or Postgres database for high availability is out of the scope of this guide, but you can find instructions online for each database.
 
-=======
-
-Before you complete the following tasks, configure a MySQL or Postgres database to be highly available. Configuring the MySQL or Postgres database for high availability is out of the scope of this guide, but you can find instructions online for each database.
-
->>>>>>> 1e84fede
 ## Configure multiple Grafana servers to use the same database
 
 Once you have a Postgres or MySQL database available, you can configure your multiple Grafana instances to use a shared backend database. Grafana has default and custom configuration files, and you can update the database settings by updating your custom configuration file as described in the [[database]]({{< relref "./configure-grafana#database" >}}). Once configured to use a shared database, your multiple Grafana instances will persist all long-term data in that database.
