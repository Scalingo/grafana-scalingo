--- conflicted
+++ resolved
@@ -67,11 +67,7 @@
 
 1. Perform one of the following steps based on your installation.
 
-<<<<<<< HEAD
-   - If you [downloaded an RPM package](https://grafana.com/grafana/download) to install Grafana, then complete the steps documented in [Install Grafana on Red Hat, RHEL, or Fedora]({{< relref "../../setup-grafana/installation/redhat-rhel-fedora/" >}}) or [Install Grafana on SUSE or openSUSE]({{< relref "../../setup-grafana/installation/suse-opensuse/" >}}) to upgrade Grafana.
-=======
    - If you [downloaded an RPM package](https://grafana.com/grafana/download) to install Grafana, then complete the steps documented in [Install Grafana on Red Hat, RHEL, or Fedora](https://grafana.com/docs/grafana/<GRAFANA_VERSION>/setup-grafana/installation/redhat-rhel-fedora/) or [Install Grafana on SUSE or openSUSE](https://grafana.com/docs/grafana/<GRAFANA_VERSION>//setup-grafana/installation/suse-opensuse/) to upgrade Grafana.
->>>>>>> 1e84fede
    - If you used the Grafana YUM repository, run the following command:
 
      ```bash
