--- conflicted
+++ resolved
@@ -14,12 +14,8 @@
 1. Click a panel title to open the panel menu.
 1. Click **Share**. The share dialog opens and shows the Link tab.
 
-<<<<<<< HEAD
-![Panel share direct link](/static/img/docs/sharing/share-panel-direct-link-7-3.png)
-=======
 ![Panel share direct link](/static/img/docs/sharing/share-panel-direct-link-8-0.png)
 
->>>>>>> 914fcedb
 ## Use direct link
 
 The Link tab has the current time range, template variables and theme selected by default. You can optionally enable a shortened URL to share.
@@ -52,11 +48,7 @@
 
 You can publish snapshots to your local instance or to [snapshot.raintank.io](http://snapshot.raintank.io). The latter is a free service provided by [Raintank](http://raintank.io), that allows you to publish dashboard snapshots to an external Grafana instance. You can optionally set an expiration time if you want the snapshot to be removed after a certain time period.
 
-<<<<<<< HEAD
-![Panel share snapshot](/static/img/docs/sharing/share-panel-snapshot-7-3.png)
-=======
 ![Panel share snapshot](/static/img/docs/sharing/share-panel-snapshot-8-0.png)
->>>>>>> 914fcedb
 
 To publish a snapshot:
 
@@ -70,13 +62,9 @@
 
 You can embed a panel using an iframe on another web site. A viewer must be signed into Grafana to view the graph.
 
-<<<<<<< HEAD
-![Panel share embed](/static/img/docs/sharing/share-panel-embedded-link-7-3.png)
-=======
 **> Note:** As of Grafana 8.0, anonymous access permission is no longer available for Grafana Cloud.
 
 ![Panel share embed](/static/img/docs/sharing/share-panel-embedded-link-8-0.png)
->>>>>>> 914fcedb
 
 Here is an example of the HTML code:
 
