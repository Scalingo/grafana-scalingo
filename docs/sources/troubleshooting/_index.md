---
aliases:
  - troubleshoot-dashboards/
<<<<<<< HEAD
=======
cascade:
  labels:
    products:
      - cloud
      - enterprise
      - oss
>>>>>>> 284c43c2
description: Guide to troubleshooting Grafana problems
keywords:
  - grafana
  - troubleshooting
  - documentation
  - guide
title: Troubleshooting
weight: 180
---

# Troubleshooting

This page lists some tools and advice to help troubleshoot common Grafana issues.

## Troubleshoot with logs

If you encounter an error or problem, then you can check the Grafana server log. Usually located at `/var/log/grafana/grafana.log` on Unix systems or in `<grafana_install_dir>/data/log` on other platforms and manual installations.

You can enable more logging by changing log level in the Grafana configuration file.

For more information, refer to [Enable debug logging in Grafana CLI]({{< relref "../cli/#enable-debug-logging" >}}) and the [log section in Configuration]({{< relref "../setup-grafana/configure-grafana/#log" >}}).

## Troubleshoot with Dashboards Panels

If you have an issue with your Dashboard panel, you can send us debug information. For more information, refer to [Send a panel to Grafana Labs support]({{< relref "./send-panel-to-grafana-support/" >}}).

## Troubleshoot with support bundles

If you have an issue with your Grafana instance, you can generate an archive containing information concerning the state and the configuration of the instance.

To send us a bundle for advanced support, refer to [Send a support bundle to Grafana Labs support]({{< relref "./support-bundles/" >}}).

## Troubleshoot transformations

Order of transformations matters. If the final data output from multiple transformations looks wrong, try changing the transformation order. Each transformation transforms data returned by the previous transformation, not the original raw data.

For more information, refer to [Debug a transformation]({{< relref "../panels-visualizations/query-transform-data/transform-data/#debug-a-transformation" >}}).

## Text missing with server-side image rendering (RPM-based Linux)

Server-side image (png) rendering is a feature that is optional but very useful when sharing visualizations, for example in alert notifications.

If the image is missing text, then make sure you have font packages installed.

```bash
sudo yum install fontconfig
sudo yum install freetype*
sudo yum install urw-fonts
```

## More help

Check out the [Grafana Community](https://community.grafana.com/) for more troubleshooting help (you must be logged in to post or comment).<|MERGE_RESOLUTION|>--- conflicted
+++ resolved
@@ -1,15 +1,12 @@
 ---
 aliases:
   - troubleshoot-dashboards/
-<<<<<<< HEAD
-=======
 cascade:
   labels:
     products:
       - cloud
       - enterprise
       - oss
->>>>>>> 284c43c2
 description: Guide to troubleshooting Grafana problems
 keywords:
   - grafana
