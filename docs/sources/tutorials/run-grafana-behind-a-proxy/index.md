--- conflicted
+++ resolved
@@ -135,13 +135,10 @@
  rewrite  ^/grafana/(.*)  /$1 break;
 ```
 
-<<<<<<< HEAD
-=======
 {{% admonition type="note" %}}
 If Grafana is being served from behind a NGINX proxy with TLS termination enabled, then the `root_url` should be set accordingly. For example, if Grafana is being served from `https://example.com/grafana` then the `root_url` should be set to `https://example.com/grafana/` or `https://%(domain)s/grafana/` (and the corresponding `domain` should be set to `example.com`) in the `server` section of the Grafana configuration file. The `protocol` setting should be set to `http`, because the TLS handshake is being handled by NGINX.
 {{% /admonition %}}
 
->>>>>>> 1e84fede
 ## Configure HAProxy
 
 To configure HAProxy to serve Grafana under a _sub path_:
