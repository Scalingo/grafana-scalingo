--- conflicted
+++ resolved
@@ -24,17 +24,10 @@
 
 Graph visualizations allow you to apply:
 
-<<<<<<< HEAD
-- [Alerts]({{< relref "../alerting/_index.md" >}}) - This is the only type of visualization that allows you to set alerts.
-- [Transform data]({{< relref "../panels/transform-data/add-transformation-to-data.md" >}})
-- [Add a field override]({{< relref "../panels/override-field-values/add-a-field-override.md" >}})
-- [Add a threshold]({{< relref "../panels/specify-thresholds/add-a-threshold.md" >}})
-=======
 - [Alerts]({{< relref "../alerting/" >}}) - This is the only type of visualization that allows you to set alerts.
 - [Transform data]({{< relref "../panels/transform-data/add-transformation-to-data/" >}})
 - [Add a field override]({{< relref "../panels/override-field-values/add-a-field-override/" >}})
 - [Configure thresholds]({{< relref "../panels/configure-thresholds/" >}})
->>>>>>> 556faf82
 
 ## Display options
 
