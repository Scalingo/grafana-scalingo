---
aliases:
  - /docs/grafana/latest/panels/visualizations/pie-chart-pane/
  - /docs/grafana/latest/visualizations/pie-chart-panel/
keywords:
  - grafana
  - pie chart
title: Pie chart
weight: 850
---

# Pie chart

{{< figure src="/static/img/docs/pie-chart-panel/pie-chart-example.png" max-width="1200px" lightbox="true" caption="Pie chart visualization" >}}

The pie chart displays reduced series, or values in a series, from one or more queries, as they relate to each other, in the form of slices of a pie. The arc length, area and central angle of a slice are all proportional to the slices value, as it relates to the sum of all values. This type of chart is best used when you want a quick comparison of a small set of values in an aesthetically pleasing form.

## Value options

Use the following options to refine the value in your visualization.

### Show

Choose how much information to show.

- **Calculate -** Reduces each value to a single value per series.
- **All values -** Displays every value from a single series.

### Calculation

<<<<<<< HEAD
Select a calculation to reduce each series when Calculate has been selected. For information about available calculations, refer to [Calculation types]({{< relref "../panels/calculation-types.md" >}}).
=======
Select a calculation to reduce each series when Calculate has been selected. For information about available calculations, refer to [Calculation types]({{< relref "../panels/calculation-types/" >}}).
>>>>>>> c2560129

### Limit

When displaying every value from a single series, this limits the number of values displayed.

### Fields

Select which field or fields to display in the visualization. Each field name is available on the list, or you can select one of the following options:

- **Numeric fields -** All fields with numerical values.
- **All fields -** All fields that are not removed by transformations.
- **Time -** All fields with time values.

## Pie chart options

Use these options to refine how your visualization looks.

### Pie chart type

Select the pie chart display style.

### Pie

![Pie type chart](/static/img/docs/pie-chart-panel/pie-type-chart-7-5.png)

### Donut

![Donut type chart](/static/img/docs/pie-chart-panel/donut-type-chart-7-5.png)

### Labels

Select labels to display on the pie chart. You can select more than one.

- **Name -** The series or field name.
- **Percent -** The percentage of the whole.
- **Value -** The raw numerical value.

Labels are displayed in white over the body of the chart. You might need to select darker chart colors to make them more visible. Long names or numbers might be clipped.

The following example shows a pie chart with **Name** and **Percent** labels displayed.

![Pie chart labels](/static/img/docs/pie-chart-panel/pie-chart-labels-7-5.png)

{{< docs/shared "visualizations/tooltip-mode.md" >}}

{{< docs/shared "visualizations/legend-mode.md" >}}

### Legend values

Select values to display in the legend. You can select more than one.

**Percent -** The percentage of the whole.
**Value -** The raw numerical value.<|MERGE_RESOLUTION|>--- conflicted
+++ resolved
@@ -28,11 +28,7 @@
 
 ### Calculation
 
-<<<<<<< HEAD
-Select a calculation to reduce each series when Calculate has been selected. For information about available calculations, refer to [Calculation types]({{< relref "../panels/calculation-types.md" >}}).
-=======
 Select a calculation to reduce each series when Calculate has been selected. For information about available calculations, refer to [Calculation types]({{< relref "../panels/calculation-types/" >}}).
->>>>>>> c2560129
 
 ### Limit
 
