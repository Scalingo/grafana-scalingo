---
aliases:
  - guides/
  - guides/whats-new-in-v2-1/
  - guides/whats-new-in-v2-5/
  - guides/whats-new-in-v2-6/
  - guides/whats-new-in-v2/
  - guides/whats-new-in-v3-1/
  - guides/whats-new-in-v3/
  - guides/whats-new-in-v4-1/
  - guides/whats-new-in-v4-2/
  - guides/whats-new-in-v4-3/
  - guides/whats-new-in-v4-4/
  - guides/whats-new-in-v4-5/
  - guides/whats-new-in-v4-6/
  - guides/whats-new-in-v4/
  - guides/whats-new-in-v5-1/
  - guides/whats-new-in-v5-2/
  - guides/whats-new-in-v5-3/
  - guides/whats-new-in-v5-4/
  - guides/whats-new-in-v5/
  - guides/whats-new-in-v6-0/
  - guides/whats-new-in-v6-1/
  - guides/whats-new-in-v6-2/
  - guides/whats-new-in-v6-3/
  - guides/whats-new-in-v6-4/
  - guides/whats-new-in-v6-5/
  - guides/whats-new-in-v6-6/
  - guides/whats-new-in-v6-7/
  - whats-new-in-v2-0/
  - whats-new-in-v2-1/
  - whats-new-in-v2-5/
  - whats-new-in-v2-6/
  - whats-new-in-v3-0/
  - whats-new-in-v3-1/
  - whats-new-in-v4-0/
  - whats-new-in-v4-1/
  - whats-new-in-v4-2/
  - whats-new-in-v4-3/
  - whats-new-in-v4-4/
  - whats-new-in-v4-5/
  - whats-new-in-v4-6/
  - whats-new-in-v5-0/
  - whats-new-in-v5-1/
  - whats-new-in-v5-2/
  - whats-new-in-v5-3/
  - whats-new-in-v5-4/
  - whats-new-in-v6-0/
  - whats-new-in-v6-1/
  - whats-new-in-v6-2/
  - whats-new-in-v6-3/
  - whats-new-in-v6-4/
  - whats-new-in-v6-5/
  - whats-new-in-v6-6/
  - whats-new-in-v6-7/
<<<<<<< HEAD
=======
cascade:
  labels:
    products:
      - cloud
      - oss
>>>>>>> 284c43c2
title: What's new
weight: 1
---

# What's new in Grafana

For release highlights, deprecations, and breaking changes in Grafana releases, refer to these "What's new" pages for each version.

> **Note:** For Grafana versions prior to v9.2, additional information might also be available in the archive of [release notes]({{< relref "../release-notes/" >}}).

For a complete list of every change, with links to pull requests and related issues when available, see the [Changelog](https://github.com/grafana/grafana/blob/main/CHANGELOG.md).

## Grafana 9

<<<<<<< HEAD
=======
- [What's new in 9.5]({{< relref "whats-new-in-v9-5/" >}})
- [What's new in 9.4]({{< relref "whats-new-in-v9-4/" >}})
>>>>>>> 284c43c2
- [What's new in 9.3]({{< relref "whats-new-in-v9-3/" >}})
- [What's new in 9.2]({{< relref "whats-new-in-v9-2/" >}})
- [What's new in 9.1]({{< relref "whats-new-in-v9-1/" >}})
- [What's new in 9.0]({{< relref "whats-new-in-v9-0/" >}})

## Grafana 8

- [What's new in 8.5]({{< relref "whats-new-in-v8-5/" >}})
- [What's new in 8.4]({{< relref "whats-new-in-v8-4/" >}})
- [What's new in 8.3]({{< relref "whats-new-in-v8-3/" >}})
- [What's new in 8.2]({{< relref "whats-new-in-v8-2/" >}})
- [What's new in 8.1]({{< relref "whats-new-in-v8-1/" >}})
- [What's new in 8.0]({{< relref "whats-new-in-v8-0/" >}})<|MERGE_RESOLUTION|>--- conflicted
+++ resolved
@@ -53,14 +53,11 @@
   - whats-new-in-v6-5/
   - whats-new-in-v6-6/
   - whats-new-in-v6-7/
-<<<<<<< HEAD
-=======
 cascade:
   labels:
     products:
       - cloud
       - oss
->>>>>>> 284c43c2
 title: What's new
 weight: 1
 ---
@@ -75,11 +72,8 @@
 
 ## Grafana 9
 
-<<<<<<< HEAD
-=======
 - [What's new in 9.5]({{< relref "whats-new-in-v9-5/" >}})
 - [What's new in 9.4]({{< relref "whats-new-in-v9-4/" >}})
->>>>>>> 284c43c2
 - [What's new in 9.3]({{< relref "whats-new-in-v9-3/" >}})
 - [What's new in 9.2]({{< relref "whats-new-in-v9-2/" >}})
 - [What's new in 9.1]({{< relref "whats-new-in-v9-1/" >}})
