---
aliases:
  - /docs/grafana/latest/guides/
  - /docs/grafana/latest/whatsnew/
  - /docs/grafana/latest/guides/whats-new-in-v2/
  - /docs/grafana/latest/whatsnew/whats-new-in-v2-0/
  - /docs/grafana/latest/guides/whats-new-in-v2-1/
  - /docs/grafana/latest/whatsnew/whats-new-in-v2-1/
  - /docs/grafana/latest/guides/whats-new-in-v2-5/
  - /docs/grafana/latest/whatsnew/whats-new-in-v2-5/
  - /docs/grafana/latest/guides/whats-new-in-v2-6/
  - /docs/grafana/latest/whatsnew/whats-new-in-v2-6/
  - /docs/grafana/latest/guides/whats-new-in-v3/
  - /docs/grafana/latest/whatsnew/whats-new-in-v3-0/
  - /docs/grafana/latest/guides/whats-new-in-v3-1/
  - /docs/grafana/latest/whatsnew/whats-new-in-v3-1/
  - /docs/grafana/latest/guides/whats-new-in-v4/
  - /docs/grafana/latest/whatsnew/whats-new-in-v4-0/
  - /docs/grafana/latest/guides/whats-new-in-v4-1/
  - /docs/grafana/latest/whatsnew/whats-new-in-v4-1/
  - /docs/grafana/latest/guides/whats-new-in-v4-2/
  - /docs/grafana/latest/whatsnew/whats-new-in-v4-2/
  - /docs/grafana/latest/guides/whats-new-in-v4-3/
  - /docs/grafana/latest/whatsnew/whats-new-in-v4-3/
  - /docs/grafana/latest/guides/whats-new-in-v4-4/
  - /docs/grafana/latest/whatsnew/whats-new-in-v4-4/
  - /docs/grafana/latest/guides/whats-new-in-v4-5/
  - /docs/grafana/latest/whatsnew/whats-new-in-v4-5/
  - /docs/grafana/latest/guides/whats-new-in-v4-6/
  - /docs/grafana/latest/whatsnew/whats-new-in-v4-6/
  - /docs/grafana/latest/guides/whats-new-in-v5/
  - /docs/grafana/latest/whatsnew/whats-new-in-v5-0/
  - /docs/grafana/latest/guides/whats-new-in-v5-1/
  - /docs/grafana/latest/whatsnew/whats-new-in-v5-1/
  - /docs/grafana/latest/guides/whats-new-in-v5-2/
  - /docs/grafana/latest/whatsnew/whats-new-in-v5-2/
  - /docs/grafana/latest/guides/whats-new-in-v5-3/
  - /docs/grafana/latest/whatsnew/whats-new-in-v5-3/
  - /docs/grafana/latest/guides/whats-new-in-v5-4/
  - /docs/grafana/latest/whatsnew/whats-new-in-v5-4/
  - /docs/grafana/latest/guides/whats-new-in-v6-0/
  - /docs/grafana/latest/whatsnew/whats-new-in-v6-0/
  - /docs/grafana/latest/guides/whats-new-in-v6-1/
  - /docs/grafana/latest/whatsnew/whats-new-in-v6-1/
  - /docs/grafana/latest/guides/whats-new-in-v6-2/
  - /docs/grafana/latest/whatsnew/whats-new-in-v6-2/
  - /docs/grafana/latest/guides/whats-new-in-v6-3/
  - /docs/grafana/latest/whatsnew/whats-new-in-v6-3/
  - /docs/grafana/latest/guides/whats-new-in-v6-4/
  - /docs/grafana/latest/whatsnew/whats-new-in-v6-4/
  - /docs/grafana/latest/guides/whats-new-in-v6-5/
  - /docs/grafana/latest/whatsnew/whats-new-in-v6-5/
  - /docs/grafana/latest/guides/whats-new-in-v6-6/
  - /docs/grafana/latest/whatsnew/whats-new-in-v6-6/
  - /docs/grafana/latest/guides/whats-new-in-v6-7/
  - /docs/grafana/latest/whatsnew/whats-new-in-v6-7/
title: What's new
weight: 1
---

# What's new in Grafana

<<<<<<< HEAD
Grafana is changing all the time. For release highlights checkout links below, if you want a complete list of every change, as well
as info on deprecations, breaking changes and plugin development read the [release notes]({{< relref "../release-notes/" >}}).

## Grafana 9

=======
For release highlights, deprecations, and breaking changes in Grafana releases, refer to these "What's new" pages for each version.

> **Note:** For Grafana versions prior to v9.2, additional information might also be available in the archive of [release notes]({{< relref "../release-notes/" >}}).

For a complete list of every change, with links to pull requests and related issues when available, see the [Changelog](https://github.com/grafana/grafana/blob/main/CHANGELOG.md).

## Grafana 9

- [What's new in 9.3]({{< relref "whats-new-in-v9-3/" >}})
- [What's new in 9.2]({{< relref "whats-new-in-v9-2/" >}})
- [What's new in 9.1]({{< relref "whats-new-in-v9-1/" >}})
>>>>>>> 89b365f8
- [What's new in 9.0]({{< relref "whats-new-in-v9-0/" >}})

## Grafana 8

- [What's new in 8.5]({{< relref "whats-new-in-v8-5/" >}})
- [What's new in 8.4]({{< relref "whats-new-in-v8-4/" >}})
- [What's new in 8.3]({{< relref "whats-new-in-v8-3/" >}})
- [What's new in 8.2]({{< relref "whats-new-in-v8-2/" >}})
- [What's new in 8.1]({{< relref "whats-new-in-v8-1/" >}})
- [What's new in 8.0]({{< relref "whats-new-in-v8-0/" >}})

## Grafana 7

- [What's new in 7.5]({{< relref "whats-new-in-v7-5/" >}})
- [What's new in 7.4]({{< relref "whats-new-in-v7-4/" >}})
- [What's new in 7.3]({{< relref "whats-new-in-v7-3/" >}})
- [What's new in 7.2]({{< relref "whats-new-in-v7-2/" >}})
- [What's new in 7.1]({{< relref "whats-new-in-v7-1/" >}})
- [What's new in 7.0]({{< relref "whats-new-in-v7-0/" >}})<|MERGE_RESOLUTION|>--- conflicted
+++ resolved
@@ -60,13 +60,6 @@
 
 # What's new in Grafana
 
-<<<<<<< HEAD
-Grafana is changing all the time. For release highlights checkout links below, if you want a complete list of every change, as well
-as info on deprecations, breaking changes and plugin development read the [release notes]({{< relref "../release-notes/" >}}).
-
-## Grafana 9
-
-=======
 For release highlights, deprecations, and breaking changes in Grafana releases, refer to these "What's new" pages for each version.
 
 > **Note:** For Grafana versions prior to v9.2, additional information might also be available in the archive of [release notes]({{< relref "../release-notes/" >}}).
@@ -78,7 +71,6 @@
 - [What's new in 9.3]({{< relref "whats-new-in-v9-3/" >}})
 - [What's new in 9.2]({{< relref "whats-new-in-v9-2/" >}})
 - [What's new in 9.1]({{< relref "whats-new-in-v9-1/" >}})
->>>>>>> 89b365f8
 - [What's new in 9.0]({{< relref "whats-new-in-v9-0/" >}})
 
 ## Grafana 8
