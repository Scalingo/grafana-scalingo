--- conflicted
+++ resolved
@@ -60,11 +60,7 @@
 
 {{< figure src="/static/img/docs/v73/table_color_scheme_mono_light.png" max-width="900px" caption="table color monochrome scheme" >}}
 
-<<<<<<< HEAD
-As this new option is a standard field option it works in every panel. Here is another example from the [Bar Gauge]({{< relref "../visualizations/bar-gauge-panel/" >}}) panel.
-=======
 As this new option is a standard field option it works in every panel. Here is another example from the [Bar Gauge]({{< relref "../panels-visualizations/visualizations/bar-gauge/" >}}) panel.
->>>>>>> 89b365f8
 
 {{< figure src="/static/img/docs/v73/bar_gauge_gradient_color_scheme.png" max-width="900px" caption="bar gauge color scheme" >}}
 
@@ -72,11 +68,7 @@
 
 In v7.0, we introduced a new table panel and inspect mode with Download CSV enabled. However, CSV export to Excel was removed. Due to a large number of inquiries and requests, this [community contribution from tomdaly](https://github.com/grafana/grafana/pull/27284) brought the feature back.
 
-<<<<<<< HEAD
-For more information, refer to [Download raw query results]({{< relref "../panels/query-a-data-source/download-raw-query-results/" >}}).
-=======
 For more information, refer to [Download raw query results]({{< relref "../panels-visualizations/panel-inspector/#download-raw-query-results" >}}).
->>>>>>> 89b365f8
 
 ## Google Cloud monitoring out-of-the-box dashboards
 
