---
_build:
  list: false
aliases:
  - /docs/grafana/latest/guides/whats-new-in-v7-4/
  - /docs/grafana/latest/whatsnew/whats-new-in-v7-4/
description: Feature and improvement highlights for Grafana v7.4
keywords:
  - grafana
  - new
  - documentation
  - '7.4'
  - release notes
title: What's New in Grafana v7.4
weight: -31
---

# What's new in Grafana v7.4

This topic includes the release notes for Grafana v7.4. For all details, read the full [CHANGELOG.md](https://github.com/grafana/grafana/blob/master/CHANGELOG.md).

Check out the [New Features in 7.4](https://play.grafana.org/d/nP8rcffGk/1-new-features-in-v7-4?orgId=1) dashboard on Grafana Play!

## Grafana OSS features

These features are included in the Grafana open source edition.

### Time series panel visualization (Beta)

Grafana 7.4 adds a beta version of the next-gen graph visualization. The new graph panel, the _Time series_ visualization, is high-performance visualization based on the uPlot library. This new graph visualization uses the new panel architecture introduced in Grafana 7.0 and integrates with field options, overrides, and transformations.

The Time series beta panel implements the majority of the functionalities available in the current Graph panel. Our plan is to have close to full coverage of the features in Grafana 8.0, coming later this year.

Apart from major performance improvements, the new Time series panel implements new features like line interpolation modes, support for more than two Y-axes, soft min and max axis limits, automatic points display based on data density, and gradient fill modes.

{{< figure src="/static/img/docs/v74/timeseries_panel.png" max-width="900px" caption="Time series panel" >}}

The following documentation topics were added for this feature:

<<<<<<< HEAD
- [Time series panel]({{< relref "../visualizations/time-series/" >}})
- [Graph time series as lines]({{< relref "../visualizations/time-series/graph-time-series-as-lines/" >}})
- [Graph time series as bars]({{< relref "../visualizations/time-series/graph-time-series-as-bars/" >}})
- [Graph time series as points]({{< relref "../visualizations/time-series/graph-time-series-as-points/" >}})
- [Change axis display]({{< relref "../visualizations/time-series/change-axis-display/" >}})
=======
- [Time series panel]({{< relref "../panels-visualizations/visualizations/time-series/" >}})
- [Graph time series as lines]({{< relref "../panels-visualizations/visualizations/time-series#line-style" >}})
- [Graph time series as bars]({{< relref "../panels-visualizations/visualizations/time-series#bar-alignment" >}})
- [Graph time series as points]({{< relref "../panels-visualizations/visualizations/time-series#show-points" >}})
- [Change axis display]({{< relref "../panels-visualizations/visualizations/time-series#axis-options" >}})
>>>>>>> 89b365f8

### Node graph panel visualization (Beta)

_Node graph_ is a new panel type that can visualize directed graphs or network in dashboards, but also in Explore. It uses directed force layout to effectively position the nodes so it can help with displaying complex infrastructure maps, hierarchies, or execution diagrams.

All the information and stats shown in the Node graph beta are driven by the data provided in the response from the data source. The first data source that is using this panel is AWS X-Ray, for displaying their service map data.

For more details about how to use the X-Ray service map feature, see the [X-Ray plugin documentation](https://grafana.com/grafana/plugins/grafana-x-ray-datasource).

<<<<<<< HEAD
For more information, refer to [Node graph panel]({{< relref "../visualizations/node-graph/" >}}).
=======
For more information, refer to [Node graph panel]({{< relref "../panels-visualizations/visualizations/node-graph/" >}}).
>>>>>>> 89b365f8

### New transformations

The following transformations were added in Grafana 7.4.

#### Sort by transformation

The _Sort by_ transformation allows you to sort data before sending it to the visualization.

<<<<<<< HEAD
For more information, refer to [Sort by]({{< relref "../panels/transform-data/transformation-functions/#sort-by" >}}).
=======
For more information, refer to [Sort by]({{< relref "../panels-visualizations/query-transform-data/transform-data/#sort-by" >}}).
>>>>>>> 89b365f8

#### Filter data by value transform

The new _Filter data by value_ transformation allows you to filter your data directly in Grafana and remove some data points from your query result.

This transformation is very useful if your data source does not natively filter by values. You might also use this to narrow values to display if you are using a shared query.

<<<<<<< HEAD
For more information, refer to [Filter data by value]({{< relref "../panels/transform-data/transformation-functions/#filter-data-by-value" >}}).
=======
For more information, refer to [Filter data by value]({{< relref "../panels-visualizations/query-transform-data/transform-data/#filter-data-by-value" >}}).
>>>>>>> 89b365f8

### New override option

On the Overrides tab, you can now set properties for fields returned by a specific query.

<<<<<<< HEAD
For more information, refer to [About field overrides]({{< relref "../panels/override-field-values/about-field-overrides/" >}}).
=======
For more information, refer to [About field overrides]({{< relref "../panels-visualizations/configure-overrides/" >}}).
>>>>>>> 89b365f8

### Exemplar support

Grafana graphs now support Prometheus _exemplars_. They are displayed as diamonds in the graph visualization.

> **Note:** Support for exemplars will be added in version Prometheus 2.25+.

{{< figure src="/static/img/docs/v74/exemplars.png" max-width="900px" caption="Exemplar example" >}}

<<<<<<< HEAD
For more information, refer to [Exemplars]({{< relref "../datasources/prometheus/#exemplars" >}}).
=======
For more information, refer to [Exemplars]({{< relref "../fundamentals/exemplars/" >}}).
>>>>>>> 89b365f8

### Trace to logs

You can now navigate from a span in a trace view directly to logs relevant for that span. This feature is available for the Tempo, Jaeger, and Zipkin data sources.

The following topics were updated as a result of this feature:

- [Explore]({{< relref "../explore/trace-integration/" >}})
<<<<<<< HEAD
- [Jaeger]({{< relref "../datasources/jaeger/#trace-to-logs" >}})
- [Tempo]({{< relref "../datasources/tempo/#trace-to-logs" >}})
- [Zipkin]({{< relref "../datasources/zipkin/#trace-to-logs" >}})
=======
- [Jaeger]({{< relref "../datasources/jaeger#configure-trace-to-logs" >}})
- [Tempo]({{< relref "../datasources/tempo#configure-trace-to-logs" >}})
- [Zipkin]({{< relref "../datasources/zipkin#configure-trace-to-logs" >}})
>>>>>>> 89b365f8

### Server-side expressions

_Server-side expressions_ is an experimental feature that allows you to manipulate data returned from backend data source queries. Expressions allow you to manipulate data with math and other operations when the data source is a backend data source or a **--Mixed--** data source.

<<<<<<< HEAD
The main use case is for [multi-dimensional]({{< relref "../basics/timeseries-dimensions/" >}}) data sources used with the upcoming next generation alerting, but expressions can be used with backend data sources and visualization as well.
=======
The main use case is for [multi-dimensional]({{< relref "../fundamentals/timeseries-dimensions/" >}}) data sources used with the upcoming next generation alerting, but expressions can be used with backend data sources and visualization as well.
>>>>>>> 89b365f8

> **Note:** Queries built with this feature might break with minor version upgrades until Grafana 8 is released. This feature does not work with the current Grafana Alerting.

<<<<<<< HEAD
For more information, refer to [About expressions]({{< relref "../panels/query-a-data-source/use-expressions-to-manipulate-data/about-expressions/" >}}). [About queries]({{< relref "../panels/query-a-data-source/about-queries/" >}}) was also updated as a result of this feature.
=======
For more information, refer to [Write expression queries]({{< relref "../panels-visualizations/query-transform-data/expression-queries/" >}}). [About queries]({{< relref "../panels-visualizations/query-transform-data/#about-queries" >}}) was also updated as a result of this feature.
>>>>>>> 89b365f8

### Alert notification query label interpolation

You can now provide detailed information to alert notification recipients by injecting alert label data as template variables into an alert notification. Labels that exist from the evaluation of the alert query can be used in the alert rule name and in the alert notification message fields using the `${Label}` syntax. The alert label data is automatically injected into the notification fields when the alert is in the alerting state. When there are multiple unique values for the same label, the values are comma-separated.

{{< figure src="/static/img/docs/alerting/alert-notification-template-7-4.png" max-width="700px" caption="Variable support in alert notifications" >}}

### Content security policy support

We have added support for [Content Security Policy (CSP)](https://developer.mozilla.org/en-US/docs/Web/HTTP/CSP), a layer of security that helps detect and mitigate certain types of attacks, including Cross Site Scripting (XSS) and data injection attacks.

CSP support is disabled by default, to enable it you must set `content_security_policy = true` in the Grafana configuration. If enabling it, you should also review, and potentially tweak, the CSP header template, via the configuration setting `content_security_policy_template`.

You can lock down what can be done in the frontend code. Lock down what can be loaded, what JavaScript is executed. Not compatible with some plugins.

[content_security_policy]({{< relref "../setup-grafana/configure-grafana/#content_security_policy" >}}) and [content_security_policy_template]({{< relref "../setup-grafana/configure-grafana/#content_security_policy_template" >}}) were added to [Configuration]({{< relref "../setup-grafana/configure-grafana/" >}}) as a result of this change.

### Hide users in UI

You can now use the `hidden_users` configuration setting to hide specific users in the UI. For example, this feature can be used to hide users that are used for automation purposes.

[Configuration]({{< relref "../setup-grafana/configure-grafana/#hidden_users" >}}) has been updated for this feature.

### Elasticsearch data source updates

Grafana 7.4 includes the following enhancements

- Added support for serial differencing pipeline aggregation.
- Added support for moving function pipeline aggregation.
- Added support to the terms aggregation for ordering by percentiles and extended stats.
- Updated date histogram auto interval handling for alert queries.

> **Note:** We have deprecated browser access mode. It will be removed in a future release.

<<<<<<< HEAD
For more information, refer to the [Elasticsearch docs]({{< relref "../datasources/elasticsearch/" >}}).
=======
For more information, refer to the [Elasticsearch docs]({{< relref "../datasources/elasticsearch" >}}).
>>>>>>> 89b365f8

### Azure Monitor updates

The Azure Monitor query type was renamed to Metrics and Azure Logs Analytics was renamed to Logs to match the service names in Azure and align the concepts with the rest of Grafana.

<<<<<<< HEAD
[Azure Monitor]({{< relref "../datasources/azuremonitor/" >}}) was updated to reflect this change.
=======
[Azure Monitor]({{< relref "../datasources/azure-monitor" >}}) was updated to reflect this change.
>>>>>>> 89b365f8

### MQL support added for Google Cloud Monitoring

You can now use Monitoring Query Language (MQL) for querying time-series data. MQL provides an expressive, text-based interface to retrieve, filter, and manipulate time-series data.

Unlike the visual query builder, MQL allows you to control the time range and period of output data, create new labels to aggregate data, compute the ratio of current values to past values, and so on.

MQL uses a set of operations and functions. Operations are linked together using the common pipe mechanism, where the output of one operation becomes the input to the next. Linking operations makes it possible to build up complex queries incrementally.

<<<<<<< HEAD
Once query type Metrics is selected in the Cloud Monitoring query editor, you can toggle between the editor modes for visual query builder and MQL. For more information, refer to the [Google Cloud Monitoring docs]({{< relref "../datasources/google-cloud-monitoring/#out-of-the-box-dashboards" >}}).
=======
Once query type Metrics is selected in the Cloud Monitoring query editor, you can toggle between the editor modes for visual query builder and MQL. For more information, refer to the [Google Cloud Monitoring docs]({{< relref "../datasources/google-cloud-monitoring#import-pre-configured-dashboards" >}}).
>>>>>>> 89b365f8

Many thanks to [mtanda](https://github.com/mtanda) this contribution!

## Curated dashboards for Google Cloud Monitoring

Google Cloud Monitoring data source ships with pre-configured dashboards for some of the most popular GCP services. These curated dashboards are based on similar dashboards in the GCP dashboard samples repository. In this release, we have expanded the set of pre-configured dashboards.

{{< figure src="/static/img/docs/google-cloud-monitoring/curated-dashboards-7-4.png" max-width= "650px" >}}

If you want to customize a dashboard, we recommend that you save it under a different name. Otherwise the dashboard will be overwritten when a new version of the dashboard is released.

<<<<<<< HEAD
For more information, refer to the [Google Cloud Monitoring docs]({{< relref "../datasources/google-cloud-monitoring/#out-of-the-box-dashboards" >}}).
=======
For more information, refer to the [Google Cloud Monitoring docs]({{< relref "../datasources/google-cloud-monitoring#import-pre-configured-dashboards" >}}).
>>>>>>> 89b365f8

### Query Editor Help

The feature previously referred to as DataSource Start Pages or Cheat Sheets has been renamed to Query Editor Help, and is now supported in panel query editors (depending on the data source), as well as in Explore.

<<<<<<< HEAD
[Queries]({{< relref "../panels/query-a-data-source/manage-queries/" >}}) was updated as a result of this feature.
=======
[Queries]({{< relref "../panels-visualizations/query-transform-data/#manage-queries" >}}) was updated as a result of this feature.
>>>>>>> 89b365f8

For more information on adding a query editor help component to your plugin, refer to [Add a query editor help component]({{< relref "../developers/plugins/add-query-editor-help/" >}}).

### Variable inspector

The variables list has an additional column indicating whether variables are referenced in queries and panel names or not. The dependencies graph provides an easy way to check variable dependencies. You can click on a variable name within the graph to make updates to the variable as needed.

<<<<<<< HEAD
For more information, refer to [Inspect variables and their dependencies]({{< relref "../variables/inspect-variable/" >}}).
=======
For more information, refer to [Inspect variables and their dependencies]({{< relref "../dashboards/variables/inspect-variable/" >}}).
>>>>>>> 89b365f8

## Grafana Enterprise features

These features are included in the Grafana Enterprise edition.

### Licensing changes

<<<<<<< HEAD
When determining a user’s role for billing purposes, a user who has the ability to edit and save dashboards is considered an Editor. This includes any user who is an Editor or Admin at the Org level, and who has granted Admin or Edit permissions via [Dashboard permissions]({{< relref "../administration/manage-users-and-permissions/about-users-and-permissions/#dashboard-permissions" >}}).
=======
When determining a user’s role for billing purposes, a user who has the ability to edit and save dashboards is considered an Editor. This includes any user who is an Editor or Admin at the Org level, and who has granted Admin or Edit permissions via [Dashboard permissions]({{< relref "../administration/user-management/manage-dashboard-permissions/" >}}).
>>>>>>> 89b365f8

After the number of Viewers or Editors has reached its license limit, only Admins will see a banner in Grafana indicating that the license limit has been reached. Previously, all users saw the banner.

Grafana Enterprise license tokens update automatically on a daily basis, which means you no longer need to manually update your license, and the process for adding additional users to a license is smoother than it was before.

<<<<<<< HEAD
Refer to [Licensing restrictions]({{< relref "../enterprise/license/license-restrictions/" >}}) for more information.
=======
Refer to [Licensing restrictions]({{< relref "../administration/enterprise-licensing#license-restrictions" >}}) for more information.
>>>>>>> 89b365f8

### Export usage insights to Loki

You can now export usage insights logs to Loki and query them from Grafana. Usage insights logs include dashboard visits, data source views, queries and errors, and more.

For more information, refer to [Export logs of usage insights]({{< relref "../setup-grafana/configure-security/export-logs/" >}}).

### New audit log events

New log out events are logged based on when a token expires or is revoked, as well as [SAML Single Logout]({{< relref "../setup-grafana/configure-security/configure-authentication/saml/#single-logout" >}}). A `tokenId` field was added to all audit logs to help understand which session was logged out of.

Also, a counter for audit log writing actions with status (success / failure) and logger (loki / file / console) labels was added.

[Auditing]({{< relref "../setup-grafana/configure-security/audit-grafana/" >}}) was updated to reflect these changes.

### Reports support Unicode

You can now select a font, other than the default, for Unicode-based scripts. As a result, an automatically generated PDF of a dashboard, which contains for example Chinese or Cyrillic text, can display them. Because the size of a report increases as additional fonts are added, this feature is not on by default.

<<<<<<< HEAD
[Reporting]({{< relref "../enterprise/reporting/#rendering-configuration" >}}) was updated as a result of this change.
=======
[Reporting]({{< relref "../dashboards/share-dashboards-panels/#rendering-configuration" >}}) was updated as a result of this change.
>>>>>>> 89b365f8

### Request security

Request security introduces ways to limit requests from the Grafana server, and it targets requests that are generated by users.

For more information, refer to [Request security]({{< relref "../setup-grafana/configure-security/configure-request-security/" >}}).

## Breaking changes

The following Grafana 7.4 changes might break previous functionality.

### Plugin compatibility

We have upgraded AngularJS from version 1.6.6 to 1.8.2. Due to this upgrade some old angular plugins might stop working and will require a small update. This is due to the deprecation and removal of pre-assigned bindings. So if your custom angular controllers expect component bindings in the controller constructor you need to move this code to an $onInit function. For more details on how to migrate AngularJS code open the migration guide and search for pre-assigning bindings.

In order not to break all angular panel plugins and data sources we have some custom angular inject behavior that makes sure that bindings for these controllers are still set before constructor is called so many old angular panels and data source plugins will still work.

### Fixes Constant variable persistence confusion

In order to minimize the confusion with Constant variable usage, we've removed the ability to make Constant variables visible. This change will also migrate all existing visible Constant variables to Textbox variables because which we think this is a more appropriate type of variable for this use case.

## Upgrading

See [upgrade notes]({{< relref "../setup-grafana/upgrade-grafana/" >}}).

## Changelog

Check out [CHANGELOG.md](https://github.com/grafana/grafana/blob/master/CHANGELOG.md) for a complete list of new features, changes, and bug fixes.<|MERGE_RESOLUTION|>--- conflicted
+++ resolved
@@ -37,19 +37,11 @@
 
 The following documentation topics were added for this feature:
 
-<<<<<<< HEAD
-- [Time series panel]({{< relref "../visualizations/time-series/" >}})
-- [Graph time series as lines]({{< relref "../visualizations/time-series/graph-time-series-as-lines/" >}})
-- [Graph time series as bars]({{< relref "../visualizations/time-series/graph-time-series-as-bars/" >}})
-- [Graph time series as points]({{< relref "../visualizations/time-series/graph-time-series-as-points/" >}})
-- [Change axis display]({{< relref "../visualizations/time-series/change-axis-display/" >}})
-=======
 - [Time series panel]({{< relref "../panels-visualizations/visualizations/time-series/" >}})
 - [Graph time series as lines]({{< relref "../panels-visualizations/visualizations/time-series#line-style" >}})
 - [Graph time series as bars]({{< relref "../panels-visualizations/visualizations/time-series#bar-alignment" >}})
 - [Graph time series as points]({{< relref "../panels-visualizations/visualizations/time-series#show-points" >}})
 - [Change axis display]({{< relref "../panels-visualizations/visualizations/time-series#axis-options" >}})
->>>>>>> 89b365f8
 
 ### Node graph panel visualization (Beta)
 
@@ -59,11 +51,7 @@
 
 For more details about how to use the X-Ray service map feature, see the [X-Ray plugin documentation](https://grafana.com/grafana/plugins/grafana-x-ray-datasource).
 
-<<<<<<< HEAD
-For more information, refer to [Node graph panel]({{< relref "../visualizations/node-graph/" >}}).
-=======
 For more information, refer to [Node graph panel]({{< relref "../panels-visualizations/visualizations/node-graph/" >}}).
->>>>>>> 89b365f8
 
 ### New transformations
 
@@ -73,11 +61,7 @@
 
 The _Sort by_ transformation allows you to sort data before sending it to the visualization.
 
-<<<<<<< HEAD
-For more information, refer to [Sort by]({{< relref "../panels/transform-data/transformation-functions/#sort-by" >}}).
-=======
 For more information, refer to [Sort by]({{< relref "../panels-visualizations/query-transform-data/transform-data/#sort-by" >}}).
->>>>>>> 89b365f8
 
 #### Filter data by value transform
 
@@ -85,21 +69,13 @@
 
 This transformation is very useful if your data source does not natively filter by values. You might also use this to narrow values to display if you are using a shared query.
 
-<<<<<<< HEAD
-For more information, refer to [Filter data by value]({{< relref "../panels/transform-data/transformation-functions/#filter-data-by-value" >}}).
-=======
 For more information, refer to [Filter data by value]({{< relref "../panels-visualizations/query-transform-data/transform-data/#filter-data-by-value" >}}).
->>>>>>> 89b365f8
 
 ### New override option
 
 On the Overrides tab, you can now set properties for fields returned by a specific query.
 
-<<<<<<< HEAD
-For more information, refer to [About field overrides]({{< relref "../panels/override-field-values/about-field-overrides/" >}}).
-=======
 For more information, refer to [About field overrides]({{< relref "../panels-visualizations/configure-overrides/" >}}).
->>>>>>> 89b365f8
 
 ### Exemplar support
 
@@ -109,11 +85,7 @@
 
 {{< figure src="/static/img/docs/v74/exemplars.png" max-width="900px" caption="Exemplar example" >}}
 
-<<<<<<< HEAD
-For more information, refer to [Exemplars]({{< relref "../datasources/prometheus/#exemplars" >}}).
-=======
 For more information, refer to [Exemplars]({{< relref "../fundamentals/exemplars/" >}}).
->>>>>>> 89b365f8
 
 ### Trace to logs
 
@@ -122,33 +94,19 @@
 The following topics were updated as a result of this feature:
 
 - [Explore]({{< relref "../explore/trace-integration/" >}})
-<<<<<<< HEAD
-- [Jaeger]({{< relref "../datasources/jaeger/#trace-to-logs" >}})
-- [Tempo]({{< relref "../datasources/tempo/#trace-to-logs" >}})
-- [Zipkin]({{< relref "../datasources/zipkin/#trace-to-logs" >}})
-=======
 - [Jaeger]({{< relref "../datasources/jaeger#configure-trace-to-logs" >}})
 - [Tempo]({{< relref "../datasources/tempo#configure-trace-to-logs" >}})
 - [Zipkin]({{< relref "../datasources/zipkin#configure-trace-to-logs" >}})
->>>>>>> 89b365f8
 
 ### Server-side expressions
 
 _Server-side expressions_ is an experimental feature that allows you to manipulate data returned from backend data source queries. Expressions allow you to manipulate data with math and other operations when the data source is a backend data source or a **--Mixed--** data source.
 
-<<<<<<< HEAD
-The main use case is for [multi-dimensional]({{< relref "../basics/timeseries-dimensions/" >}}) data sources used with the upcoming next generation alerting, but expressions can be used with backend data sources and visualization as well.
-=======
 The main use case is for [multi-dimensional]({{< relref "../fundamentals/timeseries-dimensions/" >}}) data sources used with the upcoming next generation alerting, but expressions can be used with backend data sources and visualization as well.
->>>>>>> 89b365f8
 
 > **Note:** Queries built with this feature might break with minor version upgrades until Grafana 8 is released. This feature does not work with the current Grafana Alerting.
 
-<<<<<<< HEAD
-For more information, refer to [About expressions]({{< relref "../panels/query-a-data-source/use-expressions-to-manipulate-data/about-expressions/" >}}). [About queries]({{< relref "../panels/query-a-data-source/about-queries/" >}}) was also updated as a result of this feature.
-=======
 For more information, refer to [Write expression queries]({{< relref "../panels-visualizations/query-transform-data/expression-queries/" >}}). [About queries]({{< relref "../panels-visualizations/query-transform-data/#about-queries" >}}) was also updated as a result of this feature.
->>>>>>> 89b365f8
 
 ### Alert notification query label interpolation
 
@@ -183,21 +141,13 @@
 
 > **Note:** We have deprecated browser access mode. It will be removed in a future release.
 
-<<<<<<< HEAD
-For more information, refer to the [Elasticsearch docs]({{< relref "../datasources/elasticsearch/" >}}).
-=======
 For more information, refer to the [Elasticsearch docs]({{< relref "../datasources/elasticsearch" >}}).
->>>>>>> 89b365f8
 
 ### Azure Monitor updates
 
 The Azure Monitor query type was renamed to Metrics and Azure Logs Analytics was renamed to Logs to match the service names in Azure and align the concepts with the rest of Grafana.
 
-<<<<<<< HEAD
-[Azure Monitor]({{< relref "../datasources/azuremonitor/" >}}) was updated to reflect this change.
-=======
 [Azure Monitor]({{< relref "../datasources/azure-monitor" >}}) was updated to reflect this change.
->>>>>>> 89b365f8
 
 ### MQL support added for Google Cloud Monitoring
 
@@ -207,11 +157,7 @@
 
 MQL uses a set of operations and functions. Operations are linked together using the common pipe mechanism, where the output of one operation becomes the input to the next. Linking operations makes it possible to build up complex queries incrementally.
 
-<<<<<<< HEAD
-Once query type Metrics is selected in the Cloud Monitoring query editor, you can toggle between the editor modes for visual query builder and MQL. For more information, refer to the [Google Cloud Monitoring docs]({{< relref "../datasources/google-cloud-monitoring/#out-of-the-box-dashboards" >}}).
-=======
 Once query type Metrics is selected in the Cloud Monitoring query editor, you can toggle between the editor modes for visual query builder and MQL. For more information, refer to the [Google Cloud Monitoring docs]({{< relref "../datasources/google-cloud-monitoring#import-pre-configured-dashboards" >}}).
->>>>>>> 89b365f8
 
 Many thanks to [mtanda](https://github.com/mtanda) this contribution!
 
@@ -223,21 +169,13 @@
 
 If you want to customize a dashboard, we recommend that you save it under a different name. Otherwise the dashboard will be overwritten when a new version of the dashboard is released.
 
-<<<<<<< HEAD
-For more information, refer to the [Google Cloud Monitoring docs]({{< relref "../datasources/google-cloud-monitoring/#out-of-the-box-dashboards" >}}).
-=======
 For more information, refer to the [Google Cloud Monitoring docs]({{< relref "../datasources/google-cloud-monitoring#import-pre-configured-dashboards" >}}).
->>>>>>> 89b365f8
 
 ### Query Editor Help
 
 The feature previously referred to as DataSource Start Pages or Cheat Sheets has been renamed to Query Editor Help, and is now supported in panel query editors (depending on the data source), as well as in Explore.
 
-<<<<<<< HEAD
-[Queries]({{< relref "../panels/query-a-data-source/manage-queries/" >}}) was updated as a result of this feature.
-=======
 [Queries]({{< relref "../panels-visualizations/query-transform-data/#manage-queries" >}}) was updated as a result of this feature.
->>>>>>> 89b365f8
 
 For more information on adding a query editor help component to your plugin, refer to [Add a query editor help component]({{< relref "../developers/plugins/add-query-editor-help/" >}}).
 
@@ -245,11 +183,7 @@
 
 The variables list has an additional column indicating whether variables are referenced in queries and panel names or not. The dependencies graph provides an easy way to check variable dependencies. You can click on a variable name within the graph to make updates to the variable as needed.
 
-<<<<<<< HEAD
-For more information, refer to [Inspect variables and their dependencies]({{< relref "../variables/inspect-variable/" >}}).
-=======
 For more information, refer to [Inspect variables and their dependencies]({{< relref "../dashboards/variables/inspect-variable/" >}}).
->>>>>>> 89b365f8
 
 ## Grafana Enterprise features
 
@@ -257,21 +191,13 @@
 
 ### Licensing changes
 
-<<<<<<< HEAD
-When determining a user’s role for billing purposes, a user who has the ability to edit and save dashboards is considered an Editor. This includes any user who is an Editor or Admin at the Org level, and who has granted Admin or Edit permissions via [Dashboard permissions]({{< relref "../administration/manage-users-and-permissions/about-users-and-permissions/#dashboard-permissions" >}}).
-=======
 When determining a user’s role for billing purposes, a user who has the ability to edit and save dashboards is considered an Editor. This includes any user who is an Editor or Admin at the Org level, and who has granted Admin or Edit permissions via [Dashboard permissions]({{< relref "../administration/user-management/manage-dashboard-permissions/" >}}).
->>>>>>> 89b365f8
 
 After the number of Viewers or Editors has reached its license limit, only Admins will see a banner in Grafana indicating that the license limit has been reached. Previously, all users saw the banner.
 
 Grafana Enterprise license tokens update automatically on a daily basis, which means you no longer need to manually update your license, and the process for adding additional users to a license is smoother than it was before.
 
-<<<<<<< HEAD
-Refer to [Licensing restrictions]({{< relref "../enterprise/license/license-restrictions/" >}}) for more information.
-=======
 Refer to [Licensing restrictions]({{< relref "../administration/enterprise-licensing#license-restrictions" >}}) for more information.
->>>>>>> 89b365f8
 
 ### Export usage insights to Loki
 
@@ -291,11 +217,7 @@
 
 You can now select a font, other than the default, for Unicode-based scripts. As a result, an automatically generated PDF of a dashboard, which contains for example Chinese or Cyrillic text, can display them. Because the size of a report increases as additional fonts are added, this feature is not on by default.
 
-<<<<<<< HEAD
-[Reporting]({{< relref "../enterprise/reporting/#rendering-configuration" >}}) was updated as a result of this change.
-=======
 [Reporting]({{< relref "../dashboards/share-dashboards-panels/#rendering-configuration" >}}) was updated as a result of this change.
->>>>>>> 89b365f8
 
 ### Request security
 
