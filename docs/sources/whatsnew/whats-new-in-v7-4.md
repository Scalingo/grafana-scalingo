---
_build:
  list: false
aliases:
  - /docs/grafana/latest/guides/whats-new-in-v7-4/
  - /docs/grafana/latest/whatsnew/whats-new-in-v7-4/
description: Feature and improvement highlights for Grafana v7.4
keywords:
  - grafana
  - new
  - documentation
  - '7.4'
  - release notes
title: What's New in Grafana v7.4
weight: -31
---

# What's new in Grafana v7.4

This topic includes the release notes for Grafana v7.4. For all details, read the full [CHANGELOG.md](https://github.com/grafana/grafana/blob/master/CHANGELOG.md).

Check out the [New Features in 7.4](https://play.grafana.org/d/nP8rcffGk/1-new-features-in-v7-4?orgId=1) dashboard on Grafana Play!

## Grafana OSS features

These features are included in the Grafana open source edition.

### Time series panel visualization (Beta)

Grafana 7.4 adds a beta version of the next-gen graph visualization. The new graph panel, the _Time series_ visualization, is high-performance visualization based on the uPlot library. This new graph visualization uses the new panel architecture introduced in Grafana 7.0 and integrates with field options, overrides, and transformations.

The Time series beta panel implements the majority of the functionalities available in the current Graph panel. Our plan is to have close to full coverage of the features in Grafana 8.0, coming later this year.

Apart from major performance improvements, the new Time series panel implements new features like line interpolation modes, support for more than two Y-axes, soft min and max axis limits, automatic points display based on data density, and gradient fill modes.

{{< figure src="/static/img/docs/v74/timeseries_panel.png" max-width="900px" caption="Time series panel" >}}

The following documentation topics were added for this feature:

- [Time series panel]({{< relref "../visualizations/time-series/" >}})
- [Graph time series as lines]({{< relref "../visualizations/time-series/graph-time-series-as-lines/" >}})
- [Graph time series as bars]({{< relref "../visualizations/time-series/graph-time-series-as-bars/" >}})
- [Graph time series as points]({{< relref "../visualizations/time-series/graph-time-series-as-points/" >}})
- [Change axis display]({{< relref "../visualizations/time-series/change-axis-display/" >}})

### Node graph panel visualization (Beta)

_Node graph_ is a new panel type that can visualize directed graphs or network in dashboards, but also in Explore. It uses directed force layout to effectively position the nodes so it can help with displaying complex infrastructure maps, hierarchies, or execution diagrams.

All the information and stats shown in the Node graph beta are driven by the data provided in the response from the data source. The first data source that is using this panel is AWS X-Ray, for displaying their service map data.

For more details about how to use the X-Ray service map feature, see the [X-Ray plugin documentation](https://grafana.com/grafana/plugins/grafana-x-ray-datasource).

For more information, refer to [Node graph panel]({{< relref "../visualizations/node-graph/" >}}).

### New transformations

The following transformations were added in Grafana 7.4.

#### Sort by transformation

The _Sort by_ transformation allows you to sort data before sending it to the visualization.

<<<<<<< HEAD
For more information, refer to [Sort by]({{< relref "../panels/transform-data/transformation-functions.md#sort-by" >}}).
=======
For more information, refer to [Sort by]({{< relref "../panels/transform-data/transformation-functions/#sort-by" >}}).
>>>>>>> c2560129

#### Filter data by value transform

The new _Filter data by value_ transformation allows you to filter your data directly in Grafana and remove some data points from your query result.

This transformation is very useful if your data source does not natively filter by values. You might also use this to narrow values to display if you are using a shared query.

<<<<<<< HEAD
For more information, refer to [Filter data by value]({{< relref "../panels/transform-data/transformation-functions.md#filter-data-by-value" >}}).
=======
For more information, refer to [Filter data by value]({{< relref "../panels/transform-data/transformation-functions/#filter-data-by-value" >}}).
>>>>>>> c2560129

### New override option

On the Overrides tab, you can now set properties for fields returned by a specific query.

For more information, refer to [About field overrides]({{< relref "../panels/override-field-values/about-field-overrides/" >}}).

### Exemplar support

Grafana graphs now support Prometheus _exemplars_. They are displayed as diamonds in the graph visualization.

> **Note:** Support for exemplars will be added in version Prometheus 2.25+.

{{< figure src="/static/img/docs/v74/exemplars.png" max-width="900px" caption="Exemplar example" >}}

For more information, refer to [Exemplars]({{< relref "../datasources/prometheus/#exemplars" >}}).

### Trace to logs

You can now navigate from a span in a trace view directly to logs relevant for that span. This feature is available for the Tempo, Jaeger, and Zipkin data sources.

The following topics were updated as a result of this feature:

- [Explore]({{< relref "../explore/trace-integration/" >}})
- [Jaeger]({{< relref "../datasources/jaeger/#trace-to-logs" >}})
- [Tempo]({{< relref "../datasources/tempo/#trace-to-logs" >}})
- [Zipkin]({{< relref "../datasources/zipkin/#trace-to-logs" >}})

### Server-side expressions

_Server-side expressions_ is an experimental feature that allows you to manipulate data returned from backend data source queries. Expressions allow you to manipulate data with math and other operations when the data source is a backend data source or a **--Mixed--** data source.

The main use case is for [multi-dimensional]({{< relref "../basics/timeseries-dimensions/" >}}) data sources used with the upcoming next generation alerting, but expressions can be used with backend data sources and visualization as well.

> **Note:** Queries built with this feature might break with minor version upgrades until Grafana 8 is released. This feature does not work with the current Grafana alerting.

For more information, refer to [About expressions]({{< relref "../panels/query-a-data-source/use-expressions-to-manipulate-data/about-expressions/" >}}). [About queries]({{< relref "../panels/query-a-data-source/about-queries/" >}}) was also updated as a result of this feature.

### Alert notification query label interpolation

You can now provide detailed information to alert notification recipients by injecting alert label data as template variables into an alert notification. Labels that exist from the evaluation of the alert query can be used in the alert rule name and in the alert notification message fields using the `${Label}` syntax. The alert label data is automatically injected into the notification fields when the alert is in the alerting state. When there are multiple unique values for the same label, the values are comma-separated.

{{< figure src="/static/img/docs/alerting/alert-notification-template-7-4.png" max-width="700px" caption="Variable support in alert notifications" >}}

For more information, refer to the [alert notification docs]({{< ref "/docs/grafana/v8.5/alerting/old-alerting/add-notification-template/" >}}).

### Content security policy support

We have added support for [Content Security Policy (CSP)](https://developer.mozilla.org/en-US/docs/Web/HTTP/CSP), a layer of security that helps detect and mitigate certain types of attacks, including Cross Site Scripting (XSS) and data injection attacks.

CSP support is disabled by default, to enable it you must set `content_security_policy = true` in the Grafana configuration. If enabling it, you should also review, and potentially tweak, the CSP header template, via the configuration setting `content_security_policy_template`.

You can lock down what can be done in the frontend code. Lock down what can be loaded, what JavaScript is executed. Not compatible with some plugins.

[content_security_policy]({{< relref "../setup-grafana/configure-grafana/#content_security_policy" >}}) and [content_security_policy_template]({{< relref "../setup-grafana/configure-grafana/#content_security_policy_template" >}}) were added to [Configuration]({{< relref "../setup-grafana/configure-grafana/" >}}) as a result of this change.

### Hide users in UI

You can now use the `hidden_users` configuration setting to hide specific users in the UI. For example, this feature can be used to hide users that are used for automation purposes.

[Configuration]({{< relref "../setup-grafana/configure-grafana/#hidden_users" >}}) has been updated for this feature.

### Elasticsearch data source updates

Grafana 7.4 includes the following enhancements

- Added support for serial differencing pipeline aggregation.
- Added support for moving function pipeline aggregation.
- Added support to the terms aggregation for ordering by percentiles and extended stats.
- Updated date histogram auto interval handling for alert queries.

> **Note:** We have deprecated browser access mode. It will be removed in a future release.

For more information, refer to the [Elasticsearch docs]({{< relref "../datasources/elasticsearch/" >}}).

### Azure Monitor updates

The Azure Monitor query type was renamed to Metrics and Azure Logs Analytics was renamed to Logs to match the service names in Azure and align the concepts with the rest of Grafana.

[Azure Monitor]({{< relref "../datasources/azuremonitor/" >}}) was updated to reflect this change.

### MQL support added for Google Cloud Monitoring

You can now use Monitoring Query Language (MQL) for querying time-series data. MQL provides an expressive, text-based interface to retrieve, filter, and manipulate time-series data.

Unlike the visual query builder, MQL allows you to control the time range and period of output data, create new labels to aggregate data, compute the ratio of current values to past values, and so on.

MQL uses a set of operations and functions. Operations are linked together using the common pipe mechanism, where the output of one operation becomes the input to the next. Linking operations makes it possible to build up complex queries incrementally.

Once query type Metrics is selected in the Cloud Monitoring query editor, you can toggle between the editor modes for visual query builder and MQL. For more information, refer to the [Google Cloud Monitoring docs]({{< relref "../datasources/google-cloud-monitoring/#out-of-the-box-dashboards" >}}).

Many thanks to [mtanda](https://github.com/mtanda) this contribution!

## Curated dashboards for Google Cloud Monitoring

Google Cloud Monitoring data source ships with pre-configured dashboards for some of the most popular GCP services. These curated dashboards are based on similar dashboards in the GCP dashboard samples repository. In this release, we have expanded the set of pre-configured dashboards.

{{< figure src="/static/img/docs/google-cloud-monitoring/curated-dashboards-7-4.png" max-width= "650px" >}}

If you want to customize a dashboard, we recommend that you save it under a different name. Otherwise the dashboard will be overwritten when a new version of the dashboard is released.

For more information, refer to the [Google Cloud Monitoring docs]({{< relref "../datasources/google-cloud-monitoring/#out-of-the-box-dashboards" >}}).

### Query Editor Help

The feature previously referred to as DataSource Start Pages or Cheat Sheets has been renamed to Query Editor Help, and is now supported in panel query editors (depending on the data source), as well as in Explore.

[Queries]({{< relref "../panels/query-a-data-source/manage-queries/" >}}) was updated as a result of this feature.

For more information on adding a query editor help component to your plugin, refer to [Add a query editor help component]({{< relref "../developers/plugins/add-query-editor-help/" >}}).

### Variable inspector

The variables list has an additional column indicating whether variables are referenced in queries and panel names or not. The dependencies graph provides an easy way to check variable dependencies. You can click on a variable name within the graph to make updates to the variable as needed.

For more information, refer to [Inspect variables and their dependencies]({{< relref "../variables/inspect-variable/" >}}).

## Grafana Enterprise features

These features are included in the Grafana Enterprise edition.

### Licensing changes

When determining a user’s role for billing purposes, a user who has the ability to edit and save dashboards is considered an Editor. This includes any user who is an Editor or Admin at the Org level, and who has granted Admin or Edit permissions via [Dashboard permissions]({{< relref "../administration/manage-users-and-permissions/about-users-and-permissions/#dashboard-permissions" >}}).

After the number of Viewers or Editors has reached its license limit, only Admins will see a banner in Grafana indicating that the license limit has been reached. Previously, all users saw the banner.

Grafana Enterprise license tokens update automatically on a daily basis, which means you no longer need to manually update your license, and the process for adding additional users to a license is smoother than it was before.

Refer to [Licensing restrictions]({{< relref "../enterprise/license/license-restrictions/" >}}) for more information.

### Export usage insights to Loki

You can now export usage insights logs to Loki and query them from Grafana. Usage insights logs include dashboard visits, data source views, queries and errors, and more.

For more information, refer to [Export logs of usage insights]({{< relref "../setup-grafana/configure-security/export-logs/" >}}).

### New audit log events

New log out events are logged based on when a token expires or is revoked, as well as [SAML Single Logout]({{< relref "../setup-grafana/configure-security/configure-authentication/saml/#single-logout" >}}). A `tokenId` field was added to all audit logs to help understand which session was logged out of.

Also, a counter for audit log writing actions with status (success / failure) and logger (loki / file / console) labels was added.

[Auditing]({{< relref "../setup-grafana/configure-security/audit-grafana/" >}}) was updated to reflect these changes.

### Reports support Unicode

You can now select a font, other than the default, for Unicode-based scripts. As a result, an automatically generated PDF of a dashboard, which contains for example Chinese or Cyrillic text, can display them. Because the size of a report increases as additional fonts are added, this feature is not on by default.

[Reporting]({{< relref "../enterprise/reporting/#rendering-configuration" >}}) was updated as a result of this change.

### Request security

Request security introduces ways to limit requests from the Grafana server, and it targets requests that are generated by users.

For more information, refer to [Request security]({{< relref "../setup-grafana/configure-security/configure-request-security/" >}}).

## Breaking changes

The following Grafana 7.4 changes might break previous functionality.

### Plugin compatibility

We have upgraded AngularJS from version 1.6.6 to 1.8.2. Due to this upgrade some old angular plugins might stop working and will require a small update. This is due to the deprecation and removal of pre-assigned bindings. So if your custom angular controllers expect component bindings in the controller constructor you need to move this code to an $onInit function. For more details on how to migrate AngularJS code open the migration guide and search for pre-assigning bindings.

In order not to break all angular panel plugins and data sources we have some custom angular inject behavior that makes sure that bindings for these controllers are still set before constructor is called so many old angular panels and data source plugins will still work.

### Fixes Constant variable persistence confusion

In order to minimize the confusion with Constant variable usage, we've removed the ability to make Constant variables visible. This change will also migrate all existing visible Constant variables to Textbox variables because which we think this is a more appropriate type of variable for this use case.

## Upgrading

See [upgrade notes]({{< relref "../setup-grafana/upgrade-grafana/" >}}).

## Changelog

Check out [CHANGELOG.md](https://github.com/grafana/grafana/blob/master/CHANGELOG.md) for a complete list of new features, changes, and bug fixes.<|MERGE_RESOLUTION|>--- conflicted
+++ resolved
@@ -61,11 +61,7 @@
 
 The _Sort by_ transformation allows you to sort data before sending it to the visualization.
 
-<<<<<<< HEAD
-For more information, refer to [Sort by]({{< relref "../panels/transform-data/transformation-functions.md#sort-by" >}}).
-=======
 For more information, refer to [Sort by]({{< relref "../panels/transform-data/transformation-functions/#sort-by" >}}).
->>>>>>> c2560129
 
 #### Filter data by value transform
 
@@ -73,11 +69,7 @@
 
 This transformation is very useful if your data source does not natively filter by values. You might also use this to narrow values to display if you are using a shared query.
 
-<<<<<<< HEAD
-For more information, refer to [Filter data by value]({{< relref "../panels/transform-data/transformation-functions.md#filter-data-by-value" >}}).
-=======
 For more information, refer to [Filter data by value]({{< relref "../panels/transform-data/transformation-functions/#filter-data-by-value" >}}).
->>>>>>> c2560129
 
 ### New override option
 
