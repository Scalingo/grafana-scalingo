---
_build:
  list: false
aliases:
  - /docs/grafana/latest/guides/whats-new-in-v7-5/
  - /docs/grafana/latest/whatsnew/whats-new-in-v7-5/
description: Feature and improvement highlights for Grafana v7.5
keywords:
  - grafana
  - new
  - documentation
  - '7.5'
  - release notes
title: What's new in Grafana v7.5
weight: -32
---

# What's new in Grafana v7.5

This topic includes the release notes for Grafana v7.5. For all details, read the full [CHANGELOG.md](https://github.com/grafana/grafana/blob/master/CHANGELOG.md).

## Grafana OSS features

These features are included in the Grafana open source edition.

### Pie chart panel visualization (beta)

Grafana 7.5 adds a beta version of the next-generation pie chart panel.

![Pie chart panel](/static/img/docs/pie-chart-panel/pie-chart-panel-7-5.png)

<<<<<<< HEAD
For more information, refer to [Pie chart panel]({{< relref "../visualizations/pie-chart-panel/" >}}).
=======
For more information, refer to [Pie chart panel]({{< relref "../panels-visualizations/visualizations/pie-chart/" >}}).
>>>>>>> 89b365f8

### Alerting for Loki

Grafana 7.5 comes with alerting support for Loki. With LogQL you can wrap a log query with the functions that allow for creating metrics out of the logs, such as "rate()". Metric queries can then be used to calculate things such as the rate of error messages. [When combined with log parsers](https://www.youtube.com/watch?v=H9z2V0Ib1q0), they can be used to calculate metrics from a value within the log line, such latency or request size.

With alerting support for Loki, you can now create alerts on Loki metrics queries.

[Alerting]({{< relref "../alerting/" >}}) was updated as a result of this change.

![Loki alerting](/static/img/docs/alerting/alerting-for-loki-7-5.png)

### Loki label browser

A new Loki logs browser lets you construct the queries step by step: you choose labels that you like to consider, such as "job", then you select the values that you like, such as "my-app1". Note that you can select values from more than one label, and that they get facetted. This means only possible label combinations are selectable. When you're done, you can run the query either as a logs or a metrics query (a metrics query returns the log volume in a chart).

### Changed default HTTP method for new Prometheus data sources

For new Prometheus data sources, we have changed the default HTTP method to POST. POST allows for much larger query bodies than using the GET method. This is necessary when sending queries from graphs with a lot of targets, for example, many hosts in a dashboard variable. The POST method also makes the Query Inspector data easier to read since the query is in plain text whereas the GET query is URL encoded.

> **Note:** This is not going to affect provisioned data sources or already created data sources.

[Prometheus data source]({{< relref "../datasources/prometheus/" >}}) was updated as a result of this change.

### Word highlighting for Elasticsearch

When searching for text in Elasticsearch logs, matching words in the log line returned by the query are now highlighted.

![Elastic logs highlighting](/static/img/docs/elasticsearch/elastic-word-highlighting-7-5.png)

### Better format definition for trace data

In Grafana 7.5, we changed how data for the trace view is sent from the data source. The required data frame has a clear format, which is more aligned with how data is generally represented in Grafana. This makes it easier for third-party developers to implement data sources leveraging the trace view.

For more information, refer to [trace data API docs]({{< relref "../explore/trace-integration/#data-api" >}}).

### Paste in SSL certs for Postgres data source

Previously, when users wanted to configure the Postgres data source to connect with SSL certification, they needed to put the certification on the server, and configure the data source with file path.

Instead of the file path, users can now paste the SSL certification content in the UI. This allows them to configure the certification even when they do not have access to the server.

> **Note:** It remains as limitation for the Grafana Cloud, as users may not have access to the server configuration.

[Postgres data source]({{< relref "../datasources/postgres/" >}}) and [Provisioning]({{< relref "../administration/provisioning/" >}}) were updated as a result of this change.

### Deprecation notice for some Azure Monitor queries

In the upcoming Grafana 8.0 release, Application Insights and Insights Analytics query types within the Azure Monitor data source will be deprecated and be made read-only in favor of querying Application Insights from Metrics and Logs.

Grafana 7.5 includes a deprecation notice for these queries, and some documentation to help users prepare for the upcoming changes.

<<<<<<< HEAD
For more information, refer to [Deprecating Application Insights and Insights Analytics]({{< relref "../datasources/azuremonitor/#deprecating-application-insights-and-insights-analytics" >}}).
=======
For more information, refer to [Deprecating Application Insights and Insights Analytics]({{< relref "../datasources/azure-monitor#application-insights-and-insights-analytics--removed-" >}}).
>>>>>>> 89b365f8

### Cloudwatch data source enhancements

- Support for region eu-south-1 has been added to the CloudWatch data source. New metrics have also been added to the namespaces AWS/Timestream, AWS/RDS (RDS Proxy metrics), AWS/NetworkFirewall, AWS/GroundStation, and AWS/DDoSProtection. Many thanks to [relvira](https://github.com/relvira), [ilyastoli](https://github.com/ilyastoli), and [rubycut](https://github.com/rubycut) for contributing!
- Added a page limit to the List Metrics API call to improve speed and reduce memory consumption. You can change this limit by entering a higher value in [list_metrics_page_limit]({{< relref "../setup-grafana/configure-grafana/#list-metrics-page-limit" >}}) in the Grafana configuration file.
- You can now enable or disable authentication providers and assume a role other than default by changing the [allowed_auth_providers]({{< relref "../setup-grafana/configure-grafana/#allowed-auth-providers" >}}) and [assume_role_enabled]({{< relref "../setup-grafana/configure-grafana/#assume-role-enabled" >}}) options in the Grafana configuration file. By default, the allowed authentication providers are _AWS SDK Default_, _Access and secret key_, and _Credentials File_, and role is _Assume role (ARN)_.
- You can now specify a custom endpoint in the CloudWatch data source configuration page. This field is optional, and if it is left empty, then the default endpoint for CloudWatch is used. By specifying a regional endpoint, you can reduce request latency.

<<<<<<< HEAD
  [AWS Cloudwatch data source]({{< relref "../datasources/aws-cloudwatch/" >}}) was updated as a result of this change.
=======
  [AWS Cloudwatch data source]({{< relref "../datasources/aws-cloudwatch" >}}) was updated as a result of this change.
>>>>>>> 89b365f8

### Increased API limit for CloudMonitoring Services

In previous versions, when querying metrics for Service Level Objectives (SLOs) in the CloudMonitoring data source, only the first 100 services were listed in the **Service** field list. To overcome this issue, the API limit for listing services has been increased to 1000.

### Tempo as a backend data source

We have converted Tempo to a backend data source and dropped support for tempo-query's (Jaeger) response. To configure it, you can now point to the port that is set in the Tempo configuration file.

```yaml
server:
  http_listen_port: 3101
```

<<<<<<< HEAD
[Azure Monitor data source]({{< relref "../datasources/azuremonitor/" >}}) was updated as a result of this change.
=======
[Azure Monitor data source]({{< relref "../datasources/azure-monitor/" >}}) was updated as a result of this change.
>>>>>>> 89b365f8

## Enterprise features

These features are included in the Grafana Enterprise edition.

### Query caching

When caching is enabled, Grafana temporarily stores the results of data source queries. When you or another user submit the same query again, the results return from the cache instead of from the data source (such as Splunk or ServiceNow).

Query caching advantages:

- Faster dashboard load times, especially for popular dashboards.
- Reduced API costs.
- Reduced likelihood that APIs will rate-limit or throttle requests.

Caching currently works for all backend data sources. You can enable the cache globally or per data source, and you can configure the cache duration per data source. The cache is currently in-memory.

<<<<<<< HEAD
For more information, refer to [Query caching]({{< relref "../enterprise/query-caching/" >}}).
=======
For more information, refer to [Query caching]({{< relref "../administration/data-source-management/#query-caching" >}}).
>>>>>>> 89b365f8

### Use template variable in reports

If you have created dashboards with template variables, then you can choose which values are selected when rendering a report. This makes it easier to tailor reports to their audience or generate multiple reports from the same dashboard.

Enable this feature in configuration settings using the `templateVariables` flag.

<<<<<<< HEAD
For more information, refer to [Reporting]({{< relref "../enterprise/reporting/#choose-template-variables" >}}).
=======
For more information, refer to [Reporting]({{< relref "../dashboards/share-dashboards-panels/#choose-template-variables" >}}).
>>>>>>> 89b365f8

### Active user limits

If a Grafana instance has exceeded its licensed number of active users, then non-active users who try to sign in to Grafana will be prevented from doing so. Active users are users who have logged in to Grafana in the past 30 days. The total number of users registered in Grafana does not affect this rule. This enforcement is applied separately for Viewers and for Editor/Admins, so if you reach your active Viewer limit, new Editor/Admins will still be able to sign in. This rule also includes a 10% buffer, meaning that you need to exceed your limit by 10% before users are prevented from signing in.

Here is an example:

A Grafana Enterprise instance includes 100 Viewers and 50 Editor/Admins. Over the course of the last 30 days, 110 Viewers and 20 Editor/Admins have signed in to Grafana.

All of the Viewers who have signed in over the past 30 days will retain the ability to sign in.

When a previously-inactive Viewer (someone who has not signed in over the past 30 days) tries to sign in, they will see a message and be prevented from signing in until the number of active users dips back below 110. New Editor/Admins are not affected by this; they can continue to sign in until the number of active Editors/Admins reaches 55.

If you try to sign in to a fourth device or browser, then you will be prevented from doing so; the limit of concurrent sessions is three.

If you sign in to a fourth device or browser, then you will be signed out of the session that is least current.
Concurrent session limits
Each Grafana Enterprise user will be limited to three concurrent user sessions. When a user opens a fourth session, then the longest-inactive session will be automatically signed out.

A new session is created when you sign in to Grafana from a different device or a different browser. Multiple windows and tabs in the same browser are all part of the same session, so having many Grafana tabs open will not cause any issues.

<<<<<<< HEAD
For more information on Grafana Enterprise licensing and restrictions, refer to [License restrictions]({{< relref "../enterprise/license/license-restrictions/" >}}).
=======
For more information on Grafana Enterprise licensing and restrictions, refer to [License restrictions]({{< relref "../administration/enterprise-licensing#license-restrictions" >}}).
>>>>>>> 89b365f8

## Breaking changes

There are no known breaking changes in this release.

## Updated configuration

```
[server]
read_timeout = 0
```

Sets the maximum time using a duration format (5s/5m/5ms) before timing out read of an incoming request and closing idle connections.
`0` means there is no timeout for reading the request.<|MERGE_RESOLUTION|>--- conflicted
+++ resolved
@@ -29,11 +29,7 @@
 
 ![Pie chart panel](/static/img/docs/pie-chart-panel/pie-chart-panel-7-5.png)
 
-<<<<<<< HEAD
-For more information, refer to [Pie chart panel]({{< relref "../visualizations/pie-chart-panel/" >}}).
-=======
 For more information, refer to [Pie chart panel]({{< relref "../panels-visualizations/visualizations/pie-chart/" >}}).
->>>>>>> 89b365f8
 
 ### Alerting for Loki
 
@@ -85,11 +81,7 @@
 
 Grafana 7.5 includes a deprecation notice for these queries, and some documentation to help users prepare for the upcoming changes.
 
-<<<<<<< HEAD
-For more information, refer to [Deprecating Application Insights and Insights Analytics]({{< relref "../datasources/azuremonitor/#deprecating-application-insights-and-insights-analytics" >}}).
-=======
 For more information, refer to [Deprecating Application Insights and Insights Analytics]({{< relref "../datasources/azure-monitor#application-insights-and-insights-analytics--removed-" >}}).
->>>>>>> 89b365f8
 
 ### Cloudwatch data source enhancements
 
@@ -98,11 +90,7 @@
 - You can now enable or disable authentication providers and assume a role other than default by changing the [allowed_auth_providers]({{< relref "../setup-grafana/configure-grafana/#allowed-auth-providers" >}}) and [assume_role_enabled]({{< relref "../setup-grafana/configure-grafana/#assume-role-enabled" >}}) options in the Grafana configuration file. By default, the allowed authentication providers are _AWS SDK Default_, _Access and secret key_, and _Credentials File_, and role is _Assume role (ARN)_.
 - You can now specify a custom endpoint in the CloudWatch data source configuration page. This field is optional, and if it is left empty, then the default endpoint for CloudWatch is used. By specifying a regional endpoint, you can reduce request latency.
 
-<<<<<<< HEAD
-  [AWS Cloudwatch data source]({{< relref "../datasources/aws-cloudwatch/" >}}) was updated as a result of this change.
-=======
   [AWS Cloudwatch data source]({{< relref "../datasources/aws-cloudwatch" >}}) was updated as a result of this change.
->>>>>>> 89b365f8
 
 ### Increased API limit for CloudMonitoring Services
 
@@ -117,11 +105,7 @@
   http_listen_port: 3101
 ```
 
-<<<<<<< HEAD
-[Azure Monitor data source]({{< relref "../datasources/azuremonitor/" >}}) was updated as a result of this change.
-=======
 [Azure Monitor data source]({{< relref "../datasources/azure-monitor/" >}}) was updated as a result of this change.
->>>>>>> 89b365f8
 
 ## Enterprise features
 
@@ -139,11 +123,7 @@
 
 Caching currently works for all backend data sources. You can enable the cache globally or per data source, and you can configure the cache duration per data source. The cache is currently in-memory.
 
-<<<<<<< HEAD
-For more information, refer to [Query caching]({{< relref "../enterprise/query-caching/" >}}).
-=======
 For more information, refer to [Query caching]({{< relref "../administration/data-source-management/#query-caching" >}}).
->>>>>>> 89b365f8
 
 ### Use template variable in reports
 
@@ -151,11 +131,7 @@
 
 Enable this feature in configuration settings using the `templateVariables` flag.
 
-<<<<<<< HEAD
-For more information, refer to [Reporting]({{< relref "../enterprise/reporting/#choose-template-variables" >}}).
-=======
 For more information, refer to [Reporting]({{< relref "../dashboards/share-dashboards-panels/#choose-template-variables" >}}).
->>>>>>> 89b365f8
 
 ### Active user limits
 
@@ -177,11 +153,7 @@
 
 A new session is created when you sign in to Grafana from a different device or a different browser. Multiple windows and tabs in the same browser are all part of the same session, so having many Grafana tabs open will not cause any issues.
 
-<<<<<<< HEAD
-For more information on Grafana Enterprise licensing and restrictions, refer to [License restrictions]({{< relref "../enterprise/license/license-restrictions/" >}}).
-=======
 For more information on Grafana Enterprise licensing and restrictions, refer to [License restrictions]({{< relref "../administration/enterprise-licensing#license-restrictions" >}}).
->>>>>>> 89b365f8
 
 ## Breaking changes
 
