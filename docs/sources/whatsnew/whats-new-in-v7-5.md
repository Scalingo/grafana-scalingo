+++
title = "What's new in Grafana v7.5"
description = "Feature and improvement highlights for Grafana v7.5"
keywords = ["grafana", "new", "documentation", "7.5", "release notes"]
weight = -32
aliases = ["/docs/grafana/latest/guides/whats-new-in-v7-5/"]
[_build]
list = false
+++

# What’s new in Grafana v7.5

This topic includes the release notes for Grafana v7.5. For all details, read the full [CHANGELOG.md](https://github.com/grafana/grafana/blob/master/CHANGELOG.md).

## Grafana OSS features

These features are included in the Grafana open source edition.

### Pie chart panel visualization (beta)

Grafana 7.5 adds a beta version of the next-generation pie chart panel.

![Pie chart panel](/static/img/docs/pie-chart-panel/pie-chart-panel-7-5.png)

<<<<<<< HEAD
For more information, refer to [Pie chart panel]({{< relref "../panels/visualizations/pie-chart-panel.md" >}}).
=======
For more information, refer to [Pie chart panel]({{< relref "../visualizations/pie-chart-panel.md" >}}).
>>>>>>> 914fcedb

### Alerting for Loki

Grafana 7.5 comes with alerting support for Loki. With LogQL you can wrap a log query with the functions that allow for creating metrics out of the logs, such as "rate()". Metric queries can then be used to calculate things such as the rate of error messages. [When combined with log parsers](https://www.youtube.com/watch?v=H9z2V0Ib1q0), they can be used to calculate metrics from a value within the log line, such latency or request size.

With alerting support for Loki, you can now create alerts on Loki metrics queries.
<<<<<<< HEAD

[Alerting]({{< relref "../alerting/_index.md" >}}) was updated as a result of this change.

=======

[Alerting]({{< relref "../alerting/_index.md" >}}) was updated as a result of this change.

>>>>>>> 914fcedb
![Loki alerting](/static/img/docs/alerting/alerting-for-loki-7-5.png)

### Loki label browser

A new Loki logs browser lets you construct the queries step by step: you choose labels that you like to consider, such as "job", then you select the values that you like, such as "my-app1". Note that you can select values from more than one label, and that they get facetted. This means only possible label combinations are selectable. When you're done, you can run the query either as a logs or a metrics query (a metrics query returns the log volume in a chart).

### Changed default HTTP method for new Prometheus data sources

For new Prometheus data sources, we have changed the default HTTP method to POST. POST allows for much larger query bodies than using the GET method. This is necessary when sending queries from graphs with a lot of targets, for example, many hosts in a dashboard variable. The POST method also makes the Query Inspector data easier to read since the query is in plain text whereas the GET query is URL encoded.

> **Note:** This is not going to affect provisioned data sources or already created data sources.

[Prometheus data source]({{< relref "../datasources/prometheus.md" >}}) was updated as a result of this change.

### Word highlighting for Elasticsearch

When searching for text in Elasticsearch logs, matching words in the log line returned by the query are now highlighted.

![Elastic logs highlighting](/static/img/docs/elasticsearch/elastic-word-highlighting-7-5.png)

### Better format definition for trace data

In Grafana 7.5, we changed how data for the trace view is sent from the data source. The required data frame has a clear format, which is more aligned with how data is generally represented in Grafana. This makes it easier for third-party developers to implement data sources leveraging the trace view.

For more information, refer to [trace data API docs]({{< relref "../explore/trace-integration.md#data-api" >}}).

### Paste in SSL certs for Postgres data source

Previously, when users wanted to configure the Postgres data source to connect with SSL certification, they needed to put the certification on the server, and configure the data source with file path.

Instead of the file path, users can now paste the SSL certification content in the UI. This allows them to configure the certification even when they do not have access to the server.

> **Note:** It remains as limitation for the Grafana Cloud, as users may not have access to the server configuration.

[Postgres data source]({{< relref "../datasources/postgres.md" >}}) and [Provisioning]({{< relref "../administration/provisioning.md" >}}) were updated as a result of this change.

<<<<<<< HEAD
[Postgres data source]({{< relref "../datasources/postgres.md" >}}) and [Provisioning]({{< relref "../administration/provisioning.md" >}}) were updated as a result of this change.

### Deprecation notice for some Azure Monitor queries

=======
### Deprecation notice for some Azure Monitor queries

>>>>>>> 914fcedb
In the upcoming Grafana 8.0 release, Application Insights and Insights Analytics query types within the Azure Monitor data source will be deprecated and be made read-only in favor of querying Application Insights from Metrics and Logs.

Grafana 7.5 includes a deprecation notice for these queries, and some documentation to help users prepare for the upcoming changes.

<<<<<<< HEAD
For more information, refer to [Deprecating Application Insights and Insights Analytics]({{< relref "../datasources/azuremonitor.md#deprecating-application-insights-and-insights-analytics" >}}).
=======
For more information, refer to [Deprecating Application Insights and Insights Analytics]({{< relref "../datasources/azuremonitor/_index.md#deprecating-application-insights-and-insights-analytics" >}}).
>>>>>>> 914fcedb

### Cloudwatch data source enhancements

- Support for region eu-south-1 has been added to the CloudWatch data source. New metrics have also been added to the namespaces AWS/Timestream, AWS/RDS (RDS Proxy metrics), AWS/NetworkFirewall, AWS/GroundStation, and AWS/DDoSProtection. Many thanks to [relvira](https://github.com/relvira), [ilyastoli](https://github.com/ilyastoli), and [rubycut](https://github.com/rubycut) for contributing!
- Added a page limit to the List Metrics API call to improve speed and reduce memory consumption. You can change this limit by entering a higher value in [list_metrics_page_limit]({{< relref "../administration/configuration.md#list-metrics-page-limit" >}}) in the Grafana configuration file.
<<<<<<< HEAD
- You can now enable or disable authentication providers and assume a role other than default by changing the [allowed_auth_providers]({{< relref "../administration/configuration.md#allowed-auth-providers" >}}) and [assume_role_enabled]({{< relref "../administration/configuration.md#assume-role-enabled" >}}) options in the Grafana configuration file. By default, the allowed authentication providers are _AWS SDK Default_, _Access && secret key_, and _Credentials File_, and role is _Assume role (ARN)_.
- You can now specify a custom endpoint in the CloudWatch data source configuration page. This field is optional, and if it is left empty, then the default endpoint for CloudWatch is used. By specifying a regional endpoint, you can reduce request latency.

  [AWS Cloudwatch data source]({{< relref "../datasources/cloudwatch.md#endpoint" >}}) was updated as a result of this change.
=======
- You can now enable or disable authentication providers and assume a role other than default by changing the [allowed_auth_providers]({{< relref "../administration/configuration.md#allowed-auth-providers" >}}) and [assume_role_enabled]({{< relref "../administration/configuration.md#assume-role-enabled" >}}) options in the Grafana configuration file. By default, the allowed authentication providers are _AWS SDK Default_, _Access and secret key_, and _Credentials File_, and role is _Assume role (ARN)_.
- You can now specify a custom endpoint in the CloudWatch data source configuration page. This field is optional, and if it is left empty, then the default endpoint for CloudWatch is used. By specifying a regional endpoint, you can reduce request latency.

  [AWS Cloudwatch data source]({{< relref "../datasources/aws-cloudwatch/_index.md" >}}) was updated as a result of this change.
>>>>>>> 914fcedb

### Increased API limit for CloudMonitoring Services

In previous versions, when querying metrics for Service Level Objectives (SLOs) in the CloudMonitoring data source, only the first 100 services were listed in the **Service** field list. To overcome this issue, the API limit for listing services has been increased to 1000.

### Tempo as a backend data source

We have converted Tempo to a backend data source and dropped support for tempo-query's (Jaeger) response. To configure it, you can now point to the port that is set in the Tempo configuration file.

```yaml
server:
  http_listen_port: 3101
```

<<<<<<< HEAD
[Azure Monitor data source]({{< relref "../datasources/azuremonitor.md" >}}) was updated as a result of this change.
=======
[Azure Monitor data source]({{< relref "../datasources/azuremonitor/_index.md" >}}) was updated as a result of this change.
>>>>>>> 914fcedb

## Enterprise features

These features are included in the Grafana Enterprise edition.

### Query caching

When caching is enabled, Grafana temporarily stores the results of data source queries. When you or another user submit the same query again, the results return from the cache instead of from the data source (such as Splunk or ServiceNow).

Query caching advantages:
<<<<<<< HEAD
=======

>>>>>>> 914fcedb
- Faster dashboard load times, especially for popular dashboards.
- Reduced API costs.
- Reduced likelihood that APIs will rate-limit or throttle requests.

Caching currently works for all backend data sources. You can enable the cache globally or per data source, and you can configure the cache duration per data source. The cache is currently in-memory.

For more information, refer to [Query caching]({{< relref "../enterprise/query-caching.md" >}}).

### Use template variable in reports

If you have created dashboards with template variables, then you can choose which values are selected when rendering a report. This makes it easier to tailor reports to their audience or generate multiple reports from the same dashboard.

Enable this feature in configuration settings using the `templateVariables` flag.

For more information, refer to [Reporting]({{< relref "../enterprise/reporting.md#choose-template-variables" >}}).

### Active user limits

If a Grafana instance has exceeded its licensed number of active users, then non-active users who try to sign in to Grafana will be prevented from doing so. Active users are users who have logged in to Grafana in the past 30 days. The total number of users registered in Grafana does not affect this rule. This enforcement is applied separately for Viewers and for Editor/Admins, so if you reach your active Viewer limit, new Editor/Admins will still be able to sign in. This rule also includes a 10% buffer, meaning that you need to exceed your limit by 10% before users are prevented from signing in.

Here is an example:

A Grafana Enterprise instance includes 100 Viewers and 50 Editor/Admins. Over the course of the last 30 days, 110 Viewers and 20 Editor/Admins have signed in to Grafana.

All of the Viewers who have signed in over the past 30 days will retain the ability to sign in.

When a previously-inactive Viewer (someone who has not signed in over the past 30 days) tries to sign in, they will see a message and be prevented from signing in until the number of active users dips back below 110. New Editor/Admins are not affected by this; they can continue to sign in until the number of active Editors/Admins reaches 55.

If you try to sign in to a fourth device or browser, then you will be prevented from doing so; the limit of concurrent sessions is three.

If you sign in to a fourth device or browser, then you will be signed out of the session that is least current.
Concurrent session limits
Each Grafana Enterprise user will be limited to three concurrent user sessions. When a user opens a fourth session, then the longest-inactive session will be automatically signed out.

A new session is created when you sign in to Grafana from a different device or a different browser. Multiple windows and tabs in the same browser are all part of the same session, so having many Grafana tabs open will not cause any issues.

For more information on Grafana Enterprise licensing and restrictions, refer to [License restrictions]({{< relref "../enterprise/license/license-restrictions.md" >}}).

## Breaking changes

There are no known breaking changes in this release.

## Updated configuration

```
[server]
read_timeout = 0
```

Sets the maximum time using a duration format (5s/5m/5ms) before timing out read of an incoming request and closing idle connections.
`0` means there is no timeout for reading the request.<|MERGE_RESOLUTION|>--- conflicted
+++ resolved
@@ -22,26 +22,16 @@
 
 ![Pie chart panel](/static/img/docs/pie-chart-panel/pie-chart-panel-7-5.png)
 
-<<<<<<< HEAD
-For more information, refer to [Pie chart panel]({{< relref "../panels/visualizations/pie-chart-panel.md" >}}).
-=======
 For more information, refer to [Pie chart panel]({{< relref "../visualizations/pie-chart-panel.md" >}}).
->>>>>>> 914fcedb
 
 ### Alerting for Loki
 
 Grafana 7.5 comes with alerting support for Loki. With LogQL you can wrap a log query with the functions that allow for creating metrics out of the logs, such as "rate()". Metric queries can then be used to calculate things such as the rate of error messages. [When combined with log parsers](https://www.youtube.com/watch?v=H9z2V0Ib1q0), they can be used to calculate metrics from a value within the log line, such latency or request size.
 
 With alerting support for Loki, you can now create alerts on Loki metrics queries.
-<<<<<<< HEAD
 
 [Alerting]({{< relref "../alerting/_index.md" >}}) was updated as a result of this change.
 
-=======
-
-[Alerting]({{< relref "../alerting/_index.md" >}}) was updated as a result of this change.
-
->>>>>>> 914fcedb
 ![Loki alerting](/static/img/docs/alerting/alerting-for-loki-7-5.png)
 
 ### Loki label browser
@@ -78,40 +68,22 @@
 
 [Postgres data source]({{< relref "../datasources/postgres.md" >}}) and [Provisioning]({{< relref "../administration/provisioning.md" >}}) were updated as a result of this change.
 
-<<<<<<< HEAD
-[Postgres data source]({{< relref "../datasources/postgres.md" >}}) and [Provisioning]({{< relref "../administration/provisioning.md" >}}) were updated as a result of this change.
-
 ### Deprecation notice for some Azure Monitor queries
 
-=======
-### Deprecation notice for some Azure Monitor queries
-
->>>>>>> 914fcedb
 In the upcoming Grafana 8.0 release, Application Insights and Insights Analytics query types within the Azure Monitor data source will be deprecated and be made read-only in favor of querying Application Insights from Metrics and Logs.
 
 Grafana 7.5 includes a deprecation notice for these queries, and some documentation to help users prepare for the upcoming changes.
 
-<<<<<<< HEAD
-For more information, refer to [Deprecating Application Insights and Insights Analytics]({{< relref "../datasources/azuremonitor.md#deprecating-application-insights-and-insights-analytics" >}}).
-=======
 For more information, refer to [Deprecating Application Insights and Insights Analytics]({{< relref "../datasources/azuremonitor/_index.md#deprecating-application-insights-and-insights-analytics" >}}).
->>>>>>> 914fcedb
 
 ### Cloudwatch data source enhancements
 
 - Support for region eu-south-1 has been added to the CloudWatch data source. New metrics have also been added to the namespaces AWS/Timestream, AWS/RDS (RDS Proxy metrics), AWS/NetworkFirewall, AWS/GroundStation, and AWS/DDoSProtection. Many thanks to [relvira](https://github.com/relvira), [ilyastoli](https://github.com/ilyastoli), and [rubycut](https://github.com/rubycut) for contributing!
 - Added a page limit to the List Metrics API call to improve speed and reduce memory consumption. You can change this limit by entering a higher value in [list_metrics_page_limit]({{< relref "../administration/configuration.md#list-metrics-page-limit" >}}) in the Grafana configuration file.
-<<<<<<< HEAD
-- You can now enable or disable authentication providers and assume a role other than default by changing the [allowed_auth_providers]({{< relref "../administration/configuration.md#allowed-auth-providers" >}}) and [assume_role_enabled]({{< relref "../administration/configuration.md#assume-role-enabled" >}}) options in the Grafana configuration file. By default, the allowed authentication providers are _AWS SDK Default_, _Access && secret key_, and _Credentials File_, and role is _Assume role (ARN)_.
-- You can now specify a custom endpoint in the CloudWatch data source configuration page. This field is optional, and if it is left empty, then the default endpoint for CloudWatch is used. By specifying a regional endpoint, you can reduce request latency.
-
-  [AWS Cloudwatch data source]({{< relref "../datasources/cloudwatch.md#endpoint" >}}) was updated as a result of this change.
-=======
 - You can now enable or disable authentication providers and assume a role other than default by changing the [allowed_auth_providers]({{< relref "../administration/configuration.md#allowed-auth-providers" >}}) and [assume_role_enabled]({{< relref "../administration/configuration.md#assume-role-enabled" >}}) options in the Grafana configuration file. By default, the allowed authentication providers are _AWS SDK Default_, _Access and secret key_, and _Credentials File_, and role is _Assume role (ARN)_.
 - You can now specify a custom endpoint in the CloudWatch data source configuration page. This field is optional, and if it is left empty, then the default endpoint for CloudWatch is used. By specifying a regional endpoint, you can reduce request latency.
 
   [AWS Cloudwatch data source]({{< relref "../datasources/aws-cloudwatch/_index.md" >}}) was updated as a result of this change.
->>>>>>> 914fcedb
 
 ### Increased API limit for CloudMonitoring Services
 
@@ -126,11 +98,7 @@
   http_listen_port: 3101
 ```
 
-<<<<<<< HEAD
-[Azure Monitor data source]({{< relref "../datasources/azuremonitor.md" >}}) was updated as a result of this change.
-=======
 [Azure Monitor data source]({{< relref "../datasources/azuremonitor/_index.md" >}}) was updated as a result of this change.
->>>>>>> 914fcedb
 
 ## Enterprise features
 
@@ -141,10 +109,7 @@
 When caching is enabled, Grafana temporarily stores the results of data source queries. When you or another user submit the same query again, the results return from the cache instead of from the data source (such as Splunk or ServiceNow).
 
 Query caching advantages:
-<<<<<<< HEAD
-=======
 
->>>>>>> 914fcedb
 - Faster dashboard load times, especially for popular dashboards.
 - Reduced API costs.
 - Reduced likelihood that APIs will rate-limit or throttle requests.
