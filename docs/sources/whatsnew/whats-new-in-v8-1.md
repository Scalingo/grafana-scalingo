--- conflicted
+++ resolved
@@ -31,11 +31,7 @@
 
 Grafana 8.1 introduces the foundation for our new map panel. This new panel leverages [OpenLayers](https://openlayers.org/) and gives us a flexible solution for extending the way we use the new Geomap panel moving forward. The new Geomap panel includes multiple base layer styles (map layer options), as well as a more open data layer. The data layer can use coordinates and geo-hashed data in addition to a lookup table.
 
-<<<<<<< HEAD
-The Geomap panel is also able to share views across multiple Geomap panels on the same dashboard, making it straightforward to visualize and explore multiple types of geospatial data using the same map zoom and focus settings. For more information, refer to [Geomap panel]({{< relref "../visualizations/geomap/" >}}).
-=======
 The Geomap panel is also able to share views across multiple Geomap panels on the same dashboard, making it straightforward to visualize and explore multiple types of geospatial data using the same map zoom and focus settings. For more information, refer to [Geomap panel]({{< relref "../panels-visualizations/visualizations/geomap/" >}}).
->>>>>>> 89b365f8
 {{< figure src="/static/img/docs/geomap-panel/geomap_with_heatmap.png" max-width="850px" caption="Geomap panel: Heatmap" >}}
 
 ## Annotation panel
@@ -54,15 +50,9 @@
 Color scheme: **Green-Yellow-Red (by value)**
 {{< figure src="/static/img/docs/time-series-panel/gradient_mode_scheme_line.png" max-width="1200px" caption="Color scheme: Green-Yellow-Red" >}}
 
-<<<<<<< HEAD
-For more on how to configure Graphs with by value color schemes read [Graph and color schemes]({{< relref "../visualizations/time-series/" >}}).
-
-You can also create [annotations]({{< relref "../visualizations/time-series/annotate-time-series/" >}}) in the new Time series panel bringing it closer to parity with the legacy Graph panel. To learn more, refer to the [time series panel]({{< relref "../visualizations/time-series/" >}}).
-=======
 For more on how to configure Graphs with by value color schemes read [Graph and color schemes]({{< relref "../panels-visualizations/visualizations/time-series/" >}}).
 
 You can also create annotations in the new Time series panel bringing it closer to parity with the legacy Graph panel. To learn more, refer to the [time series panel]({{< relref "../panels-visualizations/visualizations/time-series/" >}}).
->>>>>>> 89b365f8
 
 ### Transformations improvements
 
@@ -70,11 +60,7 @@
 
 #### Config from query (Beta)
 
-<<<<<<< HEAD
-This transformation enables panel config (Threshold, Min, Max, etc.) to be derived from query results. For more information, refer to [Config from query results]({{< relref "../panels/transform-data/transformation-functions/#config-from-query-results" >}}).
-=======
 This transformation enables panel config (Threshold, Min, Max, etc.) to be derived from query results. For more information, refer to [Config from query results]({{< relref "../panels-visualizations/query-transform-data/transform-data/#config-from-query-results" >}}).
->>>>>>> 89b365f8
 
 #### Rows to fields (Beta)
 
@@ -96,11 +82,7 @@
 
 As you can see each row in the source data becomes a separate field. Each field now also has a max config option set. Options like **Min**, **Max**, **Unit** and **Thresholds** are all part of field configuration and if set like this will be used by the visualization instead of any options manually configured in the panel editor options pane.
 
-<<<<<<< HEAD
-For more on how to use this transformation, refer to [Rows to fields transform]({{< relref "../panels/transform-data/transformation-functions/#rows-to-fields" >}}).
-=======
 For more on how to use this transformation, refer to [Rows to fields transform]({{< relref "../panels-visualizations/query-transform-data/transform-data/#rows-to-fields" >}}).
->>>>>>> 89b365f8
 
 #### Contextual & Inline Help
 
@@ -128,11 +110,7 @@
 
 {{< figure src="/static/img/docs/panels/pretty-json/prettified-json.png" max-width="1200px" caption="Prettified JSON" >}}
 
-<<<<<<< HEAD
-For more on how to prettify JSON logs, refer to [Visualization]({{< relref "../visualizations/" >}}) and [Display]({{< relref "../visualizations/logs-panel/" >}}) options.
-=======
 For more on how to prettify JSON logs, refer to [Visualization]({{< relref "../panels-visualizations/visualizations/" >}}) and [Display]({{< relref "../panels-visualizations/visualizations/logs/" >}}) options.
->>>>>>> 89b365f8
 
 ### Plugin catalog - Updated UX and extended features
 
@@ -140,11 +118,7 @@
 
 #### Documentation updates
 
-<<<<<<< HEAD
-New panel summaries and preview on the top level [Visualizations]({{< relref "../visualizations/" >}}) page to help users pick or learn about specific visualizations more easily.
-=======
 New panel summaries and preview on the top level [Visualizations]({{< relref "../panels-visualizations/visualizations/" >}}) page to help users pick or learn about specific visualizations more easily.
->>>>>>> 89b365f8
 
 ### Upcoming changes to the Select component
 
@@ -172,17 +146,6 @@
 
 Role-based access control remains in beta. You can now grant or revoke permissions for Viewers, Editors, or Admins to use Explore mode, configure LDAP or SAML settings, or view the admin/stats page. These new permissions enhance the existing permissions that can be customized, namely permissions to access Users, Orgs, LDAP settings, and Reports in Grafana.
 
-<<<<<<< HEAD
-Fine grained access control allows you to customize roles and permissions in Grafana beyond the built-in Viewer, Editor, and Admin roles. As of 8.1, you can modify some of the permissions for any of these built-in roles. This is helpful if you’d like users to have more or fewer access permissions than a given role allows for by default. For an overview of role-based access control and a complete list of available permissions, refer to the [Fine grained access control]({{< relref "../enterprise/access-control/" >}}) documentation.
-
-### New and improved reporting scheduler
-
-We’ve enhanced the scheduler for Reports to be more flexible, so you can send reports at just the right time. When scheduling a report, you can now choose to send a report at custom intervals such as every 4 hours or every 2 weeks. You can also send a report for a limited time period by providing a start and end date, or send a report only on weekdays or on the last day of each month. This change accompanies some other recent improvements to Reporting, like the ability to choose template variables for reports and an improved UX for authoring reports. To learn more, refer to the [reporting]({{< relref "../enterprise/reporting/" >}}) documentation.
-
-### Encrypt data in the query cache
-
-Query caching was released in Grafana 8.0 and allows you to temporarily store the results of data source queries in a cache, so that Grafana reads repeated queries from there instead of from the data source itself. This reduces load on data sources, improves dashboard load times, and can save money for data sources that charge per query. To learn more about query caching see its [overview]({{< relref "../enterprise/query-caching/" >}}) page. To find out how to turn on encryption, refer to the [caching configuration]({{< relref "../setup-grafana/configure-grafana/enterprise-configuration/#caching" >}}) documentation.
-=======
 Fine grained access control allows you to customize roles and permissions in Grafana beyond the built-in Viewer, Editor, and Admin roles. As of 8.1, you can modify some of the permissions for any of these built-in roles. This is helpful if you’d like users to have more or fewer access permissions than a given role allows for by default. For an overview of role-based access control and a complete list of available permissions, refer to the [Fine grained access control]({{< relref "../administration/roles-and-permissions/access-control/" >}}) documentation.
 
 ### New and improved reporting scheduler
@@ -192,7 +155,6 @@
 ### Encrypt data in the query cache
 
 Query caching was released in Grafana 8.0 and allows you to temporarily store the results of data source queries in a cache, so that Grafana reads repeated queries from there instead of from the data source itself. This reduces load on data sources, improves dashboard load times, and can save money for data sources that charge per query. To learn more about query caching see its [overview]({{< relref "../administration/data-source-management/#query-caching" >}}) page. To find out how to turn on encryption, refer to the [caching configuration]({{< relref "../setup-grafana/configure-grafana/enterprise-configuration/#caching" >}}) documentation.
->>>>>>> 89b365f8
 
 You can now encrypt the query data cached by Grafana. This improves the security of query data, especially when your cache (like Redis) is shared with other services.
 
