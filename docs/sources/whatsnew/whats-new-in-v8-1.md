---
_build:
  list: false
aliases:
  - /docs/grafana/latest/guides/whats-new-in-v8-1/
  - /docs/grafana/latest/whatsnew/whats-new-in-v8-1/
description: Feature and improvement highlights for Grafana v8.1
keywords:
  - grafana
  - new
  - documentation
  - '8.1'
  - release notes
title: What's new in Grafana v8.1
weight: -33
---

<<<<<<< HEAD
# What’s new in Grafana v8.1
=======
# What's new in Grafana v8.1
>>>>>>> 556faf82

> **Note:** This topic will be updated frequently between now and the final release.

Grafana 8.1 builds upon our promise of a composable, open observability platform with new panels and extends functionality launched in Grafana 8.0. We’ve got new Geomap and Annotations panels, and some great updates to the Time Series panel. We’ve also got new transformations and updates to data sources. For our enterprise customers, there are additions to fine grained access control, updates to the reporting schedule and query caching, and more. Read on to learn more.

In addition to what is summarized here, you might also be interested in our announcement blog post. For all the technical details, check out the complete [CHANGELOG.md](https://github.com/grafana/grafana/blob/master/CHANGELOG.md).

## Grafana OSS features

These features are included in the Grafana open source edition.

## Geomap panel

Grafana 8.1 introduces the foundation for our new map panel. This new panel leverages [OpenLayers](https://openlayers.org/) and gives us a flexible solution for extending the way we use the new Geomap panel moving forward. The new Geomap panel includes multiple base layer styles (map layer options), as well as a more open data layer. The data layer can use coordinates and geo-hashed data in addition to a lookup table.

The Geomap panel is also able to share views across multiple Geomap panels on the same dashboard, making it straightforward to visualize and explore multiple types of geospatial data using the same map zoom and focus settings. For more information, refer to [Geomap panel]({{< relref "../visualizations/geomap/" >}}).
{{< figure src="/static/img/docs/geomap-panel/geomap_with_heatmap.png" max-width="850px" caption="Geomap panel: Heatmap" >}}

## Annotation panel

The new Annotations panel shows a list of available annotations you can use to create lists of annotated data available within your organization. Various options are available to filter the list based on the tags and on the current dashboard. This panel makes it easy to find and filter annotated data within and across multiple dashboards.

{{< figure src="/static/img/docs/annotations-panel/annolist.png" max-width="900px" caption="Annotations panel" >}}

### Time series panel updates

The time series panel has been updated with the ability to color series and line by thresholds or gradient color scales. This allows users to create panels where the line color can change dynamically based on thresholds or using gradient color scales. It adds a layer of visibility to your data, making it easier to view the changes across thresholds at a glance quickly.

Color scheme **From thresholds**:
{{< figure src="/static/img/docs/time-series-panel/gradient_mode_scheme_thresholds_line.png" max-width="1200px" caption="Colors scheme: From thresholds" >}}

Color scheme: **Green-Yellow-Red (by value)**
{{< figure src="/static/img/docs/time-series-panel/gradient_mode_scheme_line.png" max-width="1200px" caption="Color scheme: Green-Yellow-Red" >}}

For more on how to configure Graphs with by value color schemes read [Graph and color schemes]({{< relref "../visualizations/time-series/" >}}).

You can also create [annotations]({{< relref "../visualizations/time-series/annotate-time-series/" >}}) in the new Time series panel bringing it closer to parity with the legacy Graph panel. To learn more, refer to the [time series panel]({{< relref "../visualizations/time-series/" >}}).

### Transformations improvements

Grafana 8.1 includes some significant enhancements to transformations, including two new transformations designed around providing dynamic configuration to your panels and visulizations.

#### Config from query (Beta)

<<<<<<< HEAD
This transformation enables panel config (Threshold, Min, Max, etc.) to be derived from query results. For more information, refer to [Config from query results]({{< relref "../panels/transform-data/transformation-functions.md#config-from-query-results" >}}).
=======
This transformation enables panel config (Threshold, Min, Max, etc.) to be derived from query results. For more information, refer to [Config from query results]({{< relref "../panels/transform-data/transformation-functions/#config-from-query-results" >}}).
>>>>>>> 556faf82

#### Rows to fields (Beta)

This transformation enables rows in returned data to be converted into separate fields. Prior to this enhancement, you could style and configure fields individually, but not rows. For more information, refer to [Rows to fields transform].

Example, Input:

| Name    | Value | Max |
| ------- | ----- | --- |
| ServerA | 10    | 100 |
| ServerB | 20    | 200 |
| ServerC | 30    | 300 |

Output:

| ServerA (config: max=100) | ServerB (config: max=200) | ServerC (config: max=300) |
| ------------------------- | ------------------------- | ------------------------- |
| 10                        | 20                        | 30                        |

As you can see each row in the source data becomes a separate field. Each field now also has a max config option set. Options like **Min**, **Max**, **Unit** and **Thresholds** are all part of field configuration and if set like this will be used by the visualization instead of any options manually configured in the panel editor options pane.

<<<<<<< HEAD
For more on how to use this transformation, refer to [Rows to fields transform]({{< relref "../panels/transform-data/transformation-functions.md#rows-to-fields" >}}).
=======
For more on how to use this transformation, refer to [Rows to fields transform]({{< relref "../panels/transform-data/transformation-functions/#rows-to-fields" >}}).
>>>>>>> 556faf82

#### Contextual & Inline Help

Additional inline help will be available for Transformations. We can now share examples of how to use specific transformations and point users directly to the appropriate place in the docs for more information.

### Data source updates

The following data source updates are included with this Grafana release.

#### MySQL Data Source

We have added timezone support. As a result, you can now specify the time zone used in the database session, such as `Europe/Berlin` or `+02:00`.

### Trace to logs improvements

We changed the default behavior from creating a 1-hour span Loki query to the only query at the exact time the trace span started for the duration of it. For more fine grained control over this, you can shift this time in the tracing data source settings. Also, it is now possible to shift the start time and end time of the Loki query by the set amount. For more information, refer to [Trace to logs]({{< relref "../datasources/tempo/#trace-to-logs" >}}).

### Prettify JSON for Logs in Explore

Added the ability to format JSON to make it easier to view, review and find relevant data in JSON format logs. This is a regular JSON log.

{{< figure src="/static/img/docs/panels/pretty-json/regular-log-line.png" max-width="1200px" caption="Regular log line" >}}

And here is the prettified JSON log.

{{< figure src="/static/img/docs/panels/pretty-json/prettified-json.png" max-width="1200px" caption="Prettified JSON" >}}

For more on how to prettify JSON logs, refer to [Visualization]({{< relref "../visualizations/" >}}) and [Display]({{< relref "../visualizations/logs-panel/" >}}) options.

### Plugin catalog - Updated UX and extended features

We’ve made some changes to the plugins UI to help make it easier to discover and manage your plugins. Enterprise users can now also manage enterprise plugins from within the catalog.

#### Documentation updates

New panel summaries and preview on the top level [Visualizations]({{< relref "../visualizations/" >}}) page to help users pick or learn about specific visualizations more easily.

### Upcoming changes to the Select component

The `@grafana/ui` exposes a `Select` component, and its variants `MultiSelect`, `AsyncSelect`, and `AsyncMultiSelect`. We have made some internal changes to these components to make the behavior and positioning more consistent in all scenarios.

To test the changes, you can use the `menuShouldPortal` property:

```jsx
<Select menuShouldPortal {...otherProps} />
```

Tests are most likely to be affected. There are some tips for fixing these in the original pull request at [https://github.com/grafana/grafana/pull/36398](https://github.com/grafana/grafana/pull/36398).

We’d love as much feedback as possible about this change, because we are considering making this the default behavior in a future release of Grafana.

### High availability setup support for Grafana Live

We have added an experimental HA setup support for Grafana Live with Redis. This resolves the limitation when clients were connected to different Grafana instances and those instances had no shared state. For additional information, refer to [Configure Grafana Live HA setup]({{< relref "../setup-grafana/set-up-grafana-live/#configure-grafana-live-ha-setup" >}}).

## Enterprise features

These features are included in the Grafana Enterprise edition.

### New permissions for role-based access control

Role-based access control remains in beta. You can now grant or revoke permissions for Viewers, Editors, or Admins to use Explore mode, configure LDAP or SAML settings, or view the admin/stats page. These new permissions enhance the existing permissions that can be customized, namely permissions to access Users, Orgs, LDAP settings, and Reports in Grafana.

Fine grained access control allows you to customize roles and permissions in Grafana beyond the built-in Viewer, Editor, and Admin roles. As of 8.1, you can modify some of the permissions for any of these built-in roles. This is helpful if you’d like users to have more or fewer access permissions than a given role allows for by default. For an overview of role-based access control and a complete list of available permissions, refer to the [Fine grained access control]({{< relref "../enterprise/access-control/" >}}) documentation.

### New and improved reporting scheduler

We’ve enhanced the scheduler for Reports to be more flexible, so you can send reports at just the right time. When scheduling a report, you can now choose to send a report at custom intervals such as every 4 hours or every 2 weeks. You can also send a report for a limited time period by providing a start and end date, or send a report only on weekdays or on the last day of each month. This change accompanies some other recent improvements to Reporting, like the ability to choose template variables for reports and an improved UX for authoring reports. To learn more, refer to the [reporting]({{< relref "../enterprise/reporting/" >}}) documentation.

### Encrypt data in the query cache

Query caching was released in Grafana 8.0 and allows you to temporarily store the results of data source queries in a cache, so that Grafana reads repeated queries from there instead of from the data source itself. This reduces load on data sources, improves dashboard load times, and can save money for data sources that charge per query. To learn more about query caching see its [overview]({{< relref "../enterprise/query-caching/" >}}) page. To find out how to turn on encryption, refer to the [caching configuration]({{< relref "../setup-grafana/configure-grafana/enterprise-configuration/#caching" >}}) documentation.

You can now encrypt the query data cached by Grafana. This improves the security of query data, especially when your cache (like Redis) is shared with other services.

### White labeling for the Grafana loading logo

You can now customize Grafana’s loading logo, which displays while Grafana is loading in a user’s browser. White labeling in Grafana Enterprise allows you to customize the look and feel of Grafana to match your product’s or company’s brand. This makes Grafana a more integrated part of your observability stack and keep Grafana consistent with other visualizations displayed in public.

To find out how you can configure it along with other Grafana UI elements, like the corner logo and application footer, refer to the [White labeling]({{< relref "../setup-grafana/configure-grafana/configure-custom-branding/" >}}) topic of the Grafana Enterprise docs.

### Oauth2 - Team Sync to Group Mapping

With Team Sync you can map your Generic OAuth groups to teams in Grafana so that the users are automatically added to the correct teams.<|MERGE_RESOLUTION|>--- conflicted
+++ resolved
@@ -15,11 +15,7 @@
 weight: -33
 ---
 
-<<<<<<< HEAD
-# What’s new in Grafana v8.1
-=======
 # What's new in Grafana v8.1
->>>>>>> 556faf82
 
 > **Note:** This topic will be updated frequently between now and the final release.
 
@@ -64,11 +60,7 @@
 
 #### Config from query (Beta)
 
-<<<<<<< HEAD
-This transformation enables panel config (Threshold, Min, Max, etc.) to be derived from query results. For more information, refer to [Config from query results]({{< relref "../panels/transform-data/transformation-functions.md#config-from-query-results" >}}).
-=======
 This transformation enables panel config (Threshold, Min, Max, etc.) to be derived from query results. For more information, refer to [Config from query results]({{< relref "../panels/transform-data/transformation-functions/#config-from-query-results" >}}).
->>>>>>> 556faf82
 
 #### Rows to fields (Beta)
 
@@ -90,11 +82,7 @@
 
 As you can see each row in the source data becomes a separate field. Each field now also has a max config option set. Options like **Min**, **Max**, **Unit** and **Thresholds** are all part of field configuration and if set like this will be used by the visualization instead of any options manually configured in the panel editor options pane.
 
-<<<<<<< HEAD
-For more on how to use this transformation, refer to [Rows to fields transform]({{< relref "../panels/transform-data/transformation-functions.md#rows-to-fields" >}}).
-=======
 For more on how to use this transformation, refer to [Rows to fields transform]({{< relref "../panels/transform-data/transformation-functions/#rows-to-fields" >}}).
->>>>>>> 556faf82
 
 #### Contextual & Inline Help
 
