--- conflicted
+++ resolved
@@ -15,11 +15,7 @@
 weight: -33
 ---
 
-<<<<<<< HEAD
-# What’s new in Grafana v8.2
-=======
 # What's new in Grafana v8.2
->>>>>>> 556faf82
 
 Grafana 8.2 continues to build on the foundation of Grafana 8.0 & 8.1. Grafana 8.2 also marks the start of our work to bring Grafana closer to all users with a focus on increasing Grafana’s accessibility, part of its continuing mission to democratize metrics _for everyone_.
 
