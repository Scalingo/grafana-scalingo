module github.com/grafana/grafana

<<<<<<< HEAD
// +scalingo goVersion go1.12
// +scalingo install github.com/grafana/grafana/pkg/cmd/...

go 1.12
=======
go 1.13
>>>>>>> 742d1659

require (
	github.com/BurntSushi/toml v0.3.1
	github.com/VividCortex/mysqlerr v0.0.0-20170204212430-6c6b55f8796f
	github.com/aws/aws-sdk-go v1.25.6
	github.com/beevik/etree v1.1.0 // indirect
	github.com/benbjohnson/clock v0.0.0-20161215174838-7dc76406b6d3
	github.com/bradfitz/gomemcache v0.0.0-20190329173943-551aad21a668
	github.com/codahale/hdrhistogram v0.0.0-20161010025455-3a0bb77429bd // indirect
	github.com/codegangsta/cli v1.20.0
	github.com/crewjam/saml v0.0.0-20191031171751-c42136edf9b1
	github.com/davecgh/go-spew v1.1.1
	github.com/denisenkom/go-mssqldb v0.0.0-20190315220205-a8ed825ac853
	github.com/facebookgo/ensure v0.0.0-20160127193407-b4ab57deab51 // indirect
	github.com/facebookgo/inject v0.0.0-20180706035515-f23751cae28b
	github.com/facebookgo/stack v0.0.0-20160209184415-751773369052 // indirect
	github.com/facebookgo/structtag v0.0.0-20150214074306-217e25fb9691 // indirect
	github.com/facebookgo/subset v0.0.0-20150612182917-8dac2c3c4870 // indirect
	github.com/fatih/color v1.7.0
	github.com/go-macaron/binding v0.0.0-20190806013118-0b4f37bab25b
	github.com/go-macaron/gzip v0.0.0-20160222043647-cad1c6580a07
	github.com/go-macaron/session v0.0.0-20190805070824-1a3cdc6f5659
	github.com/go-sql-driver/mysql v1.4.1
	github.com/go-stack/stack v1.8.0
	github.com/go-xorm/core v0.6.2
	github.com/go-xorm/xorm v0.7.1
	github.com/gobwas/glob v0.2.3
	github.com/gorilla/websocket v1.4.0
	github.com/gosimple/slug v1.4.2
	github.com/grafana/grafana-plugin-model v0.0.0-20190930120109-1fc953a61fb4
	github.com/grafana/grafana-plugin-sdk-go v0.0.0-20191105165811-c4e9ecfec89f
	github.com/hashicorp/go-hclog v0.8.0
	github.com/hashicorp/go-plugin v1.0.1
	github.com/hashicorp/go-version v1.1.0
	github.com/inconshreveable/log15 v0.0.0-20180818164646-67afb5ed74ec
	github.com/jmespath/go-jmespath v0.0.0-20180206201540-c2b33e8439af
	github.com/jung-kurt/gofpdf v1.10.1
	github.com/k0kubun/colorstring v0.0.0-20150214042306-9440f1994b88 // indirect
	github.com/klauspost/compress v1.4.1 // indirect
	github.com/klauspost/cpuid v1.2.0 // indirect
	github.com/lib/pq v1.2.0
	github.com/mattn/go-colorable v0.1.1 // indirect
	github.com/mattn/go-isatty v0.0.7
	github.com/mattn/go-sqlite3 v1.11.0
	github.com/opentracing/opentracing-go v1.1.0
	github.com/patrickmn/go-cache v2.1.0+incompatible
	github.com/pkg/errors v0.8.1
	github.com/prometheus/client_golang v0.9.2
	github.com/prometheus/client_model v0.0.0-20190129233127-fd36f4220a90
	github.com/prometheus/common v0.2.0
	github.com/rainycape/unidecode v0.0.0-20150907023854-cb7f23ec59be // indirect
	github.com/robfig/cron v0.0.0-20180505203441-b41be1df6967
	github.com/robfig/cron/v3 v3.0.0
	github.com/sergi/go-diff v1.0.0 // indirect
	github.com/smartystreets/goconvey v0.0.0-20190731233626-505e41936337
	github.com/stretchr/testify v1.4.0
	github.com/teris-io/shortid v0.0.0-20171029131806-771a37caa5cf
	github.com/ua-parser/uap-go v0.0.0-20190826212731-daf92ba38329
	github.com/uber-go/atomic v1.3.2 // indirect
	github.com/uber/jaeger-client-go v2.16.0+incompatible
	github.com/uber/jaeger-lib v2.0.0+incompatible // indirect
	github.com/unknwon/com v1.0.1
	github.com/yudai/gojsondiff v1.0.0
	github.com/yudai/golcs v0.0.0-20170316035057-ecda9a501e82 // indirect
	github.com/yudai/pp v2.0.1+incompatible // indirect
	go.uber.org/atomic v1.3.2 // indirect
	golang.org/x/crypto v0.0.0-20190923035154-9ee001bba392
	golang.org/x/net v0.0.0-20190724013045-ca1201d0de80
	golang.org/x/oauth2 v0.0.0-20190319182350-c85d3e98c914
	golang.org/x/sync v0.0.0-20190423024810-112230192c58
	golang.org/x/xerrors v0.0.0-20190717185122-a985d3407aa7
	gopkg.in/alexcesaro/quotedprintable.v3 v3.0.0-20150716171945-2caba252f4dc // indirect
	gopkg.in/asn1-ber.v1 v1.0.0-20181015200546-f715ec2f112d // indirect
	gopkg.in/ini.v1 v1.46.0
	gopkg.in/ldap.v3 v3.0.2
	gopkg.in/macaron.v1 v1.3.4
	gopkg.in/mail.v2 v2.3.1
	gopkg.in/redis.v5 v5.2.9
	gopkg.in/square/go-jose.v2 v2.3.0
	gopkg.in/yaml.v2 v2.2.4
)<|MERGE_RESOLUTION|>--- conflicted
+++ resolved
@@ -1,13 +1,9 @@
 module github.com/grafana/grafana
 
-<<<<<<< HEAD
-// +scalingo goVersion go1.12
+// +scalingo goVersion go1.13
 // +scalingo install github.com/grafana/grafana/pkg/cmd/...
 
-go 1.12
-=======
 go 1.13
->>>>>>> 742d1659
 
 require (
 	github.com/BurntSushi/toml v0.3.1
