{
<<<<<<< HEAD
  "stable": "8.4.6",
  "testing": "8.5.0-beta1"
=======
  "stable": "8.5.3",
  "testing": "8.5.3"
>>>>>>> c2560129
}<|MERGE_RESOLUTION|>--- conflicted
+++ resolved
@@ -1,9 +1,4 @@
 {
-<<<<<<< HEAD
-  "stable": "8.4.6",
-  "testing": "8.5.0-beta1"
-=======
   "stable": "8.5.3",
   "testing": "8.5.3"
->>>>>>> c2560129
 }