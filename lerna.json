--- conflicted
+++ resolved
@@ -4,9 +4,5 @@
   "packages": [
     "packages/*"
   ],
-<<<<<<< HEAD
-  "version": "9.0.4"
-=======
   "version": "9.0.5"
->>>>>>> 1b595e43
 }