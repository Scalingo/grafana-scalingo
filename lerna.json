{
  "npmClient": "yarn",
  "useWorkspaces": true,
<<<<<<< HEAD
  "packages": [
    "packages/*"
  ],
  "version": "9.3.2"
=======
  "packages": ["packages/*"],
  "version": "9.5.12"
>>>>>>> ac7f9d45
}<|MERGE_RESOLUTION|>--- conflicted
+++ resolved
@@ -1,13 +1,6 @@
 {
   "npmClient": "yarn",
   "useWorkspaces": true,
-<<<<<<< HEAD
-  "packages": [
-    "packages/*"
-  ],
-  "version": "9.3.2"
-=======
   "packages": ["packages/*"],
   "version": "9.5.12"
->>>>>>> ac7f9d45
 }