{
  "npmClient": "yarn",
  "useWorkspaces": true,
  "packages": [
    "packages/*"
  ],
<<<<<<< HEAD
  "version": "9.0.6"
=======
  "version": "9.3.0"
>>>>>>> 89b365f8
}<|MERGE_RESOLUTION|>--- conflicted
+++ resolved
@@ -4,9 +4,5 @@
   "packages": [
     "packages/*"
   ],
-<<<<<<< HEAD
-  "version": "9.0.6"
-=======
   "version": "9.3.0"
->>>>>>> 89b365f8
 }