{
  "npmClient": "yarn",
  "useWorkspaces": true,
  "packages": ["packages/*"],
<<<<<<< HEAD
  "version": "9.5.6"
=======
  "version": "9.5.7"
>>>>>>> d2bfe3cc
}<|MERGE_RESOLUTION|>--- conflicted
+++ resolved
@@ -2,9 +2,5 @@
   "npmClient": "yarn",
   "useWorkspaces": true,
   "packages": ["packages/*"],
-<<<<<<< HEAD
-  "version": "9.5.6"
-=======
   "version": "9.5.7"
->>>>>>> d2bfe3cc
 }