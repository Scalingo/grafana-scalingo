--- conflicted
+++ resolved
@@ -4,9 +4,5 @@
   "packages": [
     "packages/*"
   ],
-<<<<<<< HEAD
-  "version": "8.5.9"
-=======
   "version": "9.0.4"
->>>>>>> c2560129
 }