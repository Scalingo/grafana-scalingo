--- conflicted
+++ resolved
@@ -3,11 +3,7 @@
   "license": "AGPL-3.0-only",
   "private": true,
   "name": "grafana",
-<<<<<<< HEAD
-  "version": "9.5.13",
-=======
   "version": "10.2.3",
->>>>>>> 1e84fede
   "repository": "github:grafana/grafana",
   "scripts": {
     "prebuild": "yarn i18n:compile && yarn plugin:build",
@@ -66,11 +62,7 @@
     "plugin:build:dev": "lerna run dev --ignore=\"@grafana/*\" --ignore=\"@grafana-plugins/input-datasource\""
   },
   "grafana": {
-<<<<<<< HEAD
-    "whatsNewUrl": "https://grafana.com/docs/grafana/next/whatsnew/whats-new-in-v9-5/",
-=======
     "whatsNewUrl": "https://grafana.com/docs/grafana/next/whatsnew/whats-new-in-v10-2/",
->>>>>>> 1e84fede
     "releaseNotesUrl": "https://grafana.com/docs/grafana/next/release-notes/"
   },
   "devDependencies": {
@@ -265,19 +257,11 @@
     "@grafana/lezer-traceql": "0.0.11",
     "@grafana/monaco-logql": "^0.0.7",
     "@grafana/runtime": "workspace:*",
-<<<<<<< HEAD
-    "@grafana/scenes": "^0.6.0",
-    "@grafana/schema": "workspace:*",
-    "@grafana/ui": "workspace:*",
-    "@kusto/monaco-kusto": "^7.4.0",
-    "@leeoniya/ufuzzy": "1.0.6",
-=======
     "@grafana/scenes": "1.27.0",
     "@grafana/schema": "workspace:*",
     "@grafana/ui": "workspace:*",
     "@kusto/monaco-kusto": "^7.4.0",
     "@leeoniya/ufuzzy": "1.0.8",
->>>>>>> 1e84fede
     "@lezer/common": "1.0.2",
     "@lezer/highlight": "1.1.3",
     "@lezer/lr": "1.3.3",
@@ -459,11 +443,7 @@
     ]
   },
   "engines": {
-<<<<<<< HEAD
-    "node": ">=18 <20"
-=======
     "node": ">= 20"
->>>>>>> 1e84fede
   },
   "packageManager": "yarn@4.0.0",
   "dependenciesMeta": {
