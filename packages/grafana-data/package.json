{
  "author": "Grafana Labs",
  "license": "Apache-2.0",
  "name": "@grafana/data",
<<<<<<< HEAD
  "version": "9.5.12",
=======
  "version": "9.5.13",
>>>>>>> 802385ec
  "description": "Grafana Data Library",
  "keywords": [
    "typescript"
  ],
  "sideEffects": false,
  "repository": {
    "type": "git",
    "url": "http://github.com/grafana/grafana.git",
    "directory": "packages/grafana-data"
  },
  "main": "src/index.ts",
  "types": "src/index.ts",
  "publishConfig": {
    "main": "dist/index.js",
    "module": "dist/esm/index.js",
    "types": "dist/index.d.ts",
    "access": "public"
  },
  "files": [
    "dist",
    "./README.md",
    "./CHANGELOG.md",
    "LICENSE_APACHE2"
  ],
  "scripts": {
    "build": "tsc -p ./tsconfig.build.json && rollup -c rollup.config.ts",
    "clean": "rimraf ./dist ./compiled ./package.tgz",
    "typecheck": "tsc --emitDeclarationOnly false --noEmit",
    "prepack": "cp package.json package.json.bak && node ../../scripts/prepare-packagejson.js",
    "postpack": "mv package.json.bak package.json"
  },
  "dependencies": {
    "@braintree/sanitize-url": "6.0.2",
<<<<<<< HEAD
    "@grafana/schema": "9.5.12",
=======
    "@grafana/schema": "9.5.13",
>>>>>>> 802385ec
    "@types/d3-interpolate": "^3.0.0",
    "d3-interpolate": "3.0.1",
    "date-fns": "2.29.3",
    "dompurify": "^2.4.3",
    "eventemitter3": "5.0.0",
    "fast_array_intersect": "1.1.0",
    "history": "4.10.1",
    "lodash": "4.17.21",
    "marked": "4.2.12",
    "moment": "2.29.4",
    "moment-timezone": "0.5.41",
    "ol": "7.2.2",
    "papaparse": "5.3.2",
    "react-use": "17.4.0",
    "regenerator-runtime": "0.13.11",
    "rxjs": "7.8.0",
    "tinycolor2": "1.6.0",
    "tslib": "2.5.0",
    "uplot": "1.6.24",
    "xss": "^1.0.14"
  },
  "devDependencies": {
    "@grafana/tsconfig": "^1.2.0-rc1",
    "@rollup/plugin-commonjs": "23.0.2",
    "@rollup/plugin-json": "5.0.1",
    "@rollup/plugin-node-resolve": "15.0.1",
    "@testing-library/dom": "8.20.0",
    "@testing-library/jest-dom": "5.16.5",
    "@testing-library/react": "12.1.4",
    "@testing-library/react-hooks": "8.0.1",
    "@testing-library/user-event": "14.4.3",
    "@types/dompurify": "^2",
    "@types/history": "4.7.11",
    "@types/jest": "29.2.3",
    "@types/jquery": "3.5.16",
    "@types/lodash": "4.14.191",
    "@types/marked": "4.0.8",
    "@types/node": "18.14.6",
    "@types/papaparse": "5.3.7",
    "@types/react": "17.0.42",
    "@types/react-dom": "17.0.14",
    "@types/sinon": "10.0.13",
    "@types/testing-library__jest-dom": "5.14.5",
    "@types/tinycolor2": "1.4.3",
    "esbuild": "0.16.17",
    "react": "17.0.2",
    "react-dom": "17.0.2",
    "react-test-renderer": "17.0.2",
    "rimraf": "4.4.0",
    "rollup": "2.79.1",
    "rollup-plugin-dts": "^5.0.0",
    "rollup-plugin-esbuild": "5.0.0",
    "rollup-plugin-node-externals": "^5.0.0",
    "sinon": "15.0.1",
    "typescript": "4.8.4"
  },
  "peerDependencies": {
    "react": "^16.8.0 || ^17.0.0",
    "react-dom": "^16.8.0 || ^17.0.0"
  }
}<|MERGE_RESOLUTION|>--- conflicted
+++ resolved
@@ -2,11 +2,7 @@
   "author": "Grafana Labs",
   "license": "Apache-2.0",
   "name": "@grafana/data",
-<<<<<<< HEAD
-  "version": "9.5.12",
-=======
   "version": "9.5.13",
->>>>>>> 802385ec
   "description": "Grafana Data Library",
   "keywords": [
     "typescript"
@@ -40,11 +36,7 @@
   },
   "dependencies": {
     "@braintree/sanitize-url": "6.0.2",
-<<<<<<< HEAD
-    "@grafana/schema": "9.5.12",
-=======
     "@grafana/schema": "9.5.13",
->>>>>>> 802385ec
     "@types/d3-interpolate": "^3.0.0",
     "d3-interpolate": "3.0.1",
     "date-fns": "2.29.3",
