import { createTheme } from '../themes';
import { ThresholdsMode, Field, FieldType, FieldColorModeId } from '../types';
<<<<<<< HEAD
import { getColorForTheme } from '../utils';
=======
>>>>>>> c2560129
import { ArrayVector } from '../vector/ArrayVector';

import { getScaleCalculator } from './scale';
import { sortThresholds } from './thresholds';

describe('getScaleCalculator', () => {
  it('should return percent, threshold and color', () => {
    const thresholds = [
      { index: 2, value: 75, color: '#6ED0E0' },
      { index: 1, value: 50, color: '#EAB839' },
      { index: 0, value: -Infinity, color: '#7EB26D' },
    ];

    const field: Field = {
      name: 'test',
      config: { thresholds: { mode: ThresholdsMode.Absolute, steps: sortThresholds(thresholds) } },
      type: FieldType.number,
      values: new ArrayVector([0, 50, 100]),
    };

    const calc = getScaleCalculator(field, createTheme());
    expect(calc(70)).toEqual({
      percent: 0.7,
      threshold: thresholds[1],
      color: '#EAB839',
    });
  });

  it('reasonable boolean values', () => {
    const field: Field = {
      name: 'test',
      config: {},
      type: FieldType.boolean,
      values: new ArrayVector([true, false, true]),
    };

    const theme = createTheme();
    const calc = getScaleCalculator(field, theme);
    expect(calc(true as any)).toEqual({
      percent: 1,
      color: theme.v1.visualization.getColorByName('green'),
      threshold: undefined,
    });
    expect(calc(false as any)).toEqual({
      percent: 0,
      color: theme.v1.visualization.getColorByName('red'),
      threshold: undefined,
    });
  });

  it('should handle min = max', () => {
    const field: Field = {
      name: 'test',
      config: { color: { mode: FieldColorModeId.ContinuousGrYlRd } },
      type: FieldType.number,
      values: new ArrayVector([1]),
    };

    const theme = createTheme();
    const calc = getScaleCalculator(field, theme);

    expect(calc(1).color).toEqual('rgb(115, 191, 105)');
  });
});<|MERGE_RESOLUTION|>--- conflicted
+++ resolved
@@ -1,9 +1,5 @@
 import { createTheme } from '../themes';
 import { ThresholdsMode, Field, FieldType, FieldColorModeId } from '../types';
-<<<<<<< HEAD
-import { getColorForTheme } from '../utils';
-=======
->>>>>>> c2560129
 import { ArrayVector } from '../vector/ArrayVector';
 
 import { getScaleCalculator } from './scale';
