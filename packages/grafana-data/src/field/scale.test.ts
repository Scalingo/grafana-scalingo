--- conflicted
+++ resolved
@@ -40,20 +40,12 @@
     const calc = getScaleCalculator(field, theme);
     expect(calc(true as any)).toEqual({
       percent: 1,
-<<<<<<< HEAD
-      color: theme.v1.visualization.getColorByName('green'),
-=======
       color: theme.visualization.getColorByName('green'),
->>>>>>> 89b365f8
       threshold: undefined,
     });
     expect(calc(false as any)).toEqual({
       percent: 0,
-<<<<<<< HEAD
-      color: theme.v1.visualization.getColorByName('red'),
-=======
       color: theme.visualization.getColorByName('red'),
->>>>>>> 89b365f8
       threshold: undefined,
     });
   });
