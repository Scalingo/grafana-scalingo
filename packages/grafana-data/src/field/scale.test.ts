import { createTheme } from '../themes';
import { ThresholdsMode, Field, FieldType, FieldColorModeId } from '../types';
<<<<<<< HEAD
import { getColorForTheme } from '../utils';
=======
>>>>>>> 556faf82
import { ArrayVector } from '../vector/ArrayVector';

import { getScaleCalculator } from './scale';
import { sortThresholds } from './thresholds';

describe('getScaleCalculator', () => {
  it('should return percent, threshold and color', () => {
    const thresholds = [
      { index: 2, value: 75, color: '#6ED0E0' },
      { index: 1, value: 50, color: '#EAB839' },
      { index: 0, value: -Infinity, color: '#7EB26D' },
    ];

    const field: Field = {
      name: 'test',
      config: { thresholds: { mode: ThresholdsMode.Absolute, steps: sortThresholds(thresholds) } },
      type: FieldType.number,
      values: new ArrayVector([0, 50, 100]),
    };

    const calc = getScaleCalculator(field, createTheme());
    expect(calc(70)).toEqual({
      percent: 0.7,
      threshold: thresholds[1],
      color: '#EAB839',
    });
  });

  it('reasonable boolean values', () => {
    const field: Field = {
      name: 'test',
      config: {},
      type: FieldType.boolean,
      values: new ArrayVector([true, false, true]),
    };

    const theme = createTheme();
    const calc = getScaleCalculator(field, theme);
    expect(calc(true as any)).toEqual({
      percent: 1,
      color: theme.v1.visualization.getColorByName('green'),
      threshold: undefined,
    });
    expect(calc(false as any)).toEqual({
      percent: 0,
      color: theme.v1.visualization.getColorByName('red'),
      threshold: undefined,
    });
  });

  it('should handle min = max', () => {
    const field: Field = {
      name: 'test',
      config: { color: { mode: FieldColorModeId.ContinuousGrYlRd } },
      type: FieldType.number,
      values: new ArrayVector([1]),
    };

    const theme = createTheme();
    const calc = getScaleCalculator(field, theme);

    expect(calc(1).color).toEqual('rgb(115, 191, 105)');
  });
});<|MERGE_RESOLUTION|>--- conflicted
+++ resolved
@@ -1,9 +1,5 @@
 import { createTheme } from '../themes';
 import { ThresholdsMode, Field, FieldType, FieldColorModeId } from '../types';
-<<<<<<< HEAD
-import { getColorForTheme } from '../utils';
-=======
->>>>>>> 556faf82
 import { ArrayVector } from '../vector/ArrayVector';
 
 import { getScaleCalculator } from './scale';
