--- conflicted
+++ resolved
@@ -146,11 +146,6 @@
   const valuesAsStrings = numValues.some((v) => typeof v === 'string');
 
   for (let n = 0; n < numValues.length; n++) {
-<<<<<<< HEAD
-    // some numbers returned from datasources have commas
-    // strip the commas, coerce the string to a number
-    const number = +numValues[n].replace(/,/g, '');
-=======
     let toBeConverted = numValues[n];
 
     if (valuesAsStrings) {
@@ -161,7 +156,6 @@
 
     const number = +toBeConverted;
 
->>>>>>> ac7f9d45
     numValues[n] = Number.isFinite(number) ? number : null;
   }
 
