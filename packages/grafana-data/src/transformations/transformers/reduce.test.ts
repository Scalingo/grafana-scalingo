import { ReducerID } from '../fieldReducer';
import { DataTransformerID } from './ids';
import { toDataFrame } from '../../dataframe/processDataFrame';
import { mockTransformationsRegistry } from '../../utils/tests/mockTransformationsRegistry';
import { reduceFields, reduceTransformer, ReduceTransformerOptions } from './reduce';
import { transformDataFrame } from '../transformDataFrame';
import { DataTransformerConfig, Field, FieldType } from '../../types';
import { ArrayVector } from '../../vector';
import { notTimeFieldMatcher } from '../matchers/predicates';
import { DataFrameView } from '../../dataframe';

const seriesAWithSingleField = toDataFrame({
  name: 'A',
  fields: [
    { name: 'time', type: FieldType.time, values: [3000, 4000, 5000, 6000] },
    { name: 'temperature', type: FieldType.number, values: [3, 4, 5, 6] },
  ],
});

const seriesAWithMultipleFields = toDataFrame({
  name: 'A',
  fields: [
    { name: 'time', type: FieldType.time, values: [3000, 4000, 5000, 6000] },
    { name: 'temperature', type: FieldType.number, values: [3, 4, 5, 6] },
    { name: 'humidity', type: FieldType.number, values: [10000.3, 10000.4, 10000.5, 10000.6] },
  ],
});

const seriesBWithSingleField = toDataFrame({
  name: 'B',
  fields: [
    { name: 'time', type: FieldType.time, values: [1000, 3000, 5000, 7000] },
    { name: 'temperature', type: FieldType.number, values: [1, 3, 5, 7] },
  ],
});

const seriesBWithMultipleFields = toDataFrame({
  name: 'B',
  fields: [
    { name: 'time', type: FieldType.time, values: [1000, 3000, 5000, 7000] },
    { name: 'temperature', type: FieldType.number, values: [1, 3, 5, 7] },
    { name: 'humidity', type: FieldType.number, values: [11000.1, 11000.3, 11000.5, 11000.7] },
  ],
});

describe('Reducer Transformer', () => {
  beforeAll(() => {
    mockTransformationsRegistry([reduceTransformer]);
  });

  it('reduces multiple data frames with many fields', async () => {
    const cfg = {
      id: DataTransformerID.reduce,
      options: {
        reducers: [ReducerID.first, ReducerID.min, ReducerID.max, ReducerID.last],
      },
    };

    await expect(transformDataFrame([cfg], [seriesAWithMultipleFields, seriesBWithMultipleFields])).toEmitValuesWith(
      (received) => {
        const processed = received[0];
        const expected: Field[] = [
          {
            name: 'Field',
            type: FieldType.string,
            values: new ArrayVector(['A temperature', 'A humidity', 'B temperature', 'B humidity']),
            config: {},
          },
          {
            name: 'First',
            type: FieldType.number,
            values: new ArrayVector([3, 10000.3, 1, 11000.1]),
            config: {},
          },
          {
            name: 'Min',
            type: FieldType.number,
            values: new ArrayVector([3, 10000.3, 1, 11000.1]),
            config: {},
          },
          {
            name: 'Max',
            type: FieldType.number,
            values: new ArrayVector([6, 10000.6, 7, 11000.7]),
            config: {},
          },
          {
            name: 'Last',
            type: FieldType.number,
            values: new ArrayVector([6, 10000.6, 7, 11000.7]),
            config: {},
          },
        ];

        expect(processed.length).toEqual(1);
        expect(processed[0].length).toEqual(4);
        expect(processed[0].fields).toEqual(expected);
      }
    );
  });

  it('reduces multiple data frames with single field', async () => {
    const cfg = {
      id: DataTransformerID.reduce,
      options: {
        reducers: [ReducerID.first, ReducerID.min, ReducerID.max, ReducerID.last],
      },
    };

    await expect(transformDataFrame([cfg], [seriesAWithSingleField, seriesBWithSingleField])).toEmitValuesWith(
      (received) => {
        const processed = received[0];
        const expected: Field[] = [
          {
            name: 'Field',
            type: FieldType.string,
            values: new ArrayVector(['A temperature', 'B temperature']),
            config: {},
          },
          {
            name: 'First',
            type: FieldType.number,
            values: new ArrayVector([3, 1]),
            config: {},
          },
          {
            name: 'Min',
            type: FieldType.number,
            values: new ArrayVector([3, 1]),
            config: {},
          },
          {
            name: 'Max',
            type: FieldType.number,
            values: new ArrayVector([6, 7]),
            config: {},
          },
          {
            name: 'Last',
            type: FieldType.number,
            values: new ArrayVector([6, 7]),
            config: {},
          },
        ];

        expect(processed.length).toEqual(1);
        expect(processed[0].length).toEqual(2);
        expect(processed[0].fields).toEqual(expected);
      }
    );
  });

  it('reduces single data frame with many fields', async () => {
    const cfg = {
      id: DataTransformerID.reduce,
      options: {
        reducers: [ReducerID.first, ReducerID.min, ReducerID.max, ReducerID.last],
      },
    };

    await expect(transformDataFrame([cfg], [seriesAWithMultipleFields])).toEmitValuesWith((received) => {
      const processed = received[0];
      const expected: Field[] = [
        {
          name: 'Field',
          type: FieldType.string,
          values: new ArrayVector(['A temperature', 'A humidity']),
          config: {},
        },
        {
          name: 'First',
          type: FieldType.number,
          values: new ArrayVector([3, 10000.3]),
          config: {},
        },
        {
          name: 'Min',
          type: FieldType.number,
          values: new ArrayVector([3, 10000.3]),
          config: {},
        },
        {
          name: 'Max',
          type: FieldType.number,
          values: new ArrayVector([6, 10000.6]),
          config: {},
        },
        {
          name: 'Last',
          type: FieldType.number,
          values: new ArrayVector([6, 10000.6]),
          config: {},
        },
      ];

      expect(processed.length).toEqual(1);
      expect(processed[0].length).toEqual(2);
      expect(processed[0].fields).toEqual(expected);
    });
  });

  it('reduces single data frame with single field', async () => {
    const cfg = {
      id: DataTransformerID.reduce,
      options: {
        reducers: [ReducerID.first, ReducerID.min, ReducerID.max, ReducerID.last],
      },
    };

    await expect(transformDataFrame([cfg], [seriesAWithSingleField])).toEmitValuesWith((received) => {
      const processed = received[0];
      const expected: Field[] = [
        {
          name: 'Field',
          type: FieldType.string,
          values: new ArrayVector(['A temperature']),
          config: {},
        },
        {
          name: 'First',
          type: FieldType.number,
          values: new ArrayVector([3]),
          config: {},
        },
        {
          name: 'Min',
          type: FieldType.number,
          values: new ArrayVector([3]),
          config: {},
        },
        {
          name: 'Max',
          type: FieldType.number,
          values: new ArrayVector([6]),
          config: {},
        },
        {
          name: 'Last',
          type: FieldType.number,
          values: new ArrayVector([6]),
          config: {},
        },
      ];

      expect(processed.length).toEqual(1);
      expect(processed[0].length).toEqual(1);
      expect(processed[0].fields).toEqual(expected);
    });
  });

  it('reduces fields with single calculator', () => {
    const frames = reduceFields(
      [seriesAWithSingleField, seriesAWithMultipleFields], // data
      notTimeFieldMatcher, // skip time fields
      [ReducerID.last] // only one
    );

    // Convert each frame to a structure with the same fields
    expect(frames.length).toEqual(2);
    expect(frames[0].length).toEqual(1);
    expect(frames[1].length).toEqual(1);

    const view0 = new DataFrameView<any>(frames[0]);
    const view1 = new DataFrameView<any>(frames[1]);
    expect({ ...view0.get(0) }).toMatchInlineSnapshot(`
      Object {
        "temperature": 6,
      }
    `);
    expect({ ...view1.get(0) }).toMatchInlineSnapshot(`
      Object {
        "humidity": 10000.6,
        "temperature": 6,
      }
    `);
  });

  it('reduces multiple data frames with decimal display name (https://github.com/grafana/grafana/issues/31580)', async () => {
    const cfg = {
      id: DataTransformerID.reduce,
      options: {
        reducers: [ReducerID.max],
      },
    };

    const seriesA = toDataFrame({
      name: 'a',
      fields: [
        { name: 'time', type: FieldType.time, values: [3000, 4000, 5000, 6000] },
        { name: 'value', type: FieldType.number, values: [3, 4, 5, 6], state: { displayName: 'a' } },
      ],
    });

    const seriesB = toDataFrame({
      name: '2021',
      fields: [
        { name: 'time', type: FieldType.time, values: [3000, 4000, 5000, 6000] },
        { name: 'value', type: FieldType.number, values: [7, 8, 9, 10], state: { displayName: '2021' } },
      ],
    });

    await expect(transformDataFrame([cfg], [seriesA, seriesB])).toEmitValuesWith((received) => {
      const processed = received[0];
      const expected: Field[] = [
        {
          name: 'Field',
          type: FieldType.string,
          values: new ArrayVector(['a', '2021']),
          config: {},
        },
        {
          name: 'Max',
          type: FieldType.number,
          values: new ArrayVector([6, 10]),
          config: {},
        },
      ];

      expect(processed.length).toEqual(1);
      expect(processed[0].length).toEqual(2);
      expect(processed[0].fields).toEqual(expected);
    });
  });

  it('reduces multiple data frames with decimal fields name (https://github.com/grafana/grafana/issues/31580)', async () => {
    const cfg = {
      id: DataTransformerID.reduce,
      options: {
        reducers: [ReducerID.max],
      },
    };

    const seriesA = toDataFrame({
      fields: [
        { name: 'time', type: FieldType.time, values: [3000, 4000, 5000, 6000] },
        { name: 'a', type: FieldType.number, values: [3, 4, 5, 6] },
      ],
    });

    const seriesB = toDataFrame({
      fields: [
        { name: 'time', type: FieldType.time, values: [3000, 4000, 5000, 6000] },
        { name: '2021', type: FieldType.number, values: [7, 8, 9, 10] },
      ],
    });

    await expect(transformDataFrame([cfg], [seriesA, seriesB])).toEmitValuesWith((received) => {
      const processed = received[0];
      const expected: Field[] = [
        {
          name: 'Field',
          type: FieldType.string,
          values: new ArrayVector(['a', '2021']),
          config: {},
        },
        {
          name: 'Max',
          type: FieldType.number,
          values: new ArrayVector([6, 10]),
          config: {},
        },
      ];

      expect(processed.length).toEqual(1);
      expect(processed[0].length).toEqual(2);
      expect(processed[0].fields).toEqual(expected);
    });
  });
<<<<<<< HEAD
=======

  it('reduces keeping label field', async () => {
    const cfg: DataTransformerConfig<ReduceTransformerOptions> = {
      id: DataTransformerID.reduce,
      options: {
        reducers: [ReducerID.max],
        labelsToFields: true,
      },
    };

    const seriesA = toDataFrame({
      fields: [
        { name: 'time', type: FieldType.time, values: [3000, 4000, 5000, 6000] },
        { name: 'value', labels: { state: 'CA' }, type: FieldType.number, values: [3, 4, 5, 6] },
        { name: 'value', labels: { state: 'NY' }, type: FieldType.number, values: [3, 4, 5, 6] },
      ],
    });

    const seriesB = toDataFrame({
      fields: [
        { name: 'time', type: FieldType.time, values: [3000, 4000, 5000, 6000] },
        { name: 'value', labels: { state: 'CA', country: 'USA' }, type: FieldType.number, values: [3, 4, 5, 6] },
        { name: 'value', labels: { country: 'USA' }, type: FieldType.number, values: [3, 4, 5, 6] },
      ],
    });

    await expect(transformDataFrame([cfg], [seriesA, seriesB])).toEmitValuesWith((received) => {
      const processed = received[0];

      expect(processed.length).toEqual(1);
      expect(processed[0].fields).toMatchInlineSnapshot(`
        Array [
          Object {
            "config": Object {},
            "name": "Field",
            "type": "string",
            "values": Array [
              "value",
              "value",
              "value",
              "value",
            ],
          },
          Object {
            "config": Object {},
            "name": "state",
            "type": "string",
            "values": Array [
              "CA",
              "NY",
              "CA",
              undefined,
            ],
          },
          Object {
            "config": Object {},
            "name": "country",
            "type": "string",
            "values": Array [
              undefined,
              undefined,
              "USA",
              "USA",
            ],
          },
          Object {
            "config": Object {},
            "name": "Max",
            "type": "number",
            "values": Array [
              6,
              6,
              6,
              6,
            ],
          },
        ]
      `);
    });
  });
>>>>>>> 914fcedb
});<|MERGE_RESOLUTION|>--- conflicted
+++ resolved
@@ -366,8 +366,6 @@
       expect(processed[0].fields).toEqual(expected);
     });
   });
-<<<<<<< HEAD
-=======
 
   it('reduces keeping label field', async () => {
     const cfg: DataTransformerConfig<ReduceTransformerOptions> = {
@@ -448,5 +446,4 @@
       `);
     });
   });
->>>>>>> 914fcedb
 });