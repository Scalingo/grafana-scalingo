--- conflicted
+++ resolved
@@ -20,10 +20,6 @@
   promQueryBuilder?: boolean;
   trimDefaults?: boolean;
   disableEnvelopeEncryption?: boolean;
-<<<<<<< HEAD
-  serviceAccounts?: boolean;
-=======
->>>>>>> 89b365f8
   database_metrics?: boolean;
   dashboardPreviews?: boolean;
   dashboardPreviewsAdmin?: boolean;
@@ -32,14 +28,7 @@
   ['live-service-web-worker']?: boolean;
   queryOverLive?: boolean;
   panelTitleSearch?: boolean;
-<<<<<<< HEAD
-  tempoSearch?: boolean;
-  tempoBackendSearch?: boolean;
-  lokiBackendMode?: boolean;
-  prometheus_azure_auth?: boolean;
-=======
   tempoApmTable?: boolean;
->>>>>>> 89b365f8
   prometheusAzureOverrideAudience?: boolean;
   influxdbBackendMigration?: boolean;
   showFeatureFlagsInUI?: boolean;
@@ -53,10 +42,7 @@
   annotationComments?: boolean;
   migrationLocking?: boolean;
   storage?: boolean;
-<<<<<<< HEAD
-=======
   dashboardsFromStorage?: boolean;
->>>>>>> 89b365f8
   export?: boolean;
   azureMonitorResourcePickerForMetrics?: boolean;
   exploreMixedDatasource?: boolean;
@@ -69,10 +55,6 @@
   prometheusBufferedClient?: boolean;
   newDBLibrary?: boolean;
   validateDashboardsOnSave?: boolean;
-<<<<<<< HEAD
-  prometheusWideSeries?: boolean;
-  logRequestsInstrumentedAsUnknown?: boolean;
-=======
   autoMigrateGraphPanels?: boolean;
   prometheusWideSeries?: boolean;
   canvasPanelNesting?: boolean;
@@ -101,5 +83,4 @@
   nestedFolders?: boolean;
   accessTokenExpirationCheck?: boolean;
   elasticsearchBackendMigration?: boolean;
->>>>>>> 89b365f8
 }