// NOTE: This file was auto generated.  DO NOT EDIT DIRECTLY!
// To change feature flags, edit:
//  pkg/services/featuremgmt/registry.go
// Then run tests in:
//  pkg/services/featuremgmt/toggles_gen_test.go

/**
 * Describes available feature toggles in Grafana. These can be configured via
 * conf/custom.ini to enable features under development or not yet available in
 * stable version.
 *
 * Only enabled values will be returned in this interface.
 *
 * NOTE: the possible values may change between versions without notice, although
 * this may cause compilation issues when depending on removed feature keys, the
 * runtime state will continue to work.
 *
 * @public
 */
export interface FeatureToggles {
<<<<<<< HEAD
  trimDefaults?: boolean;
=======
>>>>>>> 1e84fede
  disableEnvelopeEncryption?: boolean;
  ['live-service-web-worker']?: boolean;
  queryOverLive?: boolean;
  panelTitleSearch?: boolean;
  publicDashboards?: boolean;
  publicDashboardsEmailSharing?: boolean;
  lokiExperimentalStreaming?: boolean;
  featureHighlights?: boolean;
  migrationLocking?: boolean;
  storage?: boolean;
  correlations?: boolean;
  exploreContentOutline?: boolean;
  datasourceQueryMultiStatus?: boolean;
  traceToMetrics?: boolean;
  autoMigrateOldPanels?: boolean;
  disableAngular?: boolean;
  canvasPanelNesting?: boolean;
  newVizTooltips?: boolean;
  scenes?: boolean;
  disableSecretsCompatibility?: boolean;
  logRequestsInstrumentedAsUnknown?: boolean;
  dataConnectionsConsole?: boolean;
  topnav?: boolean;
  dockedMegaMenu?: boolean;
  grpcServer?: boolean;
  unifiedStorage?: boolean;
  cloudWatchCrossAccountQuerying?: boolean;
  redshiftAsyncQueryDataSupport?: boolean;
  athenaAsyncQueryDataSupport?: boolean;
  cloudwatchNewRegionsHandler?: boolean;
  showDashboardValidationWarnings?: boolean;
  mysqlAnsiQuotes?: boolean;
  accessControlOnCall?: boolean;
  nestedFolders?: boolean;
  nestedFolderPicker?: boolean;
  accessTokenExpirationCheck?: boolean;
<<<<<<< HEAD
  elasticsearchBackendMigration?: boolean;
=======
>>>>>>> 1e84fede
  emptyDashboardPage?: boolean;
  disablePrometheusExemplarSampling?: boolean;
  alertingBacktesting?: boolean;
  editPanelCSVDragAndDrop?: boolean;
  alertingNoNormalState?: boolean;
  logsContextDatasourceUi?: boolean;
  lokiQuerySplitting?: boolean;
  lokiQuerySplittingConfig?: boolean;
  individualCookiePreferences?: boolean;
  prometheusMetricEncyclopedia?: boolean;
  influxdbBackendMigration?: boolean;
  influxqlStreamingParser?: boolean;
  clientTokenRotation?: boolean;
  prometheusDataplane?: boolean;
  lokiMetricDataplane?: boolean;
  lokiLogsDataplane?: boolean;
  dataplaneFrontendFallback?: boolean;
  disableSSEDataplane?: boolean;
  alertStateHistoryLokiSecondary?: boolean;
  alertStateHistoryLokiPrimary?: boolean;
  alertStateHistoryLokiOnly?: boolean;
  unifiedRequestLog?: boolean;
  renderAuthJWT?: boolean;
  externalServiceAuth?: boolean;
  refactorVariablesTimeRange?: boolean;
  useCachingService?: boolean;
  enableElasticsearchBackendQuerying?: boolean;
  advancedDataSourcePicker?: boolean;
  faroDatasourceSelector?: boolean;
  enableDatagridEditing?: boolean;
  extraThemes?: boolean;
  lokiPredefinedOperations?: boolean;
  pluginsFrontendSandbox?: boolean;
  dashboardEmbed?: boolean;
  frontendSandboxMonitorOnly?: boolean;
  sqlDatasourceDatabaseSelection?: boolean;
  lokiFormatQuery?: boolean;
  cloudWatchLogsMonacoEditor?: boolean;
  exploreScrollableLogsContainer?: boolean;
  recordedQueriesMulti?: boolean;
  pluginsDynamicAngularDetectionPatterns?: boolean;
  vizAndWidgetSplit?: boolean;
  prometheusIncrementalQueryInstrumentation?: boolean;
  logsExploreTableVisualisation?: boolean;
  awsDatasourcesTempCredentials?: boolean;
  transformationsRedesign?: boolean;
  mlExpressions?: boolean;
  traceQLStreaming?: boolean;
  metricsSummary?: boolean;
  grafanaAPIServer?: boolean;
  grafanaAPIServerWithExperimentalAPIs?: boolean;
  grafanaAPIServerEnsureKubectlAccess?: boolean;
  featureToggleAdminPage?: boolean;
  awsAsyncQueryCaching?: boolean;
  splitScopes?: boolean;
  traceToProfiles?: boolean;
  tracesEmbeddedFlameGraph?: boolean;
  permissionsFilterRemoveSubquery?: boolean;
  prometheusConfigOverhaulAuth?: boolean;
  configurableSchedulerTick?: boolean;
  influxdbSqlSupport?: boolean;
  alertingNoDataErrorExecution?: boolean;
  angularDeprecationUI?: boolean;
  dashgpt?: boolean;
  reportingRetries?: boolean;
  sseGroupByDatasource?: boolean;
  requestInstrumentationStatusSource?: boolean;
  libraryPanelRBAC?: boolean;
  lokiRunQueriesInParallel?: boolean;
  wargamesTesting?: boolean;
  alertingInsights?: boolean;
  externalCorePlugins?: boolean;
  pluginsAPIMetrics?: boolean;
  httpSLOLevels?: boolean;
  idForwarding?: boolean;
  cloudWatchWildCardDimensionValues?: boolean;
  externalServiceAccounts?: boolean;
  panelMonitoring?: boolean;
  enableNativeHTTPHistogram?: boolean;
  formatString?: boolean;
  transformationsVariableSupport?: boolean;
  kubernetesPlaylists?: boolean;
  kubernetesSnapshots?: boolean;
  cloudWatchBatchQueries?: boolean;
  recoveryThreshold?: boolean;
  lokiStructuredMetadata?: boolean;
  teamHttpHeaders?: boolean;
  awsDatasourcesNewFormStyling?: boolean;
  cachingOptimizeSerializationMemoryUsage?: boolean;
  panelTitleSearchInV1?: boolean;
  pluginsInstrumentationStatusSource?: boolean;
  costManagementUi?: boolean;
  managedPluginsInstall?: boolean;
  prometheusPromQAIL?: boolean;
  addFieldFromCalculationStatFunctions?: boolean;
  alertmanagerRemoteSecondary?: boolean;
  alertmanagerRemotePrimary?: boolean;
  alertmanagerRemoteOnly?: boolean;
  annotationPermissionUpdate?: boolean;
  extractFieldsNameDeduplication?: boolean;
  dashboardSceneForViewers?: boolean;
  dashboardScene?: boolean;
  panelFilterVariable?: boolean;
  pdfTables?: boolean;
  ssoSettingsApi?: boolean;
  logsInfiniteScrolling?: boolean;
  flameGraphItemCollapsing?: boolean;
  alertingDetailsViewV2?: boolean;
  datatrails?: boolean;
  alertingSimplifiedRouting?: boolean;
  logRowsPopoverMenu?: boolean;
  pluginsSkipHostEnvVars?: boolean;
  regressionTransformation?: boolean;
  displayAnonymousStats?: boolean;
}<|MERGE_RESOLUTION|>--- conflicted
+++ resolved
@@ -18,10 +18,6 @@
  * @public
  */
 export interface FeatureToggles {
-<<<<<<< HEAD
-  trimDefaults?: boolean;
-=======
->>>>>>> 1e84fede
   disableEnvelopeEncryption?: boolean;
   ['live-service-web-worker']?: boolean;
   queryOverLive?: boolean;
@@ -58,10 +54,6 @@
   nestedFolders?: boolean;
   nestedFolderPicker?: boolean;
   accessTokenExpirationCheck?: boolean;
-<<<<<<< HEAD
-  elasticsearchBackendMigration?: boolean;
-=======
->>>>>>> 1e84fede
   emptyDashboardPage?: boolean;
   disablePrometheusExemplarSampling?: boolean;
   alertingBacktesting?: boolean;
