// NOTE: This file was auto generated.  DO NOT EDIT DIRECTLY!
// To change feature flags, edit:
//  pkg/services/featuremgmt/registry.go
// Then run tests in:
//  pkg/services/featuremgmt/toggles_gen_test.go

/**
 * Describes available feature toggles in Grafana. These can be configured via
 * conf/custom.ini to enable features under development or not yet available in
 * stable version.
 *
 * Only enabled values will be returned in this interface.
 *
 * NOTE: the possible values may change between versions without notice, although
 * this may cause compilation issues when depending on removed feature keys, the
 * runtime state will continue to work.
 *
 * @public
 */
export interface FeatureToggles {
<<<<<<< HEAD
  [name: string]: boolean | undefined; // support any string value

  returnUnameHeader?: boolean;
  alertingBigTransactions?: boolean;
  promQueryBuilder?: boolean;
=======
>>>>>>> ac7f9d45
  trimDefaults?: boolean;
  disableEnvelopeEncryption?: boolean;
  database_metrics?: boolean;
  dashboardPreviews?: boolean;
  ['live-service-web-worker']?: boolean;
  queryOverLive?: boolean;
  panelTitleSearch?: boolean;
  prometheusAzureOverrideAudience?: boolean;
  publicDashboards?: boolean;
  publicDashboardsEmailSharing?: boolean;
  lokiLive?: boolean;
  lokiDataframeApi?: boolean;
  featureHighlights?: boolean;
  migrationLocking?: boolean;
  storage?: boolean;
  k8s?: boolean;
  exploreMixedDatasource?: boolean;
  newTraceView?: boolean;
  correlations?: boolean;
  cloudWatchDynamicLabels?: boolean;
  datasourceQueryMultiStatus?: boolean;
  traceToMetrics?: boolean;
  newDBLibrary?: boolean;
  validateDashboardsOnSave?: boolean;
  autoMigrateOldPanels?: boolean;
  disableAngular?: boolean;
  prometheusWideSeries?: boolean;
  canvasPanelNesting?: boolean;
  scenes?: boolean;
  disableSecretsCompatibility?: boolean;
  logRequestsInstrumentedAsUnknown?: boolean;
  dataConnectionsConsole?: boolean;
  internationalization?: boolean;
  topnav?: boolean;
  grpcServer?: boolean;
<<<<<<< HEAD
  objectStore?: boolean;
  traceqlEditor?: boolean;
  flameGraph?: boolean;
=======
  entityStore?: boolean;
>>>>>>> ac7f9d45
  cloudWatchCrossAccountQuerying?: boolean;
  redshiftAsyncQueryDataSupport?: boolean;
  athenaAsyncQueryDataSupport?: boolean;
  newPanelChromeUI?: boolean;
  showDashboardValidationWarnings?: boolean;
  mysqlAnsiQuotes?: boolean;
<<<<<<< HEAD
  userRemoteCache?: boolean;
  datasourceLogger?: boolean;
=======
>>>>>>> ac7f9d45
  accessControlOnCall?: boolean;
  nestedFolders?: boolean;
  accessTokenExpirationCheck?: boolean;
  elasticsearchBackendMigration?: boolean;
<<<<<<< HEAD
  sessionRemoteCache?: boolean;
=======
  emptyDashboardPage?: boolean;
  secureSocksDatasourceProxy?: boolean;
  authnService?: boolean;
  disablePrometheusExemplarSampling?: boolean;
  alertingBacktesting?: boolean;
  editPanelCSVDragAndDrop?: boolean;
  alertingNoNormalState?: boolean;
  logsSampleInExplore?: boolean;
  logsContextDatasourceUi?: boolean;
  lokiQuerySplitting?: boolean;
  lokiQuerySplittingConfig?: boolean;
  individualCookiePreferences?: boolean;
  onlyExternalOrgRoleSync?: boolean;
  drawerDataSourcePicker?: boolean;
  traceqlSearch?: boolean;
  prometheusMetricEncyclopedia?: boolean;
  timeSeriesTable?: boolean;
  prometheusResourceBrowserCache?: boolean;
  influxdbBackendMigration?: boolean;
  clientTokenRotation?: boolean;
  disableElasticsearchBackendExploreQuery?: boolean;
  prometheusDataplane?: boolean;
  alertStateHistoryLokiSecondary?: boolean;
  alertStateHistoryLokiPrimary?: boolean;
  alertStateHistoryLokiOnly?: boolean;
  unifiedRequestLog?: boolean;
  renderAuthJWT?: boolean;
>>>>>>> ac7f9d45
}<|MERGE_RESOLUTION|>--- conflicted
+++ resolved
@@ -18,14 +18,6 @@
  * @public
  */
 export interface FeatureToggles {
-<<<<<<< HEAD
-  [name: string]: boolean | undefined; // support any string value
-
-  returnUnameHeader?: boolean;
-  alertingBigTransactions?: boolean;
-  promQueryBuilder?: boolean;
-=======
->>>>>>> ac7f9d45
   trimDefaults?: boolean;
   disableEnvelopeEncryption?: boolean;
   database_metrics?: boolean;
@@ -61,31 +53,17 @@
   internationalization?: boolean;
   topnav?: boolean;
   grpcServer?: boolean;
-<<<<<<< HEAD
-  objectStore?: boolean;
-  traceqlEditor?: boolean;
-  flameGraph?: boolean;
-=======
   entityStore?: boolean;
->>>>>>> ac7f9d45
   cloudWatchCrossAccountQuerying?: boolean;
   redshiftAsyncQueryDataSupport?: boolean;
   athenaAsyncQueryDataSupport?: boolean;
   newPanelChromeUI?: boolean;
   showDashboardValidationWarnings?: boolean;
   mysqlAnsiQuotes?: boolean;
-<<<<<<< HEAD
-  userRemoteCache?: boolean;
-  datasourceLogger?: boolean;
-=======
->>>>>>> ac7f9d45
   accessControlOnCall?: boolean;
   nestedFolders?: boolean;
   accessTokenExpirationCheck?: boolean;
   elasticsearchBackendMigration?: boolean;
-<<<<<<< HEAD
-  sessionRemoteCache?: boolean;
-=======
   emptyDashboardPage?: boolean;
   secureSocksDatasourceProxy?: boolean;
   authnService?: boolean;
@@ -113,5 +91,4 @@
   alertStateHistoryLokiOnly?: boolean;
   unifiedRequestLog?: boolean;
   renderAuthJWT?: boolean;
->>>>>>> ac7f9d45
 }