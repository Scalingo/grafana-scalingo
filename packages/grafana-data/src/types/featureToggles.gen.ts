// NOTE: This file was auto generated.  DO NOT EDIT DIRECTLY!
// To change feature flags, edit:
//  pkg/services/featuremgmt/registry.go
// Then run tests in:
//  pkg/services/featuremgmt/toggles_gen_test.go

/**
 * Describes available feature toggles in Grafana. These can be configured via
 * conf/custom.ini to enable features under development or not yet available in
 * stable version.
 *
 * Only enabled values will be returned in this interface
 *
 * @public
 */
export interface FeatureToggles {
  [name: string]: boolean | undefined; // support any string value

  trimDefaults?: boolean;
<<<<<<< HEAD
  envelopeEncryption?: boolean;
  httpclientprovider_azure_auth?: boolean;
=======
  disableEnvelopeEncryption?: boolean;
>>>>>>> 556faf82
  serviceAccounts?: boolean;
  database_metrics?: boolean;
  dashboardPreviews?: boolean;
  dashboardPreviewsAdmin?: boolean;
  ['live-config']?: boolean;
  ['live-pipeline']?: boolean;
  ['live-service-web-worker']?: boolean;
  queryOverLive?: boolean;
  panelTitleSearch?: boolean;
  tempoSearch?: boolean;
  tempoBackendSearch?: boolean;
  lokiBackendMode?: boolean;
  prometheus_azure_auth?: boolean;
  prometheusAzureOverrideAudience?: boolean;
  influxdbBackendMigration?: boolean;
  showFeatureFlagsInUI?: boolean;
  publicDashboards?: boolean;
  lokiLive?: boolean;
  swaggerUi?: boolean;
  featureHighlights?: boolean;
  dashboardComments?: boolean;
  annotationComments?: boolean;
  migrationLocking?: boolean;
  storage?: boolean;
  export?: boolean;
  storageLocalUpload?: boolean;
  azureMonitorResourcePickerForMetrics?: boolean;
  explore2Dashboard?: boolean;
  tracing?: boolean;
<<<<<<< HEAD
  persistNotifications?: boolean;
  datasourceQueryMultiStatus?: boolean;
=======
  commandPalette?: boolean;
  savedItems?: boolean;
  cloudWatchDynamicLabels?: boolean;
  datasourceQueryMultiStatus?: boolean;
  traceToMetrics?: boolean;
  prometheusStreamingJSONParser?: boolean;
  validateDashboardsOnSave?: boolean;
  prometheusWideSeries?: boolean;
  logRequestsInstrumentedAsUnknown?: boolean;
>>>>>>> 556faf82
}<|MERGE_RESOLUTION|>--- conflicted
+++ resolved
@@ -17,12 +17,7 @@
   [name: string]: boolean | undefined; // support any string value
 
   trimDefaults?: boolean;
-<<<<<<< HEAD
-  envelopeEncryption?: boolean;
-  httpclientprovider_azure_auth?: boolean;
-=======
   disableEnvelopeEncryption?: boolean;
->>>>>>> 556faf82
   serviceAccounts?: boolean;
   database_metrics?: boolean;
   dashboardPreviews?: boolean;
@@ -52,10 +47,6 @@
   azureMonitorResourcePickerForMetrics?: boolean;
   explore2Dashboard?: boolean;
   tracing?: boolean;
-<<<<<<< HEAD
-  persistNotifications?: boolean;
-  datasourceQueryMultiStatus?: boolean;
-=======
   commandPalette?: boolean;
   savedItems?: boolean;
   cloudWatchDynamicLabels?: boolean;
@@ -65,5 +56,4 @@
   validateDashboardsOnSave?: boolean;
   prometheusWideSeries?: boolean;
   logRequestsInstrumentedAsUnknown?: boolean;
->>>>>>> 556faf82
 }