--- conflicted
+++ resolved
@@ -29,10 +29,6 @@
   highlightText?: string;
   highlightId?: string;
   tabSuffix?: ComponentType<{ className?: string }>;
-<<<<<<< HEAD
-  hideFromNavbar?: boolean;
-=======
->>>>>>> c2560129
   showIconInNavbar?: boolean;
 }
 
