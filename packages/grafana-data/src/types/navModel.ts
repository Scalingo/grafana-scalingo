import { ComponentType } from 'react';

export interface NavLinkDTO {
  id?: string;
  text: string;
  description?: string;
  section?: NavSection;
  subTitle?: string;
  icon?: string;
  img?: string;
  url?: string;
  target?: string;
  sortWeight?: number;
  divider?: boolean;
  hideFromMenu?: boolean;
  hideFromTabs?: boolean;
  children?: NavLinkDTO[];
  highlightText?: string;
}

export interface NavModelItem extends NavLinkDTO {
  children?: NavModelItem[];
  active?: boolean;
  breadcrumbs?: NavModelBreadcrumb[];
  parentItem?: NavModelItem;
  showOrgSwitcher?: boolean;
  onClick?: () => void;
  menuItemType?: NavMenuItemType;
  highlightText?: string;
  highlightId?: string;
  tabSuffix?: ComponentType<{ className?: string }>;
<<<<<<< HEAD
  hideFromNavbar?: boolean;
=======
>>>>>>> 556faf82
  showIconInNavbar?: boolean;
}

export enum NavSection {
  Core = 'core',
  Plugin = 'plugin',
  Config = 'config',
}

export enum NavMenuItemType {
  Section = 'section',
  Item = 'item',
}

/**
 *  Interface used to describe  different kinds of page titles and page navigation. Navmodels are usually generated in the backend and stored in Redux.
 */
export interface NavModel {
  /**
   *  Main page. that wraps the navigation. Generate the `children` property generate tabs when used with the Page component.
   */
  main: NavModelItem;
  /**
   *   This is the current active tab/navigation.
   */
  node: NavModelItem;
  /**
   *  Describes breadcrumbs that are used in places such as data source settings., folder page and plugins page.
   */
  breadcrumbs?: NavModelItem[];
}

export interface NavModelBreadcrumb {
  title: string;
  url?: string;
}

export type NavIndex = { [s: string]: NavModelItem };<|MERGE_RESOLUTION|>--- conflicted
+++ resolved
@@ -29,10 +29,6 @@
   highlightText?: string;
   highlightId?: string;
   tabSuffix?: ComponentType<{ className?: string }>;
-<<<<<<< HEAD
-  hideFromNavbar?: boolean;
-=======
->>>>>>> 556faf82
   showIconInNavbar?: boolean;
 }
 
