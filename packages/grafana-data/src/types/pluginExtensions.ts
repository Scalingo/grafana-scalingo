--- conflicted
+++ resolved
@@ -1,7 +1,3 @@
-<<<<<<< HEAD
-import { DataQuery } from '@grafana/schema';
-
-=======
 import React from 'react';
 
 import { DataQuery, DataSourceJsonData } from '@grafana/schema';
@@ -10,7 +6,6 @@
 import { DataSourcePluginMeta, DataSourceSettings } from './datasource';
 import { IconName } from './icon';
 import { PanelData } from './panel';
->>>>>>> 1e84fede
 import { RawTimeRange, TimeZone } from './time';
 
 // Plugin Extensions types
@@ -33,11 +28,8 @@
   type: PluginExtensionTypes.link;
   path?: string;
   onClick?: (event?: React.MouseEvent) => void;
-<<<<<<< HEAD
-=======
   icon?: IconName;
   category?: string;
->>>>>>> 1e84fede
 };
 
 export type PluginExtensionComponent = PluginExtensionBase & {
@@ -101,15 +93,6 @@
   extensionPointId: string;
 };
 
-<<<<<<< HEAD
-export type PluginExtensionLinkConfig<Context extends object = object> = PluginExtensionConfig<
-  Context,
-  Pick<PluginExtensionLink, 'path'> & {
-    type: PluginExtensionTypes.link;
-    onClick?: (event: React.MouseEvent | undefined, helpers: PluginExtensionEventHelpers<Context>) => void;
-  }
->;
-=======
 export type PluginExtensionConfig = PluginExtensionLinkConfig | PluginExtensionComponentConfig;
 
 export type PluginExtensionOpenModalOptions = {
@@ -122,7 +105,6 @@
   // Height of the modal in pixels or percentage
   height?: string | number;
 };
->>>>>>> 1e84fede
 
 export type PluginExtensionEventHelpers<Context extends object = object> = {
   context?: Readonly<Context>;
@@ -150,8 +132,6 @@
   timeZone: TimeZone;
   dashboard: Dashboard;
   targets: DataQuery[];
-<<<<<<< HEAD
-=======
   scopedVars?: ScopedVars;
   data?: PanelData;
 };
@@ -172,7 +152,6 @@
   // Can be used to update the `jsonData` field on the datasource
   // (Only updates the form, it still needs to be saved by the user)
   setJsonData: (jsonData: JsonData) => void;
->>>>>>> 1e84fede
 };
 
 type Dashboard = {
