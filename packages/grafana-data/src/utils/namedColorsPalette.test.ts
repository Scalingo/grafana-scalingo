--- conflicted
+++ resolved
@@ -5,19 +5,11 @@
 
   describe('getColorFromHexRgbOrName', () => {
     it('returns black for unknown color', () => {
-<<<<<<< HEAD
-      expect(theme.v1.visualization.getColorByName('aruba-sunshine')).toBe('aruba-sunshine');
-    });
-
-    it('returns dark hex variant for known color if theme not specified', () => {
-      expect(theme.v1.visualization.getColorByName('semi-dark-blue')).toBe('#3274D9');
-=======
       expect(theme.visualization.getColorByName('aruba-sunshine')).toBe('aruba-sunshine');
     });
 
     it('returns dark hex variant for known color if theme not specified', () => {
       expect(theme.visualization.getColorByName('semi-dark-blue')).toBe('#3274D9');
->>>>>>> 89b365f8
     });
   });
 });