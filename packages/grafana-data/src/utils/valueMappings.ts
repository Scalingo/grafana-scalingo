--- conflicted
+++ resolved
@@ -307,12 +307,6 @@
     newMappings.unshift(valueMaps);
   }
 
-<<<<<<< HEAD
-// Ref https://stackoverflow.com/a/58550111
-
-export function isNumeric(num: any) {
-  return (typeof num === 'number' || (typeof num === 'string' && num.trim() !== '')) && !isNaN(num as number);
-=======
   return newMappings[0];
 }
 
@@ -322,5 +316,4 @@
   }
 
   return map.hasOwnProperty('options') && typeof map.options === 'object';
->>>>>>> 914fcedb
 }