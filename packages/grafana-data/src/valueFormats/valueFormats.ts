<<<<<<< HEAD
=======
import { clamp } from 'lodash';

>>>>>>> 556faf82
import { TimeZone } from '../types';
import { DecimalCount } from '../types/displayValue';

import { getCategories } from './categories';
import { toDateTimeValueFormatter } from './dateTimeFormatters';
import { getOffsetFromSIPrefix, SIPrefix, currency } from './symbolFormatters';

export interface FormattedValue {
  text: string;
  prefix?: string;
  suffix?: string;
}

export function formattedValueToString(val: FormattedValue): string {
  return `${val.prefix ?? ''}${val.text}${val.suffix ?? ''}`;
}

export type ValueFormatter = (
  value: number,
  decimals?: DecimalCount,
  scaledDecimals?: DecimalCount,
  timeZone?: TimeZone,
  showMs?: boolean
) => FormattedValue;

export interface ValueFormat {
  name: string;
  id: string;
  fn: ValueFormatter;
}

export interface ValueFormatCategory {
  name: string;
  formats: ValueFormat[];
}

export interface ValueFormatterIndex {
  [id: string]: ValueFormatter;
}

// Globals & formats cache
let categories: ValueFormatCategory[] = [];
const index: ValueFormatterIndex = {};
let hasBuiltIndex = false;

export function toFixed(value: number, decimals?: DecimalCount): string {
  if (value === null) {
    return '';
  }

  if (value === Number.NEGATIVE_INFINITY || value === Number.POSITIVE_INFINITY) {
    return value.toLocaleString();
  }

  if (decimals === null || decimals === undefined) {
    decimals = getDecimalsForValue(value);
  }

  if (value === 0) {
    return value.toFixed(decimals);
  }

  const factor = decimals ? Math.pow(10, Math.max(0, decimals)) : 1;
  const formatted = String(Math.round(value * factor) / factor);

  // if exponent return directly
  if (formatted.indexOf('e') !== -1 || value === 0) {
    return formatted;
  }

  const decimalPos = formatted.indexOf('.');
  const precision = decimalPos === -1 ? 0 : formatted.length - decimalPos - 1;
  if (precision < decimals) {
    return (precision ? formatted : formatted + '.') + String(factor).slice(1, decimals - precision + 1);
  }

  return formatted;
}

function getDecimalsForValue(value: number): number {
  const log10 = Math.floor(Math.log(Math.abs(value)) / Math.LN10);
  let dec = -log10 + 1;
  const magn = Math.pow(10, -dec);
  const norm = value / magn; // norm is between 1.0 and 10.0

  // special case for 2.5, requires an extra decimal
  if (norm > 2.25) {
    ++dec;
  }

  if (value % 1 === 0) {
    dec = 0;
  }

  const decimals = Math.max(0, dec);
  return decimals;
}

export function toFixedScaled(value: number, decimals: DecimalCount, ext?: string): FormattedValue {
  return {
    text: toFixed(value, decimals),
    suffix: ext,
  };
}

export function toFixedUnit(unit: string, asPrefix?: boolean): ValueFormatter {
  return (size: number, decimals?: DecimalCount) => {
    if (size === null) {
      return { text: '' };
    }
    const text = toFixed(size, decimals);
    if (unit) {
      if (asPrefix) {
        return { text, prefix: unit };
      }
      return { text, suffix: ' ' + unit };
    }
    return { text };
  };
}

export function isBooleanUnit(unit?: string) {
  return unit && unit.startsWith('bool');
}

export function booleanValueFormatter(t: string, f: string): ValueFormatter {
  return (value: any) => {
    return { text: value ? t : f };
  };
}

const logb = (b: number, x: number) => Math.log10(x) / Math.log10(b);

export function scaledUnits(factor: number, extArray: string[], offset = 0): ValueFormatter {
  return (size: number, decimals?: DecimalCount) => {
    if (size === null) {
      return { text: '' };
    }

    if (size === Number.NEGATIVE_INFINITY || size === Number.POSITIVE_INFINITY || isNaN(size)) {
      return { text: size.toLocaleString() };
    }

    const siIndex = size === 0 ? 0 : Math.floor(logb(factor, Math.abs(size)));
    const suffix = extArray[clamp(offset + siIndex, 0, extArray.length - 1)];

    return {
      text: toFixed(size / factor ** clamp(siIndex, -offset, extArray.length - offset - 1), decimals),
      suffix,
    };
  };
}

export function locale(value: number, decimals: DecimalCount): FormattedValue {
  if (value == null) {
    return { text: '' };
  }
  return {
    text: value.toLocaleString(undefined, { maximumFractionDigits: decimals as number }),
  };
}

export function simpleCountUnit(symbol: string): ValueFormatter {
  const units = ['', 'K', 'M', 'B', 'T'];
  const scaler = scaledUnits(1000, units);
  return (size: number, decimals?: DecimalCount, scaledDecimals?: DecimalCount) => {
    if (size === null) {
      return { text: '' };
    }
    const v = scaler(size, decimals, scaledDecimals);
    v.suffix += ' ' + symbol;
    return v;
  };
}

export function stringFormater(value: number): FormattedValue {
  return { text: `${value}` };
}

function buildFormats() {
  categories = getCategories();

  for (const cat of categories) {
    for (const format of cat.formats) {
      index[format.id] = format.fn;
    }
  }

  // Resolve units pointing to old IDs
  [{ from: 'farenheit', to: 'fahrenheit' }].forEach((alias) => {
    const f = index[alias.to];
    if (f) {
      index[alias.from] = f;
    }
  });

  hasBuiltIndex = true;
}

export function getValueFormat(id?: string | null): ValueFormatter {
  if (!id) {
    return toFixedUnit('');
  }

  if (!hasBuiltIndex) {
    buildFormats();
  }

  const fmt = index[id];

  if (!fmt && id) {
    let idx = id.indexOf(':');

    if (idx > 0) {
      const key = id.substring(0, idx);
      const sub = id.substring(idx + 1);

      if (key === 'prefix') {
        return toFixedUnit(sub, true);
      }

      if (key === 'suffix') {
        return toFixedUnit(sub, false);
      }

      if (key === 'time') {
        return toDateTimeValueFormatter(sub);
      }

      if (key === 'si') {
        const offset = getOffsetFromSIPrefix(sub.charAt(0));
        const unit = offset === 0 ? sub : sub.substring(1);
        return SIPrefix(unit, offset);
      }

      if (key === 'count') {
        return simpleCountUnit(sub);
      }

      if (key === 'currency') {
        return currency(sub);
      }

      if (key === 'bool') {
        idx = sub.indexOf('/');
        if (idx >= 0) {
          const t = sub.substring(0, idx);
          const f = sub.substring(idx + 1);
          return booleanValueFormatter(t, f);
        }
        return booleanValueFormatter(sub, '-');
      }
    }

    return toFixedUnit(id);
  }

  return fmt;
}

export function getValueFormatterIndex(): ValueFormatterIndex {
  if (!hasBuiltIndex) {
    buildFormats();
  }

  return index;
}

export function getValueFormats() {
  if (!hasBuiltIndex) {
    buildFormats();
  }

  return categories.map((cat) => {
    return {
      text: cat.name,
      submenu: cat.formats.map((format) => {
        return {
          text: format.name,
          value: format.id,
        };
      }),
    };
  });
}<|MERGE_RESOLUTION|>--- conflicted
+++ resolved
@@ -1,8 +1,5 @@
-<<<<<<< HEAD
-=======
 import { clamp } from 'lodash';
 
->>>>>>> 556faf82
 import { TimeZone } from '../types';
 import { DecimalCount } from '../types/displayValue';
 
