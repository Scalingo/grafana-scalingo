{
  "author": "Grafana Labs",
  "license": "Apache-2.0",
  "name": "@grafana/e2e-selectors",
<<<<<<< HEAD
  "version": "9.3.2",
=======
  "version": "9.5.5",
>>>>>>> 284c43c2
  "description": "Grafana End-to-End Test Selectors Library",
  "keywords": [
    "cli",
    "grafana",
    "e2e",
    "typescript"
  ],
  "sideEffects": false,
  "repository": {
    "type": "git",
    "url": "http://github.com/grafana/grafana.git",
    "directory": "packages/grafana-e2e-selectors"
  },
  "main": "src/index.ts",
  "types": "src/index.ts",
  "publishConfig": {
    "main": "dist/index.js",
    "module": "dist/esm/index.js",
    "types": "dist/index.d.ts",
    "access": "public"
  },
  "files": [
    "dist",
    "./README.md",
    "./CHANGELOG.md",
    "LICENSE_APACHE2"
  ],
  "scripts": {
    "build": "tsc -p ./tsconfig.build.json && rollup -c rollup.config.ts",
    "bundle": "rollup -c rollup.config.ts",
    "clean": "rimraf ./dist ./compiled ./package.tgz",
    "typecheck": "tsc --emitDeclarationOnly false --noEmit",
    "prepack": "cp package.json package.json.bak && node ../../scripts/prepare-packagejson.js",
    "postpack": "mv package.json.bak package.json"
  },
  "devDependencies": {
    "@rollup/plugin-commonjs": "23.0.2",
    "@rollup/plugin-node-resolve": "15.0.1",
    "@types/node": "18.14.6",
    "esbuild": "0.16.17",
    "rimraf": "4.4.0",
    "rollup": "2.79.1",
    "rollup-plugin-dts": "^5.0.0",
    "rollup-plugin-esbuild": "5.0.0",
    "rollup-plugin-node-externals": "^5.0.0"
  },
  "dependencies": {
    "@grafana/tsconfig": "^1.2.0-rc1",
    "tslib": "2.5.0",
    "typescript": "4.8.4"
  }
}<|MERGE_RESOLUTION|>--- conflicted
+++ resolved
@@ -2,11 +2,7 @@
   "author": "Grafana Labs",
   "license": "Apache-2.0",
   "name": "@grafana/e2e-selectors",
-<<<<<<< HEAD
-  "version": "9.3.2",
-=======
   "version": "9.5.5",
->>>>>>> 284c43c2
   "description": "Grafana End-to-End Test Selectors Library",
   "keywords": [
     "cli",
