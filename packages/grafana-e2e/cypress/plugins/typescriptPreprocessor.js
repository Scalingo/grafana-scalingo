const { resolve } = require('path');
const wp = require('@cypress/webpack-preprocessor');

const anyNodeModules = /node_modules/;
const packageRoot = resolve(`${__dirname}/../../`);
const packageModules = `${packageRoot}/node_modules`;

const webpackOptions = {
  module: {
    rules: [
      {
<<<<<<< HEAD
        include: modulePath => {
=======
        include: (modulePath) => {
>>>>>>> 5fdad5bf
          if (!anyNodeModules.test(modulePath)) {
            // Is a file within the project
            return true;
          } else {
            // Is a file within this package
            return modulePath.startsWith(packageRoot) && !modulePath.startsWith(packageModules);
          }
        },
        test: /\.ts$/,
        use: [
          {
            loader: 'ts-loader',
          },
        ],
      },
    ],
  },
  resolve: {
    extensions: ['.ts', '.js'],
  },
};

const options = {
  webpackOptions,
};

module.exports = wp(options);<|MERGE_RESOLUTION|>--- conflicted
+++ resolved
@@ -9,11 +9,7 @@
   module: {
     rules: [
       {
-<<<<<<< HEAD
-        include: modulePath => {
-=======
         include: (modulePath) => {
->>>>>>> 5fdad5bf
           if (!anyNodeModules.test(modulePath)) {
             // Is a file within the project
             return true;
