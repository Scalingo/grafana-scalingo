--- conflicted
+++ resolved
@@ -2,11 +2,7 @@
   "author": "Grafana Labs",
   "license": "Apache-2.0",
   "name": "@grafana/e2e",
-<<<<<<< HEAD
-  "version": "9.3.2",
-=======
   "version": "9.5.12",
->>>>>>> ac7f9d45
   "description": "Grafana End-to-End Test Library",
   "keywords": [
     "cli",
@@ -64,17 +60,10 @@
     "webpack": "5.76.0"
   },
   "dependencies": {
-<<<<<<< HEAD
-    "@babel/core": "7.19.6",
-    "@babel/preset-env": "7.19.4",
-    "@cypress/webpack-preprocessor": "5.15.2",
-    "@grafana/e2e-selectors": "9.3.2",
-=======
     "@babel/core": "7.20.5",
     "@babel/preset-env": "7.20.2",
     "@cypress/webpack-preprocessor": "5.17.0",
     "@grafana/e2e-selectors": "9.5.12",
->>>>>>> ac7f9d45
     "@grafana/tsconfig": "^1.2.0-rc1",
     "@mochajs/json-file-reporter": "^1.2.0",
     "babel-loader": "9.1.2",
