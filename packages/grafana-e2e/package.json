--- conflicted
+++ resolved
@@ -2,11 +2,7 @@
   "author": "Grafana Labs",
   "license": "Apache-2.0",
   "name": "@grafana/e2e",
-<<<<<<< HEAD
-  "version": "7.5.11",
-=======
   "version": "8.3.0",
->>>>>>> 914fcedb
   "description": "Grafana End-to-End Test Library",
   "keywords": [
     "cli",
@@ -50,15 +46,10 @@
   },
   "types": "src/index.ts",
   "dependencies": {
-<<<<<<< HEAD
-    "@cypress/webpack-preprocessor": "4.1.3",
-    "@grafana/e2e-selectors": "7.5.11",
-=======
     "@babel/core": "7.14.6",
     "@babel/preset-env": "7.14.7",
     "@cypress/webpack-preprocessor": "5.9.1",
     "@grafana/e2e-selectors": "8.3.0",
->>>>>>> 914fcedb
     "@grafana/tsconfig": "^1.0.0-rc1",
     "@mochajs/json-file-reporter": "^1.2.0",
     "babel-loader": "8.2.2",
