{
  "author": "Grafana Labs",
  "license": "Apache-2.0",
  "name": "@grafana/e2e",
<<<<<<< HEAD
  "version": "9.5.12",
=======
  "version": "9.5.13",
>>>>>>> 802385ec
  "description": "Grafana End-to-End Test Library",
  "keywords": [
    "cli",
    "grafana",
    "e2e",
    "typescript"
  ],
  "repository": {
    "type": "git",
    "url": "http://github.com/grafana/grafana.git",
    "directory": "packages/grafana-e2e"
  },
  "main": "src/index.ts",
  "types": "src/index.ts",
  "bin": {
    "grafana-e2e": "bin/grafana-e2e.js"
  },
  "publishConfig": {
    "main": "dist/index.js",
    "types": "dist/index.d.ts",
    "access": "public"
  },
  "files": [
    "cypress",
    "dist",
    "cli.js",
    "cypress.json",
    "./README.md",
    "./CHANGELOG.md",
    "LICENSE_APACHE2"
  ],
  "scripts": {
    "build": "tsc -p ./tsconfig.build.json && rollup -c rollup.config.ts",
    "bundle": "rollup -c rollup.config.ts",
    "clean": "rimraf ./dist ./compiled ./package.tgz",
    "open": "cypress open",
    "start": "cypress run --browser=chrome",
    "start-benchmark": "CYPRESS_NO_COMMAND_LOG=1 yarn start",
    "test": "pushd test && node ../dist/bin/grafana-e2e.js run",
    "typecheck": "tsc --emitDeclarationOnly false --noEmit",
    "prepack": "cp package.json package.json.bak && node ../../scripts/prepare-packagejson.js",
    "postpack": "mv package.json.bak package.json"
  },
  "devDependencies": {
    "@rollup/plugin-node-resolve": "15.0.1",
    "@types/chrome-remote-interface": "0.31.9",
    "@types/lodash": "4.14.191",
    "@types/node": "18.14.6",
    "@types/uuid": "9.0.1",
    "esbuild": "0.16.17",
    "rollup": "2.79.1",
    "rollup-plugin-dts": "^5.0.0",
    "rollup-plugin-esbuild": "5.0.0",
    "rollup-plugin-node-externals": "^5.0.0",
    "webpack": "5.76.0"
  },
  "dependencies": {
    "@babel/core": "7.20.5",
    "@babel/preset-env": "7.20.2",
    "@cypress/webpack-preprocessor": "5.17.0",
<<<<<<< HEAD
    "@grafana/e2e-selectors": "9.5.12",
=======
    "@grafana/e2e-selectors": "9.5.13",
>>>>>>> 802385ec
    "@grafana/tsconfig": "^1.2.0-rc1",
    "@mochajs/json-file-reporter": "^1.2.0",
    "babel-loader": "9.1.2",
    "blink-diff": "1.0.13",
    "chrome-remote-interface": "0.32.1",
    "commander": "8.3.0",
    "cypress": "9.5.1",
    "cypress-file-upload": "5.0.8",
    "devtools-protocol": "0.0.1113774",
    "execa": "5.1.1",
    "lodash": "4.17.21",
    "mocha": "10.2.0",
    "resolve-bin": "1.0.1",
    "rimraf": "4.4.0",
    "tracelib": "1.0.1",
    "ts-loader": "8.4.0",
    "tslib": "2.5.0",
    "typescript": "4.8.4",
    "uuid": "9.0.0",
    "yaml": "^2.0.0"
  }
}<|MERGE_RESOLUTION|>--- conflicted
+++ resolved
@@ -2,11 +2,7 @@
   "author": "Grafana Labs",
   "license": "Apache-2.0",
   "name": "@grafana/e2e",
-<<<<<<< HEAD
-  "version": "9.5.12",
-=======
   "version": "9.5.13",
->>>>>>> 802385ec
   "description": "Grafana End-to-End Test Library",
   "keywords": [
     "cli",
@@ -67,11 +63,7 @@
     "@babel/core": "7.20.5",
     "@babel/preset-env": "7.20.2",
     "@cypress/webpack-preprocessor": "5.17.0",
-<<<<<<< HEAD
-    "@grafana/e2e-selectors": "9.5.12",
-=======
     "@grafana/e2e-selectors": "9.5.13",
->>>>>>> 802385ec
     "@grafana/tsconfig": "^1.2.0-rc1",
     "@mochajs/json-file-reporter": "^1.2.0",
     "babel-loader": "9.1.2",
