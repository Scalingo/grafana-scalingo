{
  "name": "@grafana/eslint-plugin",
  "description": "ESLint rules for use within the Grafana repo. Not suitable (or supported) for external use.",
<<<<<<< HEAD
  "version": "9.5.6",
=======
  "version": "9.5.7",
>>>>>>> d2bfe3cc
  "main": "./index.cjs",
  "author": "Grafana Labs",
  "license": "Apache-2.0",
  "repository": {
    "type": "git",
    "url": "http://github.com/grafana/grafana.git",
    "directory": "packages/grafana-eslint-rules"
  },
  "devDependencies": {
    "@typescript-eslint/types": "^5.46.1",
    "@typescript-eslint/utils": "^5.46.1"
  },
  "private": true
}<|MERGE_RESOLUTION|>--- conflicted
+++ resolved
@@ -1,11 +1,7 @@
 {
   "name": "@grafana/eslint-plugin",
   "description": "ESLint rules for use within the Grafana repo. Not suitable (or supported) for external use.",
-<<<<<<< HEAD
-  "version": "9.5.6",
-=======
   "version": "9.5.7",
->>>>>>> d2bfe3cc
   "main": "./index.cjs",
   "author": "Grafana Labs",
   "license": "Apache-2.0",
