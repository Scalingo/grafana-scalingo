{
  "author": "Grafana Labs",
  "license": "Apache-2.0",
  "name": "@grafana/runtime",
<<<<<<< HEAD
  "version": "8.3.0",
=======
  "version": "8.4.0-pre",
>>>>>>> c1ba0afd
  "description": "Grafana Runtime Library",
  "keywords": [
    "grafana",
    "typescript"
  ],
  "repository": {
    "type": "git",
    "url": "http://github.com/grafana/grafana.git",
    "directory": "packages/grafana-runtime"
  },
  "main": "src/index.ts",
  "scripts": {
    "build": "grafana-toolkit package:build --scope=runtime",
    "bundle": "rollup -c rollup.config.ts",
    "clean": "rimraf ./dist ./compiled",
    "docsExtract": "mkdir -p ../../reports/docs && api-extractor run 2>&1 | tee ../../reports/docs/$(basename $(pwd)).log",
    "typecheck": "tsc --noEmit"
  },
  "dependencies": {
<<<<<<< HEAD
    "@emotion/css": "11.1.3",
    "@grafana/data": "8.3.0",
    "@grafana/e2e-selectors": "8.3.0",
    "@grafana/ui": "8.3.0",
    "@sentry/browser": "5.25.0",
=======
    "@grafana/data": "8.4.0-pre",
    "@grafana/e2e-selectors": "8.4.0-pre",
    "@grafana/ui": "8.4.0-pre",
    "@sentry/browser": "6.16.1",
>>>>>>> c1ba0afd
    "history": "4.10.1",
    "lodash": "4.17.21",
    "react": "17.0.2",
    "react-dom": "17.0.2",
    "rxjs": "7.5.1",
    "systemjs": "0.20.19",
    "tslib": "2.3.1"
  },
  "devDependencies": {
    "@grafana/tsconfig": "^1.0.0-rc1",
    "@rollup/plugin-commonjs": "21.0.1",
    "@rollup/plugin-node-resolve": "13.1.3",
    "@testing-library/dom": "^8.11.1",
    "@testing-library/react": "^12.1.2",
    "@testing-library/user-event": "^13.5.0",
    "@types/angular": "1.8.4",
    "@types/history": "^4.7.8",
    "@types/jest": "27.4.0",
    "@types/lodash": "4.14.149",
    "@types/react": "17.0.38",
    "@types/react-dom": "17.0.11",
    "@types/systemjs": "^0.20.6",
    "lodash": "4.17.21",
    "rimraf": "3.0.2",
    "rollup": "2.63.0",
    "rollup-plugin-sourcemaps": "0.6.3",
    "rollup-plugin-terser": "7.0.2",
    "typescript": "4.4.4"
  },
  "types": "src/index.ts"
}<|MERGE_RESOLUTION|>--- conflicted
+++ resolved
@@ -2,11 +2,7 @@
   "author": "Grafana Labs",
   "license": "Apache-2.0",
   "name": "@grafana/runtime",
-<<<<<<< HEAD
-  "version": "8.3.0",
-=======
   "version": "8.4.0-pre",
->>>>>>> c1ba0afd
   "description": "Grafana Runtime Library",
   "keywords": [
     "grafana",
@@ -26,18 +22,10 @@
     "typecheck": "tsc --noEmit"
   },
   "dependencies": {
-<<<<<<< HEAD
-    "@emotion/css": "11.1.3",
-    "@grafana/data": "8.3.0",
-    "@grafana/e2e-selectors": "8.3.0",
-    "@grafana/ui": "8.3.0",
-    "@sentry/browser": "5.25.0",
-=======
     "@grafana/data": "8.4.0-pre",
     "@grafana/e2e-selectors": "8.4.0-pre",
     "@grafana/ui": "8.4.0-pre",
     "@sentry/browser": "6.16.1",
->>>>>>> c1ba0afd
     "history": "4.10.1",
     "lodash": "4.17.21",
     "react": "17.0.2",
