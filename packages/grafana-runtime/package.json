{
  "author": "Grafana Labs",
  "license": "Apache-2.0",
  "name": "@grafana/runtime",
<<<<<<< HEAD
  "version": "6.7.4",
=======
  "version": "7.5.6",
>>>>>>> 5fdad5bf
  "description": "Grafana Runtime Library",
  "keywords": [
    "grafana",
    "typescript"
  ],
  "repository": {
    "type": "git",
    "url": "http://github.com/grafana/grafana.git",
    "directory": "packages/grafana-runtime"
  },
  "main": "src/index.ts",
  "scripts": {
    "build": "grafana-toolkit package:build --scope=runtime",
    "bundle": "rollup -c rollup.config.ts",
    "clean": "rimraf ./dist ./compiled",
    "docsExtract": "mkdir -p ../../reports/docs && api-extractor run 2>&1 | tee ../../reports/docs/$(basename $(pwd)).log",
    "typecheck": "tsc --noEmit"
  },
  "dependencies": {
<<<<<<< HEAD
    "@grafana/data": "6.7.4",
    "@grafana/ui": "6.7.4",
=======
    "@grafana/data": "7.5.6",
    "@grafana/ui": "7.5.6",
>>>>>>> 5fdad5bf
    "systemjs": "0.20.19",
    "systemjs-plugin-css": "0.1.37"
  },
  "devDependencies": {
    "@grafana/tsconfig": "^1.0.0-rc1",
    "@rollup/plugin-commonjs": "16.0.0",
    "@rollup/plugin-node-resolve": "10.0.0",
    "@types/jest": "26.0.15",
    "@types/rollup-plugin-visualizer": "2.6.0",
    "@types/systemjs": "^0.20.6",
    "lodash": "4.17.21",
    "pretty-format": "25.1.0",
    "rollup": "2.33.3",
    "rollup-plugin-sourcemaps": "0.6.3",
    "rollup-plugin-terser": "7.0.2",
    "rollup-plugin-typescript2": "0.29.0",
    "rollup-plugin-visualizer": "4.2.0",
    "typescript": "4.1.2"
  },
  "types": "src/index.ts"
}<|MERGE_RESOLUTION|>--- conflicted
+++ resolved
@@ -2,11 +2,7 @@
   "author": "Grafana Labs",
   "license": "Apache-2.0",
   "name": "@grafana/runtime",
-<<<<<<< HEAD
-  "version": "6.7.4",
-=======
   "version": "7.5.6",
->>>>>>> 5fdad5bf
   "description": "Grafana Runtime Library",
   "keywords": [
     "grafana",
@@ -26,13 +22,8 @@
     "typecheck": "tsc --noEmit"
   },
   "dependencies": {
-<<<<<<< HEAD
-    "@grafana/data": "6.7.4",
-    "@grafana/ui": "6.7.4",
-=======
     "@grafana/data": "7.5.6",
     "@grafana/ui": "7.5.6",
->>>>>>> 5fdad5bf
     "systemjs": "0.20.19",
     "systemjs-plugin-css": "0.1.37"
   },
