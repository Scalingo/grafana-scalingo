--- conflicted
+++ resolved
@@ -174,22 +174,32 @@
     }
 
     overrideFeatureTogglesFromUrl(this);
-<<<<<<< HEAD
+
+    // Creating theme after apply feature toggle overrides as the code below is checking a feature toggle right now
+    this.theme2 = createTheme(getThemeCustomizations(this));
+
+    this.theme = this.theme2.v1;
+    // Special feature toggle that impact theme/component looks
+    this.theme2.flags.topnav = this.featureToggles.topnav;
   }
+}
+
+function getThemeCustomizations(config: GrafanaBootConfig) {
+  const mode = config.bootData.user.lightTheme ? 'light' : 'dark';
+  const themeOptions: NewThemeOptions = {
+    colors: { mode },
+  };
+
+  if (config.featureToggles.interFont) {
+    themeOptions.typography = { fontFamily: '"Inter", "Helvetica", "Arial", sans-serif' };
+  }
+
+  return themeOptions;
 }
 
 function overrideFeatureTogglesFromUrl(config: GrafanaBootConfig) {
   if (window.location.href.indexOf('__feature') === -1) {
     return;
-=======
-
-    // Creating theme after apply feature toggle overrides as the code below is checking a feature toggle right now
-    this.theme2 = createTheme(getThemeCustomizations(this));
-
-    this.theme = this.theme2.v1;
-    // Special feature toggle that impact theme/component looks
-    this.theme2.flags.topnav = this.featureToggles.topnav;
->>>>>>> 89b365f8
   }
 
   const params = new URLSearchParams(window.location.search);
@@ -205,37 +215,6 @@
   });
 }
 
-function getThemeCustomizations(config: GrafanaBootConfig) {
-  const mode = config.bootData.user.lightTheme ? 'light' : 'dark';
-  const themeOptions: NewThemeOptions = {
-    colors: { mode },
-  };
-
-  if (config.featureToggles.interFont) {
-    themeOptions.typography = { fontFamily: '"Inter", "Helvetica", "Arial", sans-serif' };
-  }
-
-  return themeOptions;
-}
-
-function overrideFeatureTogglesFromUrl(config: GrafanaBootConfig) {
-  if (window.location.href.indexOf('__feature') === -1) {
-    return;
-  }
-
-  const params = new URLSearchParams(window.location.search);
-  params.forEach((value, key) => {
-    if (key.startsWith('__feature.')) {
-      const featureName = key.substring(10);
-      const toggleState = value === 'true';
-      if (toggleState !== config.featureToggles[key]) {
-        config.featureToggles[featureName] = toggleState;
-        console.log(`Setting feature toggle ${featureName} = ${toggleState}`);
-      }
-    }
-  });
-}
-
 const bootData = (window as any).grafanaBootData || {
   settings: {},
   user: {},
