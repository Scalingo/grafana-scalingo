--- conflicted
+++ resolved
@@ -103,8 +103,6 @@
     `);
   });
 
-<<<<<<< HEAD
-=======
   test('correctly creates expression queries', () => {
     const { mock, ds } = createMockDatasource();
     ds.query({
@@ -160,7 +158,6 @@
     `);
   });
 
->>>>>>> ac7f9d45
   test('should apply template variables only for the current data source', () => {
     const { mock, ds } = createMockDatasource();
     ds.applyTemplateVariables = jest.fn();
