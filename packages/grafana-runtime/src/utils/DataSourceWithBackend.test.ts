import { of } from 'rxjs';
import { BackendSrv, BackendSrvRequest, FetchResponse } from 'src/services';

import {
  DataQuery,
  DataQueryRequest,
  DataQueryResponseData,
  DataSourceInstanceSettings,
  DataSourceJsonData,
  DataSourceRef,
  createDataFrame,
  AdHocVariableFilter,
  ScopedVars,
  getDefaultTimeRange,
} from '@grafana/data';

import { config } from '../config';

import {
  DataSourceWithBackend,
  isExpressionReference,
  standardStreamOptionsProvider,
  toStreamingDataResponse,
} from './DataSourceWithBackend';
import { publicDashboardQueryHandler } from './publicDashboardQueryHandler';

interface MyQuery extends DataQuery {
  filters?: AdHocVariableFilter[];
  applyTemplateVariablesCalled?: boolean;
}

class MyDataSource extends DataSourceWithBackend<MyQuery, DataSourceJsonData> {
  constructor(instanceSettings: DataSourceInstanceSettings<DataSourceJsonData>) {
    super(instanceSettings);
  }

  applyTemplateVariables(query: MyQuery, scopedVars: ScopedVars, filters?: AdHocVariableFilter[] | undefined): MyQuery {
    return { ...query, applyTemplateVariablesCalled: true, filters };
  }
}

const mockDatasourceRequest = jest.fn<Promise<FetchResponse>, BackendSrvRequest[]>();

const backendSrv = {
  fetch: (options: BackendSrvRequest) => {
    return of(mockDatasourceRequest(options));
  },
} as unknown as BackendSrv;

jest.mock('../services', () => ({
  ...jest.requireActual('../services'),
  getBackendSrv: () => backendSrv,
  getDataSourceSrv: () => {
    return {
      getInstanceSettings: (ref?: DataSourceRef) => ({
        type: ref?.type ?? '<mocktype>',
        uid: ref?.uid ?? '<mockuid>',
      }),
    };
  },
}));
jest.mock('./publicDashboardQueryHandler');

describe('DataSourceWithBackend', () => {
  beforeEach(async () => {
    jest.useFakeTimers();
    jest.setSystemTime(new Date('2023-10-13'));
  });

  afterEach(() => {
    jest.useRealTimers();
  });

  test('check the executed queries', () => {
    const { mock, ds } = createMockDatasource();
    ds.query({
      maxDataPoints: 10,
      intervalMs: 5000,
      targets: [{ refId: 'A' }, { refId: 'B', datasource: { type: 'sample' } }],
      dashboardUID: 'dashA',
      panelId: 123,
      filters: [{ key: 'key1', operator: '=', value: 'val1' }],
      range: getDefaultTimeRange(),
      queryGroupId: 'abc',
    } as DataQueryRequest);

    const args = mock.calls[0][0];

    expect(mock.calls.length).toBe(1);
    expect(args).toMatchInlineSnapshot(`
      {
        "data": {
          "from": "1697133600000",
          "queries": [
            {
              "applyTemplateVariablesCalled": true,
              "datasource": {
                "type": "dummy",
                "uid": "abc",
              },
              "datasourceId": 1234,
              "filters": [
                {
                  "key": "key1",
                  "operator": "=",
                  "value": "val1",
                },
              ],
              "intervalMs": 5000,
              "maxDataPoints": 10,
              "queryCachingTTL": undefined,
              "refId": "A",
            },
            {
              "datasource": {
                "type": "sample",
                "uid": "<mockuid>",
              },
              "datasourceId": undefined,
              "intervalMs": 5000,
              "maxDataPoints": 10,
              "queryCachingTTL": undefined,
              "refId": "B",
            },
          ],
          "to": "1697155200000",
        },
        "headers": {
          "X-Dashboard-Uid": "dashA",
          "X-Datasource-Uid": "abc, <mockuid>",
          "X-Panel-Id": "123",
          "X-Plugin-Id": "dummy, sample",
          "X-Query-Group-Id": "abc",
        },
        "hideFromInspector": false,
        "method": "POST",
        "requestId": undefined,
        "url": "/api/ds/query?ds_type=dummy",
      }
    `);
  });

  test('correctly creates expression queries', () => {
    const { mock, ds } = createMockDatasource();
    ds.query({
      maxDataPoints: 10,
      intervalMs: 5000,
      targets: [{ refId: 'A' }, { refId: 'B', datasource: { type: '__expr__' } }],
      dashboardUID: 'dashA',
      panelId: 123,
      range: getDefaultTimeRange(),
      queryGroupId: 'abc',
    } as DataQueryRequest);

    const args = mock.calls[0][0];

    expect(mock.calls.length).toBe(1);
    expect(args).toMatchInlineSnapshot(`
      {
        "data": {
          "from": "1697133600000",
          "queries": [
            {
              "applyTemplateVariablesCalled": true,
              "datasource": {
                "type": "dummy",
                "uid": "abc",
              },
              "datasourceId": 1234,
              "filters": undefined,
              "intervalMs": 5000,
              "maxDataPoints": 10,
              "queryCachingTTL": undefined,
              "refId": "A",
            },
            {
              "datasource": {
                "name": "Expression",
                "type": "__expr__",
                "uid": "__expr__",
              },
              "refId": "B",
            },
          ],
          "to": "1697155200000",
        },
        "headers": {
          "X-Dashboard-Uid": "dashA",
          "X-Datasource-Uid": "abc",
          "X-Grafana-From-Expr": "true",
          "X-Panel-Id": "123",
          "X-Plugin-Id": "dummy",
          "X-Query-Group-Id": "abc",
        },
        "hideFromInspector": false,
        "method": "POST",
        "requestId": undefined,
        "url": "/api/ds/query?ds_type=dummy&expression=true",
      }
    `);
  });

  test('should apply template variables only for the current data source', () => {
    const { mock, ds } = createMockDatasource();
    ds.applyTemplateVariables = jest.fn();
    ds.query({
      maxDataPoints: 10,
      intervalMs: 5000,
      range: getDefaultTimeRange(),
      targets: [{ refId: 'A' }, { refId: 'B', datasource: { type: 'sample' } }],
    } as DataQueryRequest);

    expect(mock.calls.length).toBe(1);
    expect(ds.applyTemplateVariables).toHaveBeenCalledTimes(1);
  });

  test('check that the executed queries is hidden from inspector', () => {
    const { mock, ds } = createMockDatasource();
    ds.query({
      maxDataPoints: 10,
      intervalMs: 5000,
      targets: [{ refId: 'A' }, { refId: 'B', datasource: { type: 'sample' } }],
      hideFromInspector: true,
      dashboardUID: 'dashA',
      range: getDefaultTimeRange(),
      panelId: 123,
    } as DataQueryRequest);

    const args = mock.calls[0][0];

    expect(mock.calls.length).toBe(1);
    expect(args).toMatchInlineSnapshot(`
      {
        "data": {
          "from": "1697133600000",
          "queries": [
            {
              "applyTemplateVariablesCalled": true,
              "datasource": {
                "type": "dummy",
                "uid": "abc",
              },
              "datasourceId": 1234,
              "filters": undefined,
              "intervalMs": 5000,
              "maxDataPoints": 10,
              "queryCachingTTL": undefined,
              "refId": "A",
            },
            {
              "datasource": {
                "type": "sample",
                "uid": "<mockuid>",
              },
              "datasourceId": undefined,
              "intervalMs": 5000,
              "maxDataPoints": 10,
              "queryCachingTTL": undefined,
              "refId": "B",
            },
          ],
          "to": "1697155200000",
        },
        "headers": {
          "X-Dashboard-Uid": "dashA",
          "X-Datasource-Uid": "abc, <mockuid>",
          "X-Panel-Id": "123",
          "X-Plugin-Id": "dummy, sample",
        },
        "hideFromInspector": true,
        "method": "POST",
        "requestId": undefined,
        "url": "/api/ds/query?ds_type=dummy",
      }
    `);
  });

  test('it converts results with channels to streaming queries', () => {
    const request: DataQueryRequest = {
      intervalMs: 100,
    } as DataQueryRequest;

    const rsp: DataQueryResponseData = {
      data: [],
    };

    // Simple empty query
    let obs = toStreamingDataResponse(rsp, request, standardStreamOptionsProvider);
    expect(obs).toBeDefined();

    let frame = createDataFrame({
      meta: {
        channel: 'a/b/c',
      },
      fields: [],
    });
    rsp.data = [frame];
    obs = toStreamingDataResponse(rsp, request, standardStreamOptionsProvider);
    expect(obs).toBeDefined();
  });

  test('check that getResource uses the data source UID', () => {
    const { mock, ds } = createMockDatasource();
    ds.getResource('foo');

    const args = mock.calls[0][0];

    expect(mock.calls.length).toBe(1);
    expect(args).toMatchObject({
      headers: {
        'X-Datasource-Uid': 'abc',
        'X-Plugin-Id': 'dummy',
      },
      method: 'GET',
      url: '/api/datasources/uid/abc/resources/foo',
    });
  });

  test('check that postResource uses the data source UID', () => {
    const { mock, ds } = createMockDatasource();
    ds.postResource('foo');

    const args = mock.calls[0][0];

    expect(mock.calls.length).toBe(1);
    expect(args).toMatchObject({
      headers: {
        'X-Datasource-Uid': 'abc',
        'X-Plugin-Id': 'dummy',
      },
      method: 'POST',
      url: '/api/datasources/uid/abc/resources/foo',
    });
  });

  test('check that callHealthCheck uses the data source UID', () => {
    const { mock, ds } = createMockDatasource();
    ds.callHealthCheck();

    const args = mock.calls[0][0];

    expect(mock.calls.length).toBe(1);
    expect(args).toMatchObject({
      headers: {
        'X-Datasource-Uid': 'abc',
        'X-Plugin-Id': 'dummy',
      },
      method: 'GET',
      url: '/api/datasources/uid/abc/health',
    });
  });

  test('check that queries can skip the query cache', () => {
    const { mock, ds } = createMockDatasource();
    ds.query({
      maxDataPoints: 10,
      intervalMs: 5000,
      targets: [{ refId: 'A' }],
      dashboardUID: 'dashA',
      panelId: 123,
      range: getDefaultTimeRange(),
      skipQueryCache: true,
      requestId: 'request-123',
      interval: '5s',
      scopedVars: {},
      timezone: '',
      app: '',
      startTime: 0,
    });

    const args = mock.calls[0][0];

    expect(mock.calls.length).toBe(1);
    expect(args).toMatchInlineSnapshot(`
      {
        "data": {
          "from": "1697133600000",
          "queries": [
            {
              "applyTemplateVariablesCalled": true,
              "datasource": {
                "type": "dummy",
                "uid": "abc",
              },
              "datasourceId": 1234,
              "filters": undefined,
              "intervalMs": 5000,
              "maxDataPoints": 10,
              "queryCachingTTL": undefined,
              "refId": "A",
            },
          ],
          "to": "1697155200000",
        },
        "headers": {
          "X-Cache-Skip": "true",
          "X-Dashboard-Uid": "dashA",
          "X-Datasource-Uid": "abc",
          "X-Panel-Id": "123",
          "X-Plugin-Id": "dummy",
        },
        "hideFromInspector": false,
        "method": "POST",
        "requestId": "request-123",
        "url": "/api/ds/query?ds_type=dummy&requestId=request-123",
      }
    `);
  });

  describe('isExpressionReference', () => {
    test('check all possible expression references', () => {
      expect(isExpressionReference('__expr__')).toBeTruthy(); // New UID
      expect(isExpressionReference('-100')).toBeTruthy(); // Legacy UID
      expect(isExpressionReference('Expression')).toBeTruthy(); // Name
      expect(isExpressionReference({ type: '__expr__' })).toBeTruthy();
      expect(isExpressionReference({ type: '-100' })).toBeTruthy();
      expect(isExpressionReference(null)).toBeFalsy();
      expect(isExpressionReference(undefined)).toBeFalsy();
<<<<<<< HEAD
=======
    });
  });

  describe('public dashboard scope', () => {
    test("check public dashboard handler is not executed when it's not public dashboard scope", () => {
      const { ds } = createMockDatasource();

      const request = {
        maxDataPoints: 10,
        intervalMs: 5000,
        targets: [{ refId: 'A' }, { refId: 'B', datasource: { type: 'sample' } }],
        dashboardUID: 'dashA',
        panelId: 123,
        queryGroupId: 'abc',
        range: getDefaultTimeRange(),
      } as DataQueryRequest;

      ds.query(request);

      expect(publicDashboardQueryHandler).not.toHaveBeenCalledWith(request);
    });

    test("check public dashboard handler is executed when it's public dashboard scope", () => {
      config.publicDashboardAccessToken = 'abc123';
      const { ds } = createMockDatasource();

      const request = {
        maxDataPoints: 10,
        intervalMs: 5000,
        targets: [{ refId: 'A' }, { refId: 'B', datasource: { type: 'sample' } }],
        dashboardUID: 'dashA',
        panelId: 123,
        queryGroupId: 'abc',
        range: getDefaultTimeRange(),
      } as DataQueryRequest;

      ds.query(request);

      expect(publicDashboardQueryHandler).toHaveBeenCalledWith(request);
>>>>>>> 1e84fede
    });
  });
});

function createMockDatasource() {
  const settings = {
    name: 'test',
    id: 1234,
    uid: 'abc',
    type: 'dummy',
    jsonData: {},
  } as DataSourceInstanceSettings<DataSourceJsonData>;

  mockDatasourceRequest.mockReset();
  mockDatasourceRequest.mockReturnValue(Promise.resolve({} as FetchResponse));

  const ds = new MyDataSource(settings);
  return { ds, mock: mockDatasourceRequest.mock };
}<|MERGE_RESOLUTION|>--- conflicted
+++ resolved
@@ -416,8 +416,6 @@
       expect(isExpressionReference({ type: '-100' })).toBeTruthy();
       expect(isExpressionReference(null)).toBeFalsy();
       expect(isExpressionReference(undefined)).toBeFalsy();
-<<<<<<< HEAD
-=======
     });
   });
 
@@ -457,7 +455,6 @@
       ds.query(request);
 
       expect(publicDashboardQueryHandler).toHaveBeenCalledWith(request);
->>>>>>> 1e84fede
     });
   });
 });
