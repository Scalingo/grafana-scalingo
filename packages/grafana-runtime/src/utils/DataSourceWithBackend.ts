import {
  DataSourceApi,
  DataQueryRequest,
  DataQueryResponse,
  DataSourceInstanceSettings,
  DataQuery,
  DataSourceJsonData,
  ScopedVars,
} from '@grafana/data';
import { Observable, of } from 'rxjs';
import { map, catchError } from 'rxjs/operators';
import { getBackendSrv, getDataSourceSrv } from '../services';
import { toDataQueryResponse } from './queryResponse';

const ExpressionDatasourceID = '__expr__';

<<<<<<< HEAD
=======
/**
 * Describes the current health status of a data source plugin.
 *
 * @public
 */
>>>>>>> 5fdad5bf
export enum HealthStatus {
  Unknown = 'UNKNOWN',
  OK = 'OK',
  Error = 'ERROR',
}

<<<<<<< HEAD
=======
/**
 * Describes the payload returned when checking the health of a data source
 * plugin.
 *
 * @public
 */
>>>>>>> 5fdad5bf
export interface HealthCheckResult {
  status: HealthStatus;
  message: string;
  details?: Record<string, any>;
}

<<<<<<< HEAD
=======
/**
 * Extend this class to implement a data source plugin that is depending on the Grafana
 * backend API.
 *
 * @public
 */
>>>>>>> 5fdad5bf
export class DataSourceWithBackend<
  TQuery extends DataQuery = DataQuery,
  TOptions extends DataSourceJsonData = DataSourceJsonData
> extends DataSourceApi<TQuery, TOptions> {
  constructor(instanceSettings: DataSourceInstanceSettings<TOptions>) {
    super(instanceSettings);
  }

  /**
   * Ideally final -- any other implementation may not work as expected
   */
<<<<<<< HEAD
  query(request: DataQueryRequest): Observable<DataQueryResponse> {
    const { targets, intervalMs, maxDataPoints, range, requestId } = request;
    const orgId = config.bootData.user.orgId;
    const queries = targets.map(q => {
=======
  query(request: DataQueryRequest<TQuery>): Observable<DataQueryResponse> {
    const { intervalMs, maxDataPoints, range, requestId } = request;
    let targets = request.targets;

    if (this.filterQuery) {
      targets = targets.filter((q) => this.filterQuery!(q));
    }

    const queries = targets.map((q) => {
      let datasourceId = this.id;

>>>>>>> 5fdad5bf
      if (q.datasource === ExpressionDatasourceID) {
        return {
          ...q,
          datasourceId,
        };
      }

      if (q.datasource) {
        const ds = getDataSourceSrv().getInstanceSettings(q.datasource);

        if (!ds) {
          throw new Error('Unknown Datasource: ' + q.datasource);
        }

        datasourceId = ds.id;
      }

      return {
        ...this.applyTemplateVariables(q, request.scopedVars),
        datasourceId,
        intervalMs,
        maxDataPoints,
      };
    });

<<<<<<< HEAD
    const body: any = {
      queries,
    };
=======
    // Return early if no queries exist
    if (!queries.length) {
      return of({ data: [] });
    }

    const body: any = { queries };

>>>>>>> 5fdad5bf
    if (range) {
      body.range = range;
      body.from = range.from.valueOf().toString();
      body.to = range.to.valueOf().toString();
    }

<<<<<<< HEAD
    const req: Promise<DataQueryResponse> = getBackendSrv()
      .datasourceRequest({
=======
    return getBackendSrv()
      .fetch({
>>>>>>> 5fdad5bf
        url: '/api/ds/query',
        method: 'POST',
        data: body,
        requestId,
      })
<<<<<<< HEAD
      .then((rsp: any) => {
        return this.toDataQueryResponse(rsp?.data);
      });

    return from(req);
=======
      .pipe(
        map((rsp: any) => {
          return toDataQueryResponse(rsp, queries as DataQuery[]);
        }),
        catchError((err) => {
          return of(toDataQueryResponse(err));
        })
      );
>>>>>>> 5fdad5bf
  }

  /**
   * Override to skip executing a query
   *
   * @returns false if the query should be skipped
   *
   * @virtual
   */
  filterQuery?(query: TQuery): boolean;

  /**
   * Override to apply template variables.  The result is usually also `TQuery`, but sometimes this can
   * be used to modify the query structure before sending to the backend.
   *
   * NOTE: if you do modify the structure or use template variables, alerting queries may not work
   * as expected
   *
   * @virtual
   */
  applyTemplateVariables(query: TQuery, scopedVars: ScopedVars): Record<string, any> {
    return query;
  }

  /**
   * Make a GET request to the datasource resource path
   */
  async getResource(path: string, params?: any): Promise<any> {
    return getBackendSrv().get(`/api/datasources/${this.id}/resources/${path}`, params);
  }

  /**
   * Send a POST request to the datasource resource path
   */
  async postResource(path: string, body?: any): Promise<any> {
    return getBackendSrv().post(`/api/datasources/${this.id}/resources/${path}`, { ...body });
  }

  /**
   * Run the datasource healthcheck
   */
  async callHealthCheck(): Promise<HealthCheckResult> {
    return getBackendSrv()
<<<<<<< HEAD
      .get(`/api/datasources/${this.id}/health`)
      .then(v => {
        return v as HealthCheckResult;
      })
      .catch(err => {
        err.isHandled = true; // Avoid extra popup warning
=======
      .request({ method: 'GET', url: `/api/datasources/${this.id}/health`, showErrorAlert: false })
      .then((v) => {
        return v as HealthCheckResult;
      })
      .catch((err) => {
>>>>>>> 5fdad5bf
        return err.data as HealthCheckResult;
      });
  }

  /**
   * Checks the plugin health
<<<<<<< HEAD
   */
  async testDatasource(): Promise<any> {
    return this.callHealthCheck().then(res => {
=======
   * see public/app/features/datasources/state/actions.ts for what needs to be returned here
   */
  async testDatasource(): Promise<any> {
    return this.callHealthCheck().then((res) => {
>>>>>>> 5fdad5bf
      if (res.status === HealthStatus.OK) {
        return {
          status: 'success',
          message: res.message,
        };
      }
<<<<<<< HEAD
      return {
        status: 'fail',
        message: res.message,
      };
=======
      throw new Error(res.message);
>>>>>>> 5fdad5bf
    });
  }
}<|MERGE_RESOLUTION|>--- conflicted
+++ resolved
@@ -14,44 +14,35 @@
 
 const ExpressionDatasourceID = '__expr__';
 
-<<<<<<< HEAD
-=======
 /**
  * Describes the current health status of a data source plugin.
  *
  * @public
  */
->>>>>>> 5fdad5bf
 export enum HealthStatus {
   Unknown = 'UNKNOWN',
   OK = 'OK',
   Error = 'ERROR',
 }
 
-<<<<<<< HEAD
-=======
 /**
  * Describes the payload returned when checking the health of a data source
  * plugin.
  *
  * @public
  */
->>>>>>> 5fdad5bf
 export interface HealthCheckResult {
   status: HealthStatus;
   message: string;
   details?: Record<string, any>;
 }
 
-<<<<<<< HEAD
-=======
 /**
  * Extend this class to implement a data source plugin that is depending on the Grafana
  * backend API.
  *
  * @public
  */
->>>>>>> 5fdad5bf
 export class DataSourceWithBackend<
   TQuery extends DataQuery = DataQuery,
   TOptions extends DataSourceJsonData = DataSourceJsonData
@@ -63,12 +54,6 @@
   /**
    * Ideally final -- any other implementation may not work as expected
    */
-<<<<<<< HEAD
-  query(request: DataQueryRequest): Observable<DataQueryResponse> {
-    const { targets, intervalMs, maxDataPoints, range, requestId } = request;
-    const orgId = config.bootData.user.orgId;
-    const queries = targets.map(q => {
-=======
   query(request: DataQueryRequest<TQuery>): Observable<DataQueryResponse> {
     const { intervalMs, maxDataPoints, range, requestId } = request;
     let targets = request.targets;
@@ -80,7 +65,6 @@
     const queries = targets.map((q) => {
       let datasourceId = this.id;
 
->>>>>>> 5fdad5bf
       if (q.datasource === ExpressionDatasourceID) {
         return {
           ...q,
@@ -106,11 +90,6 @@
       };
     });
 
-<<<<<<< HEAD
-    const body: any = {
-      queries,
-    };
-=======
     // Return early if no queries exist
     if (!queries.length) {
       return of({ data: [] });
@@ -118,32 +97,19 @@
 
     const body: any = { queries };
 
->>>>>>> 5fdad5bf
     if (range) {
       body.range = range;
       body.from = range.from.valueOf().toString();
       body.to = range.to.valueOf().toString();
     }
 
-<<<<<<< HEAD
-    const req: Promise<DataQueryResponse> = getBackendSrv()
-      .datasourceRequest({
-=======
     return getBackendSrv()
       .fetch({
->>>>>>> 5fdad5bf
         url: '/api/ds/query',
         method: 'POST',
         data: body,
         requestId,
       })
-<<<<<<< HEAD
-      .then((rsp: any) => {
-        return this.toDataQueryResponse(rsp?.data);
-      });
-
-    return from(req);
-=======
       .pipe(
         map((rsp: any) => {
           return toDataQueryResponse(rsp, queries as DataQuery[]);
@@ -152,7 +118,6 @@
           return of(toDataQueryResponse(err));
         })
       );
->>>>>>> 5fdad5bf
   }
 
   /**
@@ -196,50 +161,28 @@
    */
   async callHealthCheck(): Promise<HealthCheckResult> {
     return getBackendSrv()
-<<<<<<< HEAD
-      .get(`/api/datasources/${this.id}/health`)
-      .then(v => {
-        return v as HealthCheckResult;
-      })
-      .catch(err => {
-        err.isHandled = true; // Avoid extra popup warning
-=======
       .request({ method: 'GET', url: `/api/datasources/${this.id}/health`, showErrorAlert: false })
       .then((v) => {
         return v as HealthCheckResult;
       })
       .catch((err) => {
->>>>>>> 5fdad5bf
         return err.data as HealthCheckResult;
       });
   }
 
   /**
    * Checks the plugin health
-<<<<<<< HEAD
-   */
-  async testDatasource(): Promise<any> {
-    return this.callHealthCheck().then(res => {
-=======
    * see public/app/features/datasources/state/actions.ts for what needs to be returned here
    */
   async testDatasource(): Promise<any> {
     return this.callHealthCheck().then((res) => {
->>>>>>> 5fdad5bf
       if (res.status === HealthStatus.OK) {
         return {
           status: 'success',
           message: res.message,
         };
       }
-<<<<<<< HEAD
-      return {
-        status: 'fail',
-        message: res.message,
-      };
-=======
       throw new Error(res.message);
->>>>>>> 5fdad5bf
     });
   }
 }