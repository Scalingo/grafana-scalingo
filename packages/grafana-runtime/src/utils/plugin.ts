--- conflicted
+++ resolved
@@ -1,14 +1,9 @@
-<<<<<<< HEAD
-=======
 // @ts-ignore
 import System from 'systemjs/dist/system.js';
 
 import { config } from '../config';
 
->>>>>>> 556faf82
 // @ts-ignore
-
-import { config } from '../config';
 
 /**
  * Option to specify a plugin css that should be applied for the dark
