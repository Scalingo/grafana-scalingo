--- conflicted
+++ resolved
@@ -2,11 +2,7 @@
   "author": "Grafana Labs",
   "license": "Apache-2.0",
   "name": "@grafana/schema",
-<<<<<<< HEAD
-  "version": "9.3.2",
-=======
   "version": "9.5.12",
->>>>>>> ac7f9d45
   "description": "Grafana Schema Library",
   "keywords": [
     "typescript"
