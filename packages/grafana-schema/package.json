--- conflicted
+++ resolved
@@ -2,11 +2,7 @@
   "author": "Grafana Labs",
   "license": "Apache-2.0",
   "name": "@grafana/schema",
-<<<<<<< HEAD
-  "version": "9.5.13",
-=======
   "version": "10.2.3",
->>>>>>> 1e84fede
   "description": "Grafana Schema Library",
   "keywords": [
     "typescript"
