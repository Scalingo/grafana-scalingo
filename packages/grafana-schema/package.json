{
  "author": "Grafana Labs",
  "license": "Apache-2.0",
  "name": "@grafana/schema",
<<<<<<< HEAD
  "version": "9.5.12",
=======
  "version": "9.5.13",
>>>>>>> 802385ec
  "description": "Grafana Schema Library",
  "keywords": [
    "typescript"
  ],
  "sideEffects": false,
  "repository": {
    "type": "git",
    "url": "http://github.com/grafana/grafana.git",
    "directory": "packages/grafana-schema"
  },
  "main": "src/index.ts",
  "types": "src/index.ts",
  "publishConfig": {
    "main": "dist/index.js",
    "module": "dist/esm/index.js",
    "types": "dist/index.d.ts",
    "access": "public"
  },
  "files": [
    "dist",
    "./README.md",
    "./CHANGELOG.md",
    "LICENSE_APACHE2"
  ],
  "scripts": {
    "build": "tsc -p ./tsconfig.build.json && rollup -c rollup.config.ts",
    "bundle": "rollup -c rollup.config.ts",
    "clean": "rimraf ./dist ./compiled ./package.tgz",
    "typecheck": "tsc --emitDeclarationOnly false --noEmit",
    "prepack": "cp package.json package.json.bak && node ../../scripts/prepare-packagejson.js",
    "postpack": "mv package.json.bak package.json"
  },
  "devDependencies": {
    "@grafana/tsconfig": "^1.2.0-rc1",
    "@rollup/plugin-commonjs": "23.0.2",
    "@rollup/plugin-json": "5.0.1",
    "@rollup/plugin-node-resolve": "15.0.1",
    "esbuild": "0.16.17",
    "rimraf": "4.4.0",
    "rollup": "2.79.1",
    "rollup-plugin-dts": "^5.0.0",
    "rollup-plugin-esbuild": "5.0.0",
    "rollup-plugin-node-externals": "^5.0.0",
    "typescript": "4.8.4"
  },
  "dependencies": {
    "tslib": "2.5.0"
  }
}<|MERGE_RESOLUTION|>--- conflicted
+++ resolved
@@ -2,11 +2,7 @@
   "author": "Grafana Labs",
   "license": "Apache-2.0",
   "name": "@grafana/schema",
-<<<<<<< HEAD
-  "version": "9.5.12",
-=======
   "version": "9.5.13",
->>>>>>> 802385ec
   "description": "Grafana Schema Library",
   "keywords": [
     "typescript"
