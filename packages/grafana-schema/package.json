{
  "author": "Grafana Labs",
  "license": "Apache-2.0",
  "name": "@grafana/schema",
<<<<<<< HEAD
  "version": "9.5.6",
=======
  "version": "9.5.7",
>>>>>>> d2bfe3cc
  "description": "Grafana Schema Library",
  "keywords": [
    "typescript"
  ],
  "sideEffects": false,
  "repository": {
    "type": "git",
    "url": "http://github.com/grafana/grafana.git",
    "directory": "packages/grafana-schema"
  },
  "main": "src/index.ts",
  "types": "src/index.ts",
  "publishConfig": {
    "main": "dist/index.js",
    "module": "dist/esm/index.js",
    "types": "dist/index.d.ts",
    "access": "public"
  },
  "files": [
    "dist",
    "./README.md",
    "./CHANGELOG.md",
    "LICENSE_APACHE2"
  ],
  "scripts": {
    "build": "tsc -p ./tsconfig.build.json && rollup -c rollup.config.ts",
    "bundle": "rollup -c rollup.config.ts",
    "clean": "rimraf ./dist ./compiled ./package.tgz",
    "typecheck": "tsc --emitDeclarationOnly false --noEmit",
    "prepack": "cp package.json package.json.bak && node ../../scripts/prepare-packagejson.js",
    "postpack": "mv package.json.bak package.json"
  },
  "devDependencies": {
    "@grafana/tsconfig": "^1.2.0-rc1",
    "@rollup/plugin-commonjs": "23.0.2",
    "@rollup/plugin-json": "5.0.1",
    "@rollup/plugin-node-resolve": "15.0.1",
    "esbuild": "0.16.17",
    "rimraf": "4.4.0",
    "rollup": "2.79.1",
    "rollup-plugin-dts": "^5.0.0",
    "rollup-plugin-esbuild": "5.0.0",
    "rollup-plugin-node-externals": "^5.0.0",
    "typescript": "4.8.4"
  },
  "dependencies": {
    "tslib": "2.5.0"
  }
}<|MERGE_RESOLUTION|>--- conflicted
+++ resolved
@@ -2,11 +2,7 @@
   "author": "Grafana Labs",
   "license": "Apache-2.0",
   "name": "@grafana/schema",
-<<<<<<< HEAD
-  "version": "9.5.6",
-=======
   "version": "9.5.7",
->>>>>>> d2bfe3cc
   "description": "Grafana Schema Library",
   "keywords": [
     "typescript"
