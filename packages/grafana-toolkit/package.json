{
  "author": "Grafana Labs",
  "license": "Apache-2.0",
  "name": "@grafana/toolkit",
<<<<<<< HEAD
  "version": "9.3.2",
=======
  "version": "9.5.5",
>>>>>>> 284c43c2
  "description": "Grafana Toolkit",
  "keywords": [
    "grafana",
    "cli",
    "plugins",
    "typescript"
  ],
  "repository": {
    "type": "git",
    "url": "http://github.com/grafana/grafana.git",
    "directory": "packages/grafana-toolkit"
  },
  "bin": {
    "grafana-toolkit": "./bin/grafana-toolkit.js"
  },
  "publishConfig": {
    "access": "public"
  },
  "files": [
    "config",
    "src",
    "sass",
    "./README.md",
    "./CHANGELOG.md",
    "LICENSE_APACHE2"
  ],
  "scripts": {
    "build": "yarn clean && tsc -p tsconfig.json && yarn copy-files",
    "copy-files": "node ./scripts/copy-files.js",
    "clean": "rimraf ./dist ./compiled ./sass ./package.tgz",
    "prepack": "mv ./src ./src_bak && cp -r ./dist/src ./src",
    "postpack": "rimraf ./src && mv ./src_bak ./src",
    "typecheck": "tsc --noEmit"
  },
  "main": "src/index.ts",
  "dependencies": {
    "@babel/core": "7.18.9",
    "@babel/plugin-proposal-class-properties": "7.18.6",
    "@babel/plugin-proposal-nullish-coalescing-operator": "7.18.6",
    "@babel/plugin-proposal-object-rest-spread": "7.18.9",
    "@babel/plugin-proposal-optional-chaining": "7.18.9",
    "@babel/plugin-syntax-dynamic-import": "7.8.3",
    "@babel/plugin-transform-react-constant-elements": "7.18.9",
    "@babel/plugin-transform-runtime": "7.18.10",
    "@babel/plugin-transform-typescript": "7.19.0",
    "@babel/preset-env": "7.18.9",
    "@babel/preset-react": "7.18.6",
    "@babel/preset-typescript": "7.18.6",
<<<<<<< HEAD
    "@grafana/data": "9.3.2",
    "@grafana/eslint-config": "5.0.0",
    "@grafana/tsconfig": "^1.2.0-rc1",
    "@grafana/ui": "9.3.2",
=======
    "@grafana/data": "9.5.5",
    "@grafana/eslint-config": "5.1.0",
    "@grafana/tsconfig": "^1.2.0-rc1",
    "@grafana/ui": "9.5.5",
>>>>>>> 284c43c2
    "@jest/core": "27.5.1",
    "@types/command-exists": "^1.2.0",
    "@types/eslint": "8.4.1",
    "@types/fs-extra": "^9.0.13",
    "@types/inquirer": "^8.2.1",
    "@types/jest": "27.4.1",
    "@types/lodash": "4.14.181",
    "@types/node": "16.11.26",
    "@types/prettier": "2.6.3",
    "@types/react-dev-utils": "9.0.10",
    "@types/rimraf": "3.0.2",
    "@types/semver": "7.3.9",
    "@types/tmp": "0.2.3",
    "@typescript-eslint/eslint-plugin": "5.36.2",
    "@typescript-eslint/parser": "5.36.2",
    "axios": "^0.26.1",
    "babel-jest": "27.5.1",
    "babel-loader": "^8.2.5",
    "babel-plugin-angularjs-annotate": "0.10.0",
    "chalk": "^4.1.2",
    "command-exists": "^1.2.9",
    "commander": "^9.2.0",
    "copy-webpack-plugin": "^9.0.1",
    "css-loader": "^6.7.1",
    "css-minimizer-webpack-plugin": "^3.4.1",
    "eslint": "8.20.0",
    "eslint-config-prettier": "8.5.0",
    "eslint-plugin-jsdoc": "39.6.2",
    "eslint-plugin-react": "7.29.4",
    "eslint-plugin-react-hooks": "4.6.0",
    "execa": "^5.1.1",
    "fork-ts-checker-webpack-plugin": "^7.2.1",
    "fs-extra": "^10.0.0",
    "globby": "^11.0.4",
    "html-loader": "^3.1.0",
    "html-webpack-plugin": "^5.5.0",
    "inquirer": "^8.2.2",
    "jest": "27.5.1",
    "jest-canvas-mock": "2.3.1",
    "jest-junit": "13.1.0",
    "less": "^4.1.2",
    "less-loader": "^10.2.0",
    "lodash": "^4.17.21",
    "md5-file": "^5.0.0",
    "mini-css-extract-plugin": "^2.6.0",
    "ora": "^5.4.1",
    "pixelmatch": "^5.2.1",
    "pngjs": "^6.0.0",
    "postcss": "^8.4.12",
    "postcss-flexbugs-fixes": "^5.0.2",
    "postcss-loader": "^6.2.1",
    "postcss-preset-env": "7.4.3",
    "prettier": "2.7.1",
    "react-dev-utils": "^12.0.0",
    "replace-in-file-webpack-plugin": "1.0.6",
    "rimraf": "3.0.2",
    "sass": "^1.49.9",
    "sass-loader": "^12.6.0",
    "semver": "^7.3.7",
    "simple-git": "^3.6.0",
    "style-loader": "^3.3.1",
    "terser-webpack-plugin": "^5.3.1",
    "ts-jest": "27.1.3",
    "ts-loader": "^9.3.1",
    "ts-node": "^9.1.0",
    "tslib": "2.4.0",
    "typescript": "4.8.2",
    "webpack": "^5.76.0"
  }
}<|MERGE_RESOLUTION|>--- conflicted
+++ resolved
@@ -2,11 +2,7 @@
   "author": "Grafana Labs",
   "license": "Apache-2.0",
   "name": "@grafana/toolkit",
-<<<<<<< HEAD
-  "version": "9.3.2",
-=======
   "version": "9.5.5",
->>>>>>> 284c43c2
   "description": "Grafana Toolkit",
   "keywords": [
     "grafana",
@@ -55,17 +51,10 @@
     "@babel/preset-env": "7.18.9",
     "@babel/preset-react": "7.18.6",
     "@babel/preset-typescript": "7.18.6",
-<<<<<<< HEAD
-    "@grafana/data": "9.3.2",
-    "@grafana/eslint-config": "5.0.0",
-    "@grafana/tsconfig": "^1.2.0-rc1",
-    "@grafana/ui": "9.3.2",
-=======
     "@grafana/data": "9.5.5",
     "@grafana/eslint-config": "5.1.0",
     "@grafana/tsconfig": "^1.2.0-rc1",
     "@grafana/ui": "9.5.5",
->>>>>>> 284c43c2
     "@jest/core": "27.5.1",
     "@types/command-exists": "^1.2.0",
     "@types/eslint": "8.4.1",
