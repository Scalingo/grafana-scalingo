--- conflicted
+++ resolved
@@ -1,8 +1,4 @@
-<<<<<<< HEAD
-import { CLIEngine } from 'eslint';
-=======
 import { ESLint } from 'eslint';
->>>>>>> 556faf82
 import execa from 'execa';
 import { constants as fsConstants, promises as fs } from 'fs';
 import globby from 'globby';
