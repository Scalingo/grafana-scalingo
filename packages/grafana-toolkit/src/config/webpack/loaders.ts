import fs from 'fs';
import path from 'path';
<<<<<<< HEAD

import { getPluginId } from '../utils/getPluginId';
=======
>>>>>>> 556faf82

const MiniCssExtractPlugin = require('mini-css-extract-plugin');

const supportedExtensions = ['css', 'scss', 'less', 'sass'];

const getStylesheetPaths = (root: string = process.cwd()) => {
  return [`${root}/src/styles/light`, `${root}/src/styles/dark`];
};

export const getStylesheetEntries = (root: string = process.cwd()) => {
  const stylesheetsPaths = getStylesheetPaths(root);
  const entries: { [key: string]: string } = {};
  supportedExtensions.forEach((e) => {
    stylesheetsPaths.forEach((p) => {
      const entryName = p.split('/').slice(-1)[0];
      if (fs.existsSync(`${p}.${e}`)) {
        if (entries[entryName]) {
          console.log(`\nSeems like you have multiple files for ${entryName} theme:`);
          console.log(entries[entryName]);
          console.log(`${p}.${e}`);
          throw new Error('Duplicated stylesheet');
        } else {
          entries[entryName] = `${p}.${e}`;
        }
      }
    });
  });

  return entries;
};

export const getStyleLoaders = () => {
  const extractionLoader = {
    loader: MiniCssExtractPlugin.loader,
    options: {
      publicPath: '../',
    },
  };

  const cssLoaders = [
    {
      loader: require.resolve('css-loader'),
      options: {
        importLoaders: 1,
        sourceMap: true,
      },
    },
    {
      loader: require.resolve('postcss-loader'),
      options: {
        postcssOptions: {
          plugins: () => [
            require('postcss-flexbugs-fixes'),
            require('postcss-preset-env')({
              autoprefixer: { flexbox: 'no-2009', grid: true },
            }),
          ],
        },
      },
    },
  ];

  const styleDir = path.resolve(process.cwd(), 'src', 'styles') + path.sep;
  const rules = [
    {
      test: /(dark|light)\.css$/,
      use: [extractionLoader, ...cssLoaders],
    },
    {
      test: /(dark|light)\.scss$/,
      use: [extractionLoader, ...cssLoaders, require.resolve('sass-loader')],
    },
    {
      test: /\.css$/,
      use: ['style-loader', ...cssLoaders, require.resolve('sass-loader')],
      exclude: [`${styleDir}light.css`, `${styleDir}dark.css`],
    },
    {
      test: /\.s[ac]ss$/,
      use: ['style-loader', ...cssLoaders, require.resolve('sass-loader')],
      exclude: [`${styleDir}light.scss`, `${styleDir}dark.scss`],
    },
    {
      test: /\.less$/,
      use: [
        {
          loader: require.resolve('style-loader'),
        },
        ...cssLoaders,
        {
          loader: require.resolve('less-loader'),
          options: {
            javascriptEnabled: true,
          },
        },
      ],
      exclude: [`${styleDir}light.less`, `${styleDir}dark.less`],
    },
  ];

  return rules;
};

export const getFileLoaders = () => {
  return [
    {
      test: /\.(png|jpe?g|gif|svg)$/,
      type: 'asset/resource',
      generator: {
        publicPath: `img/`,
        outputPath: 'img/',
      },
    },
    {
      test: /\.(woff|woff2|eot|ttf|otf)(\?v=\d+\.\d+\.\d+)?$/,
      type: 'asset/resource',
      generator: {
        publicPath: `fonts/`,
        outputPath: 'fonts/',
      },
    },
  ];
};<|MERGE_RESOLUTION|>--- conflicted
+++ resolved
@@ -1,10 +1,5 @@
 import fs from 'fs';
 import path from 'path';
-<<<<<<< HEAD
-
-import { getPluginId } from '../utils/getPluginId';
-=======
->>>>>>> 556faf82
 
 const MiniCssExtractPlugin = require('mini-css-extract-plugin');
 
