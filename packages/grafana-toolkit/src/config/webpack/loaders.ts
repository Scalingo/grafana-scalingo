import fs from 'fs';
import path from 'path';

const MiniCssExtractPlugin = require('mini-css-extract-plugin');

const supportedExtensions = ['css', 'scss', 'less', 'sass'];

const getStylesheetPaths = (root: string = process.cwd()) => {
  return [`${root}/src/styles/light`, `${root}/src/styles/dark`];
};

export const getStylesheetEntries = (root: string = process.cwd()) => {
  const stylesheetsPaths = getStylesheetPaths(root);
  const entries: { [key: string]: string } = {};
  supportedExtensions.forEach((e) => {
    stylesheetsPaths.forEach((p) => {
      const entryName = p.split('/').slice(-1)[0];
      if (fs.existsSync(`${p}.${e}`)) {
        if (entries[entryName]) {
          console.log(`\nSeems like you have multiple files for ${entryName} theme:`);
          console.log(entries[entryName]);
          console.log(`${p}.${e}`);
          throw new Error('Duplicated stylesheet');
        } else {
          entries[entryName] = `${p}.${e}`;
        }
      }
    });
  });

  return entries;
};

export const getStyleLoaders = () => {
  const extractionLoader = {
    loader: MiniCssExtractPlugin.loader,
    options: {
      publicPath: '../',
    },
  };

  const cssLoaders = [
    {
      loader: require.resolve('css-loader'),
      options: {
        importLoaders: 1,
        sourceMap: true,
      },
    },
    {
      loader: require.resolve('postcss-loader'),
      options: {
        postcssOptions: {
          plugins: () => [
            require('postcss-flexbugs-fixes'),
            require('postcss-preset-env')({
              autoprefixer: { flexbox: 'no-2009', grid: true },
            }),
          ],
        },
      },
    },
  ];

  const styleDir = path.resolve(process.cwd(), 'src', 'styles') + path.sep;
  const rules = [
    {
      test: /(dark|light)\.css$/,
      use: [extractionLoader, ...cssLoaders],
    },
    {
      test: /(dark|light)\.scss$/,
      use: [extractionLoader, ...cssLoaders, require.resolve('sass-loader')],
    },
    {
      test: /\.css$/,
      use: ['style-loader', ...cssLoaders, require.resolve('sass-loader')],
      exclude: [`${styleDir}light.css`, `${styleDir}dark.css`],
    },
    {
      test: /\.s[ac]ss$/,
      use: ['style-loader', ...cssLoaders, require.resolve('sass-loader')],
      exclude: [`${styleDir}light.scss`, `${styleDir}dark.scss`],
    },
    {
      test: /\.less$/,
      use: [
        {
          loader: require.resolve('style-loader'),
        },
        ...cssLoaders,
        {
          loader: require.resolve('less-loader'),
          options: {
            lessOptions: {
              javascriptEnabled: true,
            },
          },
        },
      ],
      exclude: [`${styleDir}light.less`, `${styleDir}dark.less`],
    },
  ];

  return rules;
};

export const getFileLoaders = () => {
  return [
    {
      test: /\.(png|jpe?g|gif|svg)$/,
      type: 'asset/resource',
      generator: {
<<<<<<< HEAD
        publicPath: `img/`,
=======
        publicPath: `public/plugins/${getPluginId()}/img/`,
>>>>>>> 89b365f8
        outputPath: 'img/',
      },
    },
    {
      test: /\.(woff|woff2|eot|ttf|otf)(\?v=\d+\.\d+\.\d+)?$/,
      type: 'asset/resource',
      generator: {
<<<<<<< HEAD
        publicPath: `fonts/`,
=======
        publicPath: `public/plugins/${getPluginId()}/fonts/`,
>>>>>>> 89b365f8
        outputPath: 'fonts/',
      },
    },
  ];
};<|MERGE_RESOLUTION|>--- conflicted
+++ resolved
@@ -1,5 +1,7 @@
 import fs from 'fs';
 import path from 'path';
+
+import { getPluginId } from '../utils/getPluginId';
 
 const MiniCssExtractPlugin = require('mini-css-extract-plugin');
 
@@ -111,11 +113,7 @@
       test: /\.(png|jpe?g|gif|svg)$/,
       type: 'asset/resource',
       generator: {
-<<<<<<< HEAD
-        publicPath: `img/`,
-=======
         publicPath: `public/plugins/${getPluginId()}/img/`,
->>>>>>> 89b365f8
         outputPath: 'img/',
       },
     },
@@ -123,11 +121,7 @@
       test: /\.(woff|woff2|eot|ttf|otf)(\?v=\d+\.\d+\.\d+)?$/,
       type: 'asset/resource',
       generator: {
-<<<<<<< HEAD
-        publicPath: `fonts/`,
-=======
         publicPath: `public/plugins/${getPluginId()}/fonts/`,
->>>>>>> 89b365f8
         outputPath: 'fonts/',
       },
     },
