{
  "compilerOptions": {
    "declarationDir": "dist",
    "noUnusedLocals": false,
    "outDir": "compiled"
  },
  "extends": "../tsconfig.json",
<<<<<<< HEAD
  "include": ["../src/**/*.ts", "../src/**/*.tsx", "../../../public/app/types/svg.d.ts"]
=======
  "include": ["../src/**/*.ts*", "../../../public/app/types/svg.d.ts"]
>>>>>>> 89b365f8
}<|MERGE_RESOLUTION|>--- conflicted
+++ resolved
@@ -5,9 +5,5 @@
     "outDir": "compiled"
   },
   "extends": "../tsconfig.json",
-<<<<<<< HEAD
-  "include": ["../src/**/*.ts", "../src/**/*.tsx", "../../../public/app/types/svg.d.ts"]
-=======
   "include": ["../src/**/*.ts*", "../../../public/app/types/svg.d.ts"]
->>>>>>> 89b365f8
 }