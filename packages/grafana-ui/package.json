--- conflicted
+++ resolved
@@ -2,11 +2,7 @@
   "author": "Grafana Labs",
   "license": "Apache-2.0",
   "name": "@grafana/ui",
-<<<<<<< HEAD
-  "version": "6.6.2",
-=======
   "version": "6.7.1",
->>>>>>> ca6d08d5
   "description": "Grafana Components Library",
   "keywords": [
     "grafana",
@@ -31,12 +27,8 @@
     "typecheck": "tsc --noEmit"
   },
   "dependencies": {
-<<<<<<< HEAD
-    "@grafana/data": "6.6.2",
-=======
     "@emotion/core": "^10.0.27",
     "@grafana/data": "6.7.1",
->>>>>>> ca6d08d5
     "@grafana/slate-react": "0.22.9-grafana",
     "@grafana/tsconfig": "^1.0.0-rc1",
     "@torkelo/react-select": "3.0.8",
