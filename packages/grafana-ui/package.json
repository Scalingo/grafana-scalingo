{
  "author": "Grafana Labs",
  "license": "Apache-2.0",
  "name": "@grafana/ui",
<<<<<<< HEAD
  "version": "7.5.11",
=======
  "version": "8.3.0",
>>>>>>> 914fcedb
  "description": "Grafana Components Library",
  "keywords": [
    "grafana",
    "react",
    "react-component",
    "typescript"
  ],
  "repository": {
    "type": "git",
    "url": "http://github.com/grafana/grafana.git",
    "directory": "packages/grafana-ui"
  },
  "main": "src/index.ts",
  "scripts": {
    "build": "grafana-toolkit package:build --scope=ui",
    "bundle": "rollup -c rollup.config.ts",
    "clean": "rimraf ./dist ./compiled",
    "docsExtract": "mkdir -p ../../reports/docs && api-extractor run 2>&1 | tee ../../reports/docs/$(basename $(pwd)).log",
    "storybook": "start-storybook -p 9001 -c .storybook -s ../../public/img:public/img,../../public/lib:public/lib",
    "storybook:build": "build-storybook -o ./dist/storybook -c .storybook -s ../../public/img:public/img,../../public/lib:public/lib",
    "typecheck": "tsc --noEmit"
  },
  "browserslist": [
    "defaults",
    "not IE 11"
  ],
  "dependencies": {
<<<<<<< HEAD
    "@emotion/core": "10.0.27",
    "@grafana/aws-sdk": "0.0.3",
    "@grafana/data": "7.5.11",
    "@grafana/e2e-selectors": "7.5.11",
    "@grafana/slate-react": "0.22.9-grafana",
    "@grafana/tsconfig": "^1.0.0-rc1",
    "@iconscout/react-unicons": "1.1.4",
=======
    "@emotion/css": "11.1.3",
    "@emotion/react": "11.1.5",
    "@grafana/aws-sdk": "0.0.3",
    "@grafana/data": "8.3.0",
    "@grafana/e2e-selectors": "8.3.0",
    "@grafana/schema": "8.3.0",
    "@grafana/slate-react": "0.22.10-grafana",
    "@monaco-editor/react": "4.2.2",
>>>>>>> 914fcedb
    "@popperjs/core": "2.5.4",
    "@react-aria/focus": "3.4.1",
    "@react-aria/overlays": "3.7.2",
    "@sentry/browser": "5.25.0",
    "ansicolor": "1.1.95",
    "calculate-size": "1.1.1",
    "classnames": "2.2.6",
    "clipboard": "2.0.4",
    "core-js": "3.10.0",
    "d3": "5.15.0",
    "date-fns": "2.25.0",
    "emotion": "11.0.0",
    "hoist-non-react-statics": "3.3.2",
    "immutable": "3.8.2",
    "is-hotkey": "0.1.6",
    "jquery": "3.5.1",
    "lodash": "4.17.21",
    "memoize-one": "6.0.0",
    "moment": "2.29.1",
    "monaco-editor": "0.27.0",
    "papaparse": "5.3.0",
    "prismjs": "1.25.0",
    "rc-cascader": "1.5.0",
    "rc-drawer": "4.4.0",
    "rc-slider": "9.6.4",
    "rc-time-picker": "^3.7.3",
    "react": "17.0.1",
    "react-beautiful-dnd": "13.1.0",
    "react-calendar": "3.4.0",
    "react-colorful": "5.1.2",
    "react-custom-scrollbars-2": "4.4.0",
    "react-dom": "17.0.1",
    "react-dropzone": "11.3.4",
    "react-highlight-words": "0.17.0",
    "react-hook-form": "7.5.3",
    "react-inlinesvg": "2.3.0",
    "react-popper": "2.2.4",
    "react-router-dom": "^5.2.0",
    "react-select": "4.3.0",
    "react-select-event": "^5.1.0",
    "react-table": "7.7.0",
    "react-transition-group": "4.4.1",
    "react-use": "17.2.4",
    "react-window": "1.8.5",
    "rxjs": "7.3.0",
    "slate": "0.47.8",
    "slate-plain-serializer": "0.7.10",
    "tinycolor2": "1.4.1",
<<<<<<< HEAD
    "uplot": "1.6.9"
=======
    "tslib": "2.3.1",
    "uplot": "1.6.17",
    "uuid": "8.3.0"
>>>>>>> 914fcedb
  },
  "devDependencies": {
    "@babel/core": "7.14.6",
    "@grafana/tsconfig": "^1.0.0-rc1",
    "@mdx-js/react": "1.6.22",
    "@rollup/plugin-commonjs": "21.0.1",
    "@rollup/plugin-image": "2.1.1",
    "@rollup/plugin-node-resolve": "13.0.6",
    "@storybook/addon-a11y": "6.3.7",
    "@storybook/addon-actions": "6.3.7",
    "@storybook/addon-docs": "6.3.7",
    "@storybook/addon-essentials": "6.3.7",
    "@storybook/addon-knobs": "6.3.0",
    "@storybook/addon-storysource": "6.3.7",
    "@storybook/addons": "6.3.7",
    "@storybook/api": "6.3.7",
    "@storybook/builder-webpack5": "6.3.7",
    "@storybook/components": "6.3.7",
    "@storybook/core-events": "6.3.7",
    "@storybook/manager-webpack5": "6.3.7",
    "@storybook/react": "6.3.7",
    "@storybook/theming": "6.3.7",
    "@swc/helpers": "0.2.13",
    "@testing-library/dom": "8.10.1",
    "@testing-library/jest-dom": "5.11.9",
    "@testing-library/react": "11.1.2",
    "@testing-library/react-hooks": "^3.2.1",
    "@testing-library/user-event": "13.3.0",
    "@types/classnames": "2.2.7",
    "@types/clipboard": "2.0.1",
    "@types/common-tags": "^1.8.0",
    "@types/d3": "7.0.0",
    "@types/enzyme": "3.10.5",
    "@types/enzyme-adapter-react-16": "1.0.6",
    "@types/grafana__slate-react": "npm:@types/slate-react@0.22.5",
    "@types/hoist-non-react-statics": "3.3.1",
    "@types/is-hotkey": "0.1.1",
    "@types/jest": "27.0.2",
    "@types/jquery": "3.3.38",
    "@types/lodash": "4.14.123",
    "@types/mock-raf": "1.0.2",
    "@types/node": "16.11.6",
    "@types/papaparse": "5.2.0",
    "@types/prismjs": "1.16.0",
    "@types/react": "17.0.30",
    "@types/react-beautiful-dnd": "13.1.1",
    "@types/react-calendar": "^3.4.3",
    "@types/react-color": "3.0.1",
    "@types/react-dom": "16.9.9",
    "@types/react-router-dom": "^5.1.7",
    "@types/react-select": "4.0.13",
    "@types/react-table": "7.7.2",
    "@types/react-test-renderer": "17.0.1",
    "@types/react-transition-group": "4.4.0",
    "@types/react-window": "1.8.1",
    "@types/rollup-plugin-visualizer": "4.2.1",
    "@types/slate": "0.47.2",
    "@types/slate-plain-serializer": "0.6.1",
    "@types/slate-react": "0.22.5",
    "@types/testing-library__jest-dom": "5.9.5",
    "@types/testing-library__react-hooks": "^3.2.0",
    "@types/tinycolor2": "1.4.1",
    "@types/uuid": "8.3.0",
    "@wojtekmaj/enzyme-adapter-react-17": "0.6.2",
    "babel-loader": "8.2.2",
    "common-tags": "^1.8.0",
    "css-loader": "6.4.0",
    "css-minimizer-webpack-plugin": "^3.1.1",
    "csstype": "3.0.9",
    "enzyme": "3.11.0",
    "expose-loader": "3.0.0",
    "mock-raf": "1.0.1",
    "postcss-loader": "6.1.1",
    "pretty-format": "25.1.0",
    "raw-loader": "4.0.2",
    "react-docgen-typescript-loader": "3.7.2",
    "react-test-renderer": "17.0.1",
    "rimraf": "3.0.1",
    "rollup": "2.58.3",
    "rollup-plugin-sourcemaps": "0.6.3",
    "rollup-plugin-terser": "7.0.2",
    "rollup-plugin-typescript2": "0.30.0",
    "rollup-plugin-visualizer": "5.5.2",
    "sass-loader": "12.1.0",
    "storybook-dark-mode": "1.0.8",
    "style-loader": "3.3.0",
    "terser-webpack-plugin": "5.2.4",
    "ts-loader": "8.0.11",
    "typescript": "4.4.3",
    "webpack": "5.58.1",
    "webpack-filter-warnings-plugin": "1.2.1"
  },
  "types": "src/index.ts"
}<|MERGE_RESOLUTION|>--- conflicted
+++ resolved
@@ -2,11 +2,7 @@
   "author": "Grafana Labs",
   "license": "Apache-2.0",
   "name": "@grafana/ui",
-<<<<<<< HEAD
-  "version": "7.5.11",
-=======
   "version": "8.3.0",
->>>>>>> 914fcedb
   "description": "Grafana Components Library",
   "keywords": [
     "grafana",
@@ -34,15 +30,6 @@
     "not IE 11"
   ],
   "dependencies": {
-<<<<<<< HEAD
-    "@emotion/core": "10.0.27",
-    "@grafana/aws-sdk": "0.0.3",
-    "@grafana/data": "7.5.11",
-    "@grafana/e2e-selectors": "7.5.11",
-    "@grafana/slate-react": "0.22.9-grafana",
-    "@grafana/tsconfig": "^1.0.0-rc1",
-    "@iconscout/react-unicons": "1.1.4",
-=======
     "@emotion/css": "11.1.3",
     "@emotion/react": "11.1.5",
     "@grafana/aws-sdk": "0.0.3",
@@ -51,7 +38,6 @@
     "@grafana/schema": "8.3.0",
     "@grafana/slate-react": "0.22.10-grafana",
     "@monaco-editor/react": "4.2.2",
->>>>>>> 914fcedb
     "@popperjs/core": "2.5.4",
     "@react-aria/focus": "3.4.1",
     "@react-aria/overlays": "3.7.2",
@@ -100,13 +86,9 @@
     "slate": "0.47.8",
     "slate-plain-serializer": "0.7.10",
     "tinycolor2": "1.4.1",
-<<<<<<< HEAD
-    "uplot": "1.6.9"
-=======
     "tslib": "2.3.1",
     "uplot": "1.6.17",
     "uuid": "8.3.0"
->>>>>>> 914fcedb
   },
   "devDependencies": {
     "@babel/core": "7.14.6",
