--- conflicted
+++ resolved
@@ -1,8 +1,3 @@
-<<<<<<< HEAD
-import alias from '@rollup/plugin-alias';
-import commonjs from '@rollup/plugin-commonjs';
-=======
->>>>>>> 89b365f8
 import resolve from '@rollup/plugin-node-resolve';
 import path from 'path';
 import dts from 'rollup-plugin-dts';
@@ -31,36 +26,6 @@
         preserveModulesRoot: path.join(process.env.PROJECT_CWD, `packages/grafana-ui/src`),
       },
     ],
-<<<<<<< HEAD
-    external: [
-      'react',
-      'react-dom',
-      '@grafana/aws-sdk',
-      '@grafana/data',
-      '@grafana/schema',
-      '@grafana/e2e-selectors',
-      'moment',
-      'jquery', // required to use jquery.plot, which is assigned externally
-      'react-inlinesvg', // required to mock Icon svg loading in tests
-      '@emotion/react',
-      '@emotion/css',
-    ],
-    plugins: [
-      // rc-time-picker has a transitive dependency on component-indexof which
-      // when bundled via `component-classes` imports a nonexistent `indexof` module.
-      alias({ entries: [{ find: 'indexof', replacement: 'component-indexof' }] }),
-      commonjs({
-        include: /node_modules/,
-        ignoreTryCatch: false,
-      }),
-      resolve(),
-      svg({ stringify: true }),
-      env === 'production' && terser(),
-    ],
-  };
-};
-export default [buildCjsPackage({ env: 'development' }), buildCjsPackage({ env: 'production' })];
-=======
   },
   {
     input: './compiled/index.d.ts',
@@ -70,5 +35,4 @@
       format: 'es',
     },
   },
-];
->>>>>>> 89b365f8
+];