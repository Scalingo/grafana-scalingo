--- conflicted
+++ resolved
@@ -2,11 +2,7 @@
 import React, { HTMLAttributes } from 'react';
 import tinycolor from 'tinycolor2';
 
-<<<<<<< HEAD
-import { getColorForTheme, GrafanaTheme } from '@grafana/data';
-=======
 import { GrafanaTheme } from '@grafana/data';
->>>>>>> c2560129
 
 import { useTheme } from '../../themes/ThemeContext';
 import { stylesFactory } from '../../themes/stylesFactory';
