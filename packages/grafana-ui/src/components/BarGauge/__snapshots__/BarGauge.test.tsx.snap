--- conflicted
+++ resolved
@@ -15,16 +15,8 @@
       Object {
         "alignItems": "center",
         "display": "flex",
-<<<<<<< HEAD
-        "fontSize": "27.2727px",
-        "height": "300px",
-        "lineHeight": 1,
-        "paddingLeft": "10px",
-        "width": "60px",
-=======
         "flexDirection": "row-reverse",
         "justifyContent": "flex-end",
->>>>>>> 742d1659
       }
     }
   >
