import { css, CSSObject, cx } from '@emotion/css';
import React, { AnchorHTMLAttributes, ButtonHTMLAttributes } from 'react';

import { colorManipulator, GrafanaTheme2, ThemeRichColor } from '@grafana/data';

import { useTheme2 } from '../../themes';
import { getFocusStyles, getMouseFocusStyles } from '../../themes/mixins';
import { IconName } from '../../types/icon';
import { ComponentSize } from '../../types/size';
import { getPropertiesForButtonSize } from '../Forms/commonStyles';
import { Icon } from '../Icon/Icon';
import { PopoverContent, Tooltip, TooltipPlacement } from '../Tooltip';

<<<<<<< HEAD
export type ButtonVariant = 'primary' | 'secondary' | 'destructive';
=======
export type ButtonVariant = 'primary' | 'secondary' | 'destructive' | 'success';
>>>>>>> 89b365f8
export const allButtonVariants: ButtonVariant[] = ['primary', 'secondary', 'destructive'];
export type ButtonFill = 'solid' | 'outline' | 'text';
export const allButtonFills: ButtonFill[] = ['solid', 'outline', 'text'];

type CommonProps = {
  size?: ComponentSize;
  variant?: ButtonVariant;
  fill?: ButtonFill;
  icon?: IconName;
  className?: string;
  children?: React.ReactNode;
  fullWidth?: boolean;
  type?: string;
  /** Tooltip content to display on hover */
  tooltip?: PopoverContent;
  /** Position of the tooltip */
  tooltipPlacement?: TooltipPlacement;
};

export type ButtonProps = CommonProps & ButtonHTMLAttributes<HTMLButtonElement>;

export const Button = React.forwardRef<HTMLButtonElement, ButtonProps>(
  (
    {
      variant = 'primary',
      size = 'md',
      fill = 'solid',
      icon,
      fullWidth,
      children,
      className,
      type = 'button',
      ...otherProps
    },
    ref
  ) => {
    const theme = useTheme2();
    const styles = getButtonStyles({
      theme,
      size,
      variant,
      fill,
      fullWidth,
      iconOnly: !children,
    });

    return (
      <button className={cx(styles.button, className)} type={type} {...otherProps} ref={ref}>
        {icon && <Icon name={icon} size={size} className={styles.icon} />}
        {children && <span className={styles.content}>{children}</span>}
      </button>
    );
  }
);

Button.displayName = 'Button';

type ButtonLinkProps = CommonProps & ButtonHTMLAttributes<HTMLButtonElement> & AnchorHTMLAttributes<HTMLAnchorElement>;

export const LinkButton = React.forwardRef<HTMLAnchorElement, ButtonLinkProps>(
  (
    {
      variant = 'primary',
      size = 'md',
      fill = 'solid',
      icon,
      fullWidth,
      children,
      className,
      onBlur,
      onFocus,
      disabled,
      tooltip,
      tooltipPlacement,
      ...otherProps
    },
    ref
  ) => {
    const theme = useTheme2();
    const styles = getButtonStyles({
      theme,
      fullWidth,
      size,
      variant,
      fill,
      iconOnly: !children,
    });

    const linkButtonStyles = cx(
      styles.button,
      {
        [css(styles.disabled, {
          pointerEvents: 'none',
        })]: disabled,
      },
      className
    );

<<<<<<< HEAD
    return (
=======
    const button = (
>>>>>>> 89b365f8
      <a className={linkButtonStyles} {...otherProps} tabIndex={disabled ? -1 : 0} ref={ref}>
        {icon && <Icon name={icon} size={size} className={styles.icon} />}
        {children && <span className={styles.content}>{children}</span>}
      </a>
    );

    if (tooltip) {
      return (
        <Tooltip content={tooltip} placement={tooltipPlacement}>
          {button}
        </Tooltip>
      );
    }

    return button;
  }
);

LinkButton.displayName = 'LinkButton';

export interface StyleProps {
  size: ComponentSize;
  variant: ButtonVariant;
  fill?: ButtonFill;
  iconOnly?: boolean;
  theme: GrafanaTheme2;
  fullWidth?: boolean;
  narrow?: boolean;
}

export const getButtonStyles = (props: StyleProps) => {
  const { theme, variant, fill = 'solid', size, iconOnly, fullWidth } = props;
  const { height, padding, fontSize } = getPropertiesForButtonSize(size, theme);
  const variantStyles = getPropertiesForVariant(theme, variant, fill);
  const disabledStyles = getPropertiesForDisabled(theme, variant, fill);
  const focusStyle = getFocusStyles(theme);
  const paddingMinusBorder = theme.spacing.gridSize * padding - 1;

  return {
    button: css({
      label: 'button',
      display: 'inline-flex',
      alignItems: 'center',
      fontSize: fontSize,
      fontWeight: theme.typography.fontWeightMedium,
      fontFamily: theme.typography.fontFamily,
      padding: `0 ${paddingMinusBorder}px`,
      height: theme.spacing(height),
      // Deduct border from line-height for perfect vertical centering on windows and linux
      lineHeight: `${theme.spacing.gridSize * height - 2}px`,
      verticalAlign: 'middle',
      cursor: 'pointer',
      borderRadius: theme.shape.borderRadius(1),
      '&:focus': focusStyle,
      '&:focus-visible': focusStyle,
      '&:focus:not(:focus-visible)': getMouseFocusStyles(theme),
      ...(fullWidth && {
        flexGrow: 1,
        justifyContent: 'center',
      }),
      ...variantStyles,
      ':disabled': disabledStyles,
      '&[disabled]': disabledStyles,
    }),
    disabled: css(disabledStyles),
    img: css`
      width: 16px;
      height: 16px;
      margin: ${theme.spacing(0, 1, 0, 0.5)};
    `,
    icon: iconOnly
      ? css({
          // Important not to set margin bottom here as it would override internal icon bottom margin
          marginRight: theme.spacing(-padding / 2),
          marginLeft: theme.spacing(-padding / 2),
        })
      : css({
          marginRight: theme.spacing(padding / 2),
        }),
    content: css`
      display: flex;
      flex-direction: row;
      align-items: center;
      white-space: nowrap;
      height: 100%;
    `,
  };
};

function getButtonVariantStyles(theme: GrafanaTheme2, color: ThemeRichColor, fill: ButtonFill): CSSObject {
  if (fill === 'outline') {
    return {
      background: 'transparent',
      color: color.text,
      border: `1px solid ${color.border}`,
      transition: theme.transitions.create(['background-color', 'border-color', 'color'], {
        duration: theme.transitions.duration.short,
      }),

      '&:hover': {
        background: colorManipulator.alpha(color.main, theme.colors.action.hoverOpacity),
        borderColor: theme.colors.emphasize(color.border, 0.25),
        color: color.text,
      },
    };
  }

  if (fill === 'text') {
    return {
      background: 'transparent',
      color: color.text,
      border: '1px solid transparent',
      transition: theme.transitions.create(['background-color', 'color'], {
        duration: theme.transitions.duration.short,
      }),

      '&:focus': {
        outline: 'none',
        textDecoration: 'none',
      },

      '&:hover': {
        background: colorManipulator.alpha(color.shade, theme.colors.action.hoverOpacity),
        textDecoration: 'none',
      },
    };
  }

  return {
    background: color.main,
    color: color.contrastText,
    border: `1px solid transparent`,
    transition: theme.transitions.create(['background-color', 'box-shadow', 'border-color', 'color'], {
      duration: theme.transitions.duration.short,
    }),

    '&:hover': {
      background: color.shade,
      color: color.contrastText,
      boxShadow: theme.shadows.z1,
    },
  };
}

function getPropertiesForDisabled(theme: GrafanaTheme2, variant: ButtonVariant, fill: ButtonFill) {
  const disabledStyles: CSSObject = {
    cursor: 'not-allowed',
    boxShadow: 'none',
    color: theme.colors.text.disabled,
    transition: 'none',
  };

  if (fill === 'text') {
    return {
      ...disabledStyles,
      background: 'transparent',
      border: `1px solid transparent`,
    };
  }

  if (fill === 'outline') {
    return {
      ...disabledStyles,
      background: 'transparent',
      border: `1px solid ${theme.colors.action.disabledText}`,
    };
  }

  return {
    ...disabledStyles,
    background: theme.colors.action.disabledBackground,
    border: `1px solid transparent`,
  };
}

export function getPropertiesForVariant(theme: GrafanaTheme2, variant: ButtonVariant, fill: ButtonFill) {
  switch (variant) {
    case 'secondary':
      return getButtonVariantStyles(theme, theme.colors.secondary, fill);

    case 'destructive':
      return getButtonVariantStyles(theme, theme.colors.error, fill);
<<<<<<< HEAD
=======

    case 'success':
      return getButtonVariantStyles(theme, theme.colors.success, fill);
>>>>>>> 89b365f8

    case 'primary':
    default:
      return getButtonVariantStyles(theme, theme.colors.primary, fill);
  }
<<<<<<< HEAD
}
=======
}

export const clearButtonStyles = (theme: GrafanaTheme2) => {
  return css`
    background: transparent;
    color: ${theme.colors.text.primary};
    border: none;
    padding: 0;
  `;
};
>>>>>>> 89b365f8
<|MERGE_RESOLUTION|>--- conflicted
+++ resolved
@@ -11,11 +11,7 @@
 import { Icon } from '../Icon/Icon';
 import { PopoverContent, Tooltip, TooltipPlacement } from '../Tooltip';
 
-<<<<<<< HEAD
-export type ButtonVariant = 'primary' | 'secondary' | 'destructive';
-=======
 export type ButtonVariant = 'primary' | 'secondary' | 'destructive' | 'success';
->>>>>>> 89b365f8
 export const allButtonVariants: ButtonVariant[] = ['primary', 'secondary', 'destructive'];
 export type ButtonFill = 'solid' | 'outline' | 'text';
 export const allButtonFills: ButtonFill[] = ['solid', 'outline', 'text'];
@@ -114,11 +110,7 @@
       className
     );
 
-<<<<<<< HEAD
-    return (
-=======
     const button = (
->>>>>>> 89b365f8
       <a className={linkButtonStyles} {...otherProps} tabIndex={disabled ? -1 : 0} ref={ref}>
         {icon && <Icon name={icon} size={size} className={styles.icon} />}
         {children && <span className={styles.content}>{children}</span>}
@@ -301,20 +293,14 @@
 
     case 'destructive':
       return getButtonVariantStyles(theme, theme.colors.error, fill);
-<<<<<<< HEAD
-=======
 
     case 'success':
       return getButtonVariantStyles(theme, theme.colors.success, fill);
->>>>>>> 89b365f8
 
     case 'primary':
     default:
       return getButtonVariantStyles(theme, theme.colors.primary, fill);
   }
-<<<<<<< HEAD
-}
-=======
 }
 
 export const clearButtonStyles = (theme: GrafanaTheme2) => {
@@ -324,5 +310,4 @@
     border: none;
     padding: 0;
   `;
-};
->>>>>>> 89b365f8
+};