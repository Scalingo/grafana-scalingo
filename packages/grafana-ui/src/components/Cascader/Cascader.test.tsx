--- conflicted
+++ resolved
@@ -1,10 +1,6 @@
 import { act, render, screen } from '@testing-library/react';
-<<<<<<< HEAD
-import userEvent from '@testing-library/user-event';
-=======
 import userEvent, { PointerEventsCheckLevel } from '@testing-library/user-event';
 import { UserEvent } from '@testing-library/user-event/dist/types/setup';
->>>>>>> c2560129
 import React from 'react';
 
 import { Cascader, CascaderOption, CascaderProps } from './Cascader';
