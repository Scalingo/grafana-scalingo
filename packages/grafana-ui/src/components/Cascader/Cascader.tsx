--- conflicted
+++ resolved
@@ -34,19 +34,11 @@
 export interface CascaderOption {
   value: any;
   label: string;
-<<<<<<< HEAD
-  // Items will be just flattened into the main list of items recursively.
-  items?: CascaderOption[];
-  disabled?: boolean;
-  title?: string;
-  // Children will be shown in a submenu.
-=======
   /** Items will be just flattened into the main list of items recursively. */
   items?: CascaderOption[];
   disabled?: boolean;
   title?: string;
   /**  Children will be shown in a submenu. Use 'items' instead, as 'children' exist to ensure backwards compatibility.*/
->>>>>>> ca6d08d5
   children?: CascaderOption[];
 }
 
