import { css } from '@emotion/css';
import { FocusScope } from '@react-aria/focus';
import React, { Component } from 'react';

import { GrafanaTheme2, colorManipulator } from '@grafana/data';

import { stylesFactory, withTheme2 } from '../../themes';
import { Themeable2 } from '../../types/theme';
import { PopoverContentProps } from '../Tooltip';

import { NamedColorsPalette } from './NamedColorsPalette';
import SpectrumPalette from './SpectrumPalette';

export type ColorPickerChangeHandler = (color: string) => void;

export interface ColorPickerProps extends Themeable2 {
  color: string;
  onChange: ColorPickerChangeHandler;

  enableNamedColors?: boolean;
}

export interface Props<T> extends ColorPickerProps, PopoverContentProps {
  customPickers?: T;
}

type PickerType = 'palette' | 'spectrum';

export interface CustomPickersDescriptor {
  [key: string]: {
    tabComponent: React.ComponentType<ColorPickerProps>;
    name: string;
  };
}

interface State<T> {
  activePicker: PickerType | keyof T;
}

class UnThemedColorPickerPopover<T extends CustomPickersDescriptor> extends Component<Props<T>, State<T>> {
  constructor(props: Props<T>) {
    super(props);
    this.state = {
      activePicker: 'palette',
    };
  }

  getTabClassName = (tabName: PickerType | keyof T) => {
    const { activePicker } = this.state;
    return `ColorPickerPopover__tab ${activePicker === tabName && 'ColorPickerPopover__tab--active'}`;
  };

<<<<<<< HEAD
  handleChange = (color: any) => {
=======
  handleChange = (color: string) => {
>>>>>>> 89b365f8
    const { onChange, enableNamedColors, theme } = this.props;
    if (enableNamedColors) {
      return onChange(color);
    }
    onChange(colorManipulator.asHexString(theme.visualization.getColorByName(color)));
  };

  onTabChange = (tab: PickerType | keyof T) => {
    return () => this.setState({ activePicker: tab });
  };

  renderPicker = () => {
    const { activePicker } = this.state;
    const { color } = this.props;

    switch (activePicker) {
      case 'spectrum':
        return <SpectrumPalette color={color} onChange={this.handleChange} />;
      case 'palette':
        return <NamedColorsPalette color={color} onChange={this.handleChange} />;
      default:
        return this.renderCustomPicker(activePicker);
    }
  };

  renderCustomPicker = (tabKey: keyof T) => {
    const { customPickers, color, theme } = this.props;
    if (!customPickers) {
      return null;
    }

    return React.createElement(customPickers[tabKey].tabComponent, {
      color,
      theme,
      onChange: this.handleChange,
    });
  };

  renderCustomPickerTabs = () => {
    const { customPickers } = this.props;

    if (!customPickers) {
      return null;
    }

    return (
      <>
        {Object.keys(customPickers).map((key) => {
          return (
            <button className={this.getTabClassName(key)} onClick={this.onTabChange(key)} key={key}>
              {customPickers[key].name}
            </button>
          );
        })}
      </>
    );
  };

  render() {
    const { theme } = this.props;
    const styles = getStyles(theme);
    return (
      <FocusScope contain restoreFocus autoFocus>
        {/*
          tabIndex=-1 is needed here to support highlighting text within the picker when using FocusScope
          see https://github.com/adobe/react-spectrum/issues/1604#issuecomment-781574668
        */}
        <div tabIndex={-1} className={styles.colorPickerPopover}>
          <div className={styles.colorPickerPopoverTabs}>
            <button className={this.getTabClassName('palette')} onClick={this.onTabChange('palette')}>
              Colors
            </button>
            <button className={this.getTabClassName('spectrum')} onClick={this.onTabChange('spectrum')}>
              Custom
            </button>
            {this.renderCustomPickerTabs()}
          </div>
          <div className={styles.colorPickerPopoverContent}>{this.renderPicker()}</div>
        </div>
      </FocusScope>
    );
  }
}

export const ColorPickerPopover = withTheme2(UnThemedColorPickerPopover);
ColorPickerPopover.displayName = 'ColorPickerPopover';

const getStyles = stylesFactory((theme: GrafanaTheme2) => {
  return {
    colorPickerPopover: css`
      border-radius: ${theme.shape.borderRadius()};
      box-shadow: ${theme.shadows.z3};
      background: ${theme.colors.background.primary};
      border: 1px solid ${theme.colors.border.medium};

      .ColorPickerPopover__tab {
        width: 50%;
        text-align: center;
        padding: ${theme.spacing(1, 0)};
        background: ${theme.colors.background.secondary};
        color: ${theme.colors.text.secondary};
        font-size: ${theme.typography.bodySmall.fontSize};
        cursor: pointer;
        border: none;

        &:focus:not(:focus-visible) {
          outline: none;
          box-shadow: none;
        }

        :focus-visible {
          position: relative;
        }
      }

      .ColorPickerPopover__tab--active {
        color: ${theme.colors.text.primary};
        font-weight: ${theme.typography.fontWeightMedium};
        background: ${theme.colors.background.primary};
      }
    `,
    colorPickerPopoverContent: css`
      width: 246px;
      font-size: ${theme.typography.bodySmall.fontSize};
      min-height: 184px;
      padding: ${theme.spacing(1)};
      display: flex;
      flex-direction: column;
    `,
    colorPickerPopoverTabs: css`
      display: flex;
      width: 100%;
      border-radius: ${theme.shape.borderRadius()} ${theme.shape.borderRadius()} 0 0;
    `,
  };
});<|MERGE_RESOLUTION|>--- conflicted
+++ resolved
@@ -50,11 +50,7 @@
     return `ColorPickerPopover__tab ${activePicker === tabName && 'ColorPickerPopover__tab--active'}`;
   };
 
-<<<<<<< HEAD
-  handleChange = (color: any) => {
-=======
   handleChange = (color: string) => {
->>>>>>> 89b365f8
     const { onChange, enableNamedColors, theme } = this.props;
     if (enableNamedColors) {
       return onChange(color);
