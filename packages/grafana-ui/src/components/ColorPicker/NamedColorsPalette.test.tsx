--- conflicted
+++ resolved
@@ -1,16 +1,8 @@
-<<<<<<< HEAD
-import { mount, ReactWrapper } from 'enzyme';
-=======
 import { screen, render } from '@testing-library/react';
->>>>>>> 556faf82
 import React from 'react';
 
 import { createTheme } from '@grafana/data';
 
-<<<<<<< HEAD
-import { ColorSwatch } from './ColorSwatch';
-=======
->>>>>>> 556faf82
 import { NamedColorsPalette } from './NamedColorsPalette';
 
 describe('NamedColorsPalette', () => {
