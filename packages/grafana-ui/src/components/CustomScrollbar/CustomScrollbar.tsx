import React, { Component } from 'react';
import isNil from 'lodash/isNil';
import classNames from 'classnames';
import Scrollbars from 'react-custom-scrollbars';
import { cx, css } from 'emotion';

interface Props {
  className?: string;
  autoHide?: boolean;
  autoHideTimeout?: number;
  autoHideDuration?: number;
  autoHeightMax?: string;
  hideTracksWhenNotNeeded?: boolean;
  hideHorizontalTrack?: boolean;
  hideVerticalTrack?: boolean;
  scrollTop?: number;
  setScrollTop: (event: any) => void;
  autoHeightMin?: number | string;
  updateAfterMountMs?: number;
}

/**
 * Wraps component into <Scrollbars> component from `react-custom-scrollbars`
 */
export class CustomScrollbar extends Component<Props> {
  static defaultProps: Partial<Props> = {
    autoHide: false,
    autoHideTimeout: 200,
    autoHideDuration: 200,
    setScrollTop: () => {},
    hideTracksWhenNotNeeded: false,
    autoHeightMin: '0',
    autoHeightMax: '100%',
  };

  private ref: React.RefObject<Scrollbars>;

  constructor(props: Props) {
    super(props);
    this.ref = React.createRef<Scrollbars>();
  }

  updateScroll() {
    const ref = this.ref.current;
    const { scrollTop } = this.props;

    if (ref && !isNil(scrollTop)) {
      ref.scrollTop(scrollTop);
    }
  }

  componentDidMount() {
    this.updateScroll();

    // this logic is to make scrollbar visible when content is added body after mount
    if (this.props.updateAfterMountMs) {
      setTimeout(() => this.updateAfterMount(), this.props.updateAfterMountMs);
    }
  }

  updateAfterMount() {
    if (this.ref && this.ref.current) {
      const scrollbar = this.ref.current as any;
      if (scrollbar.update) {
        scrollbar.update();
      }
    }
  }

  componentDidUpdate() {
    this.updateScroll();
  }

  renderTrack = (track: 'track-vertical' | 'track-horizontal', hideTrack: boolean | undefined, passedProps: any) => {
    return (
      <div
        {...passedProps}
        className={cx(
          css`
<<<<<<< HEAD
            visibility: ${hideTrack ? 'none' : 'visible'};
=======
            visibility: ${hideTrack ? 'hidden' : 'visible'};
>>>>>>> 742d1659
          `,
          track
        )}
      />
    );
  };

  renderThumb = (thumb: 'thumb-horizontal' | 'thumb-vertical', passedProps: any) => {
    return <div {...passedProps} className={thumb} />;
  };

  renderTrackHorizontal = (passedProps: any) => {
    return this.renderTrack('track-horizontal', this.props.hideHorizontalTrack, passedProps);
  };

  renderTrackVertical = (passedProps: any) => {
    return this.renderTrack('track-vertical', this.props.hideVerticalTrack, passedProps);
  };

  renderThumbHorizontal = (passedProps: any) => {
    return this.renderThumb('thumb-horizontal', passedProps);
  };

  renderThumbVertical = (passedProps: any) => {
    return this.renderThumb('thumb-vertical', passedProps);
  };

  renderView = (passedProps: any) => {
    return <div {...passedProps} className="view" />;
  };

  render() {
    const {
      className,
      children,
      autoHeightMax,
      autoHeightMin,
      setScrollTop,
      autoHide,
      autoHideTimeout,
      hideTracksWhenNotNeeded,
    } = this.props;

    return (
      <Scrollbars
        ref={this.ref}
        className={classNames('custom-scrollbar', className)}
        onScroll={setScrollTop}
        autoHeight={true}
        autoHide={autoHide}
        autoHideTimeout={autoHideTimeout}
        hideTracksWhenNotNeeded={hideTracksWhenNotNeeded}
        // These autoHeightMin & autoHeightMax options affect firefox and chrome differently.
        // Before these where set to inhert but that caused problems with cut of legends in firefox
        autoHeightMax={autoHeightMax}
        autoHeightMin={autoHeightMin}
        renderTrackHorizontal={this.renderTrackHorizontal}
        renderTrackVertical={this.renderTrackVertical}
        renderThumbHorizontal={this.renderThumbHorizontal}
        renderThumbVertical={this.renderThumbVertical}
        renderView={this.renderView}
      >
        {children}
      </Scrollbars>
    );
  }
}

export default CustomScrollbar;<|MERGE_RESOLUTION|>--- conflicted
+++ resolved
@@ -77,11 +77,7 @@
         {...passedProps}
         className={cx(
           css`
-<<<<<<< HEAD
-            visibility: ${hideTrack ? 'none' : 'visible'};
-=======
             visibility: ${hideTrack ? 'hidden' : 'visible'};
->>>>>>> 742d1659
           `,
           track
         )}
