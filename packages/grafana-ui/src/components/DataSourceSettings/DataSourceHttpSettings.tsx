--- conflicted
+++ resolved
@@ -17,10 +17,6 @@
 import { BasicAuthSettings } from './BasicAuthSettings';
 import { CustomHeadersSettings } from './CustomHeadersSettings';
 import { HttpProxySettings } from './HttpProxySettings';
-<<<<<<< HEAD
-import { SigV4AuthSettings } from './SigV4AuthSettings';
-=======
->>>>>>> c2560129
 import { TLSAuthSettings } from './TLSAuthSettings';
 import { HttpSettingsProps } from './types';
 
