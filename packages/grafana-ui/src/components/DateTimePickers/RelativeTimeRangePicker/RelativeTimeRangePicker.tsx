--- conflicted
+++ resolved
@@ -1,12 +1,8 @@
 import { css, cx } from '@emotion/css';
-<<<<<<< HEAD
-import React, { FormEvent, useCallback, useState } from 'react';
-=======
 import { useDialog } from '@react-aria/dialog';
 import { FocusScope } from '@react-aria/focus';
 import { useOverlay } from '@react-aria/overlays';
 import React, { FormEvent, useCallback, useRef, useState } from 'react';
->>>>>>> 284c43c2
 import { usePopper } from 'react-popper';
 
 import { RelativeTimeRange, GrafanaTheme2, TimeOption } from '@grafana/data';
@@ -70,12 +66,6 @@
     placement: 'auto-start',
   });
 
-  const [markerElement, setMarkerElement] = useState<HTMLDivElement | null>(null);
-  const [selectorElement, setSelectorElement] = useState<HTMLDivElement | null>(null);
-  const popper = usePopper(markerElement, selectorElement, {
-    placement: 'auto-start',
-  });
-
   const styles = useStyles2(getStyles(from.validation.errorMessage, to.validation.errorMessage));
 
   const onChangeTimeOption = (option: TimeOption) => {
@@ -121,11 +111,7 @@
 
   return (
     <div className={styles.container} ref={setMarkerElement}>
-<<<<<<< HEAD
-      <button className={styles.pickerInput} onClick={onOpen}>
-=======
       <button className={styles.pickerInput} type="button" onClick={onOpen}>
->>>>>>> 284c43c2
         <span className={styles.clockIcon}>
           <Icon name="clock-nine" />
         </span>
@@ -138,59 +124,6 @@
       </button>
       {isOpen && (
         <Portal>
-<<<<<<< HEAD
-          <ClickOutsideWrapper includeButtonPress={false} onClick={onClose}>
-            <div
-              className={styles.content}
-              ref={setSelectorElement}
-              style={popper.styles.popper}
-              {...popper.attributes}
-            >
-              <div className={styles.body}>
-                <CustomScrollbar className={styles.leftSide} hideHorizontalTrack>
-                  <TimeRangeList
-                    title={t('time-picker.time-range.example-title', 'Example time ranges')}
-                    options={validOptions}
-                    onChange={onChangeTimeOption}
-                    value={timeOption}
-                  />
-                </CustomScrollbar>
-                <div className={styles.rightSide}>
-                  <div className={styles.title}>
-                    <TimePickerTitle>
-                      <Tooltip content={<TooltipContent />} placement="bottom" theme="info">
-                        <div>
-                          <Trans i18nKey="time-picker.time-range.specify">
-                            Specify time range <Icon name="info-circle" />
-                          </Trans>
-                        </div>
-                      </Tooltip>
-                    </TimePickerTitle>
-                  </div>
-                  <Field label="From" invalid={!from.validation.isValid} error={from.validation.errorMessage}>
-                    <Input
-                      onClick={(event) => event.stopPropagation()}
-                      onBlur={() => setFrom({ ...from, validation: isRangeValid(from.value) })}
-                      onChange={(event) => setFrom({ ...from, value: event.currentTarget.value })}
-                      value={from.value}
-                    />
-                  </Field>
-                  <Field label="To" invalid={!to.validation.isValid} error={to.validation.errorMessage}>
-                    <Input
-                      onClick={(event) => event.stopPropagation()}
-                      onBlur={() => setTo({ ...to, validation: isRangeValid(to.value) })}
-                      onChange={(event) => setTo({ ...to, value: event.currentTarget.value })}
-                      value={to.value}
-                    />
-                  </Field>
-                  <Button aria-label="TimePicker submit button" onClick={onApply}>
-                    Apply time range
-                  </Button>
-                </div>
-              </div>
-            </div>
-          </ClickOutsideWrapper>
-=======
           <div role="presentation" className={styles.backdrop} {...underlayProps} />
           <FocusScope contain autoFocus restoreFocus>
             <div ref={ref} {...overlayProps} {...dialogProps}>
@@ -245,7 +178,6 @@
               </div>
             </div>
           </FocusScope>
->>>>>>> 284c43c2
         </Portal>
       )}
     </div>
