import React, { useState } from 'react';

import { withCenteredStory } from '../../utils/storybook/withCenteredStory';
import { withStoryContainer } from '../../utils/storybook/withStoryContainer';
import mdx from './Form.mdx';
<<<<<<< HEAD
import { boolean } from '@storybook/addon-knobs';
import { TextArea } from './TextArea/TextArea';
=======
import { ValidateResult } from 'react-hook-form';
import { boolean } from '@storybook/addon-knobs';
import {
  Field,
  Legend,
  Input,
  Button,
  Form,
  Switch,
  Checkbox,
  Select,
  InputControl,
  TextArea,
  RadioButtonGroup,
} from '@grafana/ui';
>>>>>>> 5fdad5bf

export default {
  title: 'Forms/Example forms',
  decorators: [withStoryContainer, withCenteredStory],
  parameters: {
    docs: {
      page: mdx,
    },
  },
};

const selectOptions = [
  {
    label: 'Option 1',
    value: 'option1',
  },
  {
    label: 'Option 2',
    value: 'option2',
  },
  {
    label: 'Option 3',
    value: 'option3',
  },
];

interface FormDTO {
  name: string;
  email: string;
  username: string;
  checkbox: boolean;
  switch: boolean;
  radio: string;
  select: string;
  text: string;
  nested: {
    path: string;
  };
}

const renderForm = (defaultValues?: Partial<FormDTO>) => (
  <Form
    defaultValues={defaultValues}
    onSubmit={(data: FormDTO) => {
      console.log(data);
    }}
  >
    {({ register, control, errors }) =>
      (console.log(errors) as any) || (
        <>
          <Legend>Edit user</Legend>

          <Field label="Name" invalid={!!errors.name} error="Name is required">
            <Input name="name" placeholder="Roger Waters" ref={register({ required: true })} />
          </Field>

          <Field label="Email" invalid={!!errors.email} error="E-mail is required">
            <Input id="email" name="email" placeholder="roger.waters@grafana.com" ref={register({ required: true })} />
          </Field>

          <Field label="Username">
            <Input name="username" placeholder="mr.waters" ref={register} />
          </Field>
          <Field label="Nested object">
            <Input name="nested.path" placeholder="Nested path" ref={register} />
          </Field>

          <Field label="Textarea" invalid={!!errors.text} error="Text is required">
            <TextArea name="text" placeholder="Long text" ref={register({ required: true })} />
          </Field>

          <Field label="Textarea" invalid={!!errors.text} error="Text is required">
            <TextArea name="text" placeholder="Long text" size="md" ref={register({ required: true })} />
          </Field>

          <Field label="Checkbox" invalid={!!errors.checkbox} error="We need your consent">
            <Checkbox name="checkbox" label="Do you consent?" ref={register({ required: true })} />
          </Field>

          <Field label="Switch">
            <Switch name="switch" ref={register} />
          </Field>

          <Field label="RadioButton">
            <InputControl name="radio" control={control} options={selectOptions} as={RadioButtonGroup} />
          </Field>

          <Field label="Select" invalid={!!errors.select} error="Select is required">
            <InputControl
              name="select"
              control={control}
              rules={{
                required: true,
              }}
              options={selectOptions}
              as={Select}
            />
          </Field>

          <Button type="submit">Update</Button>
        </>
      )
    }
  </Form>
);

export const Basic = () => {
  return <>{renderForm()}</>;
};

export const DefaultValues = () => {
  const defaultValues = [
    {
      name: 'Roger Waters',
      nested: {
        path: 'Nested path default value',
      },
      radio: 'option2',
      select: 'option1',
      switch: true,
    },
    {
      name: 'John Waters',
      nested: {
        path: 'Nested path default value updated',
      },
      radio: 'option1',
      select: 'option2',
      switch: false,
    },
  ];
  const [defaultsIdx, setDefaultsIdx] = useState(0);

  return (
    <>
      {renderForm(defaultValues[defaultsIdx])}
      <Button
        onClick={() => {
          setDefaultsIdx((s) => (s + 1) % 2);
        }}
        variant="secondary"
      >
        Change default values
      </Button>
    </>
  );
};

export const AsyncValidation = () => {
  const passAsyncValidation = boolean('Pass username validation', true);
  return (
    <>
      <Form
        onSubmit={(data: FormDTO) => {
          alert('Submitted successfully!');
        }}
      >
        {({ register, control, errors, formState }) =>
          (console.log(errors) as any) || (
            <>
              <Legend>Edit user</Legend>

              <Field label="Name" invalid={!!errors.name} error="Username is already taken">
                <Input
                  name="name"
                  placeholder="Roger Waters"
                  ref={register({ validate: validateAsync(passAsyncValidation) })}
                />
              </Field>

              <Button type="submit" disabled={formState.isSubmitting}>
                Submit
              </Button>
            </>
          )
        }
      </Form>
    </>
  );
};

const validateAsync = (shouldPass: boolean) => async () => {
  try {
    await new Promise<ValidateResult | void>((resolve, reject) => {
      setTimeout(() => {
        if (shouldPass) {
          resolve();
        } else {
          reject('Something went wrong...');
        }
      }, 2000);
    });
    return true;
  } catch (e) {
    console.log(e);
    return false;
  }
};<|MERGE_RESOLUTION|>--- conflicted
+++ resolved
@@ -3,10 +3,6 @@
 import { withCenteredStory } from '../../utils/storybook/withCenteredStory';
 import { withStoryContainer } from '../../utils/storybook/withStoryContainer';
 import mdx from './Form.mdx';
-<<<<<<< HEAD
-import { boolean } from '@storybook/addon-knobs';
-import { TextArea } from './TextArea/TextArea';
-=======
 import { ValidateResult } from 'react-hook-form';
 import { boolean } from '@storybook/addon-knobs';
 import {
@@ -22,7 +18,6 @@
   TextArea,
   RadioButtonGroup,
 } from '@grafana/ui';
->>>>>>> 5fdad5bf
 
 export default {
   title: 'Forms/Example forms',
@@ -92,10 +87,6 @@
 
           <Field label="Textarea" invalid={!!errors.text} error="Text is required">
             <TextArea name="text" placeholder="Long text" ref={register({ required: true })} />
-          </Field>
-
-          <Field label="Textarea" invalid={!!errors.text} error="Text is required">
-            <TextArea name="text" placeholder="Long text" size="md" ref={register({ required: true })} />
           </Field>
 
           <Field label="Checkbox" invalid={!!errors.checkbox} error="We need your consent">
