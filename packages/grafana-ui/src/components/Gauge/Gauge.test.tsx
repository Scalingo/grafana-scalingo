<<<<<<< HEAD
import { shallow } from 'enzyme';
=======
import { render } from '@testing-library/react';
>>>>>>> c2560129
import React from 'react';

import { ThresholdsMode, FieldConfig, FieldColorModeId } from '@grafana/data';

import { getTheme } from '../../themes';

import { Gauge, Props } from './Gauge';

jest.mock('jquery', () => ({
  plot: jest.fn(),
}));

const field: FieldConfig = {
  min: 0,
  max: 100,
  color: {
    mode: FieldColorModeId.Thresholds,
  },
  thresholds: {
    mode: ThresholdsMode.Absolute,
    steps: [{ value: -Infinity, color: '#7EB26D' }],
  },
};

const props: Props = {
  showThresholdMarkers: true,
  showThresholdLabels: false,
  field,
  width: 300,
  height: 300,
  value: {
    text: '25',
    numeric: 25,
  },
  theme: getTheme(),
};

describe('Gauge', () => {
  it('should render without blowing up', () => {
    expect(() => render(<Gauge {...props} />)).not.toThrow();
  });
});<|MERGE_RESOLUTION|>--- conflicted
+++ resolved
@@ -1,8 +1,4 @@
-<<<<<<< HEAD
-import { shallow } from 'enzyme';
-=======
 import { render } from '@testing-library/react';
->>>>>>> c2560129
 import React from 'react';
 
 import { ThresholdsMode, FieldConfig, FieldColorModeId } from '@grafana/data';
