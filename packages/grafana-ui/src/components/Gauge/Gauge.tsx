import $ from 'jquery';
import React, { PureComponent } from 'react';

import {
  DisplayValue,
  formattedValueToString,
  FieldConfig,
  ThresholdsMode,
  GAUGE_DEFAULT_MAXIMUM,
  GAUGE_DEFAULT_MINIMUM,
<<<<<<< HEAD
=======
  GrafanaTheme,
  GrafanaTheme2,
>>>>>>> 89b365f8
} from '@grafana/data';
import { VizTextDisplayOptions } from '@grafana/schema';

import { calculateFontSize } from '../../utils/measureText';

import { calculateGaugeAutoProps, DEFAULT_THRESHOLDS, getFormattedThresholds } from './utils';

export interface Props {
  height: number;
  field: FieldConfig;
  showThresholdMarkers: boolean;
  showThresholdLabels: boolean;
  width: number;
  value: DisplayValue;
  text?: VizTextDisplayOptions;
  onClick?: React.MouseEventHandler<HTMLElement>;
  className?: string;
  theme: GrafanaTheme | GrafanaTheme2;
}

export class Gauge extends PureComponent<Props> {
  canvasElement: HTMLDivElement | null = null;

  static defaultProps: Partial<Props> = {
    showThresholdMarkers: true,
    showThresholdLabels: false,
    field: {
      min: 0,
      max: 100,
      thresholds: DEFAULT_THRESHOLDS,
    },
  };

  componentDidMount() {
    this.draw();
  }

  componentDidUpdate() {
    this.draw();
  }

  draw() {
    const { field, showThresholdLabels, showThresholdMarkers, width, height, theme, value } = this.props;

    const autoProps = calculateGaugeAutoProps(width, height, value.title);
    const dimension = Math.min(width, autoProps.gaugeHeight);
    const backgroundColor = 'v1' in theme ? theme.colors.background.secondary : theme.colors.bg2;
    const gaugeWidthReduceRatio = showThresholdLabels ? 1.5 : 1;
    const gaugeWidth = Math.min(dimension / 5.5, 40) / gaugeWidthReduceRatio;
    const thresholdMarkersWidth = gaugeWidth / 5;
    const text = formattedValueToString(value);
    // This not 100% accurate as I am unsure of flot's calculations here
    const valueWidthBase = Math.min(width, dimension * 1.3) * 0.9;
    // remove gauge & marker width (on left and right side)
    // and 10px is some padding that flot adds to the outer canvas
    const valueWidth =
      valueWidthBase -
      ((gaugeWidth + (showThresholdMarkers ? thresholdMarkersWidth : 0) + (showThresholdLabels ? 10 : 0)) * 2 + 10);
    const fontSize = this.props.text?.valueSize ?? calculateFontSize(text, valueWidth, dimension, 1, gaugeWidth * 1.7);
    const thresholdLabelFontSize = Math.max(fontSize / 2.5, 12);

    let min = field.min ?? GAUGE_DEFAULT_MINIMUM;
    let max = field.max ?? GAUGE_DEFAULT_MAXIMUM;
    let numeric = value.numeric;

    if (field.thresholds?.mode === ThresholdsMode.Percentage) {
      min = 0;
      max = 100;
      if (value.percent === undefined) {
        numeric = ((numeric - min) / (max - min)) * 100;
      } else {
        numeric = value.percent! * 100;
      }
    }

    const decimals = field.decimals === undefined ? 2 : field.decimals!;

    if (showThresholdMarkers) {
      min = +min.toFixed(decimals);
      max = +max.toFixed(decimals);
    }

    const options = {
      series: {
        gauges: {
          gauge: {
            min,
            max,
            neutralValue: field.custom?.neutral,
            background: { color: backgroundColor },
            border: { color: null },
            shadow: { show: false },
            width: gaugeWidth,
          },
          frame: { show: false },
          label: { show: false },
          layout: { margin: 0, thresholdWidth: 0, vMargin: 0 },
          cell: { border: { width: 0 } },
          threshold: {
            values: getFormattedThresholds(decimals, field, value, theme),
            label: {
              show: showThresholdLabels,
              margin: thresholdMarkersWidth + 1,
              font: { size: thresholdLabelFontSize },
            },
            show: showThresholdMarkers,
            width: thresholdMarkersWidth,
          },
          value: {
            color: value.color,
            formatter: () => {
              return text;
            },
            font: { size: fontSize, family: theme.typography.fontFamily },
          },
          show: true,
        },
      },
    };

    const plotSeries = {
      data: [[0, numeric]],
      label: value.title,
    };

    try {
      if (this.canvasElement) {
        $.plot(this.canvasElement, [plotSeries], options);
      }
    } catch (err) {
      console.error('Gauge rendering error', err, options, value);
    }
  }

  renderVisualization = () => {
    const { width, value, height, onClick, text } = this.props;
    const autoProps = calculateGaugeAutoProps(width, height, value.title);

    return (
      <>
        <div
          style={{ height: `${autoProps.gaugeHeight}px`, width: '100%' }}
          ref={(element) => (this.canvasElement = element)}
          onClick={onClick}
        />
        {autoProps.showLabel && (
          <div
            style={{
              textAlign: 'center',
              fontSize: text?.titleSize ?? autoProps.titleFontSize,
              overflow: 'hidden',
              textOverflow: 'ellipsis',
              whiteSpace: 'nowrap',
              position: 'relative',
              width: '100%',
              top: '-4px',
              cursor: 'default',
            }}
          >
            {value.title}
          </div>
        )}
      </>
    );
  };

  render() {
    return (
      <div
        style={{
          width: '100%',
          height: '100%',
          display: 'flex',
          flexDirection: 'column',
          justifyContent: 'center',
          overflow: 'hidden',
        }}
        className={this.props.className}
      >
        {this.renderVisualization()}
      </div>
    );
  }
}<|MERGE_RESOLUTION|>--- conflicted
+++ resolved
@@ -8,11 +8,8 @@
   ThresholdsMode,
   GAUGE_DEFAULT_MAXIMUM,
   GAUGE_DEFAULT_MINIMUM,
-<<<<<<< HEAD
-=======
   GrafanaTheme,
   GrafanaTheme2,
->>>>>>> 89b365f8
 } from '@grafana/data';
 import { VizTextDisplayOptions } from '@grafana/schema';
 
