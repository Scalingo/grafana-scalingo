import React from 'react';
import uPlot, { AlignedData } from 'uplot';
import { Themeable2 } from '../../types';
import { findMidPointYPosition, pluginLog } from '../uPlot/utils';
import {
  DataFrame,
  DataHoverClearEvent,
  DataHoverEvent,
  Field,
  FieldMatcherID,
  fieldMatchers,
<<<<<<< HEAD
  FieldType,
=======
  LegacyGraphHoverEvent,
>>>>>>> 914fcedb
  TimeRange,
  TimeZone,
} from '@grafana/data';
import { preparePlotFrame as defaultPreparePlotFrame } from './utils';
import { VizLegendOptions } from '@grafana/schema';
import { PanelContext, PanelContextRoot } from '../PanelChrome/PanelContext';
import { Subscription } from 'rxjs';
import { throttleTime } from 'rxjs/operators';
import { GraphNGLegendEvent, XYFieldMatchers } from './types';
import { Renderers, UPlotConfigBuilder } from '../uPlot/config/UPlotConfigBuilder';
import { VizLayout } from '../VizLayout/VizLayout';
import { UPlotChart } from '../uPlot/Plot';
import { ScaleProps } from '../uPlot/config/UPlotScaleBuilder';
import { AxisProps } from '../uPlot/config/UPlotAxisBuilder';

/**
 * @internal -- not a public API
 */
export const FIXED_UNIT = '__fixed';

/**
 * @internal -- not a public API
 */
export type PropDiffFn<T extends any = any> = (prev: T, next: T) => boolean;

export interface GraphNGProps extends Themeable2 {
  frames: DataFrame[];
  structureRev?: number; // a number that will change when the frames[] structure changes
  width: number;
  height: number;
  timeRange: TimeRange;
  timeZone: TimeZone;
  legend: VizLegendOptions;
  fields?: XYFieldMatchers; // default will assume timeseries data
  renderers?: Renderers;
  tweakScale?: (opts: ScaleProps, forField: Field) => ScaleProps;
  tweakAxis?: (opts: AxisProps, forField: Field) => AxisProps;
  onLegendClick?: (event: GraphNGLegendEvent) => void;
  children?: (builder: UPlotConfigBuilder, alignedFrame: DataFrame) => React.ReactNode;
  prepConfig: (alignedFrame: DataFrame, allFrames: DataFrame[], getTimeRange: () => TimeRange) => UPlotConfigBuilder;
  propsToDiff?: Array<string | PropDiffFn>;
  preparePlotFrame?: (frames: DataFrame[], dimFields: XYFieldMatchers) => DataFrame;
  renderLegend: (config: UPlotConfigBuilder) => React.ReactElement | null;

  /**
   * needed for propsToDiff to re-init the plot & config
   * this is a generic approach to plot re-init, without having to specify which panel-level options
   * should cause invalidation. we can drop this in favor of something like panelOptionsRev that gets passed in
   * similar to structureRev. then we can drop propsToDiff entirely.
   */
  options?: Record<string, any>;
}

function sameProps(prevProps: any, nextProps: any, propsToDiff: Array<string | PropDiffFn> = []) {
  for (const propName of propsToDiff) {
    if (typeof propName === 'function') {
      if (!propName(prevProps, nextProps)) {
        return false;
      }
    } else if (nextProps[propName] !== prevProps[propName]) {
      return false;
    }
  }

  return true;
}

/**
 * @internal -- not a public API
 */
export interface GraphNGState {
  alignedFrame: DataFrame;
  alignedData: AlignedData;
  config?: UPlotConfigBuilder;
}

/**
 * "Time as X" core component, expects ascending x
 */
export class GraphNG extends React.Component<GraphNGProps, GraphNGState> {
  static contextType = PanelContextRoot;
  panelContext: PanelContext = {} as PanelContext;
  private plotInstance: React.RefObject<uPlot>;

  private subscription = new Subscription();

  constructor(props: GraphNGProps) {
    super(props);
    this.state = this.prepState(props);
    this.plotInstance = React.createRef();
  }

  getTimeRange = () => this.props.timeRange;

  prepState(props: GraphNGProps, withConfig = true) {
    let state: GraphNGState = null as any;

    const { frames, fields, preparePlotFrame } = props;

    const preparePlotFrameFn = preparePlotFrame || defaultPreparePlotFrame;

    const alignedFrame = preparePlotFrameFn(
      frames,
      fields || {
        x: fieldMatchers.get(FieldMatcherID.firstTimeField).get({}),
        y: fieldMatchers.get(FieldMatcherID.numeric).get({}),
      }
    );
    pluginLog('GraphNG', false, 'data aligned', alignedFrame);

    if (alignedFrame) {
      let config = this.state?.config;

      if (withConfig) {
        config = props.prepConfig(alignedFrame, this.props.frames, this.getTimeRange);
        pluginLog('GraphNG', false, 'config prepared', config);
      }

      state = {
        alignedFrame,
        alignedData: config!.prepData!([alignedFrame]) as AlignedData,
        config,
      };

      pluginLog('GraphNG', false, 'data prepared', state.alignedData);
    }

<<<<<<< HEAD
    return {
      ...state,
      data: preparePlotData(frame, [FieldType.string]),
      alignedDataFrame: frame,
      seriesToDataFrameFieldIndexMap: frame.fields.map((f) => f.state!.origin!),
      dimFields,
    };
=======
    return state;
>>>>>>> 914fcedb
  }

  handleCursorUpdate(evt: DataHoverEvent | LegacyGraphHoverEvent) {
    const time = evt.payload?.point?.time;
    const u = this.plotInstance.current;
    if (u && time) {
      // Try finding left position on time axis
      const left = u.valToPos(time, 'x');
      let top;
      if (left) {
        // find midpoint between points at current idx
        top = findMidPointYPosition(u, u.posToIdx(left));
      }

      if (!top || !left) {
        return;
      }

      u.setCursor({
        left,
        top,
      });
    }
  }

  componentDidMount() {
    this.panelContext = this.context as PanelContext;
    const { eventBus } = this.panelContext;

    this.subscription.add(
      eventBus
        .getStream(DataHoverEvent)
        .pipe(throttleTime(50))
        .subscribe({
          next: (evt) => {
            if (eventBus === evt.origin) {
              return;
            }
            this.handleCursorUpdate(evt);
          },
        })
    );

    // Legacy events (from flot graph)
    this.subscription.add(
      eventBus
        .getStream(LegacyGraphHoverEvent)
        .pipe(throttleTime(50))
        .subscribe({
          next: (evt) => this.handleCursorUpdate(evt),
        })
    );

    this.subscription.add(
      eventBus
        .getStream(DataHoverClearEvent)
        .pipe(throttleTime(50))
        .subscribe({
          next: () => {
            const u = this.plotInstance?.current;

            if (u) {
              u.setCursor({
                left: -10,
                top: -10,
              });
            }
          },
        })
    );
  }

  componentDidUpdate(prevProps: GraphNGProps) {
    const { frames, structureRev, timeZone, propsToDiff } = this.props;

    const propsChanged = !sameProps(prevProps, this.props, propsToDiff);

    if (frames !== prevProps.frames || propsChanged) {
      let newState = this.prepState(this.props, false);

      if (newState) {
        const shouldReconfig =
          this.state.config === undefined ||
          timeZone !== prevProps.timeZone ||
          structureRev !== prevProps.structureRev ||
          !structureRev ||
          propsChanged;

        if (shouldReconfig) {
          newState.config = this.props.prepConfig(newState.alignedFrame, this.props.frames, this.getTimeRange);
          newState.alignedData = newState.config.prepData!([newState.alignedFrame]) as AlignedData;
          pluginLog('GraphNG', false, 'config recreated', newState.config);
        }
      }

      newState && this.setState(newState);
    }
  }

  componentWillUnmount() {
    this.subscription.unsubscribe();
  }

  render() {
    const { width, height, children, timeRange, renderLegend } = this.props;
    const { config, alignedFrame, alignedData } = this.state;

    if (!config) {
      return null;
    }

    return (
<<<<<<< HEAD
      <GraphNGContext.Provider
        value={{
          mapSeriesIndexToDataFrameFieldIndex: this.mapSeriesIndexToDataFrameFieldIndex,
          dimFields: this.state.dimFields,
          data: this.state.alignedDataFrame,
        }}
      >
        <VizLayout width={width} height={height} legend={this.renderLegend()}>
          {(vizWidth: number, vizHeight: number) => (
            <UPlotChart
              {...plotProps}
              config={this.state.config!}
              data={this.state.data}
              width={vizWidth}
              height={vizHeight}
              timeRange={timeRange}
            >
              {children}
            </UPlotChart>
          )}
        </VizLayout>
      </GraphNGContext.Provider>
=======
      <VizLayout width={width} height={height} legend={renderLegend(config)}>
        {(vizWidth: number, vizHeight: number) => (
          <UPlotChart
            config={config}
            data={alignedData}
            width={vizWidth}
            height={vizHeight}
            timeRange={timeRange}
            plotRef={(u) => ((this.plotInstance as React.MutableRefObject<uPlot>).current = u)}
          >
            {children ? children(config, alignedFrame) : null}
          </UPlotChart>
        )}
      </VizLayout>
>>>>>>> 914fcedb
    );
  }
}<|MERGE_RESOLUTION|>--- conflicted
+++ resolved
@@ -9,11 +9,7 @@
   Field,
   FieldMatcherID,
   fieldMatchers,
-<<<<<<< HEAD
-  FieldType,
-=======
   LegacyGraphHoverEvent,
->>>>>>> 914fcedb
   TimeRange,
   TimeZone,
 } from '@grafana/data';
@@ -141,17 +137,7 @@
       pluginLog('GraphNG', false, 'data prepared', state.alignedData);
     }
 
-<<<<<<< HEAD
-    return {
-      ...state,
-      data: preparePlotData(frame, [FieldType.string]),
-      alignedDataFrame: frame,
-      seriesToDataFrameFieldIndexMap: frame.fields.map((f) => f.state!.origin!),
-      dimFields,
-    };
-=======
     return state;
->>>>>>> 914fcedb
   }
 
   handleCursorUpdate(evt: DataHoverEvent | LegacyGraphHoverEvent) {
@@ -264,30 +250,6 @@
     }
 
     return (
-<<<<<<< HEAD
-      <GraphNGContext.Provider
-        value={{
-          mapSeriesIndexToDataFrameFieldIndex: this.mapSeriesIndexToDataFrameFieldIndex,
-          dimFields: this.state.dimFields,
-          data: this.state.alignedDataFrame,
-        }}
-      >
-        <VizLayout width={width} height={height} legend={this.renderLegend()}>
-          {(vizWidth: number, vizHeight: number) => (
-            <UPlotChart
-              {...plotProps}
-              config={this.state.config!}
-              data={this.state.data}
-              width={vizWidth}
-              height={vizHeight}
-              timeRange={timeRange}
-            >
-              {children}
-            </UPlotChart>
-          )}
-        </VizLayout>
-      </GraphNGContext.Provider>
-=======
       <VizLayout width={width} height={height} legend={renderLegend(config)}>
         {(vizWidth: number, vizHeight: number) => (
           <UPlotChart
@@ -302,7 +264,6 @@
           </UPlotChart>
         )}
       </VizLayout>
->>>>>>> 914fcedb
     );
   }
 }