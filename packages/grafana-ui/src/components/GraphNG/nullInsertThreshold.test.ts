import { ArrayVector, FieldType, MutableDataFrame } from '@grafana/data';

import { applyNullInsertThreshold } from './nullInsertThreshold';

function randInt(min: number, max: number) {
  return Math.floor(Math.random() * (max - min + 1) + min);
}

function genFrame() {
  let fieldCount = 10;
  let valueCount = 3000;
  let step = 1000;
  let skipProb = 0.5;
  let skipSteps = [1, 5]; // min, max

  let allValues = Array(fieldCount);

  allValues[0] = Array(valueCount);

  for (let i = 0, curStep = Date.now(); i < valueCount; i++) {
    curStep = allValues[0][i] = curStep + step * (Math.random() < skipProb ? randInt(skipSteps[0], skipSteps[1]) : 1);
  }

  for (let fi = 1; fi < fieldCount; fi++) {
    let values = Array(valueCount);

    for (let i = 0; i < valueCount; i++) {
      values[i] = Math.random() * 100;
    }

    allValues[fi] = values;
  }

  return {
    length: valueCount,
    fields: allValues.map((values, i) => {
      return {
        name: 'A-' + i,
        type: i === 0 ? FieldType.time : FieldType.number,
        config: {
          interval: i === 0 ? step : null,
        },
        values: new ArrayVector(values),
      };
    }),
  };
}

describe('nullInsertThreshold Transformer', () => {
  test('should insert nulls at +threshold between adjacent > threshold: 1', () => {
    const df = new MutableDataFrame({
      refId: 'A',
      fields: [
        { name: 'Time', type: FieldType.time, values: [1, 3, 10] },
        { name: 'One', type: FieldType.number, config: { custom: { insertNulls: 1 } }, values: [4, 6, 8] },
        { name: 'Two', type: FieldType.string, config: { custom: { insertNulls: 1 } }, values: ['a', 'b', 'c'] },
      ],
    });

    const result = applyNullInsertThreshold({ frame: df });

    expect(result.fields[0].values.toArray()).toStrictEqual([1, 2, 3, 4, 5, 6, 7, 8, 9, 10]);
    expect(result.fields[1].values.toArray()).toStrictEqual([4, null, 6, null, null, null, null, null, null, 8]);
    expect(result.fields[2].values.toArray()).toStrictEqual(['a', null, 'b', null, null, null, null, null, null, 'c']);
  });

  test('should insert nulls at +threshold between adjacent > threshold: 2', () => {
    const df = new MutableDataFrame({
      refId: 'A',
      fields: [
        { name: 'Time', type: FieldType.time, values: [5, 7, 11] },
        { name: 'One', type: FieldType.number, config: { custom: { insertNulls: 2 } }, values: [4, 6, 8] },
        { name: 'Two', type: FieldType.string, config: { custom: { insertNulls: 2 } }, values: ['a', 'b', 'c'] },
      ],
    });

    const result = applyNullInsertThreshold({ frame: df });

    expect(result.fields[0].values.toArray()).toStrictEqual([5, 7, 9, 11]);
    expect(result.fields[1].values.toArray()).toStrictEqual([4, 6, null, 8]);
    expect(result.fields[2].values.toArray()).toStrictEqual(['a', 'b', null, 'c']);
  });

  test('should insert nulls at +interval between adjacent > interval: 1', () => {
    const df = new MutableDataFrame({
      refId: 'A',
      fields: [
        { name: 'Time', type: FieldType.time, config: { interval: 1 }, values: [1, 3, 10] },
        { name: 'One', type: FieldType.number, values: [4, 6, 8] },
        { name: 'Two', type: FieldType.string, values: ['a', 'b', 'c'] },
      ],
    });

    const result = applyNullInsertThreshold({ frame: df });

    expect(result.fields[0].values.toArray()).toStrictEqual([1, 2, 3, 4, 5, 6, 7, 8, 9, 10]);
    expect(result.fields[1].values.toArray()).toStrictEqual([4, null, 6, null, null, null, null, null, null, 8]);
    expect(result.fields[2].values.toArray()).toStrictEqual(['a', null, 'b', null, null, null, null, null, null, 'c']);
  });

  test('should insert leading null at beginning +interval when timeRange.from.valueOf() exceeds threshold', () => {
    const df = new MutableDataFrame({
      refId: 'A',
      fields: [
        { name: 'Time', type: FieldType.time, config: { interval: 1 }, values: [4, 6, 13] },
        { name: 'One', type: FieldType.number, values: [4, 6, 8] },
        { name: 'Two', type: FieldType.string, values: ['a', 'b', 'c'] },
      ],
    });

    const result = applyNullInsertThreshold({
      frame: df,
      refFieldName: null,
<<<<<<< HEAD
      refFieldPseudoMin: 1,
      refFieldPseudoMax: 13,
    });

    expect(result.fields[0].values.toArray()).toStrictEqual([1, 2, 3, 4, 5, 6, 7, 8, 9, 10, 11, 12, 13]);
=======
      refFieldPseudoMin: -0.5,
      refFieldPseudoMax: 13,
    });

    expect(result.fields[0].values.toArray()).toStrictEqual([-1, 0, 1, 2, 3, 4, 5, 6, 7, 8, 9, 10, 11, 12, 13]);
>>>>>>> 556faf82
    expect(result.fields[1].values.toArray()).toStrictEqual([
      null,
      null,
      null,
<<<<<<< HEAD
=======
      null,
      null,
>>>>>>> 556faf82
      4,
      null,
      6,
      null,
      null,
      null,
      null,
      null,
      null,
      8,
    ]);
    expect(result.fields[2].values.toArray()).toStrictEqual([
      null,
      null,
      null,
<<<<<<< HEAD
=======
      null,
      null,
>>>>>>> 556faf82
      'a',
      null,
      'b',
      null,
      null,
      null,
      null,
      null,
      null,
      'c',
    ]);
  });

  test('should insert trailing null at end +interval when timeRange.to.valueOf() exceeds threshold', () => {
    const df = new MutableDataFrame({
      refId: 'A',
      fields: [
        { name: 'Time', type: FieldType.time, config: { interval: 1 }, values: [1, 3, 10] },
        { name: 'One', type: FieldType.number, values: [4, 6, 8] },
        { name: 'Two', type: FieldType.string, values: ['a', 'b', 'c'] },
      ],
    });

    const result = applyNullInsertThreshold({ frame: df, refFieldName: null, refFieldPseudoMax: 13 });

<<<<<<< HEAD
    expect(result.fields[0].values.toArray()).toStrictEqual([1, 2, 3, 4, 5, 6, 7, 8, 9, 10, 11, 12, 13]);
=======
    expect(result.fields[0].values.toArray()).toStrictEqual([1, 2, 3, 4, 5, 6, 7, 8, 9, 10, 11, 12]);
>>>>>>> 556faf82
    expect(result.fields[1].values.toArray()).toStrictEqual([
      4,
      null,
      6,
      null,
      null,
      null,
      null,
      null,
      null,
      8,
      null,
      null,
<<<<<<< HEAD
      null,
=======
>>>>>>> 556faf82
    ]);
    expect(result.fields[2].values.toArray()).toStrictEqual([
      'a',
      null,
      'b',
      null,
      null,
      null,
      null,
      null,
      null,
      'c',
      null,
      null,
<<<<<<< HEAD
      null,
=======
>>>>>>> 556faf82
    ]);

    // should work for frames with 1 datapoint
    const df2 = new MutableDataFrame({
      refId: 'A',
      fields: [
        { name: 'Time', type: FieldType.time, config: { interval: 1 }, values: [1] },
        { name: 'One', type: FieldType.number, values: [1] },
        { name: 'Two', type: FieldType.string, values: ['a'] },
      ],
    });

<<<<<<< HEAD
    // Max is 2 as opposed to the above 13 otherwise
    // we get 12 nulls instead of the additional 1
    const result2 = applyNullInsertThreshold({ frame: df2, refFieldName: null, refFieldPseudoMax: 2 });
=======
    // Max is 2.5 as opposed to the above 13 otherwise
    // we get 12 nulls instead of the additional 1
    const result2 = applyNullInsertThreshold({ frame: df2, refFieldName: null, refFieldPseudoMax: 2.5 });
>>>>>>> 556faf82

    expect(result2.fields[0].values.toArray()).toStrictEqual([1, 2]);
    expect(result2.fields[1].values.toArray()).toStrictEqual([1, null]);
    expect(result2.fields[2].values.toArray()).toStrictEqual(['a', null]);
  });

  test('should not insert trailing null at end +interval when timeRange.to.valueOf() equals threshold', () => {
    const df = new MutableDataFrame({
      refId: 'A',
      fields: [
        { name: 'Time', type: FieldType.time, config: { interval: 1 }, values: [1] },
        { name: 'One', type: FieldType.number, values: [1] },
        { name: 'Two', type: FieldType.string, values: ['a'] },
      ],
    });

    const result = applyNullInsertThreshold({ frame: df, refFieldName: null, refFieldPseudoMax: 2 });

    expect(result.fields[0].values.toArray()).toStrictEqual([1]);
    expect(result.fields[1].values.toArray()).toStrictEqual([1]);
    expect(result.fields[2].values.toArray()).toStrictEqual(['a']);
  });

  // TODO: make this work
  test.skip('should insert nulls at +threshold (when defined) instead of +interval', () => {
    const df = new MutableDataFrame({
      refId: 'A',
      fields: [
        { name: 'Time', type: FieldType.time, config: { interval: 2 }, values: [5, 7, 11] },
        { name: 'One', type: FieldType.number, config: { custom: { insertNulls: 1 } }, values: [4, 6, 8] },
        { name: 'Two', type: FieldType.string, config: { custom: { insertNulls: 1 } }, values: ['a', 'b', 'c'] },
      ],
    });

    const result = applyNullInsertThreshold({ frame: df });

    expect(result.fields[0].values.toArray()).toStrictEqual([5, 6, 7, 8, 11]);
    expect(result.fields[1].values.toArray()).toStrictEqual([4, null, 6, null, 8]);
    expect(result.fields[2].values.toArray()).toStrictEqual(['a', null, 'b', null, 'c']);
  });

  test('should noop on 0 datapoints', () => {
    const df = new MutableDataFrame({
      refId: 'A',
      fields: [
        { name: 'Time', type: FieldType.time, config: { interval: 1 }, values: [] },
        { name: 'Value', type: FieldType.number, values: [] },
      ],
    });

    const result = applyNullInsertThreshold({ frame: df });

    expect(result).toBe(df);
  });

  test('should noop on invalid threshold', () => {
    const df = new MutableDataFrame({
      refId: 'A',
      fields: [
        { name: 'Time', type: FieldType.time, values: [1, 2, 4] },
        { name: 'Value', type: FieldType.number, config: { custom: { insertNulls: -1 } }, values: [1, 1, 1] },
      ],
    });

    const result = applyNullInsertThreshold({ frame: df });

    expect(result).toBe(df);
  });

  test('should noop on invalid interval', () => {
    const df = new MutableDataFrame({
      refId: 'A',
      fields: [
        { name: 'Time', type: FieldType.time, config: { interval: -1 }, values: [1, 2, 4] },
        { name: 'Value', type: FieldType.number, values: [1, 1, 1] },
      ],
    });

    const result = applyNullInsertThreshold({ frame: df });

    expect(result).toBe(df);
  });

  test('should noop when no missing steps', () => {
    const df = new MutableDataFrame({
      refId: 'A',
      fields: [
        { name: 'Time', type: FieldType.time, config: { interval: 1 }, values: [1, 2, 3] },
        { name: 'Value', type: FieldType.number, values: [1, 1, 1] },
      ],
    });

    const result = applyNullInsertThreshold({ frame: df });

    expect(result).toBe(df);
  });

  test('should noop when refFieldName not found', () => {
    const df = new MutableDataFrame({
      refId: 'A',
      fields: [
        { name: 'Time', type: FieldType.time, config: { interval: 1 }, values: [1, 2, 5] },
        { name: 'Value', type: FieldType.number, values: [1, 1, 1] },
      ],
    });

    const result = applyNullInsertThreshold({ frame: df, refFieldName: 'Time2' });

    expect(result).toBe(df);
  });

  // Leave this test skipped - it should be run manually
  test.skip('perf stress test should be <= 10ms', () => {
    // 10 fields x 3,000 values with 50% skip (output = 10 fields x 6,000 values)
    let bigFrameA = genFrame();

    // eslint-disable-next-line no-console
    console.time('insertValues-10x3k');
    applyNullInsertThreshold({ frame: bigFrameA });
    // eslint-disable-next-line no-console
    console.timeEnd('insertValues-10x3k');
  });
});<|MERGE_RESOLUTION|>--- conflicted
+++ resolved
@@ -111,28 +111,17 @@
     const result = applyNullInsertThreshold({
       frame: df,
       refFieldName: null,
-<<<<<<< HEAD
-      refFieldPseudoMin: 1,
-      refFieldPseudoMax: 13,
-    });
-
-    expect(result.fields[0].values.toArray()).toStrictEqual([1, 2, 3, 4, 5, 6, 7, 8, 9, 10, 11, 12, 13]);
-=======
       refFieldPseudoMin: -0.5,
       refFieldPseudoMax: 13,
     });
 
     expect(result.fields[0].values.toArray()).toStrictEqual([-1, 0, 1, 2, 3, 4, 5, 6, 7, 8, 9, 10, 11, 12, 13]);
->>>>>>> 556faf82
     expect(result.fields[1].values.toArray()).toStrictEqual([
       null,
       null,
       null,
-<<<<<<< HEAD
-=======
-      null,
-      null,
->>>>>>> 556faf82
+      null,
+      null,
       4,
       null,
       6,
@@ -148,11 +137,8 @@
       null,
       null,
       null,
-<<<<<<< HEAD
-=======
-      null,
-      null,
->>>>>>> 556faf82
+      null,
+      null,
       'a',
       null,
       'b',
@@ -178,11 +164,7 @@
 
     const result = applyNullInsertThreshold({ frame: df, refFieldName: null, refFieldPseudoMax: 13 });
 
-<<<<<<< HEAD
-    expect(result.fields[0].values.toArray()).toStrictEqual([1, 2, 3, 4, 5, 6, 7, 8, 9, 10, 11, 12, 13]);
-=======
     expect(result.fields[0].values.toArray()).toStrictEqual([1, 2, 3, 4, 5, 6, 7, 8, 9, 10, 11, 12]);
->>>>>>> 556faf82
     expect(result.fields[1].values.toArray()).toStrictEqual([
       4,
       null,
@@ -196,10 +178,6 @@
       8,
       null,
       null,
-<<<<<<< HEAD
-      null,
-=======
->>>>>>> 556faf82
     ]);
     expect(result.fields[2].values.toArray()).toStrictEqual([
       'a',
@@ -214,10 +192,6 @@
       'c',
       null,
       null,
-<<<<<<< HEAD
-      null,
-=======
->>>>>>> 556faf82
     ]);
 
     // should work for frames with 1 datapoint
@@ -230,15 +204,9 @@
       ],
     });
 
-<<<<<<< HEAD
-    // Max is 2 as opposed to the above 13 otherwise
-    // we get 12 nulls instead of the additional 1
-    const result2 = applyNullInsertThreshold({ frame: df2, refFieldName: null, refFieldPseudoMax: 2 });
-=======
     // Max is 2.5 as opposed to the above 13 otherwise
     // we get 12 nulls instead of the additional 1
     const result2 = applyNullInsertThreshold({ frame: df2, refFieldName: null, refFieldPseudoMax: 2.5 });
->>>>>>> 556faf82
 
     expect(result2.fields[0].values.toArray()).toStrictEqual([1, 2]);
     expect(result2.fields[1].values.toArray()).toStrictEqual([1, null]);
