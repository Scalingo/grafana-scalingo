import { ArrayVector, DataFrame, FieldType, incrRoundDn } from '@grafana/data';

type InsertMode = (prev: number, next: number, threshold: number) => number;

const INSERT_MODES = {
  threshold: (prev: number, next: number, threshold: number) => prev + threshold,
  midpoint: (prev: number, next: number, threshold: number) => (prev + next) / 2,
  // previous time + 1ms to prevent StateTimeline from forward-interpolating prior state
  plusone: (prev: number, next: number, threshold: number) => prev + 1,
};

interface NullInsertOptions {
  frame: DataFrame;
  refFieldName?: string | null;
  refFieldPseudoMax?: number;
  refFieldPseudoMin?: number;
  insertMode?: InsertMode;
}

export function applyNullInsertThreshold(opts: NullInsertOptions): DataFrame {
  if (opts.frame.length === 0) {
    return opts.frame;
  }

  let thorough = true;
  let { frame, refFieldName, refFieldPseudoMax, refFieldPseudoMin, insertMode } = opts;

  if (!insertMode) {
    insertMode = INSERT_MODES.threshold;
  }

  const refField = frame.fields.find((field) => {
    // note: getFieldDisplayName() would require full DF[]
    return refFieldName != null ? field.name === refFieldName : field.type === FieldType.time;
  });

  if (refField == null) {
    return frame;
  }

  refField.state = {
    ...refField.state,
    nullThresholdApplied: true,
  };

  const thresholds = frame.fields.map((field) => field.config.custom?.insertNulls ?? refField.config.interval ?? null);

  const uniqueThresholds = new Set<number>(thresholds);

  uniqueThresholds.delete(null as any);

  if (uniqueThresholds.size === 0) {
    return frame;
  }

  if (uniqueThresholds.size === 1) {
    const threshold = uniqueThresholds.values().next().value;

    if (threshold <= 0) {
      return frame;
    }

    const refValues = refField.values.toArray();

    const frameValues = frame.fields.map((field) => field.values.toArray());

    const filledFieldValues = nullInsertThreshold(
      refValues,
      frameValues,
      threshold,
      refFieldPseudoMin,
      refFieldPseudoMax,
      insertMode,
      thorough
    );

    if (filledFieldValues === frameValues) {
      return frame;
    }

    return {
      ...frame,
      length: filledFieldValues[0].length,
      fields: frame.fields.map((field, i) => ({
        ...field,
        values: new ArrayVector(filledFieldValues[i]),
      })),
    };
  }

  // TODO: unique threshold-per-field (via overrides) is unimplemented
  // should be done by processing each (refField + thresholdA-field1 + thresholdA-field2...)
  // as a separate nullInsertThreshold() dataset, then re-join into single dataset via join()
  return frame;
}

function nullInsertThreshold(
  refValues: number[],
  frameValues: any[][],
  threshold: number,
  refFieldPseudoMin: number | null = null,
  // will insert a trailing null when refFieldPseudoMax > last datapoint + threshold
  refFieldPseudoMax: number | null = null,
  getInsertValue: InsertMode,
  // will insert the value at every missing interval
  thorough: boolean
) {
  const len = refValues.length;
  const refValuesNew: number[] = [];

  // Continiuously subtract the threshold from the first data
  // point filling in insert values accordingly
  if (refFieldPseudoMin != null && refFieldPseudoMin < refValues[0]) {
    // this will be 0 or 1 threshold increment left of visible range
    let prevSlot = incrRoundDn(refFieldPseudoMin, threshold);

    while (prevSlot < refValues[0]) {
      // (prevSlot - threshold) is used to simulate the previous 'real' data point, as getInsertValue expects
      refValuesNew.push(getInsertValue(prevSlot - threshold, prevSlot, threshold));
      prevSlot += threshold;
    }
  }

  // Insert initial value
  refValuesNew.push(refValues[0]);

  let prevValue: number = refValues[0];
<<<<<<< HEAD
  const refValuesNew: number[] = [];

  // Continiuously add the threshold to the minimum value
  // While this is less than "prevValue" which is the lowest
  // time value in the sequence add in time frames
  if (refFieldPseudoMin != null) {
    let minValue = refFieldPseudoMin - threshold;

    while (minValue < prevValue - threshold) {
      let nextValue = minValue + threshold;
      refValuesNew.push(getInsertValue(minValue, nextValue, threshold));
      minValue = nextValue;
    }
  }

  // Insert initial value
  refValuesNew.push(prevValue);

=======

>>>>>>> 556faf82
  // Fill nulls when a value is greater than
  // the threshold value
  for (let i = 1; i < len; i++) {
    const curValue = refValues[i];

    while (curValue - prevValue > threshold) {
      refValuesNew.push(getInsertValue(prevValue, curValue, threshold));

      prevValue += threshold;

      if (!thorough) {
        break;
      }
    }

    refValuesNew.push(curValue);

    prevValue = curValue;
  }

  // At the end of the sequence
<<<<<<< HEAD
  if (refFieldPseudoMax != null) {
    while (prevValue + threshold <= refFieldPseudoMax) {
=======
  if (refFieldPseudoMax != null && refFieldPseudoMax > prevValue) {
    while (prevValue + threshold < refFieldPseudoMax) {
>>>>>>> 556faf82
      refValuesNew.push(getInsertValue(prevValue, refFieldPseudoMax, threshold));
      prevValue += threshold;
    }
  }

  const filledLen = refValuesNew.length;

  if (filledLen === len) {
    return frameValues;
  }

  const filledFieldValues: any[][] = [];

  for (let fieldValues of frameValues) {
    let filledValues;

    if (fieldValues !== refValues) {
      filledValues = Array(filledLen);

      for (let i = 0, j = 0; i < filledLen; i++) {
        filledValues[i] = refValues[j] === refValuesNew[i] ? fieldValues[j++] : null;
      }
    } else {
      filledValues = refValuesNew;
    }

    filledFieldValues.push(filledValues);
  }

  return filledFieldValues;
}<|MERGE_RESOLUTION|>--- conflicted
+++ resolved
@@ -125,28 +125,7 @@
   refValuesNew.push(refValues[0]);
 
   let prevValue: number = refValues[0];
-<<<<<<< HEAD
-  const refValuesNew: number[] = [];
 
-  // Continiuously add the threshold to the minimum value
-  // While this is less than "prevValue" which is the lowest
-  // time value in the sequence add in time frames
-  if (refFieldPseudoMin != null) {
-    let minValue = refFieldPseudoMin - threshold;
-
-    while (minValue < prevValue - threshold) {
-      let nextValue = minValue + threshold;
-      refValuesNew.push(getInsertValue(minValue, nextValue, threshold));
-      minValue = nextValue;
-    }
-  }
-
-  // Insert initial value
-  refValuesNew.push(prevValue);
-
-=======
-
->>>>>>> 556faf82
   // Fill nulls when a value is greater than
   // the threshold value
   for (let i = 1; i < len; i++) {
@@ -168,13 +147,8 @@
   }
 
   // At the end of the sequence
-<<<<<<< HEAD
-  if (refFieldPseudoMax != null) {
-    while (prevValue + threshold <= refFieldPseudoMax) {
-=======
   if (refFieldPseudoMax != null && refFieldPseudoMax > prevValue) {
     while (prevValue + threshold < refFieldPseudoMax) {
->>>>>>> 556faf82
       refValuesNew.push(getInsertValue(prevValue, refFieldPseudoMax, threshold));
       prevValue += threshold;
     }
