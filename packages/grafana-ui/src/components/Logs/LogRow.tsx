--- conflicted
+++ resolved
@@ -12,10 +12,7 @@
 import { withTheme } from '../../themes/index';
 import { getLogRowStyles } from './getLogRowStyles';
 import { stylesFactory } from '../../themes/stylesFactory';
-<<<<<<< HEAD
-=======
 import { selectThemeVariant } from '../../themes/selectThemeVariant';
->>>>>>> 3fa63cfc
 
 //Components
 import { LogDetails } from './LogDetails';
@@ -46,22 +43,16 @@
 }
 
 const getStyles = stylesFactory((theme: GrafanaTheme) => {
-<<<<<<< HEAD
-=======
   const bgColor = selectThemeVariant({ light: theme.colors.gray7, dark: theme.colors.dark2 }, theme.type);
->>>>>>> 3fa63cfc
   return {
     topVerticalAlign: css`
       label: topVerticalAlign;
       vertical-align: top;
     `,
-<<<<<<< HEAD
-=======
     hoverBackground: css`
       label: hoverBackground;
       background-color: ${bgColor};
     `,
->>>>>>> 3fa63cfc
   };
 });
 /**
@@ -141,57 +132,6 @@
     const showDetailsClassName = showDetails
       ? cx(['fa fa-chevron-down', styles.topVerticalAlign])
       : cx(['fa fa-chevron-right', styles.topVerticalAlign]);
-<<<<<<< HEAD
-    return (
-      <div className={style.logsRow}>
-        {showDuplicates && (
-          <div className={style.logsRowDuplicates}>
-            {row.duplicates && row.duplicates > 0 ? `${row.duplicates + 1}x` : null}
-          </div>
-        )}
-        <div className={style.logsRowLevel} />
-        {!allowDetails && (
-          <div
-            title={showDetails ? 'Hide log details' : 'See log details'}
-            onClick={this.toggleDetails}
-            className={style.logsRowToggleDetails}
-          >
-            <i className={showDetailsClassName} />
-          </div>
-        )}
-        <div>
-          <div onClick={this.toggleDetails}>
-            {showTime && showUtc && (
-              <div className={style.logsRowLocalTime} title={`Local: ${row.timeLocal} (${row.timeFromNow})`}>
-                {row.timeUtc}
-              </div>
-            )}
-            {showTime && !showUtc && (
-              <div className={style.logsRowLocalTime} title={`${row.timeUtc} (${row.timeFromNow})`}>
-                {row.timeLocal}
-              </div>
-            )}
-            <LogRowMessage
-              highlighterExpressions={highlighterExpressions}
-              row={row}
-              getRows={getRows}
-              errors={errors}
-              hasMoreContextRows={hasMoreContextRows}
-              updateLimit={updateLimit}
-              context={context}
-              showContext={showContext}
-              onToggleContext={this.toggleContext}
-            />
-          </div>
-          {this.state.showDetails && (
-            <LogDetails
-              getFieldLinks={getFieldLinks}
-              onClickFilterLabel={onClickFilterLabel}
-              onClickFilterOutLabel={onClickFilterOutLabel}
-              getRows={getRows}
-              row={row}
-            />
-=======
     const hoverBackground = cx(style.logsRow, { [styles.hoverBackground]: hasHoverBackground });
 
     return (
@@ -217,7 +157,6 @@
             <td className={style.logsRowLocalTime} title={`Local: ${row.timeLocal} (${row.timeFromNow})`}>
               {row.timeUtc}
             </td>
->>>>>>> 3fa63cfc
           )}
           {showTime && !showUtc && (
             <td className={style.logsRowLocalTime} title={`${row.timeUtc} (${row.timeFromNow})`}>
