--- conflicted
+++ resolved
@@ -7,12 +7,8 @@
 import { IconName } from '../../types';
 import { IconButton } from '../IconButton/IconButton';
 import { HorizontalGroup } from '../Layout/Layout';
-<<<<<<< HEAD
-import { FocusScope } from '@react-aria/focus';
-=======
 import { getModalStyles } from './getModalStyles';
 import { ModalHeader } from './ModalHeader';
->>>>>>> c1ba0afd
 
 export interface Props {
   /** @deprecated no longer used */
@@ -83,11 +79,7 @@
         className={styles.modalBackdrop}
         onClick={onClickBackdrop || (closeOnBackdropClick ? onDismiss : undefined)}
       />
-<<<<<<< HEAD
-      <FocusScope contain autoFocus restoreFocus>
-=======
       <FocusScope contain={trapFocus} autoFocus restoreFocus>
->>>>>>> c1ba0afd
         <div className={cx(styles.modal, className)}>
           <div className={headerClass}>
             {typeof title === 'string' && <DefaultModalHeader {...props} title={title} />}
@@ -99,11 +91,7 @@
           <div className={cx(styles.modalContent, contentClassName)}>{children}</div>
         </div>
       </FocusScope>
-<<<<<<< HEAD
-    </Portal>
-=======
     </OverlayContainer>
->>>>>>> c1ba0afd
   );
 }
 
