--- conflicted
+++ resolved
@@ -60,21 +60,9 @@
       className
     );
 
-<<<<<<< HEAD
-    const leftItemChildren = leftItems?.map((child, index) => (
-      <div className={styles.leftActionItem} key={index}>
-        {child}
-      </div>
-    ));
-
-    const titleEl = (
-      <>
-        <span className={styles.noLinkTitle}>{title}</span>
-=======
     const titleEl = (
       <>
         <span className={styles.truncateText}>{title}</span>
->>>>>>> 89b365f8
         {section && <span className={styles.pre}> / {section}</span>}
       </>
     );
@@ -104,55 +92,18 @@
               <>
                 <Link
                   aria-label={`Search dashboard in the ${parent} folder`}
-<<<<<<< HEAD
-                  className={cx(styles.titleText, styles.parentLink, styles.titleLink)}
-=======
                   className={cx(styles.titleText, styles.parentLink, styles.titleLink, styles.truncateText)}
->>>>>>> 89b365f8
                   href={parentHref}
                 >
                   {parent} <span className={styles.parentIcon}></span>
                 </Link>
                 {titleHref && (
-<<<<<<< HEAD
-                  <span className={cx(styles.titleText, styles.titleDivider, styles.parentLink)} aria-hidden>
-=======
                   <span className={cx(styles.titleText, styles.titleDivider)} aria-hidden>
->>>>>>> 89b365f8
                     /
                   </span>
                 )}
               </>
             )}
-<<<<<<< HEAD
-
-            {title && (
-              <div className={styles.titleWrapper}>
-                <h1 className={styles.h1Styles}>
-                  {titleHref ? (
-                    <Link
-                      aria-label="Search dashboard by name"
-                      className={cx(styles.titleText, styles.titleLink)}
-                      href={titleHref}
-                    >
-                      {titleEl}
-                    </Link>
-                  ) : (
-                    <div className={styles.titleText}>{titleEl}</div>
-                  )}
-                </h1>
-                {leftItemChildren}
-              </div>
-            )}
-          </nav>
-        </div>
-        {React.Children.toArray(children)
-          .filter(Boolean)
-          .map((child, index) => {
-            return (
-              <div className={styles.actionWrapper} key={index}>
-                {child}
-=======
 
             {(title || Boolean(leftItems?.length)) && (
               <div className={styles.titleWrapper}>
@@ -177,7 +128,6 @@
                     {child}
                   </div>
                 ))}
->>>>>>> 89b365f8
               </div>
             )}
           </nav>
@@ -210,11 +160,7 @@
     leftWrapper: css`
       display: flex;
       flex-wrap: nowrap;
-<<<<<<< HEAD
-      flex-grow: 1;
-=======
       max-width: 70%;
->>>>>>> 89b365f8
     `,
     pageIcon: css`
       display: none;
@@ -224,27 +170,13 @@
         align-items: center;
       }
     `,
-<<<<<<< HEAD
-    noLinkTitle: css`
-=======
     truncateText: css`
->>>>>>> 89b365f8
       overflow: hidden;
       text-overflow: ellipsis;
       white-space: nowrap;
     `,
     titleWrapper: css`
       display: flex;
-<<<<<<< HEAD
-      flex-grow: 1;
-      margin: 0;
-    `,
-    navElement: css`
-      display: flex;
-      flex-grow: 1;
-      align-items: center;
-      max-width: calc(100vw - 78px);
-=======
       margin: 0;
       min-width: 0;
     `,
@@ -252,19 +184,12 @@
       display: flex;
       align-items: center;
       min-width: 0;
->>>>>>> 89b365f8
     `,
     h1Styles: css`
       margin: 0;
       line-height: inherit;
-<<<<<<< HEAD
-      width: 300px;
-      max-width: min-content;
-      flex-grow: 1;
-=======
       flex-grow: 1;
       min-width: 0;
->>>>>>> 89b365f8
     `,
     parentIcon: css`
       margin-left: ${theme.spacing(0.5)};
@@ -273,10 +198,7 @@
       display: flex;
       font-size: ${typography.size.lg};
       margin: 0;
-<<<<<<< HEAD
-=======
       max-width: 300px;
->>>>>>> 89b365f8
       border-radius: 2px;
     `,
     titleLink: css`
