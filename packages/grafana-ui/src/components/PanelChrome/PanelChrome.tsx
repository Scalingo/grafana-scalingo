import { css, cx } from '@emotion/css';
<<<<<<< HEAD
import React, { CSSProperties, ReactElement, ReactNode } from 'react';
=======
import React, { CSSProperties, ReactElement, ReactNode, useId } from 'react';
import { useMeasure, useToggle } from 'react-use';
>>>>>>> 1e84fede

import { GrafanaTheme2, LoadingState } from '@grafana/data';
import { selectors } from '@grafana/e2e-selectors';

import { useStyles2, useTheme2 } from '../../themes';
import { getFocusStyles } from '../../themes/mixins';
import { DelayRender } from '../../utils/DelayRender';
import { Icon } from '../Icon/Icon';
import { LoadingBar } from '../LoadingBar/LoadingBar';
import { Tooltip } from '../Tooltip';

import { HoverWidget } from './HoverWidget';
import { PanelDescription } from './PanelDescription';
import { PanelMenu } from './PanelMenu';
import { PanelStatus } from './PanelStatus';
import { TitleItem } from './TitleItem';

/**
 * @internal
 */
export type PanelChromeProps = (AutoSize | FixedDimensions) & (Collapsible | HoverHeader);

interface BaseProps {
  padding?: PanelPadding;
  title?: string;
  description?: string | (() => string);
  titleItems?: ReactNode;
  menu?: ReactElement | (() => ReactElement);
  dragClass?: string;
  dragClassCancel?: string;
  /**
   * Use only to indicate loading or streaming data in the panel.
   * Any other values of loadingState are ignored.
   */
  loadingState?: LoadingState;
  /**
   * Used to display status message (used for panel errors currently)
   */
  statusMessage?: string;
  /**
   * Handle opening error details view (like inspect / error tab)
   */
  statusMessageOnClick?: (e: React.SyntheticEvent) => void;
  /**
   * @deprecated use `actions' instead
   **/
  leftItems?: ReactNode[];
  actions?: ReactNode;
  displayMode?: 'default' | 'transparent';
  onCancelQuery?: () => void;
  /**
   * callback when opening the panel menu
   */
  onOpenMenu?: () => void;
<<<<<<< HEAD
=======
}

interface FixedDimensions extends BaseProps {
  width: number;
  height: number;
  children: (innerWidth: number, innerHeight: number) => ReactNode;
}

interface AutoSize extends BaseProps {
  width?: never;
  height?: never;
  children: ReactNode;
}

interface Collapsible {
  collapsible: boolean;
  collapsed?: boolean;
  /**
   * callback when collapsing or expanding the panel
   */
  onToggleCollapse?: (collapsed: boolean) => void;
  hoverHeader?: never;
  hoverHeaderOffset?: never;
}

interface HoverHeader {
  collapsible?: never;
  collapsed?: never;
  onToggleCollapse?: never;
  hoverHeader?: boolean;
  hoverHeaderOffset?: number;
>>>>>>> 1e84fede
}

/**
 * @internal
 */
export type PanelPadding = 'none' | 'md';

/**
 * @internal
 */
export function PanelChrome({
  width,
  height,
  children,
  padding = 'md',
  title = '',
  description = '',
  displayMode = 'default',
  titleItems,
  menu,
  dragClass,
  dragClassCancel,
  hoverHeader = false,
  hoverHeaderOffset,
  loadingState,
  statusMessage,
  statusMessageOnClick,
  leftItems,
  actions,
  onCancelQuery,
  onOpenMenu,
<<<<<<< HEAD
=======
  collapsible = false,
  collapsed,
  onToggleCollapse,
>>>>>>> 1e84fede
}: PanelChromeProps) {
  const theme = useTheme2();
  const styles = useStyles2(getStyles);
  const panelContentId = useId();

  const hasHeader = !hoverHeader;

  const [isOpen, toggleOpen] = useToggle(true);

<<<<<<< HEAD
  const hasHeader = !hoverHeader;

  // hover menu is only shown on hover when not on touch devices
  const showOnHoverClass = 'show-on-hover';
=======
  // if collapsed is not defined, then component is uncontrolled and state is managed internally
  if (collapsed === undefined) {
    collapsed = !isOpen;
  }

  // hover menu is only shown on hover when not on touch devices
  const showOnHoverClass = 'show-on-hover';
  const isPanelTransparent = displayMode === 'transparent';
>>>>>>> 1e84fede

  const headerHeight = getHeaderHeight(theme, hasHeader);
  const { contentStyle, innerWidth, innerHeight } = getContentStyle(
    padding,
    theme,
    headerHeight,
    collapsed,
    height,
    width
  );

  const headerStyles: CSSProperties = {
    height: headerHeight,
    cursor: dragClass ? 'move' : 'auto',
  };

  const containerStyles: CSSProperties = { width, height: collapsed ? undefined : height };
  const [ref, { width: loadingBarWidth }] = useMeasure<HTMLDivElement>();

  /** Old property name now maps to actions */
  if (leftItems) {
    actions = leftItems;
  }

  const testid = title ? selectors.components.Panels.Panel.title(title) : 'Panel';

  const headerContent = (
    <>
      {/* Non collapsible title */}
      {!collapsible && title && (
        <h6 title={title} className={styles.title}>
          {title}
        </h6>
      )}

      {/* Collapsible title */}
      {collapsible && (
        <h6 className={styles.title}>
          <button
            type="button"
            className={styles.clearButtonStyles}
            onClick={() => {
              toggleOpen();
              if (onToggleCollapse) {
                onToggleCollapse(!collapsed);
              }
            }}
            aria-expanded={!collapsed}
            aria-controls={!collapsed ? panelContentId : undefined}
          >
            <Icon
              name={!collapsed ? 'angle-down' : 'angle-right'}
              aria-hidden={!!title}
              aria-label={!title ? 'toggle collapse panel' : undefined}
            />
            {title}
          </button>
        </h6>
      )}

      <div className={cx(styles.titleItems, dragClassCancel)} data-testid="title-items-container">
        <PanelDescription description={description} className={dragClassCancel} />
        {titleItems}
      </div>
      {loadingState === LoadingState.Streaming && (
        <Tooltip content={onCancelQuery ? 'Stop streaming' : 'Streaming'}>
          <TitleItem className={dragClassCancel} data-testid="panel-streaming" onClick={onCancelQuery}>
            <Icon name="circle-mono" size="md" className={styles.streaming} />
          </TitleItem>
        </Tooltip>
      )}
      {loadingState === LoadingState.Loading && onCancelQuery && (
        <DelayRender delay={2000}>
          <Tooltip content="Cancel query">
            <TitleItem
              className={cx(dragClassCancel, styles.pointer)}
              data-testid="panel-cancel-query"
              onClick={onCancelQuery}
            >
              <Icon name="sync-slash" size="md" />
            </TitleItem>
          </Tooltip>
        </DelayRender>
      )}
      <div className={styles.rightAligned}>
        {actions && <div className={styles.rightActions}>{itemsRenderer(actions, (item) => item)}</div>}
      </div>
    </>
  );

  return (
    // tabIndex={0} is needed for keyboard accessibility in the plot area
    <div
      className={cx(styles.container, { [styles.transparentContainer]: isPanelTransparent })}
      style={containerStyles}
      data-testid={testid}
      tabIndex={0} //eslint-disable-line jsx-a11y/no-noninteractive-tabindex
      ref={ref}
    >
      <div className={styles.loadingBarContainer}>
        {loadingState === LoadingState.Loading ? (
          <LoadingBar width={loadingBarWidth} ariaLabel="Panel loading bar" />
        ) : null}
      </div>

      {hoverHeader && (
        <>
          <HoverWidget
            menu={menu}
            title={title}
            offset={hoverHeaderOffset}
            dragClass={dragClass}
            onOpenMenu={onOpenMenu}
          >
            {headerContent}
          </HoverWidget>

          {statusMessage && (
            <div className={styles.errorContainerFloating}>
              <PanelStatus message={statusMessage} onClick={statusMessageOnClick} ariaLabel="Panel status" />
            </div>
          )}
        </>
      )}

      {hasHeader && (
        <div className={cx(styles.headerContainer, dragClass)} style={headerStyles} data-testid="header-container">
          {statusMessage && (
            <div className={dragClassCancel}>
              <PanelStatus message={statusMessage} onClick={statusMessageOnClick} ariaLabel="Panel status" />
            </div>
          )}

          {headerContent}

          {menu && (
            <PanelMenu
              menu={menu}
              title={title}
              placement="bottom-end"
              menuButtonClass={cx(styles.menuItem, dragClassCancel, showOnHoverClass)}
              onOpenMenu={onOpenMenu}
            />
          )}
        </div>
      )}

      {!collapsed && (
        <div
          id={panelContentId}
          className={cx(styles.content, height === undefined && styles.containNone)}
          style={contentStyle}
        >
          {typeof children === 'function' ? children(innerWidth, innerHeight) : children}
        </div>
      )}
    </div>
  );
}

const itemsRenderer = (items: ReactNode[] | ReactNode, renderer: (items: ReactNode[]) => ReactNode): ReactNode => {
  const toRender = React.Children.toArray(items).filter(Boolean);
  return toRender.length > 0 ? renderer(toRender) : null;
};

const getHeaderHeight = (theme: GrafanaTheme2, hasHeader: boolean) => {
  if (hasHeader) {
    return theme.spacing.gridSize * theme.components.panel.headerHeight;
  }

  return 0;
};

const getContentStyle = (
  padding: string,
  theme: GrafanaTheme2,
  headerHeight: number,
  collapsed: boolean,
  height?: number,
  width?: number
) => {
  const chromePadding = (padding === 'md' ? theme.components.panel.padding : 0) * theme.spacing.gridSize;

  const panelPadding = chromePadding * 2;
  const panelBorder = 1 * 2;

  let innerWidth = 0;
  if (width) {
    innerWidth = width - panelPadding - panelBorder;
  }

  let innerHeight = 0;
  if (height) {
    innerHeight = height - headerHeight - panelPadding - panelBorder;
  }

  if (collapsed) {
    innerHeight = headerHeight;
  }

  const contentStyle: CSSProperties = {
    padding: chromePadding,
  };

  return { contentStyle, innerWidth, innerHeight };
};

const getStyles = (theme: GrafanaTheme2) => {
  const { background, borderColor, padding } = theme.components.panel;

  return {
    container: css({
      label: 'panel-container',
      backgroundColor: background,
      border: `1px solid ${borderColor}`,
      position: 'relative',
      borderRadius: theme.shape.radius.default,
      height: '100%',
      display: 'flex',
      flexDirection: 'column',

      '> *': {
        zIndex: 0,
      },

      // matches .react-grid-item styles in _dashboard_grid.scss to ensure any contained tooltips occlude adjacent panels
      '&:hover, &:active, &:focus': {
        zIndex: theme.zIndex.activePanel,
      },

      '.show-on-hover': {
        opacity: '0',
        visibility: 'hidden',
      },

      '&:focus-visible, &:hover': {
        // only show menu icon on hover or focused panel
        '.show-on-hover': {
          opacity: '1',
          visibility: 'visible',
        },
      },

      '&:focus-visible': getFocusStyles(theme),

      // The not:(:focus) clause is so that this rule is only applied when decendants are focused (important otherwise the hover header is visible when panel is clicked).
      '&:focus-within:not(:focus)': {
        '.show-on-hover': {
          visibility: 'visible',
          opacity: '1',
        },
      },
    }),
    transparentContainer: css({
      label: 'panel-transparent-container',
      backgroundColor: 'transparent',
      border: '1px solid transparent',
      boxSizing: 'border-box',
      '&:hover': {
        border: `1px solid ${borderColor}`,
      },
    }),
    loadingBarContainer: css({
      label: 'panel-loading-bar-container',
      position: 'absolute',
      top: 0,
      width: '100%',
    }),
    containNone: css({
      contain: 'none',
    }),
    content: css({
      label: 'panel-content',
      flexGrow: 1,
      contain: 'size layout',
    }),
    headerContainer: css({
      label: 'panel-header',
      display: 'flex',
      alignItems: 'center',
    }),
    pointer: css({
      cursor: 'pointer',
    }),
    streaming: css({
      label: 'panel-streaming',
      marginRight: 0,
      color: theme.colors.success.text,

      '&:hover': {
        color: theme.colors.success.text,
      },
    }),
    title: css({
      label: 'panel-title',
      display: 'flex',
      marginBottom: 0, // override default h6 margin-bottom
      padding: theme.spacing(0, padding),
      textOverflow: 'ellipsis',
      overflow: 'hidden',
      whiteSpace: 'nowrap',
      fontSize: theme.typography.h6.fontSize,
      fontWeight: theme.typography.h6.fontWeight,
    }),
    items: css({
      display: 'flex',
    }),
    item: css({
      display: 'flex',
      justifyContent: 'center',
      alignItems: 'center',
    }),
    hiddenMenu: css({
      visibility: 'hidden',
    }),
    menuItem: css({
      label: 'panel-menu',
      border: 'none',
      background: theme.colors.secondary.main,
      '&:hover': {
        background: theme.colors.secondary.shade,
      },
    }),
    errorContainerFloating: css({
      label: 'error-container',
      position: 'absolute',
      left: 0,
      top: 0,
      zIndex: 1,
    }),
    rightActions: css({
      display: 'flex',
      padding: theme.spacing(0, padding),
      gap: theme.spacing(1),
    }),
    rightAligned: css({
      label: 'right-aligned-container',
      marginLeft: 'auto',
      display: 'flex',
      alignItems: 'center',
    }),
    titleItems: css({
      display: 'flex',
      height: '100%',
    }),
    clearButtonStyles: css({
      alignItems: 'center',
      display: 'flex',
      gap: theme.spacing(0.5),
      background: 'transparent',
      color: theme.colors.text.primary,
      border: 'none',
      padding: 0,
      textOverflow: 'ellipsis',
      overflow: 'hidden',
      whiteSpace: 'nowrap',
      fontSize: theme.typography.h6.fontSize,
      fontWeight: theme.typography.h6.fontWeight,
    }),
  };
};<|MERGE_RESOLUTION|>--- conflicted
+++ resolved
@@ -1,10 +1,6 @@
 import { css, cx } from '@emotion/css';
-<<<<<<< HEAD
-import React, { CSSProperties, ReactElement, ReactNode } from 'react';
-=======
 import React, { CSSProperties, ReactElement, ReactNode, useId } from 'react';
 import { useMeasure, useToggle } from 'react-use';
->>>>>>> 1e84fede
 
 import { GrafanaTheme2, LoadingState } from '@grafana/data';
 import { selectors } from '@grafana/e2e-selectors';
@@ -59,8 +55,6 @@
    * callback when opening the panel menu
    */
   onOpenMenu?: () => void;
-<<<<<<< HEAD
-=======
 }
 
 interface FixedDimensions extends BaseProps {
@@ -92,7 +86,6 @@
   onToggleCollapse?: never;
   hoverHeader?: boolean;
   hoverHeaderOffset?: number;
->>>>>>> 1e84fede
 }
 
 /**
@@ -124,12 +117,9 @@
   actions,
   onCancelQuery,
   onOpenMenu,
-<<<<<<< HEAD
-=======
   collapsible = false,
   collapsed,
   onToggleCollapse,
->>>>>>> 1e84fede
 }: PanelChromeProps) {
   const theme = useTheme2();
   const styles = useStyles2(getStyles);
@@ -139,12 +129,6 @@
 
   const [isOpen, toggleOpen] = useToggle(true);
 
-<<<<<<< HEAD
-  const hasHeader = !hoverHeader;
-
-  // hover menu is only shown on hover when not on touch devices
-  const showOnHoverClass = 'show-on-hover';
-=======
   // if collapsed is not defined, then component is uncontrolled and state is managed internally
   if (collapsed === undefined) {
     collapsed = !isOpen;
@@ -153,7 +137,6 @@
   // hover menu is only shown on hover when not on touch devices
   const showOnHoverClass = 'show-on-hover';
   const isPanelTransparent = displayMode === 'transparent';
->>>>>>> 1e84fede
 
   const headerHeight = getHeaderHeight(theme, hasHeader);
   const { contentStyle, innerWidth, innerHeight } = getContentStyle(
