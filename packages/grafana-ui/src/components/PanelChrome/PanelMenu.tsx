import { cx } from '@emotion/css';
import React, { ReactElement, useCallback } from 'react';

import { selectors } from '@grafana/e2e-selectors';

import { Dropdown } from '../Dropdown/Dropdown';
import { ToolbarButton } from '../ToolbarButton';
import { TooltipPlacement } from '../Tooltip';

interface PanelMenuProps {
  menu: ReactElement | (() => ReactElement);
  menuButtonClass?: string;
  dragClassCancel?: string;
  title?: string;
  placement?: TooltipPlacement;
  offset?: [number, number];
<<<<<<< HEAD
  onVisibleChange?: (state: boolean) => void;
=======
>>>>>>> 1e84fede
  onOpenMenu?: () => void;
}

export function PanelMenu({
  menu,
  title,
  placement = 'bottom',
  offset,
  dragClassCancel,
  menuButtonClass,
<<<<<<< HEAD
  onVisibleChange,
=======
>>>>>>> 1e84fede
  onOpenMenu,
}: PanelMenuProps) {
  const testId = title ? selectors.components.Panels.Panel.menu(title) : `panel-menu-button`;

  const handleVisibility = useCallback(
    (show: boolean) => {
      if (show && onOpenMenu) {
        onOpenMenu();
      }
<<<<<<< HEAD
      return onVisibleChange;
    },
    [onOpenMenu, onVisibleChange]
=======
    },
    [onOpenMenu]
>>>>>>> 1e84fede
  );

  return (
    <Dropdown overlay={menu} placement={placement} offset={offset} onVisibleChange={handleVisibility}>
      <ToolbarButton
        aria-label={`Menu for panel with ${title ? `title ${title}` : 'no title'}`}
        title="Menu"
        icon="ellipsis-v"
        iconSize="md"
        narrow
        data-testid={testId}
        className={cx(menuButtonClass, dragClassCancel)}
      />
    </Dropdown>
  );
}<|MERGE_RESOLUTION|>--- conflicted
+++ resolved
@@ -14,10 +14,6 @@
   title?: string;
   placement?: TooltipPlacement;
   offset?: [number, number];
-<<<<<<< HEAD
-  onVisibleChange?: (state: boolean) => void;
-=======
->>>>>>> 1e84fede
   onOpenMenu?: () => void;
 }
 
@@ -28,10 +24,6 @@
   offset,
   dragClassCancel,
   menuButtonClass,
-<<<<<<< HEAD
-  onVisibleChange,
-=======
->>>>>>> 1e84fede
   onOpenMenu,
 }: PanelMenuProps) {
   const testId = title ? selectors.components.Panels.Panel.menu(title) : `panel-menu-button`;
@@ -41,14 +33,8 @@
       if (show && onOpenMenu) {
         onOpenMenu();
       }
-<<<<<<< HEAD
-      return onVisibleChange;
-    },
-    [onOpenMenu, onVisibleChange]
-=======
     },
     [onOpenMenu]
->>>>>>> 1e84fede
   );
 
   return (
