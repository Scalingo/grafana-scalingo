import React from 'react';
import { HeaderGroup, Column } from 'react-table';

<<<<<<< HEAD
import { DataFrame, Field } from '@grafana/data';
=======
>>>>>>> c2560129
import { selectors } from '@grafana/e2e-selectors';

import { useStyles2 } from '../../themes';
import { getFieldTypeIcon } from '../../types';
import { Icon } from '../Icon/Icon';

import { Filter } from './Filter';
import { getTableStyles, TableStyles } from './styles';

export interface HeaderRowProps {
  headerGroups: HeaderGroup[];
  showTypeIcons?: boolean;
}

export const HeaderRow = (props: HeaderRowProps) => {
  const { headerGroups, showTypeIcons } = props;
  const e2eSelectorsTable = selectors.components.Panels.Visualization.Table;
  const tableStyles = useStyles2(getTableStyles);

  return (
    <div role="rowgroup">
      {headerGroups.map((headerGroup: HeaderGroup) => {
        const { key, ...headerGroupProps } = headerGroup.getHeaderGroupProps();
        return (
          <div
            className={tableStyles.thead}
            {...headerGroupProps}
            key={key}
            aria-label={e2eSelectorsTable.header}
            role="row"
          >
            {headerGroup.headers.map((column: Column, index: number) =>
              renderHeaderCell(column, tableStyles, showTypeIcons)
            )}
          </div>
        );
      })}
    </div>
  );
};

function renderHeaderCell(column: any, tableStyles: TableStyles, showTypeIcons?: boolean) {
  const headerProps = column.getHeaderProps();
  const field = column.field ?? null;

  if (column.canResize) {
    headerProps.style.userSelect = column.isResizing ? 'none' : 'auto'; // disables selecting text while resizing
  }

  headerProps.style.position = 'absolute';
  headerProps.style.justifyContent = (column as any).justifyContent;

  return (
    <div className={tableStyles.headerCell} {...headerProps} role="columnheader">
      {column.canSort && (
        <>
          <button {...column.getSortByToggleProps()} className={tableStyles.headerCellLabel}>
            {showTypeIcons && (
              <Icon name={getFieldTypeIcon(field)} title={field?.type} size="sm" className={tableStyles.typeIcon} />
            )}
            <div>{column.render('Header')}</div>
            <div>
              {column.isSorted && (column.isSortedDesc ? <Icon name="arrow-down" /> : <Icon name="arrow-up" />)}
            </div>
          </button>
          {column.canFilter && <Filter column={column} tableStyles={tableStyles} field={field} />}
        </>
      )}
      {!column.canSort && column.render('Header')}
      {!column.canSort && column.canFilter && <Filter column={column} tableStyles={tableStyles} field={field} />}
      {column.canResize && <div {...column.getResizerProps()} className={tableStyles.resizeHandle} />}
    </div>
  );
}<|MERGE_RESOLUTION|>--- conflicted
+++ resolved
@@ -1,10 +1,6 @@
 import React from 'react';
 import { HeaderGroup, Column } from 'react-table';
 
-<<<<<<< HEAD
-import { DataFrame, Field } from '@grafana/data';
-=======
->>>>>>> c2560129
 import { selectors } from '@grafana/e2e-selectors';
 
 import { useStyles2 } from '../../themes';
