--- conflicted
+++ resolved
@@ -179,11 +179,7 @@
   });
 
   describe('on filtering', () => {
-<<<<<<< HEAD
-    it('the rows should be filtered', () => {
-=======
     it('the rows should be filtered', async () => {
->>>>>>> c2560129
       getTestContext({
         data: toDataFrame({
           name: 'A',
@@ -204,15 +200,9 @@
 
       expect(within(getTable()).getAllByRole('row')).toHaveLength(9);
 
-<<<<<<< HEAD
-      userEvent.click(within(getColumnHeader(/number/)).getByRole('filterIcon'));
-      userEvent.click(screen.getByLabelText('1'));
-      userEvent.click(screen.getByText('Ok'));
-=======
       await userEvent.click(within(getColumnHeader(/number/)).getByRole('filterIcon'));
       await userEvent.click(screen.getByLabelText('1'));
       await userEvent.click(screen.getByText('Ok'));
->>>>>>> c2560129
 
       // 3 + header row
       expect(within(getTable()).getAllByRole('row')).toHaveLength(4);
