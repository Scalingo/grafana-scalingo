--- conflicted
+++ resolved
@@ -400,10 +400,6 @@
     });
   });
 
-<<<<<<< HEAD
-  describe('when mounted with data and sub-data', () => {
-    it('then correct rows should be rendered and new table is rendered when expander is clicked', () => {
-=======
   describe('on table footer enabled and count calculation selected', () => {
     it('should show count of non-null values', async () => {
       getTestContext({
@@ -521,7 +517,6 @@
 
   describe('when mounted with data and sub-data', () => {
     it('then correct rows should be rendered and new table is rendered when expander is clicked', async () => {
->>>>>>> 284c43c2
       getTestContext({
         subData: new Array(getDefaultDataFrame().length).fill(0).map((i) =>
           toDataFrame({
@@ -555,15 +550,6 @@
       const rows = within(getTable()).getAllByRole('row');
       expect(rows).toHaveLength(5);
       expect(getRowsData(rows)).toEqual([
-<<<<<<< HEAD
-        { time: '2021-01-01 00:00:00', temperature: '10', link: '10' },
-        { time: '2021-01-01 03:00:00', temperature: 'NaN', link: 'NaN' },
-        { time: '2021-01-01 01:00:00', temperature: '11', link: '11' },
-        { time: '2021-01-01 02:00:00', temperature: '12', link: '12' },
-      ]);
-
-      within(rows[1]).getByLabelText('Open trace').click();
-=======
         { time: '2021-01-01 00:00:00', temperature: '10', link: '${__value.text} interpolation' },
         { time: '2021-01-01 03:00:00', temperature: 'NaN', link: '${__value.text} interpolation' },
         { time: '2021-01-01 01:00:00', temperature: '11', link: '${__value.text} interpolation' },
@@ -571,7 +557,6 @@
       ]);
 
       await userEvent.click(within(rows[1]).getByLabelText('Expand row'));
->>>>>>> 284c43c2
       const rowsAfterClick = within(getTable()).getAllByRole('row');
       expect(within(rowsAfterClick[1]).getByRole('table')).toBeInTheDocument();
       expect(within(rowsAfterClick[1]).getByText(/number0/)).toBeInTheDocument();
