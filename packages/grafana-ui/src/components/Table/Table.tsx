<<<<<<< HEAD
// Libraries
import _ from 'lodash';
import React, { Component, ReactElement } from 'react';
import {
  SortDirectionType,
  SortIndicator,
  MultiGrid,
  CellMeasurerCache,
  CellMeasurer,
  GridCellProps,
  Index,
} from 'react-virtualized';
import { Themeable } from '../../types/theme';

import {
  stringToJsRegex,
  DataFrame,
  sortDataFrame,
  getDataFrameRow,
  ArrayVector,
  FieldType,
  InterpolateFunction,
} from '@grafana/data';

import {
  TableCellBuilder,
  ColumnStyle,
  getFieldCellBuilder,
  TableCellBuilderOptions,
  simpleCellBuilder,
} from './TableCellBuilder';

export interface Props extends Themeable {
=======
import React, { useMemo } from 'react';
import { DataFrame } from '@grafana/data';
import { useSortBy, useTable, useBlockLayout, Cell } from 'react-table';
import { FixedSizeList } from 'react-window';
import { getColumns, getTableRows } from './utils';
import { useTheme } from '../../themes';
import { TableFilterActionCallback } from './types';
import { getTableStyles } from './styles';
import { TableCell } from './TableCell';

export interface Props {
>>>>>>> 3fa63cfc
  data: DataFrame;
  width: number;
  height: number;
  onCellClick?: TableFilterActionCallback;
}

<<<<<<< HEAD
export class Table extends Component<Props, State> {
  renderer: ColumnRenderInfo[];
  measurer: CellMeasurerCache;
  scrollToTop = false;
  rotateWidth = 100;

  static defaultProps = {
    showHeader: true,
    fixedHeader: true,
    fixedColumns: 0,
    rotate: false,
    minColumnWidth: 150,
  };

  constructor(props: Props) {
    super(props);

    this.state = {
      data: props.data,
    };

    this.renderer = this.initColumns(props);
    this.measurer = new CellMeasurerCache({
      defaultHeight: 30,
      fixedWidth: true,
    });
  }

  componentDidUpdate(prevProps: Props, prevState: State) {
    const { data, styles, showHeader, rotate } = this.props;
    const { sortBy, sortDirection } = this.state;
    const dataChanged = data !== prevProps.data;
    const configsChanged =
      showHeader !== prevProps.showHeader ||
      this.props.rotate !== prevProps.rotate ||
      this.props.fixedColumns !== prevProps.fixedColumns ||
      this.props.fixedHeader !== prevProps.fixedHeader;

    // Reset the size cache
    if (dataChanged || configsChanged) {
      this.measurer.clearAll();
    }

    // Update the renderer if options change
    // We only *need* do to this if the header values changes, but this does every data update
    if (dataChanged || styles !== prevProps.styles) {
      this.renderer = this.initColumns(this.props);
    }

    if (dataChanged || rotate !== prevProps.rotate) {
      const { width, minColumnWidth } = this.props;
      this.rotateWidth = Math.max(width / data.length, minColumnWidth);
    }

    // Update the data when data or sort changes
    if (dataChanged || sortBy !== prevState.sortBy || sortDirection !== prevState.sortDirection) {
      this.scrollToTop = true;
      this.setState({ data: sortDataFrame(data, sortBy, sortDirection === 'DESC') });
    }
  }

  /** Given the configuration, setup how each column gets rendered */
  initColumns(props: Props): ColumnRenderInfo[] {
    const { styles, data, width, minColumnWidth } = props;
    if (!data || !data.fields || !data.fields.length || !styles) {
      return [];
    }

    const columnWidth = Math.max(width / data.fields.length, minColumnWidth);

    return data.fields.map((col, index) => {
      let title = col.name;
      let style: ColumnStyle | null = null; // ColumnStyle

      // Find the style based on the text
      for (let i = 0; i < styles.length; i++) {
        const s = styles[i];
        const regex = stringToJsRegex(s.pattern);
        if (title.match(regex)) {
          style = s;
          if (s.alias) {
            title = title.replace(regex, s.alias);
          }
          break;
        }
      }

      return {
        header: title,
        width: columnWidth,
        builder: getFieldCellBuilder(col, style, this.props),
      };
    });
  }

  //----------------------------------------------------------------------
  //----------------------------------------------------------------------

  doSort = (columnIndex: number) => {
    let sort: any = this.state.sortBy;
    let dir = this.state.sortDirection;
    if (sort !== columnIndex) {
      dir = 'DESC';
      sort = columnIndex;
    } else if (dir === 'DESC') {
      dir = 'ASC';
    } else {
      sort = null;
    }
    this.setState({ sortBy: sort, sortDirection: dir });
  };

  /** Converts the grid coordinates to DataFrame coordinates */
  getCellRef = (rowIndex: number, columnIndex: number): DataIndex => {
    const { showHeader, rotate } = this.props;
    const rowOffset = showHeader ? -1 : 0;

    if (rotate) {
      return { column: rowIndex, row: columnIndex + rowOffset };
    } else {
      return { column: columnIndex, row: rowIndex + rowOffset };
    }
  };

  onCellClick = (rowIndex: number, columnIndex: number) => {
    const { row, column } = this.getCellRef(rowIndex, columnIndex);
    if (row < 0) {
      this.doSort(column);
    } else {
      const field = this.state.data.fields[columnIndex];
      const value = field.values.get(rowIndex);
      console.log('CLICK', value, field.name);
    }
  };

  headerBuilder = (cell: TableCellBuilderOptions): ReactElement<'div'> => {
    const { data, sortBy, sortDirection } = this.state;
    const { columnIndex, rowIndex, style } = cell.props;
    const { column } = this.getCellRef(rowIndex, columnIndex);

    let col = data.fields[column];
    const sorting = sortBy === column;
    if (!col) {
      col = {
        name: '??' + columnIndex + '???',
        config: {},
        values: new ArrayVector(),
        type: FieldType.other,
      };
    }

    return (
      <div className="gf-table-header" style={style} onClick={() => this.onCellClick(rowIndex, columnIndex)}>
        {col.name}
        {sorting && <SortIndicator sortDirection={sortDirection} />}
=======
export const Table = ({ data, height, onCellClick, width }: Props) => {
  const theme = useTheme();
  const tableStyles = getTableStyles(theme);

  const { getTableProps, headerGroups, rows, prepareRow } = useTable(
    {
      columns: useMemo(() => getColumns(data, width), [data]),
      data: useMemo(() => getTableRows(data), [data]),
    },
    useSortBy,
    useBlockLayout
  );

  const RenderRow = React.useCallback(
    ({ index, style }) => {
      const row = rows[index];
      prepareRow(row);
      return (
        <div {...row.getRowProps({ style })} className={tableStyles.row}>
          {row.cells.map((cell: Cell, index: number) => (
            <TableCell
              key={index}
              field={data.fields[cell.column.index]}
              tableStyles={tableStyles}
              cell={cell}
              onCellClick={onCellClick}
            />
          ))}
        </div>
      );
    },
    [prepareRow, rows]
  );

  return (
    <div {...getTableProps()} className={tableStyles.table}>
      <div>
        {headerGroups.map((headerGroup: any) => (
          <div className={tableStyles.thead} {...headerGroup.getHeaderGroupProps()}>
            {headerGroup.headers.map((column: any) => renderHeaderCell(column, tableStyles.headerCell))}
          </div>
        ))}
>>>>>>> 3fa63cfc
      </div>
      <FixedSizeList height={height} itemCount={rows.length} itemSize={tableStyles.rowHeight} width={width}>
        {RenderRow}
      </FixedSizeList>
    </div>
  );
};

function renderHeaderCell(column: any, className: string) {
  const headerProps = column.getHeaderProps(column.getSortByToggleProps());

  if (column.textAlign) {
    headerProps.style.textAlign = column.textAlign;
  }

  return (
    <div className={className} {...headerProps}>
      {column.render('Header')}
      <span>{column.isSorted ? (column.isSortedDesc ? ' 🔽' : ' 🔼') : ''}</span>
    </div>
  );
}<|MERGE_RESOLUTION|>--- conflicted
+++ resolved
@@ -1,38 +1,3 @@
-<<<<<<< HEAD
-// Libraries
-import _ from 'lodash';
-import React, { Component, ReactElement } from 'react';
-import {
-  SortDirectionType,
-  SortIndicator,
-  MultiGrid,
-  CellMeasurerCache,
-  CellMeasurer,
-  GridCellProps,
-  Index,
-} from 'react-virtualized';
-import { Themeable } from '../../types/theme';
-
-import {
-  stringToJsRegex,
-  DataFrame,
-  sortDataFrame,
-  getDataFrameRow,
-  ArrayVector,
-  FieldType,
-  InterpolateFunction,
-} from '@grafana/data';
-
-import {
-  TableCellBuilder,
-  ColumnStyle,
-  getFieldCellBuilder,
-  TableCellBuilderOptions,
-  simpleCellBuilder,
-} from './TableCellBuilder';
-
-export interface Props extends Themeable {
-=======
 import React, { useMemo } from 'react';
 import { DataFrame } from '@grafana/data';
 import { useSortBy, useTable, useBlockLayout, Cell } from 'react-table';
@@ -44,170 +9,12 @@
 import { TableCell } from './TableCell';
 
 export interface Props {
->>>>>>> 3fa63cfc
   data: DataFrame;
   width: number;
   height: number;
   onCellClick?: TableFilterActionCallback;
 }
 
-<<<<<<< HEAD
-export class Table extends Component<Props, State> {
-  renderer: ColumnRenderInfo[];
-  measurer: CellMeasurerCache;
-  scrollToTop = false;
-  rotateWidth = 100;
-
-  static defaultProps = {
-    showHeader: true,
-    fixedHeader: true,
-    fixedColumns: 0,
-    rotate: false,
-    minColumnWidth: 150,
-  };
-
-  constructor(props: Props) {
-    super(props);
-
-    this.state = {
-      data: props.data,
-    };
-
-    this.renderer = this.initColumns(props);
-    this.measurer = new CellMeasurerCache({
-      defaultHeight: 30,
-      fixedWidth: true,
-    });
-  }
-
-  componentDidUpdate(prevProps: Props, prevState: State) {
-    const { data, styles, showHeader, rotate } = this.props;
-    const { sortBy, sortDirection } = this.state;
-    const dataChanged = data !== prevProps.data;
-    const configsChanged =
-      showHeader !== prevProps.showHeader ||
-      this.props.rotate !== prevProps.rotate ||
-      this.props.fixedColumns !== prevProps.fixedColumns ||
-      this.props.fixedHeader !== prevProps.fixedHeader;
-
-    // Reset the size cache
-    if (dataChanged || configsChanged) {
-      this.measurer.clearAll();
-    }
-
-    // Update the renderer if options change
-    // We only *need* do to this if the header values changes, but this does every data update
-    if (dataChanged || styles !== prevProps.styles) {
-      this.renderer = this.initColumns(this.props);
-    }
-
-    if (dataChanged || rotate !== prevProps.rotate) {
-      const { width, minColumnWidth } = this.props;
-      this.rotateWidth = Math.max(width / data.length, minColumnWidth);
-    }
-
-    // Update the data when data or sort changes
-    if (dataChanged || sortBy !== prevState.sortBy || sortDirection !== prevState.sortDirection) {
-      this.scrollToTop = true;
-      this.setState({ data: sortDataFrame(data, sortBy, sortDirection === 'DESC') });
-    }
-  }
-
-  /** Given the configuration, setup how each column gets rendered */
-  initColumns(props: Props): ColumnRenderInfo[] {
-    const { styles, data, width, minColumnWidth } = props;
-    if (!data || !data.fields || !data.fields.length || !styles) {
-      return [];
-    }
-
-    const columnWidth = Math.max(width / data.fields.length, minColumnWidth);
-
-    return data.fields.map((col, index) => {
-      let title = col.name;
-      let style: ColumnStyle | null = null; // ColumnStyle
-
-      // Find the style based on the text
-      for (let i = 0; i < styles.length; i++) {
-        const s = styles[i];
-        const regex = stringToJsRegex(s.pattern);
-        if (title.match(regex)) {
-          style = s;
-          if (s.alias) {
-            title = title.replace(regex, s.alias);
-          }
-          break;
-        }
-      }
-
-      return {
-        header: title,
-        width: columnWidth,
-        builder: getFieldCellBuilder(col, style, this.props),
-      };
-    });
-  }
-
-  //----------------------------------------------------------------------
-  //----------------------------------------------------------------------
-
-  doSort = (columnIndex: number) => {
-    let sort: any = this.state.sortBy;
-    let dir = this.state.sortDirection;
-    if (sort !== columnIndex) {
-      dir = 'DESC';
-      sort = columnIndex;
-    } else if (dir === 'DESC') {
-      dir = 'ASC';
-    } else {
-      sort = null;
-    }
-    this.setState({ sortBy: sort, sortDirection: dir });
-  };
-
-  /** Converts the grid coordinates to DataFrame coordinates */
-  getCellRef = (rowIndex: number, columnIndex: number): DataIndex => {
-    const { showHeader, rotate } = this.props;
-    const rowOffset = showHeader ? -1 : 0;
-
-    if (rotate) {
-      return { column: rowIndex, row: columnIndex + rowOffset };
-    } else {
-      return { column: columnIndex, row: rowIndex + rowOffset };
-    }
-  };
-
-  onCellClick = (rowIndex: number, columnIndex: number) => {
-    const { row, column } = this.getCellRef(rowIndex, columnIndex);
-    if (row < 0) {
-      this.doSort(column);
-    } else {
-      const field = this.state.data.fields[columnIndex];
-      const value = field.values.get(rowIndex);
-      console.log('CLICK', value, field.name);
-    }
-  };
-
-  headerBuilder = (cell: TableCellBuilderOptions): ReactElement<'div'> => {
-    const { data, sortBy, sortDirection } = this.state;
-    const { columnIndex, rowIndex, style } = cell.props;
-    const { column } = this.getCellRef(rowIndex, columnIndex);
-
-    let col = data.fields[column];
-    const sorting = sortBy === column;
-    if (!col) {
-      col = {
-        name: '??' + columnIndex + '???',
-        config: {},
-        values: new ArrayVector(),
-        type: FieldType.other,
-      };
-    }
-
-    return (
-      <div className="gf-table-header" style={style} onClick={() => this.onCellClick(rowIndex, columnIndex)}>
-        {col.name}
-        {sorting && <SortIndicator sortDirection={sortDirection} />}
-=======
 export const Table = ({ data, height, onCellClick, width }: Props) => {
   const theme = useTheme();
   const tableStyles = getTableStyles(theme);
@@ -250,7 +57,6 @@
             {headerGroup.headers.map((column: any) => renderHeaderCell(column, tableStyles.headerCell))}
           </div>
         ))}
->>>>>>> 3fa63cfc
       </div>
       <FixedSizeList height={height} itemCount={rows.length} itemSize={tableStyles.rowHeight} width={width}>
         {RenderRow}
