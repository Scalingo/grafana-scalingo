import React, { FC, memo, useCallback, useMemo } from 'react';
import { DataFrame, getFieldDisplayName } from '@grafana/data';
import {
  Cell,
  Column,
  useAbsoluteLayout,
  useFilters,
  UseFiltersState,
  useResizeColumns,
  UseResizeColumnsState,
  useSortBy,
  UseSortByState,
  useTable,
} from 'react-table';
import { FixedSizeList } from 'react-window';
<<<<<<< HEAD
import { getColumns, sortCaseInsensitive } from './utils';
import { useTheme } from '../../themes';
=======
import { getColumns, sortCaseInsensitive, sortNumber } from './utils';
>>>>>>> 914fcedb
import {
  TableColumnResizeActionCallback,
  TableFilterActionCallback,
  FooterItem,
  TableSortByActionCallback,
  TableSortByFieldState,
} from './types';
import { getTableStyles } from './styles';
import { CustomScrollbar } from '../CustomScrollbar/CustomScrollbar';
import { TableCell } from './TableCell';
import { useStyles2 } from '../../themes';
import { FooterRow } from './FooterRow';
import { HeaderRow } from './HeaderRow';

const COLUMN_MIN_WIDTH = 150;

export interface Props {
  ariaLabel?: string;
  data: DataFrame;
  width: number;
  height: number;
  /** Minimal column width specified in pixels */
  columnMinWidth?: number;
  noHeader?: boolean;
  showTypeIcons?: boolean;
  resizable?: boolean;
  initialSortBy?: TableSortByFieldState[];
  onColumnResize?: TableColumnResizeActionCallback;
  onSortByChange?: TableSortByActionCallback;
  onCellFilterAdded?: TableFilterActionCallback;
  footerValues?: FooterItem[];
}

interface ReactTableInternalState extends UseResizeColumnsState<{}>, UseSortByState<{}>, UseFiltersState<{}> {}

function useTableStateReducer({ onColumnResize, onSortByChange, data }: Props) {
  return useCallback(
    (newState: ReactTableInternalState, action: any) => {
      switch (action.type) {
        case 'columnDoneResizing':
          if (onColumnResize) {
            const info = (newState.columnResizing.headerIdWidths as any)[0];
            const columnIdString = info[0];
            const fieldIndex = parseInt(columnIdString, 10);
            const width = Math.round(newState.columnResizing.columnWidths[columnIdString] as number);

            const field = data.fields[fieldIndex];
            if (!field) {
              return newState;
            }

            const fieldDisplayName = getFieldDisplayName(field, data);
            onColumnResize(fieldDisplayName, width);
          }
        case 'toggleSortBy':
          if (onSortByChange) {
            const sortByFields: TableSortByFieldState[] = [];

            for (const sortItem of newState.sortBy) {
              const field = data.fields[parseInt(sortItem.id, 10)];
              if (!field) {
                continue;
              }

              sortByFields.push({
                displayName: getFieldDisplayName(field, data),
                desc: sortItem.desc,
              });
            }

            onSortByChange(sortByFields);
          }
          break;
      }

      return newState;
    },
    [data, onColumnResize, onSortByChange]
  );
}

function getInitialState(initialSortBy: Props['initialSortBy'], columns: Column[]): Partial<ReactTableInternalState> {
  const state: Partial<ReactTableInternalState> = {};

  if (initialSortBy) {
    state.sortBy = [];

    for (const sortBy of initialSortBy) {
      for (const col of columns) {
        if (col.Header === sortBy.displayName) {
          state.sortBy.push({ id: col.id as string, desc: sortBy.desc });
        }
      }
    }
  }

  return state;
}

export const Table: FC<Props> = memo((props: Props) => {
  const {
    ariaLabel,
    data,
    height,
    onCellFilterAdded,
    width,
    columnMinWidth = COLUMN_MIN_WIDTH,
    noHeader,
    resizable = true,
    initialSortBy,
    footerValues,
    showTypeIcons,
  } = props;
  const tableStyles = useStyles2(getTableStyles);

  // React table data array. This data acts just like a dummy array to let react-table know how many rows exist
  // The cells use the field to look up values
  const memoizedData = useMemo(() => {
    if (!data.fields.length) {
      return [];
    }
    // as we only use this to fake the length of our data set for react-table we need to make sure we always return an array
    // filled with values at each index otherwise we'll end up trying to call accessRow for null|undefined value in
    // https://github.com/tannerlinsley/react-table/blob/7be2fc9d8b5e223fc998af88865ae86a88792fdb/src/hooks/useTable.js#L585
    return Array(data.length).fill(0);
  }, [data]);

  // React-table column definitions
  const memoizedColumns = useMemo(() => getColumns(data, width, columnMinWidth, footerValues), [
    data,
    width,
    columnMinWidth,
    footerValues,
  ]);

  // Internal react table state reducer
  const stateReducer = useTableStateReducer(props);

  const options: any = useMemo(
    () => ({
      columns: memoizedColumns,
      data: memoizedData,
      disableResizing: !resizable,
      stateReducer: stateReducer,
      initialState: getInitialState(initialSortBy, memoizedColumns),
      sortTypes: {
<<<<<<< HEAD
        'alphanumeric-insensitive': sortCaseInsensitive,
=======
        number: sortNumber, // the builtin number type on react-table does not handle NaN values
        'alphanumeric-insensitive': sortCaseInsensitive, // should be replace with the builtin string when react-table is upgraded, see https://github.com/tannerlinsley/react-table/pull/3235
>>>>>>> 914fcedb
      },
    }),
    [initialSortBy, memoizedColumns, memoizedData, resizable, stateReducer]
  );

  const { getTableProps, headerGroups, rows, prepareRow, totalColumnsWidth, footerGroups } = useTable(
    options,
    useFilters,
    useSortBy,
    useAbsoluteLayout,
    useResizeColumns
  );

  const { fields } = data;

  const RenderRow = React.useCallback(
    ({ index: rowIndex, style }) => {
      const row = rows[rowIndex];
      prepareRow(row);
      return (
        <div {...row.getRowProps({ style })} className={tableStyles.row}>
          {row.cells.map((cell: Cell, index: number) => (
            <TableCell
              key={index}
              field={fields[index]}
              tableStyles={tableStyles}
              cell={cell}
              onCellFilterAdded={onCellFilterAdded}
              columnIndex={index}
              columnCount={row.cells.length}
              dataRowIndex={row.index}
            />
          ))}
        </div>
      );
    },
    [fields, onCellFilterAdded, prepareRow, rows, tableStyles]
  );

  const headerHeight = noHeader ? 0 : tableStyles.cellHeight;

  return (
    <div {...getTableProps()} className={tableStyles.table} aria-label={ariaLabel} role="table">
      <CustomScrollbar hideVerticalTrack={true}>
        <div style={{ width: totalColumnsWidth ? `${totalColumnsWidth}px` : '100%' }}>
          {!noHeader && <HeaderRow data={data} headerGroups={headerGroups} showTypeIcons={showTypeIcons} />}
          {rows.length > 0 ? (
            <FixedSizeList
              height={height - headerHeight}
              itemCount={rows.length}
              itemSize={tableStyles.rowHeight}
              width={'100%'}
              style={{ overflow: 'hidden auto' }}
            >
              {RenderRow}
            </FixedSizeList>
          ) : (
            <div style={{ height: height - headerHeight }} className={tableStyles.noData}>
              No data
            </div>
          )}
          <FooterRow footerValues={footerValues} footerGroups={footerGroups} totalColumnsWidth={totalColumnsWidth} />
        </div>
      </CustomScrollbar>
    </div>
  );
});

Table.displayName = 'Table';<|MERGE_RESOLUTION|>--- conflicted
+++ resolved
@@ -13,12 +13,7 @@
   useTable,
 } from 'react-table';
 import { FixedSizeList } from 'react-window';
-<<<<<<< HEAD
-import { getColumns, sortCaseInsensitive } from './utils';
-import { useTheme } from '../../themes';
-=======
 import { getColumns, sortCaseInsensitive, sortNumber } from './utils';
->>>>>>> 914fcedb
 import {
   TableColumnResizeActionCallback,
   TableFilterActionCallback,
@@ -165,12 +160,8 @@
       stateReducer: stateReducer,
       initialState: getInitialState(initialSortBy, memoizedColumns),
       sortTypes: {
-<<<<<<< HEAD
-        'alphanumeric-insensitive': sortCaseInsensitive,
-=======
         number: sortNumber, // the builtin number type on react-table does not handle NaN values
         'alphanumeric-insensitive': sortCaseInsensitive, // should be replace with the builtin string when react-table is upgraded, see https://github.com/tannerlinsley/react-table/pull/3235
->>>>>>> 914fcedb
       },
     }),
     [initialSortBy, memoizedColumns, memoizedData, resizable, stateReducer]
@@ -201,7 +192,6 @@
               onCellFilterAdded={onCellFilterAdded}
               columnIndex={index}
               columnCount={row.cells.length}
-              dataRowIndex={row.index}
             />
           ))}
         </div>
