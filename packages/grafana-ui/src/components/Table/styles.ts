import { css, CSSObject } from '@emotion/css';

import { GrafanaTheme2 } from '@grafana/data';
import { TableCellHeight } from '@grafana/schema';

export function useTableStyles(theme: GrafanaTheme2, cellHeightOption: TableCellHeight) {
  const borderColor = theme.colors.border.weak;
  const resizerColor = theme.colors.primary.border;
  const cellPadding = 6;
<<<<<<< HEAD
  const lineHeight = theme.typography.body.lineHeight;
  const bodyFontSize = 14;
  const cellHeight = cellPadding * 2 + bodyFontSize * lineHeight;
  const rowHeight = cellHeight + 2;
=======
  const cellHeight = getCellHeight(theme, cellHeightOption, cellPadding);
  const rowHeight = cellHeight + 2;
  const headerHeight = 28;
>>>>>>> ac7f9d45
  const rowHoverBg = theme.colors.emphasize(theme.colors.background.primary, 0.03);

  const buildCellContainerStyle = (color?: string, background?: string, overflowOnHover?: boolean) => {
    const cellActionsOverflow: CSSObject = {
      margin: theme.spacing(0, -0.5, 0, 0.5),
    };

    const cellActionsNoOverflow: CSSObject = {
      position: 'absolute',
      top: 0,
      right: 0,
      margin: 'auto',
    };

    const onHoverOverflow: CSSObject = {
      overflow: 'visible',
      width: 'auto !important',
      boxShadow: `0 0 2px ${theme.colors.primary.main}`,
      background: background ?? rowHoverBg,
      zIndex: 1,
    };

    return css`
      label: ${overflowOnHover ? 'cellContainerOverflow' : 'cellContainerNoOverflow'};
      padding: ${cellPadding}px;
      width: 100%;
      // Cell height need to account for row border
      height: ${rowHeight - 1}px;
      display: flex;
      align-items: center;
      border-right: 1px solid ${borderColor};

      ${color ? `color: ${color};` : ''};
      ${background ? `background: ${background};` : ''};
      background-clip: padding-box;

      &:last-child:not(:only-child) {
        border-right: none;
      }

      &:hover {
        ${overflowOnHover && onHoverOverflow};
        .cellActions {
          visibility: visible;
          opacity: 1;
          width: auto;
        }
      }

      a {
        color: inherit;
      }

      .cellActions {
        display: flex;
        ${overflowOnHover ? cellActionsOverflow : cellActionsNoOverflow}
        visibility: hidden;
        opacity: 0;
        width: 0;
        align-items: center;
        height: 100%;
        padding: ${theme.spacing(1, 0.5, 1, 0.5)};
        background: ${background ? 'none' : theme.colors.emphasize(theme.colors.background.primary, 0.03)};

        svg {
          color: ${color};
        }
      }

      .cellActionsLeft {
        right: auto !important;
        left: 0;
      }

      .cellActionsTransparent {
        background: none;
      }
    `;
  };

  return {
    theme,
    cellHeight,
    buildCellContainerStyle,
    cellPadding,
<<<<<<< HEAD
    cellHeightInner: bodyFontSize * lineHeight,
=======
    cellHeightInner: cellHeight - cellPadding * 2,
>>>>>>> ac7f9d45
    rowHeight,
    table: css`
      height: 100%;
      width: 100%;
      overflow: auto;
      display: flex;
      flex-direction: column;
    `,
    thead: css`
      label: thead;
      height: ${headerHeight}px;
      overflow-y: auto;
      overflow-x: hidden;
      position: relative;
    `,
    tfoot: css`
      label: tfoot;
      height: ${headerHeight}px;
      border-top: 1px solid ${borderColor};
      overflow-y: auto;
      overflow-x: hidden;
      position: relative;
    `,
    headerRow: css`
      label: row;
      border-bottom: 1px solid ${borderColor};
    `,
    headerCell: css`
      height: 100%;
      padding: 0 ${cellPadding}px;
      overflow: hidden;
      white-space: nowrap;
      display: flex;
      align-items: center;
      font-weight: ${theme.typography.fontWeightMedium};

      &:last-child {
        border-right: none;
      }
    `,
    headerCellLabel: css`
      border: none;
      padding: 0;
      background: inherit;
      cursor: pointer;
      white-space: nowrap;
      overflow: hidden;
      text-overflow: ellipsis;
      font-weight: ${theme.typography.fontWeightMedium};
      display: flex;
      align-items: center;
      margin-right: ${theme.spacing(0.5)};

      &:hover {
        text-decoration: underline;
        color: ${theme.colors.text.link};
      }
    `,
    cellContainer: buildCellContainerStyle(undefined, undefined, true),
    cellContainerNoOverflow: buildCellContainerStyle(undefined, undefined, false),
    cellText: css`
      overflow: hidden;
      text-overflow: ellipsis;
      user-select: text;
      white-space: nowrap;
    `,
    sortIcon: css`
      margin-left: ${theme.spacing(0.5)};
    `,
    cellLink: css`
      cursor: pointer;
      overflow: hidden;
      text-overflow: ellipsis;
      user-select: text;
      white-space: nowrap;
      color: ${theme.colors.text.link};
      font-weight: ${theme.typography.fontWeightMedium};
      &:hover {
        text-decoration: underline;
        color: ${theme.colors.text.link};
      }
    `,
    cellLinkForColoredCell: css`
      cursor: pointer;
      overflow: hidden;
      text-overflow: ellipsis;
      user-select: text;
      white-space: nowrap;
      font-weight: ${theme.typography.fontWeightMedium};
      text-decoration: underline;
    `,
    imageCellLink: css`
      cursor: pointer;
      overflow: hidden;
      height: 100%;
    `,
    headerFilter: css`
      background: transparent;
      border: none;
      label: headerFilter;
      padding: 0;
    `,
    paginationWrapper: css`
      display: flex;
      height: ${cellHeight}px;
      justify-content: center;
      align-items: center;
      width: 100%;
      li {
        margin-bottom: 0;
      }
    `,
    paginationSummary: css`
      color: ${theme.colors.text.secondary};
      font-size: ${theme.typography.bodySmall.fontSize};
      display: flex;
      justify-content: flex-end;
      padding: ${theme.spacing(0, 1, 0, 2)};
    `,

    tableContentWrapper: (totalColumnsWidth: number) => {
      const width = totalColumnsWidth !== undefined ? `${totalColumnsWidth}px` : '100%';

      return css`
        label: tableContentWrapper;
        width: ${width};
        display: flex;
        flex-direction: column;
      `;
    },
    row: css`
      label: row;
      border-bottom: 1px solid ${borderColor};

      &:hover {
        background-color: ${rowHoverBg};
      }

      &:last-child {
        border-bottom: 0;
      }
    `,
    imageCell: css`
      height: 100%;
    `,
    resizeHandle: css`
      label: resizeHandle;
      cursor: col-resize !important;
      display: inline-block;
      background: ${resizerColor};
      opacity: 0;
      transition: opacity 0.2s ease-in-out;
      width: 8px;
      height: 100%;
      position: absolute;
      right: -4px;
      border-radius: ${theme.shape.radius.default};
      top: 0;
      touch-action: none;

      &:hover {
        opacity: 1;
      }
    `,
    typeIcon: css`
      margin-right: ${theme.spacing(1)};
      color: ${theme.colors.text.secondary};
    `,
    noData: css`
      align-items: center;
      display: flex;
      height: 100%;
      justify-content: center;
      width: 100%;
    `,
    expanderCell: css`
      display: flex;
      flex-direction: column;
      justify-content: center;
      height: ${rowHeight}px;
      cursor: pointer;
    `,
  };
}

export type TableStyles = ReturnType<typeof useTableStyles>;

function getCellHeight(theme: GrafanaTheme2, cellHeightOption: TableCellHeight, cellPadding: number) {
  const bodyFontSize = theme.typography.fontSize;
  const lineHeight = theme.typography.body.lineHeight;

  switch (cellHeightOption) {
    case 'md':
      return 42;
    case 'lg':
      return 48;
    case 'sm':
    default:
      return cellPadding * 2 + bodyFontSize * lineHeight;
  }
}<|MERGE_RESOLUTION|>--- conflicted
+++ resolved
@@ -7,16 +7,9 @@
   const borderColor = theme.colors.border.weak;
   const resizerColor = theme.colors.primary.border;
   const cellPadding = 6;
-<<<<<<< HEAD
-  const lineHeight = theme.typography.body.lineHeight;
-  const bodyFontSize = 14;
-  const cellHeight = cellPadding * 2 + bodyFontSize * lineHeight;
-  const rowHeight = cellHeight + 2;
-=======
   const cellHeight = getCellHeight(theme, cellHeightOption, cellPadding);
   const rowHeight = cellHeight + 2;
   const headerHeight = 28;
->>>>>>> ac7f9d45
   const rowHoverBg = theme.colors.emphasize(theme.colors.background.primary, 0.03);
 
   const buildCellContainerStyle = (color?: string, background?: string, overflowOnHover?: boolean) => {
@@ -102,11 +95,7 @@
     cellHeight,
     buildCellContainerStyle,
     cellPadding,
-<<<<<<< HEAD
-    cellHeightInner: bodyFontSize * lineHeight,
-=======
     cellHeightInner: cellHeight - cellPadding * 2,
->>>>>>> ac7f9d45
     rowHeight,
     table: css`
       height: 100%;
