--- conflicted
+++ resolved
@@ -1,10 +1,6 @@
 import React, { ChangeEvent } from 'react';
 import { mount } from 'enzyme';
-<<<<<<< HEAD
-import { GrafanaThemeType } from '@grafana/data';
-=======
 import { GrafanaThemeType, GrafanaTheme, ThresholdsMode } from '@grafana/data';
->>>>>>> 3fa63cfc
 import { ThresholdsEditor, Props, thresholdsWithoutKey } from './ThresholdsEditor';
 import { colors } from '../../utils';
 import { mockThemeContext } from '../../themes/ThemeContext';
