// Jest Snapshot v1, https://goo.gl/fbAQLP

exports[`Render should render with base threshold 1`] = `
<div
  className="thresholds"
>
  <div
    className="thresholds-row"
    key="100"
  >
    <div
      className="thresholds-row-add-button"
      onClick={[Function]}
    >
      <i
        className="fa fa-plus"
      />
    </div>
    <div
      className="thresholds-row-color-indicator"
      style={
        Object {
          "backgroundColor": "#73BF69",
        }
      }
    />
    <div
      className="thresholds-row-input"
    >
      <div
        className="thresholds-row-input-inner"
      >
        <span
          className="thresholds-row-input-inner-arrow"
        />
        <div
          className="thresholds-row-input-inner-color"
        >
          <div
            className="thresholds-row-input-inner-color-colorpicker"
          >
            <WithTheme(ColorPicker)
              color="green"
              enableNamedColors={true}
              onChange={[Function]}
            >
              <ColorPicker
                color="green"
                enableNamedColors={true}
                onChange={[Function]}
                theme={
                  Object {
                    "type": "dark",
                  }
                }
              >
                <PopoverController
                  content={
                    <ColorPickerPopover
                      color="green"
                      enableNamedColors={true}
                      onChange={[Function]}
<<<<<<< HEAD
                    >
                      <ColorPicker
                        color="green"
                        enableNamedColors={true}
                        onChange={[Function]}
                        theme={
                          Object {
                            "type": "dark",
                          }
                        }
                      >
                        <PopoverController
                          content={
                            <ColorPickerPopover
                              color="green"
                              enableNamedColors={true}
                              onChange={[Function]}
                              theme={
                                Object {
                                  "type": "dark",
                                }
                              }
                            />
                          }
                          hideAfter={300}
                        >
                          <ForwardRef(ColorPickerTrigger)
                            color="#73BF69"
                            onClick={[Function]}
                            onMouseLeave={[Function]}
                          >
                            <div
                              onClick={[Function]}
                              onMouseLeave={[Function]}
                              style={
                                Object {
                                  "background": "inherit",
                                  "border": "none",
                                  "borderRadius": 10,
                                  "color": "inherit",
                                  "cursor": "pointer",
                                  "overflow": "hidden",
                                  "padding": 0,
                                }
                              }
                            >
                              <div
                                style={
                                  Object {
                                    "backgroundImage": "url(data:image/png,base64,iVBORw0KGgoAAAANSUhEUgAAAAwAAAAMCAIAAADZF8uwAAAAGUlEQVQYV2M4gwH+YwCGIasIUwhT25BVBADtzYNYrHvv4gAAAABJRU5ErkJggg==)",
                                    "border": "none",
                                    "float": "left",
                                    "height": 15,
                                    "margin": 0,
                                    "position": "relative",
                                    "width": 15,
                                    "zIndex": 0,
                                  }
                                }
                              >
                                <div
                                  style={
                                    Object {
                                      "backgroundColor": "#73BF69",
                                      "bottom": 0,
                                      "display": "block",
                                      "left": 0,
                                      "position": "absolute",
                                      "right": 0,
                                      "top": 0,
                                    }
                                  }
                                />
                              </div>
                            </div>
                          </ForwardRef(ColorPickerTrigger)>
                        </PopoverController>
                      </ColorPicker>
                    </WithTheme(ColorPicker)>
                  </div>
                </div>
                <div
                  className="thresholds-row-input-inner-value"
=======
                      theme={
                        Object {
                          "type": "dark",
                        }
                      }
                    />
                  }
                  hideAfter={300}
>>>>>>> 3fa63cfc
                >
                  <ForwardRef(ColorPickerTrigger)
                    color="#73BF69"
                    onClick={[Function]}
                    onMouseLeave={[Function]}
                  >
                    <div
                      onClick={[Function]}
                      onMouseLeave={[Function]}
                      style={
                        Object {
                          "background": "inherit",
                          "border": "none",
                          "borderRadius": 10,
                          "color": "inherit",
                          "cursor": "pointer",
                          "overflow": "hidden",
                          "padding": 0,
                        }
                      }
                    >
                      <div
                        style={
                          Object {
                            "backgroundImage": "url(data:image/png,base64,iVBORw0KGgoAAAANSUhEUgAAAAwAAAAMCAIAAADZF8uwAAAAGUlEQVQYV2M4gwH+YwCGIasIUwhT25BVBADtzYNYrHvv4gAAAABJRU5ErkJggg==)",
                            "border": "none",
                            "float": "left",
                            "height": 15,
                            "margin": 0,
                            "position": "relative",
                            "width": 15,
                            "zIndex": 0,
                          }
                        }
                      >
                        <div
                          style={
                            Object {
                              "backgroundColor": "#73BF69",
                              "bottom": 0,
                              "display": "block",
                              "left": 0,
                              "position": "absolute",
                              "right": 0,
                              "top": 0,
                            }
                          }
                        />
                      </div>
                    </div>
                  </ForwardRef(ColorPickerTrigger)>
                </PopoverController>
              </ColorPicker>
            </WithTheme(ColorPicker)>
          </div>
        </div>
        <div
          className="thresholds-row-input-inner-value"
        >
          <Input
            className=""
            readOnly={true}
            type="text"
            value="Base"
          >
            <div
              style={
                Object {
                  "flexGrow": 1,
                }
              }
            >
              <input
                className="gf-form-input"
                readOnly={true}
                type="text"
                value="Base"
              />
            </div>
          </Input>
        </div>
      </div>
    </div>
  </div>
</div>
`;<|MERGE_RESOLUTION|>--- conflicted
+++ resolved
@@ -60,91 +60,6 @@
                       color="green"
                       enableNamedColors={true}
                       onChange={[Function]}
-<<<<<<< HEAD
-                    >
-                      <ColorPicker
-                        color="green"
-                        enableNamedColors={true}
-                        onChange={[Function]}
-                        theme={
-                          Object {
-                            "type": "dark",
-                          }
-                        }
-                      >
-                        <PopoverController
-                          content={
-                            <ColorPickerPopover
-                              color="green"
-                              enableNamedColors={true}
-                              onChange={[Function]}
-                              theme={
-                                Object {
-                                  "type": "dark",
-                                }
-                              }
-                            />
-                          }
-                          hideAfter={300}
-                        >
-                          <ForwardRef(ColorPickerTrigger)
-                            color="#73BF69"
-                            onClick={[Function]}
-                            onMouseLeave={[Function]}
-                          >
-                            <div
-                              onClick={[Function]}
-                              onMouseLeave={[Function]}
-                              style={
-                                Object {
-                                  "background": "inherit",
-                                  "border": "none",
-                                  "borderRadius": 10,
-                                  "color": "inherit",
-                                  "cursor": "pointer",
-                                  "overflow": "hidden",
-                                  "padding": 0,
-                                }
-                              }
-                            >
-                              <div
-                                style={
-                                  Object {
-                                    "backgroundImage": "url(data:image/png,base64,iVBORw0KGgoAAAANSUhEUgAAAAwAAAAMCAIAAADZF8uwAAAAGUlEQVQYV2M4gwH+YwCGIasIUwhT25BVBADtzYNYrHvv4gAAAABJRU5ErkJggg==)",
-                                    "border": "none",
-                                    "float": "left",
-                                    "height": 15,
-                                    "margin": 0,
-                                    "position": "relative",
-                                    "width": 15,
-                                    "zIndex": 0,
-                                  }
-                                }
-                              >
-                                <div
-                                  style={
-                                    Object {
-                                      "backgroundColor": "#73BF69",
-                                      "bottom": 0,
-                                      "display": "block",
-                                      "left": 0,
-                                      "position": "absolute",
-                                      "right": 0,
-                                      "top": 0,
-                                    }
-                                  }
-                                />
-                              </div>
-                            </div>
-                          </ForwardRef(ColorPickerTrigger)>
-                        </PopoverController>
-                      </ColorPicker>
-                    </WithTheme(ColorPicker)>
-                  </div>
-                </div>
-                <div
-                  className="thresholds-row-input-inner-value"
-=======
                       theme={
                         Object {
                           "type": "dark",
@@ -153,7 +68,6 @@
                     />
                   }
                   hideAfter={300}
->>>>>>> 3fa63cfc
                 >
                   <ForwardRef(ColorPickerTrigger)
                     color="#73BF69"
