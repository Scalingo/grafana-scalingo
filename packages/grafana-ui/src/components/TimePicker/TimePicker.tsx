--- conflicted
+++ resolved
@@ -1,12 +1,6 @@
 // Libraries
-<<<<<<< HEAD
-import React, { PureComponent, createRef } from 'react';
-import { css } from 'emotion';
-import classNames from 'classnames';
-=======
 import React, { PureComponent, memo, FormEvent } from 'react';
 import { css, cx } from 'emotion';
->>>>>>> 3fa63cfc
 
 // Components
 import { Tooltip } from '../Tooltip/Tooltip';
@@ -14,53 +8,6 @@
 import { ClickOutsideWrapper } from '../ClickOutsideWrapper/ClickOutsideWrapper';
 
 // Utils & Services
-<<<<<<< HEAD
-import { isDateTime, DateTime, rangeUtil } from '@grafana/data';
-import { rawToTimeRange } from './time';
-import { stylesFactory } from '../../themes/stylesFactory';
-import { withTheme } from '../../themes/ThemeContext';
-
-// Types
-import { TimeRange, TimeOption, TimeZone, TIME_FORMAT, SelectableValue, dateMath, GrafanaTheme } from '@grafana/data';
-import { Themeable } from '../../types';
-
-const getStyles = stylesFactory((theme: GrafanaTheme) => {
-  return {
-    timePickerSynced: css`
-      label: timePickerSynced;
-      border-color: ${theme.colors.orangeDark};
-      background-image: none;
-      background-color: transparent;
-      color: ${theme.colors.orangeDark};
-      &:focus,
-      :hover {
-        color: ${theme.colors.orangeDark};
-        background-image: none;
-        background-color: transparent;
-      }
-    `,
-    noRightBorderStyle: css`
-      label: noRightBorderStyle;
-      border-right: 0;
-    `,
-  };
-});
-
-export interface Props extends Themeable {
-  hideText?: boolean;
-  value: TimeRange;
-  selectOptions: TimeOption[];
-  timeZone?: TimeZone;
-  timeSyncButton?: JSX.Element;
-  isSynced?: boolean;
-  onChange: (timeRange: TimeRange) => void;
-  onMoveBackward: () => void;
-  onMoveForward: () => void;
-  onZoom: () => void;
-}
-
-export const defaultSelectOptions: TimeOption[] = [
-=======
 import { stylesFactory } from '../../themes/stylesFactory';
 import { withTheme, useTheme } from '../../themes/ThemeContext';
 
@@ -70,7 +17,6 @@
 import { Themeable } from '../../types';
 
 const quickOptions: TimeOption[] = [
->>>>>>> 3fa63cfc
   { from: 'now-5m', to: 'now', display: 'Last 5 minutes', section: 3 },
   { from: 'now-15m', to: 'now', display: 'Last 15 minutes', section: 3 },
   { from: 'now-30m', to: 'now', display: 'Last 30 minutes', section: 3 },
@@ -225,22 +171,6 @@
               <i className="fa fa-chevron-left" />
             </button>
           )}
-<<<<<<< HEAD
-          <ButtonSelect
-            className={classNames('time-picker-button-select', {
-              ['explore-active-button-glow']: timeSyncButton && isSynced,
-              [`btn--radius-right-0 ${styles.noRightBorderStyle}`]: timeSyncButton,
-              [styles.timePickerSynced]: timeSyncButton ? isSynced : null,
-            })}
-            value={currentOption}
-            label={label}
-            options={options}
-            maxMenuHeight={600}
-            onChange={this.onSelectChanged}
-            iconClass={classNames('fa fa-clock-o fa-fw', isSynced && timeSyncButton && 'icon-brand-gradient')}
-            tooltipContent={<TimePickerTooltipContent timeRange={value} />}
-          />
-=======
           <div>
             <Tooltip content={<TimePickerTooltip timeRange={value} />} placement="bottom">
               <button aria-label="TimePicker Open Button" className={timePickerButtonClass} onClick={this.onOpen}>
@@ -264,7 +194,6 @@
               </ClickOutsideWrapper>
             )}
           </div>
->>>>>>> 3fa63cfc
 
           {timeSyncButton}
 
