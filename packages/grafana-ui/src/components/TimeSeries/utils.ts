import { isNumber } from 'lodash';
import {
  DashboardCursorSync,
  DataFrame,
  DataHoverClearEvent,
  DataHoverEvent,
  DataHoverPayload,
  FieldConfig,
  FieldType,
  formattedValueToString,
  getFieldColorModeForField,
  getFieldSeriesColor,
  getFieldDisplayName,
  getDisplayProcessor,
} from '@grafana/data';

import { UPlotConfigBuilder, UPlotConfigPrepFn } from '../uPlot/config/UPlotConfigBuilder';
import {
  AxisPlacement,
  GraphDrawStyle,
  GraphFieldConfig,
  GraphTresholdsStyleMode,
  VisibilityMode,
  ScaleDirection,
  ScaleOrientation,
  VizLegendOptions,
<<<<<<< HEAD
=======
  StackingMode,
>>>>>>> c1ba0afd
} from '@grafana/schema';
import { collectStackingGroups, orderIdsByCalcs, preparePlotData } from '../uPlot/utils';
import uPlot from 'uplot';
import { buildScaleKey } from '../GraphNG/utils';

const defaultFormatter = (v: any) => (v == null ? '-' : v.toFixed(1));

const defaultConfig: GraphFieldConfig = {
  drawStyle: GraphDrawStyle.Line,
  showPoints: VisibilityMode.Auto,
  axisPlacement: AxisPlacement.Auto,
};

export const preparePlotConfigBuilder: UPlotConfigPrepFn<{ sync: DashboardCursorSync; legend?: VizLegendOptions }> = ({
  frame,
  theme,
  timeZone,
  getTimeRange,
  eventBus,
  sync,
  allFrames,
  renderers,
  legend,
  tweakScale = (opts) => opts,
  tweakAxis = (opts) => opts,
}) => {
  const builder = new UPlotConfigBuilder(timeZone);

  builder.setPrepData((prepData) => preparePlotData(prepData, undefined, legend));

  // X is the first field in the aligned frame
  const xField = frame.fields[0];
  if (!xField) {
    return builder; // empty frame with no options
  }

  let seriesIndex = 0;

  const xScaleKey = 'x';
  let xScaleUnit = '_x';
  let yScaleKey = '';

  if (xField.type === FieldType.time) {
    xScaleUnit = 'time';
    builder.addScale({
      scaleKey: xScaleKey,
      orientation: ScaleOrientation.Horizontal,
      direction: ScaleDirection.Right,
      isTime: true,
      range: () => {
        const r = getTimeRange();
        return [r.from.valueOf(), r.to.valueOf()];
      },
    });

    builder.addAxis({
      scaleKey: xScaleKey,
      isTime: true,
      placement: AxisPlacement.Bottom,
      label: xField.config.custom?.axisLabel,
      timeZone,
      theme,
      grid: { show: xField.config.custom?.axisGridShow },
    });
  } else {
    // Not time!
    if (xField.config.unit) {
      xScaleUnit = xField.config.unit;
    }

    builder.addScale({
      scaleKey: xScaleKey,
      orientation: ScaleOrientation.Horizontal,
      direction: ScaleDirection.Right,
    });

    builder.addAxis({
      scaleKey: xScaleKey,
      placement: AxisPlacement.Bottom,
      label: xField.config.custom?.axisLabel,
      theme,
      grid: { show: xField.config.custom?.axisGridShow },
    });
  }

  let customRenderedFields =
    renderers?.flatMap((r) => Object.values(r.fieldMap).filter((name) => r.indicesOnly.indexOf(name) === -1)) ?? [];

  const stackingGroups: Map<string, number[]> = new Map();

  let indexByName: Map<string, number> | undefined;

  for (let i = 1; i < frame.fields.length; i++) {
    const field = frame.fields[i];

    const config = {
      ...field.config,
      custom: {
        ...defaultConfig,
        ...field.config.custom,
      },
    } as FieldConfig<GraphFieldConfig>;

    const customConfig: GraphFieldConfig = config.custom!;

    if (field === xField || field.type !== FieldType.number) {
      continue;
    }

    // TODO: skip this for fields with custom renderers?
    field.state!.seriesIndex = seriesIndex++;

    let fmt = field.display ?? defaultFormatter;
    if (field.config.custom?.stacking?.mode === StackingMode.Percent) {
      fmt = getDisplayProcessor({
        field: {
          ...field,
          config: {
            ...field.config,
            unit: 'percentunit',
          },
        },
        theme,
      });
    }
    const scaleKey = buildScaleKey(config);
    const colorMode = getFieldColorModeForField(field);
    const scaleColor = getFieldSeriesColor(field, theme);
    const seriesColor = scaleColor.color;

    // The builder will manage unique scaleKeys and combine where appropriate
    builder.addScale(
      tweakScale(
        {
          scaleKey,
          orientation: ScaleOrientation.Vertical,
          direction: ScaleDirection.Up,
          distribution: customConfig.scaleDistribution?.type,
          log: customConfig.scaleDistribution?.log,
          min: field.config.min,
          max: field.config.max,
          softMin: customConfig.axisSoftMin,
          softMax: customConfig.axisSoftMax,
        },
        field
      )
    );

    if (!yScaleKey) {
      yScaleKey = scaleKey;
    }

    if (customConfig.axisPlacement !== AxisPlacement.Hidden) {
      builder.addAxis(
        tweakAxis(
          {
            scaleKey,
            label: customConfig.axisLabel,
            size: customConfig.axisWidth,
            placement: customConfig.axisPlacement ?? AxisPlacement.Auto,
            formatValue: (v) => formattedValueToString(fmt(v)),
            theme,
            grid: { show: customConfig.axisGridShow },
          },
          field
        )
      );
    }

    const showPoints =
      customConfig.drawStyle === GraphDrawStyle.Points ? VisibilityMode.Always : customConfig.showPoints;

    let pointsFilter: uPlot.Series.Points.Filter = () => null;

    if (customConfig.spanNulls !== true) {
      pointsFilter = (u, seriesIdx, show, gaps) => {
        let filtered = [];

        let series = u.series[seriesIdx];

        if (!show && gaps && gaps.length) {
          const [firstIdx, lastIdx] = series.idxs!;
          const xData = u.data[0];
          const firstPos = Math.round(u.valToPos(xData[firstIdx], 'x', true));
          const lastPos = Math.round(u.valToPos(xData[lastIdx], 'x', true));

          if (gaps[0][0] === firstPos) {
            filtered.push(firstIdx);
          }

          // show single points between consecutive gaps that share end/start
          for (let i = 0; i < gaps.length; i++) {
            let thisGap = gaps[i];
            let nextGap = gaps[i + 1];

            if (nextGap && thisGap[1] === nextGap[0]) {
              filtered.push(u.posToIdx(thisGap[1], true));
            }
          }

          if (gaps[gaps.length - 1][1] === lastPos) {
            filtered.push(lastIdx);
          }
        }

        return filtered.length ? filtered : null;
      };
    }

    let { fillOpacity } = customConfig;

    let pathBuilder: uPlot.Series.PathBuilder | null = null;
    let pointsBuilder: uPlot.Series.Points.Show | null = null;

    if (field.state?.origin) {
      if (!indexByName) {
        indexByName = getNamesToFieldIndex(frame, allFrames);
      }

      const originFrame = allFrames[field.state.origin.frameIndex];
      const originField = originFrame?.fields[field.state.origin.fieldIndex];

      const dispName = getFieldDisplayName(originField ?? field, originFrame, allFrames);

      // disable default renderers
      if (customRenderedFields.indexOf(dispName) >= 0) {
        pathBuilder = () => null;
        pointsBuilder = () => undefined;
      }

      if (customConfig.fillBelowTo) {
        const t = indexByName.get(dispName);
        const b = indexByName.get(customConfig.fillBelowTo);
        if (isNumber(b) && isNumber(t)) {
          builder.addBand({
            series: [t, b],
            fill: undefined, // using null will have the band use fill options from `t`
          });
        }
        if (!fillOpacity) {
          fillOpacity = 35; // default from flot
        }
      }
    }

    builder.addSeries({
      pathBuilder,
      pointsBuilder,
      scaleKey,
      showPoints,
      pointsFilter,
      colorMode,
      fillOpacity,
      theme,
      drawStyle: customConfig.drawStyle!,
      lineColor: customConfig.lineColor ?? seriesColor,
      lineWidth: customConfig.lineWidth,
      lineInterpolation: customConfig.lineInterpolation,
      lineStyle: customConfig.lineStyle,
      barAlignment: customConfig.barAlignment,
      barWidthFactor: customConfig.barWidthFactor,
      barMaxWidth: customConfig.barMaxWidth,
      pointSize: customConfig.pointSize,
      spanNulls: customConfig.spanNulls || false,
      show: !customConfig.hideFrom?.viz,
      gradientMode: customConfig.gradientMode,
      thresholds: config.thresholds,
      hardMin: field.config.min,
      hardMax: field.config.max,
      softMin: customConfig.axisSoftMin,
      softMax: customConfig.axisSoftMax,
      // The following properties are not used in the uPlot config, but are utilized as transport for legend config
      dataFrameFieldIndex: field.state?.origin,
    });

    // Render thresholds in graph
    if (customConfig.thresholdsStyle && config.thresholds) {
      const thresholdDisplay = customConfig.thresholdsStyle.mode ?? GraphTresholdsStyleMode.Off;
      if (thresholdDisplay !== GraphTresholdsStyleMode.Off) {
        builder.addThresholds({
          config: customConfig.thresholdsStyle,
          thresholds: config.thresholds,
          scaleKey,
          theme,
          hardMin: field.config.min,
          hardMax: field.config.max,
          softMin: customConfig.axisSoftMin,
          softMax: customConfig.axisSoftMax,
        });
      }
    }
    collectStackingGroups(field, stackingGroups, seriesIndex);
  }

  if (stackingGroups.size !== 0) {
    for (const [_, seriesIds] of stackingGroups.entries()) {
      const seriesIdxs = orderIdsByCalcs({ ids: seriesIds, legend, frame });
      for (let j = seriesIdxs.length - 1; j > 0; j--) {
        builder.addBand({
          series: [seriesIdxs[j], seriesIdxs[j - 1]],
        });
      }
    }
  }

  // hook up custom/composite renderers
  renderers?.forEach((r) => {
    if (!indexByName) {
      indexByName = getNamesToFieldIndex(frame, allFrames);
    }
    let fieldIndices: Record<string, number> = {};

    for (let key in r.fieldMap) {
      let dispName = r.fieldMap[key];
      fieldIndices[key] = indexByName.get(dispName)!;
    }

    r.init(builder, fieldIndices);
  });

  builder.scaleKeys = [xScaleKey, yScaleKey];

  // if hovered value is null, how far we may scan left/right to hover nearest non-null
  const hoverProximityPx = 15;

  let cursor: Partial<uPlot.Cursor> = {
    // this scans left and right from cursor position to find nearest data index with value != null
    // TODO: do we want to only scan past undefined values, but halt at explicit null values?
    dataIdx: (self, seriesIdx, hoveredIdx, cursorXVal) => {
      let seriesData = self.data[seriesIdx];

      if (seriesData[hoveredIdx] == null) {
        let nonNullLft = null,
          nonNullRgt = null,
          i;

        i = hoveredIdx;
        while (nonNullLft == null && i-- > 0) {
          if (seriesData[i] != null) {
            nonNullLft = i;
          }
        }

        i = hoveredIdx;
        while (nonNullRgt == null && i++ < seriesData.length) {
          if (seriesData[i] != null) {
            nonNullRgt = i;
          }
        }

        let xVals = self.data[0];

        let curPos = self.valToPos(cursorXVal, 'x');
        let rgtPos = nonNullRgt == null ? Infinity : self.valToPos(xVals[nonNullRgt], 'x');
        let lftPos = nonNullLft == null ? -Infinity : self.valToPos(xVals[nonNullLft], 'x');

        let lftDelta = curPos - lftPos;
        let rgtDelta = rgtPos - curPos;

        if (lftDelta <= rgtDelta) {
          if (lftDelta <= hoverProximityPx) {
            hoveredIdx = nonNullLft!;
          }
        } else {
          if (rgtDelta <= hoverProximityPx) {
            hoveredIdx = nonNullRgt!;
          }
        }
      }

      return hoveredIdx;
    },
  };

  if (sync !== DashboardCursorSync.Off) {
    const payload: DataHoverPayload = {
      point: {
        [xScaleKey]: null,
        [yScaleKey]: null,
      },
      data: frame,
    };
    const hoverEvent = new DataHoverEvent(payload);
    cursor.sync = {
      key: '__global_',
      filters: {
        pub: (type: string, src: uPlot, x: number, y: number, w: number, h: number, dataIdx: number) => {
          payload.rowIndex = dataIdx;
          if (x < 0 && y < 0) {
            payload.point[xScaleUnit] = null;
            payload.point[yScaleKey] = null;
            eventBus.publish(new DataHoverClearEvent());
          } else {
            // convert the points
            payload.point[xScaleUnit] = src.posToVal(x, xScaleKey);
            payload.point[yScaleKey] = src.posToVal(y, yScaleKey);
            payload.point.panelRelY = y > 0 ? y / h : 1; // used by old graph panel to position tooltip
            eventBus.publish(hoverEvent);
            hoverEvent.payload.down = undefined;
          }
          return true;
        },
      },
      // ??? setSeries: syncMode === DashboardCursorSync.Tooltip,
      //TODO: remove any once https://github.com/leeoniya/uPlot/pull/611 got merged or the typing is fixed
      scales: [xScaleKey, null as any],
      match: [() => true, () => true],
    };
  }

  builder.setSync();
  builder.setCursor(cursor);

  return builder;
};

export function getNamesToFieldIndex(frame: DataFrame, allFrames: DataFrame[]): Map<string, number> {
  const originNames = new Map<string, number>();
  frame.fields.forEach((field, i) => {
    const origin = field.state?.origin;
    if (origin) {
      const origField = allFrames[origin.frameIndex]?.fields[origin.fieldIndex];
      if (origField) {
        originNames.set(getFieldDisplayName(origField, allFrames[origin.frameIndex], allFrames), i);
      }
    }
  });
  return originNames;
}<|MERGE_RESOLUTION|>--- conflicted
+++ resolved
@@ -24,10 +24,7 @@
   ScaleDirection,
   ScaleOrientation,
   VizLegendOptions,
-<<<<<<< HEAD
-=======
   StackingMode,
->>>>>>> c1ba0afd
 } from '@grafana/schema';
 import { collectStackingGroups, orderIdsByCalcs, preparePlotData } from '../uPlot/utils';
 import uPlot from 'uplot';
