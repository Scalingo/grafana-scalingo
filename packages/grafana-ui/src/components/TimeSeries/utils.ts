import { isNumber } from 'lodash';
import uPlot from 'uplot';

import {
  DashboardCursorSync,
  DataFrame,
  DataHoverClearEvent,
  DataHoverEvent,
  DataHoverPayload,
  FieldConfig,
  FieldType,
  formattedValueToString,
  getFieldColorModeForField,
  getFieldSeriesColor,
  getFieldDisplayName,
  getDisplayProcessor,
  FieldColorModeId,
} from '@grafana/data';
import {
  AxisPlacement,
  GraphDrawStyle,
  GraphFieldConfig,
  GraphTresholdsStyleMode,
  VisibilityMode,
  ScaleDirection,
  ScaleOrientation,
  StackingMode,
} from '@grafana/schema';

import { buildScaleKey } from '../GraphNG/utils';
import { UPlotConfigBuilder, UPlotConfigPrepFn } from '../uPlot/config/UPlotConfigBuilder';
import { getStackingGroups, preparePlotData2 } from '../uPlot/utils';

const defaultFormatter = (v: any) => (v == null ? '-' : v.toFixed(1));

const defaultConfig: GraphFieldConfig = {
  drawStyle: GraphDrawStyle.Line,
  showPoints: VisibilityMode.Auto,
  axisPlacement: AxisPlacement.Auto,
};

export const preparePlotConfigBuilder: UPlotConfigPrepFn<{
  sync?: () => DashboardCursorSync;
}> = ({
  frame,
  theme,
  timeZone,
  getTimeRange,
  eventBus,
  sync,
  allFrames,
  renderers,
  tweakScale = (opts) => opts,
  tweakAxis = (opts) => opts,
}) => {
  const builder = new UPlotConfigBuilder(timeZone);

<<<<<<< HEAD
  builder.setPrepData((frames) => preparePlotData2(frames[0], builder.getStackingGroups()));
=======
  let alignedFrame: DataFrame;

  builder.setPrepData((frames) => {
    // cache alignedFrame
    alignedFrame = frames[0];

    return preparePlotData2(frames[0], builder.getStackingGroups());
  });
>>>>>>> c2560129

  // X is the first field in the aligned frame
  const xField = frame.fields[0];
  if (!xField) {
    return builder; // empty frame with no options
  }

  let seriesIndex = 0;

  const xScaleKey = 'x';
  let xScaleUnit = '_x';
  let yScaleKey = '';

  const xFieldAxisPlacement =
    xField.config.custom?.axisPlacement !== AxisPlacement.Hidden ? AxisPlacement.Bottom : AxisPlacement.Hidden;
  const xFieldAxisShow = xField.config.custom?.axisPlacement !== AxisPlacement.Hidden;

  if (xField.type === FieldType.time) {
    xScaleUnit = 'time';
    builder.addScale({
      scaleKey: xScaleKey,
      orientation: ScaleOrientation.Horizontal,
      direction: ScaleDirection.Right,
      isTime: true,
      range: () => {
        const r = getTimeRange();
        return [r.from.valueOf(), r.to.valueOf()];
      },
    });

    builder.addAxis({
      scaleKey: xScaleKey,
      isTime: true,
      placement: xFieldAxisPlacement,
      show: xFieldAxisShow,
      label: xField.config.custom?.axisLabel,
      timeZone,
      theme,
      grid: { show: xField.config.custom?.axisGridShow },
    });
  } else {
    // Not time!
    if (xField.config.unit) {
      xScaleUnit = xField.config.unit;
    }

    builder.addScale({
      scaleKey: xScaleKey,
      orientation: ScaleOrientation.Horizontal,
      direction: ScaleDirection.Right,
    });

    builder.addAxis({
      scaleKey: xScaleKey,
      placement: xFieldAxisPlacement,
      show: xFieldAxisShow,
      label: xField.config.custom?.axisLabel,
      theme,
      grid: { show: xField.config.custom?.axisGridShow },
    });
  }

  let customRenderedFields =
    renderers?.flatMap((r) => Object.values(r.fieldMap).filter((name) => r.indicesOnly.indexOf(name) === -1)) ?? [];

  let indexByName: Map<string, number> | undefined;

  for (let i = 1; i < frame.fields.length; i++) {
    const field = frame.fields[i];

    const config = {
      ...field.config,
      custom: {
        ...defaultConfig,
        ...field.config.custom,
      },
    } as FieldConfig<GraphFieldConfig>;

    const customConfig: GraphFieldConfig = config.custom!;

    if (field === xField || field.type !== FieldType.number) {
      continue;
    }

    // TODO: skip this for fields with custom renderers?
    field.state!.seriesIndex = seriesIndex++;

    let fmt = field.display ?? defaultFormatter;
    if (field.config.custom?.stacking?.mode === StackingMode.Percent) {
      fmt = getDisplayProcessor({
        field: {
          ...field,
          config: {
            ...field.config,
            unit: 'percentunit',
          },
        },
        theme,
      });
    }
    const scaleKey = buildScaleKey(config);
    const colorMode = getFieldColorModeForField(field);
    const scaleColor = getFieldSeriesColor(field, theme);
    const seriesColor = scaleColor.color;

    // The builder will manage unique scaleKeys and combine where appropriate
    builder.addScale(
      tweakScale(
        {
          scaleKey,
          orientation: ScaleOrientation.Vertical,
          direction: ScaleDirection.Up,
          distribution: customConfig.scaleDistribution?.type,
          log: customConfig.scaleDistribution?.log,
          min: field.config.min,
          max: field.config.max,
          softMin: customConfig.axisSoftMin,
          softMax: customConfig.axisSoftMax,
        },
        field
      )
    );

    if (!yScaleKey) {
      yScaleKey = scaleKey;
    }

    if (customConfig.axisPlacement !== AxisPlacement.Hidden) {
      builder.addAxis(
        tweakAxis(
          {
            scaleKey,
            label: customConfig.axisLabel,
            size: customConfig.axisWidth,
            placement: customConfig.axisPlacement ?? AxisPlacement.Auto,
            formatValue: (v) => formattedValueToString(fmt(v)),
            theme,
            grid: { show: customConfig.axisGridShow },
          },
          field
        )
      );
    }

    const showPoints =
      customConfig.drawStyle === GraphDrawStyle.Points ? VisibilityMode.Always : customConfig.showPoints;

    let pointsFilter: uPlot.Series.Points.Filter = () => null;

    if (customConfig.spanNulls !== true) {
      pointsFilter = (u, seriesIdx, show, gaps) => {
        let filtered = [];

        let series = u.series[seriesIdx];

        if (!show && gaps && gaps.length) {
          const [firstIdx, lastIdx] = series.idxs!;
          const xData = u.data[0];
          const yData = u.data[seriesIdx];
          const firstPos = Math.round(u.valToPos(xData[firstIdx], 'x', true));
          const lastPos = Math.round(u.valToPos(xData[lastIdx], 'x', true));

          if (gaps[0][0] === firstPos) {
            filtered.push(firstIdx);
          }

          // show single points between consecutive gaps that share end/start
          for (let i = 0; i < gaps.length; i++) {
            let thisGap = gaps[i];
            let nextGap = gaps[i + 1];

            if (nextGap && thisGap[1] === nextGap[0]) {
              // approx when data density is > 1pt/px, since gap start/end pixels are rounded
              let approxIdx = u.posToIdx(thisGap[1], true);

              if (yData[approxIdx] == null) {
                // scan left/right alternating to find closest index with non-null value
                for (let j = 1; j < 100; j++) {
                  if (yData[approxIdx + j] != null) {
                    approxIdx += j;
                    break;
                  }
                  if (yData[approxIdx - j] != null) {
                    approxIdx -= j;
                    break;
                  }
                }
              }

              filtered.push(approxIdx);
            }
          }

          if (gaps[gaps.length - 1][1] === lastPos) {
            filtered.push(lastIdx);
          }
        }

        return filtered.length ? filtered : null;
      };
    }

    let { fillOpacity } = customConfig;

    let pathBuilder: uPlot.Series.PathBuilder | null = null;
    let pointsBuilder: uPlot.Series.Points.Show | null = null;

    if (field.state?.origin) {
      if (!indexByName) {
        indexByName = getNamesToFieldIndex(frame, allFrames);
      }

      const originFrame = allFrames[field.state.origin.frameIndex];
      const originField = originFrame?.fields[field.state.origin.fieldIndex];

      const dispName = getFieldDisplayName(originField ?? field, originFrame, allFrames);

      // disable default renderers
      if (customRenderedFields.indexOf(dispName) >= 0) {
        pathBuilder = () => null;
        pointsBuilder = () => undefined;
      }

      if (customConfig.fillBelowTo) {
        const t = indexByName.get(dispName);
        const b = indexByName.get(customConfig.fillBelowTo);
        if (isNumber(b) && isNumber(t)) {
          builder.addBand({
            series: [t, b],
            fill: undefined, // using null will have the band use fill options from `t`
          });

          if (!fillOpacity) {
            fillOpacity = 35; // default from flot
          }
        } else {
          fillOpacity = 0;
        }
      }
    }

    let dynamicSeriesColor: ((seriesIdx: number) => string | undefined) | undefined = undefined;

    if (colorMode.id === FieldColorModeId.Thresholds) {
      dynamicSeriesColor = (seriesIdx) => getFieldSeriesColor(alignedFrame.fields[seriesIdx], theme).color;
    }

    builder.addSeries({
      pathBuilder,
      pointsBuilder,
      scaleKey,
      showPoints,
      pointsFilter,
      colorMode,
      fillOpacity,
      theme,
      dynamicSeriesColor,
      drawStyle: customConfig.drawStyle!,
      lineColor: customConfig.lineColor ?? seriesColor,
      lineWidth: customConfig.lineWidth,
      lineInterpolation: customConfig.lineInterpolation,
      lineStyle: customConfig.lineStyle,
      barAlignment: customConfig.barAlignment,
      barWidthFactor: customConfig.barWidthFactor,
      barMaxWidth: customConfig.barMaxWidth,
      pointSize: customConfig.pointSize,
      spanNulls: customConfig.spanNulls || false,
      show: !customConfig.hideFrom?.viz,
      gradientMode: customConfig.gradientMode,
      thresholds: config.thresholds,
      hardMin: field.config.min,
      hardMax: field.config.max,
      softMin: customConfig.axisSoftMin,
      softMax: customConfig.axisSoftMax,
      // The following properties are not used in the uPlot config, but are utilized as transport for legend config
      dataFrameFieldIndex: field.state?.origin,
    });

    // Render thresholds in graph
    if (customConfig.thresholdsStyle && config.thresholds) {
      const thresholdDisplay = customConfig.thresholdsStyle.mode ?? GraphTresholdsStyleMode.Off;
      if (thresholdDisplay !== GraphTresholdsStyleMode.Off) {
        builder.addThresholds({
          config: customConfig.thresholdsStyle,
          thresholds: config.thresholds,
          scaleKey,
          theme,
          hardMin: field.config.min,
          hardMax: field.config.max,
          softMin: customConfig.axisSoftMin,
          softMax: customConfig.axisSoftMax,
        });
      }
    }
  }

  let stackingGroups = getStackingGroups(frame);

  builder.setStackingGroups(stackingGroups);

  // hook up custom/composite renderers
  renderers?.forEach((r) => {
    if (!indexByName) {
      indexByName = getNamesToFieldIndex(frame, allFrames);
    }
    let fieldIndices: Record<string, number> = {};

    for (let key in r.fieldMap) {
      let dispName = r.fieldMap[key];
      fieldIndices[key] = indexByName.get(dispName)!;
    }

    r.init(builder, fieldIndices);
  });

  builder.scaleKeys = [xScaleKey, yScaleKey];

  // if hovered value is null, how far we may scan left/right to hover nearest non-null
  const hoverProximityPx = 15;

  let cursor: Partial<uPlot.Cursor> = {
    // this scans left and right from cursor position to find nearest data index with value != null
    // TODO: do we want to only scan past undefined values, but halt at explicit null values?
    dataIdx: (self, seriesIdx, hoveredIdx, cursorXVal) => {
      let seriesData = self.data[seriesIdx];

      if (seriesData[hoveredIdx] == null) {
        let nonNullLft = null,
          nonNullRgt = null,
          i;

        i = hoveredIdx;
        while (nonNullLft == null && i-- > 0) {
          if (seriesData[i] != null) {
            nonNullLft = i;
          }
        }

        i = hoveredIdx;
        while (nonNullRgt == null && i++ < seriesData.length) {
          if (seriesData[i] != null) {
            nonNullRgt = i;
          }
        }

        let xVals = self.data[0];

        let curPos = self.valToPos(cursorXVal, 'x');
        let rgtPos = nonNullRgt == null ? Infinity : self.valToPos(xVals[nonNullRgt], 'x');
        let lftPos = nonNullLft == null ? -Infinity : self.valToPos(xVals[nonNullLft], 'x');

        let lftDelta = curPos - lftPos;
        let rgtDelta = rgtPos - curPos;

        if (lftDelta <= rgtDelta) {
          if (lftDelta <= hoverProximityPx) {
            hoveredIdx = nonNullLft!;
          }
        } else {
          if (rgtDelta <= hoverProximityPx) {
            hoveredIdx = nonNullRgt!;
          }
        }
      }

      return hoveredIdx;
    },
  };

  if (sync && sync() !== DashboardCursorSync.Off) {
    const payload: DataHoverPayload = {
      point: {
        [xScaleKey]: null,
        [yScaleKey]: null,
      },
      data: frame,
    };
    const hoverEvent = new DataHoverEvent(payload);
    cursor.sync = {
      key: '__global_',
      filters: {
        pub: (type: string, src: uPlot, x: number, y: number, w: number, h: number, dataIdx: number) => {
          if (sync && sync() === DashboardCursorSync.Off) {
            return false;
          }

          payload.rowIndex = dataIdx;
          if (x < 0 && y < 0) {
            payload.point[xScaleUnit] = null;
            payload.point[yScaleKey] = null;
            eventBus.publish(new DataHoverClearEvent());
          } else {
            // convert the points
            payload.point[xScaleUnit] = src.posToVal(x, xScaleKey);
            payload.point[yScaleKey] = src.posToVal(y, yScaleKey);
            payload.point.panelRelY = y > 0 ? y / h : 1; // used by old graph panel to position tooltip
            eventBus.publish(hoverEvent);
            hoverEvent.payload.down = undefined;
          }
          return true;
        },
      },
      scales: [xScaleKey, yScaleKey],
      // match: [() => true, (a, b) => a === b],
    };
  }

  builder.setSync();
  builder.setCursor(cursor);

  return builder;
};

export function getNamesToFieldIndex(frame: DataFrame, allFrames: DataFrame[]): Map<string, number> {
  const originNames = new Map<string, number>();
  frame.fields.forEach((field, i) => {
    const origin = field.state?.origin;
    if (origin) {
      const origField = allFrames[origin.frameIndex]?.fields[origin.fieldIndex];
      if (origField) {
        originNames.set(getFieldDisplayName(origField, allFrames[origin.frameIndex], allFrames), i);
      }
    }
  });
  return originNames;
}<|MERGE_RESOLUTION|>--- conflicted
+++ resolved
@@ -55,9 +55,6 @@
 }) => {
   const builder = new UPlotConfigBuilder(timeZone);
 
-<<<<<<< HEAD
-  builder.setPrepData((frames) => preparePlotData2(frames[0], builder.getStackingGroups()));
-=======
   let alignedFrame: DataFrame;
 
   builder.setPrepData((frames) => {
@@ -66,7 +63,6 @@
 
     return preparePlotData2(frames[0], builder.getStackingGroups());
   });
->>>>>>> c2560129
 
   // X is the first field in the aligned frame
   const xField = frame.fields[0];
