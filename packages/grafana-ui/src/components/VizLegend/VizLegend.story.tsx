import { Story, Meta } from '@storybook/react';
import React, { FC, useEffect, useState } from 'react';

<<<<<<< HEAD
import { DisplayValue, getColorForTheme, GrafanaTheme } from '@grafana/data';
=======
import { DisplayValue, GrafanaTheme } from '@grafana/data';
>>>>>>> c2560129
import { LegendDisplayMode, LegendPlacement } from '@grafana/schema';
import { useTheme, VizLegend } from '@grafana/ui';

import { withCenteredStory } from '../../utils/storybook/withCenteredStory';

import { VizLegendItem } from './types';

export default {
  title: 'Visualizations/VizLegend',
  component: VizLegend,
  decorators: [withCenteredStory],
  args: {
    containerWidth: '100%',
    seriesCount: 5,
  },
  argTypes: {
    containerWidth: {
      control: {
        type: 'select',
        options: ['200px', '500px', '100%'],
      },
    },
    seriesCount: {
      control: {
        type: 'number',
        min: 1,
        max: 8,
      },
    },
  },
} as Meta;

interface LegendStoryDemoProps {
  name: string;
  displayMode: LegendDisplayMode;
  placement: LegendPlacement;
  seriesCount: number;
  stats?: DisplayValue[];
}

const LegendStoryDemo: FC<LegendStoryDemoProps> = ({ displayMode, seriesCount, name, placement, stats }) => {
  const theme = useTheme();
  const [items, setItems] = useState<VizLegendItem[]>(generateLegendItems(seriesCount, theme, stats));

  useEffect(() => {
    setItems(generateLegendItems(seriesCount, theme, stats));
  }, [seriesCount, theme, stats]);

  const onLabelClick = (clickItem: VizLegendItem) => {
    setItems(
      items.map((item) => {
        if (item !== clickItem) {
          return {
            ...item,
            disabled: true,
          };
        } else {
          return {
            ...item,
            disabled: false,
          };
        }
      })
    );
  };

  return (
    <p style={{ marginBottom: '32px' }}>
      <h3 style={{ marginBottom: '32px' }}>{name}</h3>
      <VizLegend displayMode={displayMode} items={items} placement={placement} onLabelClick={onLabelClick} />
    </p>
  );
};

export const WithNoValues: Story = ({ containerWidth, seriesCount }) => {
  return (
    <div style={{ width: containerWidth }}>
      <LegendStoryDemo
        name="List mode, placement bottom"
        displayMode={LegendDisplayMode.List}
        seriesCount={seriesCount}
        placement="bottom"
      />
      <LegendStoryDemo
        name="List mode, placement right"
        displayMode={LegendDisplayMode.List}
        seriesCount={seriesCount}
        placement="right"
      />
      <LegendStoryDemo
        name="Table mode"
        displayMode={LegendDisplayMode.Table}
        seriesCount={seriesCount}
        placement="bottom"
      />
    </div>
  );
};

export const WithValues: Story = ({ containerWidth, seriesCount }) => {
  const stats: DisplayValue[] = [
    {
      title: 'Min',
      text: '5.00',
      numeric: 5,
    },
    {
      title: 'Max',
      text: '10.00',
      numeric: 10,
    },
    {
      title: 'Last',
      text: '2.00',
      numeric: 2,
    },
  ];

  return (
    <div style={{ width: containerWidth }}>
      <LegendStoryDemo
        name="List mode, placement bottom"
        displayMode={LegendDisplayMode.List}
        seriesCount={seriesCount}
        placement="bottom"
        stats={stats}
      />
      <LegendStoryDemo
        name="List mode, placement right"
        displayMode={LegendDisplayMode.List}
        seriesCount={seriesCount}
        placement="right"
        stats={stats}
      />
      <LegendStoryDemo
        name="Table mode"
        displayMode={LegendDisplayMode.Table}
        seriesCount={seriesCount}
        placement="bottom"
        stats={stats}
      />
    </div>
  );
};

function generateLegendItems(
  numberOfSeries: number,
  theme: GrafanaTheme,
  statsToDisplay?: DisplayValue[]
): VizLegendItem[] {
  const alphabet = 'abcdefghijklmnopqrstuvwxyz'.split('');
  const colors = ['green', 'blue', 'red', 'purple', 'orange', 'dark-green', 'yellow', 'light-blue'].map((c) =>
    theme.visualization.getColorByName(c)
  );

  return [...new Array(numberOfSeries)].map((item, i) => {
    return {
      label: `${alphabet[i].toUpperCase()}-series`,
      color: colors[i],
      yAxis: 1,
      displayValues: statsToDisplay || [],
    };
  });
}<|MERGE_RESOLUTION|>--- conflicted
+++ resolved
@@ -1,11 +1,7 @@
 import { Story, Meta } from '@storybook/react';
 import React, { FC, useEffect, useState } from 'react';
 
-<<<<<<< HEAD
-import { DisplayValue, getColorForTheme, GrafanaTheme } from '@grafana/data';
-=======
 import { DisplayValue, GrafanaTheme } from '@grafana/data';
->>>>>>> c2560129
 import { LegendDisplayMode, LegendPlacement } from '@grafana/schema';
 import { useTheme, VizLegend } from '@grafana/ui';
 
