--- conflicted
+++ resolved
@@ -39,25 +39,8 @@
   plotContainer = createRef<HTMLDivElement>();
   plotCanvasBBox = createRef<DOMRect>();
 
-<<<<<<< HEAD
-    // 0. Exit if the data set length is different than number of series expected to render
-    // This may happen when GraphNG has not synced config yet with the aligned frame. Alignment happens before the render
-    // in the getDerivedStateFromProps, while the config creation happens in componentDidUpdate, causing one more render
-    // of the UPlotChart if the config needs to be updated.
-    if (currentConfig.current.series.length !== props.data.length) {
-      return;
-    }
-
-    // 1. When config is ready and there is no uPlot instance, create new uPlot and return
-    if (isConfigReady && !plotInstance.current) {
-      plotInstance.current = initializePlot(props.data, currentConfig.current, canvasRef.current);
-      setIsPlotReady(true);
-      return;
-    }
-=======
   constructor(props: PlotProps) {
     super(props);
->>>>>>> 914fcedb
 
     this.state = {
       plot: null,
@@ -109,12 +92,6 @@
   componentDidUpdate(prevProps: PlotProps) {
     let { plot } = this.state;
 
-<<<<<<< HEAD
-function initializePlot(data: AlignedData | undefined, config: Options, el: HTMLDivElement) {
-  pluginLog('UPlotChart: init uPlot', false, 'initialized with', data, config);
-  return new uPlot(config, data, el);
-}
-=======
     if (!sameDims(prevProps, this.props)) {
       plot?.setSize({
         width: this.props.width,
@@ -139,7 +116,6 @@
       });
     }
   }
->>>>>>> 914fcedb
 
   render() {
     return (
