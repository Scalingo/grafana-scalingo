--- conflicted
+++ resolved
@@ -1,7 +1,3 @@
-<<<<<<< HEAD
-import React, { useCallback } from 'react';
-import { DataFrame, DisplayValue, fieldReducers, getFieldDisplayName, reduceField } from '@grafana/data';
-=======
 import React from 'react';
 import {
   DataFrame,
@@ -11,7 +7,6 @@
   getFieldSeriesColor,
   reduceField,
 } from '@grafana/data';
->>>>>>> 914fcedb
 import { UPlotConfigBuilder } from './config/UPlotConfigBuilder';
 import { VizLegendItem } from '../VizLegend/types';
 import { VizLegendOptions, AxisPlacement } from '@grafana/schema';
@@ -48,13 +43,6 @@
 
       const field = data[fieldIndex.frameIndex]?.fields[fieldIndex.fieldIndex];
 
-<<<<<<< HEAD
-      if (!field) {
-        return undefined;
-      }
-
-      const label = getFieldDisplayName(field, data[fieldIndex.frameIndex]!);
-=======
       if (!field || field.config.custom?.hideFrom?.legend) {
         return undefined;
       }
@@ -62,16 +50,11 @@
       const label = getFieldDisplayName(field, data[fieldIndex.frameIndex]!, data);
       const scaleColor = getFieldSeriesColor(field, theme);
       const seriesColor = scaleColor.color;
->>>>>>> 914fcedb
 
       return {
         disabled: !(seriesConfig.show ?? true),
         fieldIndex,
-<<<<<<< HEAD
-        color: seriesConfig.lineColor!,
-=======
         color: seriesColor,
->>>>>>> 914fcedb
         label,
         yAxis: axisPlacement === AxisPlacement.Left ? 1 : 2,
         getDisplayValues: () => {
