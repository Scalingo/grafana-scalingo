--- conflicted
+++ resolved
@@ -221,24 +221,6 @@
 
     if (this.bands.length) {
       config.bands = this.bands;
-<<<<<<< HEAD
-    } else {
-      // When fillBelowTo option enabled, handle series bands fill manually
-      if (this.bands?.length) {
-        config.bands = this.bands;
-        const killFill = new Set<number>();
-        for (const b of config.bands) {
-          killFill.add(b.series[1]);
-        }
-
-        for (let i = 1; i < config.series.length; i++) {
-          if (killFill.has(i)) {
-            config.series[i].fill = undefined;
-          }
-        }
-      }
-=======
->>>>>>> c1ba0afd
     }
 
     return config;
