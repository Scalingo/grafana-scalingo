--- conflicted
+++ resolved
@@ -40,10 +40,6 @@
 }
 
 /** @internal */
-<<<<<<< HEAD
-export function preparePlotData(frame: DataFrame, ignoreFieldTypes?: FieldType[]): AlignedData {
-  const result: any[] = [];
-=======
 export function preparePlotData(
   frames: DataFrame[],
   onStackMeta?: (meta: StackMeta) => void,
@@ -53,7 +49,6 @@
   const result: any[] = [];
   const stackingGroups: Map<string, number[]> = new Map();
   let seriesIndex = 0;
->>>>>>> 914fcedb
 
   for (let i = 0; i < frame.fields.length; i++) {
     const f = frame.fields[i];
@@ -91,21 +86,6 @@
             groupTotals![k] += v == null ? 0 : +v;
           }
         }
-<<<<<<< HEAD
-        result.push(timestamps);
-        continue;
-      }
-      result.push(f.values.toArray());
-      continue;
-    }
-
-    if (ignoreFieldTypes && ignoreFieldTypes.indexOf(f.type) > -1) {
-      continue;
-    }
-    result.push(f.values.toArray());
-  }
-  return result as AlignedData;
-=======
       }
 
       const acc = Array(dataLength).fill(0);
@@ -207,7 +187,6 @@
   }
 
   return y;
->>>>>>> 914fcedb
 }
 
 // Dev helpers
