--- conflicted
+++ resolved
@@ -283,11 +283,7 @@
 
         if (v != null) {
           // v / accum will always be pos, so properly (re)sign by group stacking dir
-<<<<<<< HEAD
-          stacked[i] = group.dir * (v / accum[i]);
-=======
           stacked[i] = accum[i] === 0 ? 0 : group.dir * (v / accum[i]);
->>>>>>> 556faf82
         }
       }
     }
