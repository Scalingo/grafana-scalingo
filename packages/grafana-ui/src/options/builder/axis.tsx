import React from 'react';

import {
  FieldConfigEditorBuilder,
  FieldType,
  identityOverrideProcessor,
  SelectableValue,
  StandardEditorProps,
} from '@grafana/data';
import { AxisColorMode, AxisConfig, AxisPlacement, ScaleDistribution, ScaleDistributionConfig } from '@grafana/schema';

import { graphFieldOptions, Select, RadioButtonGroup, Input, Field } from '../../index';

/**
 * @alpha
 */
export function addAxisConfig(
  builder: FieldConfigEditorBuilder<AxisConfig>,
  defaultConfig: AxisConfig,
  hideScale?: boolean
) {
  const category = ['Axis'];

  // options for axis appearance
  builder
    .addRadio({
      path: 'axisPlacement',
      name: 'Placement',
      category,
      defaultValue: graphFieldOptions.axisPlacement[0].value,
      settings: {
        options: graphFieldOptions.axisPlacement,
      },
    })
    .addTextInput({
      path: 'axisLabel',
      name: 'Label',
      category,
      defaultValue: '',
      settings: {
        placeholder: 'Optional text',
      },
      showIf: (c) => c.axisPlacement !== AxisPlacement.Hidden,
      // Do not apply default settings to time and string fields which are used as x-axis fields in Time series and Bar chart panels
      shouldApply: (f) => f.type !== FieldType.time && f.type !== FieldType.string,
    })
    .addNumberInput({
      path: 'axisWidth',
      name: 'Width',
      category,
      settings: {
        placeholder: 'Auto',
      },
      showIf: (c) => c.axisPlacement !== AxisPlacement.Hidden,
    })
    .addRadio({
      path: 'axisGridShow',
      name: 'Show grid lines',
      category,
      defaultValue: undefined,
      settings: {
        options: [
          { value: undefined, label: 'Auto' },
          { value: true, label: 'On' },
          { value: false, label: 'Off' },
        ],
      },
    })
    .addRadio({
      path: 'axisColorMode',
      name: 'Color',
      category,
      defaultValue: AxisColorMode.Text,
      settings: {
        options: [
          { value: AxisColorMode.Text, label: 'Text' },
          { value: AxisColorMode.Series, label: 'Series' },
        ],
      },
    });

  // options for scale range
  builder
    .addCustomEditor<void, ScaleDistributionConfig>({
      id: 'scaleDistribution',
      path: 'scaleDistribution',
      name: 'Scale',
      category,
      editor: ScaleDistributionEditor as any,
      override: ScaleDistributionEditor as any,
      defaultValue: { type: ScaleDistribution.Linear },
      shouldApply: (f) => f.type === FieldType.number,
      process: identityOverrideProcessor,
    })
    .addBooleanSwitch({
      path: 'axisCenteredZero',
      name: 'Centered zero',
      category,
      defaultValue: false,
      showIf: (c) => c.scaleDistribution?.type !== ScaleDistribution.Log,
    })
    .addNumberInput({
      path: 'axisSoftMin',
      name: 'Soft min',
      defaultValue: defaultConfig.axisSoftMin,
      category,
      settings: {
        placeholder: 'See: Standard options > Min',
      },
    })
    .addNumberInput({
      path: 'axisSoftMax',
      name: 'Soft max',
      defaultValue: defaultConfig.axisSoftMax,
      category,
      settings: {
        placeholder: 'See: Standard options > Max',
      },
    });
}

const DISTRIBUTION_OPTIONS: Array<SelectableValue<ScaleDistribution>> = [
  {
    label: 'Linear',
    value: ScaleDistribution.Linear,
  },
  {
    label: 'Logarithmic',
    value: ScaleDistribution.Log,
  },
  {
    label: 'Symlog',
    value: ScaleDistribution.Symlog,
  },
];

const LOG_DISTRIBUTION_OPTIONS: Array<SelectableValue<number>> = [
  {
    label: '2',
    value: 2,
  },
  {
    label: '10',
    value: 10,
  },
];

/**
 * @internal
 */
export const ScaleDistributionEditor = ({ value, onChange }: StandardEditorProps<ScaleDistributionConfig>) => {
  const type = value?.type ?? ScaleDistribution.Linear;
  return (
<<<<<<< HEAD
    <HorizontalGroup>
      <RadioButtonGroup
        value={type}
        options={DISTRIBUTION_OPTIONS}
        onChange={(v) => {
          onChange({
            ...value,
            type: v!,
            log: v === ScaleDistribution.Linear ? undefined : 2,
          });
        }}
      />
      {type === ScaleDistribution.Log && (
        <Select
          options={LOG_DISTRIBUTION_OPTIONS}
          value={value.log || 2}
          prefix={'base'}
          width={12}
=======
    <>
      <div style={{ marginBottom: 16 }}>
        <RadioButtonGroup
          value={type}
          options={DISTRIBUTION_OPTIONS}
>>>>>>> 89b365f8
          onChange={(v) => {
            onChange({
              ...value,
              type: v!,
              log: v === ScaleDistribution.Linear ? undefined : value.log ?? 2,
            });
          }}
        />
      </div>
      {(type === ScaleDistribution.Log || type === ScaleDistribution.Symlog) && (
        <Field label="Log base">
          <Select
            options={LOG_DISTRIBUTION_OPTIONS}
            value={value.log ?? 2}
            onChange={(v) => {
              onChange({
                ...value,
                log: v.value!,
              });
            }}
          />
        </Field>
      )}
      {type === ScaleDistribution.Symlog && (
        <Field label="Linear threshold">
          <Input
            placeholder="1"
            value={value.linearThreshold}
            onChange={(v) => {
              onChange({
                ...value,
                linearThreshold: Number(v.currentTarget.value),
              });
            }}
          />
        </Field>
      )}
    </>
  );
};<|MERGE_RESOLUTION|>--- conflicted
+++ resolved
@@ -151,32 +151,11 @@
 export const ScaleDistributionEditor = ({ value, onChange }: StandardEditorProps<ScaleDistributionConfig>) => {
   const type = value?.type ?? ScaleDistribution.Linear;
   return (
-<<<<<<< HEAD
-    <HorizontalGroup>
-      <RadioButtonGroup
-        value={type}
-        options={DISTRIBUTION_OPTIONS}
-        onChange={(v) => {
-          onChange({
-            ...value,
-            type: v!,
-            log: v === ScaleDistribution.Linear ? undefined : 2,
-          });
-        }}
-      />
-      {type === ScaleDistribution.Log && (
-        <Select
-          options={LOG_DISTRIBUTION_OPTIONS}
-          value={value.log || 2}
-          prefix={'base'}
-          width={12}
-=======
     <>
       <div style={{ marginBottom: 16 }}>
         <RadioButtonGroup
           value={type}
           options={DISTRIBUTION_OPTIONS}
->>>>>>> 89b365f8
           onChange={(v) => {
             onChange({
               ...value,
