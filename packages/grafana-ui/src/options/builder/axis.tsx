--- conflicted
+++ resolved
@@ -140,11 +140,6 @@
       />
       {type === ScaleDistribution.Log && (
         <Select
-<<<<<<< HEAD
-          menuShouldPortal
-          allowCustomValue={false}
-=======
->>>>>>> c2560129
           options={LOG_DISTRIBUTION_OPTIONS}
           value={value.log || 2}
           prefix={'base'}
