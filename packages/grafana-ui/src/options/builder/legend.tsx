import { PanelOptionsEditorBuilder, standardEditorsRegistry, StatsPickerConfigSettings } from '@grafana/data';
import { LegendDisplayMode, OptionsWithLegend } from '@grafana/schema';

/**
 * @alpha
 */
export function addLegendOptions<T extends OptionsWithLegend>(
  builder: PanelOptionsEditorBuilder<T>,
  includeLegendCalcs = true
) {
  builder
    .addBooleanSwitch({
      path: 'legend.showLegend',
      name: 'Visibility',
      category: ['Legend'],
      description: '',
      defaultValue: true,
    })
    .addRadio({
      path: 'legend.displayMode',
      name: 'Mode',
      category: ['Legend'],
      description: '',
      defaultValue: LegendDisplayMode.List,
      settings: {
        options: [
          { value: LegendDisplayMode.List, label: 'List' },
          { value: LegendDisplayMode.Table, label: 'Table' },
        ],
      },
      showIf: (c) => c.legend.showLegend,
    })
    .addRadio({
      path: 'legend.placement',
      name: 'Placement',
      category: ['Legend'],
      description: '',
      defaultValue: 'bottom',
      settings: {
        options: [
          { value: 'bottom', label: 'Bottom' },
          { value: 'right', label: 'Right' },
        ],
      },
<<<<<<< HEAD
      showIf: (c) => c.legend.displayMode !== LegendDisplayMode.Hidden,
=======
      showIf: (c) => c.legend.showLegend,
>>>>>>> 89b365f8
    })
    .addNumberInput({
      path: 'legend.width',
      name: 'Width',
      category: ['Legend'],
      settings: {
        placeholder: 'Auto',
      },
<<<<<<< HEAD
      showIf: (c) => c.legend.displayMode !== LegendDisplayMode.Hidden && c.legend.placement === 'right',
=======
      showIf: (c) => c.legend.showLegend && c.legend.placement === 'right',
>>>>>>> 89b365f8
    });

  if (includeLegendCalcs) {
    builder.addCustomEditor<StatsPickerConfigSettings, string[]>({
      id: 'legend.calcs',
      path: 'legend.calcs',
      name: 'Values',
      category: ['Legend'],
      description: 'Select values or calculations to show in legend',
      editor: standardEditorsRegistry.get('stats-picker').editor,
      defaultValue: [],
      settings: {
        allowMultiple: true,
      },
      showIf: (currentConfig) => currentConfig.legend.showLegend !== false,
    });
  }
}<|MERGE_RESOLUTION|>--- conflicted
+++ resolved
@@ -42,11 +42,7 @@
           { value: 'right', label: 'Right' },
         ],
       },
-<<<<<<< HEAD
-      showIf: (c) => c.legend.displayMode !== LegendDisplayMode.Hidden,
-=======
       showIf: (c) => c.legend.showLegend,
->>>>>>> 89b365f8
     })
     .addNumberInput({
       path: 'legend.width',
@@ -55,11 +51,7 @@
       settings: {
         placeholder: 'Auto',
       },
-<<<<<<< HEAD
-      showIf: (c) => c.legend.displayMode !== LegendDisplayMode.Hidden && c.legend.placement === 'right',
-=======
       showIf: (c) => c.legend.showLegend && c.legend.placement === 'right',
->>>>>>> 89b365f8
     });
 
   if (includeLegendCalcs) {
