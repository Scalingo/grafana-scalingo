--- conflicted
+++ resolved
@@ -2,11 +2,7 @@
 import { getTheme, mockTheme } from './getTheme';
 import { selectThemeVariant } from './selectThemeVariant';
 export { stylesFactory } from './stylesFactory';
-<<<<<<< HEAD
-export { ThemeContext, withTheme, mockTheme, getTheme, selectThemeVariant, useTheme, mockThemeContext };
-=======
 export { ThemeContext, withTheme, mockTheme, getTheme, selectThemeVariant, useTheme, mockThemeContext, useStyles };
->>>>>>> 5fdad5bf
 
 import * as styleMixins from './mixins';
 export { styleMixins };