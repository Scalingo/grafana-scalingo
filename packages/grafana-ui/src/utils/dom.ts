// Node.closest() polyfill
if ('Element' in window && !Element.prototype.closest) {
<<<<<<< HEAD
  Element.prototype.closest = function(this: any, s: string) {
=======
  Element.prototype.closest = function (this: any, s: string) {
>>>>>>> 5fdad5bf
    const matches = (this.document || this.ownerDocument).querySelectorAll(s);
    let el = this;
    let i;
    // eslint-disable-next-line
    do {
      i = matches.length;
      // eslint-disable-next-line
      while (--i >= 0 && matches.item(i) !== el) {}
      el = el.parentElement;
    } while (i < 0 && el);
    return el;
  };
}

export function getPreviousCousin(node: any, selector: string) {
  let sibling = node.parentElement.previousSibling;
  let el;
  while (sibling) {
    el = sibling.querySelector(selector);
    if (el) {
      return el;
    }
    sibling = sibling.previousSibling;
  }
  return undefined;
}

export function getNextCharacter(global?: any) {
  const selection = (global || window).getSelection();
  if (!selection || !selection.anchorNode) {
    return null;
  }

  const range = selection.getRangeAt(0);
  const text = selection.anchorNode.textContent;
  const offset = range.startOffset;
  return text!.substr(offset, 1);
}<|MERGE_RESOLUTION|>--- conflicted
+++ resolved
@@ -1,10 +1,6 @@
 // Node.closest() polyfill
 if ('Element' in window && !Element.prototype.closest) {
-<<<<<<< HEAD
-  Element.prototype.closest = function(this: any, s: string) {
-=======
   Element.prototype.closest = function (this: any, s: string) {
->>>>>>> 5fdad5bf
     const matches = (this.document || this.ownerDocument).querySelectorAll(s);
     let el = this;
     let i;
