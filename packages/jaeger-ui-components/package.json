--- conflicted
+++ resolved
@@ -1,10 +1,6 @@
 {
   "name": "@jaegertracing/jaeger-ui-components",
-<<<<<<< HEAD
-  "version": "8.3.0",
-=======
   "version": "8.4.0-pre",
->>>>>>> c1ba0afd
   "main": "src/index.ts",
   "types": "src/index.ts",
   "license": "Apache-2.0",
@@ -31,16 +27,9 @@
     "typescript": "4.4.4"
   },
   "dependencies": {
-<<<<<<< HEAD
-    "@emotion/css": "11.1.3",
-    "@emotion/react": "11.1.5",
-    "@grafana/data": "8.3.0",
-    "@grafana/ui": "8.3.0",
-=======
     "@emotion/css": "11.7.1",
     "@grafana/data": "8.4.0-pre",
     "@grafana/ui": "8.4.0-pre",
->>>>>>> c1ba0afd
     "chance": "^1.0.10",
     "classnames": "^2.2.5",
     "combokeys": "^3.0.0",
