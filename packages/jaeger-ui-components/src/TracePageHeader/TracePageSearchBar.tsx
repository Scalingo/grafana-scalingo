--- conflicted
+++ resolved
@@ -14,12 +14,7 @@
 
 import { css } from '@emotion/css';
 import cx from 'classnames';
-<<<<<<< HEAD
-import * as React from 'react';
-import { memo } from 'react';
-=======
 import React, { memo, Dispatch, SetStateAction } from 'react';
->>>>>>> 556faf82
 
 import { GrafanaTheme2 } from '@grafana/data';
 import { Button, useStyles2 } from '@grafana/ui';
