--- conflicted
+++ resolved
@@ -12,25 +12,11 @@
 // See the License for the specific language governing permissions and
 // limitations under the License.
 
-<<<<<<< HEAD
-import { mount, shallow } from 'enzyme';
-=======
 import { render, screen } from '@testing-library/react';
 import userEvent from '@testing-library/user-event';
->>>>>>> 556faf82
 import React from 'react';
 
-import ReferencesButton from './ReferencesButton';
 import SpanBarRow from './SpanBarRow';
-<<<<<<< HEAD
-import SpanTreeOffset from './SpanTreeOffset';
-
-jest.mock('./SpanTreeOffset', () => {
-  // eslint-disable-next-line react/display-name
-  return () => <span>SpanTreeOffset</span>;
-});
-=======
->>>>>>> 556faf82
 
 describe('<SpanBarRow>', () => {
   const spanID = 'some-id';
