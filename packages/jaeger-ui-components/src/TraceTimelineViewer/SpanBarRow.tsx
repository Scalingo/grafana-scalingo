// Copyright (c) 2017 Uber Technologies, Inc.
//
// Licensed under the Apache License, Version 2.0 (the "License");
// you may not use this file except in compliance with the License.
// You may obtain a copy of the License at
//
// http://www.apache.org/licenses/LICENSE-2.0
//
// Unless required by applicable law or agreed to in writing, software
// distributed under the License is distributed on an "AS IS" BASIS,
// WITHOUT WARRANTIES OR CONDITIONS OF ANY KIND, either express or implied.
// See the License for the specific language governing permissions and
// limitations under the License.

import { css, keyframes } from '@emotion/css';
import cx from 'classnames';
import * as React from 'react';
import IoAlert from 'react-icons/lib/io/alert';
import IoArrowRightA from 'react-icons/lib/io/arrow-right-a';
<<<<<<< HEAD
import MdFileUpload from 'react-icons/lib/md/file-upload';

import { GrafanaTheme2 } from '@grafana/data';
import { Icon, stylesFactory, withTheme2 } from '@grafana/ui';

import { autoColor } from '../Theme';
import { SpanLinkFunc, TNil } from '../types';
import { TraceSpan } from '../types/trace';

import ReferencesButton from './ReferencesButton';
import SpanBar from './SpanBar';
=======

import { GrafanaTheme2 } from '@grafana/data';
import { stylesFactory, withTheme2 } from '@grafana/ui';

import { autoColor } from '../Theme';
import { SpanLinkFunc, TNil } from '../types';
import { SpanLinks } from '../types/links';
import { TraceSpan } from '../types/trace';

import SpanBar from './SpanBar';
import { SpanLinksMenu } from './SpanLinks';
>>>>>>> 556faf82
import SpanTreeOffset from './SpanTreeOffset';
import Ticks from './Ticks';
import TimelineRow from './TimelineRow';
import { formatDuration, ViewedBoundsFunctionType } from './utils';

const spanBarClassName = 'spanBar';
const spanBarLabelClassName = 'spanBarLabel';
const nameWrapperClassName = 'nameWrapper';
const nameWrapperMatchingFilterClassName = 'nameWrapperMatchingFilter';
const viewClassName = 'jaegerView';
const nameColumnClassName = 'nameColumn';

const getStyles = stylesFactory((theme: GrafanaTheme2) => {
  const animations = {
    flash: keyframes`
    label: flash;
    from {
      background-color: ${autoColor(theme, '#68b9ff')};
    }
    to {
      background-color: default;
    }
  `,
  };

  return {
    nameWrapper: css`
      label: nameWrapper;
      line-height: 27px;
      overflow: hidden;
      display: flex;
    `,
    nameWrapperMatchingFilter: css`
      label: nameWrapperMatchingFilter;
      background-color: ${autoColor(theme, '#fffce4')};
    `,
    nameColumn: css`
      label: nameColumn;
      position: relative;
      white-space: nowrap;
      z-index: 1;
      &:hover {
        z-index: 1;
      }
    `,
    endpointName: css`
      label: endpointName;
      color: ${autoColor(theme, '#808080')};
    `,
    view: css`
      label: view;
      position: relative;
    `,
    viewExpanded: css`
      label: viewExpanded;
      background: ${autoColor(theme, '#f8f8f8')};
      outline: 1px solid ${autoColor(theme, '#ddd')};
    `,
    viewExpandedAndMatchingFilter: css`
      label: viewExpandedAndMatchingFilter;
      background: ${autoColor(theme, '#fff3d7')};
      outline: 1px solid ${autoColor(theme, '#ddd')};
    `,
    row: css`
      label: row;
      &:hover .${spanBarClassName} {
        opacity: 1;
      }
      &:hover .${spanBarLabelClassName} {
        color: ${autoColor(theme, '#000')};
      }
      &:hover .${nameWrapperClassName} {
        background: #f8f8f8;
        background: linear-gradient(
          90deg,
          ${autoColor(theme, '#fafafa')},
          ${autoColor(theme, '#f8f8f8')} 75%,
          ${autoColor(theme, '#eee')}
        );
      }
      &:hover .${viewClassName} {
        background-color: ${autoColor(theme, '#f5f5f5')};
        outline: 1px solid ${autoColor(theme, '#ddd')};
      }
    `,
    rowClippingLeft: css`
      label: rowClippingLeft;
      & .${nameColumnClassName}::before {
        content: ' ';
        height: 100%;
        position: absolute;
        width: 6px;
        background-image: linear-gradient(
          to right,
          ${autoColor(theme, 'rgba(25, 25, 25, 0.25)')},
          ${autoColor(theme, 'rgba(32, 32, 32, 0)')}
        );
        left: 100%;
        z-index: -1;
      }
    `,
    rowClippingRight: css`
      label: rowClippingRight;
      & .${viewClassName}::before {
        content: ' ';
        height: 100%;
        position: absolute;
        width: 6px;
        background-image: linear-gradient(
          to left,
          ${autoColor(theme, 'rgba(25, 25, 25, 0.25)')},
          ${autoColor(theme, 'rgba(25, 25, 25, 0.25)')}
        );
        right: 0%;
        z-index: 1;
      }
    `,
    rowExpanded: css`
      label: rowExpanded;
      & .${spanBarClassName} {
        opacity: 1;
      }
      & .${spanBarLabelClassName} {
        color: ${autoColor(theme, '#000')};
      }
      & .${nameWrapperClassName}, &:hover .${nameWrapperClassName} {
        background: ${autoColor(theme, '#f0f0f0')};
        box-shadow: 0 1px 0 ${autoColor(theme, '#ddd')};
      }
      & .${nameWrapperMatchingFilterClassName} {
        background: ${autoColor(theme, '#fff3d7')};
      }
      &:hover .${viewClassName} {
        background: ${autoColor(theme, '#eee')};
      }
    `,
    rowMatchingFilter: css`
      label: rowMatchingFilter;
      background-color: ${autoColor(theme, '#fffbde')};
      &:hover .${nameWrapperClassName} {
        background: linear-gradient(
          90deg,
          ${autoColor(theme, '#fffbde')},
          ${autoColor(theme, '#fffbde')} 75%,
          ${autoColor(theme, '#f7f1c6')}
        );
      }
      &:hover .${viewClassName} {
        background-color: ${autoColor(theme, '#f7f1c6')};
        outline: 1px solid ${autoColor(theme, '#ddd')};
      }
    `,
    rowFocused: css`
      label: rowFocused;
      background-color: ${autoColor(theme, '#cbe7ff')};
      animation: ${animations.flash} 1s cubic-bezier(0.12, 0, 0.39, 0);
      & .${nameWrapperClassName}, .${viewClassName}, .${nameWrapperMatchingFilterClassName} {
        background-color: ${autoColor(theme, '#cbe7ff')};
        animation: ${animations.flash} 1s cubic-bezier(0.12, 0, 0.39, 0);
      }
      & .${spanBarClassName} {
        opacity: 1;
      }
      & .${spanBarLabelClassName} {
        color: ${autoColor(theme, '#000')};
      }
      &:hover .${nameWrapperClassName}, :hover .${viewClassName} {
        background: ${autoColor(theme, '#d5ebff')};
        box-shadow: 0 1px 0 ${autoColor(theme, '#ddd')};
      }
    `,

    rowExpandedAndMatchingFilter: css`
      label: rowExpandedAndMatchingFilter;
      &:hover .${viewClassName} {
        background: ${autoColor(theme, '#ffeccf')};
      }
    `,

    name: css`
      label: name;
      color: ${autoColor(theme, '#000')};
      cursor: pointer;
      flex: 1 1 auto;
      outline: none;
      overflow: hidden;
      padding-left: 4px;
      padding-right: 0.25em;
      position: relative;
      text-overflow: ellipsis;
      &::before {
        content: ' ';
        position: absolute;
        top: 4px;
        bottom: 4px;
        left: 0;
        border-left: 4px solid;
        border-left-color: inherit;
      }

      /* This is so the hit area of the span-name extends the rest of the width of the span-name column */
      &::after {
        background: transparent;
        bottom: 0;
        content: ' ';
        left: 0;
        position: absolute;
        top: 0;
        width: 1000px;
      }
      &:focus {
        text-decoration: none;
      }
      &:hover > small {
        color: ${autoColor(theme, '#000')};
      }
    `,
    nameDetailExpanded: css`
      label: nameDetailExpanded;
      &::before {
        bottom: 0;
      }
    `,
    svcName: css`
      label: svcName;
      padding: 0 0.25rem 0 0.5rem;
      font-size: 1.05em;
    `,
    svcNameChildrenCollapsed: css`
      label: svcNameChildrenCollapsed;
      font-weight: bold;
      font-style: italic;
    `,
    errorIcon: css`
      label: errorIcon;
      border-radius: 6.5px;
      color: ${autoColor(theme, '#fff')};
      font-size: 0.85em;
      margin-right: 0.25rem;
      padding: 1px;
    `,
    rpcColorMarker: css`
      label: rpcColorMarker;
      border-radius: 6.5px;
      display: inline-block;
      font-size: 0.85em;
      height: 1em;
      margin-right: 0.25rem;
      padding: 1px;
      width: 1em;
      vertical-align: middle;
    `,
    labelRight: css`
      label: labelRight;
      left: 100%;
    `,
    labelLeft: css`
      label: labelLeft;
      right: 100%;
    `,
  };
});

type SpanBarRowProps = {
  className?: string;
  theme: GrafanaTheme2;
  color: string;
  columnDivision: number;
  isChildrenExpanded: boolean;
  isDetailExpanded: boolean;
  isMatchingFilter: boolean;
  isFocused: boolean;
  onDetailToggled: (spanID: string) => void;
  onChildrenToggled: (spanID: string) => void;
  numTicks: number;
  rpc?:
    | {
        viewStart: number;
        viewEnd: number;
        color: string;
        operationName: string;
        serviceName: string;
      }
    | TNil;
  noInstrumentedServer?:
    | {
        color: string;
        serviceName: string;
      }
    | TNil;
  showErrorIcon: boolean;
  getViewedBounds: ViewedBoundsFunctionType;
  traceStartTime: number;
  span: TraceSpan;
  hoverIndentGuideIds: Set<string>;
  addHoverIndentGuideId: (spanID: string) => void;
  removeHoverIndentGuideId: (spanID: string) => void;
  clippingLeft?: boolean;
  clippingRight?: boolean;
  createSpanLink?: SpanLinkFunc;
};

/**
 * This was originally a stateless function, but changing to a PureComponent
 * reduced the render time of expanding a span row detail by ~50%. This is
 * even true in the case where the stateless function has the same prop types as
 * this class and arrow functions are created in the stateless function as
 * handlers to the onClick props. E.g. for now, the PureComponent is more
 * performance than the stateless function.
 */
export class UnthemedSpanBarRow extends React.PureComponent<SpanBarRowProps> {
  static displayName = 'UnthemedSpanBarRow';
  static defaultProps: Partial<SpanBarRowProps> = {
    className: '',
    rpc: null,
  };

  _detailToggle = () => {
    this.props.onDetailToggled(this.props.span.spanID);
  };

  _childrenToggle = () => {
    this.props.onChildrenToggled(this.props.span.spanID);
  };

  render() {
    const {
      className,
      color,
      columnDivision,
      isChildrenExpanded,
      isDetailExpanded,
      isMatchingFilter,
      isFocused,
      numTicks,
      rpc,
      noInstrumentedServer,
      showErrorIcon,
      getViewedBounds,
      traceStartTime,
      span,
      hoverIndentGuideIds,
      addHoverIndentGuideId,
      removeHoverIndentGuideId,
      clippingLeft,
      clippingRight,
      theme,
      createSpanLink,
    } = this.props;
    const {
      duration,
      hasChildren: isParent,
      operationName,
      process: { serviceName },
    } = span;
    const label = formatDuration(duration);
    const viewBounds = getViewedBounds(span.startTime, span.startTime + span.duration);
    const viewStart = viewBounds.start;
    const viewEnd = viewBounds.end;
    const styles = getStyles(theme);

    const labelDetail = `${serviceName}::${operationName}`;
    let longLabel;
    let hintClassName;
    if (viewStart > 1 - viewEnd) {
      longLabel = `${labelDetail} | ${label}`;
      hintClassName = styles.labelLeft;
    } else {
      longLabel = `${label} | ${labelDetail}`;
      hintClassName = styles.labelRight;
    }

    const countLinks = (links?: SpanLinks): number => {
      if (!links) {
        return 0;
      }

      return Object.values(links).reduce((count, arr) => count + arr.length, 0);
    };

    return (
      <TimelineRow
        className={cx(
          styles.row,
          {
            [styles.rowExpanded]: isDetailExpanded,
            [styles.rowMatchingFilter]: isMatchingFilter,
            [styles.rowExpandedAndMatchingFilter]: isMatchingFilter && isDetailExpanded,
            [styles.rowFocused]: isFocused,
            [styles.rowClippingLeft]: clippingLeft,
            [styles.rowClippingRight]: clippingRight,
          },
          className
        )}
      >
        <TimelineRow.Cell className={cx(styles.nameColumn, nameColumnClassName)} width={columnDivision}>
          <div
            className={cx(styles.nameWrapper, nameWrapperClassName, {
              [styles.nameWrapperMatchingFilter]: isMatchingFilter,
              nameWrapperMatchingFilter: isMatchingFilter,
            })}
          >
            <SpanTreeOffset
              onClick={isParent ? this._childrenToggle : undefined}
              childrenVisible={isChildrenExpanded}
              span={span}
              hoverIndentGuideIds={hoverIndentGuideIds}
              addHoverIndentGuideId={addHoverIndentGuideId}
              removeHoverIndentGuideId={removeHoverIndentGuideId}
            />
            <a
              className={cx(styles.name, { [styles.nameDetailExpanded]: isDetailExpanded })}
              aria-checked={isDetailExpanded}
              title={labelDetail}
              onClick={this._detailToggle}
              role="switch"
              style={{ borderColor: color }}
              tabIndex={0}
            >
              <span
                className={cx(styles.svcName, {
                  [styles.svcNameChildrenCollapsed]: isParent && !isChildrenExpanded,
                })}
              >
                {showErrorIcon && (
                  <IoAlert
                    style={{
                      backgroundColor: span.errorIconColor
                        ? autoColor(theme, span.errorIconColor)
                        : autoColor(theme, '#db2828'),
                    }}
                    className={styles.errorIcon}
                  />
                )}
                {serviceName}{' '}
                {rpc && (
                  <span>
                    <IoArrowRightA /> <i className={styles.rpcColorMarker} style={{ background: rpc.color }} />
                    {rpc.serviceName}
                  </span>
                )}
                {noInstrumentedServer && (
                  <span>
                    <IoArrowRightA />{' '}
                    <i className={styles.rpcColorMarker} style={{ background: noInstrumentedServer.color }} />
                    {noInstrumentedServer.serviceName}
                  </span>
                )}
              </span>
              <small className={styles.endpointName}>{rpc ? rpc.operationName : operationName}</small>
              <small className={styles.endpointName}> | {label}</small>
            </a>
            {createSpanLink &&
              (() => {
                const links = createSpanLink(span);
                const count = countLinks(links);
                if (links && count === 1) {
                  const link = links.logLinks?.[0] ?? links.metricLinks?.[0] ?? links.traceLinks?.[0] ?? undefined;
                  if (!link) {
                    return null;
                  }

                  return (
                    <a
                      href={link.href}
                      // Needs to have target otherwise preventDefault would not work due to angularRouter.
                      target={'_blank'}
                      style={{ marginRight: '5px' }}
                      rel="noopener noreferrer"
                      onClick={
                        link.onClick
                          ? (event) => {
                              if (!(event.ctrlKey || event.metaKey || event.shiftKey) && link.onClick) {
                                event.preventDefault();
                                link.onClick(event);
                              }
                            }
                          : undefined
                      }
                    >
                      {link.content}
                    </a>
                  );
                } else if (links && count > 1) {
                  return <SpanLinksMenu links={links} />;
                } else {
                  return null;
                }
              })()}
          </div>
        </TimelineRow.Cell>
        <TimelineRow.Cell
          className={cx(styles.view, viewClassName, {
            [styles.viewExpanded]: isDetailExpanded,
            [styles.viewExpandedAndMatchingFilter]: isMatchingFilter && isDetailExpanded,
          })}
          data-testid="span-view"
          style={{ cursor: 'pointer' }}
          width={1 - columnDivision}
          onClick={this._detailToggle}
        >
          <Ticks numTicks={numTicks} />
          <SpanBar
            rpc={rpc}
            viewStart={viewStart}
            viewEnd={viewEnd}
            getViewedBounds={getViewedBounds}
            color={color}
            shortLabel={label}
            longLabel={longLabel}
            traceStartTime={traceStartTime}
            span={span}
            labelClassName={`${spanBarLabelClassName} ${hintClassName}`}
            className={spanBarClassName}
          />
        </TimelineRow.Cell>
      </TimelineRow>
    );
  }
}

export default withTheme2(UnthemedSpanBarRow);<|MERGE_RESOLUTION|>--- conflicted
+++ resolved
@@ -17,19 +17,6 @@
 import * as React from 'react';
 import IoAlert from 'react-icons/lib/io/alert';
 import IoArrowRightA from 'react-icons/lib/io/arrow-right-a';
-<<<<<<< HEAD
-import MdFileUpload from 'react-icons/lib/md/file-upload';
-
-import { GrafanaTheme2 } from '@grafana/data';
-import { Icon, stylesFactory, withTheme2 } from '@grafana/ui';
-
-import { autoColor } from '../Theme';
-import { SpanLinkFunc, TNil } from '../types';
-import { TraceSpan } from '../types/trace';
-
-import ReferencesButton from './ReferencesButton';
-import SpanBar from './SpanBar';
-=======
 
 import { GrafanaTheme2 } from '@grafana/data';
 import { stylesFactory, withTheme2 } from '@grafana/ui';
@@ -41,7 +28,6 @@
 
 import SpanBar from './SpanBar';
 import { SpanLinksMenu } from './SpanLinks';
->>>>>>> 556faf82
 import SpanTreeOffset from './SpanTreeOffset';
 import Ticks from './Ticks';
 import TimelineRow from './TimelineRow';
