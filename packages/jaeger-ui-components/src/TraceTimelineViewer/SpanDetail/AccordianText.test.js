--- conflicted
+++ resolved
@@ -12,11 +12,7 @@
 // See the License for the specific language governing permissions and
 // limitations under the License.
 
-<<<<<<< HEAD
-import { mount } from 'enzyme';
-=======
 import { render, screen, within } from '@testing-library/react';
->>>>>>> 556faf82
 import React from 'react';
 
 import AccordianText from './AccordianText';
