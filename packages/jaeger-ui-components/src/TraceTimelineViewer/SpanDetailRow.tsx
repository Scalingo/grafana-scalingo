// Copyright (c) 2017 Uber Technologies, Inc.
//
// Licensed under the Apache License, Version 2.0 (the "License");
// you may not use this file except in compliance with the License.
// You may obtain a copy of the License at
//
// http://www.apache.org/licenses/LICENSE-2.0
//
// Unless required by applicable law or agreed to in writing, software
// distributed under the License is distributed on an "AS IS" BASIS,
// WITHOUT WARRANTIES OR CONDITIONS OF ANY KIND, either express or implied.
// See the License for the specific language governing permissions and
// limitations under the License.

import { css } from '@emotion/css';
import React from 'react';

import { GrafanaTheme2, LinkModel } from '@grafana/data';
import { stylesFactory, withTheme2 } from '@grafana/ui';

import { autoColor } from '../Theme';
import { SpanLinkFunc } from '../types';
import { TraceLog, TraceSpan, TraceKeyValuePair, TraceLink, TraceSpanReference } from '../types/trace';

import SpanDetail from './SpanDetail';
import DetailState from './SpanDetail/DetailState';
import SpanTreeOffset from './SpanTreeOffset';
import TimelineRow from './TimelineRow';
<<<<<<< HEAD
=======
import { TopOfViewRefType } from './VirtualizedTraceView';
>>>>>>> c2560129

const getStyles = stylesFactory((theme: GrafanaTheme2) => {
  return {
    expandedAccent: css`
      cursor: pointer;
      height: 100%;
      overflow: hidden;
      position: absolute;
      width: 100%;
      &::before {
        border-left: 4px solid;
        pointer-events: none;
        width: 1000px;
      }
      &::after {
        border-right: 1000px solid;
        border-color: inherit;
        cursor: pointer;
        opacity: 0.2;
      }

      /* border-color inherit must come AFTER other border declarations for accent */
      &::before,
      &::after {
        border-color: inherit;
        content: ' ';
        position: absolute;
        height: 100%;
      }

      &:hover::after {
        opacity: 0.35;
      }
    `,
    infoWrapper: css`
      label: infoWrapper;
      border: 1px solid ${autoColor(theme, '#d3d3d3')};
      border-top: 3px solid;
      padding: 0.75rem;
    `,
  };
});

type SpanDetailRowProps = {
  color: string;
  columnDivision: number;
  detailState: DetailState;
  onDetailToggled: (spanID: string) => void;
  linksGetter: (span: TraceSpan, links: TraceKeyValuePair[], index: number) => TraceLink[];
  logItemToggle: (spanID: string, log: TraceLog) => void;
  logsToggle: (spanID: string) => void;
  processToggle: (spanID: string) => void;
  referenceItemToggle: (spanID: string, reference: TraceSpanReference) => void;
  referencesToggle: (spanID: string) => void;
  warningsToggle: (spanID: string) => void;
  stackTracesToggle: (spanID: string) => void;
  span: TraceSpan;
  tagsToggle: (spanID: string) => void;
  traceStartTime: number;
  focusSpan: (uiFind: string) => void;
  hoverIndentGuideIds: Set<string>;
  addHoverIndentGuideId: (spanID: string) => void;
  removeHoverIndentGuideId: (spanID: string) => void;
  theme: GrafanaTheme2;
  createSpanLink?: SpanLinkFunc;
  focusedSpanId?: string;
  createFocusSpanLink: (traceId: string, spanId: string) => LinkModel;
  topOfViewRefType?: TopOfViewRefType;
};

export class UnthemedSpanDetailRow extends React.PureComponent<SpanDetailRowProps> {
  _detailToggle = () => {
    this.props.onDetailToggled(this.props.span.spanID);
  };

  _linksGetter = (items: TraceKeyValuePair[], itemIndex: number) => {
    const { linksGetter, span } = this.props;
    return linksGetter(span, items, itemIndex);
  };

  render() {
    const {
      color,
      columnDivision,
      detailState,
      logItemToggle,
      logsToggle,
      processToggle,
      referenceItemToggle,
      referencesToggle,
      warningsToggle,
      stackTracesToggle,
      span,
      tagsToggle,
      traceStartTime,
      focusSpan,
      hoverIndentGuideIds,
      addHoverIndentGuideId,
      removeHoverIndentGuideId,
      theme,
      createSpanLink,
      focusedSpanId,
      createFocusSpanLink,
      topOfViewRefType,
    } = this.props;
    const styles = getStyles(theme);
    return (
      <TimelineRow>
        <TimelineRow.Cell width={columnDivision} style={{ overflow: 'hidden' }}>
          <SpanTreeOffset
            span={span}
            showChildrenIcon={false}
            hoverIndentGuideIds={hoverIndentGuideIds}
            addHoverIndentGuideId={addHoverIndentGuideId}
            removeHoverIndentGuideId={removeHoverIndentGuideId}
          />
          <span>
            <span
              className={styles.expandedAccent}
              aria-checked="true"
              onClick={this._detailToggle}
              role="switch"
              style={{ borderColor: color }}
              data-test-id="detail-row-expanded-accent"
            />
          </span>
        </TimelineRow.Cell>
        <TimelineRow.Cell width={1 - columnDivision}>
          <div className={styles.infoWrapper} style={{ borderTopColor: color }}>
            <SpanDetail
              detailState={detailState}
              linksGetter={this._linksGetter}
              logItemToggle={logItemToggle}
              logsToggle={logsToggle}
              processToggle={processToggle}
              referenceItemToggle={referenceItemToggle}
              referencesToggle={referencesToggle}
              warningsToggle={warningsToggle}
              stackTracesToggle={stackTracesToggle}
              span={span}
              tagsToggle={tagsToggle}
              traceStartTime={traceStartTime}
              focusSpan={focusSpan}
              createSpanLink={createSpanLink}
              focusedSpanId={focusedSpanId}
              createFocusSpanLink={createFocusSpanLink}
              topOfViewRefType={topOfViewRefType}
            />
          </div>
        </TimelineRow.Cell>
      </TimelineRow>
    );
  }
}

export default withTheme2(UnthemedSpanDetailRow);<|MERGE_RESOLUTION|>--- conflicted
+++ resolved
@@ -26,10 +26,7 @@
 import DetailState from './SpanDetail/DetailState';
 import SpanTreeOffset from './SpanTreeOffset';
 import TimelineRow from './TimelineRow';
-<<<<<<< HEAD
-=======
 import { TopOfViewRefType } from './VirtualizedTraceView';
->>>>>>> c2560129
 
 const getStyles = stylesFactory((theme: GrafanaTheme2) => {
   return {
