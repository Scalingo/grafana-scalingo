--- conflicted
+++ resolved
@@ -24,8 +24,6 @@
 
 import TraceTimelineViewer from './index';
 
-<<<<<<< HEAD
-=======
 jest.mock('@grafana/runtime', () => {
   return {
     ...jest.requireActual('@grafana/runtime'),
@@ -33,7 +31,6 @@
   };
 });
 
->>>>>>> c2560129
 describe('<TraceTimelineViewer>', () => {
   const trace = transformTraceData(traceGenerator.trace({}));
   const props = {
