--- conflicted
+++ resolved
@@ -15,11 +15,7 @@
 import { css } from '@emotion/css';
 import React, { RefObject } from 'react';
 
-<<<<<<< HEAD
-import { GrafanaTheme2, LinkModel } from '@grafana/data';
-=======
 import { GrafanaTheme2, LinkModel, TimeZone } from '@grafana/data';
->>>>>>> 89b365f8
 import { reportInteraction } from '@grafana/runtime';
 import { stylesFactory, withTheme2 } from '@grafana/ui';
 
@@ -82,10 +78,7 @@
   traceTimeline: TTraceTimeline;
   trace: Trace;
   datasourceType: string;
-<<<<<<< HEAD
-=======
   spanBarOptions: SpanBarOptions | undefined;
->>>>>>> 89b365f8
   updateNextViewRangeTime: (update: ViewRangeTimeUpdate) => void;
   updateViewRangeTime: TUpdateViewRangeTimeFunction;
   viewRange: ViewRange;
