--- conflicted
+++ resolved
@@ -15,13 +15,7 @@
 import { css } from '@emotion/css';
 import cx from 'classnames';
 import copy from 'copy-to-clipboard';
-<<<<<<< HEAD
-import * as React from 'react';
-
-import { Button, IconName, stylesFactory, Tooltip } from '@grafana/ui';
-=======
 import React, { useState } from 'react';
->>>>>>> 556faf82
 
 import { Button, IconName, Tooltip, useStyles2 } from '@grafana/ui';
 
