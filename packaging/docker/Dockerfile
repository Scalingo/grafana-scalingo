--- conflicted
+++ resolved
@@ -30,11 +30,7 @@
 WORKDIR $GF_PATHS_HOME
 
 RUN apt-get update && apt-get -y upgrade && \
-<<<<<<< HEAD
-    apt-get install -qq -y libfontconfig ca-certificates curl && \
-=======
     apt-get install -qq -y libfontconfig1 ca-certificates curl && \
->>>>>>> 9e40b07f
     apt-get autoremove -y && \
     rm -rf /var/lib/apt/lists/*
 
