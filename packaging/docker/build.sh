#!/bin/sh
set -e

BUILD_FAST=0
UBUNTU_BASE=0
TAG_SUFFIX=""

while [ "$1" != "" ]; do
  case "$1" in
    "--fast")
      BUILD_FAST=1
      echo "Fast build enabled"
      shift
      ;;
    "--ubuntu")
      UBUNTU_BASE=1
      TAG_SUFFIX="-ubuntu"
      echo "Ubuntu base image enabled"
      shift
      ;;
    * )
      # unknown param causes args to be passed through to $@
      break
      ;;
  esac
done

_grafana_tag=${1:-}
_docker_repo=${2:-grafana/grafana}

# If the tag starts with v, treat this as a official release
if echo "$_grafana_tag" | grep -q "^v"; then
  _grafana_version=$(echo "${_grafana_tag}" | cut -d "v" -f 2)
else
  _grafana_version=$_grafana_tag
fi

echo "Building ${_docker_repo}:${_grafana_version}${TAG_SUFFIX}"

export DOCKER_CLI_EXPERIMENTAL=enabled

# Build grafana image for a specific arch
docker_build () {
  arch=$1

  case "$arch" in
    "x64")
      base_arch=""
      repo_arch=""
      ;;
    "armv7")
      base_arch="arm32v7/"
      repo_arch="-arm32v7-linux"
      ;;
    "arm64")
      base_arch="arm64v8/"
      repo_arch="-arm64v8-linux"
      ;;
  esac
  if [ $UBUNTU_BASE = "0" ]; then
    libc="-musl"
    dockerfile="Dockerfile"
    base_image="${base_arch}alpine:3.10"
  else
    libc=""
    dockerfile="ubuntu.Dockerfile"
<<<<<<< HEAD
    base_image="${base_arch}ubuntu:18.10"
=======
    base_image="${base_arch}ubuntu:18.04"
>>>>>>> 3fa63cfc
  fi

  grafana_tgz="grafana-latest.linux-${arch}${libc}.tar.gz"
  tag="${_docker_repo}${repo_arch}:${_grafana_version}${TAG_SUFFIX}"

  docker build \
    --build-arg BASE_IMAGE=${base_image} \
    --build-arg GRAFANA_TGZ=${grafana_tgz} \
    --tag "${tag}" \
    --no-cache=true \
    -f "${dockerfile}" \
    .
}

docker_tag_linux_amd64 () {
  tag=$1
  docker tag "${_docker_repo}:${_grafana_version}${TAG_SUFFIX}" "${_docker_repo}:${tag}${TAG_SUFFIX}"
}

# Tag docker images of all architectures
docker_tag_all () {
  tag=$1
  docker_tag_linux_amd64 $1
  if [ $BUILD_FAST = "0" ]; then
    docker tag "${_docker_repo}-arm32v7-linux:${_grafana_version}${TAG_SUFFIX}" "${_docker_repo}-arm32v7-linux:${tag}${TAG_SUFFIX}"
    docker tag "${_docker_repo}-arm64v8-linux:${_grafana_version}${TAG_SUFFIX}" "${_docker_repo}-arm64v8-linux:${tag}${TAG_SUFFIX}"
  fi
}

docker_build "x64"
if [ $BUILD_FAST = "0" ]; then
  docker_build "armv7"
  docker_build "arm64"
fi

# Tag as 'latest' for official release; otherwise tag as grafana/grafana:master
if echo "$_grafana_tag" | grep -q "^v"; then
  docker_tag_all "latest"
  # Create the expected tag for running the end to end tests successfully
  docker tag "${_docker_repo}:${_grafana_version}${TAG_SUFFIX}" "grafana/grafana-dev:${_grafana_tag}${TAG_SUFFIX}"
else
  docker_tag_all "master"
  docker tag "${_docker_repo}:${_grafana_version}${TAG_SUFFIX}" "grafana/grafana-dev:${_grafana_version}${TAG_SUFFIX}"
fi<|MERGE_RESOLUTION|>--- conflicted
+++ resolved
@@ -64,11 +64,7 @@
   else
     libc=""
     dockerfile="ubuntu.Dockerfile"
-<<<<<<< HEAD
-    base_image="${base_arch}ubuntu:18.10"
-=======
     base_image="${base_arch}ubuntu:18.04"
->>>>>>> 3fa63cfc
   fi
 
   grafana_tgz="grafana-latest.linux-${arch}${libc}.tar.gz"
