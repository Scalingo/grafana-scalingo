#!/bin/sh
set -e

BUILD_FAST=0
UBUNTU_BASE=0
TAG_SUFFIX=""

while [ "$1" != "" ]; do
  case "$1" in
    "--fast")
      BUILD_FAST=1
      echo "Fast build enabled"
      shift
      ;;
    "--ubuntu")
      UBUNTU_BASE=1
      TAG_SUFFIX="-ubuntu"
      echo "Ubuntu base image enabled"
      shift
      ;;
    * )
      # unknown param causes args to be passed through to $@
      break
      ;;
  esac
done

_grafana_tag=${1:-}
_docker_repo=${2:-grafana/grafana}

# If the tag starts with v, treat this as a official release
if echo "$_grafana_tag" | grep -q "^v"; then
  _grafana_version=$(echo "${_grafana_tag}" | cut -d "v" -f 2)
else
  _grafana_version=$_grafana_tag
fi

echo "Building ${_docker_repo}:${_grafana_version}${TAG_SUFFIX}"

export DOCKER_CLI_EXPERIMENTAL=enabled

# Build grafana image for a specific arch
docker_build () {
  arch=$1

  case "$arch" in
    "x64")
      base_arch=""
      repo_arch=""
      ;;
    "armv7")
      base_arch="arm32v7/"
      repo_arch="-arm32v7-linux"
      ;;
    "arm64")
      base_arch="arm64v8/"
      repo_arch="-arm64v8-linux"
      ;;
  esac
  if [ $UBUNTU_BASE = "0" ]; then
    libc="-musl"
    dockerfile="Dockerfile"
    base_image="${base_arch}alpine:3.10"
  else
    libc=""
    dockerfile="ubuntu.Dockerfile"
<<<<<<< HEAD
    base_image="${base_arch}ubuntu:18.04"
=======
    base_image="${base_arch}ubuntu:19.10"
>>>>>>> ca6d08d5
  fi

  grafana_tgz="grafana-latest.linux-${arch}${libc}.tar.gz"
  tag="${_docker_repo}${repo_arch}:${_grafana_version}${TAG_SUFFIX}"

  docker build \
    --build-arg BASE_IMAGE=${base_image} \
    --build-arg GRAFANA_TGZ=${grafana_tgz} \
    --tag "${tag}" \
    --no-cache=true \
    -f "${dockerfile}" \
    .
}

docker_tag_linux_amd64 () {
  tag=$1
  docker tag "${_docker_repo}:${_grafana_version}${TAG_SUFFIX}" "${_docker_repo}:${tag}${TAG_SUFFIX}"
}

# Tag docker images of all architectures
docker_tag_all () {
  tag=$1
  docker_tag_linux_amd64 $1
  if [ $BUILD_FAST = "0" ]; then
    docker tag "${_docker_repo}-arm32v7-linux:${_grafana_version}${TAG_SUFFIX}" "${_docker_repo}-arm32v7-linux:${tag}${TAG_SUFFIX}"
    docker tag "${_docker_repo}-arm64v8-linux:${_grafana_version}${TAG_SUFFIX}" "${_docker_repo}-arm64v8-linux:${tag}${TAG_SUFFIX}"
  fi
}

docker_build "x64"
if [ $BUILD_FAST = "0" ]; then
  docker_build "armv7"
  docker_build "arm64"
fi

# Tag as 'latest' for official release; otherwise tag as grafana/grafana:master
if echo "$_grafana_tag" | grep -q "^v"; then
  docker_tag_all "latest"
  # Create the expected tag for running the end to end tests successfully
  docker tag "${_docker_repo}:${_grafana_version}${TAG_SUFFIX}" "grafana/grafana-dev:${_grafana_tag}${TAG_SUFFIX}"
else
  docker_tag_all "master"
  docker tag "${_docker_repo}:${_grafana_version}${TAG_SUFFIX}" "grafana/grafana-dev:${_grafana_version}${TAG_SUFFIX}"
fi<|MERGE_RESOLUTION|>--- conflicted
+++ resolved
@@ -64,11 +64,7 @@
   else
     libc=""
     dockerfile="ubuntu.Dockerfile"
-<<<<<<< HEAD
-    base_image="${base_arch}ubuntu:18.04"
-=======
     base_image="${base_arch}ubuntu:19.10"
->>>>>>> ca6d08d5
   fi
 
   grafana_tgz="grafana-latest.linux-${arch}${libc}.tar.gz"
