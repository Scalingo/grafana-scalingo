--- conflicted
+++ resolved
@@ -118,11 +118,6 @@
 		datasourcesReaderRole.Grants = []string{string(org.RoleViewer)}
 	}
 
-	// when running oss or enterprise without a license all users should be able to query data sources
-	if !hs.License.FeatureEnabled("accesscontrol.enforcement") {
-		datasourcesReaderRole.Grants = []string{string(models.ROLE_VIEWER)}
-	}
-
 	datasourcesWriterRole := ac.RoleRegistration{
 		Role: ac.RoleDTO{
 			Name:        "fixed:datasources:writer",
@@ -159,11 +154,7 @@
 				},
 			},
 		},
-<<<<<<< HEAD
-		Grants: []string{string(models.ROLE_VIEWER)},
-=======
 		Grants: []string{string(org.RoleViewer)},
->>>>>>> 89b365f8
 	}
 
 	apikeyReaderRole := ac.RoleRegistration{
@@ -418,10 +409,6 @@
 		Grants: []string{"Admin"},
 	}
 
-<<<<<<< HEAD
-	return hs.AccessControl.DeclareFixedRoles(
-		provisioningWriterRole, datasourcesReaderRole, datasourcesWriterRole,
-=======
 	publicDashboardsWriterRole := ac.RoleRegistration{
 		Role: ac.RoleDTO{
 			Name:        "fixed:dashboards.public:writer",
@@ -437,7 +424,6 @@
 
 	return hs.accesscontrolService.DeclareFixedRoles(
 		provisioningWriterRole, datasourcesReaderRole, builtInDatasourceReader, datasourcesWriterRole,
->>>>>>> 89b365f8
 		datasourcesIdReaderRole, orgReaderRole, orgWriterRole,
 		orgMaintainerRole, teamsCreatorRole, teamsWriterRole, datasourcesExplorerRole,
 		annotationsReaderRole, dashboardAnnotationsWriterRole, annotationsWriterRole,
