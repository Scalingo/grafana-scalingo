--- conflicted
+++ resolved
@@ -12,10 +12,7 @@
 	"github.com/grafana/grafana/pkg/models"
 	"github.com/grafana/grafana/pkg/services/accesscontrol"
 	"github.com/grafana/grafana/pkg/services/annotations"
-<<<<<<< HEAD
-=======
 	"github.com/grafana/grafana/pkg/services/dashboards"
->>>>>>> c2560129
 	"github.com/grafana/grafana/pkg/services/guardian"
 	"github.com/grafana/grafana/pkg/util"
 	"github.com/grafana/grafana/pkg/web"
@@ -82,8 +79,6 @@
 		return response.Error(http.StatusBadRequest, "bad request data", err)
 	}
 
-<<<<<<< HEAD
-=======
 	// overwrite dashboardId when dashboardUID is not empty
 	if cmd.DashboardUID != "" {
 		query := models.GetDashboardQuery{OrgId: c.OrgId, Uid: cmd.DashboardUID}
@@ -93,7 +88,6 @@
 		}
 	}
 
->>>>>>> c2560129
 	if canSave, err := hs.canCreateAnnotation(c, cmd.DashboardId); err != nil || !canSave {
 		return dashboardGuardianResponse(err)
 	}
@@ -370,8 +364,6 @@
 		return resp
 	}
 
-<<<<<<< HEAD
-=======
 	if annotation.Email != "" {
 		annotation.AvatarUrl = dtos.GetGravatarUrl(annotation.Email)
 	}
@@ -392,7 +384,6 @@
 		return resp
 	}
 
->>>>>>> c2560129
 	if canSave, err := hs.canSaveAnnotation(c, annotation); err != nil || !canSave {
 		return dashboardGuardianResponse(err)
 	}
@@ -486,11 +477,7 @@
 			OrgId: orgID,
 			Permissions: map[int64]map[string][]string{
 				orgID: {
-<<<<<<< HEAD
-					accesscontrol.ActionDashboardsRead:  {accesscontrol.ScopeDashboardsAll},
-=======
 					dashboards.ActionDashboardsRead:     {dashboards.ScopeDashboardsAll},
->>>>>>> c2560129
 					accesscontrol.ActionAnnotationsRead: {accesscontrol.ScopeAnnotationsAll},
 				},
 			},
@@ -498,11 +485,7 @@
 
 		annotation, resp := findAnnotationByID(ctx, annotations.GetRepository(), int64(annotationId), tempUser)
 		if resp != nil {
-<<<<<<< HEAD
-			return "", errors.New("could not resolve annotation type")
-=======
 			return nil, errors.New("could not resolve annotation type")
->>>>>>> c2560129
 		}
 
 		if annotation.GetType() == annotations.Organization {
