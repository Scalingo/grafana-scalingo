--- conflicted
+++ resolved
@@ -236,10 +236,7 @@
 	hs := &HTTPServer{
 		Cfg:                cfg,
 		Live:               newTestLive(t, store),
-<<<<<<< HEAD
-=======
 		License:            &licensing.OSSLicensingService{},
->>>>>>> c2560129
 		Features:           featuremgmt.WithFeatures(),
 		QuotaService:       &quota.QuotaService{Cfg: cfg},
 		RouteRegister:      routing.NewRouteRegister(),
@@ -329,24 +326,18 @@
 	return &HTTPServer{
 		Cfg:           cfg,
 		Features:      features,
-<<<<<<< HEAD
-=======
 		License:       &licensing.OSSLicensingService{},
->>>>>>> c2560129
 		AccessControl: accesscontrolmock.New().WithDisabled(),
 	}
 }
 
 func setupHTTPServer(t *testing.T, useFakeAccessControl bool, enableAccessControl bool) accessControlScenarioContext {
 	return setupHTTPServerWithCfg(t, useFakeAccessControl, enableAccessControl, setting.NewCfg())
-<<<<<<< HEAD
-=======
 }
 
 func setupHTTPServerWithCfg(t *testing.T, useFakeAccessControl, enableAccessControl bool, cfg *setting.Cfg) accessControlScenarioContext {
 	db := sqlstore.InitTestDB(t, sqlstore.InitTestDBOpt{})
 	return setupHTTPServerWithCfgDb(t, useFakeAccessControl, enableAccessControl, cfg, db, db, featuremgmt.WithFeatures())
->>>>>>> c2560129
 }
 
 func setupHTTPServerWithMockDb(t *testing.T, useFakeAccessControl, enableAccessControl bool, features *featuremgmt.FeatureManager) accessControlScenarioContext {
@@ -354,32 +345,13 @@
 	cfg := setting.NewCfg()
 	db := sqlstore.InitTestDB(t)
 	db.Cfg = setting.NewCfg()
-<<<<<<< HEAD
-
-	return setupHTTPServerWithCfgDb(t, useFakeAccessControl, enableAccessControl, cfg, db, mockstore.NewSQLStoreMock())
-}
-
-func setupHTTPServerWithCfg(t *testing.T, useFakeAccessControl, enableAccessControl bool, cfg *setting.Cfg) accessControlScenarioContext {
-	var db *sqlstore.SQLStore
-	if useFakeAccessControl && enableAccessControl {
-		db = sqlstore.InitTestDB(t, sqlstore.InitTestDBOpt{FeatureFlags: []string{featuremgmt.FlagAccesscontrol}})
-	} else {
-		db = sqlstore.InitTestDB(t, sqlstore.InitTestDBOpt{})
-	}
-	return setupHTTPServerWithCfgDb(t, useFakeAccessControl, enableAccessControl, cfg, db, db)
-=======
 
 	return setupHTTPServerWithCfgDb(t, useFakeAccessControl, enableAccessControl, cfg, db, mockstore.NewSQLStoreMock(), features)
->>>>>>> c2560129
 }
 
 func setupHTTPServerWithCfgDb(t *testing.T, useFakeAccessControl, enableAccessControl bool, cfg *setting.Cfg, db *sqlstore.SQLStore, store sqlstore.Store, features *featuremgmt.FeatureManager) accessControlScenarioContext {
 	t.Helper()
 
-<<<<<<< HEAD
-	features := featuremgmt.WithFeatures(featuremgmt.FlagAccesscontrol, enableAccessControl)
-	cfg.IsFeatureToggleEnabled = features.IsEnabled
-=======
 	if enableAccessControl {
 		cfg.RBACEnabled = true
 		db.Cfg.RBACEnabled = true
@@ -387,7 +359,6 @@
 		cfg.RBACEnabled = false
 		db.Cfg.RBACEnabled = false
 	}
->>>>>>> c2560129
 
 	var acmock *accesscontrolmock.Mock
 
