--- conflicted
+++ resolved
@@ -23,12 +23,6 @@
 	"github.com/grafana/grafana/pkg/infra/tracing"
 	"github.com/grafana/grafana/pkg/services/accesscontrol"
 	"github.com/grafana/grafana/pkg/services/accesscontrol/acimpl"
-<<<<<<< HEAD
-	"github.com/grafana/grafana/pkg/services/accesscontrol/actest"
-	accesscontrolmock "github.com/grafana/grafana/pkg/services/accesscontrol/mock"
-	"github.com/grafana/grafana/pkg/services/accesscontrol/ossaccesscontrol"
-=======
->>>>>>> ac7f9d45
 	"github.com/grafana/grafana/pkg/services/annotations/annotationstest"
 	"github.com/grafana/grafana/pkg/services/anonymous/anontest"
 	"github.com/grafana/grafana/pkg/services/auth/authtest"
@@ -212,14 +206,10 @@
 	authProxy := authproxy.ProvideAuthProxy(cfg, remoteCacheSvc, loginservice.LoginServiceMock{}, &usertest.FakeUserService{}, sqlStore, service.NewLDAPFakeService())
 	loginService := &logintest.LoginServiceFake{}
 	authenticator := &logintest.AuthenticatorFake{}
-<<<<<<< HEAD
-	ctxHdlr := contexthandler.ProvideService(cfg, userAuthTokenSvc, authJWTSvc, remoteCacheSvc, renderSvc, sqlStore, tracer, authProxy, loginService, nil, authenticator, usertest.NewUserServiceFake(), orgtest.NewOrgServiceFake(), nil, featuremgmt.WithFeatures(), nil)
-=======
 	ctxHdlr := contexthandler.ProvideService(cfg, userAuthTokenSvc, authJWTSvc,
 		remoteCacheSvc, renderSvc, sqlStore, tracer, authProxy, loginService, nil,
 		authenticator, usertest.NewUserServiceFake(), orgtest.NewOrgServiceFake(),
 		nil, featuremgmt.WithFeatures(), &authntest.FakeService{}, &anontest.FakeAnonymousSessionService{})
->>>>>>> ac7f9d45
 
 	return ctxHdlr
 }
@@ -252,76 +242,6 @@
 	return nil
 }
 
-<<<<<<< HEAD
-func setupAccessControlScenarioContext(t *testing.T, cfg *setting.Cfg, url string, permissions []accesscontrol.Permission) (*scenarioContext, *HTTPServer) {
-	store := sqlstore.InitTestDB(t)
-	hs := &HTTPServer{
-		Cfg:                  cfg,
-		Live:                 newTestLive(t, store),
-		License:              &licensing.OSSLicensingService{},
-		Features:             featuremgmt.WithFeatures(),
-		QuotaService:         quotatest.New(false, nil),
-		RouteRegister:        routing.NewRouteRegister(),
-		AccessControl:        accesscontrolmock.New().WithPermissions(permissions),
-		searchUsersService:   searchusers.ProvideUsersService(filters.ProvideOSSSearchUserFilter(), usertest.NewUserServiceFake()),
-		ldapGroups:           ldap.ProvideGroupsService(),
-		accesscontrolService: actest.FakeService{},
-	}
-
-	sc := setupScenarioContext(t, url)
-
-	hs.registerRoutes()
-	hs.RouteRegister.Register(sc.m.Router)
-
-	return sc, hs
-}
-
-type accessControlTestCase struct {
-	expectedCode int
-	desc         string
-	url          string
-	method       string
-	permissions  []accesscontrol.Permission
-}
-
-// accessControlScenarioContext contains the setups for accesscontrol tests
-type accessControlScenarioContext struct {
-	// server we registered hs routes on.
-	server *web.Mux
-
-	// initCtx is used in a middleware to set the initial context
-	// of the request server side. Can be used to pretend sign in.
-	initCtx *models.ReqContext
-
-	// hs is a minimal HTTPServer for the accesscontrol tests to pass.
-	hs *HTTPServer
-
-	// acmock is an accesscontrol mock used to fake users rights.
-	acmock *accesscontrolmock.Mock
-
-	// db is a test database initialized with InitTestDB
-	db *sqlstore.SQLStore
-
-	// cfg is the setting provider
-	cfg *setting.Cfg
-
-	dashboardsStore dashboards.Store
-	teamService     team.Service
-	userService     user.Service
-}
-
-func setAccessControlPermissions(acmock *accesscontrolmock.Mock, perms []accesscontrol.Permission, org int64) {
-	acmock.GetUserPermissionsFunc =
-		func(_ context.Context, u *user.SignedInUser, _ accesscontrol.Options) ([]accesscontrol.Permission, error) {
-			if u.OrgID == org {
-				return perms, nil
-			}
-			return nil, nil
-		}
-}
-
-=======
->>>>>>> ac7f9d45
 func userWithPermissions(orgID int64, permissions []accesscontrol.Permission) *user.SignedInUser {
 	return &user.SignedInUser{OrgID: orgID, OrgRole: org.RoleViewer, Permissions: map[int64]map[string][]string{orgID: accesscontrol.GroupScopesByAction(permissions)}}
 }
@@ -346,135 +266,6 @@
 	}
 }
 
-<<<<<<< HEAD
-func setupHTTPServer(t *testing.T, useFakeAccessControl bool, options ...APITestServerOption) accessControlScenarioContext {
-	return setupHTTPServerWithCfg(t, useFakeAccessControl, setting.NewCfg(), options...)
-}
-
-func setupHTTPServerWithCfg(t *testing.T, useFakeAccessControl bool, cfg *setting.Cfg, options ...APITestServerOption) accessControlScenarioContext {
-	db := db.InitTestDB(t, db.InitTestDBOpt{})
-	return setupHTTPServerWithCfgDb(t, useFakeAccessControl, cfg, db, db, featuremgmt.WithFeatures(), options...)
-}
-
-func setupHTTPServerWithCfgDb(
-	t *testing.T, useFakeAccessControl bool, cfg *setting.Cfg, db *sqlstore.SQLStore,
-	store sqlstore.Store, features *featuremgmt.FeatureManager, options ...APITestServerOption,
-) accessControlScenarioContext {
-	t.Helper()
-	license := &licensing.OSSLicensingService{}
-	routeRegister := routing.NewRouteRegister()
-	teamService := teamimpl.ProvideService(db, cfg)
-	cfg.IsFeatureToggleEnabled = features.IsEnabled
-	quotaService := quotatest.New(false, nil)
-	dashboardsStore, err := dashboardsstore.ProvideDashboardStore(db, cfg, featuremgmt.WithFeatures(), tagimpl.ProvideService(db, cfg), quotaService)
-	require.NoError(t, err)
-
-	var acmock *accesscontrolmock.Mock
-	var ac accesscontrol.AccessControl
-	var acService accesscontrol.Service
-
-	var userSvc user.Service
-	userMock := usertest.NewUserServiceFake()
-	userMock.ExpectedUser = &user.User{ID: 1}
-	orgMock := orgtest.NewOrgServiceFake()
-	orgMock.ExpectedOrg = &org.Org{}
-
-	// Defining the accesscontrol service has to be done before registering routes
-	if useFakeAccessControl {
-		acmock = accesscontrolmock.New()
-		if !cfg.RBACEnabled {
-			acmock = acmock.WithDisabled()
-		}
-		ac = acmock
-		acService = acmock
-		userSvc = userMock
-	} else {
-		var err error
-		acService, err = acimpl.ProvideService(cfg, db, routeRegister, localcache.ProvideService(), featuremgmt.WithFeatures())
-		require.NoError(t, err)
-		ac = acimpl.ProvideAccessControl(cfg)
-		userSvc, err = userimpl.ProvideService(
-			db, nil, cfg, teamimpl.ProvideService(db, cfg),
-			localcache.ProvideService(), quotatest.New(false, nil),
-			nil, featuremgmt.WithFeatures(),
-		)
-		require.NoError(t, err)
-	}
-	teamPermissionService, err := ossaccesscontrol.ProvideTeamPermissions(cfg, routeRegister, db, ac, license, acService, teamService, userSvc)
-	require.NoError(t, err)
-
-	// Create minimal HTTP Server
-	hs := &HTTPServer{
-		Cfg:                    cfg,
-		Features:               features,
-		Live:                   newTestLive(t, db),
-		QuotaService:           quotaService,
-		RouteRegister:          routeRegister,
-		SQLStore:               store,
-		License:                &licensing.OSSLicensingService{},
-		AccessControl:          ac,
-		accesscontrolService:   acService,
-		teamPermissionsService: teamPermissionService,
-		searchUsersService:     searchusers.ProvideUsersService(filters.ProvideOSSSearchUserFilter(), usertest.NewUserServiceFake()),
-		DashboardService: dashboardservice.ProvideDashboardService(
-			cfg, dashboardsStore, nil, features,
-			accesscontrolmock.NewMockedPermissionsService(), accesscontrolmock.NewMockedPermissionsService(), ac,
-		),
-		preferenceService: preftest.NewPreferenceServiceFake(),
-		userService:       userSvc,
-		orgService:        orgMock,
-		teamService:       teamService,
-		annotationsRepo:   annotationstest.NewFakeAnnotationsRepo(),
-	}
-
-	for _, o := range options {
-		o(hs)
-	}
-
-	require.NoError(t, hs.declareFixedRoles())
-	require.NoError(t, hs.accesscontrolService.(accesscontrol.RoleRegistry).RegisterFixedRoles(context.Background()))
-
-	// Instantiate a new Server
-	m := web.New()
-
-	// middleware to set the test initial context
-	initCtx := &models.ReqContext{}
-	m.Use(func(c *web.Context) {
-		initCtx.Context = c
-		initCtx.Logger = log.New("api-test")
-		c.Req = c.Req.WithContext(ctxkey.Set(c.Req.Context(), initCtx))
-	})
-
-	m.Use(accesscontrol.LoadPermissionsMiddleware(hs.accesscontrolService))
-
-	// Register all routes
-	hs.registerRoutes()
-	hs.RouteRegister.Register(m.Router)
-
-	return accessControlScenarioContext{
-		server:          m,
-		initCtx:         initCtx,
-		hs:              hs,
-		acmock:          acmock,
-		db:              db,
-		cfg:             cfg,
-		dashboardsStore: dashboardsStore,
-		teamService:     teamService,
-		userService:     userSvc,
-	}
-}
-
-func callAPI(server *web.Mux, method, path string, body io.Reader, t *testing.T) *httptest.ResponseRecorder {
-	req, err := http.NewRequest(method, path, body)
-	require.NoError(t, err)
-	req.Header.Set("Content-Type", "application/json")
-	recorder := httptest.NewRecorder()
-	server.ServeHTTP(recorder, req)
-	return recorder
-}
-
-=======
->>>>>>> ac7f9d45
 func mockRequestBody(v interface{}) io.ReadCloser {
 	b, _ := json.Marshal(v)
 	return io.NopCloser(bytes.NewReader(b))
