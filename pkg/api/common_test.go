package api

import (
	"bytes"
	"context"
	"encoding/json"
	"fmt"
	"io"
	"net/http"
	"net/http/httptest"
	"path/filepath"
	"testing"

	"github.com/stretchr/testify/mock"
	"github.com/stretchr/testify/require"

	"github.com/grafana/grafana/pkg/api/response"
	"github.com/grafana/grafana/pkg/api/routing"
	"github.com/grafana/grafana/pkg/infra/db"
	"github.com/grafana/grafana/pkg/infra/fs"
	"github.com/grafana/grafana/pkg/infra/localcache"
	"github.com/grafana/grafana/pkg/infra/log"
	"github.com/grafana/grafana/pkg/infra/remotecache"
	"github.com/grafana/grafana/pkg/infra/tracing"
	"github.com/grafana/grafana/pkg/models"
	"github.com/grafana/grafana/pkg/services/accesscontrol"
	"github.com/grafana/grafana/pkg/services/accesscontrol/acimpl"
	"github.com/grafana/grafana/pkg/services/accesscontrol/actest"
	accesscontrolmock "github.com/grafana/grafana/pkg/services/accesscontrol/mock"
	"github.com/grafana/grafana/pkg/services/accesscontrol/ossaccesscontrol"
	"github.com/grafana/grafana/pkg/services/annotations/annotationstest"
	"github.com/grafana/grafana/pkg/services/auth"
	"github.com/grafana/grafana/pkg/services/contexthandler"
	"github.com/grafana/grafana/pkg/services/contexthandler/authproxy"
	"github.com/grafana/grafana/pkg/services/contexthandler/ctxkey"
	"github.com/grafana/grafana/pkg/services/dashboards"
	dashboardsstore "github.com/grafana/grafana/pkg/services/dashboards/database"
	dashboardservice "github.com/grafana/grafana/pkg/services/dashboards/service"
	dashver "github.com/grafana/grafana/pkg/services/dashboardversion"
	"github.com/grafana/grafana/pkg/services/featuremgmt"
	"github.com/grafana/grafana/pkg/services/guardian"
	"github.com/grafana/grafana/pkg/services/ldap"
	"github.com/grafana/grafana/pkg/services/licensing"
	"github.com/grafana/grafana/pkg/services/login/loginservice"
	"github.com/grafana/grafana/pkg/services/login/logintest"
	"github.com/grafana/grafana/pkg/services/org"
	"github.com/grafana/grafana/pkg/services/org/orgtest"
	"github.com/grafana/grafana/pkg/services/preference/preftest"
	"github.com/grafana/grafana/pkg/services/quota/quotatest"
	"github.com/grafana/grafana/pkg/services/rendering"
	"github.com/grafana/grafana/pkg/services/search"
	"github.com/grafana/grafana/pkg/services/searchusers"
	"github.com/grafana/grafana/pkg/services/searchusers/filters"
	"github.com/grafana/grafana/pkg/services/sqlstore"
	"github.com/grafana/grafana/pkg/services/sqlstore/mockstore"
	"github.com/grafana/grafana/pkg/services/tag/tagimpl"
	"github.com/grafana/grafana/pkg/services/team"
	"github.com/grafana/grafana/pkg/services/team/teamimpl"
	"github.com/grafana/grafana/pkg/services/team/teamtest"
	"github.com/grafana/grafana/pkg/services/user"
	"github.com/grafana/grafana/pkg/services/user/userimpl"
	"github.com/grafana/grafana/pkg/services/user/usertest"
	"github.com/grafana/grafana/pkg/setting"
	"github.com/grafana/grafana/pkg/web"
	"github.com/grafana/grafana/pkg/web/webtest"
)

func loggedInUserScenario(t *testing.T, desc string, url string, routePattern string, fn scenarioFunc, sqlStore sqlstore.Store) {
	loggedInUserScenarioWithRole(t, desc, "GET", url, routePattern, org.RoleEditor, fn, sqlStore)
}

func loggedInUserScenarioWithRole(t *testing.T, desc string, method string, url string, routePattern string, role org.RoleType, fn scenarioFunc, sqlStore sqlstore.Store) {
	t.Run(fmt.Sprintf("%s %s", desc, url), func(t *testing.T) {
		sc := setupScenarioContext(t, url)
		sc.sqlStore = sqlStore
		sc.userService = usertest.NewUserServiceFake()
		sc.defaultHandler = routing.Wrap(func(c *models.ReqContext) response.Response {
			sc.context = c
			sc.context.UserID = testUserID
			sc.context.OrgID = testOrgID
			sc.context.Login = testUserLogin
			sc.context.OrgRole = role
			if sc.handlerFunc != nil {
				return sc.handlerFunc(sc.context)
			}

			return nil
		})

		switch method {
		case "GET":
			sc.m.Get(routePattern, sc.defaultHandler)
		case "DELETE":
			sc.m.Delete(routePattern, sc.defaultHandler)
		}
		fn(sc)
	})
}

func anonymousUserScenario(t *testing.T, desc string, method string, url string, routePattern string, fn scenarioFunc) {
	t.Run(fmt.Sprintf("%s %s", desc, url), func(t *testing.T) {
		sc := setupScenarioContext(t, url)
		sc.defaultHandler = routing.Wrap(func(c *models.ReqContext) response.Response {
			sc.context = c
			if sc.handlerFunc != nil {
				return sc.handlerFunc(sc.context)
			}

			return nil
		})

		switch method {
		case "GET":
			sc.m.Get(routePattern, sc.defaultHandler)
		case "DELETE":
			sc.m.Delete(routePattern, sc.defaultHandler)
		}

		fn(sc)
	})
}

func (sc *scenarioContext) fakeReq(method, url string) *scenarioContext {
	sc.resp = httptest.NewRecorder()
	req, err := http.NewRequest(method, url, nil)
	require.NoError(sc.t, err)
	req.Header.Add("Content-Type", "application/json")
	sc.req = req

	return sc
}

func (sc *scenarioContext) fakeReqWithParams(method, url string, queryParams map[string]string) *scenarioContext {
	sc.resp = httptest.NewRecorder()
	req, err := http.NewRequest(method, url, nil)
	// TODO: Depend on sc.t
	if sc.t != nil {
		require.NoError(sc.t, err)
	} else if err != nil {
		panic(fmt.Sprintf("Making request failed: %s", err))
	}

	req.Header.Add("Content-Type", "application/json")

	q := req.URL.Query()
	for k, v := range queryParams {
		q.Add(k, v)
	}
	req.URL.RawQuery = q.Encode()
	sc.req = req
	return sc
}

func (sc *scenarioContext) fakeReqNoAssertions(method, url string) *scenarioContext {
	sc.resp = httptest.NewRecorder()
	req, _ := http.NewRequest(method, url, nil)
	req.Header.Add("Content-Type", "application/json")
	sc.req = req

	return sc
}

func (sc *scenarioContext) fakeReqNoAssertionsWithCookie(method, url string, cookie http.Cookie) *scenarioContext {
	sc.resp = httptest.NewRecorder()
	http.SetCookie(sc.resp, &cookie)

	req, _ := http.NewRequest(method, url, nil)
	req.Header = http.Header{"Cookie": sc.resp.Header()["Set-Cookie"]}
	req.Header.Add("Content-Type", "application/json")
	sc.req = req

	return sc
}

type scenarioContext struct {
	t                       *testing.T
	cfg                     *setting.Cfg
	m                       *web.Mux
	context                 *models.ReqContext
	resp                    *httptest.ResponseRecorder
	handlerFunc             handlerFunc
	defaultHandler          web.Handler
	req                     *http.Request
	url                     string
	userAuthTokenService    *auth.FakeUserAuthTokenService
	sqlStore                sqlstore.Store
	authInfoService         *logintest.AuthInfoServiceFake
	dashboardVersionService dashver.Service
	userService             user.Service
}

func (sc *scenarioContext) exec() {
	sc.m.ServeHTTP(sc.resp, sc.req)
}

type scenarioFunc func(c *scenarioContext)
type handlerFunc func(c *models.ReqContext) response.Response

func getContextHandler(t *testing.T, cfg *setting.Cfg) *contexthandler.ContextHandler {
	t.Helper()

	if cfg == nil {
		cfg = setting.NewCfg()
	}

	sqlStore := db.InitTestDB(t)
	remoteCacheSvc := &remotecache.RemoteCache{}
	cfg.RemoteCacheOptions = &setting.RemoteCacheOptions{
		Name: "database",
	}
	userAuthTokenSvc := auth.NewFakeUserAuthTokenService()
	renderSvc := &fakeRenderService{}
	authJWTSvc := models.NewFakeJWTService()
	tracer := tracing.InitializeTracerForTest()
	authProxy := authproxy.ProvideAuthProxy(cfg, remoteCacheSvc, loginservice.LoginServiceMock{}, &usertest.FakeUserService{}, sqlStore)
	loginService := &logintest.LoginServiceFake{}
	authenticator := &logintest.AuthenticatorFake{}
	ctxHdlr := contexthandler.ProvideService(cfg, userAuthTokenSvc, authJWTSvc, remoteCacheSvc, renderSvc, sqlStore, tracer, authProxy, loginService, nil, authenticator, usertest.NewUserServiceFake(), orgtest.NewOrgServiceFake(), nil, featuremgmt.WithFeatures(), nil)

	return ctxHdlr
}

func setupScenarioContext(t *testing.T, url string) *scenarioContext {
	cfg := setting.NewCfg()
	sc := &scenarioContext{
		url: url,
		t:   t,
		cfg: cfg,
	}
	viewsPath, err := filepath.Abs("../../public/views")
	require.NoError(t, err)
	exists, err := fs.Exists(viewsPath)
	require.NoError(t, err)
	require.Truef(t, exists, "Views should be in %q", viewsPath)

	sc.m = web.New()
	sc.m.UseMiddleware(web.Renderer(viewsPath, "[[", "]]"))
	sc.m.Use(getContextHandler(t, cfg).Middleware)

	return sc
}

type fakeRenderService struct {
	rendering.Service
}

func (s *fakeRenderService) Init() error {
	return nil
}

func setupAccessControlScenarioContext(t *testing.T, cfg *setting.Cfg, url string, permissions []accesscontrol.Permission) (*scenarioContext, *HTTPServer) {
	store := sqlstore.InitTestDB(t)
	hs := &HTTPServer{
<<<<<<< HEAD
		Cfg:                cfg,
		Live:               newTestLive(t, store),
		License:            &licensing.OSSLicensingService{},
		Features:           featuremgmt.WithFeatures(),
		QuotaService:       &quota.QuotaService{Cfg: cfg},
		RouteRegister:      routing.NewRouteRegister(),
		AccessControl:      accesscontrolmock.New().WithPermissions(permissions),
		searchUsersService: searchusers.ProvideUsersService(store, filters.ProvideOSSSearchUserFilter()),
		ldapGroups:         ldap.ProvideGroupsService(),
=======
		Cfg:                  cfg,
		Live:                 newTestLive(t, store),
		License:              &licensing.OSSLicensingService{},
		Features:             featuremgmt.WithFeatures(),
		QuotaService:         quotatest.New(false, nil),
		RouteRegister:        routing.NewRouteRegister(),
		AccessControl:        accesscontrolmock.New().WithPermissions(permissions),
		searchUsersService:   searchusers.ProvideUsersService(filters.ProvideOSSSearchUserFilter(), usertest.NewUserServiceFake()),
		ldapGroups:           ldap.ProvideGroupsService(),
		accesscontrolService: actest.FakeService{},
>>>>>>> 89b365f8
	}

	sc := setupScenarioContext(t, url)

	hs.registerRoutes()
	hs.RouteRegister.Register(sc.m.Router)

	return sc, hs
}

type accessControlTestCase struct {
	expectedCode int
	desc         string
	url          string
	method       string
	permissions  []accesscontrol.Permission
}

// accessControlScenarioContext contains the setups for accesscontrol tests
type accessControlScenarioContext struct {
	// server we registered hs routes on.
	server *web.Mux

	// initCtx is used in a middleware to set the initial context
	// of the request server side. Can be used to pretend sign in.
	initCtx *models.ReqContext

	// hs is a minimal HTTPServer for the accesscontrol tests to pass.
	hs *HTTPServer

	// acmock is an accesscontrol mock used to fake users rights.
	acmock *accesscontrolmock.Mock

	// db is a test database initialized with InitTestDB
	db *sqlstore.SQLStore

	// cfg is the setting provider
	cfg *setting.Cfg

	dashboardsStore dashboards.Store
	teamService     team.Service
	userService     user.Service
}

func setAccessControlPermissions(acmock *accesscontrolmock.Mock, perms []accesscontrol.Permission, org int64) {
	acmock.GetUserPermissionsFunc =
		func(_ context.Context, u *user.SignedInUser, _ accesscontrol.Options) ([]accesscontrol.Permission, error) {
			if u.OrgID == org {
				return perms, nil
			}
			return nil, nil
		}
}

func userWithPermissions(orgID int64, permissions []accesscontrol.Permission) *user.SignedInUser {
	return &user.SignedInUser{OrgID: orgID, Permissions: map[int64]map[string][]string{orgID: accesscontrol.GroupScopesByAction(permissions)}}
}

// setInitCtxSignedInUser sets a copy of the user in initCtx
func setInitCtxSignedInUser(initCtx *models.ReqContext, user user.SignedInUser) {
	initCtx.IsSignedIn = true
	initCtx.SignedInUser = &user
}

func setInitCtxSignedInViewer(initCtx *models.ReqContext) {
	initCtx.IsSignedIn = true
	initCtx.SignedInUser = &user.SignedInUser{UserID: testUserID, OrgID: 1, OrgRole: org.RoleViewer, Login: testUserLogin}
}

func setInitCtxSignedInEditor(initCtx *models.ReqContext) {
	initCtx.IsSignedIn = true
	initCtx.SignedInUser = &user.SignedInUser{UserID: testUserID, OrgID: 1, OrgRole: org.RoleEditor, Login: testUserLogin}
}

func setInitCtxSignedInOrgAdmin(initCtx *models.ReqContext) {
	initCtx.IsSignedIn = true
	initCtx.SignedInUser = &user.SignedInUser{UserID: testUserID, OrgID: 1, OrgRole: org.RoleAdmin, Login: testUserLogin}
}

func setupSimpleHTTPServer(features *featuremgmt.FeatureManager) *HTTPServer {
	if features == nil {
		features = featuremgmt.WithFeatures()
	}
	cfg := setting.NewCfg()
	cfg.RBACEnabled = false
	cfg.IsFeatureToggleEnabled = features.IsEnabled

	return &HTTPServer{
<<<<<<< HEAD
		Cfg:           cfg,
		Features:      features,
		License:       &licensing.OSSLicensingService{},
		AccessControl: accesscontrolmock.New().WithDisabled(),
=======
		Cfg:             cfg,
		Features:        features,
		License:         &licensing.OSSLicensingService{},
		AccessControl:   acimpl.ProvideAccessControl(cfg),
		annotationsRepo: annotationstest.NewFakeAnnotationsRepo(),
>>>>>>> 89b365f8
	}
}

func setupHTTPServer(t *testing.T, useFakeAccessControl bool, options ...APITestServerOption) accessControlScenarioContext {
	return setupHTTPServerWithCfg(t, useFakeAccessControl, setting.NewCfg(), options...)
}

func setupHTTPServerWithCfg(t *testing.T, useFakeAccessControl bool, cfg *setting.Cfg, options ...APITestServerOption) accessControlScenarioContext {
	db := db.InitTestDB(t, db.InitTestDBOpt{})
	return setupHTTPServerWithCfgDb(t, useFakeAccessControl, cfg, db, db, featuremgmt.WithFeatures(), options...)
}

func setupHTTPServerWithCfgDb(
	t *testing.T, useFakeAccessControl bool, cfg *setting.Cfg, db *sqlstore.SQLStore,
	store sqlstore.Store, features *featuremgmt.FeatureManager, options ...APITestServerOption,
) accessControlScenarioContext {
	t.Helper()
	license := &licensing.OSSLicensingService{}
	routeRegister := routing.NewRouteRegister()
	teamService := teamimpl.ProvideService(db, cfg)
	cfg.IsFeatureToggleEnabled = features.IsEnabled
	quotaService := quotatest.New(false, nil)
	dashboardsStore, err := dashboardsstore.ProvideDashboardStore(db, cfg, featuremgmt.WithFeatures(), tagimpl.ProvideService(db, cfg), quotaService)
	require.NoError(t, err)

	var acmock *accesscontrolmock.Mock
	var ac accesscontrol.AccessControl
	var acService accesscontrol.Service

<<<<<<< HEAD
	dashboardsStore := dashboardsstore.ProvideDashboardStore(db)

	routeRegister := routing.NewRouteRegister()

	// Create minimal HTTP Server
	hs := &HTTPServer{
		Cfg:                cfg,
		Features:           features,
		Live:               newTestLive(t, db),
		QuotaService:       &quota.QuotaService{Cfg: cfg},
		RouteRegister:      routeRegister,
		SQLStore:           store,
		License:            &licensing.OSSLicensingService{},
		searchUsersService: searchusers.ProvideUsersService(db, filters.ProvideOSSSearchUserFilter()),
		dashboardService: dashboardservice.ProvideDashboardService(
			cfg, dashboardsStore, nil, features,
			accesscontrolmock.NewMockedPermissionsService(), accesscontrolmock.NewMockedPermissionsService(),
		),
		preferenceService: preftest.NewPreferenceServiceFake(),
	}
=======
	var userSvc user.Service
	userMock := usertest.NewUserServiceFake()
	userMock.ExpectedUser = &user.User{ID: 1}
	orgMock := orgtest.NewOrgServiceFake()
	orgMock.ExpectedOrg = &org.Org{}
>>>>>>> 89b365f8

	// Defining the accesscontrol service has to be done before registering routes
	if useFakeAccessControl {
		acmock = accesscontrolmock.New()
		if !cfg.RBACEnabled {
			acmock = acmock.WithDisabled()
		}
<<<<<<< HEAD
		hs.AccessControl = acmock
		teamPermissionService, err := ossaccesscontrol.ProvideTeamPermissions(cfg, routeRegister, db, acmock, database.ProvideService(db), hs.License)
		require.NoError(t, err)
		hs.teamPermissionsService = teamPermissionService
=======
		ac = acmock
		acService = acmock
		userSvc = userMock
>>>>>>> 89b365f8
	} else {
		var err error
		acService, err = acimpl.ProvideService(cfg, db, routeRegister, localcache.ProvideService(), featuremgmt.WithFeatures())
		require.NoError(t, err)
<<<<<<< HEAD
		teamPermissionService, err := ossaccesscontrol.ProvideTeamPermissions(cfg, routeRegister, db, ac, database.ProvideService(db), hs.License)
=======
		ac = acimpl.ProvideAccessControl(cfg)
		userSvc, err = userimpl.ProvideService(db, nil, cfg, teamimpl.ProvideService(db, cfg), localcache.ProvideService(), quotatest.New(false, nil))
>>>>>>> 89b365f8
		require.NoError(t, err)
	}
	teamPermissionService, err := ossaccesscontrol.ProvideTeamPermissions(cfg, routeRegister, db, ac, license, acService, teamService, userSvc)
	require.NoError(t, err)

	// Create minimal HTTP Server
	hs := &HTTPServer{
		Cfg:                    cfg,
		Features:               features,
		Live:                   newTestLive(t, db),
		QuotaService:           quotaService,
		RouteRegister:          routeRegister,
		SQLStore:               store,
		License:                &licensing.OSSLicensingService{},
		AccessControl:          ac,
		accesscontrolService:   acService,
		teamPermissionsService: teamPermissionService,
		searchUsersService:     searchusers.ProvideUsersService(filters.ProvideOSSSearchUserFilter(), usertest.NewUserServiceFake()),
		DashboardService: dashboardservice.ProvideDashboardService(
			cfg, dashboardsStore, nil, features,
			accesscontrolmock.NewMockedPermissionsService(), accesscontrolmock.NewMockedPermissionsService(), ac,
		),
		preferenceService: preftest.NewPreferenceServiceFake(),
		userService:       userSvc,
		orgService:        orgMock,
		teamService:       teamService,
		annotationsRepo:   annotationstest.NewFakeAnnotationsRepo(),
	}

	for _, o := range options {
		o(hs)
	}

	require.NoError(t, hs.declareFixedRoles())
	require.NoError(t, hs.accesscontrolService.(accesscontrol.RoleRegistry).RegisterFixedRoles(context.Background()))

	// Instantiate a new Server
	m := web.New()

	// middleware to set the test initial context
	initCtx := &models.ReqContext{}
	m.Use(func(c *web.Context) {
		initCtx.Context = c
		initCtx.Logger = log.New("api-test")
		c.Req = c.Req.WithContext(ctxkey.Set(c.Req.Context(), initCtx))
	})

	m.Use(accesscontrol.LoadPermissionsMiddleware(hs.accesscontrolService))

	// Register all routes
	hs.registerRoutes()
	hs.RouteRegister.Register(m.Router)

	return accessControlScenarioContext{
		server:          m,
		initCtx:         initCtx,
		hs:              hs,
		acmock:          acmock,
		db:              db,
		cfg:             cfg,
		dashboardsStore: dashboardsStore,
		teamService:     teamService,
		userService:     userSvc,
	}
}

func callAPI(server *web.Mux, method, path string, body io.Reader, t *testing.T) *httptest.ResponseRecorder {
	req, err := http.NewRequest(method, path, body)
	require.NoError(t, err)
	req.Header.Set("Content-Type", "application/json")
	recorder := httptest.NewRecorder()
	server.ServeHTTP(recorder, req)
	return recorder
}

func mockRequestBody(v interface{}) io.ReadCloser {
	b, _ := json.Marshal(v)
	return io.NopCloser(bytes.NewReader(b))
}

// APITestServerOption option func for customizing HTTPServer configuration
// when setting up an API test server via SetupAPITestServer.
type APITestServerOption func(hs *HTTPServer)

// SetupAPITestServer sets up a webtest.Server ready for testing all
// routes registered via HTTPServer.registerRoutes().
// Optionally customize HTTPServer configuration by providing APITestServerOption
// option(s).
func SetupAPITestServer(t *testing.T, opts ...APITestServerOption) *webtest.Server {
	t.Helper()

	hs := &HTTPServer{
		RouteRegister:      routing.NewRouteRegister(),
<<<<<<< HEAD
		Cfg:                setting.NewCfg(),
		License:            &licensing.OSSLicensingService{},
		AccessControl:      accesscontrolmock.New().WithDisabled(),
=======
		License:            &licensing.OSSLicensingService{},
>>>>>>> 89b365f8
		Features:           featuremgmt.WithFeatures(),
		QuotaService:       quotatest.New(false, nil),
		searchUsersService: &searchusers.OSSService{},
	}

	for _, opt := range opts {
		opt(hs)
	}

	if hs.Cfg == nil {
		hs.Cfg = setting.NewCfg()
		hs.Cfg.RBACEnabled = false
	}

	if hs.AccessControl == nil {
		hs.AccessControl = acimpl.ProvideAccessControl(hs.Cfg)
	}

	hs.registerRoutes()
	s := webtest.NewServer(t, hs.RouteRegister)
	return s
}

var (
	viewerRole = org.RoleViewer
	editorRole = org.RoleEditor
)

type setUpConf struct {
	aclMockResp []*models.DashboardACLInfoDTO
}

type mockSearchService struct{ ExpectedResult models.HitList }

func (mss *mockSearchService) SearchHandler(_ context.Context, q *search.Query) error {
	q.Result = mss.ExpectedResult
	return nil
}
func (mss *mockSearchService) SortOptions() []models.SortOption { return nil }

func setUp(confs ...setUpConf) *HTTPServer {
	singleAlert := &models.Alert{Id: 1, DashboardId: 1, Name: "singlealert"}
	store := mockstore.NewSQLStoreMock()
	hs := &HTTPServer{SQLStore: store, SearchService: &mockSearchService{}}
	store.ExpectedAlert = singleAlert

	aclMockResp := []*models.DashboardACLInfoDTO{}
	for _, c := range confs {
		if c.aclMockResp != nil {
			aclMockResp = c.aclMockResp
		}
	}
	store.ExpectedTeamsByUser = []*models.TeamDTO{}
	teamSvc := &teamtest.FakeService{}
	dashSvc := &dashboards.FakeDashboardService{}
	dashSvc.On("GetDashboardACLInfoList", mock.Anything, mock.AnythingOfType("*models.GetDashboardACLInfoListQuery")).Run(func(args mock.Arguments) {
		q := args.Get(1).(*models.GetDashboardACLInfoListQuery)
		q.Result = aclMockResp
	}).Return(nil)
	guardian.InitLegacyGuardian(store, dashSvc, teamSvc)
	return hs
}<|MERGE_RESOLUTION|>--- conflicted
+++ resolved
@@ -251,17 +251,6 @@
 func setupAccessControlScenarioContext(t *testing.T, cfg *setting.Cfg, url string, permissions []accesscontrol.Permission) (*scenarioContext, *HTTPServer) {
 	store := sqlstore.InitTestDB(t)
 	hs := &HTTPServer{
-<<<<<<< HEAD
-		Cfg:                cfg,
-		Live:               newTestLive(t, store),
-		License:            &licensing.OSSLicensingService{},
-		Features:           featuremgmt.WithFeatures(),
-		QuotaService:       &quota.QuotaService{Cfg: cfg},
-		RouteRegister:      routing.NewRouteRegister(),
-		AccessControl:      accesscontrolmock.New().WithPermissions(permissions),
-		searchUsersService: searchusers.ProvideUsersService(store, filters.ProvideOSSSearchUserFilter()),
-		ldapGroups:         ldap.ProvideGroupsService(),
-=======
 		Cfg:                  cfg,
 		Live:                 newTestLive(t, store),
 		License:              &licensing.OSSLicensingService{},
@@ -272,7 +261,6 @@
 		searchUsersService:   searchusers.ProvideUsersService(filters.ProvideOSSSearchUserFilter(), usertest.NewUserServiceFake()),
 		ldapGroups:           ldap.ProvideGroupsService(),
 		accesscontrolService: actest.FakeService{},
->>>>>>> 89b365f8
 	}
 
 	sc := setupScenarioContext(t, url)
@@ -361,18 +349,11 @@
 	cfg.IsFeatureToggleEnabled = features.IsEnabled
 
 	return &HTTPServer{
-<<<<<<< HEAD
-		Cfg:           cfg,
-		Features:      features,
-		License:       &licensing.OSSLicensingService{},
-		AccessControl: accesscontrolmock.New().WithDisabled(),
-=======
 		Cfg:             cfg,
 		Features:        features,
 		License:         &licensing.OSSLicensingService{},
 		AccessControl:   acimpl.ProvideAccessControl(cfg),
 		annotationsRepo: annotationstest.NewFakeAnnotationsRepo(),
->>>>>>> 89b365f8
 	}
 }
 
@@ -402,34 +383,11 @@
 	var ac accesscontrol.AccessControl
 	var acService accesscontrol.Service
 
-<<<<<<< HEAD
-	dashboardsStore := dashboardsstore.ProvideDashboardStore(db)
-
-	routeRegister := routing.NewRouteRegister()
-
-	// Create minimal HTTP Server
-	hs := &HTTPServer{
-		Cfg:                cfg,
-		Features:           features,
-		Live:               newTestLive(t, db),
-		QuotaService:       &quota.QuotaService{Cfg: cfg},
-		RouteRegister:      routeRegister,
-		SQLStore:           store,
-		License:            &licensing.OSSLicensingService{},
-		searchUsersService: searchusers.ProvideUsersService(db, filters.ProvideOSSSearchUserFilter()),
-		dashboardService: dashboardservice.ProvideDashboardService(
-			cfg, dashboardsStore, nil, features,
-			accesscontrolmock.NewMockedPermissionsService(), accesscontrolmock.NewMockedPermissionsService(),
-		),
-		preferenceService: preftest.NewPreferenceServiceFake(),
-	}
-=======
 	var userSvc user.Service
 	userMock := usertest.NewUserServiceFake()
 	userMock.ExpectedUser = &user.User{ID: 1}
 	orgMock := orgtest.NewOrgServiceFake()
 	orgMock.ExpectedOrg = &org.Org{}
->>>>>>> 89b365f8
 
 	// Defining the accesscontrol service has to be done before registering routes
 	if useFakeAccessControl {
@@ -437,26 +395,15 @@
 		if !cfg.RBACEnabled {
 			acmock = acmock.WithDisabled()
 		}
-<<<<<<< HEAD
-		hs.AccessControl = acmock
-		teamPermissionService, err := ossaccesscontrol.ProvideTeamPermissions(cfg, routeRegister, db, acmock, database.ProvideService(db), hs.License)
-		require.NoError(t, err)
-		hs.teamPermissionsService = teamPermissionService
-=======
 		ac = acmock
 		acService = acmock
 		userSvc = userMock
->>>>>>> 89b365f8
 	} else {
 		var err error
 		acService, err = acimpl.ProvideService(cfg, db, routeRegister, localcache.ProvideService(), featuremgmt.WithFeatures())
 		require.NoError(t, err)
-<<<<<<< HEAD
-		teamPermissionService, err := ossaccesscontrol.ProvideTeamPermissions(cfg, routeRegister, db, ac, database.ProvideService(db), hs.License)
-=======
 		ac = acimpl.ProvideAccessControl(cfg)
 		userSvc, err = userimpl.ProvideService(db, nil, cfg, teamimpl.ProvideService(db, cfg), localcache.ProvideService(), quotatest.New(false, nil))
->>>>>>> 89b365f8
 		require.NoError(t, err)
 	}
 	teamPermissionService, err := ossaccesscontrol.ProvideTeamPermissions(cfg, routeRegister, db, ac, license, acService, teamService, userSvc)
@@ -550,13 +497,7 @@
 
 	hs := &HTTPServer{
 		RouteRegister:      routing.NewRouteRegister(),
-<<<<<<< HEAD
-		Cfg:                setting.NewCfg(),
 		License:            &licensing.OSSLicensingService{},
-		AccessControl:      accesscontrolmock.New().WithDisabled(),
-=======
-		License:            &licensing.OSSLicensingService{},
->>>>>>> 89b365f8
 		Features:           featuremgmt.WithFeatures(),
 		QuotaService:       quotatest.New(false, nil),
 		searchUsersService: &searchusers.OSSService{},
