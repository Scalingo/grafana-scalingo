--- conflicted
+++ resolved
@@ -478,11 +478,7 @@
 		}
 
 		if liveerr != nil {
-<<<<<<< HEAD
-			hs.log.Warn("unable to broadcast save event", "uid", dashboard.Uid, "error", liveerr)
-=======
 			hs.log.Warn("unable to broadcast save event", "uid", dashboard.UID, "error", liveerr)
->>>>>>> ac7f9d45
 		}
 	}
 
