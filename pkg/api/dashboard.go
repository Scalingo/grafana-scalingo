package api

import (
	"encoding/json"
	"fmt"
	"os"
	"path"
	"path/filepath"

	"github.com/grafana/grafana/pkg/services/alerting"
	"github.com/grafana/grafana/pkg/services/dashboards"

	"github.com/grafana/grafana/pkg/api/dtos"
	"github.com/grafana/grafana/pkg/bus"
	"github.com/grafana/grafana/pkg/components/dashdiffs"
	"github.com/grafana/grafana/pkg/components/simplejson"
	"github.com/grafana/grafana/pkg/infra/metrics"
	"github.com/grafana/grafana/pkg/log"
	m "github.com/grafana/grafana/pkg/models"
	"github.com/grafana/grafana/pkg/plugins"
	"github.com/grafana/grafana/pkg/services/guardian"
	"github.com/grafana/grafana/pkg/setting"
	"github.com/grafana/grafana/pkg/util"
)

const (
	anonString = "Anonymous"
)

func isDashboardStarredByUser(c *m.ReqContext, dashID int64) (bool, error) {
	if !c.IsSignedIn {
		return false, nil
	}

	query := m.IsStarredByUserQuery{UserId: c.UserId, DashboardId: dashID}
	if err := bus.Dispatch(&query); err != nil {
		return false, err
	}

	return query.Result, nil
}

func dashboardGuardianResponse(err error) Response {
	if err != nil {
		return Error(500, "Error while checking dashboard permissions", err)
	}

	return Error(403, "Access denied to this dashboard", nil)
}

func (hs *HTTPServer) GetDashboard(c *m.ReqContext) Response {
	dash, rsp := getDashboardHelper(c.OrgId, c.Params(":slug"), 0, c.Params(":uid"))
	if rsp != nil {
		return rsp
	}

	guardian := guardian.New(dash.Id, c.OrgId, c.SignedInUser)
	if canView, err := guardian.CanView(); err != nil || !canView {
		return dashboardGuardianResponse(err)
	}

	canEdit, _ := guardian.CanEdit()
	canSave, _ := guardian.CanSave()
	canAdmin, _ := guardian.CanAdmin()

	isStarred, err := isDashboardStarredByUser(c, dash.Id)
	if err != nil {
		return Error(500, "Error while checking if dashboard was starred by user", err)
	}

	// Finding creator and last updater of the dashboard
	updater, creator := anonString, anonString
	if dash.UpdatedBy > 0 {
		updater = getUserLogin(dash.UpdatedBy)
	}
	if dash.CreatedBy > 0 {
		creator = getUserLogin(dash.CreatedBy)
	}

	meta := dtos.DashboardMeta{
		IsStarred:   isStarred,
		Slug:        dash.Slug,
		Type:        m.DashTypeDB,
		CanStar:     c.IsSignedIn,
		CanSave:     canSave,
		CanEdit:     canEdit,
		CanAdmin:    canAdmin,
		Created:     dash.Created,
		Updated:     dash.Updated,
		UpdatedBy:   updater,
		CreatedBy:   creator,
		Version:     dash.Version,
		HasAcl:      dash.HasAcl,
		IsFolder:    dash.IsFolder,
		FolderId:    dash.FolderId,
		Url:         dash.GetUrl(),
		FolderTitle: "General",
	}

	// lookup folder title
	if dash.FolderId > 0 {
		query := m.GetDashboardQuery{Id: dash.FolderId, OrgId: c.OrgId}
		if err := bus.Dispatch(&query); err != nil {
			return Error(500, "Dashboard folder could not be read", err)
		}
		meta.FolderTitle = query.Result.Title
		meta.FolderUrl = query.Result.GetUrl()
	}

	provisioningData, err := dashboards.NewProvisioningService().GetProvisionedDashboardDataByDashboardId(dash.Id)
	if err != nil {
		return Error(500, "Error while checking if dashboard is provisioned", err)
	}

	if provisioningData != nil {
		meta.Provisioned = true
		meta.ProvisionedExternalId, err = filepath.Rel(
			hs.ProvisioningService.GetDashboardProvisionerResolvedPath(provisioningData.Name),
			provisioningData.ExternalId,
		)
		if err != nil {
			// Not sure when this could happen so not sure how to better handle this. Right now ProvisionedExternalId
			// is for better UX, showing in Save/Delete dialogs and so it won't break anything if it is empty.
			hs.log.Warn("Failed to create ProvisionedExternalId", "err", err)
		}
	}

	// make sure db version is in sync with json model version
	dash.Data.Set("version", dash.Version)

	dto := dtos.DashboardFullWithMeta{
		Dashboard: dash.Data,
		Meta:      meta,
	}

	c.TimeRequest(metrics.M_Api_Dashboard_Get)
	return JSON(200, dto)
}

func getUserLogin(userID int64) string {
	query := m.GetUserByIdQuery{Id: userID}
	err := bus.Dispatch(&query)
	if err != nil {
		return anonString
	}
	return query.Result.Login
}

func getDashboardHelper(orgID int64, slug string, id int64, uid string) (*m.Dashboard, Response) {
	var query m.GetDashboardQuery

	if len(uid) > 0 {
		query = m.GetDashboardQuery{Uid: uid, Id: id, OrgId: orgID}
	} else {
		query = m.GetDashboardQuery{Slug: slug, Id: id, OrgId: orgID}
	}

	if err := bus.Dispatch(&query); err != nil {
		return nil, Error(404, "Dashboard not found", err)
	}

	return query.Result, nil
}

func DeleteDashboardBySlug(c *m.ReqContext) Response {
	query := m.GetDashboardsBySlugQuery{OrgId: c.OrgId, Slug: c.Params(":slug")}

	if err := bus.Dispatch(&query); err != nil {
		return Error(500, "Failed to retrieve dashboards by slug", err)
	}

	if len(query.Result) > 1 {
		return JSON(412, util.DynMap{"status": "multiple-slugs-exists", "message": m.ErrDashboardsWithSameSlugExists.Error()})
	}

	return deleteDashboard(c)
}

func DeleteDashboardByUID(c *m.ReqContext) Response {
	return deleteDashboard(c)
}

func deleteDashboard(c *m.ReqContext) Response {
	dash, rsp := getDashboardHelper(c.OrgId, c.Params(":slug"), 0, c.Params(":uid"))
	if rsp != nil {
		return rsp
	}

	guardian := guardian.New(dash.Id, c.OrgId, c.SignedInUser)
	if canSave, err := guardian.CanSave(); err != nil || !canSave {
		return dashboardGuardianResponse(err)
	}

	err := dashboards.NewService().DeleteDashboard(dash.Id, c.OrgId)
	if err == m.ErrDashboardCannotDeleteProvisionedDashboard {
		return Error(400, "Dashboard cannot be deleted because it was provisioned", err)
	} else if err != nil {
		return Error(500, "Failed to delete dashboard", err)
	}

	return JSON(200, util.DynMap{
		"title":   dash.Title,
		"message": fmt.Sprintf("Dashboard %s deleted", dash.Title),
	})
}

func (hs *HTTPServer) PostDashboard(c *m.ReqContext, cmd m.SaveDashboardCommand) Response {
	cmd.OrgId = c.OrgId
	cmd.UserId = c.UserId

	dash := cmd.GetDashboardModel()

	newDashboard := dash.Id == 0 && dash.Uid == ""
	if newDashboard {
		limitReached, err := hs.QuotaService.QuotaReached(c, "dashboard")
		if err != nil {
			return Error(500, "failed to get quota", err)
		}
		if limitReached {
			return Error(403, "Quota reached", nil)
		}
	}

	dashItem := &dashboards.SaveDashboardDTO{
		Dashboard: dash,
		Message:   cmd.Message,
		OrgId:     c.OrgId,
		User:      c.SignedInUser,
		Overwrite: cmd.Overwrite,
	}

	dashboard, err := dashboards.NewService().SaveDashboard(dashItem)

	if err == m.ErrDashboardTitleEmpty ||
		err == m.ErrDashboardWithSameNameAsFolder ||
		err == m.ErrDashboardFolderWithSameNameAsDashboard ||
		err == m.ErrDashboardTypeMismatch ||
		err == m.ErrDashboardInvalidUid ||
		err == m.ErrDashboardUidToLong ||
		err == m.ErrDashboardWithSameUIDExists ||
		err == m.ErrFolderNotFound ||
		err == m.ErrDashboardFolderCannotHaveParent ||
		err == m.ErrDashboardFolderNameExists ||
		err == m.ErrDashboardCannotSaveProvisionedDashboard {
		return Error(400, err.Error(), nil)
	}

	if err == m.ErrDashboardUpdateAccessDenied {
		return Error(403, err.Error(), err)
	}

	if validationErr, ok := err.(alerting.ValidationError); ok {
		return Error(422, validationErr.Error(), nil)
	}

	if err != nil {
		if err == m.ErrDashboardWithSameNameInFolderExists {
			return JSON(412, util.DynMap{"status": "name-exists", "message": err.Error()})
		}
		if err == m.ErrDashboardVersionMismatch {
			return JSON(412, util.DynMap{"status": "version-mismatch", "message": err.Error()})
		}
		if pluginErr, ok := err.(m.UpdatePluginDashboardError); ok {
			message := "The dashboard belongs to plugin " + pluginErr.PluginId + "."
			// look up plugin name
			if pluginDef, exist := plugins.Plugins[pluginErr.PluginId]; exist {
				message = "The dashboard belongs to plugin " + pluginDef.Name + "."
			}
			return JSON(412, util.DynMap{"status": "plugin-dashboard", "message": message})
		}
		if err == m.ErrDashboardNotFound {
			return JSON(404, util.DynMap{"status": "not-found", "message": err.Error()})
		}
		return Error(500, "Failed to save dashboard", err)
	}

<<<<<<< HEAD
=======
	if hs.Cfg.EditorsCanAdmin && newDashboard {
		inFolder := cmd.FolderId > 0
		err := dashboards.MakeUserAdmin(hs.Bus, cmd.OrgId, cmd.UserId, dashboard.Id, !inFolder)
		if err != nil {
			hs.log.Error("Could not make user admin", "dashboard", cmd.Result.Title, "user", c.SignedInUser.UserId, "error", err)
			return Error(500, "Failed to make user admin of dashboard", err)
		}
	}

>>>>>>> 9e40b07f
	c.TimeRequest(metrics.M_Api_Dashboard_Save)
	return JSON(200, util.DynMap{
		"status":  "success",
		"slug":    dashboard.Slug,
		"version": dashboard.Version,
		"id":      dashboard.Id,
		"uid":     dashboard.Uid,
		"url":     dashboard.GetUrl(),
	})
}

func GetHomeDashboard(c *m.ReqContext) Response {
	prefsQuery := m.GetPreferencesWithDefaultsQuery{User: c.SignedInUser}
	if err := bus.Dispatch(&prefsQuery); err != nil {
		return Error(500, "Failed to get preferences", err)
	}

	if prefsQuery.Result.HomeDashboardId != 0 {
		slugQuery := m.GetDashboardRefByIdQuery{Id: prefsQuery.Result.HomeDashboardId}
		err := bus.Dispatch(&slugQuery)
		if err == nil {
			url := m.GetDashboardUrl(slugQuery.Result.Uid, slugQuery.Result.Slug)
			dashRedirect := dtos.DashboardRedirect{RedirectUri: url}
			return JSON(200, &dashRedirect)
		}
		log.Warn("Failed to get slug from database, %s", err.Error())
	}

	filePath := path.Join(setting.StaticRootPath, "dashboards/home.json")
	file, err := os.Open(filePath)
	if err != nil {
		return Error(500, "Failed to load home dashboard", err)
	}

	dash := dtos.DashboardFullWithMeta{}
	dash.Meta.IsHome = true
	dash.Meta.CanEdit = c.SignedInUser.HasRole(m.ROLE_EDITOR)
	dash.Meta.FolderTitle = "General"

	jsonParser := json.NewDecoder(file)
	if err := jsonParser.Decode(&dash.Dashboard); err != nil {
		return Error(500, "Failed to load home dashboard", err)
	}

	if c.HasUserRole(m.ROLE_ADMIN) && !c.HasHelpFlag(m.HelpFlagGettingStartedPanelDismissed) {
		addGettingStartedPanelToHomeDashboard(dash.Dashboard)
	}

	return JSON(200, &dash)
}

func addGettingStartedPanelToHomeDashboard(dash *simplejson.Json) {
	panels := dash.Get("panels").MustArray()

	newpanel := simplejson.NewFromAny(map[string]interface{}{
		"type": "gettingstarted",
		"id":   123123,
		"gridPos": map[string]interface{}{
			"x": 0,
			"y": 3,
			"w": 24,
			"h": 4,
		},
	})

	panels = append(panels, newpanel)
	dash.Set("panels", panels)
}

// GetDashboardVersions returns all dashboard versions as JSON
func GetDashboardVersions(c *m.ReqContext) Response {
	dashID := c.ParamsInt64(":dashboardId")

	guardian := guardian.New(dashID, c.OrgId, c.SignedInUser)
	if canSave, err := guardian.CanSave(); err != nil || !canSave {
		return dashboardGuardianResponse(err)
	}

	query := m.GetDashboardVersionsQuery{
		OrgId:       c.OrgId,
		DashboardId: dashID,
		Limit:       c.QueryInt("limit"),
		Start:       c.QueryInt("start"),
	}

	if err := bus.Dispatch(&query); err != nil {
		return Error(404, fmt.Sprintf("No versions found for dashboardId %d", dashID), err)
	}

	for _, version := range query.Result {
		if version.RestoredFrom == version.Version {
			version.Message = "Initial save (created by migration)"
			continue
		}

		if version.RestoredFrom > 0 {
			version.Message = fmt.Sprintf("Restored from version %d", version.RestoredFrom)
			continue
		}

		if version.ParentVersion == 0 {
			version.Message = "Initial save"
		}
	}

	return JSON(200, query.Result)
}

// GetDashboardVersion returns the dashboard version with the given ID.
func GetDashboardVersion(c *m.ReqContext) Response {
	dashID := c.ParamsInt64(":dashboardId")

	guardian := guardian.New(dashID, c.OrgId, c.SignedInUser)
	if canSave, err := guardian.CanSave(); err != nil || !canSave {
		return dashboardGuardianResponse(err)
	}

	query := m.GetDashboardVersionQuery{
		OrgId:       c.OrgId,
		DashboardId: dashID,
		Version:     c.ParamsInt(":id"),
	}

	if err := bus.Dispatch(&query); err != nil {
		return Error(500, fmt.Sprintf("Dashboard version %d not found for dashboardId %d", query.Version, dashID), err)
	}

	creator := anonString
	if query.Result.CreatedBy > 0 {
		creator = getUserLogin(query.Result.CreatedBy)
	}

	dashVersionMeta := &m.DashboardVersionMeta{
		Id:            query.Result.Id,
		DashboardId:   query.Result.DashboardId,
		Data:          query.Result.Data,
		ParentVersion: query.Result.ParentVersion,
		RestoredFrom:  query.Result.RestoredFrom,
		Version:       query.Result.Version,
		Created:       query.Result.Created,
		Message:       query.Result.Message,
		CreatedBy:     creator,
	}

	return JSON(200, dashVersionMeta)
}

// POST /api/dashboards/calculate-diff performs diffs on two dashboards
func CalculateDashboardDiff(c *m.ReqContext, apiOptions dtos.CalculateDiffOptions) Response {

	guardianBase := guardian.New(apiOptions.Base.DashboardId, c.OrgId, c.SignedInUser)
	if canSave, err := guardianBase.CanSave(); err != nil || !canSave {
		return dashboardGuardianResponse(err)
	}

	if apiOptions.Base.DashboardId != apiOptions.New.DashboardId {
		guardianNew := guardian.New(apiOptions.New.DashboardId, c.OrgId, c.SignedInUser)
		if canSave, err := guardianNew.CanSave(); err != nil || !canSave {
			return dashboardGuardianResponse(err)
		}
	}

	options := dashdiffs.Options{
		OrgId:    c.OrgId,
		DiffType: dashdiffs.ParseDiffType(apiOptions.DiffType),
		Base: dashdiffs.DiffTarget{
			DashboardId:      apiOptions.Base.DashboardId,
			Version:          apiOptions.Base.Version,
			UnsavedDashboard: apiOptions.Base.UnsavedDashboard,
		},
		New: dashdiffs.DiffTarget{
			DashboardId:      apiOptions.New.DashboardId,
			Version:          apiOptions.New.Version,
			UnsavedDashboard: apiOptions.New.UnsavedDashboard,
		},
	}

	result, err := dashdiffs.CalculateDiff(&options)
	if err != nil {
		if err == m.ErrDashboardVersionNotFound {
			return Error(404, "Dashboard version not found", err)
		}
		return Error(500, "Unable to compute diff", err)
	}

	if options.DiffType == dashdiffs.DiffDelta {
		return Respond(200, result.Delta).Header("Content-Type", "application/json")
	}

	return Respond(200, result.Delta).Header("Content-Type", "text/html")
}

// RestoreDashboardVersion restores a dashboard to the given version.
func (hs *HTTPServer) RestoreDashboardVersion(c *m.ReqContext, apiCmd dtos.RestoreDashboardVersionCommand) Response {
	dash, rsp := getDashboardHelper(c.OrgId, "", c.ParamsInt64(":dashboardId"), "")
	if rsp != nil {
		return rsp
	}

	guardian := guardian.New(dash.Id, c.OrgId, c.SignedInUser)
	if canSave, err := guardian.CanSave(); err != nil || !canSave {
		return dashboardGuardianResponse(err)
	}

	versionQuery := m.GetDashboardVersionQuery{DashboardId: dash.Id, Version: apiCmd.Version, OrgId: c.OrgId}
	if err := bus.Dispatch(&versionQuery); err != nil {
		return Error(404, "Dashboard version not found", nil)
	}

	version := versionQuery.Result

	saveCmd := m.SaveDashboardCommand{}
	saveCmd.RestoredFrom = version.Version
	saveCmd.OrgId = c.OrgId
	saveCmd.UserId = c.UserId
	saveCmd.Dashboard = version.Data
	saveCmd.Dashboard.Set("version", dash.Version)
	saveCmd.Dashboard.Set("uid", dash.Uid)
	saveCmd.Message = fmt.Sprintf("Restored from version %d", version.Version)
	saveCmd.FolderId = dash.FolderId

	return hs.PostDashboard(c, saveCmd)
}

func GetDashboardTags(c *m.ReqContext) {
	query := m.GetDashboardTagsQuery{OrgId: c.OrgId}
	err := bus.Dispatch(&query)
	if err != nil {
		c.JsonApiErr(500, "Failed to get tags from database", err)
		return
	}

	c.JSON(200, query.Result)
}<|MERGE_RESOLUTION|>--- conflicted
+++ resolved
@@ -274,8 +274,6 @@
 		return Error(500, "Failed to save dashboard", err)
 	}
 
-<<<<<<< HEAD
-=======
 	if hs.Cfg.EditorsCanAdmin && newDashboard {
 		inFolder := cmd.FolderId > 0
 		err := dashboards.MakeUserAdmin(hs.Bus, cmd.OrgId, cmd.UserId, dashboard.Id, !inFolder)
@@ -285,7 +283,6 @@
 		}
 	}
 
->>>>>>> 9e40b07f
 	c.TimeRequest(metrics.M_Api_Dashboard_Save)
 	return JSON(200, util.DynMap{
 		"status":  "success",
