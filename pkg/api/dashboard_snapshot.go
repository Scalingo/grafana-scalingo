package api

import (
	"bytes"
	"encoding/json"
	"errors"
	"fmt"
	"net/http"
	"time"

	"github.com/grafana/grafana/pkg/api/dtos"
	"github.com/grafana/grafana/pkg/api/response"
	"github.com/grafana/grafana/pkg/components/simplejson"
	"github.com/grafana/grafana/pkg/infra/metrics"
	"github.com/grafana/grafana/pkg/models"
	"github.com/grafana/grafana/pkg/services/dashboards"
	"github.com/grafana/grafana/pkg/services/dashboardsnapshots"
	"github.com/grafana/grafana/pkg/services/guardian"
	"github.com/grafana/grafana/pkg/setting"
	"github.com/grafana/grafana/pkg/util"
	"github.com/grafana/grafana/pkg/web"
)

var client = &http.Client{
	Timeout:   time.Second * 5,
	Transport: &http.Transport{Proxy: http.ProxyFromEnvironment},
}

// swagger:route GET /snapshot/shared-options snapshots getSharingOptions
//
// Get snapshot sharing settings.
//
// Responses:
// 200: getSharingOptionsResponse
// 401: unauthorisedError
func GetSharingOptions(c *models.ReqContext) {
	c.JSON(http.StatusOK, util.DynMap{
		"externalSnapshotURL":  setting.ExternalSnapshotUrl,
		"externalSnapshotName": setting.ExternalSnapshotName,
		"externalEnabled":      setting.ExternalEnabled,
	})
}

type CreateExternalSnapshotResponse struct {
	Key       string `json:"key"`
	DeleteKey string `json:"deleteKey"`
	Url       string `json:"url"`
	DeleteUrl string `json:"deleteUrl"`
}

func createExternalDashboardSnapshot(cmd dashboardsnapshots.CreateDashboardSnapshotCommand) (*CreateExternalSnapshotResponse, error) {
	var createSnapshotResponse CreateExternalSnapshotResponse
	message := map[string]interface{}{
		"name":      cmd.Name,
		"expires":   cmd.Expires,
		"dashboard": cmd.Dashboard,
		"key":       cmd.Key,
		"deleteKey": cmd.DeleteKey,
	}

	messageBytes, err := simplejson.NewFromAny(message).Encode()
	if err != nil {
		return nil, err
	}

	response, err := client.Post(setting.ExternalSnapshotUrl+"/api/snapshots", "application/json", bytes.NewBuffer(messageBytes))
	if err != nil {
		return nil, err
	}
	defer func() {
		if err := response.Body.Close(); err != nil {
			plog.Warn("Failed to close response body", "err", err)
		}
	}()

	if response.StatusCode != 200 {
		return nil, fmt.Errorf("create external snapshot response status code %d", response.StatusCode)
	}

	if err := json.NewDecoder(response.Body).Decode(&createSnapshotResponse); err != nil {
		return nil, err
	}

	return &createSnapshotResponse, nil
}

// swagger:route POST /snapshots snapshots createDashboardSnapshot
//
// When creating a snapshot using the API, you have to provide the full dashboard payload including the snapshot data. This endpoint is designed for the Grafana UI.
//
// Snapshot public mode should be enabled or authentication is required.
//
// Responses:
// 200: createDashboardSnapshotResponse
// 401: unauthorisedError
// 403: forbiddenError
// 500: internalServerError
func (hs *HTTPServer) CreateDashboardSnapshot(c *models.ReqContext) response.Response {
	cmd := dashboardsnapshots.CreateDashboardSnapshotCommand{}
	if err := web.Bind(c.Req, &cmd); err != nil {
		return response.Error(http.StatusBadRequest, "bad request data", err)
	}
	if cmd.Name == "" {
		cmd.Name = "Unnamed snapshot"
	}

	var url string
	cmd.ExternalUrl = ""
	cmd.OrgId = c.OrgID
	cmd.UserId = c.UserID

	if cmd.External {
		if !setting.ExternalEnabled {
			c.JsonApiErr(http.StatusForbidden, "External dashboard creation is disabled", nil)
			return nil
		}

		response, err := createExternalDashboardSnapshot(cmd)
		if err != nil {
			c.JsonApiErr(http.StatusInternalServerError, "Failed to create external snapshot", err)
			return nil
		}

		url = response.Url
		cmd.Key = response.Key
		cmd.DeleteKey = response.DeleteKey
		cmd.ExternalUrl = response.Url
		cmd.ExternalDeleteUrl = response.DeleteUrl
		cmd.Dashboard = simplejson.New()

		metrics.MApiDashboardSnapshotExternal.Inc()
	} else {
		if cmd.Key == "" {
			var err error
			cmd.Key, err = util.GetRandomString(32)
			if err != nil {
				c.JsonApiErr(http.StatusInternalServerError, "Could not generate random string", err)
				return nil
			}
		}

		if cmd.DeleteKey == "" {
			var err error
			cmd.DeleteKey, err = util.GetRandomString(32)
			if err != nil {
				c.JsonApiErr(http.StatusInternalServerError, "Could not generate random string", err)
				return nil
			}
		}

		url = setting.ToAbsUrl("dashboard/snapshot/" + cmd.Key)

		metrics.MApiDashboardSnapshotCreate.Inc()
	}

	if err := hs.dashboardsnapshotsService.CreateDashboardSnapshot(c.Req.Context(), &cmd); err != nil {
		c.JsonApiErr(http.StatusInternalServerError, "Failed to create snapshot", err)
		return nil
	}

	c.JSON(http.StatusOK, util.DynMap{
		"key":       cmd.Key,
		"deleteKey": cmd.DeleteKey,
		"url":       url,
		"deleteUrl": setting.ToAbsUrl("api/snapshots-delete/" + cmd.DeleteKey),
		"id":        cmd.Result.Id,
	})
	return nil
}

// GET /api/snapshots/:key
// swagger:route GET /snapshots/{key} snapshots getDashboardSnapshot
//
// Get Snapshot by Key.
//
// Responses:
// 200: getDashboardSnapshotResponse
// 400: badRequestError
// 404: notFoundError
// 500: internalServerError
func (hs *HTTPServer) GetDashboardSnapshot(c *models.ReqContext) response.Response {
	key := web.Params(c.Req)[":key"]
	if len(key) == 0 {
		return response.Error(http.StatusBadRequest, "Empty snapshot key", nil)
	}

	query := &dashboardsnapshots.GetDashboardSnapshotQuery{Key: key}

	err := hs.dashboardsnapshotsService.GetDashboardSnapshot(c.Req.Context(), query)
	if err != nil {
		return response.Err(err)
	}

	snapshot := query.Result

	// expired snapshots should also be removed from db
	if snapshot.Expires.Before(time.Now()) {
		return response.Error(404, "Dashboard snapshot not found", err)
	}

	dto := dtos.DashboardFullWithMeta{
		Dashboard: snapshot.Dashboard,
		Meta: dtos.DashboardMeta{
			Type:       models.DashTypeSnapshot,
			IsSnapshot: true,
			Created:    snapshot.Created,
			Expires:    snapshot.Expires,
		},
	}

	metrics.MApiDashboardSnapshotGet.Inc()

	return response.JSON(http.StatusOK, dto).SetHeader("Cache-Control", "public, max-age=3600")
}

func deleteExternalDashboardSnapshot(externalUrl string) error {
	response, err := client.Get(externalUrl)
	if err != nil {
		return err
	}

	defer func() {
		if err := response.Body.Close(); err != nil {
			plog.Warn("Failed to close response body", "err", err)
		}
	}()

	if response.StatusCode == 200 {
		return nil
	}

	// Gracefully ignore "snapshot not found" errors as they could have already
	// been removed either via the cleanup script or by request.
	if response.StatusCode == 500 {
		var respJson map[string]interface{}
		if err := json.NewDecoder(response.Body).Decode(&respJson); err != nil {
			return err
		}

		if respJson["message"] == "Failed to get dashboard snapshot" {
			return nil
		}
	}

	return fmt.Errorf("unexpected response when deleting external snapshot, status code: %d", response.StatusCode)
}

// swagger:route GET /snapshots-delete/{deleteKey} snapshots deleteDashboardSnapshotByDeleteKey
//
// Delete Snapshot by deleteKey.
//
// Snapshot public mode should be enabled or authentication is required.
//
// Responses:
// 200: okResponse
// 401: unauthorisedError
// 403: forbiddenError
// 404: notFoundError
// 500: internalServerError
func (hs *HTTPServer) DeleteDashboardSnapshotByDeleteKey(c *models.ReqContext) response.Response {
	key := web.Params(c.Req)[":deleteKey"]
	if len(key) == 0 {
		return response.Error(404, "Snapshot not found", nil)
	}

	query := &dashboardsnapshots.GetDashboardSnapshotQuery{DeleteKey: key}
	err := hs.dashboardsnapshotsService.GetDashboardSnapshot(c.Req.Context(), query)
	if err != nil {
		return response.Err(err)
	}

	if query.Result.External {
		err := deleteExternalDashboardSnapshot(query.Result.ExternalDeleteUrl)
		if err != nil {
			return response.Error(500, "Failed to delete external dashboard", err)
		}
	}

	cmd := &dashboardsnapshots.DeleteDashboardSnapshotCommand{DeleteKey: query.Result.DeleteKey}

	if err := hs.dashboardsnapshotsService.DeleteDashboardSnapshot(c.Req.Context(), cmd); err != nil {
		return response.Error(500, "Failed to delete dashboard snapshot", err)
	}

	return response.JSON(http.StatusOK, util.DynMap{
		"message": "Snapshot deleted. It might take an hour before it's cleared from any CDN caches.",
		"id":      query.Result.Id,
	})
}

// swagger:route DELETE /snapshots/{key} snapshots deleteDashboardSnapshot
//
// Delete Snapshot by Key.
//
// Responses:
// 200: okResponse
// 403: forbiddenError
// 404: notFoundError
// 500: internalServerError
func (hs *HTTPServer) DeleteDashboardSnapshot(c *models.ReqContext) response.Response {
	key := web.Params(c.Req)[":key"]
	if len(key) == 0 {
		return response.Error(http.StatusNotFound, "Snapshot not found", nil)
	}

	query := &dashboardsnapshots.GetDashboardSnapshotQuery{Key: key}

	err := hs.dashboardsnapshotsService.GetDashboardSnapshot(c.Req.Context(), query)
	if err != nil {
		return response.Err(err)
	}
	if query.Result == nil {
<<<<<<< HEAD
		return response.Error(404, "Failed to get dashboard snapshot", nil)
=======
		return response.Error(http.StatusNotFound, "Failed to get dashboard snapshot", nil)
>>>>>>> 89b365f8
	}

	if query.Result.External {
		err := deleteExternalDashboardSnapshot(query.Result.ExternalDeleteUrl)
		if err != nil {
			return response.Error(http.StatusInternalServerError, "Failed to delete external dashboard", err)
		}
	} else {
		// When creating an external snapshot, its dashboard content is empty. This means that the mustInt here returns a 0,
		// which before RBAC would result in a dashboard which has no ACL. A dashboard without an ACL would fallback
		// to the user’s org role, which for editors and admins would essentially always be allowed here. With RBAC,
		// all permissions must be explicit, so the lack of a rule for dashboard 0 means the guardian will reject.
		dashboardID := query.Result.Dashboard.Get("id").MustInt64()

		guardian := guardian.New(c.Req.Context(), dashboardID, c.OrgId, c.SignedInUser)
		canEdit, err := guardian.CanEdit()
		// check for permissions only if the dahboard is found
		if err != nil && !errors.Is(err, models.ErrDashboardNotFound) {
			return response.Error(500, "Error while checking permissions for snapshot", err)
		}

		if !canEdit && query.Result.UserId != c.SignedInUser.UserId && !errors.Is(err, models.ErrDashboardNotFound) {
			return response.Error(403, "Access denied to this snapshot", nil)
		}
	}

	// Dashboard can be empty (creation error or external snapshot). This means that the mustInt here returns a 0,
	// which before RBAC would result in a dashboard which has no ACL. A dashboard without an ACL would fallback
	// to the user’s org role, which for editors and admins would essentially always be allowed here. With RBAC,
	// all permissions must be explicit, so the lack of a rule for dashboard 0 means the guardian will reject.
	dashboardID := query.Result.Dashboard.Get("id").MustInt64()

	if dashboardID != 0 {
		guardian := guardian.New(c.Req.Context(), dashboardID, c.OrgID, c.SignedInUser)
		canEdit, err := guardian.CanEdit()
		// check for permissions only if the dashboard is found
		if err != nil && !errors.Is(err, dashboards.ErrDashboardNotFound) {
			return response.Error(http.StatusInternalServerError, "Error while checking permissions for snapshot", err)
		}

		if !canEdit && query.Result.UserId != c.SignedInUser.UserID && !errors.Is(err, dashboards.ErrDashboardNotFound) {
			return response.Error(http.StatusForbidden, "Access denied to this snapshot", nil)
		}
	}

	cmd := &dashboardsnapshots.DeleteDashboardSnapshotCommand{DeleteKey: query.Result.DeleteKey}

	if err := hs.dashboardsnapshotsService.DeleteDashboardSnapshot(c.Req.Context(), cmd); err != nil {
		return response.Error(http.StatusInternalServerError, "Failed to delete dashboard snapshot", err)
	}

	return response.JSON(http.StatusOK, util.DynMap{
		"message": "Snapshot deleted. It might take an hour before it's cleared from any CDN caches.",
		"id":      query.Result.Id,
	})
}

// swagger:route GET /dashboard/snapshots snapshots searchDashboardSnapshots
//
// List snapshots.
//
// Responses:
// 200: searchDashboardSnapshotsResponse
// 500: internalServerError
func (hs *HTTPServer) SearchDashboardSnapshots(c *models.ReqContext) response.Response {
	query := c.Query("query")
	limit := c.QueryInt("limit")

	if limit == 0 {
		limit = 1000
	}

	searchQuery := dashboardsnapshots.GetDashboardSnapshotsQuery{
		Name:         query,
		Limit:        limit,
		OrgId:        c.OrgID,
		SignedInUser: c.SignedInUser,
	}

	err := hs.dashboardsnapshotsService.SearchDashboardSnapshots(c.Req.Context(), &searchQuery)
	if err != nil {
		return response.Error(500, "Search failed", err)
	}

	dtos := make([]*dashboardsnapshots.DashboardSnapshotDTO, len(searchQuery.Result))
	for i, snapshot := range searchQuery.Result {
		dtos[i] = &dashboardsnapshots.DashboardSnapshotDTO{
			Id:          snapshot.Id,
			Name:        snapshot.Name,
			Key:         snapshot.Key,
			OrgId:       snapshot.OrgId,
			UserId:      snapshot.UserId,
			External:    snapshot.External,
			ExternalUrl: snapshot.ExternalUrl,
			Expires:     snapshot.Expires,
			Created:     snapshot.Created,
			Updated:     snapshot.Updated,
		}
	}

	return response.JSON(http.StatusOK, dtos)
}

// swagger:parameters createDashboardSnapshot
type CreateSnapshotParams struct {
	// in:body
	// required:true
	Body dashboardsnapshots.CreateDashboardSnapshotCommand `json:"body"`
}

// swagger:parameters searchDashboardSnapshots
type GetSnapshotsParams struct {
	// Search Query
	// in:query
	Query string `json:"query"`
	// Limit the number of returned results
	// in:query
	// default:1000
	Limit int64 `json:"limit"`
}

// swagger:parameters getDashboardSnapshot
type GetDashboardSnapshotParams struct {
	// in:path
	Key string `json:"key"`
}

// swagger:parameters deleteDashboardSnapshot
type DeleteDashboardSnapshotParams struct {
	// in:path
	Key string `json:"key"`
}

// swagger:parameters deleteDashboardSnapshotByDeleteKey
type DeleteSnapshotByDeleteKeyParams struct {
	// in:path
	DeleteKey string `json:"deleteKey"`
}

// swagger:response createDashboardSnapshotResponse
type CreateSnapshotResponse struct {
	// in:body
	Body struct {
		// Unique key
		Key string `json:"key"`
		// Unique key used to delete the snapshot. It is different from the key so that only the creator can delete the snapshot.
		DeleteKey string `json:"deleteKey"`
		URL       string `json:"url"`
		DeleteUrl string `json:"deleteUrl"`
		// Snapshot id
		ID int64 `json:"id"`
	} `json:"body"`
}

// swagger:response searchDashboardSnapshotsResponse
type SearchDashboardSnapshotsResponse struct {
	// in:body
	Body []*dashboardsnapshots.DashboardSnapshotDTO `json:"body"`
}

// swagger:response getDashboardSnapshotResponse
type GetDashboardSnapshotResponse DashboardResponse

// swagger:response getSharingOptionsResponse
type GetSharingOptionsResponse struct {
	// in:body
	Body struct {
		ExternalSnapshotURL  string `json:"externalSnapshotURL"`
		ExternalSnapshotName string `json:"externalSnapshotName"`
		ExternalEnabled      bool   `json:"externalEnabled"`
	} `json:"body"`
}<|MERGE_RESOLUTION|>--- conflicted
+++ resolved
@@ -310,34 +310,13 @@
 		return response.Err(err)
 	}
 	if query.Result == nil {
-<<<<<<< HEAD
-		return response.Error(404, "Failed to get dashboard snapshot", nil)
-=======
 		return response.Error(http.StatusNotFound, "Failed to get dashboard snapshot", nil)
->>>>>>> 89b365f8
 	}
 
 	if query.Result.External {
 		err := deleteExternalDashboardSnapshot(query.Result.ExternalDeleteUrl)
 		if err != nil {
 			return response.Error(http.StatusInternalServerError, "Failed to delete external dashboard", err)
-		}
-	} else {
-		// When creating an external snapshot, its dashboard content is empty. This means that the mustInt here returns a 0,
-		// which before RBAC would result in a dashboard which has no ACL. A dashboard without an ACL would fallback
-		// to the user’s org role, which for editors and admins would essentially always be allowed here. With RBAC,
-		// all permissions must be explicit, so the lack of a rule for dashboard 0 means the guardian will reject.
-		dashboardID := query.Result.Dashboard.Get("id").MustInt64()
-
-		guardian := guardian.New(c.Req.Context(), dashboardID, c.OrgId, c.SignedInUser)
-		canEdit, err := guardian.CanEdit()
-		// check for permissions only if the dahboard is found
-		if err != nil && !errors.Is(err, models.ErrDashboardNotFound) {
-			return response.Error(500, "Error while checking permissions for snapshot", err)
-		}
-
-		if !canEdit && query.Result.UserId != c.SignedInUser.UserId && !errors.Is(err, models.ErrDashboardNotFound) {
-			return response.Error(403, "Access denied to this snapshot", nil)
 		}
 	}
 
