package api

import (
	"context"
	"encoding/json"
	"errors"
	"fmt"
	"io/ioutil"
	"net/http"
	"testing"

	"github.com/stretchr/testify/assert"
	"github.com/stretchr/testify/mock"
	"github.com/stretchr/testify/require"

	"github.com/grafana/grafana/pkg/api/dtos"
	"github.com/grafana/grafana/pkg/api/response"
	"github.com/grafana/grafana/pkg/api/routing"
	"github.com/grafana/grafana/pkg/components/simplejson"
	"github.com/grafana/grafana/pkg/coremodel/dashboard"
	"github.com/grafana/grafana/pkg/cuectx"
	"github.com/grafana/grafana/pkg/framework/coremodel"
	"github.com/grafana/grafana/pkg/infra/usagestats"
	"github.com/grafana/grafana/pkg/models"
	accesscontrolmock "github.com/grafana/grafana/pkg/services/accesscontrol/mock"
	"github.com/grafana/grafana/pkg/services/alerting"
	"github.com/grafana/grafana/pkg/services/dashboards"
	"github.com/grafana/grafana/pkg/services/dashboards/database"
	"github.com/grafana/grafana/pkg/services/dashboards/service"
	"github.com/grafana/grafana/pkg/services/featuremgmt"
	"github.com/grafana/grafana/pkg/services/guardian"
	"github.com/grafana/grafana/pkg/services/libraryelements"
	"github.com/grafana/grafana/pkg/services/live"
	pref "github.com/grafana/grafana/pkg/services/preference"
	"github.com/grafana/grafana/pkg/services/preference/preftest"
	"github.com/grafana/grafana/pkg/services/provisioning"
	"github.com/grafana/grafana/pkg/services/quota"
	"github.com/grafana/grafana/pkg/services/sqlstore"
	"github.com/grafana/grafana/pkg/services/sqlstore/mockstore"
	"github.com/grafana/grafana/pkg/setting"
	"github.com/grafana/grafana/pkg/web"
)

func TestGetHomeDashboard(t *testing.T) {
	httpReq, err := http.NewRequest(http.MethodGet, "", nil)
	require.NoError(t, err)
	httpReq.Header.Add("Content-Type", "application/json")
	req := &models.ReqContext{SignedInUser: &models.SignedInUser{}, Context: &web.Context{Req: httpReq}}
	cfg := setting.NewCfg()
	cfg.StaticRootPath = "../../public/"
	prefService := preftest.NewPreferenceServiceFake()

	hs := &HTTPServer{
<<<<<<< HEAD
		Cfg:         cfg,
		pluginStore: &fakePluginStore{},
		SQLStore:    mockstore.NewSQLStoreMock(),
=======
		Cfg:               cfg,
		pluginStore:       &fakePluginStore{},
		SQLStore:          mockstore.NewSQLStoreMock(),
		CoremodelRegistry: setupDashboardCoremodel(t),
		preferenceService: prefService,
>>>>>>> 556faf82
	}

	tests := []struct {
		name                  string
		defaultSetting        string
		expectedDashboardPath string
	}{
		{name: "using default config", defaultSetting: "", expectedDashboardPath: "../../public/dashboards/home.json"},
		{name: "custom path", defaultSetting: "../../public/dashboards/default.json", expectedDashboardPath: "../../public/dashboards/default.json"},
	}

	for _, tc := range tests {
		t.Run(tc.name, func(t *testing.T) {
			dash := dtos.DashboardFullWithMeta{}
			dash.Meta.IsHome = true
			dash.Meta.FolderTitle = "General"

			homeDashJSON, err := ioutil.ReadFile(tc.expectedDashboardPath)
			require.NoError(t, err, "must be able to read expected dashboard file")
			hs.Cfg.DefaultHomeDashboardPath = tc.defaultSetting
			bytes, err := simplejson.NewJson(homeDashJSON)
			require.NoError(t, err, "must be able to encode file as JSON")

			prefService.ExpectedPreference = &pref.Preference{}

			dash.Dashboard = bytes

			b, err := json.Marshal(dash)
			require.NoError(t, err, "must be able to marshal object to JSON")

			res := hs.GetHomeDashboard(req)
			nr, ok := res.(*response.NormalResponse)
			require.True(t, ok, "should return *NormalResponse")
			require.Equal(t, b, nr.Body(), "default home dashboard should equal content on disk")
		})
	}
}

func newTestLive(t *testing.T, store *sqlstore.SQLStore) *live.GrafanaLive {
	features := featuremgmt.WithFeatures()
	cfg := &setting.Cfg{AppURL: "http://localhost:3000/"}
	cfg.IsFeatureToggleEnabled = features.IsEnabled
	gLive, err := live.ProvideService(nil, cfg,
		routing.NewRouteRegister(),
		nil, nil, nil,
		store,
		nil,
		&usagestats.UsageStatsMock{T: t},
		nil,
<<<<<<< HEAD
		features, accesscontrolmock.New())
=======
		features, accesscontrolmock.New(), &dashboards.FakeDashboardService{})
>>>>>>> 556faf82
	require.NoError(t, err)
	return gLive
}

// This tests three main scenarios.
// If a user has access to execute an action on a dashboard:
//   1. and the dashboard is in a folder which does not have an acl
//   2. and the dashboard is in a folder which does have an acl
// 3. Post dashboard response tests

func TestDashboardAPIEndpoint(t *testing.T) {
	t.Run("Given a dashboard with a parent folder which does not have an ACL", func(t *testing.T) {
		fakeDash := models.NewDashboard("Child dash")
		fakeDash.Id = 1
		fakeDash.FolderId = 1
		fakeDash.HasAcl = false
		dashboardService := dashboards.NewFakeDashboardService(t)
		dashboardService.On("GetDashboard", mock.Anything, mock.AnythingOfType("*models.GetDashboardQuery")).Run(func(args mock.Arguments) {
			q := args.Get(1).(*models.GetDashboardQuery)
			q.Result = fakeDash
		}).Return(nil)

		mockSQLStore := mockstore.NewSQLStoreMock()

		hs := &HTTPServer{
			Cfg:               setting.NewCfg(),
			pluginStore:       &fakePluginStore{},
			SQLStore:          mockSQLStore,
			CoremodelRegistry: setupDashboardCoremodel(t),
			AccessControl:     accesscontrolmock.New(),
			Features:          featuremgmt.WithFeatures(),
			dashboardService:  dashboardService,
		}

		setUp := func() {
			viewerRole := models.ROLE_VIEWER
			editorRole := models.ROLE_EDITOR

			aclMockResp := []*models.DashboardAclInfoDTO{
				{Role: &viewerRole, Permission: models.PERMISSION_VIEW},
				{Role: &editorRole, Permission: models.PERMISSION_EDIT},
			}
			mockSQLStore.ExpectedDashboardAclInfoList = aclMockResp
			guardian.InitLegacyGuardian(mockSQLStore)
		}

		// This tests two scenarios:
		// 1. user is an org viewer
		// 2. user is an org editor

		t.Run("When user is an Org Viewer", func(t *testing.T) {
			role := models.ROLE_VIEWER
			loggedInUserScenarioWithRole(t, "When calling GET on", "GET", "/api/dashboards/uid/abcdefghi",
				"/api/dashboards/uid/:uid", role, func(sc *scenarioContext) {
					setUp()
					sc.sqlStore = mockSQLStore
					dash := getDashboardShouldReturn200WithConfig(t, sc, nil, nil, dashboardService)

					assert.False(t, dash.Meta.CanEdit)
					assert.False(t, dash.Meta.CanSave)
					assert.False(t, dash.Meta.CanAdmin)
				}, mockSQLStore)

			loggedInUserScenarioWithRole(t, "When calling GET on", "GET", "/api/dashboards/id/2/versions/1",
				"/api/dashboards/id/:dashboardId/versions/:id", role, func(sc *scenarioContext) {
					setUp()
					sc.sqlStore = mockSQLStore

					hs.callGetDashboardVersion(sc)
					assert.Equal(t, 403, sc.resp.Code)
				}, mockSQLStore)

			loggedInUserScenarioWithRole(t, "When calling GET on", "GET", "/api/dashboards/id/2/versions",
				"/api/dashboards/id/:dashboardId/versions", role, func(sc *scenarioContext) {
					setUp()
					sc.sqlStore = mockSQLStore

					hs.callGetDashboardVersions(sc)
					assert.Equal(t, 403, sc.resp.Code)
				}, mockSQLStore)
		})

		t.Run("When user is an Org Editor", func(t *testing.T) {
			role := models.ROLE_EDITOR
			loggedInUserScenarioWithRole(t, "When calling GET on", "GET", "/api/dashboards/uid/abcdefghi",
				"/api/dashboards/uid/:uid", role, func(sc *scenarioContext) {
					setUp()
					sc.sqlStore = mockSQLStore
					dash := getDashboardShouldReturn200WithConfig(t, sc, nil, nil, dashboardService)

					assert.True(t, dash.Meta.CanEdit)
					assert.True(t, dash.Meta.CanSave)
					assert.False(t, dash.Meta.CanAdmin)
				}, mockSQLStore)

			loggedInUserScenarioWithRole(t, "When calling GET on", "GET", "/api/dashboards/id/2/versions/1",
				"/api/dashboards/id/:dashboardId/versions/:id", role, func(sc *scenarioContext) {
					setUp()
					sc.sqlStore = mockSQLStore
					hs.callGetDashboardVersion(sc)

					assert.Equal(t, 200, sc.resp.Code)
				}, mockSQLStore)

			loggedInUserScenarioWithRole(t, "When calling GET on", "GET", "/api/dashboards/id/2/versions",
				"/api/dashboards/id/:dashboardId/versions", role, func(sc *scenarioContext) {
					setUp()
					hs.callGetDashboardVersions(sc)

					assert.Equal(t, 200, sc.resp.Code)
				}, mockSQLStore)
		})
	})

	t.Run("Given a dashboard with a parent folder which has an ACL", func(t *testing.T) {
		fakeDash := models.NewDashboard("Child dash")
		fakeDash.Id = 1
		fakeDash.FolderId = 1
		fakeDash.HasAcl = true
		dashboardService := dashboards.NewFakeDashboardService(t)
		dashboardService.On("GetDashboard", mock.Anything, mock.AnythingOfType("*models.GetDashboardQuery")).Run(func(args mock.Arguments) {
			q := args.Get(1).(*models.GetDashboardQuery)
			q.Result = fakeDash
		}).Return(nil)

		mockSQLStore := mockstore.NewSQLStoreMock()
		cfg := setting.NewCfg()
		sql := sqlstore.InitTestDB(t)

		hs := &HTTPServer{
			Cfg:                   cfg,
			Live:                  newTestLive(t, sql),
			LibraryPanelService:   &mockLibraryPanelService{},
			LibraryElementService: &mockLibraryElementService{},
			CoremodelRegistry:     setupDashboardCoremodel(t),
			SQLStore:              mockSQLStore,
			AccessControl:         accesscontrolmock.New(),
			dashboardService:      dashboardService,
		}

		setUp := func() {
			origCanEdit := setting.ViewersCanEdit
			t.Cleanup(func() {
				setting.ViewersCanEdit = origCanEdit
			})
			setting.ViewersCanEdit = false

			aclMockResp := []*models.DashboardAclInfoDTO{
				{
					DashboardId: 1,
					Permission:  models.PERMISSION_EDIT,
					UserId:      200,
				},
			}

			mockSQLStore.ExpectedDashboardAclInfoList = aclMockResp
			guardian.InitLegacyGuardian(mockSQLStore)
		}

		// This tests six scenarios:
		// 1. user is an org viewer AND has no permissions for this dashboard
		// 2. user is an org editor AND has no permissions for this dashboard
		// 3. user is an org viewer AND has been granted edit permission for the dashboard
		// 4. user is an org viewer AND all viewers have edit permission for this dashboard
		// 5. user is an org viewer AND has been granted an admin permission
		// 6. user is an org editor AND has been granted a view permission

		t.Run("When user is an Org Viewer and has no permissions for this dashboard", func(t *testing.T) {
			role := models.ROLE_VIEWER
			loggedInUserScenarioWithRole(t, "When calling GET on", "GET", "/api/dashboards/uid/abcdefghi",
				"/api/dashboards/uid/:uid", role, func(sc *scenarioContext) {
					setUp()
					sc.sqlStore = mockSQLStore
					sc.handlerFunc = hs.GetDashboard
					sc.fakeReqWithParams("GET", sc.url, map[string]string{}).exec()

					assert.Equal(t, 403, sc.resp.Code)
				}, mockSQLStore)

			loggedInUserScenarioWithRole(t, "When calling DELETE on", "DELETE", "/api/dashboards/uid/abcdefghi",
				"/api/dashboards/uid/:uid", role, func(sc *scenarioContext) {
					setUp()
					sc.sqlStore = mockSQLStore
					hs.callDeleteDashboardByUID(t, sc, dashboardService)

					assert.Equal(t, 403, sc.resp.Code)
				}, mockSQLStore)

			loggedInUserScenarioWithRole(t, "When calling GET on", "GET", "/api/dashboards/id/2/versions/1",
				"/api/dashboards/id/:dashboardId/versions/:id", role, func(sc *scenarioContext) {
					setUp()
					sc.sqlStore = mockSQLStore
					hs.callGetDashboardVersion(sc)

					assert.Equal(t, 403, sc.resp.Code)
				}, mockSQLStore)

			loggedInUserScenarioWithRole(t, "When calling GET on", "GET", "/api/dashboards/id/2/versions",
				"/api/dashboards/id/:dashboardId/versions", role, func(sc *scenarioContext) {
					setUp()
					hs.callGetDashboardVersions(sc)

					assert.Equal(t, 403, sc.resp.Code)
				}, mockSQLStore)
		})

		t.Run("When user is an Org Editor and has no permissions for this dashboard", func(t *testing.T) {
			role := models.ROLE_EDITOR
			loggedInUserScenarioWithRole(t, "When calling GET on", "GET", "/api/dashboards/uid/abcdefghi",
				"/api/dashboards/uid/:uid", role, func(sc *scenarioContext) {
					setUp()
					sc.sqlStore = mockSQLStore
					sc.handlerFunc = hs.GetDashboard
					sc.fakeReqWithParams("GET", sc.url, map[string]string{}).exec()

					assert.Equal(t, 403, sc.resp.Code)
				}, mockSQLStore)

			loggedInUserScenarioWithRole(t, "When calling DELETE on", "DELETE", "/api/dashboards/uid/abcdefghi",
				"/api/dashboards/uid/:uid", role, func(sc *scenarioContext) {
					setUp()
					hs.callDeleteDashboardByUID(t, sc, dashboardService)

					assert.Equal(t, 403, sc.resp.Code)
				}, mockSQLStore)

			loggedInUserScenarioWithRole(t, "When calling GET on", "GET", "/api/dashboards/id/2/versions/1",
				"/api/dashboards/id/:dashboardId/versions/:id", role, func(sc *scenarioContext) {
					setUp()
					hs.callGetDashboardVersion(sc)

					assert.Equal(t, 403, sc.resp.Code)
				}, mockSQLStore)

			loggedInUserScenarioWithRole(t, "When calling GET on", "GET", "/api/dashboards/id/2/versions",
				"/api/dashboards/id/:dashboardId/versions", role, func(sc *scenarioContext) {
					setUp()
					hs.callGetDashboardVersions(sc)

					assert.Equal(t, 403, sc.resp.Code)
				}, mockSQLStore)
		})

		t.Run("When user is an Org Viewer but has an edit permission", func(t *testing.T) {
			role := models.ROLE_VIEWER

			mockResult := []*models.DashboardAclInfoDTO{
				{OrgId: 1, DashboardId: 2, UserId: 1, Permission: models.PERMISSION_EDIT},
			}

			setUpInner := func() {
				setUp()
				mockSQLStore.ExpectedDashboardAclInfoList = mockResult
			}

			loggedInUserScenarioWithRole(t, "When calling GET on", "GET", "/api/dashboards/uid/abcdefghi",
				"/api/dashboards/uid/:uid", role, func(sc *scenarioContext) {
					setUpInner()
					sc.sqlStore = mockSQLStore
					dash := getDashboardShouldReturn200WithConfig(t, sc, nil, nil, dashboardService)

					assert.True(t, dash.Meta.CanEdit)
					assert.True(t, dash.Meta.CanSave)
					assert.False(t, dash.Meta.CanAdmin)
				}, mockSQLStore)

			loggedInUserScenarioWithRole(t, "When calling DELETE on", "DELETE", "/api/dashboards/uid/abcdefghi", "/api/dashboards/uid/:uid", role, func(sc *scenarioContext) {
				setUpInner()
				dashboardService := dashboards.NewFakeDashboardService(t)
				dashboardService.On("GetDashboard", mock.Anything, mock.AnythingOfType("*models.GetDashboardQuery")).Run(func(args mock.Arguments) {
					q := args.Get(1).(*models.GetDashboardQuery)
					q.Result = models.NewDashboard("test")
				}).Return(nil)
				dashboardService.On("DeleteDashboard", mock.Anything, mock.AnythingOfType("int64"), mock.AnythingOfType("int64")).Return(nil)

				hs.callDeleteDashboardByUID(t, sc, dashboardService)

				assert.Equal(t, 200, sc.resp.Code)
			}, mockSQLStore)

			loggedInUserScenarioWithRole(t, "When calling GET on", "GET", "/api/dashboards/id/2/versions/1", "/api/dashboards/id/:dashboardId/versions/:id", role, func(sc *scenarioContext) {
				setUpInner()
				sc.sqlStore = mockSQLStore
				hs.callGetDashboardVersion(sc)

				assert.Equal(t, 200, sc.resp.Code)
			}, mockSQLStore)

			loggedInUserScenarioWithRole(t, "When calling GET on", "GET", "/api/dashboards/id/2/versions", "/api/dashboards/id/:dashboardId/versions", role, func(sc *scenarioContext) {
				setUpInner()
				hs.callGetDashboardVersions(sc)

				assert.Equal(t, 200, sc.resp.Code)
			}, mockSQLStore)
		})

		t.Run("When user is an Org Viewer and viewers can edit", func(t *testing.T) {
			role := models.ROLE_VIEWER

			setUpInner := func() {
				setUp()

				mockResult := []*models.DashboardAclInfoDTO{
					{OrgId: 1, DashboardId: 2, UserId: 1, Permission: models.PERMISSION_VIEW},
				}
				mockSQLStore.ExpectedDashboardAclInfoList = mockResult

				origCanEdit := setting.ViewersCanEdit
				t.Cleanup(func() {
					setting.ViewersCanEdit = origCanEdit
				})
				setting.ViewersCanEdit = true
			}

			loggedInUserScenarioWithRole(t, "When calling GET on", "GET", "/api/dashboards/uid/abcdefghi", "/api/dashboards/uid/:uid", role, func(sc *scenarioContext) {
				setUpInner()

				require.True(t, setting.ViewersCanEdit)
				sc.sqlStore = mockSQLStore
				dash := getDashboardShouldReturn200WithConfig(t, sc, nil, nil, dashboardService)

				assert.True(t, dash.Meta.CanEdit)
				assert.False(t, dash.Meta.CanSave)
				assert.False(t, dash.Meta.CanAdmin)
			}, mockSQLStore)

			loggedInUserScenarioWithRole(t, "When calling DELETE on", "DELETE", "/api/dashboards/uid/abcdefghi", "/api/dashboards/uid/:uid", role, func(sc *scenarioContext) {
				setUpInner()

				hs.callDeleteDashboardByUID(t, sc, dashboardService)
				assert.Equal(t, 403, sc.resp.Code)
			}, mockSQLStore)
		})

		t.Run("When user is an Org Viewer but has an admin permission", func(t *testing.T) {
			role := models.ROLE_VIEWER

			setUpInner := func() {
				setUp()

				mockResult := []*models.DashboardAclInfoDTO{
					{OrgId: 1, DashboardId: 2, UserId: 1, Permission: models.PERMISSION_ADMIN},
				}
				mockSQLStore.ExpectedDashboardAclInfoList = mockResult
			}

			loggedInUserScenarioWithRole(t, "When calling GET on", "GET", "/api/dashboards/uid/abcdefghi", "/api/dashboards/uid/:uid", role, func(sc *scenarioContext) {
				setUpInner()
				sc.sqlStore = mockSQLStore
				dash := getDashboardShouldReturn200WithConfig(t, sc, nil, nil, dashboardService)

				assert.True(t, dash.Meta.CanEdit)
				assert.True(t, dash.Meta.CanSave)
				assert.True(t, dash.Meta.CanAdmin)
			}, mockSQLStore)

			loggedInUserScenarioWithRole(t, "When calling DELETE on", "DELETE", "/api/dashboards/uid/abcdefghi", "/api/dashboards/uid/:uid", role, func(sc *scenarioContext) {
				setUpInner()
				sc.sqlStore = mockSQLStore
				dashboardService := dashboards.NewFakeDashboardService(t)
				dashboardService.On("GetDashboard", mock.Anything, mock.AnythingOfType("*models.GetDashboardQuery")).Run(func(args mock.Arguments) {
					q := args.Get(1).(*models.GetDashboardQuery)
					q.Result = models.NewDashboard("test")
				}).Return(nil)
				dashboardService.On("DeleteDashboard", mock.Anything, mock.AnythingOfType("int64"), mock.AnythingOfType("int64")).Return(nil)
				hs.callDeleteDashboardByUID(t, sc, dashboardService)

				assert.Equal(t, 200, sc.resp.Code)
			}, mockSQLStore)

			loggedInUserScenarioWithRole(t, "When calling GET on", "GET", "/api/dashboards/id/2/versions/1", "/api/dashboards/id/:dashboardId/versions/:id", role, func(sc *scenarioContext) {
				setUpInner()

				hs.callGetDashboardVersion(sc)
				assert.Equal(t, 200, sc.resp.Code)
			}, mockSQLStore)

			loggedInUserScenarioWithRole(t, "When calling GET on", "GET", "/api/dashboards/id/2/versions", "/api/dashboards/id/:dashboardId/versions", role, func(sc *scenarioContext) {
				setUpInner()

				hs.callGetDashboardVersions(sc)
				assert.Equal(t, 200, sc.resp.Code)
			}, mockSQLStore)
		})

		t.Run("When user is an Org Editor but has a view permission", func(t *testing.T) {
			role := models.ROLE_EDITOR

			setUpInner := func() {
				setUp()

				mockResult := []*models.DashboardAclInfoDTO{
					{OrgId: 1, DashboardId: 2, UserId: 1, Permission: models.PERMISSION_VIEW},
				}
				mockSQLStore.ExpectedDashboardAclInfoList = mockResult
			}

			loggedInUserScenarioWithRole(t, "When calling GET on", "GET", "/api/dashboards/uid/abcdefghi", "/api/dashboards/uid/:uid", role, func(sc *scenarioContext) {
				setUpInner()
				sc.sqlStore = mockSQLStore
				dash := getDashboardShouldReturn200WithConfig(t, sc, nil, nil, dashboardService)

				assert.False(t, dash.Meta.CanEdit)
				assert.False(t, dash.Meta.CanSave)
			}, mockSQLStore)

			loggedInUserScenarioWithRole(t, "When calling DELETE on", "DELETE", "/api/dashboards/uid/abcdefghi", "/api/dashboards/uid/:uid", role, func(sc *scenarioContext) {
				setUpInner()
				hs.callDeleteDashboardByUID(t, sc, dashboardService)

				assert.Equal(t, 403, sc.resp.Code)
			}, mockSQLStore)

			loggedInUserScenarioWithRole(t, "When calling GET on", "GET", "/api/dashboards/id/2/versions/1", "/api/dashboards/id/:dashboardId/versions/:id", role, func(sc *scenarioContext) {
				setUpInner()
				hs.callGetDashboardVersion(sc)

				assert.Equal(t, 403, sc.resp.Code)
			}, mockSQLStore)

			loggedInUserScenarioWithRole(t, "When calling GET on", "GET", "/api/dashboards/id/2/versions", "/api/dashboards/id/:dashboardId/versions", role, func(sc *scenarioContext) {
				setUpInner()
				hs.callGetDashboardVersions(sc)

				assert.Equal(t, 403, sc.resp.Code)
			}, mockSQLStore)
		})
	})

	t.Run("Given two dashboards with the same title in different folders", func(t *testing.T) {
		dashOne := models.NewDashboard("dash")
		dashOne.Id = 2
		dashOne.FolderId = 1
		dashOne.HasAcl = false

		dashTwo := models.NewDashboard("dash")
		dashTwo.Id = 4
		dashTwo.FolderId = 3
		dashTwo.HasAcl = false
	})

	t.Run("Post dashboard response tests", func(t *testing.T) {
		dashboardStore := &dashboards.FakeDashboardStore{}
		defer dashboardStore.AssertExpectations(t)
		// This tests that a valid request returns correct response
		t.Run("Given a correct request for creating a dashboard", func(t *testing.T) {
			const folderID int64 = 3
			const dashID int64 = 2

			cmd := models.SaveDashboardCommand{
				OrgId:  1,
				UserId: 5,
				Dashboard: simplejson.NewFromAny(map[string]interface{}{
					"title": "Dash",
				}),
				Overwrite: true,
				FolderId:  folderID,
				IsFolder:  false,
				Message:   "msg",
			}

			dashboardService := dashboards.NewFakeDashboardService(t)
			dashboardService.On("SaveDashboard", mock.Anything, mock.AnythingOfType("*dashboards.SaveDashboardDTO"), mock.AnythingOfType("bool")).
				Return(&models.Dashboard{Id: dashID, Uid: "uid", Title: "Dash", Slug: "dash", Version: 2}, nil)

			postDashboardScenario(t, "When calling POST on", "/api/dashboards", "/api/dashboards", cmd, dashboardService, nil, func(sc *scenarioContext) {
				callPostDashboardShouldReturnSuccess(sc)

				result := sc.ToJSON()
				assert.Equal(t, "success", result.Get("status").MustString())
				assert.Equal(t, dashID, result.Get("id").MustInt64())
				assert.Equal(t, "uid", result.Get("uid").MustString())
				assert.Equal(t, "dash", result.Get("slug").MustString())
				assert.Equal(t, "/d/uid/dash", result.Get("url").MustString())
			})
		})

		t.Run("Given a correct request for creating a dashboard with folder uid", func(t *testing.T) {
			const folderUid string = "folderUID"
			const dashID int64 = 2

			cmd := models.SaveDashboardCommand{
				OrgId:  1,
				UserId: 5,
				Dashboard: simplejson.NewFromAny(map[string]interface{}{
					"title": "Dash",
				}),
				Overwrite: true,
				FolderUid: folderUid,
				IsFolder:  false,
				Message:   "msg",
			}

			dashboardService := dashboards.NewFakeDashboardService(t)
			dashboardService.On("SaveDashboard", mock.Anything, mock.AnythingOfType("*dashboards.SaveDashboardDTO"), mock.AnythingOfType("bool")).
				Return(&models.Dashboard{Id: dashID, Uid: "uid", Title: "Dash", Slug: "dash", Version: 2}, nil)

			mockFolder := &fakeFolderService{
				GetFolderByUIDResult: &models.Folder{Id: 1, Uid: "folderUID", Title: "Folder"},
			}

			postDashboardScenario(t, "When calling POST on", "/api/dashboards", "/api/dashboards", cmd, dashboardService, mockFolder, func(sc *scenarioContext) {
				callPostDashboardShouldReturnSuccess(sc)

				result := sc.ToJSON()
				assert.Equal(t, "success", result.Get("status").MustString())
				assert.Equal(t, dashID, result.Get("id").MustInt64())
				assert.Equal(t, "uid", result.Get("uid").MustString())
				assert.Equal(t, "dash", result.Get("slug").MustString())
				assert.Equal(t, "/d/uid/dash", result.Get("url").MustString())
			})
		})

		t.Run("Given a request with incorrect folder uid for creating a dashboard with", func(t *testing.T) {
			cmd := models.SaveDashboardCommand{
				OrgId:  1,
				UserId: 5,
				Dashboard: simplejson.NewFromAny(map[string]interface{}{
					"title": "Dash",
				}),
				Overwrite: true,
				FolderUid: "folderUID",
				IsFolder:  false,
				Message:   "msg",
			}

			dashboardService := dashboards.NewFakeDashboardService(t)

			mockFolder := &fakeFolderService{
				GetFolderByUIDError: errors.New("Error while searching Folder ID"),
			}

			postDashboardScenario(t, "When calling POST on", "/api/dashboards", "/api/dashboards", cmd, dashboardService, mockFolder, func(sc *scenarioContext) {
				callPostDashboard(sc)
				assert.Equal(t, 500, sc.resp.Code)
			})
		})

		// This tests that invalid requests returns expected error responses
		t.Run("Given incorrect requests for creating a dashboard", func(t *testing.T) {
			testCases := []struct {
				SaveError          error
				ExpectedStatusCode int
			}{
				{SaveError: models.ErrDashboardNotFound, ExpectedStatusCode: 404},
				{SaveError: models.ErrFolderNotFound, ExpectedStatusCode: 400},
				{SaveError: models.ErrDashboardWithSameUIDExists, ExpectedStatusCode: 400},
				{SaveError: models.ErrDashboardWithSameNameInFolderExists, ExpectedStatusCode: 412},
				{SaveError: models.ErrDashboardVersionMismatch, ExpectedStatusCode: 412},
				{SaveError: models.ErrDashboardTitleEmpty, ExpectedStatusCode: 400},
				{SaveError: models.ErrDashboardFolderCannotHaveParent, ExpectedStatusCode: 400},
				{SaveError: alerting.ValidationError{Reason: "Mu"}, ExpectedStatusCode: 422},
				{SaveError: models.ErrDashboardFailedGenerateUniqueUid, ExpectedStatusCode: 500},
				{SaveError: models.ErrDashboardTypeMismatch, ExpectedStatusCode: 400},
				{SaveError: models.ErrDashboardFolderWithSameNameAsDashboard, ExpectedStatusCode: 400},
				{SaveError: models.ErrDashboardWithSameNameAsFolder, ExpectedStatusCode: 400},
				{SaveError: models.ErrDashboardFolderNameExists, ExpectedStatusCode: 400},
				{SaveError: models.ErrDashboardUpdateAccessDenied, ExpectedStatusCode: 403},
				{SaveError: models.ErrDashboardInvalidUid, ExpectedStatusCode: 400},
				{SaveError: models.ErrDashboardUidTooLong, ExpectedStatusCode: 400},
				{SaveError: models.ErrDashboardCannotSaveProvisionedDashboard, ExpectedStatusCode: 400},
				{SaveError: models.UpdatePluginDashboardError{PluginId: "plug"}, ExpectedStatusCode: 412},
			}

			cmd := models.SaveDashboardCommand{
				OrgId: 1,
				Dashboard: simplejson.NewFromAny(map[string]interface{}{
					"title": "",
				}),
			}

			for _, tc := range testCases {
				dashboardService := dashboards.NewFakeDashboardService(t)
				dashboardService.On("SaveDashboard", mock.Anything, mock.AnythingOfType("*dashboards.SaveDashboardDTO"), mock.AnythingOfType("bool")).Return(nil, tc.SaveError)

				postDashboardScenario(t, fmt.Sprintf("Expect '%s' error when calling POST on", tc.SaveError.Error()),
					"/api/dashboards", "/api/dashboards", cmd, dashboardService, nil, func(sc *scenarioContext) {
						callPostDashboard(sc)
						assert.Equal(t, tc.ExpectedStatusCode, sc.resp.Code)
					})
			}
		})
	})

	t.Run("Given two dashboards being compared", func(t *testing.T) {
		dashboardvs := []*models.DashboardVersion{
			{
				DashboardId: 1,
				Version:     1,
				Data: simplejson.NewFromAny(map[string]interface{}{
					"title": "Dash1",
				})},
			{
				DashboardId: 2,
				Version:     2,
				Data: simplejson.NewFromAny(map[string]interface{}{
					"title": "Dash2",
				})},
		}
		sqlmock := mockstore.SQLStoreMock{ExpectedDashboardVersions: dashboardvs}
		setUp := func() {
			mockResult := []*models.DashboardAclInfoDTO{}
			sqlmock.ExpectedDashboardAclInfoList = mockResult
		}

		cmd := dtos.CalculateDiffOptions{
			Base: dtos.CalculateDiffTarget{
				DashboardId: 1,
				Version:     1,
			},
			New: dtos.CalculateDiffTarget{
				DashboardId: 2,
				Version:     2,
			},
			DiffType: "basic",
		}

		t.Run("when user does not have permission", func(t *testing.T) {
			role := models.ROLE_VIEWER
			postDiffScenario(t, "When calling POST on", "/api/dashboards/calculate-diff", "/api/dashboards/calculate-diff", cmd, role, func(sc *scenarioContext) {
				setUp()

				callPostDashboard(sc)
				assert.Equal(t, 403, sc.resp.Code)
			}, &sqlmock)
		})

		t.Run("when user does have permission", func(t *testing.T) {
			role := models.ROLE_ADMIN

			postDiffScenario(t, "When calling POST on", "/api/dashboards/calculate-diff", "/api/dashboards/calculate-diff", cmd, role, func(sc *scenarioContext) {
				setUp()

				callPostDashboard(sc)
				assert.Equal(t, 200, sc.resp.Code)
			}, &sqlmock)
		})
	})

	t.Run("Given dashboard in folder being restored should restore to folder", func(t *testing.T) {
		const folderID int64 = 1
		fakeDash := models.NewDashboard("Child dash")
		fakeDash.Id = 2
		fakeDash.FolderId = folderID
		fakeDash.HasAcl = false

		dashboardService := dashboards.NewFakeDashboardService(t)
		dashboardService.On("GetDashboard", mock.Anything, mock.AnythingOfType("*models.GetDashboardQuery")).Run(func(args mock.Arguments) {
			q := args.Get(1).(*models.GetDashboardQuery)
			q.Result = fakeDash
		}).Return(nil)
		dashboardService.On("SaveDashboard", mock.Anything, mock.AnythingOfType("*dashboards.SaveDashboardDTO"), mock.AnythingOfType("bool")).Run(func(args mock.Arguments) {
			cmd := args.Get(1).(*dashboards.SaveDashboardDTO)
			cmd.Dashboard = &models.Dashboard{
				Id: 2, Uid: "uid", Title: "Dash", Slug: "dash", Version: 1,
			}
		}).Return(nil, nil)

		cmd := dtos.RestoreDashboardVersionCommand{
			Version: 1,
		}
		mockSQLStore := mockstore.NewSQLStoreMock()
		mockSQLStore.ExpectedDashboardVersions = []*models.DashboardVersion{
			{
				DashboardId: 2,
				Version:     1,
				Data:        fakeDash.Data,
			}}

		restoreDashboardVersionScenario(t, "When calling POST on", "/api/dashboards/id/1/restore",
			"/api/dashboards/id/:dashboardId/restore", dashboardService, cmd, func(sc *scenarioContext) {
				callRestoreDashboardVersion(sc)
				assert.Equal(t, 200, sc.resp.Code)
			}, mockSQLStore)
	})

	t.Run("Given dashboard in general folder being restored should restore to general folder", func(t *testing.T) {
		fakeDash := models.NewDashboard("Child dash")
		fakeDash.Id = 2
		fakeDash.HasAcl = false

		dashboardService := dashboards.NewFakeDashboardService(t)
		dashboardService.On("GetDashboard", mock.Anything, mock.AnythingOfType("*models.GetDashboardQuery")).Run(func(args mock.Arguments) {
			q := args.Get(1).(*models.GetDashboardQuery)
			q.Result = fakeDash
		}).Return(nil)
		dashboardService.On("SaveDashboard", mock.Anything, mock.AnythingOfType("*dashboards.SaveDashboardDTO"), mock.AnythingOfType("bool")).Run(func(args mock.Arguments) {
			cmd := args.Get(1).(*dashboards.SaveDashboardDTO)
			cmd.Dashboard = &models.Dashboard{
				Id: 2, Uid: "uid", Title: "Dash", Slug: "dash", Version: 1,
			}
		}).Return(nil, nil)

		cmd := dtos.RestoreDashboardVersionCommand{
			Version: 1,
		}
		mockSQLStore := mockstore.NewSQLStoreMock()
		mockSQLStore.ExpectedDashboardVersions = []*models.DashboardVersion{
			{
				DashboardId: 2,
				Version:     1,
				Data:        fakeDash.Data,
			}}
		restoreDashboardVersionScenario(t, "When calling POST on", "/api/dashboards/id/1/restore",
			"/api/dashboards/id/:dashboardId/restore", dashboardService, cmd, func(sc *scenarioContext) {
				callRestoreDashboardVersion(sc)
				assert.Equal(t, 200, sc.resp.Code)
			}, mockSQLStore)
	})

	t.Run("Given provisioned dashboard", func(t *testing.T) {
		mockSQLStore := mockstore.NewSQLStoreMock()
		setUp := func() {
			mockSQLStore.ExpectedDashboardAclInfoList = []*models.DashboardAclInfoDTO{
				{OrgId: testOrgID, DashboardId: 1, UserId: testUserID, Permission: models.PERMISSION_EDIT},
			}
		}

		dataValue, err := simplejson.NewJson([]byte(`{"id": 1, "editable": true, "style": "dark"}`))
		require.NoError(t, err)

		dashboardService := dashboards.NewFakeDashboardService(t)
		dashboardService.On("GetDashboard", mock.Anything, mock.AnythingOfType("*models.GetDashboardQuery")).Run(func(args mock.Arguments) {
			q := args.Get(1).(*models.GetDashboardQuery)
			q.Result = &models.Dashboard{Id: 1, Data: dataValue}
		}).Return(nil)

		loggedInUserScenarioWithRole(t, "When calling GET on", "GET", "/api/dashboards/uid/dash", "/api/dashboards/uid/:uid", models.ROLE_EDITOR, func(sc *scenarioContext) {
			setUp()
			fakeProvisioningService := provisioning.NewProvisioningServiceMock(context.Background())
			fakeProvisioningService.GetDashboardProvisionerResolvedPathFunc = func(name string) string {
				return "/tmp/grafana/dashboards"
			}

			dashboardStore := &dashboards.FakeDashboardStore{}
			defer dashboardStore.AssertExpectations(t)

			dashboardStore.On("GetProvisionedDataByDashboardID", mock.Anything).Return(&models.DashboardProvisioning{ExternalId: "/dashboard1.json"}, nil).Once()

			dash := getDashboardShouldReturn200WithConfig(t, sc, fakeProvisioningService, dashboardStore, dashboardService)

			assert.Equal(t, "../../../dashboard1.json", dash.Meta.ProvisionedExternalId, mockSQLStore)
		}, mockSQLStore)

		loggedInUserScenarioWithRole(t, "When allowUiUpdates is true and calling GET on", "GET", "/api/dashboards/uid/dash", "/api/dashboards/uid/:uid", models.ROLE_EDITOR, func(sc *scenarioContext) {
			setUp()
			fakeProvisioningService := provisioning.NewProvisioningServiceMock(context.Background())
			fakeProvisioningService.GetDashboardProvisionerResolvedPathFunc = func(name string) string {
				return "/tmp/grafana/dashboards"
			}

			fakeProvisioningService.GetAllowUIUpdatesFromConfigFunc = func(name string) bool {
				return true
			}

			hs := &HTTPServer{
				Cfg:                          setting.NewCfg(),
				ProvisioningService:          fakeProvisioningService,
				LibraryPanelService:          &mockLibraryPanelService{},
				LibraryElementService:        &mockLibraryElementService{},
				dashboardProvisioningService: mockDashboardProvisioningService{},
				CoremodelRegistry:            setupDashboardCoremodel(t),
				SQLStore:                     mockSQLStore,
				AccessControl:                accesscontrolmock.New(),
				dashboardService:             dashboardService,
			}
			hs.callGetDashboard(sc)

			assert.Equal(t, 200, sc.resp.Code)

			dash := dtos.DashboardFullWithMeta{}
			err := json.NewDecoder(sc.resp.Body).Decode(&dash)
			require.NoError(t, err)

			assert.Equal(t, false, dash.Meta.Provisioned)
		}, mockSQLStore)
	})
}

func getDashboardShouldReturn200WithConfig(t *testing.T, sc *scenarioContext, provisioningService provisioning.ProvisioningService, dashboardStore dashboards.Store, dashboardService dashboards.DashboardService) dtos.DashboardFullWithMeta {
	t.Helper()

	if provisioningService == nil {
		provisioningService = provisioning.NewProvisioningServiceMock(context.Background())
	}

	if dashboardStore == nil {
		sql := sqlstore.InitTestDB(t)
		dashboardStore = database.ProvideDashboardStore(sql)
	}

	libraryPanelsService := mockLibraryPanelService{}
	libraryElementsService := mockLibraryElementService{}
	cfg := setting.NewCfg()
	features := featuremgmt.WithFeatures()

	if dashboardService == nil {
		dashboardService = service.ProvideDashboardService(cfg, dashboardStore, nil, features, nil, accesscontrolmock.NewMockedPermissionsService())
	}

	hs := &HTTPServer{
		Cfg:                   cfg,
		LibraryPanelService:   &libraryPanelsService,
		LibraryElementService: &libraryElementsService,
		SQLStore:              sc.sqlStore,
		ProvisioningService:   provisioningService,
		CoremodelRegistry:     setupDashboardCoremodel(t),
		AccessControl:         accesscontrolmock.New(),
		dashboardProvisioningService: service.ProvideDashboardService(
			cfg, dashboardStore, nil, features,
			accesscontrolmock.NewMockedPermissionsService(), accesscontrolmock.NewMockedPermissionsService(),
		),
		dashboardService: dashboardService,
	}

	hs.callGetDashboard(sc)

	require.Equal(sc.t, 200, sc.resp.Code)

	dash := dtos.DashboardFullWithMeta{}
	err := json.NewDecoder(sc.resp.Body).Decode(&dash)
	require.NoError(sc.t, err)

	return dash
}

func (hs *HTTPServer) callGetDashboard(sc *scenarioContext) {
	sc.handlerFunc = hs.GetDashboard
	sc.fakeReqWithParams("GET", sc.url, map[string]string{}).exec()
}

func (hs *HTTPServer) callGetDashboardVersion(sc *scenarioContext) {
	sc.handlerFunc = hs.GetDashboardVersion
	sc.fakeReqWithParams("GET", sc.url, map[string]string{}).exec()
}

func (hs *HTTPServer) callGetDashboardVersions(sc *scenarioContext) {
	sc.handlerFunc = hs.GetDashboardVersions
	sc.fakeReqWithParams("GET", sc.url, map[string]string{}).exec()
}

func (hs *HTTPServer) callDeleteDashboardByUID(t *testing.T,
	sc *scenarioContext, mockDashboard *dashboards.FakeDashboardService) {
	hs.dashboardService = mockDashboard
	sc.handlerFunc = hs.DeleteDashboardByUID
	sc.fakeReqWithParams("DELETE", sc.url, map[string]string{}).exec()
}

func callPostDashboard(sc *scenarioContext) {
	sc.fakeReqWithParams("POST", sc.url, map[string]string{}).exec()
}

func callRestoreDashboardVersion(sc *scenarioContext) {
	sc.fakeReqWithParams("POST", sc.url, map[string]string{}).exec()
}

func callPostDashboardShouldReturnSuccess(sc *scenarioContext) {
	callPostDashboard(sc)

	assert.Equal(sc.t, 200, sc.resp.Code)
}

func postDashboardScenario(t *testing.T, desc string, url string, routePattern string, cmd models.SaveDashboardCommand, dashboardService dashboards.DashboardService, folderService dashboards.FolderService, fn scenarioFunc) {
	t.Run(fmt.Sprintf("%s %s", desc, url), func(t *testing.T) {
		cfg := setting.NewCfg()
		hs := HTTPServer{
			Cfg:                 cfg,
			ProvisioningService: provisioning.NewProvisioningServiceMock(context.Background()),
			Live:                newTestLive(t, sqlstore.InitTestDB(t)),
			QuotaService: &quota.QuotaService{
				Cfg: cfg,
			},
			pluginStore:           &fakePluginStore{},
			LibraryPanelService:   &mockLibraryPanelService{},
			LibraryElementService: &mockLibraryElementService{},
			CoremodelRegistry:     setupDashboardCoremodel(t),
			dashboardService:      dashboardService,
			folderService:         folderService,
			Features:              featuremgmt.WithFeatures(),
		}

		sc := setupScenarioContext(t, url)
		sc.defaultHandler = routing.Wrap(func(c *models.ReqContext) response.Response {
			c.Req.Body = mockRequestBody(cmd)
			c.Req.Header.Add("Content-Type", "application/json")
			sc.context = c
			sc.context.SignedInUser = &models.SignedInUser{OrgId: cmd.OrgId, UserId: cmd.UserId}

			return hs.PostDashboard(c)
		})

		sc.m.Post(routePattern, sc.defaultHandler)

		fn(sc)
	})
}

func postDiffScenario(t *testing.T, desc string, url string, routePattern string, cmd dtos.CalculateDiffOptions, role models.RoleType, fn scenarioFunc, sqlmock sqlstore.Store) {
	t.Run(fmt.Sprintf("%s %s", desc, url), func(t *testing.T) {
		cfg := setting.NewCfg()
		hs := HTTPServer{
			Cfg:                   cfg,
			ProvisioningService:   provisioning.NewProvisioningServiceMock(context.Background()),
			Live:                  newTestLive(t, sqlstore.InitTestDB(t)),
			QuotaService:          &quota.QuotaService{Cfg: cfg},
			LibraryPanelService:   &mockLibraryPanelService{},
			LibraryElementService: &mockLibraryElementService{},
			CoremodelRegistry:     setupDashboardCoremodel(t),
			SQLStore:              sqlmock,
		}

		sc := setupScenarioContext(t, url)
		sc.defaultHandler = routing.Wrap(func(c *models.ReqContext) response.Response {
			c.Req.Body = mockRequestBody(cmd)
			c.Req.Header.Add("Content-Type", "application/json")
			sc.context = c
			sc.context.SignedInUser = &models.SignedInUser{
				OrgId:  testOrgID,
				UserId: testUserID,
			}
			sc.context.OrgRole = role

			return hs.CalculateDashboardDiff(c)
		})

		sc.m.Post(routePattern, sc.defaultHandler)

		fn(sc)
	})
}

func restoreDashboardVersionScenario(t *testing.T, desc string, url string, routePattern string, mock *dashboards.FakeDashboardService, cmd dtos.RestoreDashboardVersionCommand, fn scenarioFunc, sqlStore sqlstore.Store) {
	t.Run(fmt.Sprintf("%s %s", desc, url), func(t *testing.T) {
		cfg := setting.NewCfg()
		hs := HTTPServer{
			Cfg:                   cfg,
			ProvisioningService:   provisioning.NewProvisioningServiceMock(context.Background()),
			Live:                  newTestLive(t, sqlstore.InitTestDB(t)),
			QuotaService:          &quota.QuotaService{Cfg: cfg},
			LibraryPanelService:   &mockLibraryPanelService{},
			LibraryElementService: &mockLibraryElementService{},
			CoremodelRegistry:     setupDashboardCoremodel(t),
			dashboardService:      mock,
			SQLStore:              sqlStore,
			Features:              featuremgmt.WithFeatures(),
		}

		sc := setupScenarioContext(t, url)
		sc.sqlStore = sqlStore
		sc.defaultHandler = routing.Wrap(func(c *models.ReqContext) response.Response {
			c.Req.Body = mockRequestBody(cmd)
			c.Req.Header.Add("Content-Type", "application/json")
			sc.context = c
			sc.context.SignedInUser = &models.SignedInUser{
				OrgId:  testOrgID,
				UserId: testUserID,
			}
			sc.context.OrgRole = models.ROLE_ADMIN

			return hs.RestoreDashboardVersion(c)
		})

		sc.m.Post(routePattern, sc.defaultHandler)

		fn(sc)
	})
}

func setupDashboardCoremodel(t *testing.T) *coremodel.Registry {
	// TODO abstract and generalize this further for wider reuse
	t.Helper()
	dcm, err := dashboard.ProvideCoremodel(cuectx.ProvideThemaLibrary())
	require.NoError(t, err)
	reg, err := coremodel.NewRegistry(dcm)
	require.NoError(t, err)
	return reg
}

func (sc *scenarioContext) ToJSON() *simplejson.Json {
	result := simplejson.New()
	err := json.NewDecoder(sc.resp.Body).Decode(result)
	require.NoError(sc.t, err)
	return result
}

type mockDashboardProvisioningService struct {
	dashboards.DashboardProvisioningService
}

func (s mockDashboardProvisioningService) GetProvisionedDashboardDataByDashboardID(dashboardID int64) (
	*models.DashboardProvisioning, error) {
	return nil, nil
}

type mockLibraryPanelService struct {
}

func (m *mockLibraryPanelService) LoadLibraryPanelsForDashboard(c context.Context, dash *models.Dashboard) error {
	return nil
}

func (m *mockLibraryPanelService) CleanLibraryPanelsForDashboard(dash *models.Dashboard) error {
	return nil
}

func (m *mockLibraryPanelService) ConnectLibraryPanelsForDashboard(c context.Context, signedInUser *models.SignedInUser, dash *models.Dashboard) error {
	return nil
}

func (m *mockLibraryPanelService) ImportLibraryPanelsForDashboard(c context.Context, signedInUser *models.SignedInUser, libraryPanels *simplejson.Json, panels []interface{}, folderID int64) error {
	return nil
}

type mockLibraryElementService struct {
}

func (l *mockLibraryElementService) CreateElement(c context.Context, signedInUser *models.SignedInUser, cmd libraryelements.CreateLibraryElementCommand) (libraryelements.LibraryElementDTO, error) {
	return libraryelements.LibraryElementDTO{}, nil
}

// GetElement gets an element from a UID.
func (l *mockLibraryElementService) GetElement(c context.Context, signedInUser *models.SignedInUser, UID string) (libraryelements.LibraryElementDTO, error) {
	return libraryelements.LibraryElementDTO{}, nil
}

// GetElementsForDashboard gets all connected elements for a specific dashboard.
func (l *mockLibraryElementService) GetElementsForDashboard(c context.Context, dashboardID int64) (map[string]libraryelements.LibraryElementDTO, error) {
	return map[string]libraryelements.LibraryElementDTO{}, nil
}

// ConnectElementsToDashboard connects elements to a specific dashboard.
func (l *mockLibraryElementService) ConnectElementsToDashboard(c context.Context, signedInUser *models.SignedInUser, elementUIDs []string, dashboardID int64) error {
	return nil
}

// DisconnectElementsFromDashboard disconnects elements from a specific dashboard.
func (l *mockLibraryElementService) DisconnectElementsFromDashboard(c context.Context, dashboardID int64) error {
	return nil
}

// DeleteLibraryElementsInFolder deletes all elements for a specific folder.
func (l *mockLibraryElementService) DeleteLibraryElementsInFolder(c context.Context, signedInUser *models.SignedInUser, folderUID string) error {
	return nil
}<|MERGE_RESOLUTION|>--- conflicted
+++ resolved
@@ -51,17 +51,11 @@
 	prefService := preftest.NewPreferenceServiceFake()
 
 	hs := &HTTPServer{
-<<<<<<< HEAD
-		Cfg:         cfg,
-		pluginStore: &fakePluginStore{},
-		SQLStore:    mockstore.NewSQLStoreMock(),
-=======
 		Cfg:               cfg,
 		pluginStore:       &fakePluginStore{},
 		SQLStore:          mockstore.NewSQLStoreMock(),
 		CoremodelRegistry: setupDashboardCoremodel(t),
 		preferenceService: prefService,
->>>>>>> 556faf82
 	}
 
 	tests := []struct {
@@ -111,11 +105,7 @@
 		nil,
 		&usagestats.UsageStatsMock{T: t},
 		nil,
-<<<<<<< HEAD
-		features, accesscontrolmock.New())
-=======
 		features, accesscontrolmock.New(), &dashboards.FakeDashboardService{})
->>>>>>> 556faf82
 	require.NoError(t, err)
 	return gLive
 }
