--- conflicted
+++ resolved
@@ -1,65 +1,7 @@
 package api
 
-<<<<<<< HEAD
-import (
-	"errors"
-	"fmt"
-	"net/http"
-	"regexp"
-=======
 import "github.com/grafana/grafana/pkg/models"
->>>>>>> 914fcedb
 
 func (hs *HTTPServer) ProxyDataSourceRequest(c *models.ReqContext) {
-<<<<<<< HEAD
-	c.TimeRequest(metrics.MDataSourceProxyReqTimer)
-
-	dsID := c.ParamsInt64(":id")
-	ds, err := hs.DatasourceCache.GetDatasource(dsID, c.SignedInUser, c.SkipCache)
-	if err != nil {
-		if errors.Is(err, models.ErrDataSourceAccessDenied) {
-			c.JsonApiErr(http.StatusForbidden, "Access denied to datasource", err)
-			return
-		}
-		c.JsonApiErr(http.StatusInternalServerError, "Unable to load datasource meta data", err)
-		return
-	}
-
-	err = hs.PluginRequestValidator.Validate(ds.Url, c.Req.Request)
-	if err != nil {
-		c.JsonApiErr(http.StatusForbidden, "Access denied", err)
-		return
-	}
-
-	// find plugin
-	plugin, ok := plugins.DataSources[ds.Type]
-	if !ok {
-		c.JsonApiErr(http.StatusInternalServerError, "Unable to find datasource plugin", err)
-		return
-	}
-
-	proxyPath := getProxyPath(c)
-	proxy, err := pluginproxy.NewDataSourceProxy(ds, plugin, c, proxyPath, hs.Cfg)
-	if err != nil {
-		if errors.Is(err, datasource.URLValidationError{}) {
-			c.JsonApiErr(http.StatusBadRequest, fmt.Sprintf("Invalid data source URL: %q", ds.Url), err)
-		} else {
-			c.JsonApiErr(http.StatusInternalServerError, "Failed creating data source proxy", err)
-		}
-		return
-	}
-	proxy.HandleRequest()
-}
-
-var proxyPathRegexp = regexp.MustCompile(`^\/api\/datasources\/proxy\/[\d]+\/?`)
-
-func extractProxyPath(originalRawPath string) string {
-	return proxyPathRegexp.ReplaceAllString(originalRawPath, "")
-}
-
-func getProxyPath(c *models.ReqContext) string {
-	return extractProxyPath(c.Req.URL.EscapedPath())
-=======
 	hs.DataProxy.ProxyDataSourceRequest(c)
->>>>>>> 914fcedb
 }