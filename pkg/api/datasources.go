--- conflicted
+++ resolved
@@ -833,11 +833,7 @@
 		}
 	}
 
-<<<<<<< HEAD
-	proxyutil.ClearCookieHeader(c.Req, ds.AllowedCookies())
-=======
 	proxyutil.ClearCookieHeader(c.Req, ds.AllowedCookies(), []string{hs.Cfg.LoginCookieName})
->>>>>>> 89b365f8
 	if cookieStr := c.Req.Header.Get("Cookie"); cookieStr != "" {
 		req.Headers["Cookie"] = cookieStr
 	}
@@ -870,13 +866,8 @@
 	return response.JSON(http.StatusOK, payload)
 }
 
-<<<<<<< HEAD
-func (hs *HTTPServer) decryptSecureJsonDataFn(ctx context.Context) func(ds *models.DataSource) (map[string]string, error) {
-	return func(ds *models.DataSource) (map[string]string, error) {
-=======
 func (hs *HTTPServer) decryptSecureJsonDataFn(ctx context.Context) func(ds *datasources.DataSource) (map[string]string, error) {
 	return func(ds *datasources.DataSource) (map[string]string, error) {
->>>>>>> 89b365f8
 		return hs.DataSourcesService.DecryptedValues(ctx, ds)
 	}
 }
