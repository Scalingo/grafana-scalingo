--- conflicted
+++ resolved
@@ -15,11 +15,7 @@
 	Name             string                 `json:"name"`
 	Type             string                 `json:"type"`
 	TypeLogoUrl      string                 `json:"typeLogoUrl"`
-<<<<<<< HEAD
-	Access           models.DsAccess        `json:"access"`
-=======
 	Access           datasources.DsAccess   `json:"access"`
->>>>>>> 89b365f8
 	Url              string                 `json:"url"`
 	User             string                 `json:"user"`
 	Database         string                 `json:"database"`
@@ -35,23 +31,6 @@
 }
 
 type DataSourceListItemDTO struct {
-<<<<<<< HEAD
-	Id          int64            `json:"id"`
-	UID         string           `json:"uid"`
-	OrgId       int64            `json:"orgId"`
-	Name        string           `json:"name"`
-	Type        string           `json:"type"`
-	TypeName    string           `json:"typeName"`
-	TypeLogoUrl string           `json:"typeLogoUrl"`
-	Access      models.DsAccess  `json:"access"`
-	Url         string           `json:"url"`
-	User        string           `json:"user"`
-	Database    string           `json:"database"`
-	BasicAuth   bool             `json:"basicAuth"`
-	IsDefault   bool             `json:"isDefault"`
-	JsonData    *simplejson.Json `json:"jsonData,omitempty"`
-	ReadOnly    bool             `json:"readOnly"`
-=======
 	Id          int64                `json:"id"`
 	UID         string               `json:"uid"`
 	OrgId       int64                `json:"orgId"`
@@ -67,7 +46,6 @@
 	IsDefault   bool                 `json:"isDefault"`
 	JsonData    *simplejson.Json     `json:"jsonData,omitempty"`
 	ReadOnly    bool                 `json:"readOnly"`
->>>>>>> 89b365f8
 }
 
 type DataSourceList []DataSourceListItemDTO
