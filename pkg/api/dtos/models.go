package dtos

import (
	"crypto/md5"
	"fmt"
	"net/http"
	"regexp"
	"strings"

	"github.com/grafana/grafana/pkg/components/simplejson"
	"github.com/grafana/grafana/pkg/infra/log"
	"github.com/grafana/grafana/pkg/services/org"
	"github.com/grafana/grafana/pkg/services/user"
	"github.com/grafana/grafana/pkg/setting"
)

var regNonAlphaNumeric = regexp.MustCompile("[^a-zA-Z0-9]+")
var mlog = log.New("models")

type AnyId struct {
	Id int64 `json:"id"`
}

type LoginCommand struct {
	User     string `json:"user" binding:"Required"`
	Password string `json:"password" binding:"Required"`
	Remember bool   `json:"remember"`
}

type CurrentUser struct {
	IsSignedIn                 bool               `json:"isSignedIn"`
	Id                         int64              `json:"id"`
	ExternalUserId             string             `json:"externalUserId"`
	Login                      string             `json:"login"`
	Email                      string             `json:"email"`
	Name                       string             `json:"name"`
	LightTheme                 bool               `json:"lightTheme"`
	OrgCount                   int                `json:"orgCount"`
	OrgId                      int64              `json:"orgId"`
	OrgName                    string             `json:"orgName"`
	OrgRole                    org.RoleType       `json:"orgRole"`
	IsGrafanaAdmin             bool               `json:"isGrafanaAdmin"`
	GravatarUrl                string             `json:"gravatarUrl"`
	Timezone                   string             `json:"timezone"`
	WeekStart                  string             `json:"weekStart"`
	Locale                     string             `json:"locale"`
	HelpFlags1                 user.HelpFlags1    `json:"helpFlags1"`
	HasEditPermissionInFolders bool               `json:"hasEditPermissionInFolders"`
	Permissions                UserPermissionsMap `json:"permissions,omitempty"`
}

type UserPermissionsMap map[string]bool

// swagger:model
type MetricRequest struct {
	// From Start time in epoch timestamps in milliseconds or relative using Grafana time units.
	// required: true
	// example: now-1h
	From string `json:"from"`
	// To End time in epoch timestamps in milliseconds or relative using Grafana time units.
	// required: true
	// example: now
	To string `json:"to"`
	// queries.refId – Specifies an identifier of the query. Is optional and default to “A”.
	// queries.datasourceId – Specifies the data source to be queried. Each query in the request must have an unique datasourceId.
	// queries.maxDataPoints - Species maximum amount of data points that dashboard panel can render. Is optional and default to 100.
	// queries.intervalMs - Specifies the time interval in milliseconds of time series. Is optional and defaults to 1000.
	// required: true
	// example: [ { "refId": "A", "intervalMs": 86400000, "maxDataPoints": 1092, "datasource":{ "uid":"PD8C576611E62080A" }, "rawSql": "SELECT 1 as valueOne, 2 as valueTwo", "format": "table" } ]
	Queries []*simplejson.Json `json:"queries"`
	// required: false
	Debug bool `json:"debug"`

<<<<<<< HEAD
	HTTPRequest *http.Request `json:"-"`
=======
	PublicDashboardAccessToken string `json:"publicDashboardAccessToken"`

	HTTPRequest *http.Request `json:"-"`
}

func (mr *MetricRequest) GetUniqueDatasourceTypes() []string {
	dsTypes := make(map[string]bool)
	for _, query := range mr.Queries {
		if dsType, ok := query.Get("datasource").CheckGet("type"); ok {
			name := dsType.MustString()
			if _, ok := dsTypes[name]; !ok {
				dsTypes[name] = true
			}
		}
	}

	res := make([]string, 0)
	for dsType := range dsTypes {
		res = append(res, dsType)
	}

	return res
}

func (mr *MetricRequest) CloneWithQueries(queries []*simplejson.Json) MetricRequest {
	return MetricRequest{
		From:        mr.From,
		To:          mr.To,
		Queries:     queries,
		Debug:       mr.Debug,
		HTTPRequest: mr.HTTPRequest,
	}
>>>>>>> 89b365f8
}

func GetGravatarUrl(text string) string {
	if setting.DisableGravatar {
		return setting.AppSubUrl + "/public/img/user_profile.png"
	}

	if text == "" {
		return ""
	}

	hash, _ := GetGravatarHash(text)
	return fmt.Sprintf(setting.AppSubUrl+"/avatar/%x", hash)
}

func GetGravatarHash(text string) ([]byte, bool) {
	if text == "" {
		return make([]byte, 0), false
	}

	hasher := md5.New()
	if _, err := hasher.Write([]byte(strings.ToLower(text))); err != nil {
		mlog.Warn("Failed to hash text", "err", err)
	}
	return hasher.Sum(nil), true
}

func GetGravatarUrlWithDefault(text string, defaultText string) string {
	if text != "" {
		return GetGravatarUrl(text)
	}

	text = regNonAlphaNumeric.ReplaceAllString(defaultText, "") + "@localhost"

	return GetGravatarUrl(text)
}

func IsHiddenUser(userLogin string, signedInUser *user.SignedInUser, cfg *setting.Cfg) bool {
	if userLogin == "" || signedInUser.IsGrafanaAdmin || userLogin == signedInUser.Login {
		return false
	}

	if _, hidden := cfg.HiddenUsers[userLogin]; hidden {
		return true
	}

	return false
}<|MERGE_RESOLUTION|>--- conflicted
+++ resolved
@@ -71,9 +71,6 @@
 	// required: false
 	Debug bool `json:"debug"`
 
-<<<<<<< HEAD
-	HTTPRequest *http.Request `json:"-"`
-=======
 	PublicDashboardAccessToken string `json:"publicDashboardAccessToken"`
 
 	HTTPRequest *http.Request `json:"-"`
@@ -106,7 +103,6 @@
 		Debug:       mr.Debug,
 		HTTPRequest: mr.HTTPRequest,
 	}
->>>>>>> 89b365f8
 }
 
 func GetGravatarUrl(text string) string {
