--- conflicted
+++ resolved
@@ -6,14 +6,6 @@
 	"github.com/grafana/grafana/pkg/plugins"
 )
 
-<<<<<<< HEAD
-type fakePluginStore struct {
-	plugins map[string]plugins.PluginDTO
-}
-
-func (ps fakePluginStore) Plugin(_ context.Context, pluginID string) (plugins.PluginDTO, bool) {
-	p, exists := ps.plugins[pluginID]
-=======
 type fakePluginInstaller struct {
 	plugins.Installer
 
@@ -24,50 +16,21 @@
 	pluginID string
 	version  string
 }
->>>>>>> 89b365f8
 
 func NewFakePluginInstaller() *fakePluginInstaller {
 	return &fakePluginInstaller{plugins: map[string]fakePlugin{}}
 }
 
-<<<<<<< HEAD
-func (ps fakePluginStore) Plugins(_ context.Context, pluginTypes ...plugins.Type) []plugins.PluginDTO {
-	var result []plugins.PluginDTO
-	for _, v := range ps.plugins {
-		for _, t := range pluginTypes {
-			if v.Type == t {
-				result = append(result, v)
-			}
-		}
-=======
 func (pm *fakePluginInstaller) Add(_ context.Context, pluginID, version string, _ plugins.CompatOpts) error {
 	pm.plugins[pluginID] = fakePlugin{
 		pluginID: pluginID,
 		version:  version,
->>>>>>> 89b365f8
 	}
 	return nil
 }
 
 func (pm *fakePluginInstaller) Remove(_ context.Context, pluginID string) error {
 	delete(pm.plugins, pluginID)
-	return nil
-}
-
-func (ps fakePluginStore) Add(_ context.Context, pluginID, version string) error {
-	ps.plugins[pluginID] = plugins.PluginDTO{
-		JSONData: plugins.JSONData{
-			ID: pluginID,
-			Info: plugins.Info{
-				Version: version,
-			},
-		},
-	}
-	return nil
-}
-
-func (ps fakePluginStore) Remove(_ context.Context, pluginID string) error {
-	delete(ps.plugins, pluginID)
 	return nil
 }
 
