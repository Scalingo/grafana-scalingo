--- conflicted
+++ resolved
@@ -14,11 +14,6 @@
 	"github.com/grafana/grafana/pkg/services/folder"
 	"github.com/grafana/grafana/pkg/services/guardian"
 	"github.com/grafana/grafana/pkg/services/libraryelements"
-<<<<<<< HEAD
-	"github.com/grafana/grafana/pkg/services/store"
-	"github.com/grafana/grafana/pkg/util"
-=======
->>>>>>> 89b365f8
 	"github.com/grafana/grafana/pkg/web"
 )
 
@@ -131,14 +126,6 @@
 	folder, err := hs.folderService.Create(c.Req.Context(), &cmd)
 	if err != nil {
 		return apierrors.ToFolderErrorResponse(err)
-	}
-	if hs.entityEventsService != nil {
-		if err := hs.entityEventsService.SaveEvent(c.Req.Context(), store.SaveEventCmd{
-			EntityId:  store.CreateDatabaseEntityId(folder.Uid, c.OrgId, store.EntityTypeFolder),
-			EventType: store.EntityEventTypeCreate,
-		}); err != nil {
-			hs.log.Warn("failed to save folder entity event", "uid", folder.Uid, "error", err)
-		}
 	}
 
 	// Clear permission cache for the user who's created the folder, so that new permissions are fetched for their next call
@@ -202,22 +189,8 @@
 	if err != nil {
 		return apierrors.ToFolderErrorResponse(err)
 	}
-<<<<<<< HEAD
-	if hs.entityEventsService != nil {
-		if err := hs.entityEventsService.SaveEvent(c.Req.Context(), store.SaveEventCmd{
-			EntityId:  store.CreateDatabaseEntityId(cmd.Uid, c.OrgId, store.EntityTypeFolder),
-			EventType: store.EntityEventTypeUpdate,
-		}); err != nil {
-			hs.log.Warn("failed to save folder entity event", "uid", cmd.Uid, "error", err)
-		}
-	}
-
-	g := guardian.New(c.Req.Context(), cmd.Result.Id, c.OrgId, c.SignedInUser)
-	return response.JSON(http.StatusOK, hs.toFolderDto(c.Req.Context(), g, cmd.Result))
-=======
 	g := guardian.New(c.Req.Context(), result.ID, c.OrgID, c.SignedInUser)
 	return response.JSON(http.StatusOK, hs.newToFolderDto(c, g, result))
->>>>>>> 89b365f8
 }
 
 // swagger:route DELETE /folders/{folder_uid} folders deleteFolder
@@ -244,21 +217,9 @@
 	}
 
 	uid := web.Params(c.Req)[":uid"]
-<<<<<<< HEAD
-	f, err := hs.folderService.DeleteFolder(c.Req.Context(), c.SignedInUser, c.OrgId, uid, c.QueryBool("forceDeleteRules"))
-=======
 	err = hs.folderService.DeleteFolder(c.Req.Context(), &folder.DeleteFolderCommand{UID: uid, OrgID: c.OrgID, ForceDeleteRules: c.QueryBool("forceDeleteRules")})
->>>>>>> 89b365f8
-	if err != nil {
-		return apierrors.ToFolderErrorResponse(err)
-	}
-	if hs.entityEventsService != nil {
-		if err := hs.entityEventsService.SaveEvent(c.Req.Context(), store.SaveEventCmd{
-			EntityId:  store.CreateDatabaseEntityId(uid, c.OrgId, store.EntityTypeFolder),
-			EventType: store.EntityEventTypeDelete,
-		}); err != nil {
-			hs.log.Warn("failed to save folder entity event", "uid", uid, "error", err)
-		}
+	if err != nil {
+		return apierrors.ToFolderErrorResponse(err)
 	}
 
 	return response.JSON(http.StatusOK, "")
