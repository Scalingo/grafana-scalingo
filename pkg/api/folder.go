--- conflicted
+++ resolved
@@ -156,28 +156,21 @@
 		return apierrors.ToFolderErrorResponse(err)
 	}
 
-<<<<<<< HEAD
-=======
 	if err := hs.setDefaultFolderPermissions(c.Req.Context(), cmd.OrgID, cmd.SignedInUser, folder); err != nil {
 		hs.log.Error("Could not set the default folder permissions", "folder", folder.Title, "user", cmd.SignedInUser, "error", err)
 	}
 
->>>>>>> 284c43c2
 	// Clear permission cache for the user who's created the folder, so that new permissions are fetched for their next call
 	// Required for cases when caller wants to immediately interact with the newly created object
 	if !hs.AccessControl.IsDisabled() {
 		hs.accesscontrolService.ClearUserPermissionCache(c.SignedInUser)
 	}
 
-<<<<<<< HEAD
-	g := guardian.New(c.Req.Context(), folder.ID, c.OrgID, c.SignedInUser)
-=======
 	g, err := guardian.NewByUID(c.Req.Context(), folder.UID, c.OrgID, c.SignedInUser)
 	if err != nil {
 		return response.Err(err)
 	}
 
->>>>>>> 284c43c2
 	// TODO set ParentUID if nested folders are enabled
 	return response.JSON(http.StatusOK, hs.newToFolderDto(c, g, folder))
 }
