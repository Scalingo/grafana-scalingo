package api

import (
	"encoding/json"
	"fmt"
	"net/http"
	"strings"
	"testing"

	"github.com/stretchr/testify/assert"
	"github.com/stretchr/testify/mock"
	"github.com/stretchr/testify/require"

	"github.com/grafana/grafana/pkg/api/dtos"
	"github.com/grafana/grafana/pkg/services/accesscontrol"
	"github.com/grafana/grafana/pkg/services/accesscontrol/actest"
	acmock "github.com/grafana/grafana/pkg/services/accesscontrol/mock"
	"github.com/grafana/grafana/pkg/services/dashboards"
	"github.com/grafana/grafana/pkg/services/featuremgmt"
	"github.com/grafana/grafana/pkg/services/folder"
	"github.com/grafana/grafana/pkg/services/folder/foldertest"
	"github.com/grafana/grafana/pkg/services/quota/quotatest"
	"github.com/grafana/grafana/pkg/services/search/model"
	"github.com/grafana/grafana/pkg/services/user"
	"github.com/grafana/grafana/pkg/setting"
	"github.com/grafana/grafana/pkg/web/webtest"
)

func TestFoldersCreateAPIEndpoint(t *testing.T) {
	folderService := &foldertest.FakeService{}
	setUpRBACGuardian(t)

	folderWithoutParentInput := "{ \"uid\": \"uid\", \"title\": \"Folder\"}"

	type testCase struct {
		description            string
		expectedCode           int
		expectedFolder         *folder.Folder
		expectedFolderSvcError error
		permissions            []accesscontrol.Permission
		withNestedFolders      bool
		input                  string
	}
	tcs := []testCase{
		{
			description:    "folder creation succeeds given the correct request for creating a folder",
			input:          folderWithoutParentInput,
			expectedCode:   http.StatusOK,
			expectedFolder: &folder.Folder{ID: 1, UID: "uid", Title: "Folder"},
			permissions:    []accesscontrol.Permission{{Action: dashboards.ActionFoldersCreate}},
		},
		{
			description:  "folder creation fails without permissions to create a folder",
			input:        folderWithoutParentInput,
			expectedCode: http.StatusForbidden,
			permissions:  []accesscontrol.Permission{},
		},
		{
			description:            "folder creation fails given folder service error %s",
			input:                  folderWithoutParentInput,
			expectedCode:           http.StatusConflict,
			expectedFolderSvcError: dashboards.ErrFolderWithSameUIDExists,
			permissions:            []accesscontrol.Permission{{Action: dashboards.ActionFoldersCreate}},
		},
		{
			description:            "folder creation fails given folder service error %s",
			input:                  folderWithoutParentInput,
			expectedCode:           http.StatusBadRequest,
			expectedFolderSvcError: dashboards.ErrFolderTitleEmpty,
			permissions:            []accesscontrol.Permission{{Action: dashboards.ActionFoldersCreate}},
		},
		{
			description:            "folder creation fails given folder service error %s",
			input:                  folderWithoutParentInput,
			expectedCode:           http.StatusBadRequest,
			expectedFolderSvcError: dashboards.ErrDashboardInvalidUid,
			permissions:            []accesscontrol.Permission{{Action: dashboards.ActionFoldersCreate}},
		},
		{
			description:            "folder creation fails given folder service error %s",
			input:                  folderWithoutParentInput,
			expectedCode:           http.StatusBadRequest,
			expectedFolderSvcError: dashboards.ErrDashboardUidTooLong,
			permissions:            []accesscontrol.Permission{{Action: dashboards.ActionFoldersCreate}},
		},
		{
			description:            "folder creation fails given folder service error %s",
			input:                  folderWithoutParentInput,
			expectedCode:           http.StatusConflict,
			expectedFolderSvcError: dashboards.ErrFolderSameNameExists,
			permissions:            []accesscontrol.Permission{{Action: dashboards.ActionFoldersCreate}},
		},
		{
			description:            "folder creation fails given folder service error %s",
			input:                  folderWithoutParentInput,
			expectedCode:           http.StatusForbidden,
			expectedFolderSvcError: dashboards.ErrFolderAccessDenied,
			permissions:            []accesscontrol.Permission{{Action: dashboards.ActionFoldersCreate}},
		},
		{
			description:            "folder creation fails given folder service error %s",
			input:                  folderWithoutParentInput,
			expectedCode:           http.StatusNotFound,
			expectedFolderSvcError: dashboards.ErrFolderNotFound,
			permissions:            []accesscontrol.Permission{{Action: dashboards.ActionFoldersCreate}},
		},
		{
			description:            "folder creation fails given folder service error %s",
			input:                  folderWithoutParentInput,
			expectedCode:           http.StatusPreconditionFailed,
			expectedFolderSvcError: dashboards.ErrFolderVersionMismatch,
			permissions:            []accesscontrol.Permission{{Action: dashboards.ActionFoldersCreate}},
		},
	}

	for _, tc := range tcs {
		folderService.ExpectedFolder = tc.expectedFolder
		folderService.ExpectedError = tc.expectedFolderSvcError
		folderPermService := acmock.NewMockedPermissionsService()
		folderPermService.On("SetPermissions", mock.Anything, mock.Anything, mock.Anything, mock.Anything).Return([]accesscontrol.ResourcePermission{}, nil)

		srv := SetupAPITestServer(t, func(hs *HTTPServer) {
			hs.Cfg = &setting.Cfg{
				RBACEnabled: true,
			}

			if tc.withNestedFolders {
				hs.Features = featuremgmt.WithFeatures(featuremgmt.FlagNestedFolders)
			}
			hs.folderService = folderService
			hs.folderPermissionsService = folderPermService
			hs.accesscontrolService = actest.FakeService{}
		})

		t.Run(testDescription(tc.description, tc.expectedFolderSvcError), func(t *testing.T) {
			input := strings.NewReader(tc.input)
			req := srv.NewPostRequest("/api/folders", input)
			req = webtest.RequestWithSignedInUser(req, userWithPermissions(1, tc.permissions))
			resp, err := srv.SendJSON(req)
			require.NoError(t, err)
			require.Equal(t, tc.expectedCode, resp.StatusCode)

			folder := dtos.Folder{}
			err = json.NewDecoder(resp.Body).Decode(&folder)
			require.NoError(t, err)
			require.NoError(t, resp.Body.Close())

			if tc.expectedCode == http.StatusOK {
				assert.Equal(t, int64(1), folder.Id)
				assert.Equal(t, "uid", folder.Uid)
				assert.Equal(t, "Folder", folder.Title)
			}
		})
	}
}

func TestFoldersUpdateAPIEndpoint(t *testing.T) {
	folderService := &foldertest.FakeService{}
	setUpRBACGuardian(t)

	type testCase struct {
		description            string
		expectedCode           int
		expectedFolder         *folder.Folder
		expectedFolderSvcError error
		permissions            []accesscontrol.Permission
	}
	tcs := []testCase{
		{
			description:    "folder updating succeeds given the correct request and permissions to update a folder",
			expectedCode:   http.StatusOK,
			expectedFolder: &folder.Folder{ID: 1, UID: "uid", Title: "Folder upd"},
			permissions:    []accesscontrol.Permission{{Action: dashboards.ActionFoldersWrite, Scope: dashboards.ScopeFoldersAll}},
		},
		{
			description:  "folder updating fails without permissions to update a folder",
			expectedCode: http.StatusForbidden,
			permissions:  []accesscontrol.Permission{},
		},
		{
			description:            "folder updating fails given folder service error %s",
			expectedCode:           http.StatusConflict,
			expectedFolderSvcError: dashboards.ErrFolderWithSameUIDExists,
			permissions:            []accesscontrol.Permission{{Action: dashboards.ActionFoldersWrite, Scope: dashboards.ScopeFoldersAll}},
		},
		{
			description:            "folder updating fails given folder service error %s",
			expectedCode:           http.StatusBadRequest,
			expectedFolderSvcError: dashboards.ErrFolderTitleEmpty,
			permissions:            []accesscontrol.Permission{{Action: dashboards.ActionFoldersWrite, Scope: dashboards.ScopeFoldersAll}},
		},
		{
			description:            "folder updating fails given folder service error %s",
			expectedCode:           http.StatusBadRequest,
			expectedFolderSvcError: dashboards.ErrDashboardInvalidUid,
			permissions:            []accesscontrol.Permission{{Action: dashboards.ActionFoldersWrite, Scope: dashboards.ScopeFoldersAll}},
		},
		{
			description:            "folder updating fails given folder service error %s",
			expectedCode:           http.StatusBadRequest,
			expectedFolderSvcError: dashboards.ErrDashboardUidTooLong,
			permissions:            []accesscontrol.Permission{{Action: dashboards.ActionFoldersWrite, Scope: dashboards.ScopeFoldersAll}},
		},
		{
			description:            "folder updating fails given folder service error %s",
			expectedCode:           http.StatusConflict,
			expectedFolderSvcError: dashboards.ErrFolderSameNameExists,
			permissions:            []accesscontrol.Permission{{Action: dashboards.ActionFoldersWrite, Scope: dashboards.ScopeFoldersAll}},
		},
		{
			description:            "folder updating fails given folder service error %s",
			expectedCode:           http.StatusForbidden,
			expectedFolderSvcError: dashboards.ErrFolderAccessDenied,
			permissions:            []accesscontrol.Permission{{Action: dashboards.ActionFoldersWrite, Scope: dashboards.ScopeFoldersAll}},
		},
		{
			description:            "folder updating fails given folder service error %s",
			expectedCode:           http.StatusNotFound,
			expectedFolderSvcError: dashboards.ErrFolderNotFound,
			permissions:            []accesscontrol.Permission{{Action: dashboards.ActionFoldersWrite, Scope: dashboards.ScopeFoldersAll}},
		},
		{
			description:            "folder updating fails given folder service error %s",
			expectedCode:           http.StatusPreconditionFailed,
			expectedFolderSvcError: dashboards.ErrFolderVersionMismatch,
			permissions:            []accesscontrol.Permission{{Action: dashboards.ActionFoldersWrite, Scope: dashboards.ScopeFoldersAll}},
		},
	}

	for _, tc := range tcs {
		folderService.ExpectedFolder = tc.expectedFolder
		folderService.ExpectedError = tc.expectedFolderSvcError

		srv := SetupAPITestServer(t, func(hs *HTTPServer) {
			hs.Cfg = &setting.Cfg{
				RBACEnabled: true,
			}
			hs.folderService = folderService
		})

		t.Run(testDescription(tc.description, tc.expectedFolderSvcError), func(t *testing.T) {
			input := strings.NewReader("{ \"uid\": \"uid\", \"title\": \"Folder upd\" }")
			req := srv.NewRequest(http.MethodPut, "/api/folders/uid", input)
			req = webtest.RequestWithSignedInUser(req, userWithPermissions(1, tc.permissions))
			resp, err := srv.SendJSON(req)
			require.NoError(t, err)
			require.Equal(t, tc.expectedCode, resp.StatusCode)

			folder := dtos.Folder{}
			err = json.NewDecoder(resp.Body).Decode(&folder)
			require.NoError(t, err)
			require.NoError(t, resp.Body.Close())

			if tc.expectedCode == http.StatusOK {
				assert.Equal(t, int64(1), folder.Id)
				assert.Equal(t, "uid", folder.Uid)
				assert.Equal(t, "Folder upd", folder.Title)
			}
		})
	}
}

func testDescription(description string, expectedErr error) string {
	if expectedErr != nil {
		return fmt.Sprintf(description, expectedErr.Error())
	} else {
		return description
	}
}

func TestHTTPServer_FolderMetadata(t *testing.T) {
	setUpRBACGuardian(t)
	folderService := &foldertest.FakeService{}
	server := SetupAPITestServer(t, func(hs *HTTPServer) {
		hs.Cfg = &setting.Cfg{
			RBACEnabled: true,
		}
		hs.folderService = folderService
		hs.QuotaService = quotatest.New(false, nil)
		hs.SearchService = &mockSearchService{
			ExpectedResult: model.HitList{},
		}
	})

	t.Run("Should attach access control metadata to multiple folders", func(t *testing.T) {
		folderService.ExpectedFolders = []*folder.Folder{{UID: "1"}, {UID: "2"}, {UID: "3"}}

		req := server.NewGetRequest("/api/folders?accesscontrol=true")
		webtest.RequestWithSignedInUser(req, &user.SignedInUser{UserID: 1, OrgID: 1, Permissions: map[int64]map[string][]string{
			1: accesscontrol.GroupScopesByAction([]accesscontrol.Permission{
				{Action: dashboards.ActionFoldersRead, Scope: dashboards.ScopeFoldersAll},
				{Action: dashboards.ActionFoldersWrite, Scope: dashboards.ScopeFoldersProvider.GetResourceScopeUID("2")},
			}),
		}})

		res, err := server.Send(req)
		require.NoError(t, err)
		defer func() { require.NoError(t, res.Body.Close()) }()
		assert.Equal(t, http.StatusOK, res.StatusCode)

		body := []dtos.FolderSearchHit{}
		require.NoError(t, json.NewDecoder(res.Body).Decode(&body))

		for _, f := range body {
			assert.True(t, f.AccessControl[dashboards.ActionFoldersRead])
			if f.Uid == "2" {
				assert.True(t, f.AccessControl[dashboards.ActionFoldersWrite])
			} else {
				assert.False(t, f.AccessControl[dashboards.ActionFoldersWrite])
			}
		}
	})

	t.Run("Should attach access control metadata to folder response", func(t *testing.T) {
		folderService.ExpectedFolder = &folder.Folder{UID: "folderUid"}

		req := server.NewGetRequest("/api/folders/folderUid?accesscontrol=true")
		webtest.RequestWithSignedInUser(req, &user.SignedInUser{UserID: 1, OrgID: 1, Permissions: map[int64]map[string][]string{
			1: accesscontrol.GroupScopesByAction([]accesscontrol.Permission{
				{Action: dashboards.ActionFoldersRead, Scope: dashboards.ScopeFoldersAll},
				{Action: dashboards.ActionFoldersWrite, Scope: dashboards.ScopeFoldersProvider.GetResourceScopeUID("folderUid")},
			}),
		}})

		res, err := server.Send(req)
		require.NoError(t, err)
		assert.Equal(t, http.StatusOK, res.StatusCode)
		defer func() { require.NoError(t, res.Body.Close()) }()

		body := dtos.Folder{}
		require.NoError(t, json.NewDecoder(res.Body).Decode(&body))

		assert.True(t, body.AccessControl[dashboards.ActionFoldersRead])
		assert.True(t, body.AccessControl[dashboards.ActionFoldersWrite])
	})

	t.Run("Should attach access control metadata to folder response", func(t *testing.T) {
		folderService.ExpectedFolder = &folder.Folder{UID: "folderUid"}

		req := server.NewGetRequest("/api/folders/folderUid")
		webtest.RequestWithSignedInUser(req, &user.SignedInUser{UserID: 1, OrgID: 1, Permissions: map[int64]map[string][]string{
			1: accesscontrol.GroupScopesByAction([]accesscontrol.Permission{
				{Action: dashboards.ActionFoldersRead, Scope: dashboards.ScopeFoldersAll},
				{Action: dashboards.ActionFoldersWrite, Scope: dashboards.ScopeFoldersProvider.GetResourceScopeUID("folderUid")},
			}),
		}})

		res, err := server.Send(req)
		require.NoError(t, err)
		assert.Equal(t, http.StatusOK, res.StatusCode)
		defer func() { require.NoError(t, res.Body.Close()) }()

		body := dtos.Folder{}
		require.NoError(t, json.NewDecoder(res.Body).Decode(&body))

		assert.False(t, body.AccessControl[dashboards.ActionFoldersRead])
		assert.False(t, body.AccessControl[dashboards.ActionFoldersWrite])
	})
}

func TestFolderMoveAPIEndpoint(t *testing.T) {
	folderService := &foldertest.FakeService{
		ExpectedFolder: &folder.Folder{},
	}
	setUpRBACGuardian(t)
<<<<<<< HEAD
	t.Run(fmt.Sprintf("%s %s", desc, url), func(t *testing.T) {
		aclMockResp := []*models.DashboardACLInfoDTO{}
		teamSvc := &teamtest.FakeService{}
		dashSvc := &dashboards.FakeDashboardService{}
		dashSvc.On("GetDashboardACLInfoList", mock.Anything, mock.AnythingOfType("*models.GetDashboardACLInfoListQuery")).Run(func(args mock.Arguments) {
			q := args.Get(1).(*models.GetDashboardACLInfoListQuery)
			q.Result = aclMockResp
		}).Return(nil)
		store := mockstore.NewSQLStoreMock()
		guardian.InitLegacyGuardian(store, dashSvc, teamSvc)
		hs := HTTPServer{
			AccessControl:        acmock.New(),
			folderService:        folderService,
			Cfg:                  setting.NewCfg(),
			Features:             featuremgmt.WithFeatures(),
			accesscontrolService: actest.FakeService{},
		}
=======
>>>>>>> 284c43c2

	type testCase struct {
		description  string
		expectedCode int
		permissions  []accesscontrol.Permission
		newParentUid string
	}
	tcs := []testCase{
		{
			description:  "can move folder to another folder with specific permissions",
			newParentUid: "newParentUid",
			expectedCode: http.StatusOK,
			permissions: []accesscontrol.Permission{
				{Action: dashboards.ActionFoldersWrite, Scope: dashboards.ScopeFoldersProvider.GetResourceScopeUID("uid")},
				{Action: dashboards.ActionFoldersWrite, Scope: dashboards.ScopeFoldersProvider.GetResourceScopeUID("newParentUid")},
			},
		},
		{
			description:  "can move folder to the root folder with specific permissions",
			newParentUid: "",
			expectedCode: http.StatusOK,
			permissions: []accesscontrol.Permission{
				{Action: dashboards.ActionFoldersWrite, Scope: dashboards.ScopeFoldersProvider.GetResourceScopeUID("uid")},
			},
		},
		{
			description:  "forbidden to move folder to another folder without the write access on the folder being moved",
			newParentUid: "newParentUid",
			expectedCode: http.StatusForbidden,
			permissions: []accesscontrol.Permission{
				{Action: dashboards.ActionFoldersWrite, Scope: dashboards.ScopeFoldersProvider.GetResourceScopeUID("newParentUid")},
			},
		},
	}

	for _, tc := range tcs {
		srv := SetupAPITestServer(t, func(hs *HTTPServer) {
			hs.Cfg = &setting.Cfg{
				RBACEnabled: true,
			}
			hs.Features = featuremgmt.WithFeatures(featuremgmt.FlagNestedFolders)
			hs.folderService = folderService
		})

		t.Run(tc.description, func(t *testing.T) {
			input := strings.NewReader(fmt.Sprintf("{ \"parentUid\": \"%s\"}", tc.newParentUid))
			req := srv.NewRequest(http.MethodPost, "/api/folders/uid/move", input)
			req = webtest.RequestWithSignedInUser(req, userWithPermissions(1, tc.permissions))
			resp, err := srv.SendJSON(req)
			require.NoError(t, err)
			require.Equal(t, tc.expectedCode, resp.StatusCode)
			require.NoError(t, resp.Body.Close())
		})
	}
}<|MERGE_RESOLUTION|>--- conflicted
+++ resolved
@@ -363,26 +363,6 @@
 		ExpectedFolder: &folder.Folder{},
 	}
 	setUpRBACGuardian(t)
-<<<<<<< HEAD
-	t.Run(fmt.Sprintf("%s %s", desc, url), func(t *testing.T) {
-		aclMockResp := []*models.DashboardACLInfoDTO{}
-		teamSvc := &teamtest.FakeService{}
-		dashSvc := &dashboards.FakeDashboardService{}
-		dashSvc.On("GetDashboardACLInfoList", mock.Anything, mock.AnythingOfType("*models.GetDashboardACLInfoListQuery")).Run(func(args mock.Arguments) {
-			q := args.Get(1).(*models.GetDashboardACLInfoListQuery)
-			q.Result = aclMockResp
-		}).Return(nil)
-		store := mockstore.NewSQLStoreMock()
-		guardian.InitLegacyGuardian(store, dashSvc, teamSvc)
-		hs := HTTPServer{
-			AccessControl:        acmock.New(),
-			folderService:        folderService,
-			Cfg:                  setting.NewCfg(),
-			Features:             featuremgmt.WithFeatures(),
-			accesscontrolService: actest.FakeService{},
-		}
-=======
->>>>>>> 284c43c2
 
 	type testCase struct {
 		description  string
