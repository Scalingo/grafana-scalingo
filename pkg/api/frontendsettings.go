package api

import (
	"context"
	"strconv"

	"github.com/grafana/grafana/pkg/bus"
	"github.com/grafana/grafana/pkg/models"
	"github.com/grafana/grafana/pkg/plugins"
	"github.com/grafana/grafana/pkg/services/accesscontrol"
	"github.com/grafana/grafana/pkg/setting"
	"github.com/grafana/grafana/pkg/tsdb/grafanads"
	"github.com/grafana/grafana/pkg/util"
)

func (hs *HTTPServer) getFSDataSources(c *models.ReqContext, enabledPlugins EnabledPlugins) (map[string]plugins.DataSourceDTO, error) {
	orgDataSources := make([]*models.DataSource, 0)

	if c.OrgId != 0 {
		query := models.GetDataSourcesQuery{OrgId: c.OrgId, DataSourceLimit: hs.Cfg.DataSourceLimit}
		err := bus.Dispatch(c.Req.Context(), &query)

		if err != nil {
			return nil, err
		}

		filtered, err := filterDatasourcesByQueryPermission(c.Req.Context(), c.SignedInUser, query.Result)
		if err != nil {
			return nil, err
		}

		orgDataSources = filtered
	}

	dataSources := make(map[string]plugins.DataSourceDTO)

	for _, ds := range orgDataSources {
		url := ds.Url

		if ds.Access == models.DS_ACCESS_PROXY {
			url = "/api/datasources/proxy/" + strconv.FormatInt(ds.Id, 10)
		}

		dsDTO := plugins.DataSourceDTO{
			ID:        ds.Id,
			UID:       ds.Uid,
			Type:      ds.Type,
			Name:      ds.Name,
			URL:       url,
			IsDefault: ds.IsDefault,
			Access:    string(ds.Access),
		}

		plugin, exists := enabledPlugins.Get(plugins.DataSource, ds.Type)
		if !exists {
			c.Logger.Error("Could not find plugin definition for data source", "datasource_type", ds.Type)
			continue
		}
		dsDTO.Preload = plugin.Preload
		dsDTO.Module = plugin.Module
		dsDTO.PluginMeta = &plugins.PluginMetaDTO{
			JSONData:  plugin.JSONData,
			Signature: plugin.Signature,
			Module:    plugin.Module,
			BaseURL:   plugin.BaseURL,
		}

		if ds.JsonData == nil {
			dsDTO.JSONData = make(map[string]interface{})
		} else {
			dsDTO.JSONData = ds.JsonData.MustMap()
		}

		if ds.Access == models.DS_ACCESS_DIRECT {
			if ds.BasicAuth {
				dsDTO.BasicAuth = util.GetBasicAuthHeader(
					ds.BasicAuthUser,
					hs.DataSourcesService.DecryptedBasicAuthPassword(ds),
				)
			}
			if ds.WithCredentials {
				dsDTO.WithCredentials = ds.WithCredentials
			}

			if ds.Type == models.DS_INFLUXDB_08 {
				dsDTO.Username = ds.User
				dsDTO.Password = hs.DataSourcesService.DecryptedPassword(ds)
				dsDTO.URL = url + "/db/" + ds.Database
			}

			if ds.Type == models.DS_INFLUXDB {
				dsDTO.Username = ds.User
				dsDTO.Password = hs.DataSourcesService.DecryptedPassword(ds)
				dsDTO.URL = url
			}
		}

		if (ds.Type == models.DS_INFLUXDB) || (ds.Type == models.DS_ES) {
			dsDTO.Database = ds.Database
		}

		if ds.Type == models.DS_PROMETHEUS {
			// add unproxied server URL for link to Prometheus web UI
			ds.JsonData.Set("directUrl", ds.Url)
		}

		dataSources[ds.Name] = dsDTO
	}

	// add data sources that are built in (meaning they are not added via data sources page, nor have any entry in
	// the datasource table)
	for _, ds := range hs.pluginStore.Plugins(c.Req.Context(), plugins.DataSource) {
		if ds.BuiltIn {
			dto := plugins.DataSourceDTO{
				Type:     string(ds.Type),
				Name:     ds.Name,
				JSONData: make(map[string]interface{}),
				PluginMeta: &plugins.PluginMetaDTO{
					JSONData:  ds.JSONData,
					Signature: ds.Signature,
					Module:    ds.Module,
					BaseURL:   ds.BaseURL,
				},
			}
			if ds.Name == grafanads.DatasourceName {
				dto.ID = grafanads.DatasourceID
				dto.UID = grafanads.DatasourceUID
			}
			dataSources[ds.Name] = dto
		}
	}

	return dataSources, nil
}

// getFrontendSettingsMap returns a json object with all the settings needed for front end initialisation.
func (hs *HTTPServer) getFrontendSettingsMap(c *models.ReqContext) (map[string]interface{}, error) {
	enabledPlugins, err := hs.enabledPlugins(c.Req.Context(), c.OrgId)
	if err != nil {
		return nil, err
	}

<<<<<<< HEAD
	pluginsToPreload := make([]*PreloadPlugin, 0)
=======
	pluginsToPreload := make([]*plugins.PreloadPlugin, 0)
>>>>>>> c1ba0afd
	for _, app := range enabledPlugins[plugins.App] {
		if app.Preload {
			pluginsToPreload = append(pluginsToPreload, &plugins.PreloadPlugin{
				Path:    app.Module,
				Version: app.Info.Version,
			})
		}
	}

	dataSources, err := hs.getFSDataSources(c, enabledPlugins)
	if err != nil {
		return nil, err
	}

	defaultDS := "-- Grafana --"
	for n, ds := range dataSources {
		if ds.IsDefault {
			defaultDS = n
		}
	}

	panels := make(map[string]plugins.PanelDTO)
	for _, panel := range enabledPlugins[plugins.Panel] {
		if panel.State == plugins.AlphaRelease && !hs.Cfg.PluginsEnableAlpha {
			continue
		}

<<<<<<< HEAD
		panels[panel.ID] = map[string]interface{}{
			"id":            panel.ID,
			"module":        panel.Module,
			"baseUrl":       panel.BaseURL,
			"name":          panel.Name,
			"info":          panel.Info,
			"hideFromList":  panel.HideFromList,
			"sort":          getPanelSort(panel.ID),
			"skipDataQuery": panel.SkipDataQuery,
			"state":         panel.State,
			"signature":     panel.Signature,
=======
		panels[panel.ID] = plugins.PanelDTO{
			ID:            panel.ID,
			Name:          panel.Name,
			Info:          panel.Info,
			Module:        panel.Module,
			BaseURL:       panel.BaseURL,
			SkipDataQuery: panel.SkipDataQuery,
			HideFromList:  panel.HideFromList,
			ReleaseState:  string(panel.State),
			Signature:     string(panel.Signature),
			Sort:          getPanelSort(panel.ID),
>>>>>>> c1ba0afd
		}
	}

	hideVersion := hs.Cfg.AnonymousHideVersion && !c.IsSignedIn
	version := setting.BuildVersion
	commit := setting.BuildCommit
	buildstamp := setting.BuildStamp

	if hideVersion {
		version = ""
		commit = ""
		buildstamp = 0
	}

	hasAccess := accesscontrol.HasAccess(hs.AccessControl, c)

	jsonObj := map[string]interface{}{
		"defaultDatasource":                   defaultDS,
		"datasources":                         dataSources,
		"minRefreshInterval":                  setting.MinRefreshInterval,
		"panels":                              panels,
		"appUrl":                              hs.Cfg.AppURL,
		"appSubUrl":                           hs.Cfg.AppSubURL,
		"allowOrgCreate":                      (setting.AllowUserOrgCreate && c.IsSignedIn) || c.IsGrafanaAdmin,
		"authProxyEnabled":                    setting.AuthProxyEnabled,
		"ldapEnabled":                         hs.Cfg.LDAPEnabled,
		"alertingEnabled":                     setting.AlertingEnabled,
		"alertingErrorOrTimeout":              setting.AlertingErrorOrTimeout,
		"alertingNoDataOrNullValues":          setting.AlertingNoDataOrNullValues,
		"alertingMinInterval":                 setting.AlertingMinInterval,
		"liveEnabled":                         hs.Cfg.LiveMaxConnections != 0,
		"autoAssignOrg":                       setting.AutoAssignOrg,
		"verifyEmailEnabled":                  setting.VerifyEmailEnabled,
		"sigV4AuthEnabled":                    setting.SigV4AuthEnabled,
		"exploreEnabled":                      setting.ExploreEnabled,
		"googleAnalyticsId":                   setting.GoogleAnalyticsId,
		"rudderstackWriteKey":                 setting.RudderstackWriteKey,
		"rudderstackDataPlaneUrl":             setting.RudderstackDataPlaneUrl,
		"rudderstackSdkUrl":                   setting.RudderstackSdkUrl,
		"rudderstackConfigUrl":                setting.RudderstackConfigUrl,
		"applicationInsightsConnectionString": hs.Cfg.ApplicationInsightsConnectionString,
		"applicationInsightsEndpointUrl":      hs.Cfg.ApplicationInsightsEndpointUrl,
		"disableLoginForm":                    setting.DisableLoginForm,
		"disableUserSignUp":                   !setting.AllowUserSignUp,
		"loginHint":                           setting.LoginHint,
		"passwordHint":                        setting.PasswordHint,
		"externalUserMngInfo":                 setting.ExternalUserMngInfo,
		"externalUserMngLinkUrl":              setting.ExternalUserMngLinkUrl,
		"externalUserMngLinkName":             setting.ExternalUserMngLinkName,
		"viewersCanEdit":                      setting.ViewersCanEdit,
		"editorsCanAdmin":                     hs.Cfg.EditorsCanAdmin,
		"disableSanitizeHtml":                 hs.Cfg.DisableSanitizeHtml,
		"pluginsToPreload":                    pluginsToPreload,
		"buildInfo": map[string]interface{}{
			"hideVersion":   hideVersion,
			"version":       version,
			"commit":        commit,
			"buildstamp":    buildstamp,
			"edition":       hs.License.Edition(),
			"latestVersion": hs.updateChecker.LatestGrafanaVersion(),
			"hasUpdate":     hs.updateChecker.GrafanaUpdateAvailable(),
			"env":           setting.Env,
		},
		"licenseInfo": map[string]interface{}{
			"expiry":          hs.License.Expiry(),
			"stateInfo":       hs.License.StateInfo(),
			"licenseUrl":      hs.License.LicenseURL(hasAccess(accesscontrol.ReqGrafanaAdmin, accesscontrol.LicensingPageReaderAccess)),
			"edition":         hs.License.Edition(),
			"enabledFeatures": hs.License.EnabledFeatures(),
		},
		"featureToggles":                   hs.Cfg.FeatureToggles,
		"rendererAvailable":                hs.RenderService.IsAvailable(),
		"rendererVersion":                  hs.RenderService.Version(),
		"http2Enabled":                     hs.Cfg.Protocol == setting.HTTP2Scheme,
		"sentry":                           hs.Cfg.Sentry,
		"pluginCatalogURL":                 hs.Cfg.PluginCatalogURL,
		"pluginAdminEnabled":               hs.Cfg.PluginAdminEnabled,
		"pluginAdminExternalManageEnabled": hs.Cfg.PluginAdminEnabled && hs.Cfg.PluginAdminExternalManageEnabled,
		"pluginCatalogHiddenPlugins":       hs.Cfg.PluginCatalogHiddenPlugins,
		"expressionsEnabled":               hs.Cfg.ExpressionsEnabled,
		"awsAllowedAuthProviders":          hs.Cfg.AWSAllowedAuthProviders,
		"awsAssumeRoleEnabled":             hs.Cfg.AWSAssumeRoleEnabled,
		"azure": map[string]interface{}{
			"cloud":                  hs.Cfg.Azure.Cloud,
			"managedIdentityEnabled": hs.Cfg.Azure.ManagedIdentityEnabled,
		},
		"caching": map[string]bool{
			"enabled": hs.Cfg.SectionWithEnvOverrides("caching").Key("enabled").MustBool(true),
		},
		"recordedQueries": map[string]bool{
			"enabled": hs.Cfg.SectionWithEnvOverrides("recorded_queries").Key("enabled").MustBool(false),
		},
		"unifiedAlertingEnabled": hs.Cfg.UnifiedAlerting.Enabled,
		"featureHighlights": map[string]bool{
			"enabled": hs.SettingsProvider.Section("feature_highlights").KeyValue("enabled").MustBool(false),
		},
	}

	if hs.Cfg.GeomapDefaultBaseLayerConfig != nil {
		jsonObj["geomapDefaultBaseLayerConfig"] = hs.Cfg.GeomapDefaultBaseLayerConfig
	}
	if !hs.Cfg.GeomapEnableCustomBaseLayers {
		jsonObj["geomapDisableCustomBaseLayer"] = true
	}

	return jsonObj, nil
}

func getPanelSort(id string) int {
	sort := 100
	switch id {
	case "timeseries":
		sort = 1
	case "barchart":
		sort = 2
	case "stat":
		sort = 3
	case "gauge":
		sort = 4
	case "bargauge":
		sort = 5
	case "table":
		sort = 6
	case "singlestat":
		sort = 7
	case "piechart":
		sort = 8
	case "state-timeline":
		sort = 9
	case "heatmap":
		sort = 10
	case "status-history":
		sort = 11
	case "histogram":
		sort = 12
	case "graph":
		sort = 13
	case "text":
		sort = 14
	case "alertlist":
		sort = 15
	case "dashlist":
		sort = 16
	case "news":
		sort = 17
	}
	return sort
}

func (hs *HTTPServer) GetFrontendSettings(c *models.ReqContext) {
	settings, err := hs.getFrontendSettingsMap(c)
	if err != nil {
		c.JsonApiErr(400, "Failed to get frontend settings", err)
		return
	}

	c.JSON(200, settings)
}

// EnabledPlugins represents a mapping from plugin types (panel, data source, etc.) to plugin IDs to plugins
// For example ["panel"] -> ["piechart"] -> {pie chart plugin DTO}
type EnabledPlugins map[plugins.Type]map[string]plugins.PluginDTO

func (ep EnabledPlugins) Get(pluginType plugins.Type, pluginID string) (plugins.PluginDTO, bool) {
	if _, exists := ep[pluginType][pluginID]; exists {
		return ep[pluginType][pluginID], true
	}

	return plugins.PluginDTO{}, false
}

func (hs *HTTPServer) enabledPlugins(ctx context.Context, orgID int64) (EnabledPlugins, error) {
	ep := make(EnabledPlugins)

	pluginSettingMap, err := hs.pluginSettings(ctx, orgID)
	if err != nil {
		return ep, err
	}

	apps := make(map[string]plugins.PluginDTO)
	for _, app := range hs.pluginStore.Plugins(ctx, plugins.App) {
		if b, exists := pluginSettingMap[app.ID]; exists {
			app.Pinned = b.Pinned
			apps[app.ID] = app
		}
	}
	ep[plugins.App] = apps

	dataSources := make(map[string]plugins.PluginDTO)
	for _, ds := range hs.pluginStore.Plugins(ctx, plugins.DataSource) {
		if _, exists := pluginSettingMap[ds.ID]; exists {
			dataSources[ds.ID] = ds
		}
	}
	ep[plugins.DataSource] = dataSources

	panels := make(map[string]plugins.PluginDTO)
	for _, p := range hs.pluginStore.Plugins(ctx, plugins.Panel) {
		if _, exists := pluginSettingMap[p.ID]; exists {
			panels[p.ID] = p
		}
	}
	ep[plugins.Panel] = panels

	return ep, nil
}

func (hs *HTTPServer) pluginSettings(ctx context.Context, orgID int64) (map[string]*models.PluginSettingInfoDTO, error) {
	pluginSettings := make(map[string]*models.PluginSettingInfoDTO)

	// fill settings from database
	if pss, err := hs.SQLStore.GetPluginSettings(ctx, orgID); err != nil {
		return nil, err
	} else {
		for _, ps := range pss {
			pluginSettings[ps.PluginId] = ps
		}
	}

	// fill settings from app plugins
	for _, plugin := range hs.pluginStore.Plugins(ctx, plugins.App) {
		// ignore settings that already exist
		if _, exists := pluginSettings[plugin.ID]; exists {
			continue
		}

		// add new setting which is enabled depending on if AutoEnabled: true
		pluginSetting := &models.PluginSettingInfoDTO{
			PluginId: plugin.ID,
			OrgId:    orgID,
			Enabled:  plugin.AutoEnabled,
			Pinned:   plugin.AutoEnabled,
		}

		pluginSettings[plugin.ID] = pluginSetting
	}

	// fill settings from all remaining plugins (including potential app child plugins)
	for _, plugin := range hs.pluginStore.Plugins(ctx) {
		// ignore settings that already exist
		if _, exists := pluginSettings[plugin.ID]; exists {
			continue
		}

		// add new setting which is enabled by default
		pluginSetting := &models.PluginSettingInfoDTO{
			PluginId: plugin.ID,
			OrgId:    orgID,
			Enabled:  true,
		}

		// if plugin is included in an app, check app settings
		if plugin.IncludedInAppID != "" {
			// app child plugins are disabled unless app is enabled
			pluginSetting.Enabled = false
			if p, exists := pluginSettings[plugin.IncludedInAppID]; exists {
				pluginSetting.Enabled = p.Enabled
			}
		}
		pluginSettings[plugin.ID] = pluginSetting
	}

	return pluginSettings, nil
}<|MERGE_RESOLUTION|>--- conflicted
+++ resolved
@@ -140,11 +140,7 @@
 		return nil, err
 	}
 
-<<<<<<< HEAD
-	pluginsToPreload := make([]*PreloadPlugin, 0)
-=======
 	pluginsToPreload := make([]*plugins.PreloadPlugin, 0)
->>>>>>> c1ba0afd
 	for _, app := range enabledPlugins[plugins.App] {
 		if app.Preload {
 			pluginsToPreload = append(pluginsToPreload, &plugins.PreloadPlugin{
@@ -172,19 +168,6 @@
 			continue
 		}
 
-<<<<<<< HEAD
-		panels[panel.ID] = map[string]interface{}{
-			"id":            panel.ID,
-			"module":        panel.Module,
-			"baseUrl":       panel.BaseURL,
-			"name":          panel.Name,
-			"info":          panel.Info,
-			"hideFromList":  panel.HideFromList,
-			"sort":          getPanelSort(panel.ID),
-			"skipDataQuery": panel.SkipDataQuery,
-			"state":         panel.State,
-			"signature":     panel.Signature,
-=======
 		panels[panel.ID] = plugins.PanelDTO{
 			ID:            panel.ID,
 			Name:          panel.Name,
@@ -196,7 +179,6 @@
 			ReleaseState:  string(panel.State),
 			Signature:     string(panel.Signature),
 			Sort:          getPanelSort(panel.ID),
->>>>>>> c1ba0afd
 		}
 	}
 
