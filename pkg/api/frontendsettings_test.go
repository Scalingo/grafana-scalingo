package api

import (
	"encoding/json"
	"fmt"
	"net/http"
	"net/http/httptest"
	"path/filepath"
	"testing"

	"github.com/stretchr/testify/assert"
	"github.com/stretchr/testify/require"

	"github.com/grafana/grafana/pkg/infra/db"
	"github.com/grafana/grafana/pkg/infra/usagestats"
	"github.com/grafana/grafana/pkg/login/social"
	"github.com/grafana/grafana/pkg/plugins"
	"github.com/grafana/grafana/pkg/plugins/config"
	"github.com/grafana/grafana/pkg/plugins/pluginscdn"
	accesscontrolmock "github.com/grafana/grafana/pkg/services/accesscontrol/mock"
	"github.com/grafana/grafana/pkg/services/featuremgmt"
	"github.com/grafana/grafana/pkg/services/licensing"
	"github.com/grafana/grafana/pkg/services/pluginsintegration/pluginsettings"
	"github.com/grafana/grafana/pkg/services/rendering"
	"github.com/grafana/grafana/pkg/services/supportbundles/supportbundlestest"
	"github.com/grafana/grafana/pkg/services/updatechecker"
	"github.com/grafana/grafana/pkg/setting"
	"github.com/grafana/grafana/pkg/web"
)

func setupTestEnvironment(t *testing.T, cfg *setting.Cfg, features *featuremgmt.FeatureManager, pstore plugins.Store, psettings pluginsettings.Service) (*web.Mux, *HTTPServer) {
	t.Helper()
	db.InitTestDB(t)
	cfg.IsFeatureToggleEnabled = features.IsEnabled

	{
		oldVersion := setting.BuildVersion
		oldCommit := setting.BuildCommit
		oldEnv := setting.Env
		t.Cleanup(func() {
			setting.BuildVersion = oldVersion
			setting.BuildCommit = oldCommit
			setting.Env = oldEnv
		})
	}

	var pluginStore = pstore
	if pluginStore == nil {
		pluginStore = &plugins.FakePluginStore{}
	}

	var pluginsSettings = psettings
	if pluginsSettings == nil {
		pluginsSettings = &pluginsettings.FakePluginSettings{}
	}

	hs := &HTTPServer{
		Cfg:      cfg,
		Features: features,
		License:  &licensing.OSSLicensingService{Cfg: cfg},
		RenderService: &rendering.RenderingService{
			Cfg:                   cfg,
			RendererPluginManager: &fakeRendererManager{},
		},
		SQLStore:             db.InitTestDB(t),
		SettingsProvider:     setting.ProvideProvider(cfg),
		pluginStore:          pluginStore,
		grafanaUpdateChecker: &updatechecker.GrafanaService{},
		AccessControl:        accesscontrolmock.New().WithDisabled(),
<<<<<<< HEAD
		PluginSettings:       pluginSettings.ProvideService(sqlStore, secretsService),
		SocialService:        social.ProvideService(cfg, features),
=======
		PluginSettings:       pluginsSettings,
		pluginsCDNService: pluginscdn.ProvideService(&config.Cfg{
			PluginsCDNURLTemplate: cfg.PluginsCDNURLTemplate,
			PluginSettings:        cfg.PluginSettings,
		}),
		SocialService: social.ProvideService(cfg, features, &usagestats.UsageStatsMock{}, supportbundlestest.NewFakeBundleService()),
>>>>>>> 284c43c2
	}

	m := web.New()
	m.Use(getContextHandler(t, cfg).Middleware)
	m.UseMiddleware(web.Renderer(filepath.Join(setting.StaticRootPath, "views"), "[[", "]]"))
	m.Get("/api/frontend/settings/", hs.GetFrontendSettings)

	return m, hs
}

func TestHTTPServer_GetFrontendSettings_hideVersionAnonymous(t *testing.T) {
	type buildInfo struct {
		Version string `json:"version"`
		Commit  string `json:"commit"`
		Env     string `json:"env"`
	}
	type settings struct {
		BuildInfo buildInfo `json:"buildInfo"`
	}

	cfg := setting.NewCfg()
	cfg.Env = "testing"
	cfg.BuildVersion = "7.8.9"
	cfg.BuildCommit = "01234567"

	m, hs := setupTestEnvironment(t, cfg, featuremgmt.WithFeatures(), nil, nil)

	req := httptest.NewRequest(http.MethodGet, "/api/frontend/settings", nil)

	// TODO: Remove
	setting.BuildVersion = cfg.BuildVersion
	setting.BuildCommit = cfg.BuildCommit
	setting.Env = cfg.Env

	tests := []struct {
		desc        string
		hideVersion bool
		expected    settings
	}{
		{
			desc:        "Not hiding version",
			hideVersion: false,
			expected: settings{
				BuildInfo: buildInfo{
					Version: setting.BuildVersion,
					Commit:  setting.BuildCommit,
					Env:     setting.Env,
				},
			},
		},
		{
			desc:        "Hiding version",
			hideVersion: true,
			expected: settings{
				BuildInfo: buildInfo{
					Version: "",
					Commit:  "",
					Env:     setting.Env,
				},
			},
		},
	}

	for _, test := range tests {
		t.Run(test.desc, func(t *testing.T) {
			hs.Cfg.AnonymousHideVersion = test.hideVersion
			expected := test.expected

			recorder := httptest.NewRecorder()
			m.ServeHTTP(recorder, req)
			got := settings{}
			err := json.Unmarshal(recorder.Body.Bytes(), &got)
			require.NoError(t, err)
			require.GreaterOrEqual(t, 400, recorder.Code, "status codes higher than 400 indicate a failure")

			assert.EqualValues(t, expected, got)
		})
	}
}

func TestHTTPServer_GetFrontendSettings_pluginsCDNBaseURL(t *testing.T) {
	type settings struct {
		PluginsCDNBaseURL string `json:"pluginsCDNBaseURL"`
	}

	tests := []struct {
		desc      string
		mutateCfg func(*setting.Cfg)
		expected  settings
	}{
		{
			desc: "With CDN",
			mutateCfg: func(cfg *setting.Cfg) {
				cfg.PluginsCDNURLTemplate = "https://cdn.example.com"
			},
			expected: settings{PluginsCDNBaseURL: "https://cdn.example.com"},
		},
		{
			desc: "Without CDN",
			mutateCfg: func(cfg *setting.Cfg) {
				cfg.PluginsCDNURLTemplate = ""
			},
			expected: settings{PluginsCDNBaseURL: ""},
		},
		{
			desc:     "CDN is disabled by default",
			expected: settings{PluginsCDNBaseURL: ""},
		},
	}

	for _, test := range tests {
		t.Run(test.desc, func(t *testing.T) {
			cfg := setting.NewCfg()
			if test.mutateCfg != nil {
				test.mutateCfg(cfg)
			}
			m, _ := setupTestEnvironment(t, cfg, featuremgmt.WithFeatures(), nil, nil)
			req := httptest.NewRequest(http.MethodGet, "/api/frontend/settings", nil)

			recorder := httptest.NewRecorder()
			m.ServeHTTP(recorder, req)
			var got settings
			err := json.Unmarshal(recorder.Body.Bytes(), &got)
			require.NoError(t, err)
			require.Equal(t, http.StatusOK, recorder.Code)
			require.EqualValues(t, test.expected, got)
		})
	}
}

func TestHTTPServer_GetFrontendSettings_apps(t *testing.T) {
	type settings struct {
		Apps map[string]*plugins.AppDTO `json:"apps"`
	}

	tests := []struct {
		desc           string
		pluginStore    func() plugins.Store
		pluginSettings func() pluginsettings.Service
		expected       settings
	}{
		{
			desc: "disabled app with preload",
			pluginStore: func() plugins.Store {
				return &plugins.FakePluginStore{
					PluginList: []plugins.PluginDTO{
						{
							Module: fmt.Sprintf("/%s/module.js", "test-app"),
							JSONData: plugins.JSONData{
								ID:      "test-app",
								Info:    plugins.Info{Version: "0.5.0"},
								Type:    plugins.App,
								Preload: true,
							},
						},
					},
				}
			},
			pluginSettings: func() pluginsettings.Service {
				return &pluginsettings.FakePluginSettings{
					Plugins: newAppSettings("test-app", false),
				}
			},
			expected: settings{
				Apps: map[string]*plugins.AppDTO{
					"test-app": {
						ID:      "test-app",
						Preload: false,
						Path:    "/test-app/module.js",
						Version: "0.5.0",
					},
				},
			},
		},
		{
			desc: "enalbed app with preload",
			pluginStore: func() plugins.Store {
				return &plugins.FakePluginStore{
					PluginList: []plugins.PluginDTO{
						{
							Module: fmt.Sprintf("/%s/module.js", "test-app"),
							JSONData: plugins.JSONData{
								ID:      "test-app",
								Info:    plugins.Info{Version: "0.5.0"},
								Type:    plugins.App,
								Preload: true,
							},
						},
					},
				}
			},
			pluginSettings: func() pluginsettings.Service {
				return &pluginsettings.FakePluginSettings{
					Plugins: newAppSettings("test-app", true),
				}
			},
			expected: settings{
				Apps: map[string]*plugins.AppDTO{
					"test-app": {
						ID:      "test-app",
						Preload: true,
						Path:    "/test-app/module.js",
						Version: "0.5.0",
					},
				},
			},
		},
	}

	for _, test := range tests {
		t.Run(test.desc, func(t *testing.T) {
			cfg := setting.NewCfg()
			m, _ := setupTestEnvironment(t, cfg, featuremgmt.WithFeatures(), test.pluginStore(), test.pluginSettings())
			req := httptest.NewRequest(http.MethodGet, "/api/frontend/settings", nil)

			recorder := httptest.NewRecorder()
			m.ServeHTTP(recorder, req)
			var got settings
			err := json.Unmarshal(recorder.Body.Bytes(), &got)
			require.NoError(t, err)
			require.Equal(t, http.StatusOK, recorder.Code)
			require.EqualValues(t, test.expected, got)
		})
	}
}

func newAppSettings(id string, enabled bool) map[string]*pluginsettings.DTO {
	return map[string]*pluginsettings.DTO{
		id: {
			ID:       0,
			OrgID:    1,
			PluginID: id,
			Enabled:  enabled,
		},
	}
}<|MERGE_RESOLUTION|>--- conflicted
+++ resolved
@@ -67,17 +67,12 @@
 		pluginStore:          pluginStore,
 		grafanaUpdateChecker: &updatechecker.GrafanaService{},
 		AccessControl:        accesscontrolmock.New().WithDisabled(),
-<<<<<<< HEAD
-		PluginSettings:       pluginSettings.ProvideService(sqlStore, secretsService),
-		SocialService:        social.ProvideService(cfg, features),
-=======
 		PluginSettings:       pluginsSettings,
 		pluginsCDNService: pluginscdn.ProvideService(&config.Cfg{
 			PluginsCDNURLTemplate: cfg.PluginsCDNURLTemplate,
 			PluginSettings:        cfg.PluginSettings,
 		}),
 		SocialService: social.ProvideService(cfg, features, &usagestats.UsageStatsMock{}, supportbundlestest.NewFakeBundleService()),
->>>>>>> 284c43c2
 	}
 
 	m := web.New()
