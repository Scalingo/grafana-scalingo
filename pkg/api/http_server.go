package api

import (
	"context"
	"crypto/tls"
	"errors"
	"fmt"
	"net"
	"net/http"
	"os"
	"path"
	"path/filepath"
	"strings"
	"sync"

	"github.com/grafana/grafana/pkg/api/routing"
	httpstatic "github.com/grafana/grafana/pkg/api/static"
	"github.com/grafana/grafana/pkg/bus"
	"github.com/grafana/grafana/pkg/components/simplejson"
	"github.com/grafana/grafana/pkg/expr"
	"github.com/grafana/grafana/pkg/infra/localcache"
	"github.com/grafana/grafana/pkg/infra/log"
	"github.com/grafana/grafana/pkg/infra/metrics"
	"github.com/grafana/grafana/pkg/infra/remotecache"
	"github.com/grafana/grafana/pkg/infra/tracing"
	"github.com/grafana/grafana/pkg/login/social"
	"github.com/grafana/grafana/pkg/middleware"
	"github.com/grafana/grafana/pkg/models"
	"github.com/grafana/grafana/pkg/plugins"
	"github.com/grafana/grafana/pkg/plugins/plugincontext"
	"github.com/grafana/grafana/pkg/services/accesscontrol"
	"github.com/grafana/grafana/pkg/services/alerting"
	"github.com/grafana/grafana/pkg/services/cleanup"
	"github.com/grafana/grafana/pkg/services/contexthandler"
	"github.com/grafana/grafana/pkg/services/datasourceproxy"
	"github.com/grafana/grafana/pkg/services/datasources"
	"github.com/grafana/grafana/pkg/services/encryption"
	"github.com/grafana/grafana/pkg/services/hooks"
	"github.com/grafana/grafana/pkg/services/libraryelements"
	"github.com/grafana/grafana/pkg/services/librarypanels"
	"github.com/grafana/grafana/pkg/services/live"
	"github.com/grafana/grafana/pkg/services/live/pushhttp"
	"github.com/grafana/grafana/pkg/services/login"
	"github.com/grafana/grafana/pkg/services/ngalert"
	"github.com/grafana/grafana/pkg/services/notifications"
	"github.com/grafana/grafana/pkg/services/oauthtoken"
	"github.com/grafana/grafana/pkg/services/provisioning"
	"github.com/grafana/grafana/pkg/services/quota"
	"github.com/grafana/grafana/pkg/services/rendering"
	"github.com/grafana/grafana/pkg/services/schemaloader"
	"github.com/grafana/grafana/pkg/services/search"
	"github.com/grafana/grafana/pkg/services/searchusers"
	"github.com/grafana/grafana/pkg/services/secrets"
	"github.com/grafana/grafana/pkg/services/shorturls"
	"github.com/grafana/grafana/pkg/services/sqlstore"
	"github.com/grafana/grafana/pkg/services/updatechecker"
	"github.com/grafana/grafana/pkg/setting"
	"github.com/grafana/grafana/pkg/tsdb/legacydata"
	"github.com/grafana/grafana/pkg/util/errutil"
	"github.com/grafana/grafana/pkg/web"
	"github.com/prometheus/client_golang/prometheus"
	"github.com/prometheus/client_golang/prometheus/promhttp"
)

type HTTPServer struct {
	log         log.Logger
	web         *web.Mux
	context     context.Context
	httpSrv     *http.Server
	middlewares []web.Handler

	PluginContextProvider     *plugincontext.Provider
	RouteRegister             routing.RouteRegister
	Bus                       bus.Bus
	RenderService             rendering.Service
	Cfg                       *setting.Cfg
	SettingsProvider          setting.Provider
	HooksService              *hooks.HooksService
	CacheService              *localcache.CacheService
	DataSourceCache           datasources.CacheService
	AuthTokenService          models.UserTokenService
	QuotaService              *quota.QuotaService
	RemoteCacheService        *remotecache.RemoteCache
	ProvisioningService       provisioning.ProvisioningService
	Login                     login.Service
	License                   models.Licensing
	AccessControl             accesscontrol.AccessControl
	DataProxy                 *datasourceproxy.DataSourceProxyService
	PluginRequestValidator    models.PluginRequestValidator
	pluginClient              plugins.Client
	pluginStore               plugins.Store
	pluginDashboardManager    plugins.PluginDashboardManager
	pluginStaticRouteResolver plugins.StaticRouteResolver
	pluginErrorResolver       plugins.ErrorResolver
	SearchService             *search.SearchService
	ShortURLService           shorturls.Service
	Live                      *live.GrafanaLive
	LivePushGateway           *pushhttp.Gateway
	ContextHandler            *contexthandler.ContextHandler
	SQLStore                  *sqlstore.SQLStore
	legacyDataRequestHandler  legacydata.RequestHandler
	AlertEngine               *alerting.AlertEngine
	LoadSchemaService         *schemaloader.SchemaLoaderService
	AlertNG                   *ngalert.AlertNG
	LibraryPanelService       librarypanels.Service
	LibraryElementService     libraryelements.Service
	notificationService       *notifications.NotificationService
	SocialService             social.Service
	OAuthTokenService         oauthtoken.OAuthTokenService
	Listener                  net.Listener
	EncryptionService         encryption.Internal
	SecretsService            secrets.Service
	DataSourcesService        *datasources.Service
	cleanUpService            *cleanup.CleanUpService
	tracingService            *tracing.TracingService
	internalMetricsSvc        *metrics.InternalMetricsService
	updateChecker             *updatechecker.Service
	searchUsersService        searchusers.Service
	expressionService         *expr.Service
}

type ServerOptions struct {
	Listener net.Listener
}

func ProvideHTTPServer(opts ServerOptions, cfg *setting.Cfg, routeRegister routing.RouteRegister, bus bus.Bus,
	renderService rendering.Service, licensing models.Licensing, hooksService *hooks.HooksService,
	cacheService *localcache.CacheService, sqlStore *sqlstore.SQLStore,
	legacyDataRequestHandler legacydata.RequestHandler, alertEngine *alerting.AlertEngine,
	pluginRequestValidator models.PluginRequestValidator, pluginStaticRouteResolver plugins.StaticRouteResolver,
	pluginDashboardManager plugins.PluginDashboardManager, pluginStore plugins.Store, pluginClient plugins.Client,
	pluginErrorResolver plugins.ErrorResolver, settingsProvider setting.Provider,
	dataSourceCache datasources.CacheService, userTokenService models.UserTokenService,
	cleanUpService *cleanup.CleanUpService, shortURLService shorturls.Service,
	remoteCache *remotecache.RemoteCache, provisioningService provisioning.ProvisioningService,
	loginService login.Service, accessControl accesscontrol.AccessControl,
	dataSourceProxy *datasourceproxy.DataSourceProxyService, searchService *search.SearchService,
	live *live.GrafanaLive, livePushGateway *pushhttp.Gateway, plugCtxProvider *plugincontext.Provider,
	contextHandler *contexthandler.ContextHandler,
	schemaService *schemaloader.SchemaLoaderService, alertNG *ngalert.AlertNG,
	libraryPanelService librarypanels.Service, libraryElementService libraryelements.Service,
	notificationService *notifications.NotificationService, tracingService *tracing.TracingService,
	internalMetricsSvc *metrics.InternalMetricsService, quotaService *quota.QuotaService,
	socialService social.Service, oauthTokenService oauthtoken.OAuthTokenService,
	encryptionService encryption.Internal, updateChecker *updatechecker.Service, searchUsersService searchusers.Service,
	dataSourcesService *datasources.Service, secretsService secrets.Service, expressionService *expr.Service) (*HTTPServer, error) {
	web.Env = cfg.Env
	m := web.New()

	hs := &HTTPServer{
		Cfg:                       cfg,
		RouteRegister:             routeRegister,
		Bus:                       bus,
		RenderService:             renderService,
		License:                   licensing,
		HooksService:              hooksService,
		CacheService:              cacheService,
		SQLStore:                  sqlStore,
		legacyDataRequestHandler:  legacyDataRequestHandler,
		AlertEngine:               alertEngine,
		PluginRequestValidator:    pluginRequestValidator,
		pluginClient:              pluginClient,
		pluginStore:               pluginStore,
		pluginStaticRouteResolver: pluginStaticRouteResolver,
		pluginDashboardManager:    pluginDashboardManager,
		pluginErrorResolver:       pluginErrorResolver,
		updateChecker:             updateChecker,
		SettingsProvider:          settingsProvider,
		DataSourceCache:           dataSourceCache,
		AuthTokenService:          userTokenService,
		cleanUpService:            cleanUpService,
		ShortURLService:           shortURLService,
		RemoteCacheService:        remoteCache,
		ProvisioningService:       provisioningService,
		Login:                     loginService,
		AccessControl:             accessControl,
		DataProxy:                 dataSourceProxy,
		SearchService:             searchService,
		Live:                      live,
		LivePushGateway:           livePushGateway,
		PluginContextProvider:     plugCtxProvider,
		ContextHandler:            contextHandler,
		LoadSchemaService:         schemaService,
		AlertNG:                   alertNG,
		LibraryPanelService:       libraryPanelService,
		LibraryElementService:     libraryElementService,
		QuotaService:              quotaService,
		notificationService:       notificationService,
		tracingService:            tracingService,
		internalMetricsSvc:        internalMetricsSvc,
		log:                       log.New("http.server"),
		web:                       m,
		Listener:                  opts.Listener,
		SocialService:             socialService,
		OAuthTokenService:         oauthTokenService,
		EncryptionService:         encryptionService,
		SecretsService:            secretsService,
		DataSourcesService:        dataSourcesService,
		searchUsersService:        searchUsersService,
		expressionService:         expressionService,
	}
	if hs.Listener != nil {
		hs.log.Debug("Using provided listener")
	}
	hs.registerRoutes()

	if err := hs.declareFixedRoles(); err != nil {
		return nil, err
	}
	return hs, nil
}

func (hs *HTTPServer) AddMiddleware(middleware web.Handler) {
	hs.middlewares = append(hs.middlewares, middleware)
}

func (hs *HTTPServer) Run(ctx context.Context) error {
	hs.context = ctx

	hs.applyRoutes()

	// Remove any square brackets enclosing IPv6 addresses, a format we support for backwards compatibility
	host := strings.TrimSuffix(strings.TrimPrefix(hs.Cfg.HTTPAddr, "["), "]")
	hs.httpSrv = &http.Server{
<<<<<<< HEAD
		Addr:        net.JoinHostPort(host, setting.HttpPort),
		Handler:     hs.macaron,
=======
		Addr:        net.JoinHostPort(host, hs.Cfg.HTTPPort),
		Handler:     hs.web,
>>>>>>> 914fcedb
		ReadTimeout: hs.Cfg.ReadTimeout,
	}
	switch hs.Cfg.Protocol {
	case setting.HTTP2Scheme:
		if err := hs.configureHttp2(); err != nil {
			return err
		}
	case setting.HTTPSScheme:
		if err := hs.configureHttps(); err != nil {
			return err
		}
	default:
	}

	listener, err := hs.getListener()
	if err != nil {
		return err
	}

	hs.log.Info("HTTP Server Listen", "address", listener.Addr().String(), "protocol",
		hs.Cfg.Protocol, "subUrl", hs.Cfg.AppSubURL, "socket", hs.Cfg.SocketPath)

	var wg sync.WaitGroup
	wg.Add(1)

	// handle http shutdown on server context done
	go func() {
		defer wg.Done()

		<-ctx.Done()
		if err := hs.httpSrv.Shutdown(context.Background()); err != nil {
			hs.log.Error("Failed to shutdown server", "error", err)
		}
	}()

	switch hs.Cfg.Protocol {
	case setting.HTTPScheme, setting.SocketScheme:
		if err := hs.httpSrv.Serve(listener); err != nil {
			if errors.Is(err, http.ErrServerClosed) {
				hs.log.Debug("server was shutdown gracefully")
				return nil
			}
			return err
		}
	case setting.HTTP2Scheme, setting.HTTPSScheme:
		if err := hs.httpSrv.ServeTLS(listener, hs.Cfg.CertFile, hs.Cfg.KeyFile); err != nil {
			if errors.Is(err, http.ErrServerClosed) {
				hs.log.Debug("server was shutdown gracefully")
				return nil
			}
			return err
		}
	default:
		panic(fmt.Sprintf("Unhandled protocol %q", hs.Cfg.Protocol))
	}

	wg.Wait()

	return nil
}

func (hs *HTTPServer) getListener() (net.Listener, error) {
	if hs.Listener != nil {
		return hs.Listener, nil
	}

	switch hs.Cfg.Protocol {
	case setting.HTTPScheme, setting.HTTPSScheme, setting.HTTP2Scheme:
		listener, err := net.Listen("tcp", hs.httpSrv.Addr)
		if err != nil {
			return nil, errutil.Wrapf(err, "failed to open listener on address %s", hs.httpSrv.Addr)
		}
		return listener, nil
	case setting.SocketScheme:
		listener, err := net.ListenUnix("unix", &net.UnixAddr{Name: hs.Cfg.SocketPath, Net: "unix"})
		if err != nil {
			return nil, errutil.Wrapf(err, "failed to open listener for socket %s", hs.Cfg.SocketPath)
		}

		// Make socket writable by group
		// nolint:gosec
		if err := os.Chmod(hs.Cfg.SocketPath, 0660); err != nil {
			return nil, errutil.Wrapf(err, "failed to change socket permissions")
		}

		return listener, nil
	default:
		hs.log.Error("Invalid protocol", "protocol", hs.Cfg.Protocol)
		return nil, fmt.Errorf("invalid protocol %q", hs.Cfg.Protocol)
	}
}

func (hs *HTTPServer) configureHttps() error {
	if hs.Cfg.CertFile == "" {
		return fmt.Errorf("cert_file cannot be empty when using HTTPS")
	}

	if hs.Cfg.KeyFile == "" {
		return fmt.Errorf("cert_key cannot be empty when using HTTPS")
	}

	if _, err := os.Stat(hs.Cfg.CertFile); os.IsNotExist(err) {
		return fmt.Errorf(`cannot find SSL cert_file at %q`, hs.Cfg.CertFile)
	}

	if _, err := os.Stat(hs.Cfg.KeyFile); os.IsNotExist(err) {
		return fmt.Errorf(`cannot find SSL key_file at %q`, hs.Cfg.KeyFile)
	}

	tlsCfg := &tls.Config{
		MinVersion:               tls.VersionTLS12,
		PreferServerCipherSuites: true,
		CipherSuites: []uint16{
			tls.TLS_ECDHE_ECDSA_WITH_AES_128_GCM_SHA256,
			tls.TLS_ECDHE_RSA_WITH_AES_128_GCM_SHA256,
			tls.TLS_ECDHE_ECDSA_WITH_AES_256_GCM_SHA384,
			tls.TLS_ECDHE_RSA_WITH_AES_256_GCM_SHA384,
			tls.TLS_ECDHE_RSA_WITH_AES_128_CBC_SHA,
			tls.TLS_ECDHE_ECDSA_WITH_AES_256_CBC_SHA,
			tls.TLS_ECDHE_RSA_WITH_AES_256_CBC_SHA,
			tls.TLS_RSA_WITH_AES_128_GCM_SHA256,
			tls.TLS_RSA_WITH_AES_256_GCM_SHA384,
			tls.TLS_RSA_WITH_AES_128_CBC_SHA,
			tls.TLS_RSA_WITH_AES_256_CBC_SHA,
		},
	}

	hs.httpSrv.TLSConfig = tlsCfg
	hs.httpSrv.TLSNextProto = make(map[string]func(*http.Server, *tls.Conn, http.Handler))

	return nil
}

func (hs *HTTPServer) configureHttp2() error {
	if hs.Cfg.CertFile == "" {
		return fmt.Errorf("cert_file cannot be empty when using HTTP2")
	}

	if hs.Cfg.KeyFile == "" {
		return fmt.Errorf("cert_key cannot be empty when using HTTP2")
	}

	if _, err := os.Stat(hs.Cfg.CertFile); os.IsNotExist(err) {
		return fmt.Errorf(`cannot find SSL cert_file at %q`, hs.Cfg.CertFile)
	}

	if _, err := os.Stat(hs.Cfg.KeyFile); os.IsNotExist(err) {
		return fmt.Errorf(`cannot find SSL key_file at %q`, hs.Cfg.KeyFile)
	}

	tlsCfg := &tls.Config{
		MinVersion:               tls.VersionTLS12,
		PreferServerCipherSuites: true,
		CipherSuites: []uint16{
			tls.TLS_CHACHA20_POLY1305_SHA256,
			tls.TLS_AES_128_GCM_SHA256,
			tls.TLS_AES_256_GCM_SHA384,
			tls.TLS_ECDHE_ECDSA_WITH_AES_128_GCM_SHA256,
			tls.TLS_ECDHE_RSA_WITH_AES_128_GCM_SHA256,
			tls.TLS_ECDHE_ECDSA_WITH_AES_256_GCM_SHA384,
			tls.TLS_ECDHE_RSA_WITH_AES_256_GCM_SHA384,
			tls.TLS_ECDHE_ECDSA_WITH_CHACHA20_POLY1305,
			tls.TLS_ECDHE_RSA_WITH_CHACHA20_POLY1305,
		},
		NextProtos: []string{"h2", "http/1.1"},
	}

	hs.httpSrv.TLSConfig = tlsCfg

	return nil
}

func (hs *HTTPServer) applyRoutes() {
	// start with middlewares & static routes
	hs.addMiddlewaresAndStaticRoutes()
	// then add view routes & api routes
	hs.RouteRegister.Register(hs.web)
	// then custom app proxy routes
	hs.initAppPluginRoutes(hs.web)
	// lastly not found route
	hs.web.NotFound(middleware.ReqSignedIn, hs.NotFoundHandler)
}

func (hs *HTTPServer) addMiddlewaresAndStaticRoutes() {
	m := hs.web

	m.Use(middleware.RequestTracing())

	m.Use(middleware.Logger(hs.Cfg))

	if hs.Cfg.EnableGzip {
		m.UseMiddleware(middleware.Gziper())
	}

	m.Use(middleware.Recovery(hs.Cfg))

	hs.mapStatic(m, hs.Cfg.StaticRootPath, "build", "public/build")
	hs.mapStatic(m, hs.Cfg.StaticRootPath, "", "public")
	hs.mapStatic(m, hs.Cfg.StaticRootPath, "robots.txt", "robots.txt")

	if hs.Cfg.ImageUploadProvider == "local" {
		hs.mapStatic(m, hs.Cfg.ImagesDir, "", "/public/img/attachments")
	}

	m.Use(middleware.AddDefaultResponseHeaders(hs.Cfg))

	if hs.Cfg.ServeFromSubPath && hs.Cfg.AppSubURL != "" {
		m.SetURLPrefix(hs.Cfg.AppSubURL)
	}

	m.UseMiddleware(web.Renderer(filepath.Join(hs.Cfg.StaticRootPath, "views"), "[[", "]]"))

	// These endpoints are used for monitoring the Grafana instance
	// and should not be redirected or rejected.
	m.Use(hs.healthzHandler)
	m.Use(hs.apiHealthHandler)
	m.Use(hs.metricsEndpoint)

	m.Use(hs.ContextHandler.Middleware)
	m.Use(middleware.OrgRedirect(hs.Cfg))

	// needs to be after context handler
	if hs.Cfg.EnforceDomain {
		m.Use(middleware.ValidateHostHeader(hs.Cfg))
	}

	m.Use(middleware.HandleNoCacheHeader)
	m.UseMiddleware(middleware.AddCSPHeader(hs.Cfg, hs.log))

	for _, mw := range hs.middlewares {
		m.Use(mw)
	}
}

func (hs *HTTPServer) metricsEndpoint(ctx *web.Context) {
	if !hs.Cfg.MetricsEndpointEnabled {
		return
	}

	if ctx.Req.Method != http.MethodGet || ctx.Req.URL.Path != "/metrics" {
		return
	}

	if hs.metricsEndpointBasicAuthEnabled() && !BasicAuthenticatedRequest(ctx.Req, hs.Cfg.MetricsEndpointBasicAuthUsername, hs.Cfg.MetricsEndpointBasicAuthPassword) {
		ctx.Resp.WriteHeader(http.StatusUnauthorized)
		return
	}

	promhttp.
		HandlerFor(prometheus.DefaultGatherer, promhttp.HandlerOpts{EnableOpenMetrics: true}).
		ServeHTTP(ctx.Resp, ctx.Req)
}

// healthzHandler always return 200 - Ok if Grafana's web server is running
func (hs *HTTPServer) healthzHandler(ctx *web.Context) {
	notHeadOrGet := ctx.Req.Method != http.MethodGet && ctx.Req.Method != http.MethodHead
	if notHeadOrGet || ctx.Req.URL.Path != "/healthz" {
		return
	}

	ctx.Resp.WriteHeader(200)
	_, err := ctx.Resp.Write([]byte("Ok"))
	if err != nil {
		hs.log.Error("could not write to response", "err", err)
	}
}

// apiHealthHandler will return ok if Grafana's web server is running and it
// can access the database. If the database cannot be accessed it will return
// http status code 503.
func (hs *HTTPServer) apiHealthHandler(ctx *web.Context) {
	notHeadOrGet := ctx.Req.Method != http.MethodGet && ctx.Req.Method != http.MethodHead
	if notHeadOrGet || ctx.Req.URL.Path != "/api/health" {
		return
	}

	data := simplejson.New()
	data.Set("database", "ok")
	if !hs.Cfg.AnonymousHideVersion {
		data.Set("version", hs.Cfg.BuildVersion)
		data.Set("commit", hs.Cfg.BuildCommit)
	}

	if !hs.databaseHealthy(ctx.Req.Context()) {
		data.Set("database", "failing")
		ctx.Resp.Header().Set("Content-Type", "application/json; charset=UTF-8")
		ctx.Resp.WriteHeader(503)
	} else {
		ctx.Resp.Header().Set("Content-Type", "application/json; charset=UTF-8")
		ctx.Resp.WriteHeader(200)
	}

	dataBytes, err := data.EncodePretty()
	if err != nil {
		hs.log.Error("Failed to encode data", "err", err)
		return
	}

	if _, err := ctx.Resp.Write(dataBytes); err != nil {
		hs.log.Error("Failed to write to response", "err", err)
	}
}

func (hs *HTTPServer) mapStatic(m *web.Mux, rootDir string, dir string, prefix string) {
	headers := func(c *web.Context) {
		c.Resp.Header().Set("Cache-Control", "public, max-age=3600")
	}

	if prefix == "public/build" {
		headers = func(c *web.Context) {
			c.Resp.Header().Set("Cache-Control", "public, max-age=31536000")
		}
	}

	if hs.Cfg.Env == setting.Dev {
		headers = func(c *web.Context) {
			c.Resp.Header().Set("Cache-Control", "max-age=0, must-revalidate, no-cache")
		}
	}

	m.Use(httpstatic.Static(
		path.Join(rootDir, dir),
		httpstatic.StaticOptions{
			SkipLogging: true,
			Prefix:      prefix,
			AddHeaders:  headers,
		},
	))
}

func (hs *HTTPServer) metricsEndpointBasicAuthEnabled() bool {
	return hs.Cfg.MetricsEndpointBasicAuthUsername != "" && hs.Cfg.MetricsEndpointBasicAuthPassword != ""
}<|MERGE_RESOLUTION|>--- conflicted
+++ resolved
@@ -222,13 +222,8 @@
 	// Remove any square brackets enclosing IPv6 addresses, a format we support for backwards compatibility
 	host := strings.TrimSuffix(strings.TrimPrefix(hs.Cfg.HTTPAddr, "["), "]")
 	hs.httpSrv = &http.Server{
-<<<<<<< HEAD
-		Addr:        net.JoinHostPort(host, setting.HttpPort),
-		Handler:     hs.macaron,
-=======
 		Addr:        net.JoinHostPort(host, hs.Cfg.HTTPPort),
 		Handler:     hs.web,
->>>>>>> 914fcedb
 		ReadTimeout: hs.Cfg.ReadTimeout,
 	}
 	switch hs.Cfg.Protocol {
