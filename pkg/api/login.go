package api

import (
	"encoding/hex"
	"net/url"
	"strings"

	"github.com/grafana/grafana/pkg/api/dtos"
	"github.com/grafana/grafana/pkg/bus"
	"github.com/grafana/grafana/pkg/infra/log"
	"github.com/grafana/grafana/pkg/infra/metrics"
	"github.com/grafana/grafana/pkg/login"
	"github.com/grafana/grafana/pkg/middleware"
	"github.com/grafana/grafana/pkg/models"
	"github.com/grafana/grafana/pkg/setting"
	"github.com/grafana/grafana/pkg/util"
)

const (
	ViewIndex            = "index"
	LoginErrorCookieName = "login_error"
)

var setIndexViewData = (*HTTPServer).setIndexViewData

var getViewIndex = func() string {
	return ViewIndex
}

func (hs *HTTPServer) validateRedirectTo(redirectTo string) error {
	to, err := url.Parse(redirectTo)
	if err != nil {
		return login.ErrInvalidRedirectTo
	}
	if to.IsAbs() {
		return login.ErrAbsoluteRedirectTo
	}
<<<<<<< HEAD
	// when using a subUrl, the redirect_to should have a relative or absolute path that includes the subUrl, otherwise the redirect
	// will send the user to the wrong location
	if hs.Cfg.AppSubUrl != "" && !strings.HasPrefix(to.Path, hs.Cfg.AppSubUrl) && !strings.HasPrefix(to.Path, "/"+hs.Cfg.AppSubUrl) {
=======
	// when using a subUrl, the redirect_to should start with the subUrl (which contains the leading slash), otherwise the redirect
	// will send the user to the wrong location
	if hs.Cfg.AppSubUrl != "" && !strings.HasPrefix(to.Path, hs.Cfg.AppSubUrl+"/") {
>>>>>>> ca6d08d5
		return login.ErrInvalidRedirectTo
	}
	return nil
}

func (hs *HTTPServer) cookieOptionsFromCfg() middleware.CookieOptions {
	return middleware.CookieOptions{
		Path:             hs.Cfg.AppSubUrl + "/",
		Secure:           hs.Cfg.CookieSecure,
		SameSiteDisabled: hs.Cfg.CookieSameSiteDisabled,
		SameSiteMode:     hs.Cfg.CookieSameSiteMode,
	}
}

func (hs *HTTPServer) LoginView(c *models.ReqContext) {
	viewData, err := setIndexViewData(hs, c)
	if err != nil {
		c.Handle(500, "Failed to get settings", err)
		return
	}

	enabledOAuths := make(map[string]interface{})
	for key, oauth := range setting.OAuthService.OAuthInfos {
		enabledOAuths[key] = map[string]string{"name": oauth.Name}
	}

	viewData.Settings["oauth"] = enabledOAuths
	viewData.Settings["samlEnabled"] = hs.License.HasValidLicense() && hs.Cfg.SAMLEnabled

	if loginError, ok := tryGetEncryptedCookie(c, LoginErrorCookieName); ok {
		//this cookie is only set whenever an OAuth login fails
		//therefore the loginError should be passed to the view data
		//and the view should return immediately before attempting
		//to login again via OAuth and enter to a redirect loop
		middleware.DeleteCookie(c.Resp, LoginErrorCookieName, hs.cookieOptionsFromCfg)
		viewData.Settings["loginError"] = loginError
		c.HTML(200, getViewIndex(), viewData)
		return
	}

	if tryOAuthAutoLogin(c) {
		return
	}

	if c.IsSignedIn {
		// Assign login token to auth proxy users if enable_login_token = true
		if setting.AuthProxyEnabled && setting.AuthProxyEnableLoginToken {
			hs.loginAuthProxyUser(c)
		}

		if redirectTo, _ := url.QueryUnescape(c.GetCookie("redirect_to")); len(redirectTo) > 0 {
			if err := hs.validateRedirectTo(redirectTo); err != nil {
				// the user is already logged so instead of rendering the login page with error
				// it should be redirected to the home page.
				log.Debug("Ignored invalid redirect_to cookie value: %v", redirectTo)
				redirectTo = hs.Cfg.AppSubUrl + "/"
			}
			middleware.DeleteCookie(c.Resp, "redirect_to", hs.cookieOptionsFromCfg)
			c.Redirect(redirectTo)
			return
		}

		c.Redirect(setting.AppSubUrl + "/")
		return
	}

	c.HTML(200, getViewIndex(), viewData)
}

func (hs *HTTPServer) loginAuthProxyUser(c *models.ReqContext) {
	hs.loginUserWithUser(&models.User{
		Id:    c.SignedInUser.UserId,
		Email: c.SignedInUser.Email,
		Login: c.SignedInUser.Login,
	}, c)
}

func tryOAuthAutoLogin(c *models.ReqContext) bool {
	if !setting.OAuthAutoLogin {
		return false
	}
	oauthInfos := setting.OAuthService.OAuthInfos
	if len(oauthInfos) != 1 {
		log.Warn("Skipping OAuth auto login because multiple OAuth providers are configured")
		return false
	}
	for key := range setting.OAuthService.OAuthInfos {
		redirectUrl := setting.AppSubUrl + "/login/" + key
		log.Info("OAuth auto login enabled. Redirecting to " + redirectUrl)
		c.Redirect(redirectUrl, 307)
		return true
	}
	return false
}

func (hs *HTTPServer) LoginAPIPing(c *models.ReqContext) Response {
	if c.IsSignedIn || c.IsAnonymous {
		return JSON(200, "Logged in")
	}

	return Error(401, "Unauthorized", nil)
}

func (hs *HTTPServer) LoginPost(c *models.ReqContext, cmd dtos.LoginCommand) Response {
	if setting.DisableLoginForm {
		return Error(401, "Login is disabled", nil)
	}

	authQuery := &models.LoginUserQuery{
		ReqContext: c,
		Username:   cmd.User,
		Password:   cmd.Password,
		IpAddress:  c.Req.RemoteAddr,
	}

	if err := bus.Dispatch(authQuery); err != nil {
		e401 := Error(401, "Invalid username or password", err)
		if err == login.ErrInvalidCredentials || err == login.ErrTooManyLoginAttempts {
			return e401
		}

		// Do not expose disabled status,
		// just show incorrect user credentials error (see #17947)
		if err == login.ErrUserDisabled {
			hs.log.Warn("User is disabled", "user", cmd.User)
			return e401
		}

		return Error(500, "Error while trying to authenticate user", err)
	}

	user := authQuery.User

	hs.loginUserWithUser(user, c)

	result := map[string]interface{}{
		"message": "Logged in",
	}

	if redirectTo, _ := url.QueryUnescape(c.GetCookie("redirect_to")); len(redirectTo) > 0 {
		if err := hs.validateRedirectTo(redirectTo); err == nil {
			// remove subpath if it exists at the beginning of the redirect_to
			// LoginCtrl.tsx is already prepending the redirectUrl with the subpath
			if setting.AppSubUrl != "" && strings.Index(redirectTo, setting.AppSubUrl) == 0 {
				redirectTo = strings.Replace(redirectTo, setting.AppSubUrl, "", 1)
			}
			result["redirectUrl"] = redirectTo
		} else {
			log.Info("Ignored invalid redirect_to cookie value: %v", redirectTo)
		}
		middleware.DeleteCookie(c.Resp, "redirect_to", hs.cookieOptionsFromCfg)
	}

	metrics.MApiLoginPost.Inc()
	return JSON(200, result)
}

func (hs *HTTPServer) loginUserWithUser(user *models.User, c *models.ReqContext) {
	if user == nil {
		hs.log.Error("user login with nil user")
	}

	userToken, err := hs.AuthTokenService.CreateToken(c.Req.Context(), user.Id, c.RemoteAddr(), c.Req.UserAgent())
	if err != nil {
		hs.log.Error("failed to create auth token", "error", err)
	}
	hs.log.Info("Successful Login", "User", user.Email)
	middleware.WriteSessionCookie(c, userToken.UnhashedToken, hs.Cfg.LoginMaxLifetimeDays)
}

func (hs *HTTPServer) Logout(c *models.ReqContext) {
	if err := hs.AuthTokenService.RevokeToken(c.Req.Context(), c.UserToken); err != nil && err != models.ErrUserTokenNotFound {
		hs.log.Error("failed to revoke auth token", "error", err)
	}

	middleware.WriteSessionCookie(c, "", -1)

	if setting.SignoutRedirectUrl != "" {
		c.Redirect(setting.SignoutRedirectUrl)
	} else {
		hs.log.Info("Successful Logout", "User", c.Email)
		c.Redirect(setting.AppSubUrl + "/login")
	}
}

func tryGetEncryptedCookie(ctx *models.ReqContext, cookieName string) (string, bool) {
	cookie := ctx.GetCookie(cookieName)
	if cookie == "" {
		return "", false
	}

	decoded, err := hex.DecodeString(cookie)
	if err != nil {
		return "", false
	}

	decryptedError, err := util.Decrypt(decoded, setting.SecretKey)
	return string(decryptedError), err == nil
}

func (hs *HTTPServer) trySetEncryptedCookie(ctx *models.ReqContext, cookieName string, value string, maxAge int) error {
	encryptedError, err := util.Encrypt([]byte(value), setting.SecretKey)
	if err != nil {
		return err
	}

	middleware.WriteCookie(ctx.Resp, cookieName, hex.EncodeToString(encryptedError), 60, hs.cookieOptionsFromCfg)

	return nil
}<|MERGE_RESOLUTION|>--- conflicted
+++ resolved
@@ -35,15 +35,9 @@
 	if to.IsAbs() {
 		return login.ErrAbsoluteRedirectTo
 	}
-<<<<<<< HEAD
-	// when using a subUrl, the redirect_to should have a relative or absolute path that includes the subUrl, otherwise the redirect
-	// will send the user to the wrong location
-	if hs.Cfg.AppSubUrl != "" && !strings.HasPrefix(to.Path, hs.Cfg.AppSubUrl) && !strings.HasPrefix(to.Path, "/"+hs.Cfg.AppSubUrl) {
-=======
 	// when using a subUrl, the redirect_to should start with the subUrl (which contains the leading slash), otherwise the redirect
 	// will send the user to the wrong location
 	if hs.Cfg.AppSubUrl != "" && !strings.HasPrefix(to.Path, hs.Cfg.AppSubUrl+"/") {
->>>>>>> ca6d08d5
 		return login.ErrInvalidRedirectTo
 	}
 	return nil
@@ -185,11 +179,6 @@
 
 	if redirectTo, _ := url.QueryUnescape(c.GetCookie("redirect_to")); len(redirectTo) > 0 {
 		if err := hs.validateRedirectTo(redirectTo); err == nil {
-			// remove subpath if it exists at the beginning of the redirect_to
-			// LoginCtrl.tsx is already prepending the redirectUrl with the subpath
-			if setting.AppSubUrl != "" && strings.Index(redirectTo, setting.AppSubUrl) == 0 {
-				redirectTo = strings.Replace(redirectTo, setting.AppSubUrl, "", 1)
-			}
 			result["redirectUrl"] = redirectTo
 		} else {
 			log.Info("Ignored invalid redirect_to cookie value: %v", redirectTo)
