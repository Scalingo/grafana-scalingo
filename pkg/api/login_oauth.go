--- conflicted
+++ resolved
@@ -193,9 +193,6 @@
 	// token.TokenType was defaulting to "bearer", which is out of spec, so we explicitly set to "Bearer"
 	token.TokenType = "Bearer"
 
-<<<<<<< HEAD
-	oauthLogger.Debug("OAuthLogin: got token", "token", fmt.Sprintf("%v", token))
-=======
 	if hs.Cfg.Env != setting.Dev {
 		oauthLogger.Debug("OAuthLogin: got token",
 			"expiry", fmt.Sprintf("%v", token.Expiry),
@@ -210,7 +207,6 @@
 			"refresh_token", fmt.Sprintf("%v", token.RefreshToken),
 		)
 	}
->>>>>>> 89b365f8
 
 	// set up oauth2 client
 	client := connect.Client(oauthCtx, token)
