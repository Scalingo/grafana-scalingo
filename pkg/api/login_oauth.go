--- conflicted
+++ resolved
@@ -57,118 +57,5 @@
 	}
 
 	metrics.MApiLoginOAuth.Inc()
-<<<<<<< HEAD
-
-	ctx.Redirect(hs.GetRedirectURL(ctx))
-}
-
-// buildExternalUserInfo returns a ExternalUserInfo struct from OAuth user profile
-func (hs *HTTPServer) buildExternalUserInfo(token *oauth2.Token, userInfo *social.BasicUserInfo, name string) *loginservice.ExternalUserInfo {
-	oauthLogger.Debug("Building external user info from OAuth user info")
-
-	extUser := &loginservice.ExternalUserInfo{
-		AuthModule:     fmt.Sprintf("oauth_%s", name),
-		OAuthToken:     token,
-		AuthId:         userInfo.Id,
-		Name:           userInfo.Name,
-		Login:          userInfo.Login,
-		Email:          userInfo.Email,
-		OrgRoles:       map[int64]org.RoleType{},
-		Groups:         userInfo.Groups,
-		IsGrafanaAdmin: userInfo.IsGrafanaAdmin,
-	}
-
-	if userInfo.Role != "" && !hs.Cfg.OAuthSkipOrgRoleUpdateSync {
-		rt := userInfo.Role
-		if rt.IsValid() {
-			// The user will be assigned a role in either the auto-assigned organization or in the default one
-			var orgID int64
-			if hs.Cfg.AutoAssignOrg && hs.Cfg.AutoAssignOrgId > 0 {
-				orgID = int64(hs.Cfg.AutoAssignOrgId)
-				plog.Debug("The user has a role assignment and organization membership is auto-assigned",
-					"role", userInfo.Role, "orgId", orgID)
-			} else {
-				orgID = int64(1)
-				plog.Debug("The user has a role assignment and organization membership is not auto-assigned",
-					"role", userInfo.Role, "orgId", orgID)
-			}
-			extUser.OrgRoles[orgID] = rt
-		}
-	}
-
-	return extUser
-}
-
-// SyncUser syncs a Grafana user profile with the corresponding OAuth profile.
-func (hs *HTTPServer) SyncUser(
-	ctx *contextmodel.ReqContext,
-	extUser *loginservice.ExternalUserInfo,
-	connect social.SocialConnector,
-) (*user.User, error) {
-	oauthLogger.Debug("Syncing Grafana user with corresponding OAuth profile")
-	lookupParams := loginservice.UserLookupParams{}
-	if hs.Cfg.OAuthAllowInsecureEmailLookup {
-		lookupParams.Email = &extUser.Email
-	}
-
-	// add/update user in Grafana
-	cmd := &loginservice.UpsertUserCommand{
-		ReqContext:       ctx,
-		ExternalUser:     extUser,
-		SignupAllowed:    connect.IsSignupAllowed(),
-		UserLookupParams: lookupParams,
-	}
-
-	upsertedUser, err := hs.Login.UpsertUser(ctx.Req.Context(), cmd)
-	if err != nil {
-		return nil, err
-	}
-
-	// Do not expose disabled status,
-	// just show incorrect user credentials error (see #17947)
-	if upsertedUser.IsDisabled {
-		oauthLogger.Warn("User is disabled", "user", upsertedUser.Login)
-		return nil, login.ErrInvalidCredentials
-	}
-
-	return upsertedUser, nil
-}
-
-func (hs *HTTPServer) hashStatecode(code, seed string) string {
-	hashBytes := sha256.Sum256([]byte(code + hs.Cfg.SecretKey + seed))
-	return hex.EncodeToString(hashBytes[:])
-}
-
-type LoginError struct {
-	HttpStatus    int
-	PublicMessage string
-	Err           error
-}
-
-func (hs *HTTPServer) handleOAuthLoginError(ctx *contextmodel.ReqContext, info loginservice.LoginInfo, err LoginError) {
-	ctx.Handle(hs.Cfg, err.HttpStatus, err.PublicMessage, err.Err)
-
-	// login hooks is handled by authn.Service
-	if !hs.Features.IsEnabled(featuremgmt.FlagAuthnService) {
-		info.Error = err.Err
-		if info.Error == nil {
-			info.Error = errors.New(err.PublicMessage)
-		}
-		info.HTTPStatus = err.HttpStatus
-
-		hs.HooksService.RunLoginHook(&info, ctx)
-	}
-}
-
-func (hs *HTTPServer) handleOAuthLoginErrorWithRedirect(ctx *contextmodel.ReqContext, info loginservice.LoginInfo, err error, v ...interface{}) {
-	hs.redirectWithError(ctx, err, v...)
-
-	// login hooks is handled by authn.Service
-	if !hs.Features.IsEnabled(featuremgmt.FlagAuthnService) {
-		info.Error = err
-		hs.HooksService.RunLoginHook(&info, ctx)
-	}
-=======
 	authn.HandleLoginRedirect(reqCtx.Req, reqCtx.Resp, hs.Cfg, identity, hs.ValidateRedirectTo)
->>>>>>> 1e84fede
 }