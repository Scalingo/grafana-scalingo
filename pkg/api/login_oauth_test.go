package api

import (
	"crypto/sha256"
	"encoding/base64"
	"net/http"
	"net/http/httptest"
	"net/url"
	"path/filepath"
	"testing"

	"github.com/grafana/grafana/pkg/services/secrets/fakes"

	"github.com/stretchr/testify/assert"
	"github.com/stretchr/testify/require"

<<<<<<< HEAD
	"github.com/grafana/grafana/pkg/api/routing"
=======
>>>>>>> c2560129
	"github.com/grafana/grafana/pkg/login/social"
	"github.com/grafana/grafana/pkg/services/hooks"
	"github.com/grafana/grafana/pkg/services/licensing"
	"github.com/grafana/grafana/pkg/services/sqlstore"
	"github.com/grafana/grafana/pkg/setting"
	"github.com/grafana/grafana/pkg/web"
)

func setupOAuthTest(t *testing.T, cfg *setting.Cfg) *web.Mux {
	t.Helper()

	if cfg == nil {
		cfg = setting.NewCfg()
	}
	cfg.ErrTemplateName = "error-template"

	sqlStore := sqlstore.InitTestDB(t)

	hs := &HTTPServer{
<<<<<<< HEAD
		Cfg:           cfg,
		License:       &licensing.OSSLicensingService{Cfg: cfg},
		SQLStore:      sqlStore,
		SocialService: social.ProvideService(cfg),
		HooksService:  hooks.ProvideService(),
=======
		Cfg:            cfg,
		License:        &licensing.OSSLicensingService{Cfg: cfg},
		SQLStore:       sqlStore,
		SocialService:  social.ProvideService(cfg),
		HooksService:   hooks.ProvideService(),
		SecretsService: fakes.NewFakeSecretsService(),
>>>>>>> c2560129
	}

	m := web.New()
	m.Use(getContextHandler(t, cfg).Middleware)
	viewPath, err := filepath.Abs("../../public/views")
	require.NoError(t, err)

	m.UseMiddleware(web.Renderer(viewPath, "[[", "]]"))

	m.Get("/login/:name", hs.OAuthLogin)
	return m
}

func TestOAuthLogin_UnknownProvider(t *testing.T) {
	m := setupOAuthTest(t, nil)
	req := httptest.NewRequest(http.MethodGet, "/login/notaprovider", nil)
	recorder := httptest.NewRecorder()

	m.ServeHTTP(recorder, req)
	// expect to be redirected to /login
	assert.Equal(t, http.StatusFound, recorder.Code)
	assert.Equal(t, "/login", recorder.Header().Get("Location"))
}

func TestOAuthLogin_Base(t *testing.T) {
	cfg := setting.NewCfg()
	sec := cfg.Raw.Section("auth.generic_oauth")
	_, err := sec.NewKey("enabled", "true")
	require.NoError(t, err)

	m := setupOAuthTest(t, cfg)
	req := httptest.NewRequest(http.MethodGet, "/login/generic_oauth", nil)
	recorder := httptest.NewRecorder()

	m.ServeHTTP(recorder, req)

	assert.Equal(t, http.StatusFound, recorder.Code)

	location := recorder.Header().Get("Location")
	assert.NotEmpty(t, location)

	u, err := url.Parse(location)
	require.NoError(t, err)
	assert.False(t, u.Query().Has("code_challenge"))
	assert.False(t, u.Query().Has("code_challenge_method"))

	resp := recorder.Result()
	require.NoError(t, resp.Body.Close())

	cookies := resp.Cookies()
	var stateCookie *http.Cookie
	for _, c := range cookies {
		if c.Name == OauthStateCookieName {
			stateCookie = c
		}
	}
	require.NotNil(t, stateCookie)

	req = httptest.NewRequest(
		http.MethodGet,
		(&url.URL{
			Path: "/login/generic_oauth",
			RawQuery: url.Values{
				"code":  []string{"helloworld"},
				"state": []string{u.Query().Get("state")},
			}.Encode(),
		}).String(),
		nil,
	)
	req.AddCookie(stateCookie)
	recorder = httptest.NewRecorder()

	m.ServeHTTP(recorder, req)
	// TODO: validate that 'creating a token works'
	assert.Equal(t, http.StatusInternalServerError, recorder.Code)
	assert.Contains(t, recorder.Body.String(), "login.OAuthLogin(NewTransportWithCode)")
}

func TestOAuthLogin_UsePKCE(t *testing.T) {
	cfg := setting.NewCfg()
	sec := cfg.Raw.Section("auth.generic_oauth")
	_, err := sec.NewKey("enabled", "true")
	require.NoError(t, err)
	_, err = sec.NewKey("use_pkce", "true")
	require.NoError(t, err)

	m := setupOAuthTest(t, cfg)
	req := httptest.NewRequest(http.MethodGet, "/login/generic_oauth", nil)
	recorder := httptest.NewRecorder()

	m.ServeHTTP(recorder, req)

	assert.Equal(t, http.StatusFound, recorder.Code)

	location := recorder.Header().Get("Location")
	assert.NotEmpty(t, location)

	u, err := url.Parse(location)
	require.NoError(t, err)
	assert.True(t, u.Query().Has("code_challenge"))
	assert.Equal(t, "S256", u.Query().Get("code_challenge_method"))

	resp := recorder.Result()
	require.NoError(t, resp.Body.Close())

	var oauthCookie *http.Cookie
	for _, cookie := range resp.Cookies() {
		if cookie.Name == OauthPKCECookieName {
			oauthCookie = cookie
		}
	}
	require.NotNil(t, oauthCookie)

	shasum := sha256.Sum256([]byte(oauthCookie.Value))
	assert.Equal(
		t,
		u.Query().Get("code_challenge"),
		base64.RawURLEncoding.EncodeToString(shasum[:]),
	)
}<|MERGE_RESOLUTION|>--- conflicted
+++ resolved
@@ -14,10 +14,6 @@
 	"github.com/stretchr/testify/assert"
 	"github.com/stretchr/testify/require"
 
-<<<<<<< HEAD
-	"github.com/grafana/grafana/pkg/api/routing"
-=======
->>>>>>> c2560129
 	"github.com/grafana/grafana/pkg/login/social"
 	"github.com/grafana/grafana/pkg/services/hooks"
 	"github.com/grafana/grafana/pkg/services/licensing"
@@ -37,20 +33,12 @@
 	sqlStore := sqlstore.InitTestDB(t)
 
 	hs := &HTTPServer{
-<<<<<<< HEAD
-		Cfg:           cfg,
-		License:       &licensing.OSSLicensingService{Cfg: cfg},
-		SQLStore:      sqlStore,
-		SocialService: social.ProvideService(cfg),
-		HooksService:  hooks.ProvideService(),
-=======
 		Cfg:            cfg,
 		License:        &licensing.OSSLicensingService{Cfg: cfg},
 		SQLStore:       sqlStore,
 		SocialService:  social.ProvideService(cfg),
 		HooksService:   hooks.ProvideService(),
 		SecretsService: fakes.NewFakeSecretsService(),
->>>>>>> c2560129
 	}
 
 	m := web.New()
