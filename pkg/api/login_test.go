package api

import (
	"encoding/hex"
	"errors"
	"fmt"
	"io/ioutil"
	"net/http"
	"net/http/httptest"
	"strings"
	"testing"

	"github.com/grafana/grafana/pkg/services/licensing"

	"github.com/grafana/grafana/pkg/api/dtos"
	"github.com/grafana/grafana/pkg/bus"
	"github.com/grafana/grafana/pkg/components/simplejson"
	"github.com/grafana/grafana/pkg/infra/log"
	"github.com/grafana/grafana/pkg/login"
	"github.com/grafana/grafana/pkg/models"
	"github.com/grafana/grafana/pkg/services/auth"
	"github.com/grafana/grafana/pkg/setting"
	"github.com/grafana/grafana/pkg/util"
	"github.com/stretchr/testify/assert"
)

func mockSetIndexViewData() {
	setIndexViewData = func(*HTTPServer, *models.ReqContext) (*dtos.IndexViewData, error) {
		data := &dtos.IndexViewData{
			User:     &dtos.CurrentUser{},
			Settings: map[string]interface{}{},
			NavTree:  []*dtos.NavLink{},
		}
		return data, nil
	}
}

func resetSetIndexViewData() {
	setIndexViewData = (*HTTPServer).setIndexViewData
}

func mockViewIndex() {
	getViewIndex = func() string {
		return "index-template"
	}
}

func resetViewIndex() {
	getViewIndex = func() string {
		return ViewIndex
	}
}

func getBody(resp *httptest.ResponseRecorder) (string, error) {
	responseData, err := ioutil.ReadAll(resp.Body)
	if err != nil {
		return "", err
	}
	return string(responseData), nil
}

type FakeLogger struct {
	log.Logger
}

func (stub *FakeLogger) Info(testMessage string, ctx ...interface{}) {
}

type redirectCase struct {
<<<<<<< HEAD
	desc      string
	url       string
	status    int
	err       error
	appURL    string
	appSubURL string
	path      string
=======
	desc        string
	url         string
	status      int
	err         error
	appURL      string
	appSubURL   string
	redirectURL string
>>>>>>> ca6d08d5
}

func TestLoginErrorCookieApiEndpoint(t *testing.T) {
	mockSetIndexViewData()
	defer resetSetIndexViewData()

	mockViewIndex()
	defer resetViewIndex()

	sc := setupScenarioContext("/login")
	hs := &HTTPServer{
		Cfg:     setting.NewCfg(),
		License: &licensing.OSSLicensingService{},
	}

	sc.defaultHandler = Wrap(func(w http.ResponseWriter, c *models.ReqContext) {
		hs.LoginView(c)
	})

	setting.LoginCookieName = "grafana_session"
	setting.SecretKey = "login_testing"

	setting.OAuthService = &setting.OAuther{}
	setting.OAuthService.OAuthInfos = make(map[string]*setting.OAuthInfo)
	setting.OAuthService.OAuthInfos["github"] = &setting.OAuthInfo{
		ClientId:     "fake",
		ClientSecret: "fakefake",
		Enabled:      true,
		AllowSignup:  true,
		Name:         "github",
	}
	setting.OAuthAutoLogin = true

	oauthError := errors.New("User not a member of one of the required organizations")
	encryptedError, _ := util.Encrypt([]byte(oauthError.Error()), setting.SecretKey)
	cookie := http.Cookie{
		Name:     LoginErrorCookieName,
		MaxAge:   60,
		Value:    hex.EncodeToString(encryptedError),
		HttpOnly: true,
		Path:     setting.AppSubUrl + "/",
		Secure:   hs.Cfg.CookieSecure,
		SameSite: hs.Cfg.CookieSameSiteMode,
	}
	sc.m.Get(sc.url, sc.defaultHandler)
	sc.fakeReqNoAssertionsWithCookie("GET", sc.url, cookie).exec()
	assert.Equal(t, sc.resp.Code, 200)

	responseString, err := getBody(sc.resp)
	assert.NoError(t, err)
	assert.True(t, strings.Contains(responseString, oauthError.Error()))
}

func TestLoginViewRedirect(t *testing.T) {
	mockSetIndexViewData()
	defer resetSetIndexViewData()

	mockViewIndex()
	defer resetViewIndex()
	sc := setupScenarioContext("/login")
	hs := &HTTPServer{
		Cfg:     setting.NewCfg(),
		License: &licensing.OSSLicensingService{},
	}
	hs.Cfg.CookieSecure = true

	sc.defaultHandler = Wrap(func(w http.ResponseWriter, c *models.ReqContext) {
		c.IsSignedIn = true
		c.SignedInUser = &models.SignedInUser{
			UserId: 10,
		}
		hs.LoginView(c)
	})

	setting.OAuthService = &setting.OAuther{}
	setting.OAuthService.OAuthInfos = make(map[string]*setting.OAuthInfo)

	redirectCases := []redirectCase{
		{
<<<<<<< HEAD
			desc:   "grafana relative url without subpath",
			url:    "/profile",
			appURL: "http://localhost:3000",
			path:   "/",
			status: 302,
		},
		{
			desc:      "grafana relative url with subpath",
			url:       "/grafana/profile",
			appURL:    "http://localhost:3000",
			appSubURL: "grafana",
			path:      "grafana/",
			status:    302,
		},
		{
			desc:      "grafana slashed relative url with subpath",
			url:       "/grafana/profile",
			appURL:    "http://localhost:3000",
			appSubURL: "grafana",
			path:      "/grafana/",
			status:    302,
		},
		{
			desc:      "relative url with missing subpath",
			url:       "/profile",
			appURL:    "http://localhost:3000",
			appSubURL: "grafana",
			path:      "grafana/",
			status:    200,
			err:       login.ErrInvalidRedirectTo,
		},
		{
			desc:      "grafana subpath absolute url",
			url:       "http://localhost:3000/grafana/profile",
			appURL:    "http://localhost:3000",
			appSubURL: "grafana",
			path:      "/grafana/profile",
			status:    200,
		},
		{
			desc:   "grafana absolute url",
			url:    "http://localhost:3000/profile",
			appURL: "http://localhost:3000",
			path:   "/",
			status: 200,
			err:    login.ErrAbsoluteRedirectTo,
		},
		{
			desc:   "non grafana absolute url",
			url:    "http://example.com",
			appURL: "http://localhost:3000",
			path:   "/",
			status: 200,
			err:    login.ErrAbsoluteRedirectTo,
		},
		{
			desc:   "invalid url",
			url:    ":foo",
			appURL: "http://localhost:3000",
			path:   "/",
			status: 200,
			err:    login.ErrInvalidRedirectTo,
=======
			desc:        "grafana relative url without subpath",
			url:         "/profile",
			redirectURL: "/profile",
			appURL:      "http://localhost:3000/",
			status:      302,
		},
		{
			desc:        "grafana invalid relative url starting with the subpath",
			url:         "/grafanablah",
			redirectURL: "/grafana/",
			appURL:      "http://localhost:3000/",
			appSubURL:   "/grafana",
			status:      302,
		},
		{
			desc:        "grafana relative url with subpath with leading slash",
			url:         "/grafana/profile",
			redirectURL: "/grafana/profile",
			appURL:      "http://localhost:3000",
			appSubURL:   "/grafana",
			status:      302,
		},
		{
			desc:        "relative url with missing subpath",
			url:         "/profile",
			redirectURL: "/grafana/",
			appURL:      "http://localhost:3000/",
			appSubURL:   "/grafana",
			status:      302,
		},
		{
			desc:        "grafana absolute url",
			url:         "http://localhost:3000/profile",
			redirectURL: "/",
			appURL:      "http://localhost:3000/",
			status:      302,
		},
		{
			desc:        "non grafana absolute url",
			url:         "http://example.com",
			redirectURL: "/",
			appURL:      "http://localhost:3000/",
			status:      302,
		},
		{
			desc:        "invalid url",
			url:         ":foo",
			redirectURL: "/",
			appURL:      "http://localhost:3000/",
			status:      302,
>>>>>>> ca6d08d5
		},
	}

	for _, c := range redirectCases {
		hs.Cfg.AppUrl = c.appURL
		hs.Cfg.AppSubUrl = c.appSubURL
		t.Run(c.desc, func(t *testing.T) {
			cookie := http.Cookie{
				Name:     "redirect_to",
				MaxAge:   60,
				Value:    c.url,
				HttpOnly: true,
				Path:     c.path,
				Secure:   hs.Cfg.CookieSecure,
				SameSite: hs.Cfg.CookieSameSiteMode,
			}
			sc.m.Get(sc.url, sc.defaultHandler)
			sc.fakeReqNoAssertionsWithCookie("GET", sc.url, cookie).exec()
			assert.Equal(t, c.status, sc.resp.Code)
			if c.status == 302 {
				location, ok := sc.resp.Header()["Location"]
				assert.True(t, ok)
				assert.Equal(t, location[0], c.redirectURL)

				setCookie, ok := sc.resp.Header()["Set-Cookie"]
				assert.True(t, ok, "Set-Cookie exists")
				assert.Greater(t, len(setCookie), 0)
				var redirectToCookieFound bool
<<<<<<< HEAD
				expCookieValue := fmt.Sprintf("redirect_to=%v; Path=%v; Max-Age=60; HttpOnly; Secure", c.url, c.path)
=======
				redirectToCookieShouldBeDeleted := c.url != c.redirectURL
				expCookieValue := c.redirectURL
				expCookieMaxAge := 60
				if redirectToCookieShouldBeDeleted {
					expCookieValue = ""
					expCookieMaxAge = 0
				}
				expCookie := fmt.Sprintf("redirect_to=%v; Path=%v; Max-Age=%v; HttpOnly; Secure", expCookieValue, hs.Cfg.AppSubUrl+"/", expCookieMaxAge)
>>>>>>> ca6d08d5
				for _, cookieValue := range setCookie {
					if cookieValue == expCookie {
						redirectToCookieFound = true
						break
					}
				}
				assert.True(t, redirectToCookieFound)
			}

			responseString, err := getBody(sc.resp)
			assert.NoError(t, err)
			if c.err != nil {
				assert.True(t, strings.Contains(responseString, c.err.Error()))
			}
		})
	}
}

func TestLoginPostRedirect(t *testing.T) {
	mockSetIndexViewData()
	defer resetSetIndexViewData()

	mockViewIndex()
	defer resetViewIndex()
	sc := setupScenarioContext("/login")
	hs := &HTTPServer{
		log:              &FakeLogger{},
		Cfg:              setting.NewCfg(),
		License:          &licensing.OSSLicensingService{},
		AuthTokenService: auth.NewFakeUserAuthTokenService(),
	}
	hs.Cfg.CookieSecure = true

	sc.defaultHandler = Wrap(func(w http.ResponseWriter, c *models.ReqContext) Response {
		cmd := dtos.LoginCommand{
			User:     "admin",
			Password: "admin",
		}
		return hs.LoginPost(c, cmd)
	})

	bus.AddHandler("grafana-auth", func(query *models.LoginUserQuery) error {
		query.User = &models.User{
			Id:    42,
			Email: "",
		}
		return nil
	})

	redirectCases := []redirectCase{
		{
			desc:   "grafana relative url without subpath",
			url:    "/profile",
			appURL: "https://localhost:3000/",
		},
		{
			desc:      "grafana relative url with subpath with leading slash",
			url:       "/grafana/profile",
			appURL:    "https://localhost:3000/",
			appSubURL: "/grafana",
		},
		{
			desc:      "grafana invalid relative url starting with subpath",
			url:       "/grafanablah",
			appURL:    "https://localhost:3000/",
			appSubURL: "/grafana",
			err:       login.ErrInvalidRedirectTo,
		},
		{
			desc:      "grafana no slash relative url with subpath",
			url:       "grafana/profile",
			appURL:    "https://localhost:3000",
			appSubURL: "grafana",
		},
		{
			desc:      "relative url with missing subpath",
			url:       "/profile",
			appURL:    "https://localhost:3000/",
			appSubURL: "/grafana",
			err:       login.ErrInvalidRedirectTo,
		},
		{
			desc:   "grafana absolute url",
			url:    "http://localhost:3000/profile",
			appURL: "http://localhost:3000/",
			err:    login.ErrAbsoluteRedirectTo,
		},
		{
			desc:   "non grafana absolute url",
			url:    "http://example.com",
			appURL: "https://localhost:3000/",
			err:    login.ErrAbsoluteRedirectTo,
		},
	}

	for _, c := range redirectCases {
		hs.Cfg.AppUrl = c.appURL
		hs.Cfg.AppSubUrl = c.appSubURL
		t.Run(c.desc, func(t *testing.T) {
			cookie := http.Cookie{
				Name:     "redirect_to",
				MaxAge:   60,
				Value:    c.url,
				HttpOnly: true,
				Path:     hs.Cfg.AppSubUrl + "/",
				Secure:   hs.Cfg.CookieSecure,
				SameSite: hs.Cfg.CookieSameSiteMode,
			}
			sc.m.Post(sc.url, sc.defaultHandler)
			sc.fakeReqNoAssertionsWithCookie("POST", sc.url, cookie).exec()
			assert.Equal(t, sc.resp.Code, 200)

			respJSON, err := simplejson.NewJson(sc.resp.Body.Bytes())
			assert.NoError(t, err)
			redirectURL := respJSON.Get("redirectUrl").MustString()
			if c.err != nil {
				assert.Equal(t, "", redirectURL)
			} else {
				assert.Equal(t, c.url, redirectURL)
			}
			// assert redirect_to cookie is deleted
			setCookie, ok := sc.resp.Header()["Set-Cookie"]
			assert.True(t, ok, "Set-Cookie exists")
			assert.Greater(t, len(setCookie), 0)
			var redirectToCookieFound bool
			expCookieValue := fmt.Sprintf("redirect_to=; Path=%v; Max-Age=0; HttpOnly; Secure", hs.Cfg.AppSubUrl+"/")
			for _, cookieValue := range setCookie {
				if cookieValue == expCookieValue {
					redirectToCookieFound = true
					break
				}
			}
			assert.True(t, redirectToCookieFound)
		})
	}
}

func TestLoginOAuthRedirect(t *testing.T) {
	mockSetIndexViewData()
	defer resetSetIndexViewData()

	sc := setupScenarioContext("/login")
	hs := &HTTPServer{
		Cfg:     setting.NewCfg(),
		License: &licensing.OSSLicensingService{},
	}

	sc.defaultHandler = Wrap(func(c *models.ReqContext) {
		hs.LoginView(c)
	})

	setting.OAuthService = &setting.OAuther{}
	setting.OAuthService.OAuthInfos = make(map[string]*setting.OAuthInfo)
	setting.OAuthService.OAuthInfos["github"] = &setting.OAuthInfo{
		ClientId:     "fake",
		ClientSecret: "fakefake",
		Enabled:      true,
		AllowSignup:  true,
		Name:         "github",
	}
	setting.OAuthAutoLogin = true
	sc.m.Get(sc.url, sc.defaultHandler)
	sc.fakeReqNoAssertions("GET", sc.url).exec()

	assert.Equal(t, sc.resp.Code, 307)
	location, ok := sc.resp.Header()["Location"]
	assert.True(t, ok)
	assert.Equal(t, location[0], "/login/github")
}

func TestAuthProxyLoginEnableLoginTokenDisabled(t *testing.T) {
	sc := setupAuthProxyLoginTest(false)

	assert.Equal(t, sc.resp.Code, 302)
	location, ok := sc.resp.Header()["Location"]
	assert.True(t, ok)
	assert.Equal(t, location[0], "/")

	_, ok = sc.resp.Header()["Set-Cookie"]
	assert.False(t, ok, "Set-Cookie does not exist")
}

func TestAuthProxyLoginWithEnableLoginToken(t *testing.T) {
	sc := setupAuthProxyLoginTest(true)

	assert.Equal(t, sc.resp.Code, 302)
	location, ok := sc.resp.Header()["Location"]
	assert.True(t, ok)
	assert.Equal(t, location[0], "/")

	setCookie, ok := sc.resp.Header()["Set-Cookie"]
	assert.True(t, ok, "Set-Cookie exists")
	assert.Equal(t, "grafana_session=; Path=/; Max-Age=0; HttpOnly", setCookie[0])
}

func setupAuthProxyLoginTest(enableLoginToken bool) *scenarioContext {
	mockSetIndexViewData()
	defer resetSetIndexViewData()

	sc := setupScenarioContext("/login")
	hs := &HTTPServer{
		Cfg:              setting.NewCfg(),
		License:          &licensing.OSSLicensingService{},
		AuthTokenService: auth.NewFakeUserAuthTokenService(),
		log:              log.New("hello"),
	}

	sc.defaultHandler = Wrap(func(c *models.ReqContext) {
		c.IsSignedIn = true
		c.SignedInUser = &models.SignedInUser{
			UserId: 10,
		}
		hs.LoginView(c)
	})

	setting.OAuthService = &setting.OAuther{}
	setting.OAuthService.OAuthInfos = make(map[string]*setting.OAuthInfo)
	setting.AuthProxyEnabled = true
	setting.AuthProxyEnableLoginToken = enableLoginToken

	sc.m.Get(sc.url, sc.defaultHandler)
	sc.fakeReqNoAssertions("GET", sc.url).exec()

	return sc
}<|MERGE_RESOLUTION|>--- conflicted
+++ resolved
@@ -67,15 +67,6 @@
 }
 
 type redirectCase struct {
-<<<<<<< HEAD
-	desc      string
-	url       string
-	status    int
-	err       error
-	appURL    string
-	appSubURL string
-	path      string
-=======
 	desc        string
 	url         string
 	status      int
@@ -83,7 +74,6 @@
 	appURL      string
 	appSubURL   string
 	redirectURL string
->>>>>>> ca6d08d5
 }
 
 func TestLoginErrorCookieApiEndpoint(t *testing.T) {
@@ -163,70 +153,6 @@
 
 	redirectCases := []redirectCase{
 		{
-<<<<<<< HEAD
-			desc:   "grafana relative url without subpath",
-			url:    "/profile",
-			appURL: "http://localhost:3000",
-			path:   "/",
-			status: 302,
-		},
-		{
-			desc:      "grafana relative url with subpath",
-			url:       "/grafana/profile",
-			appURL:    "http://localhost:3000",
-			appSubURL: "grafana",
-			path:      "grafana/",
-			status:    302,
-		},
-		{
-			desc:      "grafana slashed relative url with subpath",
-			url:       "/grafana/profile",
-			appURL:    "http://localhost:3000",
-			appSubURL: "grafana",
-			path:      "/grafana/",
-			status:    302,
-		},
-		{
-			desc:      "relative url with missing subpath",
-			url:       "/profile",
-			appURL:    "http://localhost:3000",
-			appSubURL: "grafana",
-			path:      "grafana/",
-			status:    200,
-			err:       login.ErrInvalidRedirectTo,
-		},
-		{
-			desc:      "grafana subpath absolute url",
-			url:       "http://localhost:3000/grafana/profile",
-			appURL:    "http://localhost:3000",
-			appSubURL: "grafana",
-			path:      "/grafana/profile",
-			status:    200,
-		},
-		{
-			desc:   "grafana absolute url",
-			url:    "http://localhost:3000/profile",
-			appURL: "http://localhost:3000",
-			path:   "/",
-			status: 200,
-			err:    login.ErrAbsoluteRedirectTo,
-		},
-		{
-			desc:   "non grafana absolute url",
-			url:    "http://example.com",
-			appURL: "http://localhost:3000",
-			path:   "/",
-			status: 200,
-			err:    login.ErrAbsoluteRedirectTo,
-		},
-		{
-			desc:   "invalid url",
-			url:    ":foo",
-			appURL: "http://localhost:3000",
-			path:   "/",
-			status: 200,
-			err:    login.ErrInvalidRedirectTo,
-=======
 			desc:        "grafana relative url without subpath",
 			url:         "/profile",
 			redirectURL: "/profile",
@@ -277,139 +203,6 @@
 			redirectURL: "/",
 			appURL:      "http://localhost:3000/",
 			status:      302,
->>>>>>> ca6d08d5
-		},
-	}
-
-	for _, c := range redirectCases {
-		hs.Cfg.AppUrl = c.appURL
-		hs.Cfg.AppSubUrl = c.appSubURL
-		t.Run(c.desc, func(t *testing.T) {
-			cookie := http.Cookie{
-				Name:     "redirect_to",
-				MaxAge:   60,
-				Value:    c.url,
-				HttpOnly: true,
-				Path:     c.path,
-				Secure:   hs.Cfg.CookieSecure,
-				SameSite: hs.Cfg.CookieSameSiteMode,
-			}
-			sc.m.Get(sc.url, sc.defaultHandler)
-			sc.fakeReqNoAssertionsWithCookie("GET", sc.url, cookie).exec()
-			assert.Equal(t, c.status, sc.resp.Code)
-			if c.status == 302 {
-				location, ok := sc.resp.Header()["Location"]
-				assert.True(t, ok)
-				assert.Equal(t, location[0], c.redirectURL)
-
-				setCookie, ok := sc.resp.Header()["Set-Cookie"]
-				assert.True(t, ok, "Set-Cookie exists")
-				assert.Greater(t, len(setCookie), 0)
-				var redirectToCookieFound bool
-<<<<<<< HEAD
-				expCookieValue := fmt.Sprintf("redirect_to=%v; Path=%v; Max-Age=60; HttpOnly; Secure", c.url, c.path)
-=======
-				redirectToCookieShouldBeDeleted := c.url != c.redirectURL
-				expCookieValue := c.redirectURL
-				expCookieMaxAge := 60
-				if redirectToCookieShouldBeDeleted {
-					expCookieValue = ""
-					expCookieMaxAge = 0
-				}
-				expCookie := fmt.Sprintf("redirect_to=%v; Path=%v; Max-Age=%v; HttpOnly; Secure", expCookieValue, hs.Cfg.AppSubUrl+"/", expCookieMaxAge)
->>>>>>> ca6d08d5
-				for _, cookieValue := range setCookie {
-					if cookieValue == expCookie {
-						redirectToCookieFound = true
-						break
-					}
-				}
-				assert.True(t, redirectToCookieFound)
-			}
-
-			responseString, err := getBody(sc.resp)
-			assert.NoError(t, err)
-			if c.err != nil {
-				assert.True(t, strings.Contains(responseString, c.err.Error()))
-			}
-		})
-	}
-}
-
-func TestLoginPostRedirect(t *testing.T) {
-	mockSetIndexViewData()
-	defer resetSetIndexViewData()
-
-	mockViewIndex()
-	defer resetViewIndex()
-	sc := setupScenarioContext("/login")
-	hs := &HTTPServer{
-		log:              &FakeLogger{},
-		Cfg:              setting.NewCfg(),
-		License:          &licensing.OSSLicensingService{},
-		AuthTokenService: auth.NewFakeUserAuthTokenService(),
-	}
-	hs.Cfg.CookieSecure = true
-
-	sc.defaultHandler = Wrap(func(w http.ResponseWriter, c *models.ReqContext) Response {
-		cmd := dtos.LoginCommand{
-			User:     "admin",
-			Password: "admin",
-		}
-		return hs.LoginPost(c, cmd)
-	})
-
-	bus.AddHandler("grafana-auth", func(query *models.LoginUserQuery) error {
-		query.User = &models.User{
-			Id:    42,
-			Email: "",
-		}
-		return nil
-	})
-
-	redirectCases := []redirectCase{
-		{
-			desc:   "grafana relative url without subpath",
-			url:    "/profile",
-			appURL: "https://localhost:3000/",
-		},
-		{
-			desc:      "grafana relative url with subpath with leading slash",
-			url:       "/grafana/profile",
-			appURL:    "https://localhost:3000/",
-			appSubURL: "/grafana",
-		},
-		{
-			desc:      "grafana invalid relative url starting with subpath",
-			url:       "/grafanablah",
-			appURL:    "https://localhost:3000/",
-			appSubURL: "/grafana",
-			err:       login.ErrInvalidRedirectTo,
-		},
-		{
-			desc:      "grafana no slash relative url with subpath",
-			url:       "grafana/profile",
-			appURL:    "https://localhost:3000",
-			appSubURL: "grafana",
-		},
-		{
-			desc:      "relative url with missing subpath",
-			url:       "/profile",
-			appURL:    "https://localhost:3000/",
-			appSubURL: "/grafana",
-			err:       login.ErrInvalidRedirectTo,
-		},
-		{
-			desc:   "grafana absolute url",
-			url:    "http://localhost:3000/profile",
-			appURL: "http://localhost:3000/",
-			err:    login.ErrAbsoluteRedirectTo,
-		},
-		{
-			desc:   "non grafana absolute url",
-			url:    "http://example.com",
-			appURL: "https://localhost:3000/",
-			err:    login.ErrAbsoluteRedirectTo,
 		},
 	}
 
@@ -426,6 +219,128 @@
 				Secure:   hs.Cfg.CookieSecure,
 				SameSite: hs.Cfg.CookieSameSiteMode,
 			}
+			sc.m.Get(sc.url, sc.defaultHandler)
+			sc.fakeReqNoAssertionsWithCookie("GET", sc.url, cookie).exec()
+			assert.Equal(t, c.status, sc.resp.Code)
+			if c.status == 302 {
+				location, ok := sc.resp.Header()["Location"]
+				assert.True(t, ok)
+				assert.Equal(t, location[0], c.redirectURL)
+
+				setCookie, ok := sc.resp.Header()["Set-Cookie"]
+				assert.True(t, ok, "Set-Cookie exists")
+				assert.Greater(t, len(setCookie), 0)
+				var redirectToCookieFound bool
+				redirectToCookieShouldBeDeleted := c.url != c.redirectURL
+				expCookieValue := c.redirectURL
+				expCookieMaxAge := 60
+				if redirectToCookieShouldBeDeleted {
+					expCookieValue = ""
+					expCookieMaxAge = 0
+				}
+				expCookie := fmt.Sprintf("redirect_to=%v; Path=%v; Max-Age=%v; HttpOnly; Secure", expCookieValue, hs.Cfg.AppSubUrl+"/", expCookieMaxAge)
+				for _, cookieValue := range setCookie {
+					if cookieValue == expCookie {
+						redirectToCookieFound = true
+						break
+					}
+				}
+				assert.True(t, redirectToCookieFound)
+			}
+
+			responseString, err := getBody(sc.resp)
+			assert.NoError(t, err)
+			if c.err != nil {
+				assert.True(t, strings.Contains(responseString, c.err.Error()))
+			}
+		})
+	}
+}
+
+func TestLoginPostRedirect(t *testing.T) {
+	mockSetIndexViewData()
+	defer resetSetIndexViewData()
+
+	mockViewIndex()
+	defer resetViewIndex()
+	sc := setupScenarioContext("/login")
+	hs := &HTTPServer{
+		log:              &FakeLogger{},
+		Cfg:              setting.NewCfg(),
+		License:          &licensing.OSSLicensingService{},
+		AuthTokenService: auth.NewFakeUserAuthTokenService(),
+	}
+	hs.Cfg.CookieSecure = true
+
+	sc.defaultHandler = Wrap(func(w http.ResponseWriter, c *models.ReqContext) Response {
+		cmd := dtos.LoginCommand{
+			User:     "admin",
+			Password: "admin",
+		}
+		return hs.LoginPost(c, cmd)
+	})
+
+	bus.AddHandler("grafana-auth", func(query *models.LoginUserQuery) error {
+		query.User = &models.User{
+			Id:    42,
+			Email: "",
+		}
+		return nil
+	})
+
+	redirectCases := []redirectCase{
+		{
+			desc:   "grafana relative url without subpath",
+			url:    "/profile",
+			appURL: "https://localhost:3000/",
+		},
+		{
+			desc:      "grafana relative url with subpath with leading slash",
+			url:       "/grafana/profile",
+			appURL:    "https://localhost:3000/",
+			appSubURL: "/grafana",
+		},
+		{
+			desc:      "grafana invalid relative url starting with subpath",
+			url:       "/grafanablah",
+			appURL:    "https://localhost:3000/",
+			appSubURL: "/grafana",
+			err:       login.ErrInvalidRedirectTo,
+		},
+		{
+			desc:      "relative url with missing subpath",
+			url:       "/profile",
+			appURL:    "https://localhost:3000/",
+			appSubURL: "/grafana",
+			err:       login.ErrInvalidRedirectTo,
+		},
+		{
+			desc:   "grafana absolute url",
+			url:    "http://localhost:3000/profile",
+			appURL: "http://localhost:3000/",
+			err:    login.ErrAbsoluteRedirectTo,
+		},
+		{
+			desc:   "non grafana absolute url",
+			url:    "http://example.com",
+			appURL: "https://localhost:3000/",
+			err:    login.ErrAbsoluteRedirectTo,
+		},
+	}
+
+	for _, c := range redirectCases {
+		hs.Cfg.AppUrl = c.appURL
+		hs.Cfg.AppSubUrl = c.appSubURL
+		t.Run(c.desc, func(t *testing.T) {
+			cookie := http.Cookie{
+				Name:     "redirect_to",
+				MaxAge:   60,
+				Value:    c.url,
+				HttpOnly: true,
+				Path:     hs.Cfg.AppSubUrl + "/",
+				Secure:   hs.Cfg.CookieSecure,
+				SameSite: hs.Cfg.CookieSameSiteMode,
+			}
 			sc.m.Post(sc.url, sc.defaultHandler)
 			sc.fakeReqNoAssertionsWithCookie("POST", sc.url, cookie).exec()
 			assert.Equal(t, sc.resp.Code, 200)
