package api

import (
	"errors"
	"net/http"

	"github.com/grafana/grafana-plugin-sdk-go/backend"
	"github.com/grafana/grafana/pkg/api/dtos"
	"github.com/grafana/grafana/pkg/api/response"
	"github.com/grafana/grafana/pkg/models"
	"github.com/grafana/grafana/pkg/services/query"
	"github.com/grafana/grafana/pkg/tsdb/legacydata"
	"github.com/grafana/grafana/pkg/util"
	"github.com/grafana/grafana/pkg/web"
)

func (hs *HTTPServer) handleQueryMetricsError(err error) *response.NormalResponse {
	if errors.Is(err, models.ErrDataSourceAccessDenied) {
		return response.Error(http.StatusForbidden, "Access denied to data source", err)
	}
	var badQuery *query.ErrBadQuery
	if errors.As(err, &badQuery) {
		return response.Error(http.StatusBadRequest, util.Capitalize(badQuery.Message), err)
	}
	return response.Error(http.StatusInternalServerError, "Query data error", err)
}

// QueryMetricsV2 returns query metrics.
// POST /api/ds/query   DataSource query w/ expressions
func (hs *HTTPServer) QueryMetricsV2(c *models.ReqContext) response.Response {
	reqDTO := dtos.MetricRequest{}
	if err := web.Bind(c.Req, &reqDTO); err != nil {
		return response.Error(http.StatusBadRequest, "bad request data", err)
	}

	resp, err := hs.queryDataService.QueryData(c.Req.Context(), c.SignedInUser, c.SkipCache, reqDTO, true)
	if err != nil {
		return hs.handleQueryMetricsError(err)
	}
	return toJsonStreamingResponse(resp)
}

// QueryMetrics returns query metrics
// POST /api/tsdb/query
//nolint: staticcheck // legacydata.DataResponse deprecated
//nolint: staticcheck // legacydata.DataQueryResult deprecated
func (hs *HTTPServer) QueryMetrics(c *models.ReqContext) response.Response {
	reqDto := dtos.MetricRequest{}
	if err := web.Bind(c.Req, &reqDto); err != nil {
		return response.Error(http.StatusBadRequest, "bad request data", err)
	}

	sdkResp, err := hs.queryDataService.QueryData(c.Req.Context(), c.SignedInUser, c.SkipCache, reqDto, false)
	if err != nil {
		return hs.handleQueryMetricsError(err)
	}

	legacyResp := legacydata.DataResponse{
		Results: map[string]legacydata.DataQueryResult{},
	}

	for refID, res := range sdkResp.Responses {
		dqr := legacydata.DataQueryResult{
			RefID: refID,
		}

		if res.Error != nil {
			dqr.Error = res.Error
		}

		if res.Frames != nil {
			dqr.Dataframes = legacydata.NewDecodedDataFrames(res.Frames)
		}

		legacyResp.Results[refID] = dqr
	}

	statusCode := http.StatusOK
	for _, res := range legacyResp.Results {
		if res.Error != nil {
			res.ErrorString = res.Error.Error()
			legacyResp.Message = res.ErrorString
			statusCode = http.StatusBadRequest
		}
	}

	return response.JSON(statusCode, &legacyResp)
}

<<<<<<< HEAD
func (hs *HTTPServer) createRequest(ctx context.Context, ds *models.DataSource, query legacydata.DataQuery) (*backend.QueryDataRequest, error) {
	instanceSettings, err := adapters.ModelToInstanceSettings(ds, hs.decryptSecureJsonDataFn())
	if err != nil {
		return nil, err
	}

	if query.Headers == nil {
		query.Headers = make(map[string]string)
	}

	if hs.OAuthTokenService.IsOAuthPassThruEnabled(ds) {
		if token := hs.OAuthTokenService.GetCurrentOAuthToken(ctx, query.User); token != nil {
			delete(query.Headers, "Authorization")
			query.Headers["Authorization"] = fmt.Sprintf("%s %s", token.Type(), token.AccessToken)

			idToken, ok := token.Extra("id_token").(string)
			if ok && idToken != "" {
				query.Headers["X-ID-Token"] = idToken
			}
		}
	}

	req := &backend.QueryDataRequest{
		PluginContext: backend.PluginContext{
			OrgID:                      ds.OrgId,
			PluginID:                   ds.Type,
			User:                       adapters.BackendUserFromSignedInUser(query.User),
			DataSourceInstanceSettings: instanceSettings,
		},
		Queries: []backend.DataQuery{},
		Headers: query.Headers,
	}

	for _, q := range query.Queries {
		modelJSON, err := q.Model.MarshalJSON()
		if err != nil {
			return nil, err
=======
func toJsonStreamingResponse(qdr *backend.QueryDataResponse) response.Response {
	statusCode := http.StatusOK
	for _, res := range qdr.Responses {
		if res.Error != nil {
			statusCode = http.StatusBadRequest
>>>>>>> c1ba0afd
		}
	}

	return response.JSONStreaming(statusCode, qdr)
}<|MERGE_RESOLUTION|>--- conflicted
+++ resolved
@@ -87,51 +87,11 @@
 	return response.JSON(statusCode, &legacyResp)
 }
 
-<<<<<<< HEAD
-func (hs *HTTPServer) createRequest(ctx context.Context, ds *models.DataSource, query legacydata.DataQuery) (*backend.QueryDataRequest, error) {
-	instanceSettings, err := adapters.ModelToInstanceSettings(ds, hs.decryptSecureJsonDataFn())
-	if err != nil {
-		return nil, err
-	}
-
-	if query.Headers == nil {
-		query.Headers = make(map[string]string)
-	}
-
-	if hs.OAuthTokenService.IsOAuthPassThruEnabled(ds) {
-		if token := hs.OAuthTokenService.GetCurrentOAuthToken(ctx, query.User); token != nil {
-			delete(query.Headers, "Authorization")
-			query.Headers["Authorization"] = fmt.Sprintf("%s %s", token.Type(), token.AccessToken)
-
-			idToken, ok := token.Extra("id_token").(string)
-			if ok && idToken != "" {
-				query.Headers["X-ID-Token"] = idToken
-			}
-		}
-	}
-
-	req := &backend.QueryDataRequest{
-		PluginContext: backend.PluginContext{
-			OrgID:                      ds.OrgId,
-			PluginID:                   ds.Type,
-			User:                       adapters.BackendUserFromSignedInUser(query.User),
-			DataSourceInstanceSettings: instanceSettings,
-		},
-		Queries: []backend.DataQuery{},
-		Headers: query.Headers,
-	}
-
-	for _, q := range query.Queries {
-		modelJSON, err := q.Model.MarshalJSON()
-		if err != nil {
-			return nil, err
-=======
 func toJsonStreamingResponse(qdr *backend.QueryDataResponse) response.Response {
 	statusCode := http.StatusOK
 	for _, res := range qdr.Responses {
 		if res.Error != nil {
 			statusCode = http.StatusBadRequest
->>>>>>> c1ba0afd
 		}
 	}
 
