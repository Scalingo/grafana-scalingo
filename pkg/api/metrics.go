package api

import (
	"context"
	"errors"
	"net/http"

	"github.com/grafana/grafana/pkg/expr"
	"github.com/grafana/grafana/pkg/models"

	"github.com/grafana/grafana/pkg/api/dtos"
	"github.com/grafana/grafana/pkg/api/response"
	"github.com/grafana/grafana/pkg/bus"
	"github.com/grafana/grafana/pkg/components/simplejson"
	"github.com/grafana/grafana/pkg/tsdb"
	"github.com/grafana/grafana/pkg/util"
)

// QueryMetricsV2 returns query metrics.
// POST /api/ds/query   DataSource query w/ expressions
<<<<<<< HEAD
func (hs *HTTPServer) QueryMetricsV2(c *models.ReqContext, reqDto dtos.MetricRequest) Response {
	if len(reqDto.Queries) == 0 {
		return Error(500, "No queries found in query", nil)
=======
func (hs *HTTPServer) QueryMetricsV2(c *models.ReqContext, reqDTO dtos.MetricRequest) response.Response {
	if len(reqDTO.Queries) == 0 {
		return response.Error(http.StatusBadRequest, "No queries found in query", nil)
>>>>>>> 5fdad5bf
	}

	request := &tsdb.TsdbQuery{
		TimeRange: tsdb.NewTimeRange(reqDTO.From, reqDTO.To),
		Debug:     reqDTO.Debug,
		User:      c.SignedInUser,
		Queries:   make([]*tsdb.Query, 0, len(reqDTO.Queries)),
	}

	// Loop to see if we have an expression.
	for _, query := range reqDTO.Queries {
		if query.Get("datasource").MustString("") == expr.DatasourceName {
			return hs.handleExpressions(c, reqDTO)
		}
	}

	var ds *models.DataSource
	for i, query := range reqDTO.Queries {
		hs.log.Debug("Processing metrics query", "query", query)

		datasourceID, err := query.Get("datasourceId").Int64()
		if err != nil {
			hs.log.Debug("Can't process query since it's missing data source ID")
			return response.Error(http.StatusBadRequest, "Query missing data source ID", nil)
		}

		// For mixed datasource case, each data source is sent in a single request.
		// So only the datasource from the first query is needed. As all requests
		// should be the same data source.
		if i == 0 {
			ds, err = hs.DatasourceCache.GetDatasource(datasourceID, c.SignedInUser, c.SkipCache)
			if err != nil {
				return hs.handleGetDataSourceError(err, datasourceID)
			}
		}

		request.Queries = append(request.Queries, &tsdb.Query{
			RefId:         query.Get("refId").MustString("A"),
			MaxDataPoints: query.Get("maxDataPoints").MustInt64(100),
			IntervalMs:    query.Get("intervalMs").MustInt64(1000),
			QueryType:     query.Get("queryType").MustString(""),
			Model:         query,
			DataSource:    ds,
		})
	}

	err := hs.PluginRequestValidator.Validate(ds.Url, nil)
	if err != nil {
		return response.Error(http.StatusForbidden, "Access denied", err)
	}

	resp, err := tsdb.HandleRequest(c.Req.Context(), ds, request)
	if err != nil {
		return response.Error(http.StatusInternalServerError, "Metric request error", err)
	}

	statusCode := http.StatusOK
	for _, res := range resp.Results {
		if res.Error != nil {
			res.ErrorString = res.Error.Error()
			resp.Message = res.ErrorString
			statusCode = http.StatusBadRequest
		}
<<<<<<< HEAD
	} else {
		if !setting.IsExpressionsEnabled() {
			return Error(404, "Expressions feature toggle is not enabled", nil)
		}

		resp, err = plugins.Transform.Transform(c.Req.Context(), request)
=======
	}

	return response.JSONStreaming(statusCode, resp)
}

// handleExpressions handles POST /api/ds/query when there is an expression.
func (hs *HTTPServer) handleExpressions(c *models.ReqContext, reqDTO dtos.MetricRequest) response.Response {
	request := &tsdb.TsdbQuery{
		TimeRange: tsdb.NewTimeRange(reqDTO.From, reqDTO.To),
		Debug:     reqDTO.Debug,
		User:      c.SignedInUser,
		Queries:   make([]*tsdb.Query, 0, len(reqDTO.Queries)),
	}

	for _, query := range reqDTO.Queries {
		hs.log.Debug("Processing metrics query", "query", query)
		name := query.Get("datasource").MustString("")

		datasourceID, err := query.Get("datasourceId").Int64()
>>>>>>> 5fdad5bf
		if err != nil {
			hs.log.Debug("Can't process query since it's missing data source ID")
			return response.Error(400, "Query missing data source ID", nil)
		}

		if name != expr.DatasourceName {
			// Expression requests have everything in one request, so need to check
			// all data source queries for possible permission / not found issues.
			if _, err = hs.DatasourceCache.GetDatasource(datasourceID, c.SignedInUser, c.SkipCache); err != nil {
				return hs.handleGetDataSourceError(err, datasourceID)
			}
		}

		request.Queries = append(request.Queries, &tsdb.Query{
			RefId:         query.Get("refId").MustString("A"),
			MaxDataPoints: query.Get("maxDataPoints").MustInt64(100),
			IntervalMs:    query.Get("intervalMs").MustInt64(1000),
			QueryType:     query.Get("queryType").MustString(""),
			Model:         query,
		})
	}

	exprService := expr.Service{Cfg: hs.Cfg}
	resp, err := exprService.WrapTransformData(c.Req.Context(), request)
	if err != nil {
		return response.Error(500, "expression request error", err)
	}

	statusCode := 200
	for _, res := range resp.Results {
		if res.Error != nil {
			res.ErrorString = res.Error.Error()
			resp.Message = res.ErrorString
			statusCode = 400
		}
	}

	return response.JSONStreaming(statusCode, resp)
}

func (hs *HTTPServer) handleGetDataSourceError(err error, datasourceID int64) *response.NormalResponse {
	hs.log.Debug("Encountered error getting data source", "err", err, "id", datasourceID)
	if errors.Is(err, models.ErrDataSourceAccessDenied) {
		return response.Error(403, "Access denied to data source", err)
	}
	if errors.Is(err, models.ErrDataSourceNotFound) {
		return response.Error(400, "Invalid data source ID", err)
	}
	return response.Error(500, "Unable to load data source metadata", err)
}

// QueryMetrics returns query metrics
// POST /api/tsdb/query
func (hs *HTTPServer) QueryMetrics(c *models.ReqContext, reqDto dtos.MetricRequest) response.Response {
	timeRange := tsdb.NewTimeRange(reqDto.From, reqDto.To)

	if len(reqDto.Queries) == 0 {
		return response.Error(http.StatusBadRequest, "No queries found in query", nil)
	}

	datasourceId, err := reqDto.Queries[0].Get("datasourceId").Int64()
	if err != nil {
		return response.Error(http.StatusBadRequest, "Query missing datasourceId", nil)
	}

	ds, err := hs.DatasourceCache.GetDatasource(datasourceId, c.SignedInUser, c.SkipCache)
	if err != nil {
		return hs.handleGetDataSourceError(err, datasourceId)
	}

	err = hs.PluginRequestValidator.Validate(ds.Url, nil)
	if err != nil {
		return response.Error(http.StatusForbidden, "Access denied", err)
	}

	request := &tsdb.TsdbQuery{
		TimeRange: timeRange,
		Debug:     reqDto.Debug,
		User:      c.SignedInUser,
	}

	for _, query := range reqDto.Queries {
		request.Queries = append(request.Queries, &tsdb.Query{
			RefId:         query.Get("refId").MustString("A"),
			MaxDataPoints: query.Get("maxDataPoints").MustInt64(100),
			IntervalMs:    query.Get("intervalMs").MustInt64(1000),
			Model:         query,
			DataSource:    ds,
		})
	}

	resp, err := tsdb.HandleRequest(c.Req.Context(), ds, request)
	if err != nil {
		return response.Error(http.StatusInternalServerError, "Metric request error", err)
	}

	statusCode := http.StatusOK
	for _, res := range resp.Results {
		if res.Error != nil {
			res.ErrorString = res.Error.Error()
			resp.Message = res.ErrorString
			statusCode = http.StatusBadRequest
		}
	}

	return response.JSON(statusCode, &resp)
}

// GET /api/tsdb/testdata/gensql
func GenerateSQLTestData(c *models.ReqContext) response.Response {
	if err := bus.Dispatch(&models.InsertSQLTestDataCommand{}); err != nil {
		return response.Error(500, "Failed to insert test data", err)
	}

	return response.JSON(200, &util.DynMap{"message": "OK"})
}

// GET /api/tsdb/testdata/random-walk
func GetTestDataRandomWalk(c *models.ReqContext) response.Response {
	from := c.Query("from")
	to := c.Query("to")
	intervalMs := c.QueryInt64("intervalMs")

	timeRange := tsdb.NewTimeRange(from, to)
	request := &tsdb.TsdbQuery{TimeRange: timeRange}

	dsInfo := &models.DataSource{
		Type:     "testdata",
		JsonData: simplejson.New(),
	}
	request.Queries = append(request.Queries, &tsdb.Query{
		RefId:      "A",
		IntervalMs: intervalMs,
		Model: simplejson.NewFromAny(&util.DynMap{
			"scenario": "random_walk",
		}),
		DataSource: dsInfo,
	})

	resp, err := tsdb.HandleRequest(context.Background(), dsInfo, request)
	if err != nil {
		return response.Error(500, "Metric request error", err)
	}

	return response.JSON(200, &resp)
}<|MERGE_RESOLUTION|>--- conflicted
+++ resolved
@@ -18,15 +18,9 @@
 
 // QueryMetricsV2 returns query metrics.
 // POST /api/ds/query   DataSource query w/ expressions
-<<<<<<< HEAD
-func (hs *HTTPServer) QueryMetricsV2(c *models.ReqContext, reqDto dtos.MetricRequest) Response {
-	if len(reqDto.Queries) == 0 {
-		return Error(500, "No queries found in query", nil)
-=======
 func (hs *HTTPServer) QueryMetricsV2(c *models.ReqContext, reqDTO dtos.MetricRequest) response.Response {
 	if len(reqDTO.Queries) == 0 {
 		return response.Error(http.StatusBadRequest, "No queries found in query", nil)
->>>>>>> 5fdad5bf
 	}
 
 	request := &tsdb.TsdbQuery{
@@ -90,14 +84,6 @@
 			resp.Message = res.ErrorString
 			statusCode = http.StatusBadRequest
 		}
-<<<<<<< HEAD
-	} else {
-		if !setting.IsExpressionsEnabled() {
-			return Error(404, "Expressions feature toggle is not enabled", nil)
-		}
-
-		resp, err = plugins.Transform.Transform(c.Req.Context(), request)
-=======
 	}
 
 	return response.JSONStreaming(statusCode, resp)
@@ -117,7 +103,6 @@
 		name := query.Get("datasource").MustString("")
 
 		datasourceID, err := query.Get("datasourceId").Int64()
->>>>>>> 5fdad5bf
 		if err != nil {
 			hs.log.Debug("Can't process query since it's missing data source ID")
 			return response.Error(400, "Query missing data source ID", nil)
