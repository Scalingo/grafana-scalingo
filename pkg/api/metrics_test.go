--- conflicted
+++ resolved
@@ -9,28 +9,15 @@
 	"strings"
 	"testing"
 
-<<<<<<< HEAD
-	"github.com/grafana/grafana/pkg/services/featuremgmt"
-	"github.com/grafana/grafana/pkg/services/sqlstore/mockstore"
-	"github.com/grafana/grafana/pkg/web/webtest"
-
-=======
 	"github.com/grafana/grafana-plugin-sdk-go/backend"
 	"github.com/stretchr/testify/require"
->>>>>>> 556faf82
 	"golang.org/x/oauth2"
 
 	"github.com/grafana/grafana/pkg/models"
 	fakeDatasources "github.com/grafana/grafana/pkg/services/datasources/fakes"
 	"github.com/grafana/grafana/pkg/services/featuremgmt"
 	"github.com/grafana/grafana/pkg/services/query"
-<<<<<<< HEAD
-	"github.com/grafana/grafana/pkg/services/secrets/fakes"
-	"github.com/stretchr/testify/assert"
-	"github.com/stretchr/testify/require"
-=======
 	"github.com/grafana/grafana/pkg/web/webtest"
->>>>>>> 556faf82
 )
 
 var queryDatasourceInput = `{
@@ -98,78 +85,6 @@
 		hs.queryDataService = qds
 		hs.Features = featuremgmt.WithFeatures(featuremgmt.FlagDatasourceQueryMultiStatus, true)
 	})
-<<<<<<< HEAD
-
-	t.Run("Cannot query without a valid orgid or dashboard or panel ID", func(t *testing.T) {
-		mockDb.ExpectedDashboard = nil
-		mockDb.ExpectedError = models.ErrDashboardOrPanelIdentifierNotSet
-
-		response := callAPI(
-			sc.server,
-			http.MethodPost,
-			"/api/dashboards/org//uid//panels//query",
-			strings.NewReader(queryDatasourceInput),
-			t,
-		)
-
-		assert.Equal(t, http.StatusBadRequest, response.Code)
-
-		var res map[string]interface{}
-		err := json.Unmarshal(response.Body.Bytes(), &res)
-		assert.NoError(t, err)
-		assert.Equal(t, models.ErrDashboardOrPanelIdentifierNotSet.Error(), res["error"])
-		assert.Equal(t, models.ErrDashboardOrPanelIdentifierNotSet.Error(), res["message"])
-	})
-
-	t.Run("Cannot query without a valid orgid", func(t *testing.T) {
-		response := callAPI(
-			sc.server,
-			http.MethodPost,
-			fmt.Sprintf("/api/dashboards/org//uid/%s/panels/%s/query", "1", "2"),
-			strings.NewReader(queryDatasourceInput),
-			t,
-		)
-		assert.Equal(t, http.StatusBadRequest, response.Code)
-		var res map[string]interface{}
-		assert.NoError(t, json.Unmarshal(response.Body.Bytes(), &res))
-		assert.Equal(t, models.ErrDashboardOrPanelIdentifierNotSet.Error(), res["error"])
-		assert.Equal(t, models.ErrDashboardOrPanelIdentifierNotSet.Error(), res["message"])
-	})
-
-	t.Run("Cannot query without a valid dashboard or panel ID", func(t *testing.T) {
-		response := callAPI(
-			sc.server,
-			http.MethodPost,
-			fmt.Sprintf("/api/dashboards/org//uid/%s/panels/%s/query", "1", "2"),
-			strings.NewReader(queryDatasourceInput),
-			t,
-		)
-		assert.Equal(t, http.StatusBadRequest, response.Code)
-
-		var res map[string]interface{}
-		assert.NoError(t, json.Unmarshal(response.Body.Bytes(), &res))
-		assert.Equal(t, models.ErrDashboardOrPanelIdentifierNotSet.Error(), res["error"])
-		assert.Equal(t, models.ErrDashboardOrPanelIdentifierNotSet.Error(), res["message"])
-	})
-
-	t.Run("Cannot query when ValidatedQueries is disabled", func(t *testing.T) {
-		sc.hs.Features = featuremgmt.WithFeatures(featuremgmt.FlagValidatedQueries, false)
-
-		response := callAPI(
-			sc.server,
-			http.MethodPost,
-			"/api/dashboards/uid/1/panels/1/query",
-			strings.NewReader(queryDatasourceInput),
-			t,
-		)
-
-		assert.Equal(t, http.StatusNotFound, response.Code)
-		assert.Equal(
-			t,
-			"404 page not found\n",
-			response.Body.String(),
-		)
-=======
 	serverFeatureDisabled := SetupAPITestServer(t, func(hs *HTTPServer) {
 		hs.queryDataService = qds
 		hs.Features = featuremgmt.WithFeatures(featuremgmt.FlagDatasourceQueryMultiStatus, false)
@@ -191,7 +106,6 @@
 		require.NoError(t, err)
 		require.NoError(t, resp.Body.Close())
 		require.Equal(t, http.StatusMultiStatus, resp.StatusCode)
->>>>>>> 556faf82
 	})
 }
 
@@ -218,64 +132,6 @@
 		hs.queryDataService = qds
 	})
 
-<<<<<<< HEAD
-	for _, test := range tests {
-		t.Run(test.name, func(t *testing.T) {
-			// other validations?
-			dashboardQuery, panelId, err := parseDashboardQueryParams(test.params)
-			assert.Equal(t, test.expectedDashboardQuery, dashboardQuery)
-			assert.Equal(t, test.expectedPanelId, panelId)
-			assert.Equal(t, test.expectedError, err)
-		})
-	}
-}
-
-// `/ds/query` endpoint test
-func TestAPIEndpoint_Metrics_QueryMetricsV2(t *testing.T) {
-	qds := query.ProvideService(
-		nil,
-		nil,
-		nil,
-		&fakePluginRequestValidator{},
-		fakes.NewFakeSecretsService(),
-		&fakePluginClient{
-			QueryDataHandlerFunc: func(ctx context.Context, req *backend.QueryDataRequest) (*backend.QueryDataResponse, error) {
-				resp := backend.Responses{
-					"A": backend.DataResponse{
-						Error: fmt.Errorf("query failed"),
-					},
-				}
-				return &backend.QueryDataResponse{Responses: resp}, nil
-			},
-		},
-		&fakeOAuthTokenService{},
-	)
-	serverFeatureEnabled := SetupAPITestServer(t, func(hs *HTTPServer) {
-		hs.queryDataService = qds
-		hs.Features = featuremgmt.WithFeatures(featuremgmt.FlagDatasourceQueryMultiStatus, true)
-	})
-	serverFeatureDisabled := SetupAPITestServer(t, func(hs *HTTPServer) {
-		hs.queryDataService = qds
-		hs.Features = featuremgmt.WithFeatures(featuremgmt.FlagDatasourceQueryMultiStatus, false)
-	})
-
-	t.Run("Status code is 400 when data source response has an error and feature toggle is disabled", func(t *testing.T) {
-		req := serverFeatureDisabled.NewPostRequest("/api/ds/query", strings.NewReader(queryDatasourceInput))
-		webtest.RequestWithSignedInUser(req, &models.SignedInUser{UserId: 1, OrgId: 1, OrgRole: models.ROLE_VIEWER})
-		resp, err := serverFeatureDisabled.SendJSON(req)
-		require.NoError(t, err)
-		require.NoError(t, resp.Body.Close())
-		require.Equal(t, http.StatusBadRequest, resp.StatusCode)
-	})
-
-	t.Run("Status code is 207 when data source response has an error and feature toggle is enabled", func(t *testing.T) {
-		req := serverFeatureEnabled.NewPostRequest("/api/ds/query", strings.NewReader(queryDatasourceInput))
-		webtest.RequestWithSignedInUser(req, &models.SignedInUser{UserId: 1, OrgId: 1, OrgRole: models.ROLE_VIEWER})
-		resp, err := serverFeatureEnabled.SendJSON(req)
-		require.NoError(t, err)
-		require.NoError(t, resp.Body.Close())
-		require.Equal(t, http.StatusMultiStatus, resp.StatusCode)
-=======
 	t.Run("Status code is 500 and a secrets plugin error is returned if there is a problem getting secrets from the remote plugin", func(t *testing.T) {
 		req := httpServer.NewPostRequest("/api/ds/query", strings.NewReader(queryDatasourceInput))
 		webtest.RequestWithSignedInUser(req, &models.SignedInUser{UserId: 1, OrgId: 1, OrgRole: models.ROLE_VIEWER})
@@ -291,6 +147,5 @@
 		require.NoError(t, err)
 		require.Equal(t, "unknown error", resObj.Error)
 		require.Contains(t, resObj.Message, "Secrets Plugin error:")
->>>>>>> 556faf82
 	})
 }