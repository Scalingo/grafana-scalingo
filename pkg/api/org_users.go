--- conflicted
+++ resolved
@@ -36,11 +36,7 @@
 	if err := web.Bind(c.Req, &cmd); err != nil {
 		return response.Error(http.StatusBadRequest, "bad request data", err)
 	}
-<<<<<<< HEAD
-	cmd.OrgId = c.OrgId
-=======
 	cmd.OrgID = c.OrgID
->>>>>>> 89b365f8
 	return hs.addOrgUserHelper(c, cmd)
 }
 
@@ -72,11 +68,7 @@
 	return hs.addOrgUserHelper(c, cmd)
 }
 
-<<<<<<< HEAD
-func (hs *HTTPServer) addOrgUserHelper(c *models.ReqContext, cmd models.AddOrgUserCommand) response.Response {
-=======
 func (hs *HTTPServer) addOrgUserHelper(c *models.ReqContext, cmd org.AddOrgUserCommand) response.Response {
->>>>>>> 89b365f8
 	if !cmd.Role.IsValid() {
 		return response.Error(400, "Invalid role specified", nil)
 	}
@@ -84,24 +76,15 @@
 		return response.Error(http.StatusForbidden, "Cannot assign a role higher than user's role", nil)
 	}
 
-<<<<<<< HEAD
-	userQuery := models.GetUserByLoginQuery{LoginOrEmail: cmd.LoginOrEmail}
-	err := hs.SQLStore.GetUserByLogin(c.Req.Context(), &userQuery)
-=======
 	userQuery := user.GetUserByLoginQuery{LoginOrEmail: cmd.LoginOrEmail}
 	userToAdd, err := hs.userService.GetByLogin(c.Req.Context(), &userQuery)
->>>>>>> 89b365f8
 	if err != nil {
 		return response.Error(404, "User not found", nil)
 	}
 
 	cmd.UserID = userToAdd.ID
 
-<<<<<<< HEAD
-	if err := hs.SQLStore.AddOrgUser(c.Req.Context(), &cmd); err != nil {
-=======
 	if err := hs.orgService.AddOrgUser(c.Req.Context(), &cmd); err != nil {
->>>>>>> 89b365f8
 		if errors.Is(err, models.ErrOrgUserAlreadyAdded) {
 			return response.JSON(409, util.DynMap{
 				"message": "User is already member of this organization",
@@ -160,13 +143,8 @@
 // 500: internalServerError
 
 func (hs *HTTPServer) GetOrgUsersForCurrentOrgLookup(c *models.ReqContext) response.Response {
-<<<<<<< HEAD
-	orgUsers, err := hs.getOrgUsersHelper(c, &models.GetOrgUsersQuery{
-		OrgId:                    c.OrgId,
-=======
 	orgUsers, err := hs.getOrgUsersHelper(c, &org.GetOrgUsersQuery{
 		OrgID:                    c.OrgID,
->>>>>>> 89b365f8
 		Query:                    c.Query("query"),
 		Limit:                    c.QueryInt("limit"),
 		User:                     c.SignedInUser,
@@ -355,22 +333,14 @@
 	return hs.updateOrgUserHelper(c, cmd)
 }
 
-<<<<<<< HEAD
-func (hs *HTTPServer) updateOrgUserHelper(c *models.ReqContext, cmd models.UpdateOrgUserCommand) response.Response {
-=======
 func (hs *HTTPServer) updateOrgUserHelper(c *models.ReqContext, cmd org.UpdateOrgUserCommand) response.Response {
->>>>>>> 89b365f8
 	if !cmd.Role.IsValid() {
 		return response.Error(400, "Invalid role specified", nil)
 	}
 	if !c.OrgRole.Includes(cmd.Role) && !c.IsGrafanaAdmin {
 		return response.Error(http.StatusForbidden, "Cannot assign a role higher than user's role", nil)
 	}
-<<<<<<< HEAD
-	if err := hs.SQLStore.UpdateOrgUser(c.Req.Context(), &cmd); err != nil {
-=======
 	if err := hs.orgService.UpdateOrgUser(c.Req.Context(), &cmd); err != nil {
->>>>>>> 89b365f8
 		if errors.Is(err, models.ErrLastOrgAdmin) {
 			return response.Error(400, "Cannot change role so that there is no organization admin left", nil)
 		}
