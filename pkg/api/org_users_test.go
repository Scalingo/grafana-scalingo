--- conflicted
+++ resolved
@@ -25,14 +25,11 @@
 	"github.com/grafana/grafana/pkg/services/quota/quotatest"
 	"github.com/grafana/grafana/pkg/services/sqlstore"
 	"github.com/grafana/grafana/pkg/services/sqlstore/mockstore"
-<<<<<<< HEAD
-=======
 	"github.com/grafana/grafana/pkg/services/team/teamimpl"
 	"github.com/grafana/grafana/pkg/services/temp_user/tempuserimpl"
 	"github.com/grafana/grafana/pkg/services/user"
 	"github.com/grafana/grafana/pkg/services/user/userimpl"
 	"github.com/grafana/grafana/pkg/setting"
->>>>>>> 89b365f8
 	"github.com/grafana/grafana/pkg/util"
 )
 
@@ -744,112 +741,6 @@
 	}
 }
 
-func TestOrgUsersAPIEndpointWithSetPerms_AccessControl(t *testing.T) {
-	type accessControlTestCase2 struct {
-		expectedCode int
-		desc         string
-		url          string
-		method       string
-		permissions  []*accesscontrol.Permission
-		input        string
-	}
-	tests := []accessControlTestCase2{
-		{
-			expectedCode: http.StatusOK,
-			desc:         "org viewer with the correct permissions can add a user as a viewer to his org",
-			url:          "/api/org/users",
-			method:       http.MethodPost,
-			permissions:  []*accesscontrol.Permission{{Action: accesscontrol.ActionOrgUsersAdd, Scope: accesscontrol.ScopeUsersAll}},
-			input:        `{"loginOrEmail": "` + testAdminOrg2.Login + `", "role": "` + string(models.ROLE_VIEWER) + `"}`,
-		},
-		{
-			expectedCode: http.StatusForbidden,
-			desc:         "org viewer with the correct permissions cannot add a user as an editor to his org",
-			url:          "/api/org/users",
-			method:       http.MethodPost,
-			permissions:  []*accesscontrol.Permission{{Action: accesscontrol.ActionOrgUsersAdd, Scope: accesscontrol.ScopeUsersAll}},
-			input:        `{"loginOrEmail": "` + testAdminOrg2.Login + `", "role": "` + string(models.ROLE_EDITOR) + `"}`,
-		},
-		{
-			expectedCode: http.StatusOK,
-			desc:         "org viewer with the correct permissions can add a user as a viewer to his org",
-			url:          "/api/orgs/1/users",
-			method:       http.MethodPost,
-			permissions:  []*accesscontrol.Permission{{Action: accesscontrol.ActionOrgUsersAdd, Scope: accesscontrol.ScopeUsersAll}},
-			input:        `{"loginOrEmail": "` + testAdminOrg2.Login + `", "role": "` + string(models.ROLE_VIEWER) + `"}`,
-		},
-		{
-			expectedCode: http.StatusForbidden,
-			desc:         "org viewer with the correct permissions cannot add a user as an editor to his org",
-			url:          "/api/orgs/1/users",
-			method:       http.MethodPost,
-			permissions:  []*accesscontrol.Permission{{Action: accesscontrol.ActionOrgUsersAdd, Scope: accesscontrol.ScopeUsersAll}},
-			input:        `{"loginOrEmail": "` + testAdminOrg2.Login + `", "role": "` + string(models.ROLE_EDITOR) + `"}`,
-		},
-		{
-			expectedCode: http.StatusOK,
-			desc:         "org viewer with the correct permissions can update a user's role to a viewer in his org",
-			url:          fmt.Sprintf("/api/org/users/%d", testEditorOrg1.UserId),
-			method:       http.MethodPatch,
-			permissions:  []*accesscontrol.Permission{{Action: accesscontrol.ActionOrgUsersWrite, Scope: accesscontrol.ScopeUsersAll}},
-			input:        `{"role": "` + string(models.ROLE_VIEWER) + `"}`,
-		},
-		{
-			expectedCode: http.StatusForbidden,
-			desc:         "org viewer with the correct permissions cannot update a user's role to a viewer in his org",
-			url:          fmt.Sprintf("/api/org/users/%d", testEditorOrg1.UserId),
-			method:       http.MethodPatch,
-			permissions:  []*accesscontrol.Permission{{Action: accesscontrol.ActionOrgUsersWrite, Scope: accesscontrol.ScopeUsersAll}},
-			input:        `{"role": "` + string(models.ROLE_EDITOR) + `"}`,
-		},
-		{
-			expectedCode: http.StatusOK,
-			desc:         "org viewer with the correct permissions can update a user's role to a viewer in his org",
-			url:          fmt.Sprintf("/api/orgs/1/users/%d", testEditorOrg1.UserId),
-			method:       http.MethodPatch,
-			permissions:  []*accesscontrol.Permission{{Action: accesscontrol.ActionOrgUsersWrite, Scope: accesscontrol.ScopeUsersAll}},
-			input:        `{"role": "` + string(models.ROLE_VIEWER) + `"}`,
-		},
-		{
-			expectedCode: http.StatusForbidden,
-			desc:         "org viewer with the correct permissions cannot update a user's role to a viewer in his org",
-			url:          fmt.Sprintf("/api/orgs/1/users/%d", testEditorOrg1.UserId),
-			method:       http.MethodPatch,
-			permissions:  []*accesscontrol.Permission{{Action: accesscontrol.ActionOrgUsersWrite, Scope: accesscontrol.ScopeUsersAll}},
-			input:        `{"role": "` + string(models.ROLE_EDITOR) + `"}`,
-		},
-		{
-			expectedCode: http.StatusOK,
-			desc:         "org viewer with the correct permissions can invite a user as a viewer in his org",
-			url:          "/api/org/invites",
-			method:       http.MethodPost,
-			permissions:  []*accesscontrol.Permission{{Action: accesscontrol.ActionOrgUsersAdd, Scope: accesscontrol.ScopeUsersAll}},
-			input:        `{"loginOrEmail": "newUserEmail@test.com", "sendEmail": false, "role": "` + string(models.ROLE_VIEWER) + `"}`,
-		},
-		{
-			expectedCode: http.StatusForbidden,
-			desc:         "org viewer with the correct permissions cannot invite a user as an editor in his org",
-			url:          "/api/org/invites",
-			method:       http.MethodPost,
-			permissions:  []*accesscontrol.Permission{{Action: accesscontrol.ActionUsersCreate}},
-			input:        `{"loginOrEmail": "newUserEmail@test.com", "sendEmail": false, "role": "` + string(models.ROLE_EDITOR) + `"}`,
-		},
-	}
-
-	for _, test := range tests {
-		t.Run(test.desc, func(t *testing.T) {
-			sc := setupHTTPServer(t, true, true)
-			setInitCtxSignedInViewer(sc.initCtx)
-			setupOrgUsersDBForAccessControlTests(t, sc.db)
-			setAccessControlPermissions(sc.acmock, test.permissions, sc.initCtx.OrgId)
-
-			input := strings.NewReader(test.input)
-			response := callAPI(sc.server, test.method, test.url, input, t)
-			assert.Equal(t, test.expectedCode, response.Code)
-		})
-	}
-}
-
 func TestPatchOrgUsersAPIEndpoint_AccessControl(t *testing.T) {
 	url := "/api/orgs/%v/users/%v"
 	type testCase struct {
