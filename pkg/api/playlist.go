--- conflicted
+++ resolved
@@ -12,13 +12,8 @@
 
 func (hs *HTTPServer) ValidateOrgPlaylist(c *models.ReqContext) {
 	uid := web.Params(c.Req)[":uid"]
-<<<<<<< HEAD
-	query := models.GetPlaylistByUidQuery{UID: uid, OrgId: c.OrgId}
-	err := hs.SQLStore.GetPlaylist(c.Req.Context(), &query)
-=======
 	query := playlist.GetPlaylistByUidQuery{UID: uid, OrgId: c.OrgID}
 	p, err := hs.playlistService.GetWithoutItems(c.Req.Context(), &query)
->>>>>>> 89b365f8
 
 	if err != nil {
 		c.JsonApiErr(404, "Playlist not found", err)
@@ -77,69 +72,13 @@
 // 500: internalServerError
 func (hs *HTTPServer) GetPlaylist(c *models.ReqContext) response.Response {
 	uid := web.Params(c.Req)[":uid"]
-<<<<<<< HEAD
-	cmd := models.GetPlaylistByUidQuery{UID: uid, OrgId: c.OrgId}
-=======
 	cmd := playlist.GetPlaylistByUidQuery{UID: uid, OrgId: c.OrgID}
->>>>>>> 89b365f8
 
 	dto, err := hs.playlistService.Get(c.Req.Context(), &cmd)
 	if err != nil {
 		return response.Error(500, "Playlist not found", err)
 	}
 
-<<<<<<< HEAD
-	playlistDTOs, _ := hs.LoadPlaylistItemDTOs(c.Req.Context(), uid, c.OrgId)
-
-	dto := &models.PlaylistDTO{
-		Id:       cmd.Result.Id,
-		UID:      cmd.Result.UID,
-		Name:     cmd.Result.Name,
-		Interval: cmd.Result.Interval,
-		OrgId:    cmd.Result.OrgId,
-		Items:    playlistDTOs,
-	}
-
-	return response.JSON(http.StatusOK, dto)
-}
-
-func (hs *HTTPServer) LoadPlaylistItemDTOs(ctx context.Context, uid string, orgId int64) ([]models.PlaylistItemDTO, error) {
-	playlistitems, err := hs.LoadPlaylistItems(ctx, uid, orgId)
-
-	if err != nil {
-		return nil, err
-	}
-
-	playlistDTOs := make([]models.PlaylistItemDTO, 0)
-
-	for _, item := range playlistitems {
-		playlistDTOs = append(playlistDTOs, models.PlaylistItemDTO{
-			Id:         item.Id,
-			PlaylistId: item.PlaylistId,
-			Type:       item.Type,
-			Value:      item.Value,
-			Order:      item.Order,
-			Title:      item.Title,
-		})
-	}
-
-	return playlistDTOs, nil
-}
-
-func (hs *HTTPServer) LoadPlaylistItems(ctx context.Context, uid string, orgId int64) ([]models.PlaylistItem, error) {
-	itemQuery := models.GetPlaylistItemsByUidQuery{PlaylistUID: uid, OrgId: orgId}
-	if err := hs.SQLStore.GetPlaylistItem(ctx, &itemQuery); err != nil {
-		return nil, err
-	}
-
-	return *itemQuery.Result, nil
-}
-
-func (hs *HTTPServer) GetPlaylistItems(c *models.ReqContext) response.Response {
-	uid := web.Params(c.Req)[":uid"]
-
-	playlistDTOs, err := hs.LoadPlaylistItemDTOs(c.Req.Context(), uid, c.OrgId)
-=======
 	return response.JSON(http.StatusOK, dto)
 }
 
@@ -156,7 +95,6 @@
 func (hs *HTTPServer) GetPlaylistItems(c *models.ReqContext) response.Response {
 	uid := web.Params(c.Req)[":uid"]
 	cmd := playlist.GetPlaylistByUidQuery{UID: uid, OrgId: c.OrgID}
->>>>>>> 89b365f8
 
 	dto, err := hs.playlistService.Get(c.Req.Context(), &cmd)
 	if err != nil {
@@ -179,11 +117,7 @@
 func (hs *HTTPServer) GetPlaylistDashboards(c *models.ReqContext) response.Response {
 	playlistUID := web.Params(c.Req)[":uid"]
 
-<<<<<<< HEAD
-	playlists, err := hs.LoadPlaylistDashboards(c.Req.Context(), c.OrgId, c.SignedInUser, playlistUID)
-=======
 	playlists, err := hs.LoadPlaylistDashboards(c.Req.Context(), c.OrgID, c.SignedInUser, playlistUID)
->>>>>>> 89b365f8
 	if err != nil {
 		return response.Error(500, "Could not load dashboards", err)
 	}
@@ -204,13 +138,8 @@
 func (hs *HTTPServer) DeletePlaylist(c *models.ReqContext) response.Response {
 	uid := web.Params(c.Req)[":uid"]
 
-<<<<<<< HEAD
-	cmd := models.DeletePlaylistCommand{UID: uid, OrgId: c.OrgId}
-	if err := hs.SQLStore.DeletePlaylist(c.Req.Context(), &cmd); err != nil {
-=======
 	cmd := playlist.DeletePlaylistCommand{UID: uid, OrgId: c.OrgID}
 	if err := hs.playlistService.Delete(c.Req.Context(), &cmd); err != nil {
->>>>>>> 89b365f8
 		return response.Error(500, "Failed to delete playlist", err)
 	}
 
@@ -257,11 +186,7 @@
 	if err := web.Bind(c.Req, &cmd); err != nil {
 		return response.Error(http.StatusBadRequest, "bad request data", err)
 	}
-<<<<<<< HEAD
-	cmd.OrgId = c.OrgId
-=======
 	cmd.OrgId = c.OrgID
->>>>>>> 89b365f8
 	cmd.UID = web.Params(c.Req)[":uid"]
 
 	_, err := hs.playlistService.Update(c.Req.Context(), &cmd)
@@ -269,14 +194,10 @@
 		return response.Error(500, "Failed to save playlist", err)
 	}
 
-<<<<<<< HEAD
-	playlistDTOs, err := hs.LoadPlaylistItemDTOs(c.Req.Context(), cmd.UID, c.OrgId)
-=======
 	dto, err := hs.playlistService.Get(c.Req.Context(), &playlist.GetPlaylistByUidQuery{
 		UID:   cmd.UID,
 		OrgId: c.OrgID,
 	})
->>>>>>> 89b365f8
 	if err != nil {
 		return response.Error(500, "Failed to load playlist", err)
 	}
