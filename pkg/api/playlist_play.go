package api

import (
	"context"
	"fmt"
	"sort"
	"strconv"

	"github.com/grafana/grafana/pkg/api/dtos"
	_ "github.com/grafana/grafana/pkg/infra/log"
	"github.com/grafana/grafana/pkg/models"
	"github.com/grafana/grafana/pkg/services/playlist"
	"github.com/grafana/grafana/pkg/services/search"
	"github.com/grafana/grafana/pkg/services/user"
)

func (hs *HTTPServer) populateDashboardsByID(ctx context.Context, dashboardByIDs []int64, dashboardIDOrder map[int64]int) (dtos.PlaylistDashboardsSlice, error) {
	result := make(dtos.PlaylistDashboardsSlice, 0)

	if len(dashboardByIDs) > 0 {
		dashboardQuery := models.GetDashboardsQuery{DashboardIds: dashboardByIDs}
		if err := hs.DashboardService.GetDashboards(ctx, &dashboardQuery); err != nil {
			return result, err
		}

		for _, item := range dashboardQuery.Result {
			result = append(result, dtos.PlaylistDashboard{
				Id:    item.Id,
				Slug:  item.Slug,
				Title: item.Title,
				Uri:   "db/" + item.Slug,
				Url:   models.GetDashboardUrl(item.Uid, item.Slug),
				Order: dashboardIDOrder[item.Id],
			})
		}
	}

	return result, nil
}

func (hs *HTTPServer) populateDashboardsByTag(ctx context.Context, orgID int64, signedInUser *user.SignedInUser, dashboardByTag []string, dashboardTagOrder map[string]int) dtos.PlaylistDashboardsSlice {
	result := make(dtos.PlaylistDashboardsSlice, 0)

	for _, tag := range dashboardByTag {
		searchQuery := search.Query{
			Title:        "",
			Tags:         []string{tag},
			SignedInUser: signedInUser,
			Limit:        100,
			IsStarred:    false,
			OrgId:        orgID,
		}

		if err := hs.SearchService.SearchHandler(ctx, &searchQuery); err == nil {
			for _, item := range searchQuery.Result {
				result = append(result, dtos.PlaylistDashboard{
					Id:    item.ID,
					Slug:  item.Slug,
					Title: item.Title,
					Uri:   item.URI,
					Url:   item.URL,
					Order: dashboardTagOrder[tag],
				})
			}
		}
	}

	return result
}

<<<<<<< HEAD
func (hs *HTTPServer) LoadPlaylistDashboards(ctx context.Context, orgID int64, signedInUser *models.SignedInUser, playlistUID string) (dtos.PlaylistDashboardsSlice, error) {
	playlistItems, _ := hs.LoadPlaylistItems(ctx, playlistUID, orgID)
=======
// Deprecated -- the frontend can do this better
func (hs *HTTPServer) LoadPlaylistDashboards(ctx context.Context, orgID int64, signedInUser *user.SignedInUser, playlistUID string) (dtos.PlaylistDashboardsSlice, error) {
	result := make(dtos.PlaylistDashboardsSlice, 0)
	dto, err := hs.playlistService.Get(ctx,
		&playlist.GetPlaylistByUidQuery{UID: playlistUID, OrgId: orgID})
	if err != nil || dto == nil || dto.Items == nil {
		return result, err
	}

	playlistItems := *dto.Items
>>>>>>> 89b365f8

	dashboardByIDs := make([]int64, 0)
	dashboardByTag := make([]string, 0)
	dashboardIDOrder := make(map[int64]int)
	dashboardTagOrder := make(map[string]int)

	for i, item := range playlistItems {
		if item.Type == "dashboard_by_id" {
			dashboardID, _ := strconv.ParseInt(item.Value, 10, 64)
			dashboardByIDs = append(dashboardByIDs, dashboardID)
			dashboardIDOrder[dashboardID] = i
		}

		if item.Type == "dashboard_by_tag" {
			dashboardByTag = append(dashboardByTag, item.Value)
			dashboardTagOrder[item.Value] = i
		}

		if item.Type == "dashboard_by_uid" {
			return nil, fmt.Errorf("dashboard_by_uid not supported by this deprecated API")
		}
	}

	var k, _ = hs.populateDashboardsByID(ctx, dashboardByIDs, dashboardIDOrder)
	result = append(result, k...)
	result = append(result, hs.populateDashboardsByTag(ctx, orgID, signedInUser, dashboardByTag, dashboardTagOrder)...)

	sort.Sort(result)
	return result, nil
}<|MERGE_RESOLUTION|>--- conflicted
+++ resolved
@@ -68,10 +68,6 @@
 	return result
 }
 
-<<<<<<< HEAD
-func (hs *HTTPServer) LoadPlaylistDashboards(ctx context.Context, orgID int64, signedInUser *models.SignedInUser, playlistUID string) (dtos.PlaylistDashboardsSlice, error) {
-	playlistItems, _ := hs.LoadPlaylistItems(ctx, playlistUID, orgID)
-=======
 // Deprecated -- the frontend can do this better
 func (hs *HTTPServer) LoadPlaylistDashboards(ctx context.Context, orgID int64, signedInUser *user.SignedInUser, playlistUID string) (dtos.PlaylistDashboardsSlice, error) {
 	result := make(dtos.PlaylistDashboardsSlice, 0)
@@ -82,7 +78,6 @@
 	}
 
 	playlistItems := *dto.Items
->>>>>>> 89b365f8
 
 	dashboardByIDs := make([]int64, 0)
 	dashboardByTag := make([]string, 0)
