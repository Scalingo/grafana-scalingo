package pluginproxy

import (
	"bytes"
	"errors"
	"fmt"
	"io/ioutil"
	"log"
<<<<<<< HEAD
	"net"
=======
>>>>>>> ca6d08d5
	"net/http"
	"net/http/httputil"
	"net/url"
	"strconv"
	"strings"
	"time"

	"github.com/opentracing/opentracing-go"
	"golang.org/x/oauth2"

	"github.com/grafana/grafana/pkg/bus"
	glog "github.com/grafana/grafana/pkg/infra/log"
	"github.com/grafana/grafana/pkg/login/social"
	"github.com/grafana/grafana/pkg/models"
	"github.com/grafana/grafana/pkg/plugins"
	"github.com/grafana/grafana/pkg/setting"
	"github.com/grafana/grafana/pkg/util"
	"github.com/grafana/grafana/pkg/util/proxyutil"
)

var (
	logger = glog.New("data-proxy-log")
	client = newHTTPClient()
)

type DataSourceProxy struct {
	ds        *models.DataSource
	ctx       *models.ReqContext
	targetUrl *url.URL
	proxyPath string
	route     *plugins.AppPluginRoute
	plugin    *plugins.DataSourcePlugin
	cfg       *setting.Cfg
}

type handleResponseTransport struct {
	transport http.RoundTripper
}

func (t *handleResponseTransport) RoundTrip(req *http.Request) (*http.Response, error) {
	res, err := t.transport.RoundTrip(req)
	if err != nil {
		return nil, err
	}
	res.Header.Del("Set-Cookie")
	return res, nil
}

type httpClient interface {
	Do(req *http.Request) (*http.Response, error)
}

type logWrapper struct {
	logger glog.Logger
}

// Write writes log messages as bytes from proxy
func (lw *logWrapper) Write(p []byte) (n int, err error) {
	withoutNewline := strings.TrimSuffix(string(p), "\n")
	lw.logger.Error("Data proxy error", "error", withoutNewline)
	return len(p), nil
}

// NewDataSourceProxy creates a new Datasource proxy
<<<<<<< HEAD
func NewDataSourceProxy(ds *m.DataSource, plugin *plugins.DataSourcePlugin, ctx *m.ReqContext, proxyPath string, cfg *setting.Cfg) *DataSourceProxy {
=======
func NewDataSourceProxy(ds *models.DataSource, plugin *plugins.DataSourcePlugin, ctx *models.ReqContext, proxyPath string, cfg *setting.Cfg) *DataSourceProxy {
>>>>>>> ca6d08d5
	targetURL, _ := url.Parse(ds.Url)

	return &DataSourceProxy{
		ds:        ds,
		plugin:    plugin,
		ctx:       ctx,
		proxyPath: proxyPath,
		targetUrl: targetURL,
		cfg:       cfg,
	}
}

func newHTTPClient() httpClient {
	return &http.Client{
		Timeout:   30 * time.Second,
		Transport: &http.Transport{Proxy: http.ProxyFromEnvironment},
	}
}

func (proxy *DataSourceProxy) HandleRequest() {
	if err := proxy.validateRequest(); err != nil {
		proxy.ctx.JsonApiErr(403, err.Error(), nil)
		return
	}

	proxyErrorLogger := logger.New("userId", proxy.ctx.UserId, "orgId", proxy.ctx.OrgId, "uname", proxy.ctx.Login, "path", proxy.ctx.Req.URL.Path, "remote_addr", proxy.ctx.RemoteAddr(), "referer", proxy.ctx.Req.Referer())

	reverseProxy := &httputil.ReverseProxy{
		Director:      proxy.getDirector(),
		FlushInterval: time.Millisecond * 200,
		ErrorLog:      log.New(&logWrapper{logger: proxyErrorLogger}, "", 0),
	}

	transport, err := proxy.ds.GetHttpTransport()
	if err != nil {
		proxy.ctx.JsonApiErr(400, "Unable to load TLS certificate", err)
		return
	}

	reverseProxy.Transport = &handleResponseTransport{
		transport: transport,
	}

	proxy.logRequest()

	span, ctx := opentracing.StartSpanFromContext(proxy.ctx.Req.Context(), "datasource reverse proxy")
	proxy.ctx.Req.Request = proxy.ctx.Req.WithContext(ctx)

	defer span.Finish()
	span.SetTag("datasource_id", proxy.ds.Id)
	span.SetTag("datasource_type", proxy.ds.Type)
	span.SetTag("user_id", proxy.ctx.SignedInUser.UserId)
	span.SetTag("org_id", proxy.ctx.SignedInUser.OrgId)

	proxy.addTraceFromHeaderValue(span, "X-Panel-Id", "panel_id")
	proxy.addTraceFromHeaderValue(span, "X-Dashboard-Id", "dashboard_id")

	if err := opentracing.GlobalTracer().Inject(
		span.Context(),
		opentracing.HTTPHeaders,
		opentracing.HTTPHeadersCarrier(proxy.ctx.Req.Request.Header)); err != nil {
		logger.Error("Failed to inject span context instance", "err", err)
	}

	reverseProxy.ServeHTTP(proxy.ctx.Resp, proxy.ctx.Req.Request)
}

func (proxy *DataSourceProxy) addTraceFromHeaderValue(span opentracing.Span, headerName string, tagName string) {
	panelId := proxy.ctx.Req.Header.Get(headerName)
	dashId, err := strconv.Atoi(panelId)
	if err == nil {
		span.SetTag(tagName, dashId)
	}
}

func (proxy *DataSourceProxy) getDirector() func(req *http.Request) {
	return func(req *http.Request) {
		req.URL.Scheme = proxy.targetUrl.Scheme
		req.URL.Host = proxy.targetUrl.Host
		req.Host = proxy.targetUrl.Host

		reqQueryVals := req.URL.Query()

		if proxy.ds.Type == models.DS_INFLUXDB_08 {
			req.URL.Path = util.JoinURLFragments(proxy.targetUrl.Path, "db/"+proxy.ds.Database+"/"+proxy.proxyPath)
			reqQueryVals.Add("u", proxy.ds.User)
			reqQueryVals.Add("p", proxy.ds.DecryptedPassword())
			req.URL.RawQuery = reqQueryVals.Encode()
		} else if proxy.ds.Type == models.DS_INFLUXDB {
			req.URL.Path = util.JoinURLFragments(proxy.targetUrl.Path, proxy.proxyPath)
			req.URL.RawQuery = reqQueryVals.Encode()
			if !proxy.ds.BasicAuth {
				req.Header.Del("Authorization")
				req.Header.Add("Authorization", util.GetBasicAuthHeader(proxy.ds.User, proxy.ds.DecryptedPassword()))
			}
		} else {
			req.URL.Path = util.JoinURLFragments(proxy.targetUrl.Path, proxy.proxyPath)
		}
		if proxy.ds.BasicAuth {
			req.Header.Del("Authorization")
			req.Header.Add("Authorization", util.GetBasicAuthHeader(proxy.ds.BasicAuthUser, proxy.ds.DecryptedBasicAuthPassword()))
		}

		dsAuth := req.Header.Get("X-DS-Authorization")
		if len(dsAuth) > 0 {
			req.Header.Del("X-DS-Authorization")
			req.Header.Del("Authorization")
			req.Header.Add("Authorization", dsAuth)
		}

		if proxy.cfg.SendUserHeader && !proxy.ctx.SignedInUser.IsAnonymous {
			req.Header.Add("X-Grafana-User", proxy.ctx.SignedInUser.Login)
		}

		keepCookieNames := []string{}
		if proxy.ds.JsonData != nil {
			if keepCookies := proxy.ds.JsonData.Get("keepCookies"); keepCookies != nil {
				keepCookieNames = keepCookies.MustStringArray()
			}
		}

		proxyutil.ClearCookieHeader(req, keepCookieNames)
		proxyutil.PrepareProxyRequest(req)

		req.Header.Set("User-Agent", fmt.Sprintf("Grafana/%s", setting.BuildVersion))

		// Clear Origin and Referer to avoir CORS issues
		req.Header.Del("Origin")
		req.Header.Del("Referer")

		if proxy.route != nil {
			ApplyRoute(proxy.ctx.Req.Context(), req, proxy.proxyPath, proxy.route, proxy.ds)
		}

		if proxy.ds.JsonData != nil && proxy.ds.JsonData.Get("oauthPassThru").MustBool() {
			addOAuthPassThruAuth(proxy.ctx, req)
		}
	}
}

func (proxy *DataSourceProxy) validateRequest() error {
	if !checkWhiteList(proxy.ctx, proxy.targetUrl.Host) {
		return errors.New("Target url is not a valid target")
	}

	if proxy.ds.Type == models.DS_PROMETHEUS {
		if proxy.ctx.Req.Request.Method == "DELETE" {
			return errors.New("Deletes not allowed on proxied Prometheus datasource")
		}
		if proxy.ctx.Req.Request.Method == "PUT" {
			return errors.New("Puts not allowed on proxied Prometheus datasource")
		}
		if proxy.ctx.Req.Request.Method == "POST" && !(proxy.proxyPath == "api/v1/query" || proxy.proxyPath == "api/v1/query_range") {
			return errors.New("Posts not allowed on proxied Prometheus datasource except on /query and /query_range")
		}
	}

	if proxy.ds.Type == models.DS_ES {
		if proxy.ctx.Req.Request.Method == "DELETE" {
			return errors.New("Deletes not allowed on proxied Elasticsearch datasource")
		}
		if proxy.ctx.Req.Request.Method == "PUT" {
			return errors.New("Puts not allowed on proxied Elasticsearch datasource")
		}
		if proxy.ctx.Req.Request.Method == "POST" && proxy.proxyPath != "_msearch" {
			return errors.New("Posts not allowed on proxied Elasticsearch datasource except on /_msearch")
		}
	}

	// found route if there are any
	if len(proxy.plugin.Routes) > 0 {
		for _, route := range proxy.plugin.Routes {
			// method match
			if route.Method != "" && route.Method != "*" && route.Method != proxy.ctx.Req.Method {
				continue
			}

			if route.ReqRole.IsValid() {
				if !proxy.ctx.HasUserRole(route.ReqRole) {
					return errors.New("Plugin proxy route access denied")
				}
			}

			if strings.HasPrefix(proxy.proxyPath, route.Path) {
				proxy.route = route
				break
			}
		}
	}

	return nil
}

func (proxy *DataSourceProxy) logRequest() {
	if !setting.DataProxyLogging {
		return
	}

	var body string
	if proxy.ctx.Req.Request.Body != nil {
		buffer, err := ioutil.ReadAll(proxy.ctx.Req.Request.Body)
		if err == nil {
			proxy.ctx.Req.Request.Body = ioutil.NopCloser(bytes.NewBuffer(buffer))
			body = string(buffer)
		}
	}

	logger.Info("Proxying incoming request",
		"userid", proxy.ctx.UserId,
		"orgid", proxy.ctx.OrgId,
		"username", proxy.ctx.Login,
		"datasource", proxy.ds.Type,
		"uri", proxy.ctx.Req.RequestURI,
		"method", proxy.ctx.Req.Request.Method,
		"body", body)
}

func checkWhiteList(c *models.ReqContext, host string) bool {
	if host != "" && len(setting.DataProxyWhiteList) > 0 {
		if _, exists := setting.DataProxyWhiteList[host]; !exists {
			c.JsonApiErr(403, "Data proxy hostname and ip are not included in whitelist", nil)
			return false
		}
	}

	return true
}

func addOAuthPassThruAuth(c *models.ReqContext, req *http.Request) {
	authInfoQuery := &models.GetAuthInfoQuery{UserId: c.UserId}
	if err := bus.Dispatch(authInfoQuery); err != nil {
		logger.Error("Error feching oauth information for user", "error", err)
		return
	}

	provider := authInfoQuery.Result.AuthModule
	connect, ok := social.SocialMap[strings.TrimPrefix(provider, "oauth_")] // The socialMap keys don't have "oauth_" prefix, but everywhere else in the system does
	if !ok {
		logger.Error("Failed to find oauth provider with given name", "provider", provider)
		return
	}

	// TokenSource handles refreshing the token if it has expired
	token, err := connect.TokenSource(c.Req.Context(), &oauth2.Token{
		AccessToken:  authInfoQuery.Result.OAuthAccessToken,
		Expiry:       authInfoQuery.Result.OAuthExpiry,
		RefreshToken: authInfoQuery.Result.OAuthRefreshToken,
		TokenType:    authInfoQuery.Result.OAuthTokenType,
	}).Token()
	if err != nil {
		logger.Error("Failed to retrieve access token from oauth provider", "provider", authInfoQuery.Result.AuthModule, "error", err)
		return
	}

	// If the tokens are not the same, update the entry in the DB
	if token.AccessToken != authInfoQuery.Result.OAuthAccessToken {
		updateAuthCommand := &models.UpdateAuthInfoCommand{
			UserId:     authInfoQuery.Result.UserId,
			AuthModule: authInfoQuery.Result.AuthModule,
			AuthId:     authInfoQuery.Result.AuthId,
			OAuthToken: token,
		}
		if err := bus.Dispatch(updateAuthCommand); err != nil {
			logger.Error("Failed to update access token during token refresh", "error", err)
			return
		}
	}
	req.Header.Del("Authorization")
	req.Header.Add("Authorization", fmt.Sprintf("%s %s", token.Type(), token.AccessToken))
}<|MERGE_RESOLUTION|>--- conflicted
+++ resolved
@@ -6,10 +6,6 @@
 	"fmt"
 	"io/ioutil"
 	"log"
-<<<<<<< HEAD
-	"net"
-=======
->>>>>>> ca6d08d5
 	"net/http"
 	"net/http/httputil"
 	"net/url"
@@ -74,11 +70,7 @@
 }
 
 // NewDataSourceProxy creates a new Datasource proxy
-<<<<<<< HEAD
-func NewDataSourceProxy(ds *m.DataSource, plugin *plugins.DataSourcePlugin, ctx *m.ReqContext, proxyPath string, cfg *setting.Cfg) *DataSourceProxy {
-=======
 func NewDataSourceProxy(ds *models.DataSource, plugin *plugins.DataSourcePlugin, ctx *models.ReqContext, proxyPath string, cfg *setting.Cfg) *DataSourceProxy {
->>>>>>> ca6d08d5
 	targetURL, _ := url.Parse(ds.Url)
 
 	return &DataSourceProxy{
