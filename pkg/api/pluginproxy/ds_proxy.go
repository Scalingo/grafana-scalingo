--- conflicted
+++ resolved
@@ -42,10 +42,6 @@
 	oAuthTokenService  oauthtoken.OAuthTokenService
 	dataSourcesService datasources.DataSourceService
 	tracer             tracing.Tracer
-<<<<<<< HEAD
-	secretsService     secrets.Service
-=======
->>>>>>> c2560129
 }
 
 type httpClient interface {
@@ -89,10 +85,7 @@
 		return
 	}
 
-<<<<<<< HEAD
-=======
 	traceID := tracing.TraceIDFromContext(proxy.ctx.Req.Context(), false)
->>>>>>> c2560129
 	proxyErrorLogger := logger.New(
 		"userId", proxy.ctx.UserId,
 		"orgId", proxy.ctx.OrgId,
@@ -100,16 +93,10 @@
 		"path", proxy.ctx.Req.URL.Path,
 		"remote_addr", proxy.ctx.RemoteAddr(),
 		"referer", proxy.ctx.Req.Referer(),
-<<<<<<< HEAD
-	)
-
-	transport, err := proxy.dataSourcesService.GetHTTPTransport(proxy.ds, proxy.clientProvider)
-=======
 		"traceID", traceID,
 	)
 
 	transport, err := proxy.dataSourcesService.GetHTTPTransport(proxy.ctx.Req.Context(), proxy.ds, proxy.clientProvider)
->>>>>>> c2560129
 	if err != nil {
 		proxy.ctx.JsonApiErr(400, "Unable to load TLS certificate", err)
 		return
@@ -121,7 +108,6 @@
 			body, err := ioutil.ReadAll(resp.Body)
 			if err != nil {
 				return fmt.Errorf("failed to read data source response body: %w", err)
-<<<<<<< HEAD
 			}
 			_ = resp.Body.Close()
 
@@ -135,21 +121,6 @@
 				ContentLength: int64(len(msg)),
 				Header:        http.Header{},
 			}
-=======
-			}
-			_ = resp.Body.Close()
-
-			proxyErrorLogger.Info("Authentication to data source failed", "body", string(body), "statusCode",
-				resp.StatusCode)
-			msg := "Authentication to data source failed"
-			*resp = http.Response{
-				StatusCode:    400,
-				Status:        "Bad Request",
-				Body:          ioutil.NopCloser(strings.NewReader(msg)),
-				ContentLength: int64(len(msg)),
-				Header:        http.Header{},
-			}
->>>>>>> c2560129
 		}
 		return nil
 	}
@@ -251,18 +222,7 @@
 
 	applyUserHeader(proxy.cfg.SendUserHeader, req, proxy.ctx.SignedInUser)
 
-<<<<<<< HEAD
-	keepCookieNames := []string{}
-	if proxy.ds.JsonData != nil {
-		if keepCookies := proxy.ds.JsonData.Get("keepCookies"); keepCookies != nil {
-			keepCookieNames = keepCookies.MustStringArray()
-		}
-	}
-
-	proxyutil.ClearCookieHeader(req, keepCookieNames)
-=======
 	proxyutil.ClearCookieHeader(req, proxy.ds.AllowedCookies())
->>>>>>> c2560129
 	req.Header.Set("User-Agent", fmt.Sprintf("Grafana/%s", setting.BuildVersion))
 
 	jsonData := make(map[string]interface{})
