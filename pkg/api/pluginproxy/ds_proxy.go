package pluginproxy

import (
	"bytes"
	"errors"
	"fmt"
	"io/ioutil"
	"log"
	"net/http"
	"net/http/httputil"
	"net/url"
	"strconv"
	"strings"
	"time"

	"github.com/grafana/grafana/pkg/api/datasource"
	"github.com/grafana/grafana/pkg/infra/httpclient"
	glog "github.com/grafana/grafana/pkg/infra/log"
	"github.com/grafana/grafana/pkg/models"
	"github.com/grafana/grafana/pkg/plugins"
	"github.com/grafana/grafana/pkg/services/datasources"
	"github.com/grafana/grafana/pkg/services/oauthtoken"
	"github.com/grafana/grafana/pkg/setting"
	"github.com/grafana/grafana/pkg/util"
	"github.com/grafana/grafana/pkg/util/proxyutil"
	"github.com/opentracing/opentracing-go"
)

var (
	logger = glog.New("data-proxy-log")
	client = newHTTPClient()
)

type DataSourceProxy struct {
	ds                 *models.DataSource
	ctx                *models.ReqContext
	targetUrl          *url.URL
	proxyPath          string
	matchedRoute       *plugins.Route
	pluginRoutes       []*plugins.Route
	cfg                *setting.Cfg
	clientProvider     httpclient.Provider
	oAuthTokenService  oauthtoken.OAuthTokenService
	dataSourcesService *datasources.Service
}

type handleResponseTransport struct {
	transport http.RoundTripper
}

func (t *handleResponseTransport) RoundTrip(req *http.Request) (*http.Response, error) {
	res, err := t.transport.RoundTrip(req)
	if err != nil {
		return nil, err
	}
	res.Header.Del("Set-Cookie")
	return res, nil
}

type httpClient interface {
	Do(req *http.Request) (*http.Response, error)
}

type logWrapper struct {
	logger glog.Logger
}

// Write writes log messages as bytes from proxy
func (lw *logWrapper) Write(p []byte) (n int, err error) {
	withoutNewline := strings.TrimSuffix(string(p), "\n")
	lw.logger.Error("Data proxy error", "error", withoutNewline)
	return len(p), nil
}

// NewDataSourceProxy creates a new Datasource proxy
func NewDataSourceProxy(ds *models.DataSource, pluginRoutes []*plugins.Route, ctx *models.ReqContext,
	proxyPath string, cfg *setting.Cfg, clientProvider httpclient.Provider,
	oAuthTokenService oauthtoken.OAuthTokenService, dsService *datasources.Service) (*DataSourceProxy, error) {
	targetURL, err := datasource.ValidateURL(ds.Type, ds.Url)
	if err != nil {
		return nil, err
	}

	return &DataSourceProxy{
		ds:                 ds,
		pluginRoutes:       pluginRoutes,
		ctx:                ctx,
		proxyPath:          proxyPath,
		targetUrl:          targetURL,
		cfg:                cfg,
		clientProvider:     clientProvider,
		oAuthTokenService:  oAuthTokenService,
		dataSourcesService: dsService,
	}, nil
}

func newHTTPClient() httpClient {
	return &http.Client{
		Timeout:   30 * time.Second,
		Transport: &http.Transport{Proxy: http.ProxyFromEnvironment},
	}
}

func (proxy *DataSourceProxy) HandleRequest() {
	if err := proxy.validateRequest(); err != nil {
		proxy.ctx.JsonApiErr(403, err.Error(), nil)
		return
	}

	proxyErrorLogger := logger.New("userId", proxy.ctx.UserId, "orgId", proxy.ctx.OrgId, "uname", proxy.ctx.Login,
		"path", proxy.ctx.Req.URL.Path, "remote_addr", proxy.ctx.RemoteAddr(), "referer", proxy.ctx.Req.Referer())

	transport, err := proxy.dataSourcesService.GetHTTPTransport(proxy.ds, proxy.clientProvider)
	if err != nil {
		proxy.ctx.JsonApiErr(400, "Unable to load TLS certificate", err)
		return
	}

	reverseProxy := &httputil.ReverseProxy{
		Director:      proxy.director,
		FlushInterval: time.Millisecond * 200,
		ErrorLog:      log.New(&logWrapper{logger: proxyErrorLogger}, "", 0),
		Transport: &handleResponseTransport{
			transport: transport,
		},
		ModifyResponse: func(resp *http.Response) error {
			if resp.StatusCode == 401 {
				// The data source rejected the request as unauthorized, convert to 400 (bad request)
				body, err := ioutil.ReadAll(resp.Body)
				if err != nil {
					return fmt.Errorf("failed to read data source response body: %w", err)
				}
				_ = resp.Body.Close()

				proxyErrorLogger.Info("Authentication to data source failed", "body", string(body), "statusCode",
					resp.StatusCode)
				msg := "Authentication to data source failed"
				*resp = http.Response{
					StatusCode:    400,
					Status:        "Bad Request",
					Body:          ioutil.NopCloser(strings.NewReader(msg)),
					ContentLength: int64(len(msg)),
				}
			}
			return nil
		},
	}

	proxy.logRequest()

	span, ctx := opentracing.StartSpanFromContext(proxy.ctx.Req.Context(), "datasource reverse proxy")
	defer span.Finish()

	proxy.ctx.Req = proxy.ctx.Req.WithContext(ctx)

	span.SetTag("datasource_name", proxy.ds.Name)
	span.SetTag("datasource_type", proxy.ds.Type)
	span.SetTag("user", proxy.ctx.SignedInUser.Login)
	span.SetTag("org_id", proxy.ctx.SignedInUser.OrgId)

	proxy.addTraceFromHeaderValue(span, "X-Panel-Id", "panel_id")
	proxy.addTraceFromHeaderValue(span, "X-Dashboard-Id", "dashboard_id")

	if err := opentracing.GlobalTracer().Inject(
		span.Context(),
		opentracing.HTTPHeaders,
		opentracing.HTTPHeadersCarrier(proxy.ctx.Req.Header)); err != nil {
		logger.Error("Failed to inject span context instance", "err", err)
	}

	reverseProxy.ServeHTTP(proxy.ctx.Resp, proxy.ctx.Req)
}

func (proxy *DataSourceProxy) addTraceFromHeaderValue(span opentracing.Span, headerName string, tagName string) {
	panelId := proxy.ctx.Req.Header.Get(headerName)
	dashId, err := strconv.Atoi(panelId)
	if err == nil {
		span.SetTag(tagName, dashId)
	}
}

func (proxy *DataSourceProxy) director(req *http.Request) {
	req.URL.Scheme = proxy.targetUrl.Scheme
	req.URL.Host = proxy.targetUrl.Host
	req.Host = proxy.targetUrl.Host

	reqQueryVals := req.URL.Query()

	switch proxy.ds.Type {
	case models.DS_INFLUXDB_08:
		req.URL.RawPath = util.JoinURLFragments(proxy.targetUrl.Path, "db/"+proxy.ds.Database+"/"+proxy.proxyPath)
		reqQueryVals.Add("u", proxy.ds.User)
		reqQueryVals.Add("p", proxy.dataSourcesService.DecryptedPassword(proxy.ds))
		req.URL.RawQuery = reqQueryVals.Encode()
	case models.DS_INFLUXDB:
		req.URL.RawPath = util.JoinURLFragments(proxy.targetUrl.Path, proxy.proxyPath)
		req.URL.RawQuery = reqQueryVals.Encode()
		if !proxy.ds.BasicAuth {
			req.Header.Set(
				"Authorization",
				util.GetBasicAuthHeader(proxy.ds.User, proxy.dataSourcesService.DecryptedPassword(proxy.ds)),
			)
		}
	default:
		req.URL.RawPath = util.JoinURLFragments(proxy.targetUrl.Path, proxy.proxyPath)
	}

	unescapedPath, err := url.PathUnescape(req.URL.RawPath)
	if err != nil {
		logger.Error("Failed to unescape raw path", "rawPath", req.URL.RawPath, "error", err)
		return
	}

	req.URL.Path = unescapedPath

	if proxy.ds.BasicAuth {
		req.Header.Set("Authorization", util.GetBasicAuthHeader(proxy.ds.BasicAuthUser,
			proxy.dataSourcesService.DecryptedBasicAuthPassword(proxy.ds)))
	}

	dsAuth := req.Header.Get("X-DS-Authorization")
	if len(dsAuth) > 0 {
		req.Header.Del("X-DS-Authorization")
		req.Header.Set("Authorization", dsAuth)
	}

	applyUserHeader(proxy.cfg.SendUserHeader, req, proxy.ctx.SignedInUser)

	keepCookieNames := []string{}
	if proxy.ds.JsonData != nil {
		if keepCookies := proxy.ds.JsonData.Get("keepCookies"); keepCookies != nil {
			keepCookieNames = keepCookies.MustStringArray()
		}
	}

	proxyutil.ClearCookieHeader(req, keepCookieNames)
	proxyutil.PrepareProxyRequest(req)

	req.Header.Set("User-Agent", fmt.Sprintf("Grafana/%s", setting.BuildVersion))

	// Clear Origin and Referer to avoid CORS issues
	req.Header.Del("Origin")
	req.Header.Del("Referer")

	jsonData := make(map[string]interface{})
	if proxy.ds.JsonData != nil {
		jsonData, err = proxy.ds.JsonData.Map()
		if err != nil {
			logger.Error("Failed to get json data as map", "jsonData", proxy.ds.JsonData, "error", err)
			return
		}
	}

	secureJsonData, err := proxy.dataSourcesService.SecretsService.DecryptJsonData(req.Context(), proxy.ds.SecureJsonData)
	if err != nil {
		logger.Error("Error interpolating proxy url", "error", err)
		return
	}

	if proxy.matchedRoute != nil {
		ApplyRoute(proxy.ctx.Req.Context(), req, proxy.proxyPath, proxy.matchedRoute, DSInfo{
			ID:                      proxy.ds.Id,
			Updated:                 proxy.ds.Updated,
			JSONData:                jsonData,
			DecryptedSecureJSONData: secureJsonData,
		}, proxy.cfg)
	}

	if proxy.oAuthTokenService.IsOAuthPassThruEnabled(proxy.ds) {
		if token := proxy.oAuthTokenService.GetCurrentOAuthToken(proxy.ctx.Req.Context(), proxy.ctx.SignedInUser); token != nil {
			req.Header.Set("Authorization", fmt.Sprintf("%s %s", token.Type(), token.AccessToken))

			idToken, ok := token.Extra("id_token").(string)
			if ok && idToken != "" {
				req.Header.Set("X-ID-Token", idToken)
			}
		}
	}
}

func (proxy *DataSourceProxy) validateRequest() error {
	if !checkWhiteList(proxy.ctx, proxy.targetUrl.Host) {
		return errors.New("target URL is not a valid target")
	}

<<<<<<< HEAD
	if proxy.ds.Type == models.DS_PROMETHEUS {
		if proxy.ctx.Req.Request.Method == "DELETE" {
			return errors.New("deletes not allowed on proxied Prometheus datasource")
		}
		if proxy.ctx.Req.Request.Method == "PUT" {
			return errors.New("puts not allowed on proxied Prometheus datasource")
		}
		if proxy.ctx.Req.Request.Method == "POST" && !(proxy.proxyPath == "api/v1/query" || proxy.proxyPath == "api/v1/query_range" || proxy.proxyPath == "api/v1/series" || proxy.proxyPath == "api/v1/labels" || proxy.proxyPath == "api/v1/query_exemplars") {
			return errors.New("posts not allowed on proxied Prometheus datasource except on /query, /query_range, /series and /labels")
		}
	}

=======
>>>>>>> 914fcedb
	if proxy.ds.Type == models.DS_ES {
		if proxy.ctx.Req.Method == "DELETE" {
			return errors.New("deletes not allowed on proxied Elasticsearch datasource")
		}
		if proxy.ctx.Req.Method == "PUT" {
			return errors.New("puts not allowed on proxied Elasticsearch datasource")
		}
		if proxy.ctx.Req.Method == "POST" && proxy.proxyPath != "_msearch" {
			return errors.New("posts not allowed on proxied Elasticsearch datasource except on /_msearch")
		}
	}

	// found route if there are any
	for _, route := range proxy.pluginRoutes {
		// method match
		if route.Method != "" && route.Method != "*" && route.Method != proxy.ctx.Req.Method {
			continue
		}

		// route match
		if !strings.HasPrefix(proxy.proxyPath, route.Path) {
			continue
		}

		if route.ReqRole.IsValid() {
			if !proxy.ctx.HasUserRole(route.ReqRole) {
				return errors.New("plugin proxy route access denied")
			}
		}

		proxy.matchedRoute = route
		return nil
	}

	// Trailing validation below this point for routes that were not matched
	if proxy.ds.Type == models.DS_PROMETHEUS {
		if proxy.ctx.Req.Method == "DELETE" {
			return errors.New("non allow-listed DELETEs not allowed on proxied Prometheus datasource")
		}
		if proxy.ctx.Req.Method == "PUT" {
			return errors.New("non allow-listed PUTs not allowed on proxied Prometheus datasource")
		}
		if proxy.ctx.Req.Method == "POST" {
			return errors.New("non allow-listed POSTs not allowed on proxied Prometheus datasource")
		}
	}

	return nil
}

func (proxy *DataSourceProxy) logRequest() {
	if !proxy.cfg.DataProxyLogging {
		return
	}

	var body string
	if proxy.ctx.Req.Body != nil {
		buffer, err := ioutil.ReadAll(proxy.ctx.Req.Body)
		if err == nil {
			proxy.ctx.Req.Body = ioutil.NopCloser(bytes.NewBuffer(buffer))
			body = string(buffer)
		}
	}

	logger.Info("Proxying incoming request",
		"userid", proxy.ctx.UserId,
		"orgid", proxy.ctx.OrgId,
		"username", proxy.ctx.Login,
		"datasource", proxy.ds.Type,
		"uri", proxy.ctx.Req.RequestURI,
		"method", proxy.ctx.Req.Method,
		"body", body)
}

func checkWhiteList(c *models.ReqContext, host string) bool {
	if host != "" && len(setting.DataProxyWhiteList) > 0 {
		if _, exists := setting.DataProxyWhiteList[host]; !exists {
			c.JsonApiErr(403, "Data proxy hostname and ip are not included in whitelist", nil)
			return false
		}
	}

	return true
}<|MERGE_RESOLUTION|>--- conflicted
+++ resolved
@@ -283,21 +283,6 @@
 		return errors.New("target URL is not a valid target")
 	}
 
-<<<<<<< HEAD
-	if proxy.ds.Type == models.DS_PROMETHEUS {
-		if proxy.ctx.Req.Request.Method == "DELETE" {
-			return errors.New("deletes not allowed on proxied Prometheus datasource")
-		}
-		if proxy.ctx.Req.Request.Method == "PUT" {
-			return errors.New("puts not allowed on proxied Prometheus datasource")
-		}
-		if proxy.ctx.Req.Request.Method == "POST" && !(proxy.proxyPath == "api/v1/query" || proxy.proxyPath == "api/v1/query_range" || proxy.proxyPath == "api/v1/series" || proxy.proxyPath == "api/v1/labels" || proxy.proxyPath == "api/v1/query_exemplars") {
-			return errors.New("posts not allowed on proxied Prometheus datasource except on /query, /query_range, /series and /labels")
-		}
-	}
-
-=======
->>>>>>> 914fcedb
 	if proxy.ds.Type == models.DS_ES {
 		if proxy.ctx.Req.Method == "DELETE" {
 			return errors.New("deletes not allowed on proxied Elasticsearch datasource")
