package pluginproxy

import (
	"bytes"
	"context"
	"encoding/json"
	"fmt"
	"io"
	"net/http"
	"net/http/httptest"
	"net/url"
	"os"
	"strings"
	"testing"
	"time"

	"github.com/stretchr/testify/assert"
	"github.com/stretchr/testify/require"
	"golang.org/x/oauth2"

	"github.com/grafana/grafana/pkg/api/datasource"
	"github.com/grafana/grafana/pkg/components/simplejson"
	"github.com/grafana/grafana/pkg/infra/db"
	"github.com/grafana/grafana/pkg/infra/httpclient"
	"github.com/grafana/grafana/pkg/infra/log"
	"github.com/grafana/grafana/pkg/infra/tracing"
	"github.com/grafana/grafana/pkg/models"
	"github.com/grafana/grafana/pkg/plugins"
	acmock "github.com/grafana/grafana/pkg/services/accesscontrol/mock"
	"github.com/grafana/grafana/pkg/services/datasources"
	datasourceservice "github.com/grafana/grafana/pkg/services/datasources/service"
	"github.com/grafana/grafana/pkg/services/featuremgmt"
	"github.com/grafana/grafana/pkg/services/oauthtoken"
	"github.com/grafana/grafana/pkg/services/org"
	"github.com/grafana/grafana/pkg/services/quota/quotatest"
	"github.com/grafana/grafana/pkg/services/secrets"
	"github.com/grafana/grafana/pkg/services/secrets/fakes"
	secretskvs "github.com/grafana/grafana/pkg/services/secrets/kvstore"
	secretsmng "github.com/grafana/grafana/pkg/services/secrets/manager"
	"github.com/grafana/grafana/pkg/services/user"
	"github.com/grafana/grafana/pkg/setting"
	"github.com/grafana/grafana/pkg/web"
)

func TestDataSourceProxy_routeRule(t *testing.T) {
	cfg := &setting.Cfg{}
	httpClientProvider := httpclient.NewProvider()
	tracer := tracing.InitializeTracerForTest()

	t.Run("Plugin with routes", func(t *testing.T) {
		routes := []*plugins.Route{
			{
				Path:    "api/v4/",
				URL:     "https://www.google.com",
				ReqRole: org.RoleEditor,
				Headers: []plugins.Header{
					{Name: "x-header", Content: "my secret {{.SecureJsonData.key}}"},
				},
			},
			{
				Path:    "api/admin",
				URL:     "https://www.google.com",
				ReqRole: org.RoleAdmin,
				Headers: []plugins.Header{
					{Name: "x-header", Content: "my secret {{.SecureJsonData.key}}"},
				},
			},
			{
				Path: "api/anon",
				URL:  "https://www.google.com",
				Headers: []plugins.Header{
					{Name: "x-header", Content: "my secret {{.SecureJsonData.key}}"},
				},
			},
			{
				Path: "api/common",
				URL:  "{{.JsonData.dynamicUrl}}",
				URLParams: []plugins.URLParam{
					{Name: "{{.JsonData.queryParam}}", Content: "{{.SecureJsonData.key}}"},
				},
				Headers: []plugins.Header{
					{Name: "x-header", Content: "my secret {{.SecureJsonData.key}}"},
				},
			},
			{
				Path:    "api/restricted",
				ReqRole: org.RoleAdmin,
			},
			{
				Path: "api/body",
				URL:  "http://www.test.com",
				Body: []byte(`{ "url": "{{.JsonData.dynamicUrl}}", "secret": "{{.SecureJsonData.key}}"	}`),
			},
		}

		origSecretKey := setting.SecretKey
		t.Cleanup(func() {
			setting.SecretKey = origSecretKey
		})
		setting.SecretKey = "password" //nolint:goconst

		sqlStore := db.InitTestDB(t)
		secretsService := secretsmng.SetupTestService(t, fakes.NewFakeSecretsStore())
		secretsStore := secretskvs.NewSQLSecretsKVStore(sqlStore, secretsService, log.New("test.logger"))
		key, err := secretsService.Encrypt(context.Background(), []byte("123"), secrets.WithoutScope())
		require.NoError(t, err)

		ds := &datasources.DataSource{
			JsonData: simplejson.NewFromAny(map[string]interface{}{
				"clientId":   "asd",
				"dynamicUrl": "https://dynamic.grafana.com",
				"queryParam": "apiKey",
			}),
			SecureJsonData: map[string][]byte{
				"key": key,
			},
		}

		jd, err := ds.JsonData.Map()
		require.NoError(t, err)
		dsInfo := DSInfo{
			ID:       ds.Id,
			Updated:  ds.Updated,
			JSONData: jd,
			DecryptedSecureJSONData: map[string]string{
				"key": "123",
			},
		}

		setUp := func() (*models.ReqContext, *http.Request) {
			req, err := http.NewRequest("GET", "http://localhost/asd", nil)
			require.NoError(t, err)
			ctx := &models.ReqContext{
				Context:      &web.Context{Req: req},
				SignedInUser: &user.SignedInUser{OrgRole: org.RoleEditor},
			}
			return ctx, req
		}

		t.Run("When matching route path", func(t *testing.T) {
			ctx, req := setUp()
			quotaService := quotatest.New(false, nil)
			dsService, err := datasourceservice.ProvideService(nil, secretsService, secretsStore, cfg, featuremgmt.WithFeatures(), acmock.New(), acmock.NewMockedPermissionsService(), quotaService)
			require.NoError(t, err)
			proxy, err := NewDataSourceProxy(ds, routes, ctx, "api/v4/some/method", cfg, httpClientProvider,
				&oauthtoken.Service{}, dsService, tracer)
			require.NoError(t, err)
			proxy.matchedRoute = routes[0]
			ApplyRoute(proxy.ctx.Req.Context(), req, proxy.proxyPath, proxy.matchedRoute, dsInfo, cfg)

			assert.Equal(t, "https://www.google.com/some/method", req.URL.String())
			assert.Equal(t, "my secret 123", req.Header.Get("x-header"))
		})

		t.Run("When matching route path and has dynamic url", func(t *testing.T) {
			ctx, req := setUp()
			quotaService := quotatest.New(false, nil)
			dsService, err := datasourceservice.ProvideService(nil, secretsService, secretsStore, cfg, featuremgmt.WithFeatures(), acmock.New(), acmock.NewMockedPermissionsService(), quotaService)
			require.NoError(t, err)
			proxy, err := NewDataSourceProxy(ds, routes, ctx, "api/common/some/method", cfg, httpClientProvider, &oauthtoken.Service{}, dsService, tracer)
			require.NoError(t, err)
			proxy.matchedRoute = routes[3]
			ApplyRoute(proxy.ctx.Req.Context(), req, proxy.proxyPath, proxy.matchedRoute, dsInfo, cfg)

			assert.Equal(t, "https://dynamic.grafana.com/some/method?apiKey=123", req.URL.String())
			assert.Equal(t, "my secret 123", req.Header.Get("x-header"))
		})

		t.Run("When matching route path with no url", func(t *testing.T) {
			ctx, req := setUp()
			quotaService := quotatest.New(false, nil)
			dsService, err := datasourceservice.ProvideService(nil, secretsService, secretsStore, cfg, featuremgmt.WithFeatures(), acmock.New(), acmock.NewMockedPermissionsService(), quotaService)
			require.NoError(t, err)
			proxy, err := NewDataSourceProxy(ds, routes, ctx, "", cfg, httpClientProvider, &oauthtoken.Service{}, dsService, tracer)
			require.NoError(t, err)
			proxy.matchedRoute = routes[4]
			ApplyRoute(proxy.ctx.Req.Context(), req, proxy.proxyPath, proxy.matchedRoute, dsInfo, cfg)

			assert.Equal(t, "http://localhost/asd", req.URL.String())
		})

		t.Run("When matching route path and has dynamic body", func(t *testing.T) {
			ctx, req := setUp()
			quotaService := quotatest.New(false, nil)
			dsService, err := datasourceservice.ProvideService(nil, secretsService, secretsStore, cfg, featuremgmt.WithFeatures(), acmock.New(), acmock.NewMockedPermissionsService(), quotaService)
			require.NoError(t, err)
			proxy, err := NewDataSourceProxy(ds, routes, ctx, "api/body", cfg, httpClientProvider, &oauthtoken.Service{}, dsService, tracer)
			require.NoError(t, err)
			proxy.matchedRoute = routes[5]
			ApplyRoute(proxy.ctx.Req.Context(), req, proxy.proxyPath, proxy.matchedRoute, dsInfo, cfg)

			content, err := io.ReadAll(req.Body)
			require.NoError(t, err)
			require.Equal(t, `{ "url": "https://dynamic.grafana.com", "secret": "123"	}`, string(content))
		})

		t.Run("Validating request", func(t *testing.T) {
			t.Run("plugin route with valid role", func(t *testing.T) {
				ctx, _ := setUp()
				quotaService := quotatest.New(false, nil)
				dsService, err := datasourceservice.ProvideService(nil, secretsService, secretsStore, cfg, featuremgmt.WithFeatures(), acmock.New(), acmock.NewMockedPermissionsService(), quotaService)
				require.NoError(t, err)
				proxy, err := NewDataSourceProxy(ds, routes, ctx, "api/v4/some/method", cfg, httpClientProvider, &oauthtoken.Service{}, dsService, tracer)
				require.NoError(t, err)
				err = proxy.validateRequest()
				require.NoError(t, err)
			})

			t.Run("plugin route with admin role and user is editor", func(t *testing.T) {
				ctx, _ := setUp()
				quotaService := quotatest.New(false, nil)
				dsService, err := datasourceservice.ProvideService(nil, secretsService, secretsStore, cfg, featuremgmt.WithFeatures(), acmock.New(), acmock.NewMockedPermissionsService(), quotaService)
				require.NoError(t, err)
				proxy, err := NewDataSourceProxy(ds, routes, ctx, "api/admin", cfg, httpClientProvider, &oauthtoken.Service{}, dsService, tracer)
				require.NoError(t, err)
				err = proxy.validateRequest()
				require.Error(t, err)
			})

			t.Run("plugin route with admin role and user is admin", func(t *testing.T) {
				ctx, _ := setUp()
				ctx.SignedInUser.OrgRole = org.RoleAdmin
				quotaService := quotatest.New(false, nil)
				dsService, err := datasourceservice.ProvideService(nil, secretsService, secretsStore, cfg, featuremgmt.WithFeatures(), acmock.New(), acmock.NewMockedPermissionsService(), quotaService)
				require.NoError(t, err)
				proxy, err := NewDataSourceProxy(ds, routes, ctx, "api/admin", cfg, httpClientProvider, &oauthtoken.Service{}, dsService, tracer)
				require.NoError(t, err)
				err = proxy.validateRequest()
				require.NoError(t, err)
			})
		})
	})

	t.Run("Plugin with multiple routes for token auth", func(t *testing.T) {
		routes := []*plugins.Route{
			{
				Path: "pathwithtoken1",
				URL:  "https://api.nr1.io/some/path",
				TokenAuth: &plugins.JWTTokenAuth{
					Url: "https://login.server.com/{{.JsonData.tenantId}}/oauth2/token",
					Params: map[string]string{
						"grant_type":    "client_credentials",
						"client_id":     "{{.JsonData.clientId}}",
						"client_secret": "{{.SecureJsonData.clientSecret}}",
						"resource":      "https://api.nr1.io",
					},
				},
			},
			{
				Path: "pathwithtoken2",
				URL:  "https://api.nr2.io/some/path",
				TokenAuth: &plugins.JWTTokenAuth{
					Url: "https://login.server.com/{{.JsonData.tenantId}}/oauth2/token",
					Params: map[string]string{
						"grant_type":    "client_credentials",
						"client_id":     "{{.JsonData.clientId}}",
						"client_secret": "{{.SecureJsonData.clientSecret}}",
						"resource":      "https://api.nr2.io",
					},
				},
			},
		}

		origSecretKey := setting.SecretKey
		t.Cleanup(func() {
			setting.SecretKey = origSecretKey
		})
		setting.SecretKey = "password"

		sqlStore := db.InitTestDB(t)
		secretsService := secretsmng.SetupTestService(t, fakes.NewFakeSecretsStore())
		secretsStore := secretskvs.NewSQLSecretsKVStore(sqlStore, secretsService, log.New("test.logger"))
		key, err := secretsService.Encrypt(context.Background(), []byte("123"), secrets.WithoutScope())
		require.NoError(t, err)

		ds := &datasources.DataSource{
			JsonData: simplejson.NewFromAny(map[string]interface{}{
				"clientId": "asd",
				"tenantId": "mytenantId",
			}),
			SecureJsonData: map[string][]byte{
				"clientSecret": key,
			},
		}

		req, err := http.NewRequest("GET", "http://localhost/asd", nil)
		require.NoError(t, err)
		ctx := &models.ReqContext{
			Context:      &web.Context{Req: req},
			SignedInUser: &user.SignedInUser{OrgRole: org.RoleEditor},
		}

		t.Run("When creating and caching access tokens", func(t *testing.T) {
			var authorizationHeaderCall1 string
			var authorizationHeaderCall2 string

			t.Run("first call should add authorization header with access token", func(t *testing.T) {
				json, err := os.ReadFile("./test-data/access-token-1.json")
				require.NoError(t, err)

				originalClient := client
				client = newFakeHTTPClient(t, json)
				defer func() { client = originalClient }()

				jd, err := ds.JsonData.Map()
				require.NoError(t, err)
				dsInfo := DSInfo{
					ID:       ds.Id,
					Updated:  ds.Updated,
					JSONData: jd,
					DecryptedSecureJSONData: map[string]string{
						"clientSecret": "123",
					},
				}

				quotaService := quotatest.New(false, nil)
				dsService, err := datasourceservice.ProvideService(nil, secretsService, secretsStore, cfg, featuremgmt.WithFeatures(), acmock.New(), acmock.NewMockedPermissionsService(), quotaService)
				require.NoError(t, err)
				proxy, err := NewDataSourceProxy(ds, routes, ctx, "pathwithtoken1", cfg, httpClientProvider, &oauthtoken.Service{}, dsService, tracer)
				require.NoError(t, err)
				ApplyRoute(proxy.ctx.Req.Context(), req, proxy.proxyPath, routes[0], dsInfo, cfg)

				authorizationHeaderCall1 = req.Header.Get("Authorization")
				assert.Equal(t, "https://api.nr1.io/some/path", req.URL.String())
				assert.True(t, strings.HasPrefix(authorizationHeaderCall1, "Bearer eyJ0e"))

				t.Run("second call to another route should add a different access token", func(t *testing.T) {
					json2, err := os.ReadFile("./test-data/access-token-2.json")
					require.NoError(t, err)

					req, err := http.NewRequest("GET", "http://localhost/asd", nil)
					require.NoError(t, err)
					client = newFakeHTTPClient(t, json2)
					quotaService := quotatest.New(false, nil)
					dsService, err := datasourceservice.ProvideService(nil, secretsService, secretsStore, cfg, featuremgmt.WithFeatures(), acmock.New(), acmock.NewMockedPermissionsService(), quotaService)
					require.NoError(t, err)
					proxy, err := NewDataSourceProxy(ds, routes, ctx, "pathwithtoken2", cfg, httpClientProvider, &oauthtoken.Service{}, dsService, tracer)
					require.NoError(t, err)
					ApplyRoute(proxy.ctx.Req.Context(), req, proxy.proxyPath, routes[1], dsInfo, cfg)

					authorizationHeaderCall2 = req.Header.Get("Authorization")

					assert.Equal(t, "https://api.nr2.io/some/path", req.URL.String())
					assert.True(t, strings.HasPrefix(authorizationHeaderCall1, "Bearer eyJ0e"))
					assert.True(t, strings.HasPrefix(authorizationHeaderCall2, "Bearer eyJ0e"))
					assert.NotEqual(t, authorizationHeaderCall1, authorizationHeaderCall2)

					t.Run("third call to first route should add cached access token", func(t *testing.T) {
						req, err := http.NewRequest("GET", "http://localhost/asd", nil)
						require.NoError(t, err)

						client = newFakeHTTPClient(t, []byte{})
						quotaService := quotatest.New(false, nil)
						dsService, err := datasourceservice.ProvideService(nil, secretsService, secretsStore, cfg, featuremgmt.WithFeatures(), acmock.New(), acmock.NewMockedPermissionsService(), quotaService)
						require.NoError(t, err)
						proxy, err := NewDataSourceProxy(ds, routes, ctx, "pathwithtoken1", cfg, httpClientProvider, &oauthtoken.Service{}, dsService, tracer)
						require.NoError(t, err)
						ApplyRoute(proxy.ctx.Req.Context(), req, proxy.proxyPath, routes[0], dsInfo, cfg)

						authorizationHeaderCall3 := req.Header.Get("Authorization")
						assert.Equal(t, "https://api.nr1.io/some/path", req.URL.String())
						assert.True(t, strings.HasPrefix(authorizationHeaderCall1, "Bearer eyJ0e"))
						assert.True(t, strings.HasPrefix(authorizationHeaderCall3, "Bearer eyJ0e"))
						assert.Equal(t, authorizationHeaderCall1, authorizationHeaderCall3)
					})
				})
			})
		})
	})

	t.Run("When proxying graphite", func(t *testing.T) {
		var routes []*plugins.Route
		ds := &datasources.DataSource{Url: "htttp://graphite:8080", Type: datasources.DS_GRAPHITE}
		ctx := &models.ReqContext{}

		sqlStore := db.InitTestDB(t)
		secretsService := secretsmng.SetupTestService(t, fakes.NewFakeSecretsStore())
		secretsStore := secretskvs.NewSQLSecretsKVStore(sqlStore, secretsService, log.New("test.logger"))
		quotaService := quotatest.New(false, nil)
		dsService, err := datasourceservice.ProvideService(nil, secretsService, secretsStore, cfg, featuremgmt.WithFeatures(), acmock.New(), acmock.NewMockedPermissionsService(), quotaService)
		require.NoError(t, err)
		proxy, err := NewDataSourceProxy(ds, routes, ctx, "/render", &setting.Cfg{BuildVersion: "5.3.0"}, httpClientProvider, &oauthtoken.Service{}, dsService, tracer)
		require.NoError(t, err)
		req, err := http.NewRequest(http.MethodGet, "http://grafana.com/sub", nil)
		require.NoError(t, err)

		proxy.director(req)

		t.Run("Can translate request URL and path", func(t *testing.T) {
			assert.Equal(t, "graphite:8080", req.URL.Host)
			assert.Equal(t, "/render", req.URL.Path)
		})
	})

	t.Run("When proxying InfluxDB", func(t *testing.T) {
		ds := &datasources.DataSource{
			Type:     datasources.DS_INFLUXDB_08,
			Url:      "http://influxdb:8083",
			Database: "site",
			User:     "user",
		}

		ctx := &models.ReqContext{}
		var routes []*plugins.Route
		sqlStore := db.InitTestDB(t)
		secretsService := secretsmng.SetupTestService(t, fakes.NewFakeSecretsStore())
		secretsStore := secretskvs.NewSQLSecretsKVStore(sqlStore, secretsService, log.New("test.logger"))
		quotaService := quotatest.New(false, nil)
		dsService, err := datasourceservice.ProvideService(nil, secretsService, secretsStore, cfg, featuremgmt.WithFeatures(), acmock.New(), acmock.NewMockedPermissionsService(), quotaService)
		require.NoError(t, err)
		proxy, err := NewDataSourceProxy(ds, routes, ctx, "", &setting.Cfg{}, httpClientProvider, &oauthtoken.Service{}, dsService, tracer)
		require.NoError(t, err)

		req, err := http.NewRequest(http.MethodGet, "http://grafana.com/sub", nil)
		require.NoError(t, err)

		proxy.director(req)
		assert.Equal(t, "/db/site/", req.URL.Path)
	})

	t.Run("When proxying a data source with no keepCookies specified", func(t *testing.T) {
		json, err := simplejson.NewJson([]byte(`{"keepCookies": []}`))
		require.NoError(t, err)

		ds := &datasources.DataSource{
			Type:     datasources.DS_GRAPHITE,
			Url:      "http://graphite:8086",
			JsonData: json,
		}

		ctx := &models.ReqContext{}
		var routes []*plugins.Route
		sqlStore := db.InitTestDB(t)
		secretsService := secretsmng.SetupTestService(t, fakes.NewFakeSecretsStore())
		secretsStore := secretskvs.NewSQLSecretsKVStore(sqlStore, secretsService, log.New("test.logger"))
		quotaService := quotatest.New(false, nil)
		dsService, err := datasourceservice.ProvideService(nil, secretsService, secretsStore, cfg, featuremgmt.WithFeatures(), acmock.New(), acmock.NewMockedPermissionsService(), quotaService)
		require.NoError(t, err)
		proxy, err := NewDataSourceProxy(ds, routes, ctx, "", &setting.Cfg{}, httpClientProvider, &oauthtoken.Service{}, dsService, tracer)
		require.NoError(t, err)

		requestURL, err := url.Parse("http://grafana.com/sub")
		require.NoError(t, err)
		req := http.Request{URL: requestURL, Header: make(http.Header)}
		cookies := "grafana_user=admin; grafana_remember=99; grafana_sess=11; JSESSION_ID=test"
		req.Header.Set("Cookie", cookies)

		proxy.director(&req)

		assert.Equal(t, "", req.Header.Get("Cookie"))
	})

	t.Run("When proxying a data source with keep cookies specified", func(t *testing.T) {
		json, err := simplejson.NewJson([]byte(`{"keepCookies": ["JSESSION_ID"]}`))
		require.NoError(t, err)

		ds := &datasources.DataSource{
			Type:     datasources.DS_GRAPHITE,
			Url:      "http://graphite:8086",
			JsonData: json,
		}

		ctx := &models.ReqContext{}
		var pluginRoutes []*plugins.Route
		sqlStore := db.InitTestDB(t)
		secretsService := secretsmng.SetupTestService(t, fakes.NewFakeSecretsStore())
		secretsStore := secretskvs.NewSQLSecretsKVStore(sqlStore, secretsService, log.New("test.logger"))
		quotaService := quotatest.New(false, nil)
		dsService, err := datasourceservice.ProvideService(nil, secretsService, secretsStore, cfg, featuremgmt.WithFeatures(), acmock.New(), acmock.NewMockedPermissionsService(), quotaService)
		require.NoError(t, err)
		proxy, err := NewDataSourceProxy(ds, pluginRoutes, ctx, "", &setting.Cfg{}, httpClientProvider, &oauthtoken.Service{}, dsService, tracer)
		require.NoError(t, err)

		requestURL, err := url.Parse("http://grafana.com/sub")
		require.NoError(t, err)
		req := http.Request{URL: requestURL, Header: make(http.Header)}
		cookies := "grafana_user=admin; grafana_remember=99; grafana_sess=11; JSESSION_ID=test"
		req.Header.Set("Cookie", cookies)

		proxy.director(&req)

		assert.Equal(t, "JSESSION_ID=test", req.Header.Get("Cookie"))
	})

	t.Run("When proxying a custom datasource", func(t *testing.T) {
		ds := &datasources.DataSource{
			Type: "custom-datasource",
			Url:  "http://host/root/",
		}
		ctx := &models.ReqContext{}
		var routes []*plugins.Route
		sqlStore := db.InitTestDB(t)
		secretsService := secretsmng.SetupTestService(t, fakes.NewFakeSecretsStore())
		secretsStore := secretskvs.NewSQLSecretsKVStore(sqlStore, secretsService, log.New("test.logger"))
		quotaService := quotatest.New(false, nil)
		dsService, err := datasourceservice.ProvideService(nil, secretsService, secretsStore, cfg, featuremgmt.WithFeatures(), acmock.New(), acmock.NewMockedPermissionsService(), quotaService)
		require.NoError(t, err)
		proxy, err := NewDataSourceProxy(ds, routes, ctx, "/path/to/folder/", &setting.Cfg{}, httpClientProvider, &oauthtoken.Service{}, dsService, tracer)
		require.NoError(t, err)
		req, err := http.NewRequest(http.MethodGet, "http://grafana.com/sub", nil)
		req.Header.Set("Origin", "grafana.com")
		req.Header.Set("Referer", "grafana.com")
		req.Header.Set("X-Canary", "stillthere")
		require.NoError(t, err)

		proxy.director(req)

		assert.Equal(t, "http://host/root/path/to/folder/", req.URL.String())

		assert.Equal(t, "stillthere", req.Header.Get("X-Canary"))
	})

	t.Run("When proxying a datasource that has OAuth token pass-through enabled", func(t *testing.T) {
		ds := &datasources.DataSource{
			Type: "custom-datasource",
			Url:  "http://host/root/",
			JsonData: simplejson.NewFromAny(map[string]interface{}{
				"oauthPassThru": true,
			}),
		}

		req, err := http.NewRequest("GET", "http://localhost/asd", nil)
		require.NoError(t, err)
		ctx := &models.ReqContext{
			SignedInUser: &user.SignedInUser{UserID: 1},
			Context:      &web.Context{Req: req},
		}

		token := &oauth2.Token{
			AccessToken:  "testtoken",
			RefreshToken: "testrefreshtoken",
			TokenType:    "Bearer",
			Expiry:       time.Now().AddDate(0, 0, 1),
		}
		extra := map[string]interface{}{
			"id_token": "testidtoken",
		}
		token = token.WithExtra(extra)
		mockAuthToken := mockOAuthTokenService{
			token:        token,
			oAuthEnabled: true,
		}

		var routes []*plugins.Route
		sqlStore := db.InitTestDB(t)
		secretsService := secretsmng.SetupTestService(t, fakes.NewFakeSecretsStore())
		secretsStore := secretskvs.NewSQLSecretsKVStore(sqlStore, secretsService, log.New("test.logger"))
		quotaService := quotatest.New(false, nil)
		dsService, err := datasourceservice.ProvideService(nil, secretsService, secretsStore, cfg, featuremgmt.WithFeatures(), acmock.New(), acmock.NewMockedPermissionsService(), quotaService)
		require.NoError(t, err)
		proxy, err := NewDataSourceProxy(ds, routes, ctx, "/path/to/folder/", &setting.Cfg{}, httpClientProvider, &mockAuthToken, dsService, tracer)
		require.NoError(t, err)
		req, err = http.NewRequest(http.MethodGet, "http://grafana.com/sub", nil)
		require.NoError(t, err)

		proxy.director(req)

		assert.Equal(t, "Bearer testtoken", req.Header.Get("Authorization"))
		assert.Equal(t, "testidtoken", req.Header.Get("X-ID-Token"))
	})

	t.Run("When SendUserHeader config is enabled", func(t *testing.T) {
		req := getDatasourceProxiedRequest(
			t,
			&models.ReqContext{
				SignedInUser: &user.SignedInUser{
					Login: "test_user",
				},
			},
			&setting.Cfg{SendUserHeader: true},
		)
		assert.Equal(t, "test_user", req.Header.Get("X-Grafana-User"))
	})

	t.Run("When SendUserHeader config is disabled", func(t *testing.T) {
		req := getDatasourceProxiedRequest(
			t,
			&models.ReqContext{
				SignedInUser: &user.SignedInUser{
					Login: "test_user",
				},
			},
			&setting.Cfg{SendUserHeader: false},
		)
		// Get will return empty string even if header is not set
		assert.Empty(t, req.Header.Get("X-Grafana-User"))
	})

	t.Run("When SendUserHeader config is enabled but user is anonymous", func(t *testing.T) {
		req := getDatasourceProxiedRequest(
			t,
			&models.ReqContext{
				SignedInUser: &user.SignedInUser{IsAnonymous: true},
			},
			&setting.Cfg{SendUserHeader: true},
		)
		// Get will return empty string even if header is not set
		assert.Empty(t, req.Header.Get("X-Grafana-User"))
	})

	t.Run("When proxying data source proxy should handle authentication", func(t *testing.T) {
		sqlStore := db.InitTestDB(t)
		secretsService := secretsmng.SetupTestService(t, fakes.NewFakeSecretsStore())
		secretsStore := secretskvs.NewSQLSecretsKVStore(sqlStore, secretsService, log.New("test.logger"))

		tests := []*testCase{
<<<<<<< HEAD
			createAuthTest(t, secretsStore, models.DS_INFLUXDB_08, "http://localhost:9090", authTypePassword, authCheckQuery),
			createAuthTest(t, secretsStore, models.DS_INFLUXDB_08, "http://localhost:9090", authTypePassword, authCheckQuery),
			createAuthTest(t, secretsStore, models.DS_INFLUXDB, "http://localhost:9090", authTypePassword, authCheckHeader),
			createAuthTest(t, secretsStore, models.DS_INFLUXDB, "http://localhost:9090", authTypePassword, authCheckHeader),
			createAuthTest(t, secretsStore, models.DS_INFLUXDB, "http://localhost:9090", authTypeBasic, authCheckHeader),
			createAuthTest(t, secretsStore, models.DS_INFLUXDB, "http://localhost:9090", authTypeBasic, authCheckHeader),
=======
			createAuthTest(t, secretsStore, datasources.DS_INFLUXDB_08, "http://localhost:9090", authTypePassword, authCheckQuery),
			createAuthTest(t, secretsStore, datasources.DS_INFLUXDB_08, "http://localhost:9090", authTypePassword, authCheckQuery),
			createAuthTest(t, secretsStore, datasources.DS_INFLUXDB, "http://localhost:9090", authTypePassword, authCheckHeader),
			createAuthTest(t, secretsStore, datasources.DS_INFLUXDB, "http://localhost:9090", authTypePassword, authCheckHeader),
			createAuthTest(t, secretsStore, datasources.DS_INFLUXDB, "http://localhost:9090", authTypeBasic, authCheckHeader),
			createAuthTest(t, secretsStore, datasources.DS_INFLUXDB, "http://localhost:9090", authTypeBasic, authCheckHeader),
>>>>>>> 89b365f8

			// These two should be enough for any other datasource at the moment. Proxy has special handling
			// only for Influx, others have the same path and only BasicAuth. Non BasicAuth datasources
			// do not go through proxy but through TSDB API which is not tested here.
<<<<<<< HEAD
			createAuthTest(t, secretsStore, models.DS_ES, "http://localhost:9200", authTypeBasic, authCheckHeader),
			createAuthTest(t, secretsStore, models.DS_ES, "http://localhost:9200", authTypeBasic, authCheckHeader),
=======
			createAuthTest(t, secretsStore, datasources.DS_ES, "http://localhost:9200", authTypeBasic, authCheckHeader),
			createAuthTest(t, secretsStore, datasources.DS_ES, "http://localhost:9200", authTypeBasic, authCheckHeader),
>>>>>>> 89b365f8
		}
		for _, test := range tests {
			runDatasourceAuthTest(t, secretsService, secretsStore, cfg, test)
		}
	})
}

// test DataSourceProxy request handling.
func TestDataSourceProxy_requestHandling(t *testing.T) {
	cfg := &setting.Cfg{}
	httpClientProvider := httpclient.NewProvider()
	var writeErr error

	type setUpCfg struct {
		headers map[string]string
		writeCb func(w http.ResponseWriter, r *http.Request)
	}

	setUp := func(t *testing.T, cfgs ...setUpCfg) (*models.ReqContext, *datasources.DataSource) {
		writeErr = nil

		backend := httptest.NewServer(http.HandlerFunc(func(w http.ResponseWriter, r *http.Request) {
			http.SetCookie(w, &http.Cookie{Name: "flavor", Value: "chocolateChip"})
			written := false
			for _, cfg := range cfgs {
				if cfg.writeCb != nil {
					t.Log("Writing response via callback")
					cfg.writeCb(w, r)
					written = true
				}
			}
			if !written {
				t.Log("Writing default response")
				w.WriteHeader(200)
				_, writeErr = w.Write([]byte("I am the backend"))
			}
		}))
		t.Cleanup(backend.Close)

		ds := &datasources.DataSource{Url: backend.URL, Type: datasources.DS_GRAPHITE}

		responseWriter := web.NewResponseWriter("GET", httptest.NewRecorder())

		// XXX: Really unsure why, but setting headers within the HTTP handler function doesn't stick,
		// so doing it here instead
		for _, cfg := range cfgs {
			for k, v := range cfg.headers {
				responseWriter.Header().Set(k, v)
			}
		}

		return &models.ReqContext{
			SignedInUser: &user.SignedInUser{},
			Context: &web.Context{
				Req:  httptest.NewRequest("GET", "/render", nil),
				Resp: responseWriter,
			},
		}, ds
	}

	tracer := tracing.InitializeTracerForTest()

	t.Run("When response header Set-Cookie is not set should remove proxied Set-Cookie header", func(t *testing.T) {
		ctx, ds := setUp(t)
		var routes []*plugins.Route
		sqlStore := db.InitTestDB(t)
		secretsService := secretsmng.SetupTestService(t, fakes.NewFakeSecretsStore())
		secretsStore := secretskvs.NewSQLSecretsKVStore(sqlStore, secretsService, log.New("test.logger"))
		quotaService := quotatest.New(false, nil)
		dsService, err := datasourceservice.ProvideService(nil, secretsService, secretsStore, cfg, featuremgmt.WithFeatures(), acmock.New(), acmock.NewMockedPermissionsService(), quotaService)
		require.NoError(t, err)
		proxy, err := NewDataSourceProxy(ds, routes, ctx, "/render", &setting.Cfg{}, httpClientProvider, &oauthtoken.Service{}, dsService, tracer)
		require.NoError(t, err)

		proxy.HandleRequest()

		require.NoError(t, writeErr)
		assert.Empty(t, proxy.ctx.Resp.Header().Get("Set-Cookie"))
	})

	t.Run("When response header Set-Cookie is set should remove proxied Set-Cookie header and restore the original Set-Cookie header", func(t *testing.T) {
		ctx, ds := setUp(t, setUpCfg{
			headers: map[string]string{
				"Set-Cookie": "important_cookie=important_value",
			},
		})
		var routes []*plugins.Route
		sqlStore := db.InitTestDB(t)
		secretsService := secretsmng.SetupTestService(t, fakes.NewFakeSecretsStore())
		secretsStore := secretskvs.NewSQLSecretsKVStore(sqlStore, secretsService, log.New("test.logger"))
		quotaService := quotatest.New(false, nil)
		dsService, err := datasourceservice.ProvideService(nil, secretsService, secretsStore, cfg, featuremgmt.WithFeatures(), acmock.New(), acmock.NewMockedPermissionsService(), quotaService)
		require.NoError(t, err)
		proxy, err := NewDataSourceProxy(ds, routes, ctx, "/render", &setting.Cfg{}, httpClientProvider, &oauthtoken.Service{}, dsService, tracer)
		require.NoError(t, err)

		proxy.HandleRequest()

		require.NoError(t, writeErr)
		assert.Equal(t, "important_cookie=important_value", proxy.ctx.Resp.Header().Get("Set-Cookie"))
	})

	t.Run("When response should set Content-Security-Policy header", func(t *testing.T) {
		ctx, ds := setUp(t)
		var routes []*plugins.Route
		sqlStore := db.InitTestDB(t)
		secretsService := secretsmng.SetupTestService(t, fakes.NewFakeSecretsStore())
		secretsStore := secretskvs.NewSQLSecretsKVStore(sqlStore, secretsService, log.New("test.logger"))
		quotaService := quotatest.New(false, nil)
		dsService, err := datasourceservice.ProvideService(nil, secretsService, secretsStore, cfg, featuremgmt.WithFeatures(), acmock.New(), acmock.NewMockedPermissionsService(), quotaService)
		require.NoError(t, err)
		proxy, err := NewDataSourceProxy(ds, routes, ctx, "/render", &setting.Cfg{}, httpClientProvider, &oauthtoken.Service{}, dsService, tracer)
		require.NoError(t, err)

		proxy.HandleRequest()

		require.NoError(t, writeErr)
		assert.Equal(t, "sandbox", proxy.ctx.Resp.Header().Get("Content-Security-Policy"))
	})

	t.Run("Data source returns status code 401", func(t *testing.T) {
		ctx, ds := setUp(t, setUpCfg{
			writeCb: func(w http.ResponseWriter, r *http.Request) {
				w.WriteHeader(401)
				w.Header().Set("www-authenticate", `Basic realm="Access to the server"`)
				_, err := w.Write([]byte("Not authenticated"))
				require.NoError(t, err)
				t.Log("Wrote 401 response")
			},
		})
		var routes []*plugins.Route
		sqlStore := db.InitTestDB(t)
		secretsService := secretsmng.SetupTestService(t, fakes.NewFakeSecretsStore())
		secretsStore := secretskvs.NewSQLSecretsKVStore(sqlStore, secretsService, log.New("test.logger"))
		quotaService := quotatest.New(false, nil)
		dsService, err := datasourceservice.ProvideService(nil, secretsService, secretsStore, cfg, featuremgmt.WithFeatures(), acmock.New(), acmock.NewMockedPermissionsService(), quotaService)
		require.NoError(t, err)
		proxy, err := NewDataSourceProxy(ds, routes, ctx, "/render", &setting.Cfg{}, httpClientProvider, &oauthtoken.Service{}, dsService, tracer)
		require.NoError(t, err)

		proxy.HandleRequest()

		require.NoError(t, writeErr)
		assert.Equal(t, 400, proxy.ctx.Resp.Status(), "Status code 401 should be converted to 400")
		assert.Empty(t, proxy.ctx.Resp.Header().Get("www-authenticate"))
	})

	t.Run("Data source should handle proxy path url encoding correctly", func(t *testing.T) {
		var req *http.Request
		ctx, ds := setUp(t, setUpCfg{
			writeCb: func(w http.ResponseWriter, r *http.Request) {
				req = r
				w.WriteHeader(200)
				_, err := w.Write([]byte("OK"))
				require.NoError(t, err)
			},
		})

		ctx.Req = httptest.NewRequest("GET", "/api/datasources/proxy/1/path/%2Ftest%2Ftest%2F?query=%2Ftest%2Ftest%2F", nil)
		var routes []*plugins.Route
		sqlStore := db.InitTestDB(t)
		secretsService := secretsmng.SetupTestService(t, fakes.NewFakeSecretsStore())
		secretsStore := secretskvs.NewSQLSecretsKVStore(sqlStore, secretsService, log.New("test.logger"))
		quotaService := quotatest.New(false, nil)
		dsService, err := datasourceservice.ProvideService(nil, secretsService, secretsStore, cfg, featuremgmt.WithFeatures(), acmock.New(), acmock.NewMockedPermissionsService(), quotaService)
		require.NoError(t, err)
		proxy, err := NewDataSourceProxy(ds, routes, ctx, "/path/%2Ftest%2Ftest%2F", &setting.Cfg{}, httpClientProvider, &oauthtoken.Service{}, dsService, tracer)
		require.NoError(t, err)

		proxy.HandleRequest()

		require.NoError(t, writeErr)
		require.NotNil(t, req)
		require.Equal(t, "/path/%2Ftest%2Ftest%2F?query=%2Ftest%2Ftest%2F", req.RequestURI)
	})
	t.Run("Data source should handle proxy path url encoding correctly with opentelemetry", func(t *testing.T) {
		var req *http.Request
		ctx, ds := setUp(t, setUpCfg{
			writeCb: func(w http.ResponseWriter, r *http.Request) {
				req = r
				w.WriteHeader(200)
				_, err := w.Write([]byte("OK"))
				require.NoError(t, err)
			},
		})

		ctx.Req = httptest.NewRequest("GET", "/api/datasources/proxy/1/path/%2Ftest%2Ftest%2F?query=%2Ftest%2Ftest%2F", nil)
		var routes []*plugins.Route
		sqlStore := db.InitTestDB(t)
		secretsService := secretsmng.SetupTestService(t, fakes.NewFakeSecretsStore())
		secretsStore := secretskvs.NewSQLSecretsKVStore(sqlStore, secretsService, log.New("test.logger"))
		quotaService := quotatest.New(false, nil)
		dsService, err := datasourceservice.ProvideService(nil, secretsService, secretsStore, cfg, featuremgmt.WithFeatures(), acmock.New(), acmock.NewMockedPermissionsService(), quotaService)
		require.NoError(t, err)
		proxy, err := NewDataSourceProxy(ds, routes, ctx, "/path/%2Ftest%2Ftest%2F", &setting.Cfg{}, httpClientProvider, &oauthtoken.Service{}, dsService, tracer)
		require.NoError(t, err)

		proxy.HandleRequest()
		require.NoError(t, writeErr)
		require.NotNil(t, req)
		require.Equal(t, "/path/%2Ftest%2Ftest%2F?query=%2Ftest%2Ftest%2F", req.RequestURI)
	})
}

func TestNewDataSourceProxy_InvalidURL(t *testing.T) {
	ctx := models.ReqContext{
		Context:      &web.Context{},
		SignedInUser: &user.SignedInUser{OrgRole: org.RoleEditor},
	}
	ds := datasources.DataSource{
		Type: "test",
		Url:  "://host/root",
	}
	cfg := &setting.Cfg{}
	tracer := tracing.InitializeTracerForTest()
	var routes []*plugins.Route
	sqlStore := db.InitTestDB(t)
	secretsService := secretsmng.SetupTestService(t, fakes.NewFakeSecretsStore())
	secretsStore := secretskvs.NewSQLSecretsKVStore(sqlStore, secretsService, log.New("test.logger"))
	quotaService := quotatest.New(false, nil)
	var err error
	dsService, err := datasourceservice.ProvideService(nil, secretsService, secretsStore, cfg, featuremgmt.WithFeatures(), acmock.New(), acmock.NewMockedPermissionsService(), quotaService)
	require.NoError(t, err)
	_, err = NewDataSourceProxy(&ds, routes, &ctx, "api/method", cfg, httpclient.NewProvider(), &oauthtoken.Service{}, dsService, tracer)
	require.Error(t, err)
	assert.True(t, strings.HasPrefix(err.Error(), `validation of data source URL "://host/root" failed`))
}

func TestNewDataSourceProxy_ProtocolLessURL(t *testing.T) {
	ctx := models.ReqContext{
		Context:      &web.Context{},
		SignedInUser: &user.SignedInUser{OrgRole: org.RoleEditor},
	}
	ds := datasources.DataSource{
		Type: "test",
		Url:  "127.0.01:5432",
	}
	cfg := &setting.Cfg{}
	tracer := tracing.InitializeTracerForTest()

	var routes []*plugins.Route
	sqlStore := db.InitTestDB(t)
	secretsService := secretsmng.SetupTestService(t, fakes.NewFakeSecretsStore())
	secretsStore := secretskvs.NewSQLSecretsKVStore(sqlStore, secretsService, log.New("test.logger"))
	quotaService := quotatest.New(false, nil)
	dsService, err := datasourceservice.ProvideService(nil, secretsService, secretsStore, cfg, featuremgmt.WithFeatures(), acmock.New(), acmock.NewMockedPermissionsService(), quotaService)
	require.NoError(t, err)
	_, err = NewDataSourceProxy(&ds, routes, &ctx, "api/method", cfg, httpclient.NewProvider(), &oauthtoken.Service{}, dsService, tracer)

	require.NoError(t, err)
}

// Test wth MSSQL type data sources.
func TestNewDataSourceProxy_MSSQL(t *testing.T) {
	ctx := models.ReqContext{
		Context:      &web.Context{},
		SignedInUser: &user.SignedInUser{OrgRole: org.RoleEditor},
	}
	tracer := tracing.InitializeTracerForTest()

	tcs := []struct {
		description string
		url         string
		err         error
	}{
		{
			description: "Valid ODBC URL",
			url:         `localhost\instance:1433`,
		},
		{
			description: "Invalid ODBC URL",
			url:         `localhost\instance::1433`,
			err: datasource.URLValidationError{
				Err: fmt.Errorf(`unrecognized MSSQL URL format: "localhost\\instance::1433"`),
				URL: `localhost\instance::1433`,
			},
		},
	}
	for _, tc := range tcs {
		t.Run(tc.description, func(t *testing.T) {
			cfg := &setting.Cfg{}
			ds := datasources.DataSource{
				Type: "mssql",
				Url:  tc.url,
			}

			var routes []*plugins.Route
			sqlStore := db.InitTestDB(t)
			secretsService := secretsmng.SetupTestService(t, fakes.NewFakeSecretsStore())
			secretsStore := secretskvs.NewSQLSecretsKVStore(sqlStore, secretsService, log.New("test.logger"))
			quotaService := quotatest.New(false, nil)
			dsService, err := datasourceservice.ProvideService(nil, secretsService, secretsStore, cfg, featuremgmt.WithFeatures(), acmock.New(), acmock.NewMockedPermissionsService(), quotaService)
			require.NoError(t, err)
			p, err := NewDataSourceProxy(&ds, routes, &ctx, "api/method", cfg, httpclient.NewProvider(), &oauthtoken.Service{}, dsService, tracer)
			if tc.err == nil {
				require.NoError(t, err)
				assert.Equal(t, &url.URL{
					Scheme: "sqlserver",
					Host:   ds.Url,
				}, p.targetUrl)
			} else {
				require.Error(t, err)
				assert.Equal(t, tc.err, err)
			}
		})
	}
}

// getDatasourceProxiedRequest is a helper for easier setup of tests based on global config and ReqContext.
func getDatasourceProxiedRequest(t *testing.T, ctx *models.ReqContext, cfg *setting.Cfg) *http.Request {
	ds := &datasources.DataSource{
		Type: "custom",
		Url:  "http://host/root/",
	}
	tracer := tracing.InitializeTracerForTest()

	var routes []*plugins.Route
	sqlStore := db.InitTestDB(t)
	secretsService := secretsmng.SetupTestService(t, fakes.NewFakeSecretsStore())
	secretsStore := secretskvs.NewSQLSecretsKVStore(sqlStore, secretsService, log.New("test.logger"))
	quotaService := quotatest.New(false, nil)
	dsService, err := datasourceservice.ProvideService(nil, secretsService, secretsStore, cfg, featuremgmt.WithFeatures(), acmock.New(), acmock.NewMockedPermissionsService(), quotaService)
	require.NoError(t, err)
	proxy, err := NewDataSourceProxy(ds, routes, ctx, "", cfg, httpclient.NewProvider(), &oauthtoken.Service{}, dsService, tracer)
	require.NoError(t, err)
	req, err := http.NewRequest(http.MethodGet, "http://grafana.com/sub", nil)
	require.NoError(t, err)

	proxy.director(req)
	return req
}

type httpClientStub struct {
	t        *testing.T
	fakeBody []byte
}

func (c *httpClientStub) Do(req *http.Request) (*http.Response, error) {
	bodyJSON, err := simplejson.NewJson(c.fakeBody)
	require.NoError(c.t, err)
	_, passedTokenCacheTest := bodyJSON.CheckGet("expires_on")
	require.True(c.t, passedTokenCacheTest)

	bodyJSON.Set("expires_on", fmt.Sprint(time.Now().Add(time.Second*60).Unix()))
	body, err := bodyJSON.MarshalJSON()
	require.NoError(c.t, err)
	resp := &http.Response{
		Body: io.NopCloser(bytes.NewReader(body)),
	}

	return resp, nil
}

func newFakeHTTPClient(t *testing.T, fakeBody []byte) httpClient {
	return &httpClientStub{
		t:        t,
		fakeBody: fakeBody,
	}
}

type testCase struct {
	datasource *datasources.DataSource
	checkReq   func(req *http.Request)
}

const (
	authTypePassword = "password"
	authTypeBasic    = "basic"
)

const (
	authCheckQuery  = "query"
	authCheckHeader = "header"
)

<<<<<<< HEAD
func createAuthTest(t *testing.T, secretsStore kvstore.SecretsKVStore, dsType string, url string, authType string, authCheck string) *testCase {
=======
func createAuthTest(t *testing.T, secretsStore secretskvs.SecretsKVStore, dsType string, url string, authType string, authCheck string) *testCase {
>>>>>>> 89b365f8
	// Basic user:password
	base64AuthHeader := "Basic dXNlcjpwYXNzd29yZA=="

	test := &testCase{
		datasource: &datasources.DataSource{
			Id:       1,
			OrgId:    1,
			Name:     fmt.Sprintf("%s,%s,%s,%s", dsType, url, authType, authCheck),
			Type:     dsType,
			JsonData: simplejson.New(),
			Url:      url,
		},
	}
	var message string
	var err error
	if authType == authTypePassword {
		message = fmt.Sprintf("%v should add username and password", dsType)
		test.datasource.User = "user"
		secureJsonData, err := json.Marshal(map[string]string{
			"password": "password",
		})
		require.NoError(t, err)

		err = secretsStore.Set(context.Background(), test.datasource.OrgId, test.datasource.Name, "datasource", string(secureJsonData))
		require.NoError(t, err)
	} else {
		message = fmt.Sprintf("%v should add basic auth username and password", dsType)
		test.datasource.BasicAuth = true
		test.datasource.BasicAuthUser = "user"
		secureJsonData, err := json.Marshal(map[string]string{
			"basicAuthPassword": "password",
		})
		require.NoError(t, err)

		err = secretsStore.Set(context.Background(), test.datasource.OrgId, test.datasource.Name, "datasource", string(secureJsonData))
		require.NoError(t, err)
	}
	require.NoError(t, err)

	message += " from securejsondata"

	if authCheck == authCheckQuery {
		message += " to query params"
		test.checkReq = func(req *http.Request) {
			queryVals := req.URL.Query()
			assert.Equal(t, "user", queryVals["u"][0], message)
			assert.Equal(t, "password", queryVals["p"][0], message)
		}
	} else {
		message += " to auth header"
		test.checkReq = func(req *http.Request) {
			assert.Equal(t, base64AuthHeader, req.Header.Get("Authorization"), message)
		}
	}

	return test
}

func runDatasourceAuthTest(t *testing.T, secretsService secrets.Service, secretsStore secretskvs.SecretsKVStore, cfg *setting.Cfg, test *testCase) {
	ctx := &models.ReqContext{}
	tracer := tracing.InitializeTracerForTest()

	var routes []*plugins.Route
	quotaService := quotatest.New(false, nil)
	dsService, err := datasourceservice.ProvideService(nil, secretsService, secretsStore, cfg, featuremgmt.WithFeatures(), acmock.New(), acmock.NewMockedPermissionsService(), quotaService)
	require.NoError(t, err)
	proxy, err := NewDataSourceProxy(test.datasource, routes, ctx, "", &setting.Cfg{}, httpclient.NewProvider(), &oauthtoken.Service{}, dsService, tracer)
	require.NoError(t, err)

	req, err := http.NewRequest(http.MethodGet, "http://grafana.com/sub", nil)
	require.NoError(t, err)

	proxy.director(req)

	test.checkReq(req)
}

func Test_PathCheck(t *testing.T) {
	cfg := &setting.Cfg{}
	// Ensure that we test routes appropriately. This test reproduces a historical bug where two routes were defined with different role requirements but the same method and the more privileged route was tested first. Here we ensure auth checks are applied based on the correct route, not just the method.
	routes := []*plugins.Route{
		{
			Path:    "a",
			URL:     "https://www.google.com",
			ReqRole: org.RoleEditor,
			Method:  http.MethodGet,
		},
		{
			Path:    "b",
			URL:     "https://www.google.com",
			ReqRole: org.RoleViewer,
			Method:  http.MethodGet,
		},
	}
	tracer := tracing.InitializeTracerForTest()

	setUp := func() (*models.ReqContext, *http.Request) {
		req, err := http.NewRequest("GET", "http://localhost/asd", nil)
		require.NoError(t, err)
		ctx := &models.ReqContext{
			Context:      &web.Context{Req: req},
			SignedInUser: &user.SignedInUser{OrgRole: org.RoleViewer},
		}
		return ctx, req
	}
	ctx, _ := setUp()
	sqlStore := db.InitTestDB(t)
	secretsService := secretsmng.SetupTestService(t, fakes.NewFakeSecretsStore())
	secretsStore := secretskvs.NewSQLSecretsKVStore(sqlStore, secretsService, log.New("test.logger"))
	quotaService := quotatest.New(false, nil)
	dsService, err := datasourceservice.ProvideService(nil, secretsService, secretsStore, cfg, featuremgmt.WithFeatures(), acmock.New(), acmock.NewMockedPermissionsService(), quotaService)
	require.NoError(t, err)
	proxy, err := NewDataSourceProxy(&datasources.DataSource{}, routes, ctx, "b", &setting.Cfg{}, httpclient.NewProvider(), &oauthtoken.Service{}, dsService, tracer)
	require.NoError(t, err)

	require.Nil(t, proxy.validateRequest())
	require.Equal(t, routes[1], proxy.matchedRoute)
}

type mockOAuthTokenService struct {
	token        *oauth2.Token
	oAuthEnabled bool
}

func (m *mockOAuthTokenService) GetCurrentOAuthToken(ctx context.Context, user *user.SignedInUser) *oauth2.Token {
	return m.token
}

func (m *mockOAuthTokenService) IsOAuthPassThruEnabled(ds *datasources.DataSource) bool {
	return m.oAuthEnabled
}

func (m *mockOAuthTokenService) HasOAuthEntry(context.Context, *user.SignedInUser) (*models.UserAuth, bool, error) {
	return nil, false, nil
}

func (m *mockOAuthTokenService) TryTokenRefresh(context.Context, *models.UserAuth) error {
	return nil
}

func (m *mockOAuthTokenService) InvalidateOAuthTokens(context.Context, *models.UserAuth) error {
	return nil
}<|MERGE_RESOLUTION|>--- conflicted
+++ resolved
@@ -604,32 +604,18 @@
 		secretsStore := secretskvs.NewSQLSecretsKVStore(sqlStore, secretsService, log.New("test.logger"))
 
 		tests := []*testCase{
-<<<<<<< HEAD
-			createAuthTest(t, secretsStore, models.DS_INFLUXDB_08, "http://localhost:9090", authTypePassword, authCheckQuery),
-			createAuthTest(t, secretsStore, models.DS_INFLUXDB_08, "http://localhost:9090", authTypePassword, authCheckQuery),
-			createAuthTest(t, secretsStore, models.DS_INFLUXDB, "http://localhost:9090", authTypePassword, authCheckHeader),
-			createAuthTest(t, secretsStore, models.DS_INFLUXDB, "http://localhost:9090", authTypePassword, authCheckHeader),
-			createAuthTest(t, secretsStore, models.DS_INFLUXDB, "http://localhost:9090", authTypeBasic, authCheckHeader),
-			createAuthTest(t, secretsStore, models.DS_INFLUXDB, "http://localhost:9090", authTypeBasic, authCheckHeader),
-=======
 			createAuthTest(t, secretsStore, datasources.DS_INFLUXDB_08, "http://localhost:9090", authTypePassword, authCheckQuery),
 			createAuthTest(t, secretsStore, datasources.DS_INFLUXDB_08, "http://localhost:9090", authTypePassword, authCheckQuery),
 			createAuthTest(t, secretsStore, datasources.DS_INFLUXDB, "http://localhost:9090", authTypePassword, authCheckHeader),
 			createAuthTest(t, secretsStore, datasources.DS_INFLUXDB, "http://localhost:9090", authTypePassword, authCheckHeader),
 			createAuthTest(t, secretsStore, datasources.DS_INFLUXDB, "http://localhost:9090", authTypeBasic, authCheckHeader),
 			createAuthTest(t, secretsStore, datasources.DS_INFLUXDB, "http://localhost:9090", authTypeBasic, authCheckHeader),
->>>>>>> 89b365f8
 
 			// These two should be enough for any other datasource at the moment. Proxy has special handling
 			// only for Influx, others have the same path and only BasicAuth. Non BasicAuth datasources
 			// do not go through proxy but through TSDB API which is not tested here.
-<<<<<<< HEAD
-			createAuthTest(t, secretsStore, models.DS_ES, "http://localhost:9200", authTypeBasic, authCheckHeader),
-			createAuthTest(t, secretsStore, models.DS_ES, "http://localhost:9200", authTypeBasic, authCheckHeader),
-=======
 			createAuthTest(t, secretsStore, datasources.DS_ES, "http://localhost:9200", authTypeBasic, authCheckHeader),
 			createAuthTest(t, secretsStore, datasources.DS_ES, "http://localhost:9200", authTypeBasic, authCheckHeader),
->>>>>>> 89b365f8
 		}
 		for _, test := range tests {
 			runDatasourceAuthTest(t, secretsService, secretsStore, cfg, test)
@@ -1005,11 +991,7 @@
 	authCheckHeader = "header"
 )
 
-<<<<<<< HEAD
-func createAuthTest(t *testing.T, secretsStore kvstore.SecretsKVStore, dsType string, url string, authType string, authCheck string) *testCase {
-=======
 func createAuthTest(t *testing.T, secretsStore secretskvs.SecretsKVStore, dsType string, url string, authType string, authCheck string) *testCase {
->>>>>>> 89b365f8
 	// Basic user:password
 	base64AuthHeader := "Basic dXNlcjpwYXNzd29yZA=="
 
