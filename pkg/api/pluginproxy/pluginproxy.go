--- conflicted
+++ resolved
@@ -129,14 +129,6 @@
 			req.URL.Host = targetURL.Host
 			req.Host = targetURL.Host
 			req.URL.Path = util.JoinURLFragments(targetURL.Path, proxyPath)
-<<<<<<< HEAD
-
-			if err != nil {
-				ctx.JsonApiErr(500, "Could not interpolate plugin route url", err)
-				return
-			}
-=======
->>>>>>> 742d1659
 		}
 
 		// reqBytes, _ := httputil.DumpRequestOut(req, true);
