--- conflicted
+++ resolved
@@ -5,10 +5,6 @@
 	"encoding/json"
 	"fmt"
 	"io"
-<<<<<<< HEAD
-	"io/ioutil"
-=======
->>>>>>> 89b365f8
 	"net/http"
 	"net/http/httptest"
 	"os"
@@ -56,34 +52,20 @@
 			action, testCase.expectedHTTPStatus, testCase.pluginAdminEnabled, testCase.pluginAdminExternalManageEnabled)
 	}
 
-<<<<<<< HEAD
-	ps := fakePluginStore{
-		plugins: make(map[string]plugins.PluginDTO),
-	}
-=======
 	inst := NewFakePluginInstaller()
->>>>>>> 89b365f8
 	for _, tc := range tcs {
 		srv := SetupAPITestServer(t, func(hs *HTTPServer) {
 			hs.Cfg = &setting.Cfg{
 				PluginAdminEnabled:               tc.pluginAdminEnabled,
 				PluginAdminExternalManageEnabled: tc.pluginAdminExternalManageEnabled,
 			}
-<<<<<<< HEAD
-			hs.pluginStore = ps
-=======
 			hs.pluginInstaller = inst
 			hs.QuotaService = quotatest.New(false, nil)
->>>>>>> 89b365f8
 		})
 
 		t.Run(testName("Install", tc), func(t *testing.T) {
 			req := srv.NewPostRequest("/api/plugins/test/install", strings.NewReader("{ \"version\": \"1.0.2\" }"))
-<<<<<<< HEAD
-			webtest.RequestWithSignedInUser(req, &models.SignedInUser{UserId: 1, OrgId: 1, OrgRole: models.ROLE_EDITOR, IsGrafanaAdmin: true})
-=======
 			webtest.RequestWithSignedInUser(req, &user.SignedInUser{UserID: 1, OrgID: 1, OrgRole: org.RoleEditor, IsGrafanaAdmin: true})
->>>>>>> 89b365f8
 			resp, err := srv.SendJSON(req)
 			require.NoError(t, err)
 
@@ -95,28 +77,13 @@
 			require.Equal(t, tc.expectedHTTPStatus, resp.StatusCode)
 
 			if tc.expectedHTTPStatus == 200 {
-<<<<<<< HEAD
-				require.Equal(t, plugins.PluginDTO{
-					JSONData: plugins.JSONData{
-						ID: "test",
-						Info: plugins.Info{
-							Version: "1.0.2",
-						},
-					},
-				}, ps.plugins["test"])
-=======
 				require.Equal(t, fakePlugin{pluginID: "test", version: "1.0.2"}, inst.plugins["test"])
->>>>>>> 89b365f8
 			}
 		})
 
 		t.Run(testName("Uninstall", tc), func(t *testing.T) {
 			req := srv.NewPostRequest("/api/plugins/test/uninstall", strings.NewReader("{}"))
-<<<<<<< HEAD
-			webtest.RequestWithSignedInUser(req, &models.SignedInUser{UserId: 1, OrgId: 1, OrgRole: models.ROLE_VIEWER, IsGrafanaAdmin: true})
-=======
 			webtest.RequestWithSignedInUser(req, &user.SignedInUser{UserID: 1, OrgID: 1, OrgRole: org.RoleViewer, IsGrafanaAdmin: true})
->>>>>>> 89b365f8
 			resp, err := srv.SendJSON(req)
 			require.NoError(t, err)
 
@@ -128,14 +95,6 @@
 			require.Equal(t, tc.expectedHTTPStatus, resp.StatusCode)
 
 			if tc.expectedHTTPStatus == 200 {
-<<<<<<< HEAD
-				require.Empty(t, ps.plugins)
-			}
-		})
-	}
-}
-
-=======
 				require.Empty(t, inst.plugins)
 			}
 		})
@@ -188,7 +147,6 @@
 	}
 }
 
->>>>>>> 89b365f8
 func Test_GetPluginAssets(t *testing.T) {
 	pluginID := "test-plugin"
 	pluginDir := "."
