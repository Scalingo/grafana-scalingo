--- conflicted
+++ resolved
@@ -46,15 +46,11 @@
 		}
 	}
 
-<<<<<<< HEAD
-	dbUIDs := c.QueryStrings("dashboardUID")
-=======
 	dbUIDs := c.QueryStrings("dashboardUIDs")
 	if len(dbUIDs) == 0 {
 		// To keep it for now backward compatible for grafana 9
 		dbUIDs = c.QueryStrings("dashboardUID")
 	}
->>>>>>> 89b365f8
 
 	folderIDs := make([]int64, 0)
 	for _, id := range c.QueryStrings("folderIds") {
@@ -75,11 +71,7 @@
 		Limit:         limit,
 		Page:          page,
 		IsStarred:     starred == "true",
-<<<<<<< HEAD
-		OrgId:         c.OrgId,
-=======
 		OrgId:         c.OrgID,
->>>>>>> 89b365f8
 		DashboardIds:  dbIDs,
 		DashboardUIDs: dbUIDs,
 		Type:          dashboardType,
