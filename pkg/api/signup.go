--- conflicted
+++ resolved
@@ -113,13 +113,8 @@
 
 	// publish signup event
 	if err := hs.bus.Publish(c.Req.Context(), &events.SignUpCompleted{
-<<<<<<< HEAD
-		Email: user.Email,
-		Name:  user.NameOrFallback(),
-=======
 		Email: usr.Email,
 		Name:  usr.NameOrFallback(),
->>>>>>> 89b365f8
 	}); err != nil {
 		return response.Error(500, "Failed to publish event", err)
 	}
