--- conflicted
+++ resolved
@@ -222,8 +222,6 @@
 		commitSha = v
 	}
 
-<<<<<<< HEAD
-=======
 	var enterpriseCommitSha string
 	if opts.enterprise {
 		enterpriseCommitSha = getGitEnterpriseSha()
@@ -232,25 +230,17 @@
 		}
 	}
 
->>>>>>> 1e84fede
 	buildBranch := getGitBranch()
 	if v := os.Getenv("BUILD_BRANCH"); v != "" {
 		buildBranch = v
 	}
-<<<<<<< HEAD
-
-=======
->>>>>>> 1e84fede
 	var b bytes.Buffer
 	b.WriteString("-w")
 	b.WriteString(fmt.Sprintf(" -X main.version=%s", opts.version))
 	b.WriteString(fmt.Sprintf(" -X main.commit=%s", commitSha))
-<<<<<<< HEAD
-=======
 	if enterpriseCommitSha != "" {
 		b.WriteString(fmt.Sprintf(" -X main.enterpriseCommit=%s", enterpriseCommitSha))
 	}
->>>>>>> 1e84fede
 	b.WriteString(fmt.Sprintf(" -X main.buildstamp=%d", buildStamp))
 	b.WriteString(fmt.Sprintf(" -X main.buildBranch=%s", buildBranch))
 	if v := os.Getenv("LDFLAGS"); v != "" {
