--- conflicted
+++ resolved
@@ -4,6 +4,7 @@
 	"strings"
 
 	"github.com/fatih/color"
+	"github.com/grafana/grafana/pkg/bus"
 	"github.com/grafana/grafana/pkg/cmd/grafana-cli/commands/datamigrations"
 	"github.com/grafana/grafana/pkg/cmd/grafana-cli/commands/secretsmigrations"
 	"github.com/grafana/grafana/pkg/cmd/grafana-cli/logger"
@@ -55,13 +56,9 @@
 			return errutil.Wrap("failed to initialize tracer service", err)
 		}
 
-<<<<<<< HEAD
-		sqlStore, err := sqlstore.ProvideService(cfg, nil, &migrations.OSSMigrations{}, tracer)
-=======
 		bus := bus.ProvideBus(tracer)
 
 		sqlStore, err := sqlstore.ProvideService(cfg, nil, &migrations.OSSMigrations{}, bus, tracer)
->>>>>>> c2560129
 		if err != nil {
 			return errutil.Wrap("failed to initialize SQL store", err)
 		}
