package commands

import (
	"context"
	"errors"
	"fmt"
	"os"
	"runtime"
	"strings"

	"github.com/grafana/grafana/pkg/cmd/grafana-cli/models"
	"github.com/grafana/grafana/pkg/cmd/grafana-cli/services"
	"github.com/grafana/grafana/pkg/cmd/grafana-cli/utils"
<<<<<<< HEAD
	"github.com/grafana/grafana/pkg/plugins/manager/installer"
=======
	"github.com/grafana/grafana/pkg/plugins/repo"
	"github.com/grafana/grafana/pkg/plugins/storage"
>>>>>>> 89b365f8
)

func validateInput(c utils.CommandLine, pluginFolder string) error {
	arg := c.Args().First()
	if arg == "" {
		return errors.New("please specify plugin to install")
	}

	pluginsDir := c.PluginDirectory()
	if pluginsDir == "" {
		return errors.New("missing pluginsDir flag")
	}

	fileInfo, err := os.Stat(pluginsDir)
	if err != nil {
		if err = os.MkdirAll(pluginsDir, os.ModePerm); err != nil {
			return fmt.Errorf("pluginsDir (%s) is not a writable directory", pluginsDir)
		}
		return nil
	}

	if !fileInfo.IsDir() {
		return errors.New("path is not a directory")
	}

	return nil
}

func (cmd Command) installCommand(c utils.CommandLine) error {
	pluginFolder := c.PluginDirectory()
	if err := validateInput(c, pluginFolder); err != nil {
		return err
	}

	pluginID := c.Args().First()
	version := c.Args().Get(1)
<<<<<<< HEAD
	return InstallPlugin(pluginID, version, c)
}

// InstallPlugin downloads the plugin code as a zip file from the Grafana.com API
// and then extracts the zip into the plugins directory.
func InstallPlugin(pluginID, version string, c utils.CommandLine) error {
	skipTLSVerify := c.Bool("insecure")

	i := installer.New(skipTLSVerify, services.GrafanaVersion, services.Logger)
	return i.Install(context.Background(), pluginID, version, c.PluginDirectory(), c.PluginURL(), c.PluginRepoURL())
=======
	return installPlugin(context.Background(), pluginID, version, c)
}

// installPlugin downloads the plugin code as a zip file from the Grafana.com API
// and then extracts the zip into the plugin's directory.
func installPlugin(ctx context.Context, pluginID, version string, c utils.CommandLine) error {
	skipTLSVerify := c.Bool("insecure")
	repository := repo.New(skipTLSVerify, c.PluginRepoURL(), services.Logger)

	compatOpts := repo.NewCompatOpts(services.GrafanaVersion, runtime.GOOS, runtime.GOARCH)

	var archive *repo.PluginArchive
	var err error
	pluginZipURL := c.PluginURL()
	if pluginZipURL != "" {
		if archive, err = repository.GetPluginArchiveByURL(ctx, pluginZipURL, compatOpts); err != nil {
			return err
		}
	} else {
		if archive, err = repository.GetPluginArchive(ctx, pluginID, version, compatOpts); err != nil {
			return err
		}
	}

	pluginFs := storage.FileSystem(services.Logger, c.PluginDirectory())
	extractedArchive, err := pluginFs.Add(ctx, pluginID, archive.File)
	if err != nil {
		return err
	}

	for _, dep := range extractedArchive.Dependencies {
		services.Logger.Infof("Fetching %s dependency...", dep.ID)
		d, err := repository.GetPluginArchive(ctx, dep.ID, dep.Version, compatOpts)
		if err != nil {
			return fmt.Errorf("%v: %w", fmt.Sprintf("failed to download plugin %s from repository", dep.ID), err)
		}

		_, err = pluginFs.Add(ctx, dep.ID, d.File)
		if err != nil {
			return err
		}
	}
	return nil
>>>>>>> 89b365f8
}

func osAndArchString() string {
	osString := strings.ToLower(runtime.GOOS)
	arch := runtime.GOARCH
	return osString + "-" + arch
}

func supportsCurrentArch(version *models.Version) bool {
	if version.Arch == nil {
		return true
	}
	for arch := range version.Arch {
		if arch == osAndArchString() || arch == "any" {
			return true
		}
	}
	return false
}

func latestSupportedVersion(plugin *models.Plugin) *models.Version {
	for _, v := range plugin.Versions {
		ver := v
		if supportsCurrentArch(&ver) {
			return &ver
		}
	}
	return nil
}<|MERGE_RESOLUTION|>--- conflicted
+++ resolved
@@ -11,12 +11,8 @@
 	"github.com/grafana/grafana/pkg/cmd/grafana-cli/models"
 	"github.com/grafana/grafana/pkg/cmd/grafana-cli/services"
 	"github.com/grafana/grafana/pkg/cmd/grafana-cli/utils"
-<<<<<<< HEAD
-	"github.com/grafana/grafana/pkg/plugins/manager/installer"
-=======
 	"github.com/grafana/grafana/pkg/plugins/repo"
 	"github.com/grafana/grafana/pkg/plugins/storage"
->>>>>>> 89b365f8
 )
 
 func validateInput(c utils.CommandLine, pluginFolder string) error {
@@ -53,18 +49,6 @@
 
 	pluginID := c.Args().First()
 	version := c.Args().Get(1)
-<<<<<<< HEAD
-	return InstallPlugin(pluginID, version, c)
-}
-
-// InstallPlugin downloads the plugin code as a zip file from the Grafana.com API
-// and then extracts the zip into the plugins directory.
-func InstallPlugin(pluginID, version string, c utils.CommandLine) error {
-	skipTLSVerify := c.Bool("insecure")
-
-	i := installer.New(skipTLSVerify, services.GrafanaVersion, services.Logger)
-	return i.Install(context.Background(), pluginID, version, c.PluginDirectory(), c.PluginURL(), c.PluginRepoURL())
-=======
 	return installPlugin(context.Background(), pluginID, version, c)
 }
 
@@ -108,7 +92,6 @@
 		}
 	}
 	return nil
->>>>>>> 89b365f8
 }
 
 func osAndArchString() string {
