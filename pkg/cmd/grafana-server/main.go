--- conflicted
+++ resolved
@@ -156,15 +156,6 @@
 		return err
 	}
 
-<<<<<<< HEAD
-	err := server.Run()
-	code := 0
-	if err != nil {
-		code = server.ExitCode(err)
-	}
-	trace.Stop()
-	log.Close()
-=======
 	go listenToSystemSignals(s)
 
 	if err := s.Run(); err != nil {
@@ -174,7 +165,6 @@
 			code:   code,
 		}
 	}
->>>>>>> 5fdad5bf
 
 	return nil
 }
