--- conflicted
+++ resolved
@@ -12,15 +12,10 @@
 	"github.com/stretchr/testify/require"
 
 	"github.com/grafana/grafana/pkg/expr/mathexp"
-<<<<<<< HEAD
-	"github.com/grafana/grafana/pkg/services/datasources"
-	datasources2 "github.com/grafana/grafana/pkg/services/datasources/fakes"
-=======
 	"github.com/grafana/grafana/pkg/infra/log/logtest"
 	"github.com/grafana/grafana/pkg/infra/tracing"
 	"github.com/grafana/grafana/pkg/services/datasources"
 	"github.com/grafana/grafana/pkg/services/featuremgmt"
->>>>>>> 1e84fede
 	"github.com/grafana/grafana/pkg/setting"
 )
 
@@ -176,36 +171,6 @@
 }
 
 func TestConvertDataFramesToResults(t *testing.T) {
-<<<<<<< HEAD
-	execute := func(frames []*data.Frame, datasourceType string) (mathexp.Results, error) {
-		dsNode := DSNode{
-			baseNode: baseNode{
-				refID: "A",
-			},
-			datasource: &datasources.DataSource{
-				Type: datasourceType,
-			},
-			timeRange: RelativeTimeRange{
-				From: 0,
-				To:   0,
-			},
-		}
-		s := &Service{
-			cfg: setting.NewCfg(),
-			dataService: &mockEndpoint{
-				Frames: frames,
-			},
-			dataSourceService: &datasources2.FakeDataSourceService{},
-		}
-		return dsNode.Execute(context.Background(), time.Now(), nil, s)
-	}
-
-	t.Run("should return NoData if no frames", func(t *testing.T) {
-		result, err := execute(nil, "test")
-		require.NoError(t, err)
-		require.Equal(t, mathexp.NewNoData(), result.Values[0].Value())
-	})
-=======
 	s := &Service{
 		cfg:      setting.NewCfg(),
 		features: &featuremgmt.FeatureManager{},
@@ -213,7 +178,6 @@
 		metrics:  newMetrics(nil),
 	}
 
->>>>>>> 1e84fede
 	t.Run("should add name label if no labels and specific data source", func(t *testing.T) {
 		supported := []string{datasources.DS_GRAPHITE, datasources.DS_TESTDATA}
 		t.Run("when only field name is specified", func(t *testing.T) {
@@ -229,14 +193,9 @@
 
 				for _, dtype := range supported {
 					t.Run(dtype, func(t *testing.T) {
-<<<<<<< HEAD
-						res, err := execute(frames, dtype)
-						require.NoError(t, err)
-=======
 						resultType, res, err := convertDataFramesToResults(context.Background(), frames, dtype, s, &logtest.Fake{})
 						require.NoError(t, err)
 						assert.Equal(t, "single frame series", resultType)
->>>>>>> 1e84fede
 						require.Len(t, res.Values, 2)
 
 						var names []string
@@ -262,14 +221,9 @@
 
 				for _, dtype := range supported {
 					t.Run(dtype, func(t *testing.T) {
-<<<<<<< HEAD
-						res, err := execute(frames, dtype)
-						require.NoError(t, err)
-=======
 						resultType, res, err := convertDataFramesToResults(context.Background(), frames, dtype, s, &logtest.Fake{})
 						require.NoError(t, err)
 						assert.Equal(t, "multi frame series", resultType)
->>>>>>> 1e84fede
 						require.Len(t, res.Values, 2)
 
 						var names []string
@@ -300,14 +254,9 @@
 
 			for _, dtype := range supported {
 				t.Run(dtype, func(t *testing.T) {
-<<<<<<< HEAD
-					res, err := execute(frames, dtype)
-					require.NoError(t, err)
-=======
 					resultType, res, err := convertDataFramesToResults(context.Background(), frames, dtype, s, &logtest.Fake{})
 					require.NoError(t, err)
 					assert.Equal(t, "multi frame series", resultType)
->>>>>>> 1e84fede
 					require.Len(t, res.Values, 2)
 
 					var names []string
