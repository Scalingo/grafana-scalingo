// Copyright 2014 The Gogs Authors. All rights reserved.
// Use of this source code is governed by a MIT-style
// license that can be found in the LICENSE file.

package log

import (
	"fmt"
	"io"
	"io/ioutil"
	"os"
	"path/filepath"
	"sort"
	"strconv"
	"strings"
	"sync"
	"time"

	gokitlog "github.com/go-kit/log"
	"github.com/go-stack/stack"
	"github.com/mattn/go-isatty"
	"gopkg.in/ini.v1"

	"github.com/grafana/grafana/pkg/infra/log/level"
	"github.com/grafana/grafana/pkg/infra/log/term"
	"github.com/grafana/grafana/pkg/infra/log/text"
	"github.com/grafana/grafana/pkg/util"
	"github.com/grafana/grafana/pkg/util/errutil"
)

var (
	loggersToClose  []DisposableHandler
	loggersToReload []ReloadableHandler
	root            *logManager
	now             = time.Now
	logTimeFormat   = "2006-01-02T15:04:05.99-0700"
)

const (
	// top 7 calls in the stack are within logger
	DefaultCallerDepth = 7
	CallerContextKey   = "caller"
)

func init() {
	loggersToClose = make([]DisposableHandler, 0)
	loggersToReload = make([]ReloadableHandler, 0)

	// Use discard by default
	format := func(w io.Writer) gokitlog.Logger {
		return gokitlog.NewLogfmtLogger(gokitlog.NewSyncWriter(ioutil.Discard))
	}
	logger := level.NewFilter(format(os.Stderr), level.AllowInfo())
	root = newManager(logger)
}

// logManager manage loggers
type logManager struct {
	*ConcreteLogger
	loggersByName     map[string]*ConcreteLogger
	logFilters        []logWithFilters
	mutex             sync.RWMutex
	gokitLogActivated bool
}

func newManager(logger gokitlog.Logger) *logManager {
	return &logManager{
		ConcreteLogger: newConcreteLogger(logger),
		loggersByName:  map[string]*ConcreteLogger{},
	}
}

func (lm *logManager) initialize(loggers []logWithFilters) {
	lm.mutex.Lock()
	defer lm.mutex.Unlock()

	if lm.gokitLogActivated {
		level.SetLevelKeyAndValuesToGokitLog()
		term.SetTimeFormatGokitLog()
		logTimeFormat = time.RFC3339Nano
	}

	defaultLoggers := make([]gokitlog.Logger, len(loggers))
	for index, logger := range loggers {
		defaultLoggers[index] = level.NewFilter(logger.val, logger.maxLevel)
	}

	lm.ConcreteLogger.Swap(&compositeLogger{loggers: defaultLoggers})
	lm.logFilters = loggers

	loggersByName := []string{}
	for k := range lm.loggersByName {
		loggersByName = append(loggersByName, k)
	}
	sort.Strings(loggersByName)

	for _, name := range loggersByName {
		ctxLoggers := make([]gokitlog.Logger, len(loggers))

		for index, logger := range loggers {
			ctxLogger := gokitlog.With(logger.val, lm.loggersByName[name].ctx...)
			if filterLevel, exists := logger.filters[name]; !exists {
				ctxLoggers[index] = level.NewFilter(ctxLogger, logger.maxLevel)
			} else {
				ctxLoggers[index] = level.NewFilter(ctxLogger, filterLevel)
			}
		}

		lm.loggersByName[name].Swap(&compositeLogger{loggers: ctxLoggers})
	}
}

func (lm *logManager) New(ctx ...interface{}) *ConcreteLogger {
	if len(ctx) == 0 {
		return lm.ConcreteLogger
	}

	lm.mutex.Lock()
	defer lm.mutex.Unlock()

	loggerName, ok := ctx[1].(string)
	if !ok {
		return lm.ConcreteLogger
	}

	if logger, exists := lm.loggersByName[loggerName]; exists {
		return logger
	}

	if len(lm.logFilters) == 0 {
		ctxLogger := newConcreteLogger(&lm.SwapLogger, ctx...)
		lm.loggersByName[loggerName] = ctxLogger
		return ctxLogger
	}

	compositeLogger := newCompositeLogger()
	for _, logWithFilter := range lm.logFilters {
		filterLevel, ok := logWithFilter.filters[loggerName]
		if ok {
			logWithFilter.val = level.NewFilter(logWithFilter.val, filterLevel)
		} else {
			logWithFilter.val = level.NewFilter(logWithFilter.val, logWithFilter.maxLevel)
		}

		compositeLogger.loggers = append(compositeLogger.loggers, logWithFilter.val)
	}

	ctxLogger := newConcreteLogger(compositeLogger, ctx...)
	lm.loggersByName[loggerName] = ctxLogger
	return ctxLogger
}

type ConcreteLogger struct {
	ctx []interface{}
	gokitlog.SwapLogger
}

func newConcreteLogger(logger gokitlog.Logger, ctx ...interface{}) *ConcreteLogger {
	var swapLogger gokitlog.SwapLogger

	if len(ctx) == 0 {
		ctx = []interface{}{}
		swapLogger.Swap(logger)
	} else {
		swapLogger.Swap(gokitlog.With(logger, ctx...))
	}

	return &ConcreteLogger{
		ctx:        ctx,
		SwapLogger: swapLogger,
	}
}

func (cl ConcreteLogger) GetLogger() gokitlog.Logger {
	return &cl.SwapLogger
}

func (cl *ConcreteLogger) Warn(msg string, args ...interface{}) {
	_ = cl.log(msg, level.WarnValue(), args...)
}

func (cl *ConcreteLogger) Debug(msg string, args ...interface{}) {
	_ = cl.log(msg, level.DebugValue(), args...)
}

func (cl *ConcreteLogger) Log(ctx ...interface{}) error {
	logger := gokitlog.With(&cl.SwapLogger, "t", gokitlog.TimestampFormat(now, logTimeFormat))
	return logger.Log(ctx...)
}

func (cl *ConcreteLogger) Error(msg string, args ...interface{}) {
	_ = cl.log(msg, level.ErrorValue(), args...)
}

func (cl *ConcreteLogger) Info(msg string, args ...interface{}) {
	_ = cl.log(msg, level.InfoValue(), args...)
}

func (cl *ConcreteLogger) log(msg string, logLevel level.Value, args ...interface{}) error {
<<<<<<< HEAD
	logger := gokitlog.With(&cl.SwapLogger, "t", gokitlog.TimestampFormat(now, logTimeFormat))
	args = append([]interface{}{level.Key(), logLevel, "msg", msg}, args...)

	return logger.Log(args...)
=======
	return cl.Log(append([]interface{}{level.Key(), logLevel, "msg", msg}, args...)...)
>>>>>>> c2560129
}

func (cl *ConcreteLogger) New(ctx ...interface{}) *ConcreteLogger {
	if len(ctx) == 0 {
		root.New()
	}

	return newConcreteLogger(gokitlog.With(&cl.SwapLogger), ctx...)
}

// New creates a new logger.
// First ctx argument is expected to be the name of the logger.
// Note: For a contextual logger, i.e. a logger with a shared
// name plus additional contextual information, you must use the
// Logger interface New method for it to work as expected.
// Example creating a shared logger:
//   requestLogger := log.New("request-logger")
// Example creating a contextual logger:
//   contextualLogger := requestLogger.New("username", "user123")
func New(ctx ...interface{}) *ConcreteLogger {
	if len(ctx) == 0 {
		return root.New()
	}

	ctx = append([]interface{}{"logger"}, ctx...)
	return root.New(ctx...)
}

// NewNopLogger returns a logger that doesn't do anything.
func NewNopLogger() *ConcreteLogger {
	return newConcreteLogger(gokitlog.NewNopLogger())
}

func with(ctxLogger *ConcreteLogger, withFunc func(gokitlog.Logger, ...interface{}) gokitlog.Logger, ctx []interface{}) *ConcreteLogger {
	if len(ctx) == 0 {
		return ctxLogger
	}

	ctxLogger.Swap(withFunc(ctxLogger.GetLogger(), ctx...))
	return ctxLogger
}

// WithPrefix adds context that will be added to the log message
func WithPrefix(ctxLogger *ConcreteLogger, ctx ...interface{}) *ConcreteLogger {
	return with(ctxLogger, gokitlog.WithPrefix, ctx)
}

// WithSuffix adds context that will be appended at the end of the log message
func WithSuffix(ctxLogger *ConcreteLogger, ctx ...interface{}) *ConcreteLogger {
	return with(ctxLogger, gokitlog.WithSuffix, ctx)
}

var logLevels = map[string]level.Option{
	"trace":    level.AllowDebug(),
	"debug":    level.AllowDebug(),
	"info":     level.AllowInfo(),
	"warn":     level.AllowWarn(),
	"error":    level.AllowError(),
	"critical": level.AllowError(),
}

func getLogLevelFromConfig(key string, defaultName string, cfg *ini.File) (string, level.Option) {
	levelName := cfg.Section(key).Key("level").MustString(defaultName)
	levelName = strings.ToLower(levelName)
	level := getLogLevelFromString(levelName)
	return levelName, level
}

func getLogLevelFromString(levelName string) level.Option {
	loglevel, ok := logLevels[levelName]

	if !ok {
		_ = level.Error(root).Log("Unknown log level", "level", levelName)
		return level.AllowError()
	}

	return loglevel
}

// the filter is composed with logger name and level
func getFilters(filterStrArray []string) map[string]level.Option {
	filterMap := make(map[string]level.Option)

	for i := 0; i < len(filterStrArray); i++ {
		filterStr := strings.TrimSpace(filterStrArray[i])

		if strings.HasPrefix(filterStr, ";") || strings.HasPrefix(filterStr, "#") {
			if len(filterStr) == 1 {
				i++
			}
			continue
		}

		parts := strings.Split(filterStr, ":")
		if len(parts) > 1 {
			filterMap[parts[0]] = getLogLevelFromString(parts[1])
		}
	}

	return filterMap
}

func Stack(skip int) string {
	call := stack.Caller(skip)
	s := stack.Trace().TrimBelow(call).TrimRuntime()
	return s.String()
}

// StackCaller returns a go-kit Valuer function that returns the stack trace from the place it is called. Argument `skip` allows skipping top n lines from the stack.
func StackCaller(skip int) gokitlog.Valuer {
	return func() interface{} {
		return Stack(skip + 1)
	}
}

// Caller proxies go-kit/log Caller and returns a Valuer function that returns a file and line from a specified depth
// in the callstack
func Caller(depth int) gokitlog.Valuer {
	return gokitlog.Caller(depth)
}

type Formatedlogger func(w io.Writer) gokitlog.Logger

func getLogFormat(format string) Formatedlogger {
	switch format {
	case "console":
		if isatty.IsTerminal(os.Stdout.Fd()) {
			return func(w io.Writer) gokitlog.Logger {
				return term.NewTerminalLogger(w)
			}
		}
		return func(w io.Writer) gokitlog.Logger {
			return text.NewTextLogger(w)
		}
	case "text":
		return func(w io.Writer) gokitlog.Logger {
			return text.NewTextLogger(w)
		}
	case "json":
		return func(w io.Writer) gokitlog.Logger {
			return gokitlog.NewJSONLogger(gokitlog.NewSyncWriter(w))
		}
	default:
		return func(w io.Writer) gokitlog.Logger {
			return text.NewTextLogger(w)
		}
	}
}

// this is for file logger only
func Close() error {
	var err error
	for _, logger := range loggersToClose {
		if e := logger.Close(); e != nil && err == nil {
			err = e
		}
	}
	loggersToClose = make([]DisposableHandler, 0)

	return err
}

// Reload reloads all loggers.
func Reload() error {
	for _, logger := range loggersToReload {
		if err := logger.Reload(); err != nil {
			return err
		}
	}

	return nil
}

type logWithFilters struct {
	val      gokitlog.Logger
	filters  map[string]level.Option
	maxLevel level.Option
}

func ReadLoggingConfig(modes []string, logsPath string, cfg *ini.File) error {
	if err := Close(); err != nil {
		return err
	}

	logEnabled := cfg.Section("log").Key("enabled").MustBool(true)
	if !logEnabled {
		return nil
	}

	defaultLevelName, _ := getLogLevelFromConfig("log", "info", cfg)
	defaultFilters := getFilters(util.SplitString(cfg.Section("log").Key("filters").String()))

	var configLoggers []logWithFilters
	for _, mode := range modes {
		mode = strings.TrimSpace(mode)
		sec, err := cfg.GetSection("log." + mode)
		if err != nil {
			_ = level.Error(root).Log("Unknown log mode", "mode", mode)
			return errutil.Wrapf(err, "failed to get config section log.%s", mode)
		}

		// Log level.
		_, leveloption := getLogLevelFromConfig("log."+mode, defaultLevelName, cfg)
		modeFilters := getFilters(util.SplitString(sec.Key("filters").String()))

		format := getLogFormat(sec.Key("format").MustString(""))

		var handler logWithFilters

		switch mode {
		case "console":
			handler.val = format(os.Stdout)
		case "file":
			fileName := sec.Key("file_name").MustString(filepath.Join(logsPath, "grafana.log"))
			dpath := filepath.Dir(fileName)
			if err := os.MkdirAll(dpath, os.ModePerm); err != nil {
				_ = level.Error(root).Log("Failed to create directory", "dpath", dpath, "err", err)
				continue
			}
			fileHandler := NewFileWriter()
			fileHandler.Filename = fileName
			fileHandler.Format = format
			fileHandler.Rotate = sec.Key("log_rotate").MustBool(true)
			fileHandler.Maxlines = sec.Key("max_lines").MustInt(1000000)
			fileHandler.Maxsize = 1 << uint(sec.Key("max_size_shift").MustInt(28))
			fileHandler.Daily = sec.Key("daily_rotate").MustBool(true)
			fileHandler.Maxdays = sec.Key("max_days").MustInt64(7)
			if err := fileHandler.Init(); err != nil {
				_ = level.Error(root).Log("Failed to initialize file handler", "dpath", dpath, "err", err)
				continue
			}

			loggersToClose = append(loggersToClose, fileHandler)
			loggersToReload = append(loggersToReload, fileHandler)
			handler.val = fileHandler
		case "syslog":
			sysLogHandler := NewSyslog(sec, format)
			loggersToClose = append(loggersToClose, sysLogHandler)
			handler.val = sysLogHandler.logger
		}
		if handler.val == nil {
			panic(fmt.Sprintf("Handler is uninitialized for mode %q", mode))
		}

		// join default filters and mode filters together
		for key, value := range defaultFilters {
			if _, exist := modeFilters[key]; !exist {
				modeFilters[key] = value
			}
		}

		handler.filters = modeFilters
		handler.maxLevel = leveloption
		configLoggers = append(configLoggers, handler)
	}

	var err error
<<<<<<< HEAD
	root.gokitLogActivated, err = isNewLoggerActivated(cfg)
=======
	isOldLoggerActivated, err := isOldLoggerActivated(cfg)
	root.gokitLogActivated = !isOldLoggerActivated

>>>>>>> c2560129
	if err != nil {
		return err
	}
	if len(configLoggers) > 0 {
		root.initialize(configLoggers)
	}

	return nil
}

// This would be removed eventually, no need to make a fancy design.
// For the sake of important cycle I just copied the function
<<<<<<< HEAD
func isNewLoggerActivated(cfg *ini.File) (bool, error) {
=======
func isOldLoggerActivated(cfg *ini.File) (bool, error) {
>>>>>>> c2560129
	section := cfg.Section("feature_toggles")
	toggles, err := readFeatureTogglesFromInitFile(section)
	if err != nil {
		return false, err
	}
<<<<<<< HEAD
	return toggles["newlog"], nil
=======
	return toggles["oldlog"], nil
>>>>>>> c2560129
}

func readFeatureTogglesFromInitFile(featureTogglesSection *ini.Section) (map[string]bool, error) {
	featureToggles := make(map[string]bool, 10)

	// parse the comma separated list in `enable`.
	featuresTogglesStr := valueAsString(featureTogglesSection, "enable", "")
	for _, feature := range util.SplitString(featuresTogglesStr) {
		featureToggles[feature] = true
	}

	// read all other settings under [feature_toggles]. If a toggle is
	// present in both the value in `enable` is overridden.
	for _, v := range featureTogglesSection.Keys() {
		if v.Name() == "enable" {
			continue
		}

		b, err := strconv.ParseBool(v.Value())
		if err != nil {
			return featureToggles, err
		}

		featureToggles[v.Name()] = b
	}
	return featureToggles, nil
}

func valueAsString(section *ini.Section, keyName string, defaultValue string) string {
	return section.Key(keyName).MustString(defaultValue)
}<|MERGE_RESOLUTION|>--- conflicted
+++ resolved
@@ -197,14 +197,7 @@
 }
 
 func (cl *ConcreteLogger) log(msg string, logLevel level.Value, args ...interface{}) error {
-<<<<<<< HEAD
-	logger := gokitlog.With(&cl.SwapLogger, "t", gokitlog.TimestampFormat(now, logTimeFormat))
-	args = append([]interface{}{level.Key(), logLevel, "msg", msg}, args...)
-
-	return logger.Log(args...)
-=======
 	return cl.Log(append([]interface{}{level.Key(), logLevel, "msg", msg}, args...)...)
->>>>>>> c2560129
 }
 
 func (cl *ConcreteLogger) New(ctx ...interface{}) *ConcreteLogger {
@@ -462,13 +455,9 @@
 	}
 
 	var err error
-<<<<<<< HEAD
-	root.gokitLogActivated, err = isNewLoggerActivated(cfg)
-=======
 	isOldLoggerActivated, err := isOldLoggerActivated(cfg)
 	root.gokitLogActivated = !isOldLoggerActivated
 
->>>>>>> c2560129
 	if err != nil {
 		return err
 	}
@@ -481,21 +470,13 @@
 
 // This would be removed eventually, no need to make a fancy design.
 // For the sake of important cycle I just copied the function
-<<<<<<< HEAD
-func isNewLoggerActivated(cfg *ini.File) (bool, error) {
-=======
 func isOldLoggerActivated(cfg *ini.File) (bool, error) {
->>>>>>> c2560129
 	section := cfg.Section("feature_toggles")
 	toggles, err := readFeatureTogglesFromInitFile(section)
 	if err != nil {
 		return false, err
 	}
-<<<<<<< HEAD
-	return toggles["newlog"], nil
-=======
 	return toggles["oldlog"], nil
->>>>>>> c2560129
 }
 
 func readFeatureTogglesFromInitFile(featureTogglesSection *ini.Section) (map[string]bool, error) {
