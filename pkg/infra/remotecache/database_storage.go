--- conflicted
+++ resolved
@@ -87,20 +87,6 @@
 }
 
 func (dc *databaseCache) Set(key string, value interface{}, expire time.Duration) error {
-<<<<<<< HEAD
-	return dc.SQLStore.WithTransactionalDbSession(context.Background(), func(session *sqlstore.DBSession) error {
-		item := &cachedItem{Val: value}
-		data, err := encodeGob(item)
-		if err != nil {
-			return err
-		}
-
-		var cacheHit CacheData
-		has, err := session.Where("cache_key = ?", key).Get(&cacheHit)
-		if err != nil {
-			return err
-		}
-=======
 	item := &cachedItem{Val: value}
 	data, err := encodeGob(item)
 	if err != nil {
@@ -109,23 +95,12 @@
 
 	session := dc.SQLStore.NewSession()
 	defer session.Close()
->>>>>>> 742d1659
 
-		var expiresInSeconds int64
-		if expire != 0 {
-			expiresInSeconds = int64(expire) / int64(time.Second)
-		}
+	var expiresInSeconds int64
+	if expire != 0 {
+		expiresInSeconds = int64(expire) / int64(time.Second)
+	}
 
-<<<<<<< HEAD
-		// insert or update depending on if item already exist
-		if has {
-			sql := `UPDATE cache_data SET data=?, created_at=?, expires=? WHERE cache_key=?`
-			_, err = session.Exec(sql, data, getTime().Unix(), expiresInSeconds, key)
-		} else {
-			sql := `INSERT INTO cache_data (cache_key,data,created_at,expires) VALUES(?,?,?,?)`
-			_, err = session.Exec(sql, key, data, getTime().Unix(), expiresInSeconds)
-		}
-=======
 	// attempt to insert the key
 	sql := `INSERT INTO cache_data (cache_key,data,created_at,expires) VALUES(?,?,?,?)`
 	_, err = session.Exec(sql, key, data, getTime().Unix(), expiresInSeconds)
@@ -144,10 +119,8 @@
 			}
 		}
 	}
->>>>>>> 742d1659
 
-		return err
-	})
+	return err
 }
 
 func (dc *databaseCache) Delete(key string) error {
