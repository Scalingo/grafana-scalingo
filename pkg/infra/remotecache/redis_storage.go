--- conflicted
+++ resolved
@@ -1,10 +1,7 @@
 package remotecache
 
 import (
-<<<<<<< HEAD
-=======
 	"crypto/tls"
->>>>>>> 742d1659
 	"fmt"
 	"strconv"
 	"strings"
@@ -12,11 +9,7 @@
 
 	"github.com/grafana/grafana/pkg/setting"
 	"github.com/grafana/grafana/pkg/util/errutil"
-<<<<<<< HEAD
-	redis "gopkg.in/redis.v2"
-=======
 	redis "gopkg.in/redis.v5"
->>>>>>> 742d1659
 )
 
 const redisCacheType = "redis"
@@ -29,11 +22,6 @@
 func parseRedisConnStr(connStr string) (*redis.Options, error) {
 	keyValueCSV := strings.Split(connStr, ",")
 	options := &redis.Options{Network: "tcp"}
-<<<<<<< HEAD
-	for _, rawKeyValue := range keyValueCSV {
-		keyValueTuple := strings.Split(rawKeyValue, "=")
-		if len(keyValueTuple) != 2 {
-=======
 	setTLSIsTrue := false
 	for _, rawKeyValue := range keyValueCSV {
 		keyValueTuple := strings.SplitN(rawKeyValue, "=", 2)
@@ -42,7 +30,6 @@
 				// don't log the password
 				rawKeyValue = "password******"
 			}
->>>>>>> 742d1659
 			return nil, fmt.Errorf("incorrect redis connection string format detected for '%v', format is key=value,key=value", rawKeyValue)
 		}
 		connKey := keyValueTuple[0]
@@ -53,11 +40,7 @@
 		case "password":
 			options.Password = connVal
 		case "db":
-<<<<<<< HEAD
-			i, err := strconv.ParseInt(connVal, 10, 64)
-=======
 			i, err := strconv.Atoi(connVal)
->>>>>>> 742d1659
 			if err != nil {
 				return nil, errutil.Wrap("value for db in redis connection string must be a number", err)
 			}
@@ -68,12 +51,6 @@
 				return nil, errutil.Wrap("value for pool_size in redis connection string must be a number", err)
 			}
 			options.PoolSize = i
-<<<<<<< HEAD
-		default:
-			return nil, fmt.Errorf("unrecorgnized option '%v' in redis connection string", connVal)
-		}
-	}
-=======
 		case "ssl":
 			if connVal != "true" && connVal != "false" && connVal != "insecure" {
 				return nil, fmt.Errorf("ssl must be set to 'true', 'false', or 'insecure' when present")
@@ -96,7 +73,6 @@
 		}
 		options.TLSConfig = &tls.Config{ServerName: sp[0]}
 	}
->>>>>>> 742d1659
 	return options, nil
 }
 
@@ -115,11 +91,7 @@
 	if err != nil {
 		return err
 	}
-<<<<<<< HEAD
-	status := s.c.SetEx(key, expires, string(value))
-=======
 	status := s.c.Set(key, string(value), expires)
->>>>>>> 742d1659
 	return status.Err()
 }
 
