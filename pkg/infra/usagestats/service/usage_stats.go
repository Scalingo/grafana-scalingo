--- conflicted
+++ resolved
@@ -54,14 +54,6 @@
 }
 
 func (uss *UsageStats) gatherMetrics(ctx context.Context, metrics map[string]interface{}) {
-<<<<<<< HEAD
-	totC, errC := 0, 0
-	for _, fn := range uss.externalMetrics {
-		fnMetrics, err := fn(ctx)
-		totC++
-		if err != nil {
-			uss.log.Error("Failed to fetch external metrics", "error", err)
-=======
 	ctx, span := uss.tracer.Start(ctx, "UsageStats.GatherLoop")
 	defer span.End()
 	totC, errC := 0, 0
@@ -69,7 +61,6 @@
 		fnMetrics, err := uss.runMetricsFunc(ctx, fn)
 		totC++
 		if err != nil {
->>>>>>> 89b365f8
 			errC++
 			continue
 		}
@@ -80,8 +71,6 @@
 	}
 	metrics["stats.usagestats.debug.collect.total.count"] = totC
 	metrics["stats.usagestats.debug.collect.error.count"] = errC
-<<<<<<< HEAD
-=======
 }
 
 func (uss *UsageStats) runMetricsFunc(ctx context.Context, fn usagestats.MetricsFunc) (map[string]interface{}, error) {
@@ -100,7 +89,6 @@
 
 	uss.log.FromContext(ctx).Debug("Successfully fetched usage stats from provider", "duration", time.Since(start), "function", fnName)
 	return fnMetrics, nil
->>>>>>> 89b365f8
 }
 
 func (uss *UsageStats) RegisterMetricsFunc(fn usagestats.MetricsFunc) {
