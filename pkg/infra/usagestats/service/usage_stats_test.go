--- conflicted
+++ resolved
@@ -178,10 +178,7 @@
 
 	uss.gatherMetrics(context.Background(), metrics)
 	assert.Equal(t, 1, metrics[goodMetricName])
-<<<<<<< HEAD
-=======
 	metricsCount := len(metrics)
->>>>>>> c2560129
 
 	t.Run("do not add metrics that return an error when fetched", func(t *testing.T) {
 		const badMetricName = "stats.test_external_metric_error.count"
@@ -196,12 +193,8 @@
 
 		require.Nil(t, extErrorMetric, "Invalid metric should not be added")
 		assert.Equal(t, 1, extMetric)
-<<<<<<< HEAD
-		assert.Len(t, metrics, 3, "Expected only one available metric")
-=======
 		assert.Len(t, metrics, metricsCount, "Expected same number of metrics before and after collecting bad metric")
 		assert.EqualValues(t, 1, metrics["stats.usagestats.debug.collect.error.count"])
->>>>>>> c2560129
 	})
 }
 
