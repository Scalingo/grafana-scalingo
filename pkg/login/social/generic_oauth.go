--- conflicted
+++ resolved
@@ -529,8 +529,6 @@
 		opts = append(opts, oauth2.AccessTypeOffline)
 	}
 	return s.SocialBase.AuthCodeURL(state, opts...)
-<<<<<<< HEAD
-=======
 }
 
 func (s *SocialGenericOAuth) SupportBundleContent(bf *bytes.Buffer) error {
@@ -545,5 +543,4 @@
 	bf.WriteString("```\n\n")
 
 	return s.SocialBase.SupportBundleContent(bf)
->>>>>>> ac7f9d45
 }