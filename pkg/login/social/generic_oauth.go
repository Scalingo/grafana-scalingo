package social

import (
	"bytes"
	"compress/zlib"
	"encoding/base64"
	"encoding/json"
	"errors"
	"fmt"
	"io"
	"net/http"
	"net/mail"
	"regexp"
	"strconv"

	"golang.org/x/oauth2"

	"github.com/grafana/grafana/pkg/services/featuremgmt"
)

type SocialGenericOAuth struct {
	*SocialBase
	allowedOrganizations []string
	apiUrl               string
	teamsUrl             string
	emailAttributeName   string
	emailAttributePath   string
	loginAttributePath   string
	nameAttributePath    string
	groupsAttributePath  string
	idTokenAttributeName string
	teamIdsAttributePath string
	teamIds              []string
}

func (s *SocialGenericOAuth) IsTeamMember(client *http.Client) bool {
	if len(s.teamIds) == 0 {
		return true
	}

	teamMemberships, err := s.FetchTeamMemberships(client)
	if err != nil {
		return false
	}

	for _, teamId := range s.teamIds {
		for _, membershipId := range teamMemberships {
			if teamId == membershipId {
				return true
			}
		}
	}

	return false
}

func (s *SocialGenericOAuth) IsOrganizationMember(client *http.Client) bool {
	if len(s.allowedOrganizations) == 0 {
		return true
	}

	organizations, ok := s.FetchOrganizations(client)
	if !ok {
		return false
	}

	for _, allowedOrganization := range s.allowedOrganizations {
		for _, organization := range organizations {
			if organization == allowedOrganization {
				return true
			}
		}
	}

	return false
}

type UserInfoJson struct {
	Name        string              `json:"name"`
	DisplayName string              `json:"display_name"`
	Login       string              `json:"login"`
	Username    string              `json:"username"`
	Email       string              `json:"email"`
	Upn         string              `json:"upn"`
	Attributes  map[string][]string `json:"attributes"`
	rawJSON     []byte
	source      string
}

func (info *UserInfoJson) String() string {
	return fmt.Sprintf(
		"Name: %s, Displayname: %s, Login: %s, Username: %s, Email: %s, Upn: %s, Attributes: %v",
		info.Name, info.DisplayName, info.Login, info.Username, info.Email, info.Upn, info.Attributes)
}

func (s *SocialGenericOAuth) UserInfo(client *http.Client, token *oauth2.Token) (*BasicUserInfo, error) {
	s.log.Debug("Getting user info")
	toCheck := make([]*UserInfoJson, 0, 2)

	if tokenData := s.extractFromToken(token); tokenData != nil {
		toCheck = append(toCheck, tokenData)
	}
	if apiData := s.extractFromAPI(client); apiData != nil {
		toCheck = append(toCheck, apiData)
	}

	userInfo := &BasicUserInfo{}
	for _, data := range toCheck {
		s.log.Debug("Processing external user info", "source", data.source, "data", data)

		if userInfo.Name == "" {
			userInfo.Name = s.extractUserName(data)
		}

		if userInfo.Login == "" {
			if data.Login != "" {
				s.log.Debug("Setting user info login from login field", "login", data.Login)
				userInfo.Login = data.Login
			} else {
				if s.loginAttributePath != "" {
					s.log.Debug("Searching for login among JSON", "loginAttributePath", s.loginAttributePath)
					login, err := s.searchJSONForStringAttr(s.loginAttributePath, data.rawJSON)
					if err != nil {
						s.log.Error("Failed to search JSON for login attribute", "error", err)
					} else if login != "" {
						userInfo.Login = login
						s.log.Debug("Setting user info login from login field", "login", login)
					}
				}

				if userInfo.Login == "" && data.Username != "" {
					s.log.Debug("Setting user info login from username field", "username", data.Username)
					userInfo.Login = data.Username
				}
			}
		}

		if userInfo.Email == "" {
			userInfo.Email = s.extractEmail(data)
			if userInfo.Email != "" {
				s.log.Debug("Set user info email from extracted email", "email", userInfo.Email)
			}
		}

		if userInfo.Role == "" {
			if !s.skipOrgRoleSync {
				role, grafanaAdmin := s.extractRoleAndAdmin(data.rawJSON, []string{}, true)
				if role != "" {
					s.log.Debug("Setting user info role from extracted role")

					userInfo.Role = role
					if s.allowAssignGrafanaAdmin {
						userInfo.IsGrafanaAdmin = &grafanaAdmin
					}
				}
			}
			if s.allowAssignGrafanaAdmin && s.skipOrgRoleSync {
				s.log.Warn("allowAssignGrafanaAdmin and skipOrgRoleSync are both set, Grafana Admin role will not be synced, consider setting one or the other")
			}
		}

		if len(userInfo.Groups) == 0 {
			groups, err := s.extractGroups(data)
			if err != nil {
				s.log.Warn("Failed to extract groups", "err", err)
			} else if len(groups) > 0 {
				s.log.Debug("Setting user info groups from extracted groups")
				userInfo.Groups = groups
			}
		}
	}

	if s.roleAttributeStrict && !userInfo.Role.IsValid() {
		return nil, &InvalidBasicRoleError{assignedRole: string(userInfo.Role)}
	}

	if userInfo.Email == "" {
		var err error
		userInfo.Email, err = s.FetchPrivateEmail(client)
		if err != nil {
			return nil, err
		}
		s.log.Debug("Setting email from fetched private email", "email", userInfo.Email)
	}

	if userInfo.Login == "" {
		s.log.Debug("Defaulting to using email for user info login", "email", userInfo.Email)
		userInfo.Login = userInfo.Email
	}

	if !s.IsTeamMember(client) {
		return nil, errors.New("user not a member of one of the required teams")
	}

	if !s.IsOrganizationMember(client) {
		return nil, errors.New("user not a member of one of the required organizations")
	}

	s.log.Debug("User info result", "result", userInfo)
	return userInfo, nil
}

func (s *SocialGenericOAuth) extractFromToken(token *oauth2.Token) *UserInfoJson {
	s.log.Debug("Extracting user info from OAuth token")

	idTokenAttribute := "id_token"
	if s.idTokenAttributeName != "" {
		idTokenAttribute = s.idTokenAttributeName
		s.log.Debug("Using custom id_token attribute name", "attribute_name", idTokenAttribute)
	}

	idToken := token.Extra(idTokenAttribute)
	if idToken == nil {
		s.log.Debug("No id_token found", "token", token)
		return nil
	}

	jwtRegexp := regexp.MustCompile("^([-_a-zA-Z0-9=]+)[.]([-_a-zA-Z0-9=]+)[.]([-_a-zA-Z0-9=]+)$")
	matched := jwtRegexp.FindStringSubmatch(idToken.(string))
	if matched == nil {
		s.log.Debug("id_token is not in JWT format", "id_token", idToken.(string))
		return nil
	}

	rawJSON, err := base64.RawURLEncoding.DecodeString(matched[2])
	if err != nil {
		s.log.Error("Error base64 decoding id_token", "raw_payload", matched[2], "error", err)
		return nil
	}

	headerBytes, err := base64.RawURLEncoding.DecodeString(matched[1])
	if err != nil {
		s.log.Error("Error base64 decoding header", "header", matched[1], "error", err)
		return nil
	}

	var header map[string]interface{}
	if err := json.Unmarshal(headerBytes, &header); err != nil {
		s.log.Error("Error deserializing header", "error", err)
		return nil
	}

	if compressionVal, exists := header["zip"]; exists {
		compression, ok := compressionVal.(string)
		if !ok {
			s.log.Warn("Unknown compression algorithm")
			return nil
		}

		if compression != "DEF" {
			s.log.Warn("Unknown compression algorithm", "algorithm", compression)
			return nil
		}

		fr, err := zlib.NewReader(bytes.NewReader(rawJSON))
		if err != nil {
			s.log.Error("Error creating zlib reader", "error", err)
			return nil
		}
		defer func() {
			if err := fr.Close(); err != nil {
				s.log.Warn("Failed closing zlib reader", "error", err)
			}
		}()
		rawJSON, err = io.ReadAll(fr)
		if err != nil {
			s.log.Error("Error decompressing payload", "error", err)
			return nil
		}
	}

	var data UserInfoJson
	if err := json.Unmarshal(rawJSON, &data); err != nil {
		s.log.Error("Error decoding id_token JSON", "raw_json", string(data.rawJSON), "error", err)
		return nil
	}

	data.rawJSON = rawJSON
	data.source = "token"
	s.log.Debug("Received id_token", "raw_json", string(data.rawJSON), "data", data.String())
	return &data
}

func (s *SocialGenericOAuth) extractFromAPI(client *http.Client) *UserInfoJson {
	s.log.Debug("Getting user info from API")
	if s.apiUrl == "" {
		s.log.Debug("No api url configured")
		return nil
	}

	rawUserInfoResponse, err := s.httpGet(client, s.apiUrl)
	if err != nil {
		s.log.Debug("Error getting user info from API", "url", s.apiUrl, "error", err)
		return nil
	}

	rawJSON := rawUserInfoResponse.Body

	var data UserInfoJson
	if err := json.Unmarshal(rawJSON, &data); err != nil {
		s.log.Error("Error decoding user info response", "raw_json", rawJSON, "error", err)
		return nil
	}

	data.rawJSON = rawJSON
	data.source = "API"
	s.log.Debug("Received user info response from API", "raw_json", string(rawJSON), "data", data.String())
	return &data
}

func (s *SocialGenericOAuth) extractEmail(data *UserInfoJson) string {
	if data.Email != "" {
		return data.Email
	}

	if s.emailAttributePath != "" {
		email, err := s.searchJSONForStringAttr(s.emailAttributePath, data.rawJSON)
		if err != nil {
			s.log.Error("Failed to search JSON for attribute", "error", err)
		} else if email != "" {
			return email
		}
	}

	emails, ok := data.Attributes[s.emailAttributeName]
	if ok && len(emails) != 0 {
		return emails[0]
	}

	if data.Upn != "" {
		emailAddr, emailErr := mail.ParseAddress(data.Upn)
		if emailErr == nil {
			return emailAddr.Address
		}
		s.log.Debug("Failed to parse e-mail address", "error", emailErr.Error())
	}

	return ""
}

func (s *SocialGenericOAuth) extractUserName(data *UserInfoJson) string {
	if s.nameAttributePath != "" {
		name, err := s.searchJSONForStringAttr(s.nameAttributePath, data.rawJSON)
		if err != nil {
			s.log.Error("Failed to search JSON for attribute", "error", err)
		} else if name != "" {
			s.log.Debug("Setting user info name from nameAttributePath", "nameAttributePath", s.nameAttributePath)
			return name
		}
	}

	if data.Name != "" {
		s.log.Debug("Setting user info name from name field")
		return data.Name
	}

	if data.DisplayName != "" {
		s.log.Debug("Setting user info name from display name field")
		return data.DisplayName
	}

	s.log.Debug("Unable to find user info name")
	return ""
}

func (s *SocialGenericOAuth) extractGroups(data *UserInfoJson) ([]string, error) {
	if s.groupsAttributePath == "" {
		return []string{}, nil
	}

	return s.searchJSONForStringArrayAttr(s.groupsAttributePath, data.rawJSON)
}

func (s *SocialGenericOAuth) FetchPrivateEmail(client *http.Client) (string, error) {
	type Record struct {
		Email       string `json:"email"`
		Primary     bool   `json:"primary"`
		IsPrimary   bool   `json:"is_primary"`
		Verified    bool   `json:"verified"`
		IsConfirmed bool   `json:"is_confirmed"`
	}

	response, err := s.httpGet(client, fmt.Sprintf(s.apiUrl+"/emails"))
	if err != nil {
		s.log.Error("Error getting email address", "url", s.apiUrl+"/emails", "error", err)
		return "", fmt.Errorf("%v: %w", "Error getting email address", err)
	}

	var records []Record

	err = json.Unmarshal(response.Body, &records)
	if err != nil {
		var data struct {
			Values []Record `json:"values"`
		}

		err = json.Unmarshal(response.Body, &data)
		if err != nil {
			s.log.Error("Error decoding email addresses response", "raw_json", string(response.Body), "error", err)
			return "", fmt.Errorf("%v: %w", "Error decoding email addresses response", err)
		}

		records = data.Values
	}

	s.log.Debug("Received email addresses", "emails", records)

	var email = ""
	for _, record := range records {
		if record.Primary || record.IsPrimary {
			email = record.Email
			break
		}
	}

	s.log.Debug("Using email address", "email", email)

	return email, nil
}

func (s *SocialGenericOAuth) FetchTeamMemberships(client *http.Client) ([]string, error) {
	var err error
	var ids []string

	if s.teamsUrl == "" {
		ids, err = s.fetchTeamMembershipsFromDeprecatedTeamsUrl(client)
	} else {
		ids, err = s.fetchTeamMembershipsFromTeamsUrl(client)
	}

	if err == nil {
		s.log.Debug("Received team memberships", "ids", ids)
	}

	return ids, err
}

func (s *SocialGenericOAuth) fetchTeamMembershipsFromDeprecatedTeamsUrl(client *http.Client) ([]string, error) {
	var response httpGetResponse
	var err error
	var ids []string

	type Record struct {
		Id int `json:"id"`
	}

	response, err = s.httpGet(client, fmt.Sprintf(s.apiUrl+"/teams"))
	if err != nil {
		s.log.Error("Error getting team memberships", "url", s.apiUrl+"/teams", "error", err)
		return []string{}, err
	}

	var records []Record

	err = json.Unmarshal(response.Body, &records)
	if err != nil {
		s.log.Error("Error decoding team memberships response", "raw_json", string(response.Body), "error", err)
		return []string{}, err
	}

	ids = make([]string, len(records))
	for i, record := range records {
		ids[i] = strconv.Itoa(record.Id)
	}

	return ids, nil
}

func (s *SocialGenericOAuth) fetchTeamMembershipsFromTeamsUrl(client *http.Client) ([]string, error) {
	if s.teamIdsAttributePath == "" {
		return []string{}, nil
	}

	var response httpGetResponse
	var err error

	response, err = s.httpGet(client, fmt.Sprintf(s.teamsUrl))
	if err != nil {
		s.log.Error("Error getting team memberships", "url", s.teamsUrl, "error", err)
		return nil, err
	}

	return s.searchJSONForStringArrayAttr(s.teamIdsAttributePath, response.Body)
}

func (s *SocialGenericOAuth) FetchOrganizations(client *http.Client) ([]string, bool) {
	type Record struct {
		Login string `json:"login"`
	}

	response, err := s.httpGet(client, fmt.Sprintf(s.apiUrl+"/orgs"))
	if err != nil {
		s.log.Error("Error getting organizations", "url", s.apiUrl+"/orgs", "error", err)
		return nil, false
	}

	var records []Record

	err = json.Unmarshal(response.Body, &records)
	if err != nil {
		s.log.Error("Error decoding organization response", "response", string(response.Body), "error", err)
		return nil, false
	}

	var logins = make([]string, len(records))
	for i, record := range records {
		logins[i] = record.Login
	}

	s.log.Debug("Received organizations", "logins", logins)

	return logins, true
}

func (s *SocialGenericOAuth) AuthCodeURL(state string, opts ...oauth2.AuthCodeOption) string {
	if s.features.IsEnabled(featuremgmt.FlagAccessTokenExpirationCheck) {
		opts = append(opts, oauth2.AccessTypeOffline)
	}
	return s.SocialBase.AuthCodeURL(state, opts...)
<<<<<<< HEAD
=======
}

func (s *SocialGenericOAuth) SupportBundleContent(bf *bytes.Buffer) error {
	bf.WriteString("## GenericOAuth specific configuration\n\n")
	bf.WriteString("```ini\n")
	bf.WriteString(fmt.Sprintf("name_attribute_path = %s\n", s.nameAttributePath))
	bf.WriteString(fmt.Sprintf("login_attribute_path = %s\n", s.loginAttributePath))
	bf.WriteString(fmt.Sprintf("id_token_attribute_name = %s\n", s.idTokenAttributeName))
	bf.WriteString(fmt.Sprintf("team_ids_attribute_path = %s\n", s.teamIdsAttributePath))
	bf.WriteString(fmt.Sprintf("team_ids = %v\n", s.teamIds))
	bf.WriteString(fmt.Sprintf("allowed_organizations = %v\n", s.allowedOrganizations))
	bf.WriteString("```\n\n")

	return s.SocialBase.SupportBundleContent(bf)
>>>>>>> 284c43c2
}<|MERGE_RESOLUTION|>--- conflicted
+++ resolved
@@ -517,8 +517,6 @@
 		opts = append(opts, oauth2.AccessTypeOffline)
 	}
 	return s.SocialBase.AuthCodeURL(state, opts...)
-<<<<<<< HEAD
-=======
 }
 
 func (s *SocialGenericOAuth) SupportBundleContent(bf *bytes.Buffer) error {
@@ -533,5 +531,4 @@
 	bf.WriteString("```\n\n")
 
 	return s.SocialBase.SupportBundleContent(bf)
->>>>>>> 284c43c2
 }