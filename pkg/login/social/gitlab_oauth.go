package social

import (
	"encoding/json"
	"errors"
	"fmt"
	"net/http"
	"regexp"

	"github.com/grafana/grafana/pkg/models"

	"golang.org/x/oauth2"
)

type SocialGitlab struct {
	*SocialBase
<<<<<<< HEAD
	allowedGroups       []string
	apiUrl              string
	roleAttributePath   string
	roleAttributeStrict bool
=======
	allowedGroups []string
	apiUrl        string
>>>>>>> 89b365f8
}

func (s *SocialGitlab) Type() int {
	return int(models.GITLAB)
}

func (s *SocialGitlab) IsGroupMember(groups []string) bool {
	if len(s.allowedGroups) == 0 {
		return true
	}

	for _, allowedGroup := range s.allowedGroups {
		for _, group := range groups {
			if group == allowedGroup {
				return true
			}
		}
	}

	return false
}

func (s *SocialGitlab) GetGroups(client *http.Client) []string {
	groups := make([]string, 0)

	for page, url := s.GetGroupsPage(client, s.apiUrl+"/groups"); page != nil; page, url = s.GetGroupsPage(client, url) {
		groups = append(groups, page...)
	}

	return groups
}

// GetGroupsPage returns groups and link to the next page if response is paginated
func (s *SocialGitlab) GetGroupsPage(client *http.Client, url string) ([]string, string) {
	type Group struct {
		FullPath string `json:"full_path"`
	}

	var (
		groups []Group
		next   string
	)

	if url == "" {
		return nil, next
	}

	response, err := s.httpGet(client, url)
	if err != nil {
		s.log.Error("Error getting groups from GitLab API", "err", err)
		return nil, next
	}

	if err := json.Unmarshal(response.Body, &groups); err != nil {
		s.log.Error("Error parsing JSON from GitLab API", "err", err)
		return nil, next
	}

	fullPaths := make([]string, len(groups))
	for i, group := range groups {
		fullPaths[i] = group.FullPath
	}

	// GitLab uses Link header with "rel" set to prev/next/first/last page. We need "next".
	if link, ok := response.Headers["Link"]; ok {
		pattern := regexp.MustCompile(`<([^>]+)>; rel="next"`)
		if matches := pattern.FindStringSubmatch(link[0]); matches != nil {
			next = matches[1]
		}
	}

	return fullPaths, next
}

func (s *SocialGitlab) UserInfo(client *http.Client, _ *oauth2.Token) (*BasicUserInfo, error) {
	var data struct {
		Id       int
		Username string
		Email    string
		Name     string
		State    string
	}

	response, err := s.httpGet(client, s.apiUrl+"/user")
	if err != nil {
		return nil, fmt.Errorf("Error getting user info: %s", err)
	}

	if err = json.Unmarshal(response.Body, &data); err != nil {
		return nil, fmt.Errorf("error getting user info: %s", err)
	}

	if data.State != "active" {
		return nil, fmt.Errorf("user %s is inactive", data.Username)
	}

	groups := s.GetGroups(client)

	role, grafanaAdmin := s.extractRoleAndAdmin(response.Body, groups, true)
	if s.roleAttributeStrict && !role.IsValid() {
		return nil, &InvalidBasicRoleError{idP: "Gitlab", assignedRole: string(role)}
	}

	var isGrafanaAdmin *bool = nil
	if s.allowAssignGrafanaAdmin {
		isGrafanaAdmin = &grafanaAdmin
	}
	if s.roleAttributeStrict && !models.RoleType(role).IsValid() {
		return nil, errors.New("invalid role")
	}

	userInfo := &BasicUserInfo{
		Id:             fmt.Sprintf("%d", data.Id),
		Name:           data.Name,
		Login:          data.Username,
		Email:          data.Email,
		Groups:         groups,
		Role:           role,
		IsGrafanaAdmin: isGrafanaAdmin,
	}

	if !s.IsGroupMember(groups) {
		return nil, errMissingGroupMembership
	}

	return userInfo, nil
}<|MERGE_RESOLUTION|>--- conflicted
+++ resolved
@@ -2,7 +2,6 @@
 
 import (
 	"encoding/json"
-	"errors"
 	"fmt"
 	"net/http"
 	"regexp"
@@ -14,15 +13,8 @@
 
 type SocialGitlab struct {
 	*SocialBase
-<<<<<<< HEAD
-	allowedGroups       []string
-	apiUrl              string
-	roleAttributePath   string
-	roleAttributeStrict bool
-=======
 	allowedGroups []string
 	apiUrl        string
->>>>>>> 89b365f8
 }
 
 func (s *SocialGitlab) Type() int {
@@ -130,9 +122,6 @@
 	if s.allowAssignGrafanaAdmin {
 		isGrafanaAdmin = &grafanaAdmin
 	}
-	if s.roleAttributeStrict && !models.RoleType(role).IsValid() {
-		return nil, errors.New("invalid role")
-	}
 
 	userInfo := &BasicUserInfo{
 		Id:             fmt.Sprintf("%d", data.Id),
