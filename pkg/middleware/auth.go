--- conflicted
+++ resolved
@@ -111,14 +111,8 @@
 		requireLogin := !c.AllowAnonymous || forceLogin || options.ReqNoAnonynmous
 
 		if !c.IsSignedIn && options.ReqSignedIn && requireLogin {
-<<<<<<< HEAD
-			lookupTokenErr, hasTokenErr := c.Data["lookupTokenErr"].(error)
-			var revokedErr *models.TokenRevokedError
-			if hasTokenErr && errors.As(lookupTokenErr, &revokedErr) {
-=======
 			var revokedErr *models.TokenRevokedError
 			if errors.As(c.LookupTokenErr, &revokedErr) {
->>>>>>> 914fcedb
 				tokenRevoked(c, revokedErr)
 				return
 			}
@@ -166,11 +160,6 @@
 	}
 }
 
-<<<<<<< HEAD
-// NoAuth creates a middleware that doesn't require any authentication.
-// If forceLogin param is set it will redirect the user to the login page.
-func NoAuth() macaron.Handler {
-=======
 func ReqNotSignedIn(c *models.ReqContext) {
 	if c.IsSignedIn {
 		c.Redirect(setting.AppSubUrl + "/")
@@ -180,7 +169,6 @@
 // NoAuth creates a middleware that doesn't require any authentication.
 // If forceLogin param is set it will redirect the user to the login page.
 func NoAuth() web.Handler {
->>>>>>> 914fcedb
 	return func(c *models.ReqContext) {
 		if shouldForceLogin(c) {
 			notAuthorized(c)
@@ -199,8 +187,6 @@
 	}
 
 	return forceLogin
-<<<<<<< HEAD
-=======
 }
 
 func OrgAdminFolderAdminOrTeamAdmin(c *models.ReqContext) {
@@ -227,5 +213,4 @@
 	}
 
 	accessForbidden(c)
->>>>>>> 914fcedb
 }