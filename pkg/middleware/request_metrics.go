package middleware

import (
	"net/http"
	"strconv"
	"strings"
	"time"

	"github.com/grafana/grafana/pkg/infra/log"
	"github.com/grafana/grafana/pkg/infra/metrics"
	"github.com/grafana/grafana/pkg/infra/tracing"
	"github.com/grafana/grafana/pkg/services/featuremgmt"
	"github.com/grafana/grafana/pkg/web"
	"github.com/prometheus/client_golang/prometheus"
)

var (
	httpRequestsInFlight         prometheus.Gauge
	httpRequestDurationHistogram *prometheus.HistogramVec

	// DefBuckets are histogram buckets for the response time (in seconds)
	// of a network service, including one that is responding very slowly.
	defBuckets = []float64{.005, .01, .025, .05, .1, .25, .5, 1, 2.5, 5}
)

func init() {
	httpRequestsInFlight = prometheus.NewGauge(
		prometheus.GaugeOpts{
			Namespace: "grafana",
			Name:      "http_request_in_flight",
			Help:      "A gauge of requests currently being served by Grafana.",
		},
	)

	httpRequestDurationHistogram = prometheus.NewHistogramVec(
		prometheus.HistogramOpts{
			Namespace: "grafana",
			Name:      "http_request_duration_seconds",
			Help:      "Histogram of latencies for HTTP requests.",
			Buckets:   defBuckets,
		},
		[]string{"handler", "status_code", "method"},
	)

	prometheus.MustRegister(httpRequestsInFlight, httpRequestDurationHistogram)
}

// RequestMetrics is a middleware handler that instruments the request.
func RequestMetrics(features featuremgmt.FeatureToggles) web.Handler {
	log := log.New("middleware.request-metrics")

	return func(res http.ResponseWriter, req *http.Request, c *web.Context) {
		rw := res.(web.ResponseWriter)
		now := time.Now()
		httpRequestsInFlight.Inc()
		defer httpRequestsInFlight.Dec()
		c.Map(c.Req)
		c.Next()

		status := rw.Status()
		code := sanitizeCode(status)

		handler := "unknown"
		if routeOperation, exists := routeOperationName(c.Req); exists {
			handler = routeOperation
		} else {
<<<<<<< HEAD
			// avoiding the sanitize functions for in the new instrumentation
			// since they dont make much sense. We should remove them later.
			histogram := httpRequestDurationHistogram.
				WithLabelValues(handler, code, req.Method)
			if traceID := tracing.TraceIDFromContext(c.Req.Context(), true); traceID != "" {
				// Need to type-convert the Observer to an
				// ExemplarObserver. This will always work for a
				// HistogramVec.
				histogram.(prometheus.ExemplarObserver).ObserveWithExemplar(
					time.Since(now).Seconds(), prometheus.Labels{"traceID": traceID},
				)
				return
=======
			// if grafana does not recognize the handler and returns 404 we should register it as `notfound`
			if status == http.StatusNotFound {
				handler = "notfound"
			} else {
				// log requests where we could not identify handler so we can register them.
				if features.IsEnabled(featuremgmt.FlagLogRequestsInstrumentedAsUnknown) {
					log.Warn("request instrumented as unknown", "path", c.Req.URL.Path, "status_code", status)
				}
>>>>>>> 556faf82
			}
		}

		// avoiding the sanitize functions for in the new instrumentation
		// since they dont make much sense. We should remove them later.
		histogram := httpRequestDurationHistogram.
			WithLabelValues(handler, code, req.Method)
		if traceID := tracing.TraceIDFromContext(c.Req.Context(), true); traceID != "" {
			// Need to type-convert the Observer to an
			// ExemplarObserver. This will always work for a
			// HistogramVec.
			histogram.(prometheus.ExemplarObserver).ObserveWithExemplar(
				time.Since(now).Seconds(), prometheus.Labels{"traceID": traceID},
			)
			return
		}
		histogram.Observe(time.Since(now).Seconds())

		switch {
		case strings.HasPrefix(req.RequestURI, "/api/datasources/proxy"):
			countProxyRequests(status)
		case strings.HasPrefix(req.RequestURI, "/api/"):
			countApiRequests(status)
		default:
			countPageRequests(status)
		}
	}
}

func countApiRequests(status int) {
	switch status {
	case 200:
		metrics.MApiStatus.WithLabelValues("200").Inc()
	case 404:
		metrics.MApiStatus.WithLabelValues("404").Inc()
	case 500:
		metrics.MApiStatus.WithLabelValues("500").Inc()
	default:
		metrics.MApiStatus.WithLabelValues("unknown").Inc()
	}
}

func countPageRequests(status int) {
	switch status {
	case 200:
		metrics.MPageStatus.WithLabelValues("200").Inc()
	case 404:
		metrics.MPageStatus.WithLabelValues("404").Inc()
	case 500:
		metrics.MPageStatus.WithLabelValues("500").Inc()
	default:
		metrics.MPageStatus.WithLabelValues("unknown").Inc()
	}
}

func countProxyRequests(status int) {
	switch status {
	case 200:
		metrics.MProxyStatus.WithLabelValues("200").Inc()
	case 404:
		metrics.MProxyStatus.WithLabelValues("400").Inc()
	case 500:
		metrics.MProxyStatus.WithLabelValues("500").Inc()
	default:
		metrics.MProxyStatus.WithLabelValues("unknown").Inc()
	}
}

// If the wrapped http.Handler has not set a status code, i.e. the value is
// currently 0, sanitizeCode will return 200, for consistency with behavior in
// the stdlib.
func sanitizeCode(s int) string {
	if s == 0 {
		return "200"
	}
	return strconv.Itoa(s)
}<|MERGE_RESOLUTION|>--- conflicted
+++ resolved
@@ -64,20 +64,6 @@
 		if routeOperation, exists := routeOperationName(c.Req); exists {
 			handler = routeOperation
 		} else {
-<<<<<<< HEAD
-			// avoiding the sanitize functions for in the new instrumentation
-			// since they dont make much sense. We should remove them later.
-			histogram := httpRequestDurationHistogram.
-				WithLabelValues(handler, code, req.Method)
-			if traceID := tracing.TraceIDFromContext(c.Req.Context(), true); traceID != "" {
-				// Need to type-convert the Observer to an
-				// ExemplarObserver. This will always work for a
-				// HistogramVec.
-				histogram.(prometheus.ExemplarObserver).ObserveWithExemplar(
-					time.Since(now).Seconds(), prometheus.Labels{"traceID": traceID},
-				)
-				return
-=======
 			// if grafana does not recognize the handler and returns 404 we should register it as `notfound`
 			if status == http.StatusNotFound {
 				handler = "notfound"
@@ -86,7 +72,6 @@
 				if features.IsEnabled(featuremgmt.FlagLogRequestsInstrumentedAsUnknown) {
 					log.Warn("request instrumented as unknown", "path", c.Req.URL.Path, "status_code", status)
 				}
->>>>>>> 556faf82
 			}
 		}
 
