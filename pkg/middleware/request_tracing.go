--- conflicted
+++ resolved
@@ -31,53 +31,6 @@
 	}
 }
 
-<<<<<<< HEAD
-var unnamedHandlers = []struct {
-	pathPattern *regexp.Regexp
-	handler     string
-}{
-	{handler: "public-assets", pathPattern: regexp.MustCompile("^/favicon.ico")},
-	{handler: "public-assets", pathPattern: regexp.MustCompile("^/public/")},
-	{handler: "/metrics", pathPattern: regexp.MustCompile("^/metrics")},
-	{handler: "/healthz", pathPattern: regexp.MustCompile("^/healthz")},
-	{handler: "/robots.txt", pathPattern: regexp.MustCompile("^/robots.txt$")},
-	// bundle all pprof endpoints under the same handler name
-	{handler: "/debug/pprof-handlers", pathPattern: regexp.MustCompile("^/debug/pprof")},
-}
-
-// routeOperationName receives the route operation name from context, if set.
-func routeOperationName(req *http.Request) (string, bool) {
-	if val := req.Context().Value(routeOperationNameKey); val != nil {
-		op, ok := val.(string)
-		return op, ok
-	}
-
-	for _, hp := range unnamedHandlers {
-		if hp.pathPattern.Match([]byte(req.URL.Path)) {
-			return hp.handler, true
-		}
-	}
-
-	return "", false
-}
-
-func RequestTracing(tracer tracing.Tracer) web.Handler {
-	return func(res http.ResponseWriter, req *http.Request, c *web.Context) {
-		if strings.HasPrefix(c.Req.URL.Path, "/public/") ||
-			c.Req.URL.Path == "/robots.txt" ||
-			c.Req.URL.Path == "/favicon.ico" {
-			c.Next()
-			return
-		}
-
-		rw := res.(web.ResponseWriter)
-
-		wireContext := otel.GetTextMapPropagator().Extract(req.Context(), propagation.HeaderCarrier(req.Header))
-		ctx, span := tracer.Start(req.Context(), fmt.Sprintf("HTTP %s %s", req.Method, req.URL.Path), trace.WithLinks(trace.LinkFromContext(wireContext)))
-
-		c.Req = req.WithContext(ctx)
-		c.Map(c.Req)
-=======
 func addRouteNameToContext(req *http.Request, operationName string) *http.Request {
 	// don't set route name if it's set
 	if _, exists := routeOperationName(req); exists {
@@ -101,7 +54,6 @@
 	// bundle all pprof endpoints under the same handler name
 	{handler: "/debug/pprof-handlers", pathPattern: regexp.MustCompile("^/debug/pprof")},
 }
->>>>>>> 89b365f8
 
 // routeOperationName receives the route operation name from context, if set.
 func routeOperationName(req *http.Request) (string, bool) {
@@ -110,17 +62,9 @@
 		return op, ok
 	}
 
-<<<<<<< HEAD
-		// Only call span.Finish when a route operation name have been set,
-		// meaning that not set the span would not be reported.
-		if routeOperation, exists := routeOperationName(c.Req); exists {
-			defer span.End()
-			span.SetName(fmt.Sprintf("HTTP %s %s", req.Method, routeOperation))
-=======
 	for _, hp := range unnamedHandlers {
 		if hp.pathPattern.Match([]byte(req.URL.Path)) {
 			return hp.handler, true
->>>>>>> 89b365f8
 		}
 	}
 
