--- conflicted
+++ resolved
@@ -40,10 +40,7 @@
 	DailyActiveViewers        int64
 	DailyActiveSessions       int64
 	DataKeys                  int64
-<<<<<<< HEAD
-=======
 	ActiveDataKeys            int64
->>>>>>> 556faf82
 }
 
 type DataSourceStats struct {
