--- conflicted
+++ resolved
@@ -65,12 +65,7 @@
 			"pluginId", pluginCtx.PluginID,
 			"endpoint", endpoint,
 			"eventName", "grafana-data-egress",
-<<<<<<< HEAD
-			"insight_logs", true,
-			"since_grafana_request_started", log.TimeSinceStart(ctx, time.Now()),
-=======
 			"time_before_plugin_request", timeBeforePluginRequest,
->>>>>>> ac7f9d45
 		}
 
 		if pluginCtx.User != nil {
