--- conflicted
+++ resolved
@@ -26,19 +26,6 @@
 // DataSourcePlugin contains all metadata about a datasource plugin
 type DataSourcePlugin struct {
 	FrontendPluginBase
-<<<<<<< HEAD
-	Annotations   bool              `json:"annotations"`
-	Metrics       bool              `json:"metrics"`
-	Alerting      bool              `json:"alerting"`
-	Explore       bool              `json:"explore"`
-	Table         bool              `json:"tables"`
-	HiddenQueries bool              `json:"hiddenQueries"`
-	Logs          bool              `json:"logs"`
-	QueryOptions  map[string]bool   `json:"queryOptions,omitempty"`
-	BuiltIn       bool              `json:"builtIn,omitempty"`
-	Mixed         bool              `json:"mixed,omitempty"`
-	Routes        []*AppPluginRoute `json:"routes"`
-=======
 	Annotations  bool              `json:"annotations"`
 	Metrics      bool              `json:"metrics"`
 	Alerting     bool              `json:"alerting"`
@@ -50,7 +37,6 @@
 	Mixed        bool              `json:"mixed,omitempty"`
 	Routes       []*AppPluginRoute `json:"routes"`
 	Streaming    bool              `json:"streaming"`
->>>>>>> 742d1659
 
 	Backend    bool   `json:"backend,omitempty"`
 	Executable string `json:"executable,omitempty"`
