--- conflicted
+++ resolved
@@ -14,25 +14,6 @@
 var (
 	_ fs.File = &LocalFile{}
 
-<<<<<<< HEAD
-// LocalFS is a plugins.FS that allows accessing files on the local file system.
-type LocalFS struct {
-	// m is a map of relative file paths that can be accessed on the local filesystem.
-	// The path separator must be os-specific.
-	m map[string]*LocalFile
-
-	// basePath is the basePath that will be prepended to all the files (in m map) before accessing them.
-	basePath string
-}
-
-// NewLocalFS returns a new LocalFS that can access the specified files in the specified base path.
-// Both the map keys and basePath should use the os-specific path separator for Open() to work properly.
-func NewLocalFS(m map[string]struct{}, basePath string) LocalFS {
-	pfs := make(map[string]*LocalFile, len(m))
-	for k := range m {
-		pfs[k] = &LocalFile{
-			path: k,
-=======
 	_ FS = &LocalFS{}
 	_ FS = &StaticFS{}
 )
@@ -77,7 +58,6 @@
 		// skip adding symlinked directories
 		if symlink.IsDir() {
 			return false, nil
->>>>>>> 1e84fede
 		}
 	}
 
@@ -86,15 +66,8 @@
 		return false, nil
 	}
 
-<<<<<<< HEAD
-// Open opens the specified file on the local filesystem, and returns the corresponding fs.File.
-// If a nil error is returned, the caller should take care of closing the returned file.
-func (f LocalFS) Open(name string) (fs.File, error) {
-	cleanPath, err := util.CleanRelativePath(name)
-=======
 	// verify that file is within plugin directory
 	file, err := filepath.Rel(f.Base(), absolutePath)
->>>>>>> 1e84fede
 	if err != nil {
 		return false, err
 	}
@@ -123,9 +96,6 @@
 	}
 }
 
-<<<<<<< HEAD
-// Base returns the base path for the LocalFS.
-=======
 // Open opens the specified file on the local filesystem.
 // The provided name must be a relative file name that uses os-specific path separators.
 // The function returns the corresponding fs.File for accessing the file on the local filesystem.
@@ -155,20 +125,10 @@
 
 // Base returns the base path for the LocalFS.
 // The returned string uses os-specific path separator.
->>>>>>> 1e84fede
 func (f LocalFS) Base() string {
 	return f.basePath
 }
 
-<<<<<<< HEAD
-// Files returns a slice of all the file paths in the LocalFS relative to the base path.
-// The returned strings use the same path separator as the
-func (f LocalFS) Files() []string {
-	var files []string
-	for p := range f.m {
-		r, err := filepath.Rel(f.basePath, p)
-		if strings.Contains(r, "..") || err != nil {
-=======
 // Files returns a slice of all the relative file paths on the LocalFS.
 // The returned strings can be passed to Open() to open those files.
 // The returned strings use os-specific path separator.
@@ -189,7 +149,6 @@
 		}
 		clenRelPath, err := util.CleanRelativePath(relPath)
 		if err != nil {
->>>>>>> 1e84fede
 			continue
 		}
 		relFiles = append(relFiles, clenRelPath)
@@ -234,8 +193,6 @@
 type StaticFS struct {
 	FS
 
-<<<<<<< HEAD
-=======
 	// staticFilesMap is a map of allowed paths (accepted by FS.Open())
 	staticFilesMap staticFilesMap
 }
@@ -275,7 +232,6 @@
 	return files, nil
 }
 
->>>>>>> 1e84fede
 // LocalFile implements a fs.File for accessing the local filesystem.
 type LocalFile struct {
 	f    *os.File
