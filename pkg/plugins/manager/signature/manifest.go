--- conflicted
+++ resolved
@@ -127,15 +127,12 @@
 	manifest, err := readPluginManifest(byteValue)
 	if err != nil {
 		mlog.Debug("Plugin signature invalid", "id", plugin.ID, "err", err)
-<<<<<<< HEAD
-=======
 		return plugins.Signature{
 			Status: plugins.SignatureInvalid,
 		}, nil
 	}
 
 	if !manifest.isV2() {
->>>>>>> 89b365f8
 		return plugins.Signature{
 			Status: plugins.SignatureInvalid,
 		}, nil
@@ -176,21 +173,11 @@
 		manifestFiles[p] = struct{}{}
 	}
 
-<<<<<<< HEAD
-	if manifest.isV2() {
-		// Track files missing from the manifest
-		var unsignedFiles []string
-		for _, f := range pluginFiles {
-			if _, exists := manifestFiles[f]; !exists {
-				unsignedFiles = append(unsignedFiles, f)
-			}
-=======
 	// Track files missing from the manifest
 	var unsignedFiles []string
 	for _, f := range pluginFiles {
 		if _, exists := manifestFiles[f]; !exists {
 			unsignedFiles = append(unsignedFiles, f)
->>>>>>> 89b365f8
 		}
 	}
 
