--- conflicted
+++ resolved
@@ -207,32 +207,6 @@
 	})
 
 	t.Run("Signature verification should work with any path separator", func(t *testing.T) {
-<<<<<<< HEAD
-		var toSlashUnix = newToSlash('/')
-		var toSlashWindows = newToSlash('\\')
-
-		for _, tc := range []struct {
-			name    string
-			sep     string
-			toSlash func(string) string
-		}{
-			{"unix", "/", toSlashUnix},
-			{"windows", "\\", toSlashWindows},
-		} {
-			t.Run(tc.name, func(t *testing.T) {
-				// Replace toSlash for cross-platform testing
-				oldToSlash := toSlash
-				t.Cleanup(func() {
-					toSlash = oldToSlash
-				})
-				toSlash = tc.toSlash
-
-				basePath := "../testdata/app-with-child/dist"
-
-				sig, err := Calculate(context.Background(), log.NewTestLogger(), &fakes.FakePluginSource{
-					PluginClassFunc: func(ctx context.Context) plugins.Class {
-						return plugins.External
-=======
 		const basePath = "../testdata/app-with-child/dist"
 
 		platformWindows := fsPlatform{separator: '\\'}
@@ -281,39 +255,21 @@
 				sig, err := s.Calculate(context.Background(), &fakes.FakePluginSource{
 					PluginClassFunc: func(ctx context.Context) plugins.Class {
 						return plugins.ClassExternal
->>>>>>> 1e84fede
 					},
 				}, plugins.FoundPlugin{
 					JSONData: plugins.JSONData{
 						ID:   "myorgid-simple-app",
-<<<<<<< HEAD
-						Type: plugins.App,
-=======
 						Type: plugins.TypeApp,
->>>>>>> 1e84fede
 						Info: plugins.Info{
 							Version: "%VERSION%",
 						},
 					},
-<<<<<<< HEAD
-					FS: newPathSeparatorOverrideFS(tc.sep, map[string]struct{}{
-						filepath.Join(basePath, "MANIFEST.txt"):      {},
-						filepath.Join(basePath, "plugin.json"):       {},
-						filepath.Join(basePath, "child/plugin.json"): {},
-					}, basePath),
-				})
-				require.NoError(t, err)
-				require.Equal(t, plugins.Signature{
-					Status:     plugins.SignatureValid,
-					Type:       plugins.GrafanaSignature,
-=======
 					FS: pfs,
 				})
 				require.NoError(t, err)
 				require.Equal(t, plugins.Signature{
 					Status:     plugins.SignatureStatusValid,
 					Type:       plugins.SignatureTypeGrafana,
->>>>>>> 1e84fede
 					SigningOrg: "Grafana Labs",
 				}, sig)
 			})
@@ -321,22 +277,6 @@
 	})
 }
 
-<<<<<<< HEAD
-// newToSlash returns a new function that acts as filepath.ToSlash but for the specified os-separator.
-// This can be used to test filepath.ToSlash-dependant code cross-platform.
-func newToSlash(sep rune) func(string) string {
-	return func(path string) string {
-		if sep == '/' {
-			return path
-		}
-		return strings.ReplaceAll(path, string(sep), "/")
-	}
-}
-
-func TestNewToSlash(t *testing.T) {
-	t.Run("unix", func(t *testing.T) {
-		toSlashUnix := newToSlash('/')
-=======
 type fsPlatform struct {
 	separator rune
 }
@@ -366,7 +306,6 @@
 func TestFsPlatform(t *testing.T) {
 	t.Run("unix", func(t *testing.T) {
 		toSlashUnix := fsPlatform{'/'}.toSlashFunc()
->>>>>>> 1e84fede
 		require.Equal(t, "folder", toSlashUnix("folder"))
 		require.Equal(t, "/folder", toSlashUnix("/folder"))
 		require.Equal(t, "/folder/file", toSlashUnix("/folder/file"))
@@ -374,47 +313,22 @@
 	})
 
 	t.Run("windows", func(t *testing.T) {
-<<<<<<< HEAD
-		toSlashWindows := newToSlash('\\')
-=======
 		toSlashWindows := fsPlatform{'\\'}.toSlashFunc()
->>>>>>> 1e84fede
 		require.Equal(t, "folder", toSlashWindows("folder"))
 		require.Equal(t, "C:/folder", toSlashWindows("C:\\folder"))
 		require.Equal(t, "folder/file.exe", toSlashWindows("folder\\file.exe"))
 	})
 }
 
-<<<<<<< HEAD
-// fsPathSeparatorFiles embeds plugins.LocalFS and overrides the Files() behaviour so all the returned elements
-// have the specified path separator. This can be used to test Files() behaviour cross-platform.
-type fsPathSeparatorFiles struct {
-	plugins.LocalFS
-=======
 // fsPathSeparatorFiles embeds a plugins.FS and overrides the Files() behaviour so all the returned elements
 // have the specified path separator. This can be used to test Files() behaviour cross-platform.
 type fsPathSeparatorFiles struct {
 	plugins.FS
->>>>>>> 1e84fede
 
 	separator string
 }
 
 // newPathSeparatorOverrideFS returns a new fsPathSeparatorFiles. Sep is the separator that will be used ONLY for
-<<<<<<< HEAD
-// the elements returned by Files(). Files and basePath MUST use the os-specific path separator (filepath.Separator)
-// if Open() is required to work for the test case.
-func newPathSeparatorOverrideFS(sep string, files map[string]struct{}, basePath string) fsPathSeparatorFiles {
-	return fsPathSeparatorFiles{
-		LocalFS:   plugins.NewLocalFS(files, basePath),
-		separator: sep,
-	}
-}
-
-// Files returns LocalFS.Files(), but all path separators (filepath.Separator) are replaced with f.separator.
-func (f fsPathSeparatorFiles) Files() []string {
-	files := f.LocalFS.Files()
-=======
 // the elements returned by Files().
 func newPathSeparatorOverrideFS(sep string, ufs plugins.FS) (fsPathSeparatorFiles, error) {
 	return fsPathSeparatorFiles{
@@ -430,20 +344,15 @@
 	if err != nil {
 		return nil, err
 	}
->>>>>>> 1e84fede
 	const osSepStr = string(filepath.Separator)
 	for i := 0; i < len(files); i++ {
 		files[i] = strings.ReplaceAll(files[i], osSepStr, f.separator)
 	}
-<<<<<<< HEAD
-	return files
-=======
 	return files, nil
 }
 
 func (f fsPathSeparatorFiles) Open(name string) (fs.File, error) {
 	return f.FS.Open(strings.ReplaceAll(name, f.separator, string(filepath.Separator)))
->>>>>>> 1e84fede
 }
 
 func TestFSPathSeparatorFiles(t *testing.T) {
@@ -455,19 +364,6 @@
 		{"windows", "\\"},
 	} {
 		t.Run(tc.name, func(t *testing.T) {
-<<<<<<< HEAD
-			fs := newPathSeparatorOverrideFS("/", map[string]struct{}{
-				"a": {},
-				strings.Join([]string{"a", "b", "c"}, tc.sep): {},
-			}, ".")
-			files := fs.Files()
-			filesMap := make(map[string]struct{}, len(files))
-			// Re-convert to map as the key order is not stable
-			for _, f := range files {
-				filesMap[f] = struct{}{}
-			}
-			require.Equal(t, filesMap, map[string]struct{}{"a": {}, strings.Join([]string{"a", "b", "c"}, tc.sep): {}})
-=======
 			pfs, err := newPathSeparatorOverrideFS(
 				"/", plugins.NewInMemoryFS(
 					map[string][]byte{"a": nil, strings.Join([]string{"a", "b", "c"}, tc.sep): nil},
@@ -480,7 +376,6 @@
 			sort.Strings(files)
 			sort.Strings(exp)
 			require.Equal(t, exp, files)
->>>>>>> 1e84fede
 		})
 	}
 }
