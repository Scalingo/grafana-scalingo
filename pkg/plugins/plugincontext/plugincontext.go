package plugincontext

import (
	"context"
	"encoding/json"
	"errors"
	"time"

	"github.com/grafana/grafana-plugin-sdk-go/backend"

	"github.com/grafana/grafana/pkg/infra/localcache"
	"github.com/grafana/grafana/pkg/infra/log"
	"github.com/grafana/grafana/pkg/models"
	"github.com/grafana/grafana/pkg/plugins"
	"github.com/grafana/grafana/pkg/plugins/adapters"
	"github.com/grafana/grafana/pkg/services/datasources"
	"github.com/grafana/grafana/pkg/services/pluginsettings"
	"github.com/grafana/grafana/pkg/util/errutil"
)

func ProvideService(cacheService *localcache.CacheService, pluginStore plugins.Store,
<<<<<<< HEAD
	dataSourceCache datasources.CacheService, secretsService secrets.Service,
=======
	dataSourceCache datasources.CacheService, dataSourceService datasources.DataSourceService,
>>>>>>> 556faf82
	pluginSettingsService pluginsettings.Service) *Provider {
	return &Provider{
		cacheService:          cacheService,
		pluginStore:           pluginStore,
		dataSourceCache:       dataSourceCache,
		dataSourceService:     dataSourceService,
		pluginSettingsService: pluginSettingsService,
		logger:                log.New("plugincontext"),
	}
}

type Provider struct {
	cacheService          *localcache.CacheService
	pluginStore           plugins.Store
	dataSourceCache       datasources.CacheService
	dataSourceService     datasources.DataSourceService
	pluginSettingsService pluginsettings.Service
	logger                log.Logger
}

// Get allows getting plugin context by its ID. If datasourceUID is not empty string
// then PluginContext.DataSourceInstanceSettings will be resolved and appended to
// returned context.
func (p *Provider) Get(ctx context.Context, pluginID string, user *models.SignedInUser) (backend.PluginContext, bool, error) {
	return p.pluginContext(ctx, pluginID, user)
}

// GetWithDataSource allows getting plugin context by its ID and PluginContext.DataSourceInstanceSettings will be
// resolved and appended to the returned context.
func (p *Provider) GetWithDataSource(ctx context.Context, pluginID string, user *models.SignedInUser, ds *models.DataSource) (backend.PluginContext, bool, error) {
	pCtx, exists, err := p.pluginContext(ctx, pluginID, user)
	if err != nil {
		return pCtx, exists, err
	}

	datasourceSettings, err := adapters.ModelToInstanceSettings(ds, p.decryptSecureJsonDataFn(ctx))
	if err != nil {
		return pCtx, exists, errutil.Wrap("Failed to convert datasource", err)
	}
	pCtx.DataSourceInstanceSettings = datasourceSettings

	return pCtx, true, nil
}

const pluginSettingsCacheTTL = 5 * time.Second
const pluginSettingsCachePrefix = "plugin-setting-"

func (p *Provider) pluginContext(ctx context.Context, pluginID string, user *models.SignedInUser) (backend.PluginContext, bool, error) {
	plugin, exists := p.pluginStore.Plugin(ctx, pluginID)
	if !exists {
		return backend.PluginContext{}, false, nil
	}

	jsonData := json.RawMessage{}
	decryptedSecureJSONData := map[string]string{}
	var updated time.Time

	ps, err := p.getCachedPluginSettings(ctx, pluginID, user)
	if err != nil {
		// models.ErrPluginSettingNotFound is expected if there's no row found for plugin setting in database (if non-app plugin).
		// If it's not this expected error something is wrong with cache or database and we return the error to the client.
		if !errors.Is(err, models.ErrPluginSettingNotFound) {
			return backend.PluginContext{}, false, errutil.Wrap("Failed to get plugin settings", err)
		}
	} else {
		jsonData, err = json.Marshal(ps.JSONData)
		if err != nil {
			return backend.PluginContext{}, false, errutil.Wrap("Failed to unmarshal plugin json data", err)
		}
		decryptedSecureJSONData = p.pluginSettingsService.DecryptedValues(ps)
		updated = ps.Updated
	}

	return backend.PluginContext{
		OrgID:    user.OrgId,
		PluginID: plugin.ID,
		User:     adapters.BackendUserFromSignedInUser(user),
		AppInstanceSettings: &backend.AppInstanceSettings{
			JSONData:                jsonData,
			DecryptedSecureJSONData: decryptedSecureJSONData,
			Updated:                 updated,
		},
	}, true, nil
}

func (p *Provider) getCachedPluginSettings(ctx context.Context, pluginID string, user *models.SignedInUser) (*pluginsettings.DTO, error) {
	cacheKey := pluginSettingsCachePrefix + pluginID

	if cached, found := p.cacheService.Get(cacheKey); found {
		ps := cached.(*pluginsettings.DTO)
		if ps.OrgID == user.OrgId {
			return ps, nil
		}
	}

	ps, err := p.pluginSettingsService.GetPluginSettingByPluginID(ctx, &pluginsettings.GetByPluginIDArgs{
		PluginID: pluginID,
		OrgID:    user.OrgId,
	})
	if err != nil {
		return nil, err
	}

	p.cacheService.Set(cacheKey, ps, pluginSettingsCacheTTL)
	return ps, nil
}

func (p *Provider) decryptSecureJsonDataFn(ctx context.Context) func(ds *models.DataSource) (map[string]string, error) {
	return func(ds *models.DataSource) (map[string]string, error) {
		return p.dataSourceService.DecryptedValues(ctx, ds)
	}
}<|MERGE_RESOLUTION|>--- conflicted
+++ resolved
@@ -19,11 +19,7 @@
 )
 
 func ProvideService(cacheService *localcache.CacheService, pluginStore plugins.Store,
-<<<<<<< HEAD
-	dataSourceCache datasources.CacheService, secretsService secrets.Service,
-=======
 	dataSourceCache datasources.CacheService, dataSourceService datasources.DataSourceService,
->>>>>>> 556faf82
 	pluginSettingsService pluginsettings.Service) *Provider {
 	return &Provider{
 		cacheService:          cacheService,
