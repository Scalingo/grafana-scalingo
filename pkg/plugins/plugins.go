package plugins

import (
	"context"
	"encoding/json"
	"errors"
	"fmt"
	"io/ioutil"
	"os"
	"path/filepath"
	"reflect"
	"runtime"
	"strings"
	"time"

	"github.com/grafana/grafana/pkg/infra/fs"
	"github.com/grafana/grafana/pkg/infra/log"
	"github.com/grafana/grafana/pkg/infra/metrics"
	"github.com/grafana/grafana/pkg/plugins/backendplugin"
	"github.com/grafana/grafana/pkg/registry"
	"github.com/grafana/grafana/pkg/setting"
	"github.com/grafana/grafana/pkg/util"
	"github.com/grafana/grafana/pkg/util/errutil"
)

var (
	DataSources  map[string]*DataSourcePlugin
	Panels       map[string]*PanelPlugin
	StaticRoutes []*PluginStaticRoute
	Apps         map[string]*AppPlugin
	Plugins      map[string]*PluginBase
	PluginTypes  map[string]interface{}
	Renderer     *RendererPlugin

	plog log.Logger
)

type unsignedPluginConditionFunc = func(plugin *PluginBase) bool

type PluginScanner struct {
	pluginPath                    string
	errors                        []error
	backendPluginManager          backendplugin.Manager
	cfg                           *setting.Cfg
	requireSigned                 bool
	log                           log.Logger
	plugins                       map[string]*PluginBase
	allowUnsignedPluginsCondition unsignedPluginConditionFunc
}

type PluginManager struct {
	BackendPluginManager backendplugin.Manager `inject:""`
	Cfg                  *setting.Cfg          `inject:""`
	log                  log.Logger
	scanningErrors       []error

	// AllowUnsignedPluginsCondition changes the policy for allowing unsigned plugins. Signature validation only runs when plugins are starting
	// and running plugins will not be terminated if they violate the new policy.
	AllowUnsignedPluginsCondition unsignedPluginConditionFunc
	GrafanaLatestVersion          string
	GrafanaHasUpdate              bool
	pluginScanningErrors          map[string]PluginError
}

func init() {
	registry.RegisterService(&PluginManager{})
}

func (pm *PluginManager) Init() error {
	pm.log = log.New("plugins")
	plog = log.New("plugins")

	DataSources = map[string]*DataSourcePlugin{}
	StaticRoutes = []*PluginStaticRoute{}
	Panels = map[string]*PanelPlugin{}
	Apps = map[string]*AppPlugin{}
	Plugins = map[string]*PluginBase{}
	PluginTypes = map[string]interface{}{
		"panel":      PanelPlugin{},
		"datasource": DataSourcePlugin{},
		"app":        AppPlugin{},
		"renderer":   RendererPlugin{},
	}
	pm.pluginScanningErrors = map[string]PluginError{}

	pm.log.Info("Starting plugin search")

	plugDir := filepath.Join(pm.Cfg.StaticRootPath, "app/plugins")
	pm.log.Debug("Scanning core plugin directory", "dir", plugDir)
	if err := pm.scan(plugDir, false); err != nil {
		return errutil.Wrapf(err, "failed to scan core plugin directory '%s'", plugDir)
	}

	plugDir = pm.Cfg.BundledPluginsPath
	pm.log.Debug("Scanning bundled plugins directory", "dir", plugDir)
	exists, err := fs.Exists(plugDir)
	if err != nil {
		return err
	}
	if exists {
		if err := pm.scan(plugDir, false); err != nil {
			return errutil.Wrapf(err, "failed to scan bundled plugins directory '%s'", plugDir)
		}
	}

	// check if plugins dir exists
	exists, err = fs.Exists(pm.Cfg.PluginsPath)
	if err != nil {
		return err
	}
	if !exists {
		if err = os.MkdirAll(pm.Cfg.PluginsPath, os.ModePerm); err != nil {
			pm.log.Error("failed to create external plugins directory", "dir", pm.Cfg.PluginsPath, "error", err)
		} else {
			pm.log.Info("External plugins directory created", "directory", pm.Cfg.PluginsPath)
		}
	} else {
		pm.log.Debug("Scanning external plugins directory", "dir", pm.Cfg.PluginsPath)
		if err := pm.scan(pm.Cfg.PluginsPath, true); err != nil {
			return errutil.Wrapf(err, "failed to scan external plugins directory '%s'",
				pm.Cfg.PluginsPath)
		}
	}

	if err := pm.scanPluginPaths(); err != nil {
		return err
	}

	for _, panel := range Panels {
		panel.initFrontendPlugin()
	}

	for _, ds := range DataSources {
		ds.initFrontendPlugin()
	}

	for _, app := range Apps {
		app.initApp()
	}

	if Renderer != nil {
		Renderer.initFrontendPlugin()
	}

	for _, p := range Plugins {
		if p.IsCorePlugin {
			p.Signature = pluginSignatureInternal
		} else {
			metrics.SetPluginBuildInformation(p.Id, p.Type, p.Info.Version)
		}
	}

	return nil
}

func (pm *PluginManager) Run(ctx context.Context) error {
	pm.updateAppDashboards()
	pm.checkForUpdates()

	ticker := time.NewTicker(time.Minute * 10)
	run := true

	for run {
		select {
		case <-ticker.C:
			pm.checkForUpdates()
		case <-ctx.Done():
			run = false
		}
	}

	return ctx.Err()
}

// scanPluginPaths scans configured plugin paths.
func (pm *PluginManager) scanPluginPaths() error {
	for pluginID, settings := range pm.Cfg.PluginSettings {
		path, exists := settings["path"]
		if !exists || path == "" {
			continue
		}

		if err := pm.scan(path, true); err != nil {
			return errutil.Wrapf(err, "failed to scan directory configured for plugin '%s': '%s'", pluginID, path)
		}
	}

	return nil
}

// scan a directory for plugins.
func (pm *PluginManager) scan(pluginDir string, requireSigned bool) error {
	scanner := &PluginScanner{
		pluginPath:                    pluginDir,
		backendPluginManager:          pm.BackendPluginManager,
		cfg:                           pm.Cfg,
		requireSigned:                 requireSigned,
		log:                           pm.log,
		plugins:                       map[string]*PluginBase{},
		allowUnsignedPluginsCondition: pm.AllowUnsignedPluginsCondition,
	}

	// 1st pass: Scan plugins, also mapping plugins to their respective directories
	if err := util.Walk(pluginDir, true, true, scanner.walker); err != nil {
		if errors.Is(err, os.ErrNotExist) {
			pm.log.Debug("Couldn't scan directory since it doesn't exist", "pluginDir", pluginDir, "err", err)
			return nil
		}
		if errors.Is(err, os.ErrPermission) {
			pm.log.Debug("Couldn't scan directory due to lack of permissions", "pluginDir", pluginDir, "err", err)
			return nil
		}
		if pluginDir != "data/plugins" {
			pm.log.Warn("Could not scan dir", "pluginDir", pluginDir, "err", err)
		}
		return err
	}

	pm.log.Debug("Initial plugin loading done")

	// 2nd pass: Validate and register plugins
	for dpath, plugin := range scanner.plugins {
		// Try to find any root plugin
		ancestors := strings.Split(dpath, string(filepath.Separator))
		ancestors = ancestors[0 : len(ancestors)-1]
		aPath := ""
		if runtime.GOOS != "windows" && filepath.IsAbs(dpath) {
			aPath = "/"
		}
		for _, a := range ancestors {
			aPath = filepath.Join(aPath, a)
			if root, ok := scanner.plugins[aPath]; ok {
				plugin.Root = root
				break
			}
		}

		pm.log.Debug("Found plugin", "id", plugin.Id, "signature", plugin.Signature, "hasRoot", plugin.Root != nil)
		signingError := scanner.validateSignature(plugin)
		if signingError != nil {
			pm.log.Debug("Failed to validate plugin signature. Will skip loading", "id", plugin.Id,
				"signature", plugin.Signature, "status", signingError.ErrorCode)
			pm.pluginScanningErrors[plugin.Id] = *signingError
			continue
		}

		pm.log.Debug("Attempting to add plugin", "id", plugin.Id)

		pluginGoType, exists := PluginTypes[plugin.Type]
		if !exists {
			return fmt.Errorf("unknown plugin type %q", plugin.Type)
		}

		jsonFPath := filepath.Join(plugin.PluginDir, "plugin.json")

		// External plugins need a module.js file for SystemJS to load
		if !strings.HasPrefix(jsonFPath, pm.Cfg.StaticRootPath) && !scanner.IsBackendOnlyPlugin(plugin.Type) {
			module := filepath.Join(plugin.PluginDir, "module.js")
			exists, err := fs.Exists(module)
			if err != nil {
				return err
			}
			if !exists {
				scanner.log.Warn("Plugin missing module.js",
					"name", plugin.Name,
					"warning", "Missing module.js, If you loaded this plugin from git, make sure to compile it.",
					"path", module)
			}
		}

		// nolint:gosec
		// We can ignore the gosec G304 warning on this one because `jsonFPath` is based
		// on plugin the folder structure on disk and not user input.
		reader, err := os.Open(jsonFPath)
		if err != nil {
			return err
		}
		defer func() {
			if err := reader.Close(); err != nil {
				scanner.log.Warn("Failed to close JSON file", "path", jsonFPath, "err", err)
			}
		}()

		jsonParser := json.NewDecoder(reader)

		loader := reflect.New(reflect.TypeOf(pluginGoType)).Interface().(PluginLoader)

		// Load the full plugin, and add it to manager
		if err := loader.Load(jsonParser, plugin, scanner.backendPluginManager); err != nil {
			if errors.Is(err, duplicatePluginError{}) {
				pm.log.Warn("Plugin is duplicate", "error", err)
				scanner.errors = append(scanner.errors, err)
				continue
			}
			return err
		}
		pm.log.Debug("Successfully added plugin", "id", plugin.Id)
	}

	if len(scanner.errors) > 0 {
		pm.log.Warn("Some plugins failed to load", "errors", scanner.errors)
		pm.scanningErrors = scanner.errors
	}

	return nil
}

// GetDatasource returns a datasource based on passed pluginID if it exists
//
// This function fetches the datasource from the global variable DataSources in this package.
// Rather then refactor all dependencies on the global variable we can use this as an transition.
func (pm *PluginManager) GetDatasource(pluginID string) (*DataSourcePlugin, bool) {
	ds, exist := DataSources[pluginID]
	return ds, exist
}

<<<<<<< HEAD
func (scanner *PluginScanner) walker(currentPath string, f os.FileInfo, err error) error {
=======
func (s *PluginScanner) walker(currentPath string, f os.FileInfo, err error) error {
>>>>>>> 5fdad5bf
	// We scan all the subfolders for plugin.json (with some exceptions) so that we also load embedded plugins, for
	// example https://github.com/raintank/worldping-app/tree/master/dist/grafana-worldmap-panel worldmap panel plugin
	// is embedded in worldping app.
	if err != nil {
		return fmt.Errorf("filepath.Walk reported an error for %q: %w", currentPath, err)
	}

	if f.Name() == "node_modules" || f.Name() == "Chromium.app" {
		return util.ErrWalkSkipDir
	}

	if f.IsDir() {
		return nil
	}

	if f.Name() != "plugin.json" {
		return nil
	}

	if err := s.loadPlugin(currentPath); err != nil {
		s.log.Error("Failed to load plugin", "error", err, "pluginPath", filepath.Dir(currentPath))
		s.errors = append(s.errors, err)
	}

	return nil
}

func (s *PluginScanner) loadPlugin(pluginJSONFilePath string) error {
	s.log.Debug("Loading plugin", "path", pluginJSONFilePath)
	currentDir := filepath.Dir(pluginJSONFilePath)
	// nolint:gosec
	// We can ignore the gosec G304 warning on this one because `currentPath` is based
	// on plugin the folder structure on disk and not user input.
	reader, err := os.Open(pluginJSONFilePath)
	if err != nil {
		return err
	}
	defer func() {
		if err := reader.Close(); err != nil {
			s.log.Warn("Failed to close JSON file", "path", pluginJSONFilePath, "err", err)
		}
	}()

	jsonParser := json.NewDecoder(reader)
	pluginCommon := PluginBase{}
	if err := jsonParser.Decode(&pluginCommon); err != nil {
		return err
	}

	if pluginCommon.Id == "" || pluginCommon.Type == "" {
		return errors.New("did not find type or id properties in plugin.json")
	}

	pluginCommon.PluginDir = filepath.Dir(pluginJSONFilePath)
	pluginCommon.Files, err = collectPluginFilesWithin(pluginCommon.PluginDir)
	if err != nil {
		s.log.Warn("Could not collect plugin file information in directory", "pluginID", pluginCommon.Id, "dir", pluginCommon.PluginDir)
		return err
	}

	signatureState, err := getPluginSignatureState(s.log, &pluginCommon)
	if err != nil {
		s.log.Warn("Could not get plugin signature state", "pluginID", pluginCommon.Id, "err", err)
		return err
	}
	pluginCommon.Signature = signatureState.Status
	pluginCommon.SignatureType = signatureState.Type
	pluginCommon.SignatureOrg = signatureState.SigningOrg

	s.plugins[currentDir] = &pluginCommon

	return nil
}

func (*PluginScanner) IsBackendOnlyPlugin(pluginType string) bool {
	return pluginType == "renderer"
}

// validateSignature validates a plugin's signature.
func (s *PluginScanner) validateSignature(plugin *PluginBase) *PluginError {
	if plugin.Signature == pluginSignatureValid {
		s.log.Debug("Plugin has valid signature", "id", plugin.Id)
		return nil
	}

	if plugin.Root != nil {
		// If a descendant plugin with invalid signature, set signature to that of root
		if plugin.IsCorePlugin || plugin.Signature == pluginSignatureInternal {
			s.log.Debug("Not setting descendant plugin's signature to that of root since it's core or internal",
				"plugin", plugin.Id, "signature", plugin.Signature, "isCore", plugin.IsCorePlugin)
		} else {
			s.log.Debug("Setting descendant plugin's signature to that of root", "plugin", plugin.Id,
				"root", plugin.Root.Id, "signature", plugin.Signature, "rootSignature", plugin.Root.Signature)
			plugin.Signature = plugin.Root.Signature
			if plugin.Signature == pluginSignatureValid {
				s.log.Debug("Plugin has valid signature (inherited from root)", "id", plugin.Id)
				return nil
			}
		}
	} else {
		s.log.Debug("Non-valid plugin Signature", "pluginID", plugin.Id, "pluginDir", plugin.PluginDir,
			"state", plugin.Signature)
	}

	// For the time being, we choose to only require back-end plugins to be signed
	// NOTE: the state is calculated again when setting metadata on the object
	if !plugin.Backend || !s.requireSigned {
		return nil
	}

	switch plugin.Signature {
	case pluginSignatureUnsigned:
		if allowed := s.allowUnsigned(plugin); !allowed {
			s.log.Debug("Plugin is unsigned", "id", plugin.Id)
			s.errors = append(s.errors, fmt.Errorf("plugin %q is unsigned", plugin.Id))
			return &PluginError{
				ErrorCode: signatureMissing,
			}
		}
		s.log.Warn("Running an unsigned backend plugin", "pluginID", plugin.Id, "pluginDir",
			plugin.PluginDir)
		return nil
	case pluginSignatureInvalid:
		s.log.Debug("Plugin %q has an invalid signature", plugin.Id)
		s.errors = append(s.errors, fmt.Errorf("plugin %q has an invalid signature", plugin.Id))
		return &PluginError{
			ErrorCode: signatureInvalid,
		}
	case pluginSignatureModified:
		s.log.Debug("Plugin %q has a modified signature", plugin.Id)
		s.errors = append(s.errors, fmt.Errorf("plugin %q's signature has been modified", plugin.Id))
		return &PluginError{
			ErrorCode: signatureModified,
		}
	default:
		panic(fmt.Sprintf("Plugin %q has unrecognized plugin signature state %q", plugin.Id, plugin.Signature))
	}
}

func (s *PluginScanner) allowUnsigned(plugin *PluginBase) bool {
	if s.allowUnsignedPluginsCondition != nil {
		return s.allowUnsignedPluginsCondition(plugin)
	}

	if s.cfg.Env == setting.Dev {
		return true
	}

	for _, plug := range s.cfg.PluginsAllowUnsigned {
		if plug == plugin.Id {
			return true
		}
	}

	return false
}

// ScanningErrors returns plugin scanning errors encountered.
func (pm *PluginManager) ScanningErrors() []PluginError {
	scanningErrs := make([]PluginError, 0)
	for id, e := range pm.pluginScanningErrors {
		scanningErrs = append(scanningErrs, PluginError{
			ErrorCode: e.ErrorCode,
			PluginID:  id,
		})
	}
	return scanningErrs
}

func GetPluginMarkdown(pluginId string, name string) ([]byte, error) {
	plug, exists := Plugins[pluginId]
	if !exists {
		return nil, PluginNotFoundError{pluginId}
	}

	// nolint:gosec
	// We can ignore the gosec G304 warning on this one because `plug.PluginDir` is based
	// on plugin the folder structure on disk and not user input.
	path := filepath.Join(plug.PluginDir, fmt.Sprintf("%s.md", strings.ToUpper(name)))
	exists, err := fs.Exists(path)
	if err != nil {
		return nil, err
	}
	if !exists {
		path = filepath.Join(plug.PluginDir, fmt.Sprintf("%s.md", strings.ToLower(name)))
	}

	exists, err = fs.Exists(path)
	if err != nil {
		return nil, err
	}
	if !exists {
		return make([]byte, 0), nil
	}

	// nolint:gosec
	// We can ignore the gosec G304 warning on this one because `plug.PluginDir` is based
	// on plugin the folder structure on disk and not user input.
	data, err := ioutil.ReadFile(path)
	if err != nil {
		return nil, err
	}
	return data, nil
}

// gets plugin filenames that require verification for plugin signing
func collectPluginFilesWithin(rootDir string) ([]string, error) {
	var files []string

	err := filepath.Walk(rootDir, func(path string, info os.FileInfo, err error) error {
		if err != nil {
			return err
		}
		if !info.IsDir() && info.Name() != "MANIFEST.txt" {
			file, err := filepath.Rel(rootDir, path)
			if err != nil {
				return err
			}
			files = append(files, filepath.ToSlash(file))
		}
		return nil
	})
	return files, err
}<|MERGE_RESOLUTION|>--- conflicted
+++ resolved
@@ -314,11 +314,7 @@
 	return ds, exist
 }
 
-<<<<<<< HEAD
-func (scanner *PluginScanner) walker(currentPath string, f os.FileInfo, err error) error {
-=======
 func (s *PluginScanner) walker(currentPath string, f os.FileInfo, err error) error {
->>>>>>> 5fdad5bf
 	// We scan all the subfolders for plugin.json (with some exceptions) so that we also load embedded plugins, for
 	// example https://github.com/raintank/worldping-app/tree/master/dist/grafana-worldmap-panel worldmap panel plugin
 	// is embedded in worldping app.
