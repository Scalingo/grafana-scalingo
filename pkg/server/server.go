--- conflicted
+++ resolved
@@ -120,10 +120,6 @@
 		return err
 	}
 
-<<<<<<< HEAD
-	login.ProvideService(s.HTTPServer.SQLStore, s.HTTPServer.Login, s.loginAttemptService, s.userService)
-	social.ProvideService(s.cfg, s.HTTPServer.Features)
-=======
 	// Initialize dskit modules.
 	if err := s.moduleService.Init(s.context); err != nil {
 		return err
@@ -132,7 +128,6 @@
 	if err := metrics.SetEnvironmentInformation(s.cfg.MetricsGrafanaEnvironmentInfo); err != nil {
 		return err
 	}
->>>>>>> 284c43c2
 
 	if err := s.roleRegistry.RegisterFixedRoles(s.context); err != nil {
 		return err
