package accesscontrol

import (
	"encoding/json"
	"fmt"
	"strings"
	"time"

	"github.com/grafana/grafana/pkg/services/annotations"
	"github.com/grafana/grafana/pkg/services/org"
)

// RoleRegistration stores a role and its assignments to built-in roles
// (Viewer, Editor, Admin, Grafana Admin)
type RoleRegistration struct {
	Role   RoleDTO
	Grants []string
}

// Role is the model for Role in RBAC.
type Role struct {
	ID          int64  `json:"-" xorm:"pk autoincr 'id'"`
	OrgID       int64  `json:"-" xorm:"org_id"`
	Version     int64  `json:"version"`
	UID         string `xorm:"uid" json:"uid"`
	Name        string `json:"name"`
	DisplayName string `json:"displayName"`
	Group       string `xorm:"group_name" json:"group"`
	Description string `json:"description"`
	Hidden      bool   `json:"hidden"`

	Updated time.Time `json:"updated"`
	Created time.Time `json:"created"`
}

func (r *Role) Global() bool {
	return r.OrgID == GlobalOrgID
}

func (r *Role) IsFixed() bool {
	return strings.HasPrefix(r.Name, FixedRolePrefix)
}

func (r *Role) IsBasic() bool {
	return strings.HasPrefix(r.Name, BasicRolePrefix) || strings.HasPrefix(r.UID, BasicRoleUIDPrefix)
}

func (r *Role) GetDisplayName() string {
	if r.IsFixed() && r.DisplayName == "" {
		r.DisplayName = fallbackDisplayName(r.Name)
	}
	return r.DisplayName
}

func (r Role) MarshalJSON() ([]byte, error) {
	type Alias Role

	r.DisplayName = r.GetDisplayName()
	return json.Marshal(&struct {
		Alias
		Global bool `json:"global" xorm:"-"`
	}{
		Alias:  (Alias)(r),
		Global: r.Global(),
	})
}

type RoleDTO struct {
	Version     int64        `json:"version"`
	UID         string       `xorm:"uid" json:"uid"`
	Name        string       `json:"name"`
	DisplayName string       `json:"displayName"`
	Description string       `json:"description"`
	Group       string       `xorm:"group_name" json:"group"`
	Permissions []Permission `json:"permissions,omitempty"`
	Delegatable *bool        `json:"delegatable,omitempty"`
	Hidden      bool         `json:"hidden,omitempty"`

	ID    int64 `json:"-" xorm:"pk autoincr 'id'"`
	OrgID int64 `json:"-" xorm:"org_id"`

	Updated time.Time `json:"updated"`
	Created time.Time `json:"created"`
}

func (r *RoleDTO) LogID() string {
	var org string

	if r.Global() {
		org = "Global"
	} else {
		org = fmt.Sprintf("OrgId:%v", r.OrgID)
	}

	if r.UID != "" {
		return fmt.Sprintf("[%s RoleUID:%v]", org, r.UID)
	}
	return fmt.Sprintf("[%s Role:%v]", org, r.Name)
}

func (r *RoleDTO) Role() Role {
	return Role{
		ID:          r.ID,
		OrgID:       r.OrgID,
		UID:         r.UID,
		Version:     r.Version,
		Name:        r.Name,
		DisplayName: r.DisplayName,
		Group:       r.Group,
		Description: r.Description,
		Hidden:      r.Hidden,
		Updated:     r.Updated,
		Created:     r.Created,
	}
}

func (r *RoleDTO) Global() bool {
	return r.OrgID == GlobalOrgID
}

func (r *RoleDTO) IsManaged() bool {
	return strings.HasPrefix(r.Name, ManagedRolePrefix)
}

func (r *RoleDTO) IsFixed() bool {
	return strings.HasPrefix(r.Name, FixedRolePrefix)
}

func (r *RoleDTO) IsPlugin() bool {
	return strings.HasPrefix(r.Name, PluginRolePrefix)
}

func (r *RoleDTO) IsBasic() bool {
	return strings.HasPrefix(r.Name, BasicRolePrefix) || strings.HasPrefix(r.UID, BasicRoleUIDPrefix)
}

func (r *RoleDTO) GetDisplayName() string {
	if r.IsFixed() && r.DisplayName == "" {
		r.DisplayName = fallbackDisplayName(r.Name)
	}
	if r.DisplayName == "" {
		return r.Name
	}
	return r.DisplayName
}

func (r RoleDTO) MarshalJSON() ([]byte, error) {
	type Alias RoleDTO

	r.DisplayName = r.GetDisplayName()
	return json.Marshal(&struct {
		Alias
		Global bool `json:"global" xorm:"-"`
	}{
		Alias:  (Alias)(r),
		Global: r.Global(),
	})
}

// fallbackDisplayName provides a fallback name for role
// that can be displayed in the ui for better readability
// example: currently this would give:
// fixed:datasources:name -> datasources name
// datasources:admin      -> datasources admin
func fallbackDisplayName(rName string) string {
	// removing prefix for fixed roles
	rNameWithoutPrefix := strings.Replace(rName, FixedRolePrefix, "", 1)
	return strings.TrimSpace(strings.ReplaceAll(rNameWithoutPrefix, ":", " "))
}

type TeamRole struct {
	ID     int64 `json:"id" xorm:"pk autoincr 'id'"`
	OrgID  int64 `json:"orgId" xorm:"org_id"`
	RoleID int64 `json:"roleId" xorm:"role_id"`
	TeamID int64 `json:"teamId" xorm:"team_id"`

	Created time.Time
}

type UserRole struct {
	ID     int64 `json:"id" xorm:"pk autoincr 'id'"`
	OrgID  int64 `json:"orgId" xorm:"org_id"`
	RoleID int64 `json:"roleId" xorm:"role_id"`
	UserID int64 `json:"userId" xorm:"user_id"`

	Created time.Time
}

type BuiltinRole struct {
	ID     int64 `json:"id" xorm:"pk autoincr 'id'"`
	RoleID int64 `json:"roleId" xorm:"role_id"`
	OrgID  int64 `json:"orgId" xorm:"org_id"`
	Role   string

	Updated time.Time
	Created time.Time
}

// Permission is the model for access control permissions.
type Permission struct {
	ID     int64  `json:"-" xorm:"pk autoincr 'id'"`
	RoleID int64  `json:"-" xorm:"role_id"`
	Action string `json:"action"`
	Scope  string `json:"scope"`

	Updated time.Time `json:"updated"`
	Created time.Time `json:"created"`
}

func (p Permission) OSSPermission() Permission {
	return Permission{
		Action: p.Action,
		Scope:  p.Scope,
	}
}

type GetUserPermissionsQuery struct {
	OrgID   int64 `json:"-"`
	UserID  int64 `json:"userId"`
	Roles   []string
	Actions []string
	TeamIDs []int64
}

// ResourcePermission is structure that holds all actions that either a team / user / builtin-role
// can perform against specific resource.
type ResourcePermission struct {
	ID          int64
	RoleName    string
	Actions     []string
	Scope       string
	UserId      int64
	UserLogin   string
	UserEmail   string
	TeamId      int64
	TeamEmail   string
	Team        string
	BuiltInRole string
	IsManaged   bool
	IsInherited bool
	Created     time.Time
	Updated     time.Time
}

func (p *ResourcePermission) Contains(targetActions []string) bool {
	if len(p.Actions) < len(targetActions) {
		return false
	}

	var contain = func(arr []string, s string) bool {
		for _, item := range arr {
			if item == s {
				return true
			}
		}
		return false
	}

	for _, a := range targetActions {
		if !contain(p.Actions, a) {
			return false
		}
	}

	return true
}

type SetResourcePermissionCommand struct {
	UserID      int64  `json:"userId,omitempty"`
	TeamID      int64  `json:"teamId,omitempty"`
	BuiltinRole string `json:"builtInRole,omitempty"`
	Permission  string `json:"permission"`
}

const (
	GlobalOrgID        = 0
	FixedRolePrefix    = "fixed:"
	ManagedRolePrefix  = "managed:"
	BasicRolePrefix    = "basic:"
	PluginRolePrefix   = "plugins:"
	BasicRoleUIDPrefix = "basic_"
	RoleGrafanaAdmin   = "Grafana Admin"

	GeneralFolderUID = "general"

	// Permission actions

	ActionAPIKeyRead   = "apikeys:read"
	ActionAPIKeyCreate = "apikeys:create"
	ActionAPIKeyDelete = "apikeys:delete"

	// Users actions
	ActionUsersRead  = "users:read"
	ActionUsersWrite = "users:write"
	// We can ignore gosec G101 since this does not contain any credentials.
	// nolint:gosec
	ActionUsersAuthTokenList = "users.authtoken:read"
	// We can ignore gosec G101 since this does not contain any credentials.
	// nolint:gosec
	ActionUsersAuthTokenUpdate = "users.authtoken:write"
	// We can ignore gosec G101 since this does not contain any credentials.
	// nolint:gosec
	ActionUsersPasswordUpdate    = "users.password:write"
	ActionUsersDelete            = "users:delete"
	ActionUsersCreate            = "users:create"
	ActionUsersEnable            = "users:enable"
	ActionUsersDisable           = "users:disable"
	ActionUsersPermissionsUpdate = "users.permissions:write"
	ActionUsersLogout            = "users:logout"
	ActionUsersQuotasList        = "users.quotas:read"
	ActionUsersQuotasUpdate      = "users.quotas:write"

	// Org actions
<<<<<<< HEAD
=======
	ActionOrgsRead             = "orgs:read"
	ActionOrgsPreferencesRead  = "orgs.preferences:read"
	ActionOrgsQuotasRead       = "orgs.quotas:read"
	ActionOrgsWrite            = "orgs:write"
	ActionOrgsPreferencesWrite = "orgs.preferences:write"
	ActionOrgsQuotasWrite      = "orgs.quotas:write"
	ActionOrgsDelete           = "orgs:delete"
	ActionOrgsCreate           = "orgs:create"

>>>>>>> 89b365f8
	ActionOrgUsersRead   = "org.users:read"
	ActionOrgUsersAdd    = "org.users:add"
	ActionOrgUsersRemove = "org.users:remove"
	ActionOrgUsersWrite  = "org.users:write"

	// LDAP actions
	ActionLDAPUsersRead    = "ldap.user:read"
	ActionLDAPUsersSync    = "ldap.user:sync"
	ActionLDAPStatusRead   = "ldap.status:read"
	ActionLDAPConfigReload = "ldap.config:reload"

	// Server actions
	ActionServerStatsRead = "server.stats:read"

	// Settings actions
	ActionSettingsRead = "settings:read"

	// Datasources actions
	ActionDatasourcesExplore = "datasources:explore"

	// Global Scopes
	ScopeGlobalUsersAll = "global.users:*"

	// APIKeys scope
	ScopeAPIKeysAll = "apikeys:*"

	// Users scope
	ScopeUsersAll = "users:*"

	// Settings scope
	ScopeSettingsAll = "settings:*"

	// Team related actions
	ActionTeamsCreate           = "teams:create"
	ActionTeamsDelete           = "teams:delete"
	ActionTeamsRead             = "teams:read"
	ActionTeamsWrite            = "teams:write"
	ActionTeamsPermissionsRead  = "teams.permissions:read"
	ActionTeamsPermissionsWrite = "teams.permissions:write"

	// Team related scopes
	ScopeTeamsAll = "teams:*"

	// Annotations related actions
	ActionAnnotationsCreate = "annotations:create"
	ActionAnnotationsDelete = "annotations:delete"
	ActionAnnotationsRead   = "annotations:read"
	ActionAnnotationsWrite  = "annotations:write"

	// Alert scopes are divided into two groups. The internal (to Grafana) and the external ones.
	// For the Grafana ones, given we have ACID control we're able to provide better granularity by defining CRUD options.
	// For the external ones, we only have read and write permissions due to the lack of atomicity control of the external system.

	// Alerting rules actions
	ActionAlertingRuleCreate = "alert.rules:create"
	ActionAlertingRuleRead   = "alert.rules:read"
	ActionAlertingRuleUpdate = "alert.rules:write"
	ActionAlertingRuleDelete = "alert.rules:delete"

	// Alerting instances (+silences) actions
	ActionAlertingInstanceCreate = "alert.instances:create"
	ActionAlertingInstanceUpdate = "alert.instances:write"
	ActionAlertingInstanceRead   = "alert.instances:read"

	// Alerting Notification policies actions
	ActionAlertingNotificationsRead  = "alert.notifications:read"
	ActionAlertingNotificationsWrite = "alert.notifications:write"

	// External alerting rule actions. We can only narrow it down to writes or reads, as we don't control the atomicity in the external system.
	ActionAlertingRuleExternalWrite = "alert.rules.external:write"
	ActionAlertingRuleExternalRead  = "alert.rules.external:read"

	// External alerting instances actions. We can only narrow it down to writes or reads, as we don't control the atomicity in the external system.
	ActionAlertingInstancesExternalWrite = "alert.instances.external:write"
	ActionAlertingInstancesExternalRead  = "alert.instances.external:read"

	// External alerting notifications actions. We can only narrow it down to writes or reads, as we don't control the atomicity in the external system.
	ActionAlertingNotificationsExternalWrite = "alert.notifications.external:write"
	ActionAlertingNotificationsExternalRead  = "alert.notifications.external:read"

	// Alerting provisioning actions
	ActionAlertingProvisioningRead  = "alert.provisioning:read"
	ActionAlertingProvisioningWrite = "alert.provisioning:write"
)

var (
	// Team scope
	ScopeTeamsID = Scope("teams", "id", Parameter(":teamId"))

	// Annotation scopes
	ScopeAnnotationsRoot             = "annotations"
	ScopeAnnotationsProvider         = NewScopeProvider(ScopeAnnotationsRoot)
	ScopeAnnotationsAll              = ScopeAnnotationsProvider.GetResourceAllScope()
	ScopeAnnotationsID               = Scope(ScopeAnnotationsRoot, "id", Parameter(":annotationId"))
	ScopeAnnotationsTypeDashboard    = ScopeAnnotationsProvider.GetResourceScopeType(annotations.Dashboard.String())
	ScopeAnnotationsTypeOrganization = ScopeAnnotationsProvider.GetResourceScopeType(annotations.Organization.String())
)

func BuiltInRolesWithParents(builtInRoles []string) map[string]struct{} {
	res := map[string]struct{}{}

	for _, br := range builtInRoles {
		res[br] = struct{}{}
		if br != RoleGrafanaAdmin {
			for _, parent := range org.RoleType(br).Parents() {
				res[string(parent)] = struct{}{}
			}
		}
	}

	return res
}

// Evaluators

// TeamsAccessEvaluator is used to protect the "Configuration > Teams" page access
// grants access to a user when they can either create teams or can read and update a team
var TeamsAccessEvaluator = EvalAny(
	EvalPermission(ActionTeamsCreate),
	EvalAll(
		EvalPermission(ActionTeamsRead),
		EvalAny(
			EvalPermission(ActionTeamsWrite),
			EvalPermission(ActionTeamsPermissionsWrite),
		),
	),
)

// TeamsEditAccessEvaluator is used to protect the "Configuration > Teams > edit" page access
var TeamsEditAccessEvaluator = EvalAll(
	EvalPermission(ActionTeamsRead),
	EvalAny(
		EvalPermission(ActionTeamsCreate),
		EvalPermission(ActionTeamsWrite),
		EvalPermission(ActionTeamsPermissionsWrite),
	),
)

// OrgPreferencesAccessEvaluator is used to protect the "Configure > Preferences" page access
var OrgPreferencesAccessEvaluator = EvalAny(
	EvalAll(
		EvalPermission(ActionOrgsRead),
		EvalPermission(ActionOrgsWrite),
	),
	EvalAll(
		EvalPermission(ActionOrgsPreferencesRead),
		EvalPermission(ActionOrgsPreferencesWrite),
	),
)

// OrgsAccessEvaluator is used to protect the "Server Admin > Orgs" page access
// (you need to have read access to update or delete orgs; read is the minimum)
var OrgsAccessEvaluator = EvalPermission(ActionOrgsRead)

// OrgsCreateAccessEvaluator is used to protect the "Server Admin > Orgs > New Org" page access
var OrgsCreateAccessEvaluator = EvalAll(
	EvalPermission(ActionOrgsRead),
	EvalPermission(ActionOrgsCreate),
)

// ApiKeyAccessEvaluator is used to protect the "Configuration > API keys" page access
var ApiKeyAccessEvaluator = EvalPermission(ActionAPIKeyRead)<|MERGE_RESOLUTION|>--- conflicted
+++ resolved
@@ -311,8 +311,6 @@
 	ActionUsersQuotasUpdate      = "users.quotas:write"
 
 	// Org actions
-<<<<<<< HEAD
-=======
 	ActionOrgsRead             = "orgs:read"
 	ActionOrgsPreferencesRead  = "orgs.preferences:read"
 	ActionOrgsQuotasRead       = "orgs.quotas:read"
@@ -322,7 +320,6 @@
 	ActionOrgsDelete           = "orgs:delete"
 	ActionOrgsCreate           = "orgs:create"
 
->>>>>>> 89b365f8
 	ActionOrgUsersRead   = "org.users:read"
 	ActionOrgUsersAdd    = "org.users:add"
 	ActionOrgUsersRemove = "org.users:remove"
