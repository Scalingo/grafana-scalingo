--- conflicted
+++ resolved
@@ -38,14 +38,9 @@
 )
 
 func ProvideTeamPermissions(
-<<<<<<< HEAD
-	cfg *setting.Cfg, router routing.RouteRegister, sql *sqlstore.SQLStore,
-	ac accesscontrol.AccessControl, store resourcepermissions.Store, license models.Licensing,
-=======
 	cfg *setting.Cfg, router routing.RouteRegister, sql db.DB,
 	ac accesscontrol.AccessControl, license models.Licensing, service accesscontrol.Service,
 	teamService team.Service, userService user.Service,
->>>>>>> 89b365f8
 ) (*TeamPermissionsService, error) {
 	options := resourcepermissions.Options{
 		Resource:          "teams",
@@ -101,11 +96,7 @@
 		},
 	}
 
-<<<<<<< HEAD
-	srv, err := resourcepermissions.New(options, cfg, router, license, ac, store, sql)
-=======
 	srv, err := resourcepermissions.New(options, cfg, router, license, ac, service, sql, teamService, userService)
->>>>>>> 89b365f8
 	if err != nil {
 		return nil, err
 	}
@@ -121,15 +112,9 @@
 var DashboardAdminActions = append(DashboardEditActions, []string{dashboards.ActionDashboardsPermissionsRead, dashboards.ActionDashboardsPermissionsWrite}...)
 
 func ProvideDashboardPermissions(
-<<<<<<< HEAD
-	cfg *setting.Cfg, router routing.RouteRegister, sql *sqlstore.SQLStore,
-	ac accesscontrol.AccessControl, store resourcepermissions.Store,
-	license models.Licensing, dashboardStore dashboards.Store,
-=======
 	cfg *setting.Cfg, router routing.RouteRegister, sql db.DB, ac accesscontrol.AccessControl,
 	license models.Licensing, dashboardStore dashboards.Store, service accesscontrol.Service,
 	teamService team.Service, userService user.Service,
->>>>>>> 89b365f8
 ) (*DashboardPermissionsService, error) {
 	getDashboard := func(ctx context.Context, orgID int64, resourceID string) (*models.Dashboard, error) {
 		query := &models.GetDashboardQuery{Uid: resourceID, OrgId: orgID}
@@ -183,11 +168,7 @@
 		RoleGroup:      "Dashboards",
 	}
 
-<<<<<<< HEAD
-	srv, err := resourcepermissions.New(options, cfg, router, license, ac, store, sql)
-=======
 	srv, err := resourcepermissions.New(options, cfg, router, license, ac, service, sql, teamService, userService)
->>>>>>> 89b365f8
 	if err != nil {
 		return nil, err
 	}
@@ -210,15 +191,9 @@
 var FolderAdminActions = append(FolderEditActions, []string{dashboards.ActionFoldersPermissionsRead, dashboards.ActionFoldersPermissionsWrite}...)
 
 func ProvideFolderPermissions(
-<<<<<<< HEAD
-	cfg *setting.Cfg, router routing.RouteRegister, sql *sqlstore.SQLStore,
-	accesscontrol accesscontrol.AccessControl, store resourcepermissions.Store,
-	license models.Licensing, dashboardStore dashboards.Store,
-=======
 	cfg *setting.Cfg, router routing.RouteRegister, sql db.DB, accesscontrol accesscontrol.AccessControl,
 	license models.Licensing, dashboardStore dashboards.Store, service accesscontrol.Service,
 	teamService team.Service, userService user.Service,
->>>>>>> 89b365f8
 ) (*FolderPermissionsService, error) {
 	options := resourcepermissions.Options{
 		Resource:          "folders",
@@ -249,11 +224,7 @@
 		WriterRoleName: "Folder permission writer",
 		RoleGroup:      "Folders",
 	}
-<<<<<<< HEAD
-	srv, err := resourcepermissions.New(options, cfg, router, license, accesscontrol, store, sql)
-=======
 	srv, err := resourcepermissions.New(options, cfg, router, license, accesscontrol, service, sql, teamService, userService)
->>>>>>> 89b365f8
 	if err != nil {
 		return nil, err
 	}
