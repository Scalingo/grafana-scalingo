--- conflicted
+++ resolved
@@ -45,10 +45,6 @@
 		DisplayName: "Organization user writer",
 		Description: "Within a single organization, add a user, invite a user, read information about a user and their role, remove a user from that organization, or change the role of a user.",
 		Group:       "User administration (organizational)",
-<<<<<<< HEAD
-		Version:     4,
-=======
->>>>>>> 89b365f8
 		Permissions: ConcatPermissions(orgUsersReaderRole.Permissions, []Permission{
 			{
 				Action: ActionOrgUsersAdd,
@@ -108,10 +104,6 @@
 		DisplayName: "User reader",
 		Description: "Read all users and their information, such as team memberships, authentication tokens, and quotas.",
 		Group:       "User administration (global)",
-<<<<<<< HEAD
-		Version:     6,
-=======
->>>>>>> 89b365f8
 		Permissions: []Permission{
 			{
 				Action: ActionUsersRead,
@@ -133,10 +125,6 @@
 		DisplayName: "User writer",
 		Description: "Read and update all attributes and settings for all users in Grafana: update user information, read user information, create or enable or disable a user, make a user a Grafana administrator, sign out a user, update a user’s authentication token, or update quotas for all users.",
 		Group:       "User administration (global)",
-<<<<<<< HEAD
-		Version:     5,
-=======
->>>>>>> 89b365f8
 		Permissions: ConcatPermissions(usersReaderRole.Permissions, []Permission{
 			{
 				Action: ActionUsersPasswordUpdate,
