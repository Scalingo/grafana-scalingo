package alerting

import (
	"context"
	"errors"
	"time"

	"github.com/grafana/grafana/pkg/bus"
	"github.com/grafana/grafana/pkg/components/simplejson"
	"github.com/grafana/grafana/pkg/infra/log"
	"github.com/grafana/grafana/pkg/infra/metrics"
	"github.com/grafana/grafana/pkg/models"

	"github.com/grafana/grafana/pkg/services/annotations"
	"github.com/grafana/grafana/pkg/services/rendering"
)

type resultHandler interface {
	handle(evalContext *EvalContext) error
}

type defaultResultHandler struct {
	notifier *notificationService
	log      log.Logger
}

func newResultHandler(renderService rendering.Service, decryptFn GetDecryptedValueFn) *defaultResultHandler {
	return &defaultResultHandler{
		log:      log.New("alerting.resultHandler"),
		notifier: newNotificationService(renderService, decryptFn),
	}
}

func (handler *defaultResultHandler) handle(evalContext *EvalContext) error {
	executionError := ""
	annotationData := simplejson.New()

	if len(evalContext.EvalMatches) > 0 {
		annotationData.Set("evalMatches", simplejson.NewFromAny(evalContext.EvalMatches))
	}

	if evalContext.Error != nil {
		executionError = evalContext.Error.Error()
		annotationData.Set("error", executionError)
	} else if evalContext.NoDataFound {
		annotationData.Set("noData", true)
	}

	metrics.MAlertingResultState.WithLabelValues(string(evalContext.Rule.State)).Inc()
	if evalContext.shouldUpdateAlertState() {
		handler.log.Info("New state change", "ruleId", evalContext.Rule.ID, "newState", evalContext.Rule.State, "prev state", evalContext.PrevAlertState)

		cmd := &models.SetAlertStateCommand{
			AlertId:  evalContext.Rule.ID,
			OrgId:    evalContext.Rule.OrgID,
			State:    evalContext.Rule.State,
			Error:    executionError,
			EvalData: annotationData,
		}

<<<<<<< HEAD
		if err := bus.DispatchCtx(evalContext.Ctx, cmd); err != nil {
=======
		if err := bus.Dispatch(evalContext.Ctx, cmd); err != nil {
>>>>>>> c1ba0afd
			if errors.Is(err, models.ErrCannotChangeStateOnPausedAlert) {
				handler.log.Error("Cannot change state on alert that's paused", "error", err)
				return err
			}

			if errors.Is(err, models.ErrRequiresNewState) {
				handler.log.Info("Alert already updated")
				return nil
			}

			handler.log.Error("Failed to save state", "error", err)
		} else {
			// StateChanges is used for de duping alert notifications
			// when two servers are raising. This makes sure that the server
			// with the last state change always sends a notification.
			evalContext.Rule.StateChanges = cmd.Result.StateChanges

			// Update the last state change of the alert rule in memory
			evalContext.Rule.LastStateChange = time.Now()
		}

		// save annotation
		item := annotations.Item{
			OrgId:       evalContext.Rule.OrgID,
			DashboardId: evalContext.Rule.DashboardID,
			PanelId:     evalContext.Rule.PanelID,
			AlertId:     evalContext.Rule.ID,
			Text:        "",
			NewState:    string(evalContext.Rule.State),
			PrevState:   string(evalContext.PrevAlertState),
			Epoch:       time.Now().UnixNano() / int64(time.Millisecond),
			Data:        annotationData,
		}

		annotationRepo := annotations.GetRepository()
		if err := annotationRepo.Save(&item); err != nil {
			handler.log.Error("Failed to save annotation for new alert state", "error", err)
		}
	}

	if err := handler.notifier.SendIfNeeded(evalContext); err != nil {
		switch {
		case errors.Is(err, context.Canceled):
			handler.log.Debug("handler.notifier.SendIfNeeded returned context.Canceled")
		case errors.Is(err, context.DeadlineExceeded):
			handler.log.Debug("handler.notifier.SendIfNeeded returned context.DeadlineExceeded")
		default:
			handler.log.Error("handler.notifier.SendIfNeeded failed", "err", err)
		}
	}

	return nil
}<|MERGE_RESOLUTION|>--- conflicted
+++ resolved
@@ -58,11 +58,7 @@
 			EvalData: annotationData,
 		}
 
-<<<<<<< HEAD
-		if err := bus.DispatchCtx(evalContext.Ctx, cmd); err != nil {
-=======
 		if err := bus.Dispatch(evalContext.Ctx, cmd); err != nil {
->>>>>>> c1ba0afd
 			if errors.Is(err, models.ErrCannotChangeStateOnPausedAlert) {
 				handler.log.Error("Cannot change state on alert that's paused", "error", err)
 				return err
