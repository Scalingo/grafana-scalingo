package clients

import (
	"context"
	"errors"

	"github.com/grafana/grafana/pkg/infra/log"
	"github.com/grafana/grafana/pkg/services/authn"
	"github.com/grafana/grafana/pkg/services/ldap/multildap"
	"github.com/grafana/grafana/pkg/services/login"
	"github.com/grafana/grafana/pkg/services/user"
	"github.com/grafana/grafana/pkg/setting"
)

var _ authn.ProxyClient = new(LDAP)
var _ authn.PasswordClient = new(LDAP)

type ldapService interface {
	Login(query *login.LoginUserQuery) (*login.ExternalUserInfo, error)
	User(username string) (*login.ExternalUserInfo, error)
}

func ProvideLDAP(cfg *setting.Cfg, ldapService ldapService, userService user.Service, authInfoService login.AuthInfoService) *LDAP {
	return &LDAP{cfg, log.New("authn.ldap"), ldapService, userService, authInfoService}
}

type LDAP struct {
	cfg             *setting.Cfg
	logger          log.Logger
	service         ldapService
	userService     user.Service
	authInfoService login.AuthInfoService
}

func (c *LDAP) String() string {
	return "ldap"
}

func (c *LDAP) AuthenticateProxy(ctx context.Context, r *authn.Request, username string, _ map[string]string) (*authn.Identity, error) {
	info, err := c.service.User(username)
	if errors.Is(err, multildap.ErrDidNotFindUser) {
		return c.disableUser(ctx, username)
	}

	if err != nil {
		return nil, err
	}

	return c.identityFromLDAPInfo(r.OrgID, info), nil
}

func (c *LDAP) AuthenticatePassword(ctx context.Context, r *authn.Request, username, password string) (*authn.Identity, error) {
	info, err := c.service.Login(&login.LoginUserQuery{
		Username: username,
		Password: password,
	})

	if errors.Is(err, multildap.ErrCouldNotFindUser) {
		return c.disableUser(ctx, username)
	}

	// user was found so set auth module in req metadata
	r.SetMeta(authn.MetaKeyAuthModule, "ldap")

	if errors.Is(err, multildap.ErrInvalidCredentials) {
		return nil, errInvalidPassword.Errorf("invalid password: %w", err)
	}

	if err != nil {
		return nil, err
	}

	return c.identityFromLDAPInfo(r.OrgID, info), nil
}

// disableUser will disable users if they logged in via LDAP previously
func (c *LDAP) disableUser(ctx context.Context, username string) (*authn.Identity, error) {
<<<<<<< HEAD
	c.logger.Debug("user was not found in the LDAP directory tree", "username", username)
=======
	c.logger.Debug("User was not found in the LDAP directory tree", "username", username)
>>>>>>> 1e84fede
	retErr := errIdentityNotFound.Errorf("no user found: %w", multildap.ErrDidNotFindUser)

	// Retrieve the user from store based on the login
	dbUser, errGet := c.userService.GetByLogin(ctx, &user.GetUserByLoginQuery{
		LoginOrEmail: username,
	})
	if errors.Is(errGet, user.ErrUserNotFound) {
		return nil, retErr
	} else if errGet != nil {
		return nil, errGet
	}

	// Check if the user logged in via LDAP
	query := &login.GetAuthInfoQuery{UserId: dbUser.ID, AuthModule: login.LDAPAuthModule}
	authinfo, errGetAuthInfo := c.authInfoService.GetAuthInfo(ctx, query)
	if errors.Is(errGetAuthInfo, user.ErrUserNotFound) {
		return nil, retErr
	} else if errGetAuthInfo != nil {
		return nil, errGetAuthInfo
	}

	// Disable the user
<<<<<<< HEAD
	c.logger.Debug("user was removed from the LDAP directory tree, disabling it", "username", username, "authID", authinfo.AuthId)
=======
	c.logger.Debug("User was removed from the LDAP directory tree, disabling it", "username", username, "authID", authinfo.AuthId)
>>>>>>> 1e84fede
	if errDisable := c.userService.Disable(ctx, &user.DisableUserCommand{UserID: dbUser.ID, IsDisabled: true}); errDisable != nil {
		return nil, errDisable
	}

	return nil, retErr
}

func (c *LDAP) identityFromLDAPInfo(orgID int64, info *login.ExternalUserInfo) *authn.Identity {
	return &authn.Identity{
		OrgID:           orgID,
		OrgRoles:        info.OrgRoles,
		Login:           info.Login,
		Name:            info.Name,
		Email:           info.Email,
		IsGrafanaAdmin:  info.IsGrafanaAdmin,
		AuthenticatedBy: info.AuthModule,
		AuthID:          info.AuthId,
		Groups:          info.Groups,
		ClientParams: authn.ClientParams{
			SyncUser:        true,
			SyncTeams:       true,
			EnableUser:      true,
			FetchSyncedUser: true,
			SyncPermissions: true,
			SyncOrgRoles:    !c.cfg.LDAPSkipOrgRoleSync,
			AllowSignUp:     c.cfg.LDAPAllowSignup,
			LookUpParams: login.UserLookupParams{
				Login: &info.Login,
				Email: &info.Email,
			},
		},
	}
}<|MERGE_RESOLUTION|>--- conflicted
+++ resolved
@@ -75,11 +75,7 @@
 
 // disableUser will disable users if they logged in via LDAP previously
 func (c *LDAP) disableUser(ctx context.Context, username string) (*authn.Identity, error) {
-<<<<<<< HEAD
-	c.logger.Debug("user was not found in the LDAP directory tree", "username", username)
-=======
 	c.logger.Debug("User was not found in the LDAP directory tree", "username", username)
->>>>>>> 1e84fede
 	retErr := errIdentityNotFound.Errorf("no user found: %w", multildap.ErrDidNotFindUser)
 
 	// Retrieve the user from store based on the login
@@ -102,11 +98,7 @@
 	}
 
 	// Disable the user
-<<<<<<< HEAD
-	c.logger.Debug("user was removed from the LDAP directory tree, disabling it", "username", username, "authID", authinfo.AuthId)
-=======
 	c.logger.Debug("User was removed from the LDAP directory tree, disabling it", "username", username, "authID", authinfo.AuthId)
->>>>>>> 1e84fede
 	if errDisable := c.userService.Disable(ctx, &user.DisableUserCommand{UserID: dbUser.ID, IsDisabled: true}); errDisable != nil {
 		return nil, errDisable
 	}
