--- conflicted
+++ resolved
@@ -12,11 +12,7 @@
 	"github.com/grafana/grafana/pkg/services/ldap/multildap"
 	"github.com/grafana/grafana/pkg/services/ldap/service"
 	"github.com/grafana/grafana/pkg/services/login"
-<<<<<<< HEAD
-	"github.com/grafana/grafana/pkg/services/login/logintest"
-=======
 	"github.com/grafana/grafana/pkg/services/login/authinfotest"
->>>>>>> 1e84fede
 	"github.com/grafana/grafana/pkg/services/org"
 	"github.com/grafana/grafana/pkg/services/user"
 	"github.com/grafana/grafana/pkg/services/user/usertest"
@@ -31,7 +27,6 @@
 	expectedLDAPErr  error
 	expectedLDAPInfo *login.ExternalUserInfo
 	expectedIdentity *authn.Identity
-<<<<<<< HEAD
 
 	// Disabling User
 	expectedUser        user.User
@@ -42,18 +37,6 @@
 	expectDisable       bool
 }
 
-=======
-
-	// Disabling User
-	expectedUser        user.User
-	expectedUserErr     error
-	expectedAuthInfo    login.UserAuth
-	expectedAuthInfoErr error
-	disableCalled       bool
-	expectDisable       bool
-}
-
->>>>>>> 1e84fede
 func TestLDAP_AuthenticateProxy(t *testing.T) {
 	tests := []ldapTestCase{
 		{
@@ -209,11 +192,7 @@
 			return nil
 		},
 	}
-<<<<<<< HEAD
-	authInfoService := &logintest.AuthInfoServiceFake{
-=======
 	authInfoService := &authinfotest.FakeService{
->>>>>>> 1e84fede
 		ExpectedUserAuth: &tt.expectedAuthInfo,
 		ExpectedError:    tt.expectedAuthInfoErr,
 	}
