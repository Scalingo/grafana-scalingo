--- conflicted
+++ resolved
@@ -14,14 +14,6 @@
 )
 
 type PermissionChecker struct {
-<<<<<<< HEAD
-	sqlStore      *sqlstore.SQLStore
-	features      featuremgmt.FeatureToggles
-	accessControl accesscontrol.AccessControl
-}
-
-func NewPermissionChecker(sqlStore *sqlstore.SQLStore, features featuremgmt.FeatureToggles, accessControl accesscontrol.AccessControl) *PermissionChecker {
-=======
 	sqlStore         *sqlstore.SQLStore
 	features         featuremgmt.FeatureToggles
 	accessControl    accesscontrol.AccessControl
@@ -31,7 +23,6 @@
 func NewPermissionChecker(sqlStore *sqlstore.SQLStore, features featuremgmt.FeatureToggles,
 	accessControl accesscontrol.AccessControl, dashboardService dashboards.DashboardService,
 ) *PermissionChecker {
->>>>>>> c2560129
 	return &PermissionChecker{sqlStore: sqlStore, features: features, accessControl: accessControl}
 }
 
