package comments

import (
	"context"

	"github.com/grafana/grafana/pkg/services/accesscontrol"
	"github.com/grafana/grafana/pkg/services/comments/commentmodel"
	"github.com/grafana/grafana/pkg/services/dashboards"
	"github.com/grafana/grafana/pkg/services/featuremgmt"
	"github.com/grafana/grafana/pkg/services/live"
	"github.com/grafana/grafana/pkg/services/sqlstore"
	"github.com/grafana/grafana/pkg/setting"
)

type Service struct {
	cfg         *setting.Cfg
	live        *live.GrafanaLive
	sqlStore    *sqlstore.SQLStore
	storage     Storage
	permissions *commentmodel.PermissionChecker
}

<<<<<<< HEAD
func ProvideService(cfg *setting.Cfg, store *sqlstore.SQLStore, live *live.GrafanaLive, features featuremgmt.FeatureToggles, accessControl accesscontrol.AccessControl) *Service {
=======
func ProvideService(cfg *setting.Cfg, store *sqlstore.SQLStore, live *live.GrafanaLive,
	features featuremgmt.FeatureToggles, accessControl accesscontrol.AccessControl,
	dashboardService dashboards.DashboardService) *Service {
>>>>>>> c2560129
	s := &Service{
		cfg:      cfg,
		live:     live,
		sqlStore: store,
		storage: &sqlStorage{
			sql: store,
		},
<<<<<<< HEAD
		permissions: commentmodel.NewPermissionChecker(store, features, accessControl),
=======
		permissions: commentmodel.NewPermissionChecker(store, features, accessControl, dashboardService),
>>>>>>> c2560129
	}
	return s
}

// Run Service.
func (s *Service) Run(ctx context.Context) error {
	<-ctx.Done()
	return ctx.Err()
}<|MERGE_RESOLUTION|>--- conflicted
+++ resolved
@@ -20,13 +20,9 @@
 	permissions *commentmodel.PermissionChecker
 }
 
-<<<<<<< HEAD
-func ProvideService(cfg *setting.Cfg, store *sqlstore.SQLStore, live *live.GrafanaLive, features featuremgmt.FeatureToggles, accessControl accesscontrol.AccessControl) *Service {
-=======
 func ProvideService(cfg *setting.Cfg, store *sqlstore.SQLStore, live *live.GrafanaLive,
 	features featuremgmt.FeatureToggles, accessControl accesscontrol.AccessControl,
 	dashboardService dashboards.DashboardService) *Service {
->>>>>>> c2560129
 	s := &Service{
 		cfg:      cfg,
 		live:     live,
@@ -34,11 +30,7 @@
 		storage: &sqlStorage{
 			sql: store,
 		},
-<<<<<<< HEAD
-		permissions: commentmodel.NewPermissionChecker(store, features, accessControl),
-=======
 		permissions: commentmodel.NewPermissionChecker(store, features, accessControl, dashboardService),
->>>>>>> c2560129
 	}
 	return s
 }
