// Package contexthandler contains the ContextHandler service.
package contexthandler

import (
	"context"
	"errors"
	"fmt"
	"net/http"
	"net/url"
	"strconv"
	"strings"
	"time"

	"github.com/grafana/grafana/pkg/components/apikeygen"
	apikeygenprefix "github.com/grafana/grafana/pkg/components/apikeygenprefixed"
	"github.com/grafana/grafana/pkg/infra/db"
	"github.com/grafana/grafana/pkg/infra/log"
	"github.com/grafana/grafana/pkg/infra/network"
	"github.com/grafana/grafana/pkg/infra/remotecache"
	"github.com/grafana/grafana/pkg/infra/tracing"
	loginpkg "github.com/grafana/grafana/pkg/login"
	"github.com/grafana/grafana/pkg/middleware/cookies"
	"github.com/grafana/grafana/pkg/models"
	"github.com/grafana/grafana/pkg/services/apikey"
	"github.com/grafana/grafana/pkg/services/auth"
	"github.com/grafana/grafana/pkg/services/contexthandler/authproxy"
	"github.com/grafana/grafana/pkg/services/contexthandler/ctxkey"
	"github.com/grafana/grafana/pkg/services/featuremgmt"
	"github.com/grafana/grafana/pkg/services/login"
	"github.com/grafana/grafana/pkg/services/oauthtoken"
	"github.com/grafana/grafana/pkg/services/org"
	"github.com/grafana/grafana/pkg/services/rendering"
	"github.com/grafana/grafana/pkg/services/user"
	"github.com/grafana/grafana/pkg/setting"
	"github.com/grafana/grafana/pkg/util"
	"github.com/grafana/grafana/pkg/web"
)

const (
	InvalidUsernamePassword = "invalid username or password"
	/* #nosec */
	InvalidAPIKey = "invalid API key"
)

const ServiceName = "ContextHandler"

func ProvideService(cfg *setting.Cfg, tokenService models.UserTokenService, jwtService models.JWTService,
	remoteCache *remotecache.RemoteCache, renderService rendering.Service, sqlStore db.DB,
	tracer tracing.Tracer, authProxy *authproxy.AuthProxy, loginService login.Service,
	apiKeyService apikey.Service, authenticator loginpkg.Authenticator, userService user.Service,
	orgService org.Service, oauthTokenService oauthtoken.OAuthTokenService, features *featuremgmt.FeatureManager,
	// before 9.3.0 the quota service used to depend on on the ActiveTokenService
	// since 9.3.0 after the quota refactoring ActiveTokenService depends on the quota
	// therefore it's added to avoid cycle dependencies
	// since it's used only by the middleware for enforcing quota limits.
	activeTokenService auth.ActiveTokenService,
) *ContextHandler {
	return &ContextHandler{
		Cfg:               cfg,
		AuthTokenService:  tokenService,
		JWTAuthService:    jwtService,
		RemoteCache:       remoteCache,
		RenderService:     renderService,
		SQLStore:          sqlStore,
		tracer:            tracer,
		authProxy:         authProxy,
		authenticator:     authenticator,
		loginService:      loginService,
		apiKeyService:     apiKeyService,
		userService:       userService,
		orgService:        orgService,
		oauthTokenService: oauthTokenService,
		features:          features,
	}
}

// ContextHandler is a middleware.
type ContextHandler struct {
	Cfg               *setting.Cfg
	AuthTokenService  models.UserTokenService
	JWTAuthService    models.JWTService
	RemoteCache       *remotecache.RemoteCache
	RenderService     rendering.Service
	SQLStore          db.DB
	tracer            tracing.Tracer
	authProxy         *authproxy.AuthProxy
	authenticator     loginpkg.Authenticator
	loginService      login.Service
	apiKeyService     apikey.Service
	userService       user.Service
	orgService        org.Service
	oauthTokenService oauthtoken.OAuthTokenService
	features          *featuremgmt.FeatureManager
	// GetTime returns the current time.
	// Stubbable by tests.
	GetTime func() time.Time
}

type reqContextKey = ctxkey.Key

// FromContext returns the ReqContext value stored in a context.Context, if any.
func FromContext(c context.Context) *models.ReqContext {
	if reqCtx, ok := c.Value(reqContextKey{}).(*models.ReqContext); ok {
		return reqCtx
	}
	return nil
}

// Middleware provides a middleware to initialize the request context.
func (h *ContextHandler) Middleware(next http.Handler) http.Handler {
	return http.HandlerFunc(func(w http.ResponseWriter, r *http.Request) {
		ctx := r.Context()
		mContext := web.FromContext(ctx)
		_, span := h.tracer.Start(ctx, "Auth - Middleware")
		defer span.End()

		reqContext := &models.ReqContext{
			Context:        mContext,
			SignedInUser:   &user.SignedInUser{},
			IsSignedIn:     false,
			AllowAnonymous: false,
			SkipCache:      false,
			Logger:         log.New("context"),
		}

		// Inject ReqContext into http.Request.Context
		*r = *r.WithContext(context.WithValue(ctx, reqContextKey{}, reqContext))

		traceID := tracing.TraceIDFromContext(mContext.Req.Context(), false)
		if traceID != "" {
			reqContext.Logger = reqContext.Logger.New("traceID", traceID)
		}

		const headerName = "X-Grafana-Org-Id"
		orgID := int64(0)
		orgIDHeader := reqContext.Req.Header.Get(headerName)
		if orgIDHeader != "" {
			id, err := strconv.ParseInt(orgIDHeader, 10, 64)
			if err == nil {
				orgID = id
			} else {
				reqContext.Logger.Debug("Received invalid header", "header", headerName, "value", orgIDHeader)
			}
		}

		queryParameters, err := url.ParseQuery(reqContext.Req.URL.RawQuery)
		if err != nil {
			reqContext.Logger.Error("Failed to parse query parameters", "error", err)
		}
		if queryParameters.Has("targetOrgId") {
			targetOrg, err := strconv.ParseInt(queryParameters.Get("targetOrgId"), 10, 64)
			if err == nil {
				orgID = targetOrg
			} else {
				reqContext.Logger.Error("Invalid target organization ID", "error", err)
			}
		}

		// the order in which these are tested are important
		// look for api key in Authorization header first
		// then init session and look for userId in session
		// then look for api key in session (special case for render calls via api)
		// then test if anonymous access is enabled
		switch {
		case h.initContextWithRenderAuth(reqContext):
		case h.initContextWithJWT(reqContext, orgID):
		case h.initContextWithAPIKey(reqContext):
		case h.initContextWithBasicAuth(reqContext, orgID):
		case h.initContextWithAuthProxy(reqContext, orgID):
		case h.initContextWithToken(reqContext, orgID):
		case h.initContextWithAnonymousUser(reqContext):
		}

		reqContext.Logger = reqContext.Logger.New("userId", reqContext.UserID, "orgId", reqContext.OrgID, "uname", reqContext.Login)
		span.AddEvents(
			[]string{"uname", "orgId", "userId"},
			[]tracing.EventValue{
				{Str: reqContext.Login},
				{Num: reqContext.OrgID},
				{Num: reqContext.UserID}},
		)

		// update last seen every 5min
		if reqContext.ShouldUpdateLastSeenAt() {
			reqContext.Logger.Debug("Updating last user_seen_at", "user_id", reqContext.UserID)
			if err := h.userService.UpdateLastSeenAt(mContext.Req.Context(), &user.UpdateUserLastSeenAtCommand{UserID: reqContext.UserID}); err != nil {
				reqContext.Logger.Error("Failed to update last_seen_at", "error", err)
			}
		}

		next.ServeHTTP(w, r)
	})
}

func (h *ContextHandler) initContextWithAnonymousUser(reqContext *models.ReqContext) bool {
	if !h.Cfg.AnonymousEnabled {
		return false
	}

	_, span := h.tracer.Start(reqContext.Req.Context(), "initContextWithAnonymousUser")
	defer span.End()

	getOrg := org.GetOrgByNameQuery{Name: h.Cfg.AnonymousOrgName}

	orga, err := h.orgService.GetByName(reqContext.Req.Context(), &getOrg)
	if err != nil {
		reqContext.Logger.Error("Anonymous access organization error.", "org_name", h.Cfg.AnonymousOrgName, "error", err)
		return false
	}

	reqContext.IsSignedIn = false
	reqContext.AllowAnonymous = true
	reqContext.SignedInUser = &user.SignedInUser{IsAnonymous: true}
	reqContext.OrgRole = org.RoleType(h.Cfg.AnonymousOrgRole)
	reqContext.OrgID = orga.ID
	reqContext.OrgName = orga.Name
	return true
}

func (h *ContextHandler) getPrefixedAPIKey(ctx context.Context, keyString string) (*apikey.APIKey, error) {
	// prefixed decode key
	decoded, err := apikeygenprefix.Decode(keyString)
	if err != nil {
		return nil, err
	}

	hash, err := decoded.Hash()
	if err != nil {
		return nil, err
	}

	return h.apiKeyService.GetAPIKeyByHash(ctx, hash)
}

func (h *ContextHandler) getAPIKey(ctx context.Context, keyString string) (*apikey.APIKey, error) {
	decoded, err := apikeygen.Decode(keyString)
	if err != nil {
		return nil, err
	}

	// fetch key
	keyQuery := apikey.GetByNameQuery{KeyName: decoded.Name, OrgId: decoded.OrgId}
	if err := h.apiKeyService.GetApiKeyByName(ctx, &keyQuery); err != nil {
		return nil, err
	}

	// validate api key
	isValid, err := apikeygen.IsValid(decoded, keyQuery.Result.Key)
	if err != nil {
		return nil, err
	}
	if !isValid {
		return nil, apikeygen.ErrInvalidApiKey
	}

	return keyQuery.Result, nil
}

func (h *ContextHandler) initContextWithAPIKey(reqContext *models.ReqContext) bool {
	header := reqContext.Req.Header.Get("Authorization")
	parts := strings.SplitN(header, " ", 2)
	var keyString string
	if len(parts) == 2 && parts[0] == "Bearer" {
		keyString = parts[1]
	} else {
		username, password, err := util.DecodeBasicAuthHeader(header)
		if err == nil && username == "api_key" {
			keyString = password
		}
	}

	if keyString == "" {
		return false
	}

	_, span := h.tracer.Start(reqContext.Req.Context(), "initContextWithAPIKey")
	defer span.End()

	ctx := WithAuthHTTPHeader(reqContext.Req.Context(), "Authorization")
	*reqContext.Req = *reqContext.Req.WithContext(ctx)

	var (
		apikey *apikey.APIKey
		errKey error
	)
	if strings.HasPrefix(keyString, apikeygenprefix.GrafanaPrefix) {
		apikey, errKey = h.getPrefixedAPIKey(reqContext.Req.Context(), keyString) // decode prefixed key
	} else {
		apikey, errKey = h.getAPIKey(reqContext.Req.Context(), keyString) // decode legacy api key
	}

	if errKey != nil {
		status := http.StatusInternalServerError
		if errors.Is(errKey, apikeygen.ErrInvalidApiKey) {
			status = http.StatusUnauthorized
		}
		reqContext.JsonApiErr(status, InvalidAPIKey, errKey)
		return true
	}

	// check for expiration
	getTime := h.GetTime
	if getTime == nil {
		getTime = time.Now
	}
	if apikey.Expires != nil && *apikey.Expires <= getTime().Unix() {
		reqContext.JsonApiErr(http.StatusUnauthorized, "Expired API key", nil)
		return true
	}

	if apikey.IsRevoked != nil && *apikey.IsRevoked {
		reqContext.JsonApiErr(http.StatusUnauthorized, "Revoked token", nil)

		return true
	}

	// update api_key last used date
	if err := h.apiKeyService.UpdateAPIKeyLastUsedDate(reqContext.Req.Context(), apikey.Id); err != nil {
		reqContext.JsonApiErr(http.StatusInternalServerError, InvalidAPIKey, errKey)
		return true
	}

	if apikey.ServiceAccountId == nil || *apikey.ServiceAccountId < 1 { //There is no service account attached to the apikey
		// Use the old APIkey method.  This provides backwards compatibility.
		// will probably have to be supported for a long time.
		reqContext.SignedInUser = &user.SignedInUser{}
		reqContext.OrgRole = apikey.Role
		reqContext.ApiKeyID = apikey.Id
		reqContext.OrgID = apikey.OrgId
		reqContext.IsSignedIn = true
		return true
	}

	//There is a service account attached to the API key

	//Use service account linked to API key as the signed in user
	querySignedInUser := user.GetSignedInUserQuery{UserID: *apikey.ServiceAccountId, OrgID: apikey.OrgId}
	querySignedInUserResult, err := h.userService.GetSignedInUserWithCacheCtx(reqContext.Req.Context(), &querySignedInUser)
	if err != nil {
		reqContext.Logger.Error(
			"Failed to link API key to service account in",
			"id", querySignedInUser.UserID,
			"org", querySignedInUser.OrgID,
			"err", err,
		)
		reqContext.JsonApiErr(http.StatusInternalServerError, "Unable to link API key to service account", err)
		return true
	}

	// disabled service accounts are not allowed to access the API
	if querySignedInUserResult.IsDisabled {
		reqContext.JsonApiErr(http.StatusUnauthorized, "Service account is disabled", nil)
		return true
	}

	reqContext.IsSignedIn = true
	reqContext.SignedInUser = querySignedInUserResult

	return true
}

func (h *ContextHandler) initContextWithBasicAuth(reqContext *models.ReqContext, orgID int64) bool {
	if !h.Cfg.BasicAuthEnabled {
		return false
	}

	header := reqContext.Req.Header.Get("Authorization")
	if header == "" {
		return false
	}

	_, span := h.tracer.Start(reqContext.Req.Context(), "initContextWithBasicAuth")
	defer span.End()

	username, password, err := util.DecodeBasicAuthHeader(header)
	if err != nil {
		reqContext.JsonApiErr(401, "Invalid Basic Auth Header", err)
		return true
	}

	ctx := WithAuthHTTPHeader(reqContext.Req.Context(), "Authorization")
	*reqContext.Req = *reqContext.Req.WithContext(ctx)

	authQuery := models.LoginUserQuery{
		Username: username,
		Password: password,
		Cfg:      h.Cfg,
	}
	if err := h.authenticator.AuthenticateUser(ctx, &authQuery); err != nil {
		reqContext.Logger.Debug(
			"Failed to authorize the user",
			"username", username,
			"err", err,
		)

		if errors.Is(err, user.ErrUserNotFound) {
			err = login.ErrInvalidCredentials
		}
		reqContext.JsonApiErr(401, InvalidUsernamePassword, err)
		return true
	}

	usr := authQuery.User

	query := user.GetSignedInUserQuery{UserID: usr.ID, OrgID: orgID}
	queryResult, err := h.userService.GetSignedInUserWithCacheCtx(ctx, &query)
	if err != nil {
		reqContext.Logger.Error(
			"Failed at user signed in",
			"id", usr.ID,
			"org", orgID,
		)
		reqContext.JsonApiErr(401, InvalidUsernamePassword, err)
		return true
	}

	reqContext.SignedInUser = queryResult
	reqContext.IsSignedIn = true
	return true
}

func (h *ContextHandler) initContextWithToken(reqContext *models.ReqContext, orgID int64) bool {
	if h.Cfg.LoginCookieName == "" {
		return false
	}

	rawToken := reqContext.GetCookie(h.Cfg.LoginCookieName)
	if rawToken == "" {
		return false
	}

	ctx, span := h.tracer.Start(reqContext.Req.Context(), "initContextWithToken")
	defer span.End()

	token, err := h.AuthTokenService.LookupToken(ctx, rawToken)
	if err != nil {
		reqContext.Logger.Warn("failed to look up session from cookie", "error", err)
		if errors.Is(err, models.ErrUserTokenNotFound) || errors.Is(err, models.ErrInvalidSessionToken) {
			// Burn the cookie in case of invalid, expired or missing token
			reqContext.Resp.Before(h.deleteInvalidCookieEndOfRequestFunc(reqContext))
		}

		reqContext.LookupTokenErr = err

		return false
	}

	query := user.GetSignedInUserQuery{UserID: token.UserId, OrgID: orgID}
	queryResult, err := h.userService.GetSignedInUserWithCacheCtx(ctx, &query)
	if err != nil {
		reqContext.Logger.Error("Failed to get user with id", "userId", token.UserId, "error", err)
		return false
	}

	if h.features.IsEnabled(featuremgmt.FlagAccessTokenExpirationCheck) {
		// Check whether the logged in User has a token (whether the User used an OAuth provider to login)
		oauthToken, exists, _ := h.oauthTokenService.HasOAuthEntry(ctx, queryResult)
		if exists {
			if h.hasAccessTokenExpired(oauthToken) {
				reqContext.Logger.Info("access token expired", "userId", query.UserID, "expiry", fmt.Sprintf("%v", oauthToken.OAuthExpiry))

				// If the User doesn't have a refresh_token or refreshing the token was unsuccessful then log out the User and invalidate the OAuth tokens
				if err = h.oauthTokenService.TryTokenRefresh(ctx, oauthToken); err != nil {
					if !errors.Is(err, oauthtoken.ErrNoRefreshTokenFound) {
						reqContext.Logger.Error("could not fetch a new access token", "userId", oauthToken.UserId, "error", err)
					}

					reqContext.Resp.Before(h.deleteInvalidCookieEndOfRequestFunc(reqContext))
					if err = h.oauthTokenService.InvalidateOAuthTokens(ctx, oauthToken); err != nil {
						reqContext.Logger.Error("could not invalidate OAuth tokens", "userId", oauthToken.UserId, "error", err)
					}

					err = h.AuthTokenService.RevokeToken(ctx, token, false)
					if err != nil && !errors.Is(err, models.ErrUserTokenNotFound) {
						reqContext.Logger.Error("failed to revoke auth token", "error", err)
					}
					return false
				}
			}
		}
	}

	reqContext.SignedInUser = queryResult
	reqContext.IsSignedIn = true
	reqContext.UserToken = token

	// Rotate the token just before we write response headers to ensure there is no delay between
	// the new token being generated and the client receiving it.
	reqContext.Resp.Before(h.rotateEndOfRequestFunc(reqContext, h.AuthTokenService, token))

	return true
}

func (h *ContextHandler) deleteInvalidCookieEndOfRequestFunc(reqContext *models.ReqContext) web.BeforeFunc {
	return func(w web.ResponseWriter) {
		if w.Written() {
			reqContext.Logger.Debug("Response written, skipping invalid cookie delete")
			return
		}

		reqContext.Logger.Debug("Expiring invalid cookie")
		cookies.DeleteCookie(reqContext.Resp, h.Cfg.LoginCookieName, nil)
	}
}

func (h *ContextHandler) rotateEndOfRequestFunc(reqContext *models.ReqContext, authTokenService models.UserTokenService,
	token *models.UserToken) web.BeforeFunc {
	return func(w web.ResponseWriter) {
		// if response has already been written, skip.
		if w.Written() {
			return
		}

		// if the request is cancelled by the client we should not try
		// to rotate the token since the client would not accept any result.
		if errors.Is(reqContext.Context.Req.Context().Err(), context.Canceled) {
			return
		}

		ctx, span := h.tracer.Start(reqContext.Req.Context(), "rotateEndOfRequestFunc")
		defer span.End()

		addr := reqContext.RemoteAddr()
		ip, err := network.GetIPFromAddress(addr)
		if err != nil {
			reqContext.Logger.Debug("Failed to get client IP address", "addr", addr, "err", err)
			ip = nil
		}
		rotated, err := authTokenService.TryRotateToken(ctx, token, ip, reqContext.Req.UserAgent())
		if err != nil {
			reqContext.Logger.Error("Failed to rotate token", "error", err)
			return
		}

		if rotated {
			cookies.WriteSessionCookie(reqContext, h.Cfg, token.UnhashedToken, h.Cfg.LoginMaxLifetime)
		}
	}
}

func (h *ContextHandler) initContextWithRenderAuth(reqContext *models.ReqContext) bool {
	key := reqContext.GetCookie("renderKey")
	if key == "" {
		return false
	}

	ctx, span := h.tracer.Start(reqContext.Req.Context(), "initContextWithRenderAuth")
	defer span.End()

	renderUser, exists := h.RenderService.GetRenderUser(reqContext.Req.Context(), key)
	if !exists {
		reqContext.JsonApiErr(401, "Invalid Render Key", nil)
		return true
	}

<<<<<<< HEAD
	reqContext.SignedInUser = &models.SignedInUser{
		OrgId:   renderUser.OrgID,
		UserId:  renderUser.UserID,
		OrgRole: models.RoleType(renderUser.OrgRole),
	}

	// UserID can be 0 for background tasks and, in this case, there is no user info to retrieve
	if renderUser.UserID != 0 {
		query := models.GetSignedInUserQuery{UserId: renderUser.UserID, OrgId: renderUser.OrgID}
		if err := h.SQLStore.GetSignedInUserWithCacheCtx(ctx, &query); err == nil {
			reqContext.SignedInUser = query.Result
		}
	}

=======
	reqContext.SignedInUser = &user.SignedInUser{
		OrgID:   renderUser.OrgID,
		UserID:  renderUser.UserID,
		OrgRole: org.RoleType(renderUser.OrgRole),
	}

	// UserID can be 0 for background tasks and, in this case, there is no user info to retrieve
	if renderUser.UserID != 0 {
		query := user.GetSignedInUserQuery{UserID: renderUser.UserID, OrgID: renderUser.OrgID}
		queryResult, err := h.userService.GetSignedInUserWithCacheCtx(ctx, &query)
		if err == nil {
			reqContext.SignedInUser = queryResult
		}
	}

>>>>>>> 89b365f8
	reqContext.IsSignedIn = true
	reqContext.IsRenderCall = true
	reqContext.LastSeenAt = time.Now()
	return true
}

func logUserIn(reqContext *models.ReqContext, auth *authproxy.AuthProxy, username string, logger log.Logger, ignoreCache bool) (int64, error) {
	logger.Debug("Trying to log user in", "username", username, "ignoreCache", ignoreCache)
	// Try to log in user via various providers
	id, err := auth.Login(reqContext, ignoreCache)
	if err != nil {
		details := err
		var e authproxy.Error
		if errors.As(err, &e) {
			details = e.DetailsError
		}
		logger.Error("Failed to login", "username", username, "message", err.Error(), "error", details,
			"ignoreCache", ignoreCache)
		return 0, err
	}
	return id, nil
}

func (h *ContextHandler) handleError(ctx *models.ReqContext, err error, statusCode int, cb func(error)) {
	details := err
	var e authproxy.Error
	if errors.As(err, &e) {
		details = e.DetailsError
	}
	ctx.Handle(h.Cfg, statusCode, err.Error(), details)

	if cb != nil {
		cb(details)
	}
}

func (h *ContextHandler) initContextWithAuthProxy(reqContext *models.ReqContext, orgID int64) bool {
	username := reqContext.Req.Header.Get(h.Cfg.AuthProxyHeaderName)

	logger := log.New("auth.proxy")

	// Bail if auth proxy is not enabled
	if !h.authProxy.IsEnabled() {
		return false
	}

	// If there is no header - we can't move forward
	if !h.authProxy.HasHeader(reqContext) {
		return false
	}

	_, span := h.tracer.Start(reqContext.Req.Context(), "initContextWithAuthProxy")
	defer span.End()

	// Check if allowed continuing with this IP
	if err := h.authProxy.IsAllowedIP(reqContext.Req.RemoteAddr); err != nil {
		h.handleError(reqContext, err, 407, func(details error) {
			logger.Error("Failed to check whitelisted IP addresses", "message", err.Error(), "error", details)
		})
		return true
	}

	id, err := logUserIn(reqContext, h.authProxy, username, logger, false)
	if err != nil {
		h.handleError(reqContext, err, 407, nil)
		return true
	}

	logger.Debug("Got user ID, getting full user info", "userID", id)

	user, err := h.authProxy.GetSignedInUser(id, orgID)
	if err != nil {
		// The reason we couldn't find the user corresponding to the ID might be that the ID was found from a stale
		// cache entry. For example, if a user is deleted via the API, corresponding cache entries aren't invalidated
		// because cache keys are computed from request header values and not just the user ID. Meaning that
		// we can't easily derive cache keys to invalidate when deleting a user. To work around this, we try to
		// log the user in again without the cache.
		logger.Debug("Failed to get user info given ID, retrying without cache", "userID", id)
		if err := h.authProxy.RemoveUserFromCache(reqContext); err != nil {
			if !errors.Is(err, remotecache.ErrCacheItemNotFound) {
				logger.Error("Got unexpected error when removing user from auth cache", "error", err)
			}
		}
		id, err = logUserIn(reqContext, h.authProxy, username, logger, true)
		if err != nil {
			h.handleError(reqContext, err, 407, nil)
			return true
		}

		user, err = h.authProxy.GetSignedInUser(id, orgID)
		if err != nil {
			h.handleError(reqContext, err, 407, nil)
			return true
		}
	}

	logger.Debug("Successfully got user info", "userID", user.UserID, "username", user.Login)

	ctx := WithAuthHTTPHeader(reqContext.Req.Context(), h.Cfg.AuthProxyHeaderName)
	for _, header := range h.Cfg.AuthProxyHeaders {
		if header != "" {
			ctx = WithAuthHTTPHeader(ctx, header)
		}
	}

	*reqContext.Req = *reqContext.Req.WithContext(ctx)

	// Add user info to context
	reqContext.SignedInUser = user
	reqContext.IsSignedIn = true

	// Remember user data in cache
	if err := h.authProxy.Remember(reqContext, id); err != nil {
		h.handleError(reqContext, err, 500, func(details error) {
			logger.Error(
				"Failed to store user in cache",
				"username", username,
				"message", err.Error(),
				"error", details,
			)
		})
		return true
	}

	return true
}

type authHTTPHeaderListContextKey struct{}

var authHTTPHeaderListKey = authHTTPHeaderListContextKey{}

// AuthHTTPHeaderList used to record HTTP headers that being when verifying authentication
// of an incoming HTTP request.
type AuthHTTPHeaderList struct {
	Items []string
}

// WithAuthHTTPHeader returns a copy of parent in which the named HTTP header will be included
// and later retrievable by AuthHTTPHeaderListFromContext.
func WithAuthHTTPHeader(parent context.Context, name string) context.Context {
	list := AuthHTTPHeaderListFromContext(parent)

	if list == nil {
		list = &AuthHTTPHeaderList{
			Items: []string{},
		}
	}

	list.Items = append(list.Items, name)

	return context.WithValue(parent, authHTTPHeaderListKey, list)
}

// AuthHTTPHeaderListFromContext returns the AuthHTTPHeaderList in a context.Context, if any,
// and will include any HTTP headers used when verifying authentication of an incoming HTTP request.
func AuthHTTPHeaderListFromContext(c context.Context) *AuthHTTPHeaderList {
	if list, ok := c.Value(authHTTPHeaderListKey).(*AuthHTTPHeaderList); ok {
		return list
	}
	return nil
}

func (h *ContextHandler) hasAccessTokenExpired(token *models.UserAuth) bool {
	if token.OAuthExpiry.IsZero() {
		return false
	}

	getTime := h.GetTime
	if getTime == nil {
		getTime = time.Now
	}

	return token.OAuthExpiry.Round(0).Add(-oauthtoken.ExpiryDelta).Before(getTime())
}<|MERGE_RESOLUTION|>--- conflicted
+++ resolved
@@ -553,22 +553,6 @@
 		return true
 	}
 
-<<<<<<< HEAD
-	reqContext.SignedInUser = &models.SignedInUser{
-		OrgId:   renderUser.OrgID,
-		UserId:  renderUser.UserID,
-		OrgRole: models.RoleType(renderUser.OrgRole),
-	}
-
-	// UserID can be 0 for background tasks and, in this case, there is no user info to retrieve
-	if renderUser.UserID != 0 {
-		query := models.GetSignedInUserQuery{UserId: renderUser.UserID, OrgId: renderUser.OrgID}
-		if err := h.SQLStore.GetSignedInUserWithCacheCtx(ctx, &query); err == nil {
-			reqContext.SignedInUser = query.Result
-		}
-	}
-
-=======
 	reqContext.SignedInUser = &user.SignedInUser{
 		OrgID:   renderUser.OrgID,
 		UserID:  renderUser.UserID,
@@ -584,7 +568,6 @@
 		}
 	}
 
->>>>>>> 89b365f8
 	reqContext.IsSignedIn = true
 	reqContext.IsRenderCall = true
 	reqContext.LastSeenAt = time.Now()
