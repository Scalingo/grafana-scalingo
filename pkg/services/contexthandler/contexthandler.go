--- conflicted
+++ resolved
@@ -3,9 +3,6 @@
 
 import (
 	"context"
-	"crypto/hmac"
-	"crypto/sha256"
-	"encoding/hex"
 	"errors"
 	"fmt"
 	"net/http"
@@ -56,25 +53,6 @@
 	return nil
 }
 
-<<<<<<< HEAD
-func hashUserIdentifier(identifier string, secret string) string {
-	key := []byte(secret)
-	h := hmac.New(sha256.New, key)
-	h.Write([]byte(identifier))
-	return hex.EncodeToString(h.Sum(nil))
-}
-
-func setSignedInUser(reqContext *contextmodel.ReqContext, identity *authn.Identity, intercomSecret string) {
-	reqContext.SignedInUser = identity.SignedInUser()
-	if identity.AuthID != "" {
-		reqContext.SignedInUser.Analytics.Identifier = identity.AuthID
-	} else {
-		reqContext.SignedInUser.Analytics.Identifier = identity.Email + "@" + setting.AppUrl
-	}
-	if intercomSecret != "" {
-		reqContext.SignedInUser.Analytics.IntercomIdentifier = hashUserIdentifier(identity.AuthID, intercomSecret)
-	}
-=======
 // CopyWithReqContext returns a copy of the parent context with a semi-shallow copy of the ReqContext as a value.
 // The ReqContexts's *web.Context is deep copied so that headers are thread-safe; additional properties are shallow copied and should be treated as read-only.
 func CopyWithReqContext(ctx context.Context) context.Context {
@@ -103,7 +81,6 @@
 		LookupTokenErr:             origReqCtx.LookupTokenErr,
 	}
 	return context.WithValue(ctx, reqContextKey{}, reqCtx)
->>>>>>> 1e84fede
 }
 
 // Middleware provides a middleware to initialize the request context.
@@ -136,42 +113,11 @@
 			reqContext.Logger = reqContext.Logger.New("traceID", traceID)
 		}
 
-<<<<<<< HEAD
-		if h.features.IsEnabled(featuremgmt.FlagAuthnService) {
-			identity, err := h.authnService.Authenticate(ctx, &authn.Request{HTTPRequest: reqContext.Req, Resp: reqContext.Resp})
-			if err != nil {
-				if errors.Is(err, auth.ErrInvalidSessionToken) {
-					// Burn the cookie in case of invalid, expired or missing token
-					reqContext.Resp.Before(h.deleteInvalidCookieEndOfRequestFunc(reqContext))
-				}
-
-				// Hack: set all errors on LookupTokenErr, so we can check it in auth middlewares
-				reqContext.LookupTokenErr = err
-			} else {
-				reqContext.UserToken = identity.SessionToken
-				setSignedInUser(reqContext, identity, h.Cfg.IntercomSecret)
-				reqContext.IsSignedIn = !identity.IsAnonymous
-				reqContext.AllowAnonymous = identity.IsAnonymous
-				reqContext.IsRenderCall = identity.AuthModule == login.RenderModule
-			}
-		} else {
-			const headerName = "X-Grafana-Org-Id"
-			orgID := int64(0)
-			orgIDHeader := reqContext.Req.Header.Get(headerName)
-			if orgIDHeader != "" {
-				id, err := strconv.ParseInt(orgIDHeader, 10, 64)
-				if err == nil {
-					orgID = id
-				} else {
-					reqContext.Logger.Debug("Received invalid header", "header", headerName, "value", orgIDHeader)
-				}
-=======
 		identity, err := h.authnService.Authenticate(reqContext.Req.Context(), &authn.Request{HTTPRequest: reqContext.Req, Resp: reqContext.Resp})
 		if err != nil {
 			if errors.Is(err, auth.ErrInvalidSessionToken) || errors.Is(err, authn.ErrExpiredAccessToken) {
 				// Burn the cookie in case of invalid, expired or missing token
 				reqContext.Resp.Before(h.deleteInvalidCookieEndOfRequestFunc(reqContext))
->>>>>>> 1e84fede
 			}
 
 			// Hack: set all errors on LookupTokenErr, so we can check it in auth middlewares
@@ -200,172 +146,6 @@
 	})
 }
 
-<<<<<<< HEAD
-func (h *ContextHandler) initContextWithAnonymousUser(reqContext *contextmodel.ReqContext) bool {
-	_, span := h.tracer.Start(reqContext.Req.Context(), "initContextWithAnonymousUser")
-	defer span.End()
-
-	if !h.Cfg.AnonymousEnabled {
-		return false
-	}
-
-	getOrg := org.GetOrgByNameQuery{Name: h.Cfg.AnonymousOrgName}
-
-	orga, err := h.orgService.GetByName(reqContext.Req.Context(), &getOrg)
-	if err != nil {
-		reqContext.Logger.Error("Anonymous access organization error.", "org_name", h.Cfg.AnonymousOrgName, "error", err)
-		return false
-	}
-
-	httpReqCopy := &http.Request{}
-	if reqContext.Req != nil && reqContext.Req.Header != nil {
-		// avoid r.HTTPRequest.Clone(context.Background()) as we do not require a full clone
-		httpReqCopy.Header = reqContext.Req.Header.Clone()
-		httpReqCopy.RemoteAddr = reqContext.Req.RemoteAddr
-	}
-
-	go func() {
-		defer func() {
-			if err := recover(); err != nil {
-				reqContext.Logger.Warn("tag anon session panic", "err", err)
-			}
-		}()
-		if err := h.anonSessionService.TagSession(context.Background(), httpReqCopy); err != nil {
-			reqContext.Logger.Warn("Failed to tag anonymous session", "error", err)
-		}
-	}()
-
-	reqContext.IsSignedIn = false
-	reqContext.AllowAnonymous = true
-	reqContext.SignedInUser = &user.SignedInUser{IsAnonymous: true}
-	reqContext.OrgRole = org.RoleType(h.Cfg.AnonymousOrgRole)
-	reqContext.OrgID = orga.ID
-	reqContext.OrgName = orga.Name
-	return true
-}
-
-func (h *ContextHandler) getPrefixedAPIKey(ctx context.Context, keyString string) (*apikey.APIKey, error) {
-	// prefixed decode key
-	decoded, err := satokengen.Decode(keyString)
-	if err != nil {
-		return nil, err
-	}
-
-	hash, err := decoded.Hash()
-	if err != nil {
-		return nil, err
-	}
-
-	return h.apiKeyService.GetAPIKeyByHash(ctx, hash)
-}
-
-func (h *ContextHandler) getAPIKey(ctx context.Context, keyString string) (*apikey.APIKey, error) {
-	decoded, err := apikeygen.Decode(keyString)
-	if err != nil {
-		return nil, err
-	}
-
-	// fetch key
-	keyQuery := apikey.GetByNameQuery{KeyName: decoded.Name, OrgID: decoded.OrgId}
-	key, err := h.apiKeyService.GetApiKeyByName(ctx, &keyQuery)
-	if err != nil {
-		return nil, err
-	}
-
-	// validate api key
-	isValid, err := apikeygen.IsValid(decoded, key.Key)
-	if err != nil {
-		return nil, err
-	}
-	if !isValid {
-		return nil, apikeygen.ErrInvalidApiKey
-	}
-
-	return key, nil
-}
-
-func (h *ContextHandler) initContextWithAPIKey(reqContext *contextmodel.ReqContext) bool {
-	header := reqContext.Req.Header.Get("Authorization")
-	parts := strings.SplitN(header, " ", 2)
-	var keyString string
-	if len(parts) == 2 && parts[0] == "Bearer" {
-		keyString = parts[1]
-	} else {
-		username, password, err := util.DecodeBasicAuthHeader(header)
-		if err == nil && username == "api_key" {
-			keyString = password
-		}
-	}
-
-	if keyString == "" {
-		return false
-	}
-
-	_, span := h.tracer.Start(reqContext.Req.Context(), "initContextWithAPIKey")
-	defer span.End()
-
-	var (
-		apiKey *apikey.APIKey
-		errKey error
-	)
-	if strings.HasPrefix(keyString, satokengen.GrafanaPrefix) {
-		apiKey, errKey = h.getPrefixedAPIKey(reqContext.Req.Context(), keyString) // decode prefixed key
-	} else {
-		apiKey, errKey = h.getAPIKey(reqContext.Req.Context(), keyString) // decode legacy api key
-	}
-
-	if errKey != nil {
-		status := http.StatusInternalServerError
-		if errors.Is(errKey, apikeygen.ErrInvalidApiKey) {
-			status = http.StatusUnauthorized
-		}
-		// this is when the getPrefixAPIKey return error form the apikey package instead of the apikeygen
-		// when called in the sqlx store methods
-		if errors.Is(errKey, apikey.ErrInvalid) {
-			status = http.StatusUnauthorized
-		}
-		reqContext.JsonApiErr(status, InvalidAPIKey, errKey)
-		return true
-	}
-
-	// check for expiration
-	getTime := h.GetTime
-	if getTime == nil {
-		getTime = time.Now
-	}
-	if apiKey.Expires != nil && *apiKey.Expires <= getTime().Unix() {
-		reqContext.JsonApiErr(http.StatusUnauthorized, "Expired API key", nil)
-		return true
-	}
-
-	if apiKey.IsRevoked != nil && *apiKey.IsRevoked {
-		reqContext.JsonApiErr(http.StatusUnauthorized, "Revoked token", nil)
-
-		return true
-	}
-
-	// non-blocking update api_key last used date
-	go func(id int64) {
-		defer func() {
-			if err := recover(); err != nil {
-				reqContext.Logger.Error("api key authentication panic", "err", err)
-			}
-		}()
-		if err := h.apiKeyService.UpdateAPIKeyLastUsedDate(context.Background(), id); err != nil {
-			reqContext.Logger.Warn("failed to update last use date for api key", "id", id)
-		}
-	}(apiKey.ID)
-
-	if apiKey.ServiceAccountId == nil || *apiKey.ServiceAccountId < 1 { //There is no service account attached to the apikey
-		// Use the old APIkey method.  This provides backwards compatibility.
-		// will probably have to be supported for a long time.
-		reqContext.SignedInUser = &user.SignedInUser{}
-		reqContext.OrgRole = apiKey.Role
-		reqContext.ApiKeyID = apiKey.ID
-		reqContext.OrgID = apiKey.OrgID
-		reqContext.IsSignedIn = true
-		return true
-=======
 // TODO(kalleep): Refactor to user identity.Requester interface and methods after we have backported this
 func getNamespaceAndID(user *user.SignedInUser) (string, string) {
 	var namespace, id string
@@ -378,7 +158,6 @@
 	} else if user.ApiKeyID > 0 {
 		id = strconv.Itoa(int(user.ApiKeyID))
 		namespace = "api-key"
->>>>>>> 1e84fede
 	}
 
 	return namespace, id
@@ -390,35 +169,8 @@
 			return
 		}
 
-<<<<<<< HEAD
-	reqContext.SignedInUser = queryResult
-	reqContext.IsSignedIn = true
-	return true
-}
-
-func (h *ContextHandler) initContextWithToken(reqContext *contextmodel.ReqContext, orgID int64) bool {
-	if h.Cfg.LoginCookieName == "" {
-		return false
-	}
-
-	rawToken := reqContext.GetCookie(h.Cfg.LoginCookieName)
-	if rawToken == "" {
-		return false
-	}
-
-	ctx, span := h.tracer.Start(reqContext.Req.Context(), "initContextWithToken")
-	defer span.End()
-
-	token, err := h.AuthTokenService.LookupToken(ctx, rawToken)
-	if err != nil {
-		reqContext.Logger.Warn("failed to look up session from cookie", "error", err)
-		if errors.Is(err, auth.ErrInvalidSessionToken) {
-			// Burn the cookie in case of invalid or revoked token
-			reqContext.Resp.Before(h.deleteInvalidCookieEndOfRequestFunc(reqContext))
-=======
 		if namespace == "" || id == "" {
 			return
->>>>>>> 1e84fede
 		}
 
 		if _, ok := h.Cfg.IDResponseHeaderNamespaces[namespace]; !ok {
