// Package contexthandler contains the ContextHandler service.
package contexthandler

import (
	"context"
	"errors"
	"net/http"
	"net/url"
	"strconv"
	"strings"
	"time"

	"github.com/grafana/grafana/pkg/components/apikeygen"
	apikeygenprefix "github.com/grafana/grafana/pkg/components/apikeygenprefixed"
	"github.com/grafana/grafana/pkg/infra/log"
	"github.com/grafana/grafana/pkg/infra/network"
	"github.com/grafana/grafana/pkg/infra/remotecache"
	"github.com/grafana/grafana/pkg/infra/tracing"
	loginpkg "github.com/grafana/grafana/pkg/login"
	"github.com/grafana/grafana/pkg/middleware/cookies"
	"github.com/grafana/grafana/pkg/models"
	"github.com/grafana/grafana/pkg/services/contexthandler/authproxy"
	"github.com/grafana/grafana/pkg/services/contexthandler/ctxkey"
	"github.com/grafana/grafana/pkg/services/login"
	"github.com/grafana/grafana/pkg/services/rendering"
	"github.com/grafana/grafana/pkg/services/sqlstore"
	"github.com/grafana/grafana/pkg/setting"
	"github.com/grafana/grafana/pkg/util"
	"github.com/grafana/grafana/pkg/web"
)

const (
	InvalidUsernamePassword = "invalid username or password"
	/* #nosec */
	InvalidAPIKey = "invalid API key"
)

const ServiceName = "ContextHandler"

func ProvideService(cfg *setting.Cfg, tokenService models.UserTokenService, jwtService models.JWTService,
	remoteCache *remotecache.RemoteCache, renderService rendering.Service, sqlStore sqlstore.Store,
	tracer tracing.Tracer, authProxy *authproxy.AuthProxy, loginService login.Service, authenticator loginpkg.Authenticator) *ContextHandler {
	return &ContextHandler{
		Cfg:              cfg,
		AuthTokenService: tokenService,
		JWTAuthService:   jwtService,
		RemoteCache:      remoteCache,
		RenderService:    renderService,
		SQLStore:         sqlStore,
		tracer:           tracer,
		authProxy:        authProxy,
		authenticator:    authenticator,
		loginService:     loginService,
	}
}

// ContextHandler is a middleware.
type ContextHandler struct {
	Cfg              *setting.Cfg
	AuthTokenService models.UserTokenService
	JWTAuthService   models.JWTService
	RemoteCache      *remotecache.RemoteCache
	RenderService    rendering.Service
	SQLStore         sqlstore.Store
	tracer           tracing.Tracer
	authProxy        *authproxy.AuthProxy
	authenticator    loginpkg.Authenticator
	loginService     login.Service
	// GetTime returns the current time.
	// Stubbable by tests.
	GetTime func() time.Time
}

type reqContextKey = ctxkey.Key

// FromContext returns the ReqContext value stored in a context.Context, if any.
func FromContext(c context.Context) *models.ReqContext {
	if reqCtx, ok := c.Value(reqContextKey{}).(*models.ReqContext); ok {
		return reqCtx
	}
	return nil
}

// Middleware provides a middleware to initialize the Macaron context.
func (h *ContextHandler) Middleware(mContext *web.Context) {
	_, span := h.tracer.Start(mContext.Req.Context(), "Auth - Middleware")
	defer span.End()

	reqContext := &models.ReqContext{
		Context:        mContext,
		SignedInUser:   &models.SignedInUser{},
		IsSignedIn:     false,
		AllowAnonymous: false,
		SkipCache:      false,
		Logger:         log.New("context"),
	}

	// Inject ReqContext into a request context and replace the request instance in the macaron context
	mContext.Req = mContext.Req.WithContext(ctxkey.Set(mContext.Req.Context(), reqContext))
	mContext.Map(mContext.Req)

	traceID := tracing.TraceIDFromContext(mContext.Req.Context(), false)
	if traceID != "" {
		reqContext.Logger = reqContext.Logger.New("traceID", traceID)
	}

	const headerName = "X-Grafana-Org-Id"
	orgID := int64(0)
	orgIDHeader := reqContext.Req.Header.Get(headerName)
	if orgIDHeader != "" {
		id, err := strconv.ParseInt(orgIDHeader, 10, 64)
		if err == nil {
			orgID = id
		} else {
			reqContext.Logger.Debug("Received invalid header", "header", headerName, "value", orgIDHeader)
		}
	}

	queryParameters, err := url.ParseQuery(reqContext.Req.URL.RawQuery)
	if err != nil {
		reqContext.Logger.Error("Failed to parse query parameters", "error", err)
	}
	if queryParameters.Has("targetOrgId") {
		targetOrg, err := strconv.ParseInt(queryParameters.Get("targetOrgId"), 10, 64)
		if err == nil {
			orgID = targetOrg
		} else {
			reqContext.Logger.Error("Invalid target organization ID", "error", err)
		}
	}

	// the order in which these are tested are important
	// look for api key in Authorization header first
	// then init session and look for userId in session
	// then look for api key in session (special case for render calls via api)
	// then test if anonymous access is enabled
	switch {
	case h.initContextWithRenderAuth(reqContext):
	case h.initContextWithAPIKey(reqContext):
	case h.initContextWithBasicAuth(reqContext, orgID):
	case h.initContextWithAuthProxy(reqContext, orgID):
	case h.initContextWithToken(reqContext, orgID):
	case h.initContextWithJWT(reqContext, orgID):
	case h.initContextWithAnonymousUser(reqContext):
	}

	reqContext.Logger = reqContext.Logger.New("userId", reqContext.UserId, "orgId", reqContext.OrgId, "uname", reqContext.Login)
	span.AddEvents(
		[]string{"uname", "orgId", "userId"},
		[]tracing.EventValue{
			{Str: reqContext.Login},
			{Num: reqContext.OrgId},
			{Num: reqContext.UserId}},
	)

	mContext.Map(reqContext)

	// update last seen every 5min
	if reqContext.ShouldUpdateLastSeenAt() {
		reqContext.Logger.Debug("Updating last user_seen_at", "user_id", reqContext.UserId)
		if err := h.SQLStore.UpdateUserLastSeenAt(mContext.Req.Context(), &models.UpdateUserLastSeenAtCommand{UserId: reqContext.UserId}); err != nil {
			reqContext.Logger.Error("Failed to update last_seen_at", "error", err)
		}
	}
}

func (h *ContextHandler) initContextWithAnonymousUser(reqContext *models.ReqContext) bool {
	if !h.Cfg.AnonymousEnabled {
		return false
	}

	_, span := h.tracer.Start(reqContext.Req.Context(), "initContextWithAnonymousUser")
	defer span.End()

	org, err := h.SQLStore.GetOrgByName(h.Cfg.AnonymousOrgName)
	if err != nil {
		reqContext.Logger.Error("Anonymous access organization error.", "org_name", h.Cfg.AnonymousOrgName, "error", err)
		return false
	}

	reqContext.IsSignedIn = false
	reqContext.AllowAnonymous = true
	reqContext.SignedInUser = &models.SignedInUser{IsAnonymous: true}
	reqContext.OrgRole = models.RoleType(h.Cfg.AnonymousOrgRole)
	reqContext.OrgId = org.Id
	reqContext.OrgName = org.Name
	return true
}

func (h *ContextHandler) getPrefixedAPIKey(ctx context.Context, keyString string) (*models.ApiKey, error) {
	// prefixed decode key
	decoded, err := apikeygenprefix.Decode(keyString)
	if err != nil {
		return nil, err
	}

	hash, err := decoded.Hash()
	if err != nil {
		return nil, err
	}

	return h.SQLStore.GetAPIKeyByHash(ctx, hash)
}

func (h *ContextHandler) getAPIKey(ctx context.Context, keyString string) (*models.ApiKey, error) {
	decoded, err := apikeygen.Decode(keyString)
	if err != nil {
		return nil, err
	}

	// fetch key
	keyQuery := models.GetApiKeyByNameQuery{KeyName: decoded.Name, OrgId: decoded.OrgId}
	if err := h.SQLStore.GetApiKeyByName(ctx, &keyQuery); err != nil {
		return nil, err
	}

	// validate api key
	isValid, err := apikeygen.IsValid(decoded, keyQuery.Result.Key)
	if err != nil {
		return nil, err
	}
	if !isValid {
		return nil, apikeygen.ErrInvalidApiKey
	}

	return keyQuery.Result, nil
}

func (h *ContextHandler) initContextWithAPIKey(reqContext *models.ReqContext) bool {
	header := reqContext.Req.Header.Get("Authorization")
	parts := strings.SplitN(header, " ", 2)
	var keyString string
	if len(parts) == 2 && parts[0] == "Bearer" {
		keyString = parts[1]
	} else {
		username, password, err := util.DecodeBasicAuthHeader(header)
		if err == nil && username == "api_key" {
			keyString = password
		}
	}

	if keyString == "" {
		return false
	}

	_, span := h.tracer.Start(reqContext.Req.Context(), "initContextWithAPIKey")
	defer span.End()

<<<<<<< HEAD
	// base64 decode key
	decoded, err := apikeygen.Decode(keyString)
	if err != nil {
		reqContext.JsonApiErr(401, InvalidAPIKey, err)
		return true
	}

	// fetch key
	keyQuery := models.GetApiKeyByNameQuery{KeyName: decoded.Name, OrgId: decoded.OrgId}
	if err := h.SQLStore.GetApiKeyByName(reqContext.Req.Context(), &keyQuery); err != nil {
		reqContext.JsonApiErr(401, InvalidAPIKey, err)
		return true
=======
	var (
		apikey *models.ApiKey
		errKey error
	)
	if strings.HasPrefix(keyString, apikeygenprefix.GrafanaPrefix) {
		apikey, errKey = h.getPrefixedAPIKey(reqContext.Req.Context(), keyString) // decode prefixed key
	} else {
		apikey, errKey = h.getAPIKey(reqContext.Req.Context(), keyString) // decode legacy api key
>>>>>>> c2560129
	}

	if errKey != nil {
		status := http.StatusInternalServerError
		if errors.Is(errKey, apikeygen.ErrInvalidApiKey) {
			status = http.StatusUnauthorized
		}
		reqContext.JsonApiErr(status, InvalidAPIKey, errKey)
		return true
	}

	// check for expiration
	getTime := h.GetTime
	if getTime == nil {
		getTime = time.Now
	}
	if apikey.Expires != nil && *apikey.Expires <= getTime().Unix() {
		reqContext.JsonApiErr(http.StatusUnauthorized, "Expired API key", nil)
		return true
	}

	if apikey.ServiceAccountId == nil || *apikey.ServiceAccountId < 1 { //There is no service account attached to the apikey
		//Use the old APIkey method.  This provides backwards compatibility.
		reqContext.SignedInUser = &models.SignedInUser{}
		reqContext.OrgRole = apikey.Role
		reqContext.ApiKeyId = apikey.Id
		reqContext.OrgId = apikey.OrgId
		reqContext.IsSignedIn = true
		return true
	}

	//There is a service account attached to the API key

	//Use service account linked to API key as the signed in user
	querySignedInUser := models.GetSignedInUserQuery{UserId: *apikey.ServiceAccountId, OrgId: apikey.OrgId}
	if err := h.SQLStore.GetSignedInUserWithCacheCtx(reqContext.Req.Context(), &querySignedInUser); err != nil {
		reqContext.Logger.Error(
			"Failed to link API key to service account in",
			"id", querySignedInUser.UserId,
			"org", querySignedInUser.OrgId,
			"err", err,
		)
		reqContext.JsonApiErr(http.StatusInternalServerError, "Unable to link API key to service account", err)
		return true
	}

	// disabled service accounts are not allowed to access the API
	if querySignedInUser.Result.IsDisabled {
		reqContext.JsonApiErr(http.StatusUnauthorized, "Service account is disabled", nil)
		return true
	}

	reqContext.IsSignedIn = true
	reqContext.SignedInUser = querySignedInUser.Result
	return true
}

func (h *ContextHandler) initContextWithBasicAuth(reqContext *models.ReqContext, orgID int64) bool {
	if !h.Cfg.BasicAuthEnabled {
		return false
	}

	header := reqContext.Req.Header.Get("Authorization")
	if header == "" {
		return false
	}

	ctx, span := h.tracer.Start(reqContext.Req.Context(), "initContextWithBasicAuth")
	defer span.End()

	username, password, err := util.DecodeBasicAuthHeader(header)
	if err != nil {
		reqContext.JsonApiErr(401, "Invalid Basic Auth Header", err)
		return true
	}

	authQuery := models.LoginUserQuery{
		Username: username,
		Password: password,
		Cfg:      h.Cfg,
	}
	if err := h.authenticator.AuthenticateUser(reqContext.Req.Context(), &authQuery); err != nil {
		reqContext.Logger.Debug(
			"Failed to authorize the user",
			"username", username,
			"err", err,
		)

		if errors.Is(err, models.ErrUserNotFound) {
			err = login.ErrInvalidCredentials
		}
		reqContext.JsonApiErr(401, InvalidUsernamePassword, err)
		return true
	}

	user := authQuery.User

	query := models.GetSignedInUserQuery{UserId: user.Id, OrgId: orgID}
	if err := h.SQLStore.GetSignedInUserWithCacheCtx(ctx, &query); err != nil {
		reqContext.Logger.Error(
			"Failed at user signed in",
			"id", user.Id,
			"org", orgID,
		)
		reqContext.JsonApiErr(401, InvalidUsernamePassword, err)
		return true
	}

	reqContext.SignedInUser = query.Result
	reqContext.IsSignedIn = true
	return true
}

func (h *ContextHandler) initContextWithToken(reqContext *models.ReqContext, orgID int64) bool {
	if h.Cfg.LoginCookieName == "" {
		return false
	}

	rawToken := reqContext.GetCookie(h.Cfg.LoginCookieName)
	if rawToken == "" {
		return false
	}

	ctx, span := h.tracer.Start(reqContext.Req.Context(), "initContextWithToken")
	defer span.End()

	token, err := h.AuthTokenService.LookupToken(ctx, rawToken)
	if err != nil {
		reqContext.Logger.Error("Failed to look up user based on cookie", "error", err)
		reqContext.LookupTokenErr = err
		return false
	}

	query := models.GetSignedInUserQuery{UserId: token.UserId, OrgId: orgID}
	if err := h.SQLStore.GetSignedInUserWithCacheCtx(ctx, &query); err != nil {
		reqContext.Logger.Error("Failed to get user with id", "userId", token.UserId, "error", err)
		return false
	}

	reqContext.SignedInUser = query.Result
	reqContext.IsSignedIn = true
	reqContext.UserToken = token

	// Rotate the token just before we write response headers to ensure there is no delay between
	// the new token being generated and the client receiving it.
	reqContext.Resp.Before(h.rotateEndOfRequestFunc(reqContext, h.AuthTokenService, token))

	return true
}

func (h *ContextHandler) rotateEndOfRequestFunc(reqContext *models.ReqContext, authTokenService models.UserTokenService,
	token *models.UserToken) web.BeforeFunc {
	return func(w web.ResponseWriter) {
		// if response has already been written, skip.
		if w.Written() {
			return
		}

		// if the request is cancelled by the client we should not try
		// to rotate the token since the client would not accept any result.
		if errors.Is(reqContext.Context.Req.Context().Err(), context.Canceled) {
			return
		}

		ctx, span := h.tracer.Start(reqContext.Req.Context(), "rotateEndOfRequestFunc")
		defer span.End()

		addr := reqContext.RemoteAddr()
		ip, err := network.GetIPFromAddress(addr)
		if err != nil {
			reqContext.Logger.Debug("Failed to get client IP address", "addr", addr, "err", err)
			ip = nil
		}
		rotated, err := authTokenService.TryRotateToken(ctx, token, ip, reqContext.Req.UserAgent())
		if err != nil {
			reqContext.Logger.Error("Failed to rotate token", "error", err)
			return
		}

		if rotated {
			cookies.WriteSessionCookie(reqContext, h.Cfg, token.UnhashedToken, h.Cfg.LoginMaxLifetime)
		}
	}
}

func (h *ContextHandler) initContextWithRenderAuth(reqContext *models.ReqContext) bool {
	key := reqContext.GetCookie("renderKey")
	if key == "" {
		return false
	}

	ctx, span := h.tracer.Start(reqContext.Req.Context(), "initContextWithRenderAuth")
	defer span.End()

	renderUser, exists := h.RenderService.GetRenderUser(reqContext.Req.Context(), key)
	if !exists {
		reqContext.JsonApiErr(401, "Invalid Render Key", nil)
		return true
	}

	reqContext.SignedInUser = &models.SignedInUser{
		OrgId:   renderUser.OrgID,
		UserId:  renderUser.UserID,
		OrgRole: models.RoleType(renderUser.OrgRole),
	}

	// UserID can be 0 for background tasks and, in this case, there is no user info to retrieve
	if renderUser.UserID != 0 {
		query := models.GetSignedInUserQuery{UserId: renderUser.UserID, OrgId: renderUser.OrgID}
		if err := h.SQLStore.GetSignedInUserWithCacheCtx(ctx, &query); err == nil {
			reqContext.SignedInUser = query.Result
		}
	}

	reqContext.IsSignedIn = true
	reqContext.IsRenderCall = true
	reqContext.LastSeenAt = time.Now()
	return true
}

func logUserIn(reqContext *models.ReqContext, auth *authproxy.AuthProxy, username string, logger log.Logger, ignoreCache bool) (int64, error) {
	logger.Debug("Trying to log user in", "username", username, "ignoreCache", ignoreCache)
	// Try to log in user via various providers
	id, err := auth.Login(reqContext, ignoreCache)
	if err != nil {
		details := err
		var e authproxy.Error
		if errors.As(err, &e) {
			details = e.DetailsError
		}
		logger.Error("Failed to login", "username", username, "message", err.Error(), "error", details,
			"ignoreCache", ignoreCache)
		return 0, err
	}
	return id, nil
}

func (h *ContextHandler) handleError(ctx *models.ReqContext, err error, statusCode int, cb func(error)) {
	details := err
	var e authproxy.Error
	if errors.As(err, &e) {
		details = e.DetailsError
	}
	ctx.Handle(h.Cfg, statusCode, err.Error(), details)

	if cb != nil {
		cb(details)
	}
}

func (h *ContextHandler) initContextWithAuthProxy(reqContext *models.ReqContext, orgID int64) bool {
	username := reqContext.Req.Header.Get(h.Cfg.AuthProxyHeaderName)

	logger := log.New("auth.proxy")

	// Bail if auth proxy is not enabled
	if !h.authProxy.IsEnabled() {
		return false
	}

	// If there is no header - we can't move forward
	if !h.authProxy.HasHeader(reqContext) {
		return false
	}

	_, span := h.tracer.Start(reqContext.Req.Context(), "initContextWithAuthProxy")
	defer span.End()

	// Check if allowed continuing with this IP
	if err := h.authProxy.IsAllowedIP(reqContext.Req.RemoteAddr); err != nil {
		h.handleError(reqContext, err, 407, func(details error) {
			logger.Error("Failed to check whitelisted IP addresses", "message", err.Error(), "error", details)
		})
		return true
	}

	id, err := logUserIn(reqContext, h.authProxy, username, logger, false)
	if err != nil {
		h.handleError(reqContext, err, 407, nil)
		return true
	}

	logger.Debug("Got user ID, getting full user info", "userID", id)

	user, err := h.authProxy.GetSignedInUser(id, orgID)
	if err != nil {
		// The reason we couldn't find the user corresponding to the ID might be that the ID was found from a stale
		// cache entry. For example, if a user is deleted via the API, corresponding cache entries aren't invalidated
		// because cache keys are computed from request header values and not just the user ID. Meaning that
		// we can't easily derive cache keys to invalidate when deleting a user. To work around this, we try to
		// log the user in again without the cache.
		logger.Debug("Failed to get user info given ID, retrying without cache", "userID", id)
		if err := h.authProxy.RemoveUserFromCache(reqContext); err != nil {
			if !errors.Is(err, remotecache.ErrCacheItemNotFound) {
				logger.Error("Got unexpected error when removing user from auth cache", "error", err)
			}
		}
		id, err = logUserIn(reqContext, h.authProxy, username, logger, true)
		if err != nil {
			h.handleError(reqContext, err, 407, nil)
			return true
		}

		user, err = h.authProxy.GetSignedInUser(id, orgID)
		if err != nil {
			h.handleError(reqContext, err, 407, nil)
			return true
		}
	}

	logger.Debug("Successfully got user info", "userID", user.UserId, "username", user.Login)

	// Add user info to context
	reqContext.SignedInUser = user
	reqContext.IsSignedIn = true

	// Remember user data in cache
	if err := h.authProxy.Remember(reqContext, id); err != nil {
		h.handleError(reqContext, err, 500, func(details error) {
			logger.Error(
				"Failed to store user in cache",
				"username", username,
				"message", err.Error(),
				"error", details,
			)
		})
		return true
	}

	return true
}<|MERGE_RESOLUTION|>--- conflicted
+++ resolved
@@ -246,20 +246,6 @@
 	_, span := h.tracer.Start(reqContext.Req.Context(), "initContextWithAPIKey")
 	defer span.End()
 
-<<<<<<< HEAD
-	// base64 decode key
-	decoded, err := apikeygen.Decode(keyString)
-	if err != nil {
-		reqContext.JsonApiErr(401, InvalidAPIKey, err)
-		return true
-	}
-
-	// fetch key
-	keyQuery := models.GetApiKeyByNameQuery{KeyName: decoded.Name, OrgId: decoded.OrgId}
-	if err := h.SQLStore.GetApiKeyByName(reqContext.Req.Context(), &keyQuery); err != nil {
-		reqContext.JsonApiErr(401, InvalidAPIKey, err)
-		return true
-=======
 	var (
 		apikey *models.ApiKey
 		errKey error
@@ -268,7 +254,6 @@
 		apikey, errKey = h.getPrefixedAPIKey(reqContext.Req.Context(), keyString) // decode prefixed key
 	} else {
 		apikey, errKey = h.getAPIKey(reqContext.Req.Context(), keyString) // decode legacy api key
->>>>>>> c2560129
 	}
 
 	if errKey != nil {
