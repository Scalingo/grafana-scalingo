// Package contexthandler contains the ContextHandler service.
package contexthandler

import (
	"context"
	"crypto/hmac"
	"crypto/sha256"
	"encoding/hex"
	"errors"
	"fmt"
	"net/http"
	"net/url"
	"strconv"
	"strings"
	"time"

	"golang.org/x/sync/singleflight"

	"github.com/grafana/grafana/pkg/components/apikeygen"
	"github.com/grafana/grafana/pkg/components/satokengen"
	"github.com/grafana/grafana/pkg/infra/db"
	"github.com/grafana/grafana/pkg/infra/log"
	"github.com/grafana/grafana/pkg/infra/network"
	"github.com/grafana/grafana/pkg/infra/remotecache"
	"github.com/grafana/grafana/pkg/infra/tracing"
	loginpkg "github.com/grafana/grafana/pkg/login"
	"github.com/grafana/grafana/pkg/services/anonymous"
	"github.com/grafana/grafana/pkg/services/apikey"
	"github.com/grafana/grafana/pkg/services/auth"
<<<<<<< HEAD
=======
	"github.com/grafana/grafana/pkg/services/auth/jwt"
	"github.com/grafana/grafana/pkg/services/authn"
>>>>>>> ac7f9d45
	"github.com/grafana/grafana/pkg/services/contexthandler/authproxy"
	"github.com/grafana/grafana/pkg/services/contexthandler/ctxkey"
	contextmodel "github.com/grafana/grafana/pkg/services/contexthandler/model"
	"github.com/grafana/grafana/pkg/services/featuremgmt"
	"github.com/grafana/grafana/pkg/services/login"
	"github.com/grafana/grafana/pkg/services/oauthtoken"
	"github.com/grafana/grafana/pkg/services/org"
	"github.com/grafana/grafana/pkg/services/rendering"
	"github.com/grafana/grafana/pkg/services/user"
	"github.com/grafana/grafana/pkg/setting"
	"github.com/grafana/grafana/pkg/util"
	"github.com/grafana/grafana/pkg/web"
)

const (
	InvalidUsernamePassword = "invalid username or password"
	/* #nosec */
	InvalidAPIKey = "invalid API key"
)

func ProvideService(cfg *setting.Cfg, tokenService auth.UserTokenService, jwtService jwt.JWTService,
	remoteCache *remotecache.RemoteCache, renderService rendering.Service, sqlStore db.DB,
	tracer tracing.Tracer, authProxy *authproxy.AuthProxy, loginService login.Service,
	apiKeyService apikey.Service, authenticator loginpkg.Authenticator, userService user.Service,
	orgService org.Service, oauthTokenService oauthtoken.OAuthTokenService, features *featuremgmt.FeatureManager,
<<<<<<< HEAD
	// before 9.3.0 the quota service used to depend on on the ActiveTokenService
	// since 9.3.0 after the quota refactoring ActiveTokenService depends on the quota
	// therefore it's added to avoid cycle dependencies
	// since it's used only by the middleware for enforcing quota limits.
	activeTokenService auth.ActiveTokenService,
=======
	authnService authn.Service, anonSessionService anonymous.Service,
>>>>>>> ac7f9d45
) *ContextHandler {
	return &ContextHandler{
		Cfg:                cfg,
		AuthTokenService:   tokenService,
		JWTAuthService:     jwtService,
		RemoteCache:        remoteCache,
		RenderService:      renderService,
		SQLStore:           sqlStore,
		tracer:             tracer,
		authProxy:          authProxy,
		authenticator:      authenticator,
		loginService:       loginService,
		apiKeyService:      apiKeyService,
		userService:        userService,
		orgService:         orgService,
		oauthTokenService:  oauthTokenService,
		features:           features,
		authnService:       authnService,
		anonSessionService: anonSessionService,
		singleflight:       new(singleflight.Group),
	}
}

// ContextHandler is a middleware.
type ContextHandler struct {
	Cfg                *setting.Cfg
	AuthTokenService   auth.UserTokenService
	JWTAuthService     auth.JWTVerifierService
	RemoteCache        *remotecache.RemoteCache
	RenderService      rendering.Service
	SQLStore           db.DB
	tracer             tracing.Tracer
	authProxy          *authproxy.AuthProxy
	authenticator      loginpkg.Authenticator
	loginService       login.Service
	apiKeyService      apikey.Service
	userService        user.Service
	orgService         org.Service
	oauthTokenService  oauthtoken.OAuthTokenService
	features           *featuremgmt.FeatureManager
	authnService       authn.Service
	singleflight       *singleflight.Group
	anonSessionService anonymous.Service
	// GetTime returns the current time.
	// Stubbable by tests.
	GetTime func() time.Time
}

type reqContextKey = ctxkey.Key

// FromContext returns the ReqContext value stored in a context.Context, if any.
func FromContext(c context.Context) *contextmodel.ReqContext {
	if reqCtx, ok := c.Value(reqContextKey{}).(*contextmodel.ReqContext); ok {
		return reqCtx
	}
	return nil
}

func hashUserIdentifier(identifier string, secret string) string {
	key := []byte(secret)
	h := hmac.New(sha256.New, key)
	h.Write([]byte(identifier))
	return hex.EncodeToString(h.Sum(nil))
}

func setSignedInUser(reqContext *contextmodel.ReqContext, identity *authn.Identity, intercomSecret string) {
	reqContext.SignedInUser = identity.SignedInUser()
	if identity.AuthID != "" {
		reqContext.SignedInUser.Analytics.Identifier = identity.AuthID
	} else {
		reqContext.SignedInUser.Analytics.Identifier = identity.Email + "@" + setting.AppUrl
	}
	if intercomSecret != "" {
		reqContext.SignedInUser.Analytics.IntercomIdentifier = hashUserIdentifier(identity.AuthID, intercomSecret)
	}
}

// Middleware provides a middleware to initialize the request context.
func (h *ContextHandler) Middleware(next http.Handler) http.Handler {
	return http.HandlerFunc(func(w http.ResponseWriter, r *http.Request) {
		ctx := r.Context()
		mContext := web.FromContext(ctx)
		_, span := h.tracer.Start(ctx, "Auth - Middleware")
		defer span.End()

		reqContext := &contextmodel.ReqContext{
			Context: mContext,
			SignedInUser: &user.SignedInUser{
				Permissions: map[int64]map[string][]string{},
			},
			IsSignedIn:     false,
			AllowAnonymous: false,
			SkipCache:      false,
			Logger:         log.New("context"),
		}

		// Inject ReqContext into http.Request.Context
		*r = *r.WithContext(context.WithValue(ctx, reqContextKey{}, reqContext))
		// store list of possible auth header in context
		*reqContext.Req = *reqContext.Req.WithContext(WithAuthHTTPHeaders(reqContext.Req.Context(), h.Cfg))

		traceID := tracing.TraceIDFromContext(mContext.Req.Context(), false)
		if traceID != "" {
			reqContext.Logger = reqContext.Logger.New("traceID", traceID)
		}

		if h.features.IsEnabled(featuremgmt.FlagAuthnService) {
			identity, err := h.authnService.Authenticate(ctx, &authn.Request{HTTPRequest: reqContext.Req, Resp: reqContext.Resp})
			if err != nil {
				if errors.Is(err, auth.ErrInvalidSessionToken) {
					// Burn the cookie in case of invalid, expired or missing token
					reqContext.Resp.Before(h.deleteInvalidCookieEndOfRequestFunc(reqContext))
				}

				// Hack: set all errors on LookupTokenErr, so we can check it in auth middlewares
				reqContext.LookupTokenErr = err
			} else {
				reqContext.UserToken = identity.SessionToken
				setSignedInUser(reqContext, identity, h.Cfg.IntercomSecret)
				reqContext.IsSignedIn = !identity.IsAnonymous
				reqContext.AllowAnonymous = identity.IsAnonymous
				reqContext.IsRenderCall = identity.AuthModule == login.RenderModule
			}
		} else {
			const headerName = "X-Grafana-Org-Id"
			orgID := int64(0)
			orgIDHeader := reqContext.Req.Header.Get(headerName)
			if orgIDHeader != "" {
				id, err := strconv.ParseInt(orgIDHeader, 10, 64)
				if err == nil {
					orgID = id
				} else {
					reqContext.Logger.Debug("Received invalid header", "header", headerName, "value", orgIDHeader)
				}
			}

			queryParameters, err := url.ParseQuery(reqContext.Req.URL.RawQuery)
			if err != nil {
				reqContext.Logger.Error("Failed to parse query parameters", "error", err)
			}
			if queryParameters.Has("targetOrgId") {
				targetOrg, err := strconv.ParseInt(queryParameters.Get("targetOrgId"), 10, 64)
				if err == nil {
					orgID = targetOrg
				} else {
					reqContext.Logger.Error("Invalid target organization ID", "error", err)
				}
			}
			// the order in which these are tested are important
			// look for api key in Authorization header first
			// then init session and look for userId in session
			// then look for api key in session (special case for render calls via api)
			// then test if anonymous access is enabled
			switch {
			case h.initContextWithRenderAuth(reqContext):
			case h.initContextWithJWT(reqContext, orgID):
			case h.initContextWithAPIKey(reqContext):
			case h.initContextWithBasicAuth(reqContext, orgID):
			case h.initContextWithAuthProxy(reqContext, orgID):
			case h.initContextWithToken(reqContext, orgID):
			case h.initContextWithAnonymousUser(reqContext):
			}
		}

		reqContext.Logger = reqContext.Logger.New("userId", reqContext.UserID, "orgId", reqContext.OrgID, "uname", reqContext.Login)
		span.AddEvents(
			[]string{"uname", "orgId", "userId"},
			[]tracing.EventValue{
				{Str: reqContext.Login},
				{Num: reqContext.OrgID},
				{Num: reqContext.UserID}},
		)

		// when using authn service this is implemented as a post auth hook
		if !h.features.IsEnabled(featuremgmt.FlagAuthnService) {
			// update last seen every 5min
			if reqContext.ShouldUpdateLastSeenAt() {
				reqContext.Logger.Debug("Updating last user_seen_at", "user_id", reqContext.UserID)
				if err := h.userService.UpdateLastSeenAt(mContext.Req.Context(), &user.UpdateUserLastSeenAtCommand{UserID: reqContext.UserID}); err != nil {
					reqContext.Logger.Error("Failed to update last_seen_at", "error", err)
				}
			}
		}

		// this can be used by proxies to identify certain users
		if h.features.IsEnabled(featuremgmt.FlagReturnUnameHeader) {
			w.Header().Add("grafana-uname", reqContext.Login)
		}

		next.ServeHTTP(w, r)
	})
}

func (h *ContextHandler) initContextWithAnonymousUser(reqContext *contextmodel.ReqContext) bool {
	_, span := h.tracer.Start(reqContext.Req.Context(), "initContextWithAnonymousUser")
	defer span.End()

	if !h.Cfg.AnonymousEnabled {
		return false
	}

	getOrg := org.GetOrgByNameQuery{Name: h.Cfg.AnonymousOrgName}

	orga, err := h.orgService.GetByName(reqContext.Req.Context(), &getOrg)
	if err != nil {
		reqContext.Logger.Error("Anonymous access organization error.", "org_name", h.Cfg.AnonymousOrgName, "error", err)
		return false
	}

	httpReqCopy := &http.Request{}
	if reqContext.Req != nil && reqContext.Req.Header != nil {
		// avoid r.HTTPRequest.Clone(context.Background()) as we do not require a full clone
		httpReqCopy.Header = reqContext.Req.Header.Clone()
		httpReqCopy.RemoteAddr = reqContext.Req.RemoteAddr
	}

	go func() {
		defer func() {
			if err := recover(); err != nil {
				reqContext.Logger.Warn("tag anon session panic", "err", err)
			}
		}()
		if err := h.anonSessionService.TagSession(context.Background(), httpReqCopy); err != nil {
			reqContext.Logger.Warn("Failed to tag anonymous session", "error", err)
		}
	}()

	reqContext.IsSignedIn = false
	reqContext.AllowAnonymous = true
	reqContext.SignedInUser = &user.SignedInUser{IsAnonymous: true}
	reqContext.OrgRole = org.RoleType(h.Cfg.AnonymousOrgRole)
	reqContext.OrgID = orga.ID
	reqContext.OrgName = orga.Name
	return true
}

func (h *ContextHandler) getPrefixedAPIKey(ctx context.Context, keyString string) (*apikey.APIKey, error) {
	// prefixed decode key
	decoded, err := satokengen.Decode(keyString)
	if err != nil {
		return nil, err
	}

	hash, err := decoded.Hash()
	if err != nil {
		return nil, err
	}

	return h.apiKeyService.GetAPIKeyByHash(ctx, hash)
}

func (h *ContextHandler) getAPIKey(ctx context.Context, keyString string) (*apikey.APIKey, error) {
	decoded, err := apikeygen.Decode(keyString)
	if err != nil {
		return nil, err
	}

	// fetch key
	keyQuery := apikey.GetByNameQuery{KeyName: decoded.Name, OrgID: decoded.OrgId}
	key, err := h.apiKeyService.GetApiKeyByName(ctx, &keyQuery)
	if err != nil {
		return nil, err
	}

	// validate api key
	isValid, err := apikeygen.IsValid(decoded, key.Key)
	if err != nil {
		return nil, err
	}
	if !isValid {
		return nil, apikeygen.ErrInvalidApiKey
	}

	return key, nil
}

func (h *ContextHandler) initContextWithAPIKey(reqContext *contextmodel.ReqContext) bool {
	header := reqContext.Req.Header.Get("Authorization")
	parts := strings.SplitN(header, " ", 2)
	var keyString string
	if len(parts) == 2 && parts[0] == "Bearer" {
		keyString = parts[1]
	} else {
		username, password, err := util.DecodeBasicAuthHeader(header)
		if err == nil && username == "api_key" {
			keyString = password
		}
	}

	if keyString == "" {
		return false
	}

	_, span := h.tracer.Start(reqContext.Req.Context(), "initContextWithAPIKey")
	defer span.End()

	var (
		apiKey *apikey.APIKey
		errKey error
	)
	if strings.HasPrefix(keyString, satokengen.GrafanaPrefix) {
		apiKey, errKey = h.getPrefixedAPIKey(reqContext.Req.Context(), keyString) // decode prefixed key
	} else {
		apiKey, errKey = h.getAPIKey(reqContext.Req.Context(), keyString) // decode legacy api key
	}

	if errKey != nil {
		status := http.StatusInternalServerError
		if errors.Is(errKey, apikeygen.ErrInvalidApiKey) {
			status = http.StatusUnauthorized
		}
		// this is when the getPrefixAPIKey return error form the apikey package instead of the apikeygen
		// when called in the sqlx store methods
		if errors.Is(errKey, apikey.ErrInvalid) {
			status = http.StatusUnauthorized
		}
		reqContext.JsonApiErr(status, InvalidAPIKey, errKey)
		return true
	}

	// check for expiration
	getTime := h.GetTime
	if getTime == nil {
		getTime = time.Now
	}
	if apiKey.Expires != nil && *apiKey.Expires <= getTime().Unix() {
		reqContext.JsonApiErr(http.StatusUnauthorized, "Expired API key", nil)
		return true
	}

	if apiKey.IsRevoked != nil && *apiKey.IsRevoked {
		reqContext.JsonApiErr(http.StatusUnauthorized, "Revoked token", nil)

		return true
	}

	// non-blocking update api_key last used date
	go func(id int64) {
		defer func() {
			if err := recover(); err != nil {
				reqContext.Logger.Error("api key authentication panic", "err", err)
			}
		}()
		if err := h.apiKeyService.UpdateAPIKeyLastUsedDate(context.Background(), id); err != nil {
			reqContext.Logger.Warn("failed to update last use date for api key", "id", id)
		}
	}(apiKey.ID)

	if apiKey.ServiceAccountId == nil || *apiKey.ServiceAccountId < 1 { //There is no service account attached to the apikey
		// Use the old APIkey method.  This provides backwards compatibility.
		// will probably have to be supported for a long time.
		reqContext.SignedInUser = &user.SignedInUser{}
		reqContext.OrgRole = apiKey.Role
		reqContext.ApiKeyID = apiKey.ID
		reqContext.OrgID = apiKey.OrgID
		reqContext.IsSignedIn = true
		return true
	}

	//There is a service account attached to the API key

	//Use service account linked to API key as the signed in user
	querySignedInUser := user.GetSignedInUserQuery{UserID: *apiKey.ServiceAccountId, OrgID: apiKey.OrgID}
	querySignedInUserResult, err := h.userService.GetSignedInUserWithCacheCtx(reqContext.Req.Context(), &querySignedInUser)
	if err != nil {
		reqContext.Logger.Error(
			"Failed to link API key to service account in",
			"id", querySignedInUser.UserID,
			"org", querySignedInUser.OrgID,
			"err", err,
		)
		reqContext.JsonApiErr(http.StatusInternalServerError, "Unable to link API key to service account", err)
		return true
	}

	// disabled service accounts are not allowed to access the API
	if querySignedInUserResult.IsDisabled {
		reqContext.JsonApiErr(http.StatusUnauthorized, "Service account is disabled", nil)
		return true
	}

	reqContext.IsSignedIn = true
	reqContext.SignedInUser = querySignedInUserResult

	return true
}

func (h *ContextHandler) initContextWithBasicAuth(reqContext *contextmodel.ReqContext, orgID int64) bool {
	if !h.Cfg.BasicAuthEnabled {
		return false
	}

	header := reqContext.Req.Header.Get("Authorization")
	if header == "" {
		return false
	}

	_, span := h.tracer.Start(reqContext.Req.Context(), "initContextWithBasicAuth")
	defer span.End()

	username, password, err := util.DecodeBasicAuthHeader(header)
	if err != nil {
		reqContext.JsonApiErr(401, "Invalid Basic Auth Header", err)
		return true
	}

	authQuery := login.LoginUserQuery{
		Username: username,
		Password: password,
		Cfg:      h.Cfg,
	}
	if err := h.authenticator.AuthenticateUser(reqContext.Req.Context(), &authQuery); err != nil {
		reqContext.Logger.Debug(
			"Failed to authorize the user",
			"username", username,
			"err", err,
		)

		if errors.Is(err, user.ErrUserNotFound) {
			err = login.ErrInvalidCredentials
		}
		reqContext.JsonApiErr(401, InvalidUsernamePassword, err)
		return true
	}

	usr := authQuery.User

	query := user.GetSignedInUserQuery{UserID: usr.ID, OrgID: orgID}
	queryResult, err := h.userService.GetSignedInUserWithCacheCtx(reqContext.Req.Context(), &query)
	if err != nil {
		reqContext.Logger.Error(
			"Failed at user signed in",
			"id", usr.ID,
			"org", orgID,
		)
		reqContext.JsonApiErr(401, InvalidUsernamePassword, err)
		return true
	}

	reqContext.SignedInUser = queryResult
	reqContext.IsSignedIn = true
	return true
}

func (h *ContextHandler) initContextWithToken(reqContext *contextmodel.ReqContext, orgID int64) bool {
	if h.Cfg.LoginCookieName == "" {
		return false
	}

	rawToken := reqContext.GetCookie(h.Cfg.LoginCookieName)
	if rawToken == "" {
		return false
	}

	ctx, span := h.tracer.Start(reqContext.Req.Context(), "initContextWithToken")
	defer span.End()

	token, err := h.AuthTokenService.LookupToken(ctx, rawToken)
	if err != nil {
		reqContext.Logger.Warn("failed to look up session from cookie", "error", err)
<<<<<<< HEAD
		if errors.Is(err, models.ErrUserTokenNotFound) || errors.Is(err, models.ErrInvalidSessionToken) {
			// Burn the cookie in case of invalid, expired or missing token
=======
		if errors.Is(err, auth.ErrInvalidSessionToken) {
			// Burn the cookie in case of invalid or revoked token
>>>>>>> ac7f9d45
			reqContext.Resp.Before(h.deleteInvalidCookieEndOfRequestFunc(reqContext))
		}

		reqContext.LookupTokenErr = err

		return false
	}

	if h.features.IsEnabled(featuremgmt.FlagClientTokenRotation) {
		if token.NeedsRotation(time.Duration(h.Cfg.TokenRotationIntervalMinutes) * time.Minute) {
			reqContext.LookupTokenErr = authn.ErrTokenNeedsRotation.Errorf("token needs rotation")
			return true
		}
	}

	query := user.GetSignedInUserQuery{UserID: token.UserId, OrgID: orgID}
	queryResult, err := h.userService.GetSignedInUserWithCacheCtx(ctx, &query)
	if err != nil {
		reqContext.Logger.Error("Failed to get user with id", "userId", token.UserId, "error", err)
		return false
	}

	if h.features.IsEnabled(featuremgmt.FlagAccessTokenExpirationCheck) {
		// Check whether the logged in User has a token (whether the User used an OAuth provider to login)
		oauthToken, exists, _ := h.oauthTokenService.HasOAuthEntry(ctx, queryResult)
		if exists {
			if h.hasAccessTokenExpired(oauthToken) {
				reqContext.Logger.Info("access token expired", "userId", query.UserID, "expiry", fmt.Sprintf("%v", oauthToken.OAuthExpiry))

				// If the User doesn't have a refresh_token or refreshing the token was unsuccessful then log out the User and invalidate the OAuth tokens
				if err = h.oauthTokenService.TryTokenRefresh(ctx, oauthToken); err != nil {
					if !errors.Is(err, oauthtoken.ErrNoRefreshTokenFound) {
						reqContext.Logger.Error("could not fetch a new access token", "userId", oauthToken.UserId, "error", err)
					}

					reqContext.Resp.Before(h.deleteInvalidCookieEndOfRequestFunc(reqContext))
					if err = h.oauthTokenService.InvalidateOAuthTokens(ctx, oauthToken); err != nil {
						reqContext.Logger.Error("could not invalidate OAuth tokens", "userId", oauthToken.UserId, "error", err)
					}

					err = h.AuthTokenService.RevokeToken(ctx, token, false)
					if err != nil && !errors.Is(err, auth.ErrUserTokenNotFound) {
						reqContext.Logger.Error("failed to revoke auth token", "error", err)
					}
					return false
				}
			}
		}
	}

	reqContext.SignedInUser = queryResult
	reqContext.IsSignedIn = true
	reqContext.UserToken = token

	// Rotate the token just before we write response headers to ensure there is no delay between
	// the new token being generated and the client receiving it.
	reqContext.Resp.Before(h.rotateEndOfRequestFunc(reqContext))

	return true
}

func (h *ContextHandler) deleteInvalidCookieEndOfRequestFunc(reqContext *contextmodel.ReqContext) web.BeforeFunc {
	return func(w web.ResponseWriter) {
		if h.features.IsEnabled(featuremgmt.FlagClientTokenRotation) {
			return
		}

		if w.Written() {
			reqContext.Logger.Debug("Response written, skipping invalid cookie delete")
			return
		}

		reqContext.Logger.Debug("Expiring invalid cookie")
		authn.DeleteSessionCookie(reqContext.Resp, h.Cfg)
	}
}

func (h *ContextHandler) rotateEndOfRequestFunc(reqContext *contextmodel.ReqContext) web.BeforeFunc {
	return func(w web.ResponseWriter) {
		if h.features.IsEnabled(featuremgmt.FlagClientTokenRotation) {
			return
		}
		// if response has already been written, skip.
		if w.Written() {
			return
		}

		// if the request is cancelled by the client we should not try
		// to rotate the token since the client would not accept any result.
		if errors.Is(reqContext.Context.Req.Context().Err(), context.Canceled) {
			return
		}

		// if there is no user token attached to reqContext, skip.
		if reqContext.UserToken == nil {
			return
		}

		ctx, span := h.tracer.Start(reqContext.Req.Context(), "rotateEndOfRequestFunc")
		defer span.End()

		addr := reqContext.RemoteAddr()
		ip, err := network.GetIPFromAddress(addr)
		if err != nil {
			reqContext.Logger.Debug("Failed to get client IP address", "addr", addr, "err", err)
			ip = nil
		}

		rotated, newToken, err := h.AuthTokenService.TryRotateToken(ctx, reqContext.UserToken, ip, reqContext.Req.UserAgent())
		if err != nil {
			reqContext.Logger.Error("Failed to rotate token", "error", err)
			return
		}

		if rotated {
			reqContext.UserToken = newToken
			authn.WriteSessionCookie(reqContext.Resp, h.Cfg, newToken)
		}
	}
}

func (h *ContextHandler) initContextWithRenderAuth(reqContext *contextmodel.ReqContext) bool {
	key := reqContext.GetCookie("renderKey")
	if key == "" {
		return false
	}

	ctx, span := h.tracer.Start(reqContext.Req.Context(), "initContextWithRenderAuth")
	defer span.End()

	renderUser, exists := h.RenderService.GetRenderUser(reqContext.Req.Context(), key)
	if !exists {
		reqContext.JsonApiErr(401, "Invalid Render Key", nil)
		return true
	}

	reqContext.SignedInUser = &user.SignedInUser{
		OrgID:   renderUser.OrgID,
		UserID:  renderUser.UserID,
		OrgRole: org.RoleType(renderUser.OrgRole),
	}

	// UserID can be 0 for background tasks and, in this case, there is no user info to retrieve
	if renderUser.UserID != 0 {
		query := user.GetSignedInUserQuery{UserID: renderUser.UserID, OrgID: renderUser.OrgID}
		queryResult, err := h.userService.GetSignedInUserWithCacheCtx(ctx, &query)
		if err == nil {
			reqContext.SignedInUser = queryResult
		}
	}

	reqContext.IsSignedIn = true
	reqContext.IsRenderCall = true
	reqContext.LastSeenAt = time.Now()
	return true
}

func logUserIn(reqContext *contextmodel.ReqContext, auth *authproxy.AuthProxy, username string, logger log.Logger, ignoreCache bool) (int64, error) {
	logger.Debug("Trying to log user in", "username", username, "ignoreCache", ignoreCache)
	// Try to log in user via various providers
	id, err := auth.Login(reqContext, ignoreCache)
	if err != nil {
		details := err
		var e authproxy.Error
		if errors.As(err, &e) {
			details = e.DetailsError
		}
		logger.Error("Failed to login", "username", username, "message", err.Error(), "error", details,
			"ignoreCache", ignoreCache)
		return 0, err
	}
	return id, nil
}

func (h *ContextHandler) handleError(ctx *contextmodel.ReqContext, err error, statusCode int, cb func(error)) {
	details := err
	var e authproxy.Error
	if errors.As(err, &e) {
		details = e.DetailsError
	}
	ctx.Handle(h.Cfg, statusCode, err.Error(), details)

	if cb != nil {
		cb(details)
	}
}

func (h *ContextHandler) initContextWithAuthProxy(reqContext *contextmodel.ReqContext, orgID int64) bool {
	username := reqContext.Req.Header.Get(h.Cfg.AuthProxyHeaderName)

	logger := log.New("auth.proxy")

	// Bail if auth proxy is not enabled
	if !h.authProxy.IsEnabled() {
		return false
	}

	// If there is no header - we can't move forward
	if !h.authProxy.HasHeader(reqContext) {
		return false
	}

	_, span := h.tracer.Start(reqContext.Req.Context(), "initContextWithAuthProxy")
	defer span.End()

	// Check if allowed continuing with this IP
	if err := h.authProxy.IsAllowedIP(reqContext.Req.RemoteAddr); err != nil {
		h.handleError(reqContext, err, 407, func(details error) {
			logger.Error("Failed to check whitelisted IP addresses", "message", err.Error(), "error", details)
		})
		return true
	}

	id, err := logUserIn(reqContext, h.authProxy, username, logger, false)
	if err != nil {
		h.handleError(reqContext, err, 407, nil)
		return true
	}

	logger.Debug("Got user ID, getting full user info", "userID", id)

	user, err := h.authProxy.GetSignedInUser(id, orgID)
	if err != nil {
		// The reason we couldn't find the user corresponding to the ID might be that the ID was found from a stale
		// cache entry. For example, if a user is deleted via the API, corresponding cache entries aren't invalidated
		// because cache keys are computed from request header values and not just the user ID. Meaning that
		// we can't easily derive cache keys to invalidate when deleting a user. To work around this, we try to
		// log the user in again without the cache.
		logger.Debug("Failed to get user info given ID, retrying without cache", "userID", id)
		if err := h.authProxy.RemoveUserFromCache(reqContext); err != nil {
			if !errors.Is(err, remotecache.ErrCacheItemNotFound) {
				logger.Error("Got unexpected error when removing user from auth cache", "error", err)
			}
		}
		id, err = logUserIn(reqContext, h.authProxy, username, logger, true)
		if err != nil {
			h.handleError(reqContext, err, 407, nil)
			return true
		}

		user, err = h.authProxy.GetSignedInUser(id, orgID)
		if err != nil {
			h.handleError(reqContext, err, 407, nil)
			return true
		}
	}

	logger.Debug("Successfully got user info", "userID", user.UserID, "username", user.Login)

	// Add user info to context
	reqContext.SignedInUser = user
	reqContext.IsSignedIn = true

	// Remember user data in cache
	if err := h.authProxy.Remember(reqContext, id); err != nil {
		h.handleError(reqContext, err, 500, func(details error) {
			logger.Error(
				"Failed to store user in cache",
				"username", username,
				"message", err.Error(),
				"error", details,
			)
		})
		return true
	}

	return true
}

type authHTTPHeaderListContextKey struct{}

var authHTTPHeaderListKey = authHTTPHeaderListContextKey{}

// AuthHTTPHeaderList used to record HTTP headers that being when verifying authentication
// of an incoming HTTP request.
type AuthHTTPHeaderList struct {
	Items []string
}

// WithAuthHTTPHeaders returns a new context in which all possible configured auth header will be included
// and later retrievable by AuthHTTPHeaderListFromContext.
func WithAuthHTTPHeaders(ctx context.Context, cfg *setting.Cfg) context.Context {
	list := AuthHTTPHeaderListFromContext(ctx)
	if list == nil {
		list = &AuthHTTPHeaderList{
			Items: []string{},
		}
	}

	// used by basic auth, api keys and potentially jwt auth
	list.Items = append(list.Items, "Authorization")

	// if jwt is enabled we add it to the list. We can ignore in case it is set to Authorization
	if cfg.JWTAuthEnabled && cfg.JWTAuthHeaderName != "" && cfg.JWTAuthHeaderName != "Authorization" {
		list.Items = append(list.Items, cfg.JWTAuthHeaderName)
	}

	// if auth proxy is enabled add the main proxy header and all configured headers
	if cfg.AuthProxyEnabled {
		list.Items = append(list.Items, cfg.AuthProxyHeaderName)
		for _, header := range cfg.AuthProxyHeaders {
			if header != "" {
				list.Items = append(list.Items, header)
			}
		}
	}

	return context.WithValue(ctx, authHTTPHeaderListKey, list)
}

// AuthHTTPHeaderListFromContext returns the AuthHTTPHeaderList in a context.Context, if any,
// and will include any HTTP headers used when verifying authentication of an incoming HTTP request.
func AuthHTTPHeaderListFromContext(c context.Context) *AuthHTTPHeaderList {
	if list, ok := c.Value(authHTTPHeaderListKey).(*AuthHTTPHeaderList); ok {
		return list
	}
	return nil
}

<<<<<<< HEAD
func (h *ContextHandler) hasAccessTokenExpired(token *models.UserAuth) bool {
=======
func (h *ContextHandler) hasAccessTokenExpired(token *login.UserAuth) bool {
>>>>>>> ac7f9d45
	if token.OAuthExpiry.IsZero() {
		return false
	}

	getTime := h.GetTime
	if getTime == nil {
		getTime = time.Now
	}

	return token.OAuthExpiry.Round(0).Add(-oauthtoken.ExpiryDelta).Before(getTime())
}<|MERGE_RESOLUTION|>--- conflicted
+++ resolved
@@ -27,11 +27,8 @@
 	"github.com/grafana/grafana/pkg/services/anonymous"
 	"github.com/grafana/grafana/pkg/services/apikey"
 	"github.com/grafana/grafana/pkg/services/auth"
-<<<<<<< HEAD
-=======
 	"github.com/grafana/grafana/pkg/services/auth/jwt"
 	"github.com/grafana/grafana/pkg/services/authn"
->>>>>>> ac7f9d45
 	"github.com/grafana/grafana/pkg/services/contexthandler/authproxy"
 	"github.com/grafana/grafana/pkg/services/contexthandler/ctxkey"
 	contextmodel "github.com/grafana/grafana/pkg/services/contexthandler/model"
@@ -57,15 +54,7 @@
 	tracer tracing.Tracer, authProxy *authproxy.AuthProxy, loginService login.Service,
 	apiKeyService apikey.Service, authenticator loginpkg.Authenticator, userService user.Service,
 	orgService org.Service, oauthTokenService oauthtoken.OAuthTokenService, features *featuremgmt.FeatureManager,
-<<<<<<< HEAD
-	// before 9.3.0 the quota service used to depend on on the ActiveTokenService
-	// since 9.3.0 after the quota refactoring ActiveTokenService depends on the quota
-	// therefore it's added to avoid cycle dependencies
-	// since it's used only by the middleware for enforcing quota limits.
-	activeTokenService auth.ActiveTokenService,
-=======
 	authnService authn.Service, anonSessionService anonymous.Service,
->>>>>>> ac7f9d45
 ) *ContextHandler {
 	return &ContextHandler{
 		Cfg:                cfg,
@@ -250,11 +239,6 @@
 			}
 		}
 
-		// this can be used by proxies to identify certain users
-		if h.features.IsEnabled(featuremgmt.FlagReturnUnameHeader) {
-			w.Header().Add("grafana-uname", reqContext.Login)
-		}
-
 		next.ServeHTTP(w, r)
 	})
 }
@@ -526,13 +510,8 @@
 	token, err := h.AuthTokenService.LookupToken(ctx, rawToken)
 	if err != nil {
 		reqContext.Logger.Warn("failed to look up session from cookie", "error", err)
-<<<<<<< HEAD
-		if errors.Is(err, models.ErrUserTokenNotFound) || errors.Is(err, models.ErrInvalidSessionToken) {
-			// Burn the cookie in case of invalid, expired or missing token
-=======
 		if errors.Is(err, auth.ErrInvalidSessionToken) {
 			// Burn the cookie in case of invalid or revoked token
->>>>>>> ac7f9d45
 			reqContext.Resp.Before(h.deleteInvalidCookieEndOfRequestFunc(reqContext))
 		}
 
@@ -852,11 +831,7 @@
 	return nil
 }
 
-<<<<<<< HEAD
-func (h *ContextHandler) hasAccessTokenExpired(token *models.UserAuth) bool {
-=======
 func (h *ContextHandler) hasAccessTokenExpired(token *login.UserAuth) bool {
->>>>>>> ac7f9d45
 	if token.OAuthExpiry.IsZero() {
 		return false
 	}
