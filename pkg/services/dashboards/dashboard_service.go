--- conflicted
+++ resolved
@@ -179,15 +179,7 @@
 		User:      dto.User,
 	}
 
-<<<<<<< HEAD
-	if err := bus.Dispatch(&alertCmd); err != nil {
-		return err
-	}
-
-	return nil
-=======
 	return bus.Dispatch(&alertCmd)
->>>>>>> 9e40b07f
 }
 
 func (dr *dashboardServiceImpl) SaveProvisionedDashboard(dto *SaveDashboardDTO, provisioning *models.DashboardProvisioning) (*models.Dashboard, error) {
