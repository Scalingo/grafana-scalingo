package service

import (
	"context"
	"fmt"
	"strings"
	"time"

	"github.com/grafana/grafana-plugin-sdk-go/backend/gtime"

	"github.com/grafana/grafana/pkg/infra/appcontext"
	"github.com/grafana/grafana/pkg/infra/log"
	"github.com/grafana/grafana/pkg/models"
	"github.com/grafana/grafana/pkg/services/accesscontrol"
	"github.com/grafana/grafana/pkg/services/alerting"
	"github.com/grafana/grafana/pkg/services/dashboards"
	"github.com/grafana/grafana/pkg/services/featuremgmt"
	"github.com/grafana/grafana/pkg/services/guardian"
	"github.com/grafana/grafana/pkg/services/org"
	"github.com/grafana/grafana/pkg/setting"
	"github.com/grafana/grafana/pkg/util"
)

var (
	provisionerPermissions = []accesscontrol.Permission{
		{Action: dashboards.ActionFoldersCreate},
		{Action: dashboards.ActionFoldersWrite, Scope: dashboards.ScopeFoldersAll},
		{Action: dashboards.ActionDashboardsCreate, Scope: dashboards.ScopeFoldersAll},
		{Action: dashboards.ActionDashboardsWrite, Scope: dashboards.ScopeFoldersAll},
	}
	// DashboardServiceImpl implements the DashboardService interface
	_ dashboards.DashboardService = (*DashboardServiceImpl)(nil)
)

type DashboardServiceImpl struct {
	cfg                  *setting.Cfg
	log                  log.Logger
	dashboardStore       dashboards.Store
	dashAlertExtractor   alerting.DashAlertExtractor
	features             featuremgmt.FeatureToggles
	folderPermissions    accesscontrol.FolderPermissionsService
	dashboardPermissions accesscontrol.DashboardPermissionsService
	ac                   accesscontrol.AccessControl
}

func ProvideDashboardService(
	cfg *setting.Cfg, store dashboards.Store, dashAlertExtractor alerting.DashAlertExtractor,
	features featuremgmt.FeatureToggles, folderPermissionsService accesscontrol.FolderPermissionsService,
	dashboardPermissionsService accesscontrol.DashboardPermissionsService, ac accesscontrol.AccessControl,
) *DashboardServiceImpl {
	ac.RegisterScopeAttributeResolver(dashboards.NewDashboardIDScopeResolver(store))
	ac.RegisterScopeAttributeResolver(dashboards.NewDashboardUIDScopeResolver(store))

	return &DashboardServiceImpl{
		cfg:                  cfg,
		log:                  log.New("dashboard-service"),
		dashboardStore:       store,
		dashAlertExtractor:   dashAlertExtractor,
		features:             features,
		folderPermissions:    folderPermissionsService,
		dashboardPermissions: dashboardPermissionsService,
		ac:                   ac,
	}
}

func (dr *DashboardServiceImpl) GetProvisionedDashboardData(ctx context.Context, name string) ([]*models.DashboardProvisioning, error) {
	return dr.dashboardStore.GetProvisionedDashboardData(ctx, name)
}

func (dr *DashboardServiceImpl) GetProvisionedDashboardDataByDashboardID(ctx context.Context, dashboardID int64) (*models.DashboardProvisioning, error) {
	return dr.dashboardStore.GetProvisionedDataByDashboardID(ctx, dashboardID)
}

func (dr *DashboardServiceImpl) GetProvisionedDashboardDataByDashboardUID(ctx context.Context, orgID int64, dashboardUID string) (*models.DashboardProvisioning, error) {
	return dr.dashboardStore.GetProvisionedDataByDashboardUID(ctx, orgID, dashboardUID)
}

func (dr *DashboardServiceImpl) BuildSaveDashboardCommand(ctx context.Context, dto *dashboards.SaveDashboardDTO, shouldValidateAlerts bool,
	validateProvisionedDashboard bool) (*models.SaveDashboardCommand, error) {
	dash := dto.Dashboard

	dash.OrgId = dto.OrgId
	dash.Title = strings.TrimSpace(dash.Title)
	dash.Data.Set("title", dash.Title)
	dash.SetUid(strings.TrimSpace(dash.Uid))

	if dash.Title == "" {
		return nil, dashboards.ErrDashboardTitleEmpty
	}

	if dash.IsFolder && dash.FolderId > 0 {
		return nil, dashboards.ErrDashboardFolderCannotHaveParent
	}

	if dash.IsFolder && strings.EqualFold(dash.Title, models.RootFolderName) {
		return nil, dashboards.ErrDashboardFolderNameExists
	}

	if !util.IsValidShortUID(dash.Uid) {
		return nil, dashboards.ErrDashboardInvalidUid
	} else if util.IsShortUIDTooLong(dash.Uid) {
		return nil, dashboards.ErrDashboardUidTooLong
	}

	if err := validateDashboardRefreshInterval(dash); err != nil {
		return nil, err
	}

	if shouldValidateAlerts {
		dashAlertInfo := alerting.DashAlertInfo{Dash: dash, User: dto.User, OrgID: dash.OrgId}
		if err := dr.dashAlertExtractor.ValidateAlerts(ctx, dashAlertInfo); err != nil {
			return nil, err
		}
	}

	isParentFolderChanged, err := dr.dashboardStore.ValidateDashboardBeforeSave(ctx, dash, dto.Overwrite)
	if err != nil {
		return nil, err
	}

	if isParentFolderChanged {
		// Check that the user is allowed to add a dashboard to the folder
		guardian := guardian.New(ctx, dash.Id, dto.OrgId, dto.User)
		if canSave, err := guardian.CanCreate(dash.FolderId, dash.IsFolder); err != nil || !canSave {
			if err != nil {
				return nil, err
			}
			return nil, dashboards.ErrDashboardUpdateAccessDenied
		}
	}

	if validateProvisionedDashboard {
		provisionedData, err := dr.GetProvisionedDashboardDataByDashboardID(ctx, dash.Id)
		if err != nil {
			return nil, err
		}

		if provisionedData != nil {
			return nil, dashboards.ErrDashboardCannotSaveProvisionedDashboard
		}
	}

	guard := guardian.New(ctx, dash.GetDashboardIdForSavePermissionCheck(), dto.OrgId, dto.User)
	if dash.Id == 0 {
		if canCreate, err := guard.CanCreate(dash.FolderId, dash.IsFolder); err != nil || !canCreate {
			if err != nil {
				return nil, err
			}
			return nil, dashboards.ErrDashboardUpdateAccessDenied
		}
	} else {
		if canSave, err := guard.CanSave(); err != nil || !canSave {
			if err != nil {
				return nil, err
			}
			return nil, dashboards.ErrDashboardUpdateAccessDenied
		}
	}

	cmd := &models.SaveDashboardCommand{
		Dashboard: dash.Data,
		Message:   dto.Message,
		OrgId:     dto.OrgId,
		Overwrite: dto.Overwrite,
		UserId:    dto.User.UserID,
		FolderId:  dash.FolderId,
		IsFolder:  dash.IsFolder,
		PluginId:  dash.PluginId,
	}

	if !dto.UpdatedAt.IsZero() {
		cmd.UpdatedAt = dto.UpdatedAt
	}

	return cmd, nil
}

func (dr *DashboardServiceImpl) UpdateDashboardACL(ctx context.Context, uid int64, items []*models.DashboardACL) error {
	return dr.dashboardStore.UpdateDashboardACL(ctx, uid, items)
}

func (dr *DashboardServiceImpl) DeleteOrphanedProvisionedDashboards(ctx context.Context, cmd *models.DeleteOrphanedProvisionedDashboardsCommand) error {
	return dr.dashboardStore.DeleteOrphanedProvisionedDashboards(ctx, cmd)
}

func validateDashboardRefreshInterval(dash *models.Dashboard) error {
	if setting.MinRefreshInterval == "" {
		return nil
	}

	refresh := dash.Data.Get("refresh").MustString("")
	if refresh == "" {
		// since no refresh is set it is a valid refresh rate
		return nil
	}

	minRefreshInterval, err := gtime.ParseDuration(setting.MinRefreshInterval)
	if err != nil {
		return fmt.Errorf("parsing min refresh interval %q failed: %w", setting.MinRefreshInterval, err)
	}
	d, err := gtime.ParseDuration(refresh)
	if err != nil {
		return fmt.Errorf("parsing refresh duration %q failed: %w", refresh, err)
	}

	if d < minRefreshInterval {
		return dashboards.ErrDashboardRefreshIntervalTooShort
	}

	return nil
}

func (dr *DashboardServiceImpl) SaveProvisionedDashboard(ctx context.Context, dto *dashboards.SaveDashboardDTO,
	provisioning *models.DashboardProvisioning) (*models.Dashboard, error) {
	if err := validateDashboardRefreshInterval(dto.Dashboard); err != nil {
		dr.log.Warn("Changing refresh interval for provisioned dashboard to minimum refresh interval", "dashboardUid",
			dto.Dashboard.Uid, "dashboardTitle", dto.Dashboard.Title, "minRefreshInterval", setting.MinRefreshInterval)
		dto.Dashboard.Data.Set("refresh", setting.MinRefreshInterval)
	}

	dto.User = accesscontrol.BackgroundUser("dashboard_provisioning", dto.OrgId, org.RoleAdmin, provisionerPermissions)

	cmd, err := dr.BuildSaveDashboardCommand(ctx, dto, setting.IsLegacyAlertingEnabled(), false)
	if err != nil {
		return nil, err
	}

	// dashboard
	dash, err := dr.dashboardStore.SaveProvisionedDashboard(ctx, *cmd, provisioning)
	if err != nil {
		return nil, err
	}

	// alerts
	dashAlertInfo := alerting.DashAlertInfo{
		User:  dto.User,
		Dash:  dash,
		OrgID: dto.OrgId,
	}

	// extract/save legacy alerts only if legacy alerting is enabled
	if setting.IsLegacyAlertingEnabled() {
		alerts, err := dr.dashAlertExtractor.GetAlerts(ctx, dashAlertInfo)
		if err != nil {
			return nil, err
		}

		err = dr.dashboardStore.SaveAlerts(ctx, dash.Id, alerts)
		if err != nil {
			return nil, err
		}
	}

	if dto.Dashboard.Id == 0 {
		if err := dr.setDefaultPermissions(ctx, dto, dash, true); err != nil {
			dr.log.Error("Could not make user admin", "dashboard", dash.Title, "user", dto.User.UserID, "error", err)
		}
	}

	return dash, nil
}

func (dr *DashboardServiceImpl) SaveFolderForProvisionedDashboards(ctx context.Context, dto *dashboards.SaveDashboardDTO) (*models.Dashboard, error) {
	dto.User = accesscontrol.BackgroundUser("dashboard_provisioning", dto.OrgId, org.RoleAdmin, provisionerPermissions)
	cmd, err := dr.BuildSaveDashboardCommand(ctx, dto, false, false)
	if err != nil {
		return nil, err
	}

	dash, err := dr.dashboardStore.SaveDashboard(ctx, *cmd)
	if err != nil {
		return nil, err
	}

	dashAlertInfo := alerting.DashAlertInfo{
		User:  dto.User,
		Dash:  dash,
		OrgID: dto.OrgId,
	}

	// extract/save legacy alerts only if legacy alerting is enabled
	if setting.IsLegacyAlertingEnabled() {
		alerts, err := dr.dashAlertExtractor.GetAlerts(ctx, dashAlertInfo)
		if err != nil {
			return nil, err
		}

		err = dr.dashboardStore.SaveAlerts(ctx, dash.Id, alerts)
		if err != nil {
			return nil, err
		}
	}

	if dto.Dashboard.Id == 0 {
		if err := dr.setDefaultPermissions(ctx, dto, dash, true); err != nil {
			dr.log.Error("Could not make user admin", "dashboard", dash.Title, "user", dto.User.UserID, "error", err)
		}
	}

	return dash, nil
}

func (dr *DashboardServiceImpl) SaveDashboard(ctx context.Context, dto *dashboards.SaveDashboardDTO,
	allowUiUpdate bool) (*models.Dashboard, error) {
	if err := validateDashboardRefreshInterval(dto.Dashboard); err != nil {
		dr.log.Warn("Changing refresh interval for imported dashboard to minimum refresh interval",
			"dashboardUid", dto.Dashboard.Uid, "dashboardTitle", dto.Dashboard.Title, "minRefreshInterval",
			setting.MinRefreshInterval)
		dto.Dashboard.Data.Set("refresh", setting.MinRefreshInterval)
	}

	cmd, err := dr.BuildSaveDashboardCommand(ctx, dto, setting.IsLegacyAlertingEnabled(), !allowUiUpdate)
	if err != nil {
		return nil, err
	}

	dash, err := dr.dashboardStore.SaveDashboard(ctx, *cmd)
	if err != nil {
		return nil, fmt.Errorf("saving dashboard failed: %w", err)
	}

	dashAlertInfo := alerting.DashAlertInfo{
		User:  dto.User,
		Dash:  dash,
		OrgID: dto.OrgId,
	}

	// extract/save legacy alerts only if legacy alerting is enabled
	if setting.IsLegacyAlertingEnabled() {
		alerts, err := dr.dashAlertExtractor.GetAlerts(ctx, dashAlertInfo)
		if err != nil {
			return nil, err
		}

		err = dr.dashboardStore.SaveAlerts(ctx, dash.Id, alerts)
		if err != nil {
			return nil, err
		}
	}

	// new dashboard created
	if dto.Dashboard.Id == 0 {
		if err := dr.setDefaultPermissions(ctx, dto, dash, false); err != nil {
			dr.log.Error("Could not make user admin", "dashboard", dash.Title, "user", dto.User.UserID, "error", err)
		}
	}

	return dash, nil
}

// DeleteDashboard removes dashboard from the DB. Errors out if the dashboard was provisioned. Should be used for
// operations by the user where we want to make sure user does not delete provisioned dashboard.
func (dr *DashboardServiceImpl) DeleteDashboard(ctx context.Context, dashboardId int64, orgId int64) error {
	return dr.deleteDashboard(ctx, dashboardId, orgId, true)
}

func (dr *DashboardServiceImpl) GetDashboardByPublicUid(ctx context.Context, dashboardPublicUid string) (*models.Dashboard, error) {
	return nil, nil
}

func (dr *DashboardServiceImpl) MakeUserAdmin(ctx context.Context, orgID int64, userID int64, dashboardID int64, setViewAndEditPermissions bool) error {
	rtEditor := org.RoleEditor
	rtViewer := org.RoleViewer

	items := []*models.DashboardACL{
		{
			OrgID:       orgID,
			DashboardID: dashboardID,
			UserID:      userID,
			Permission:  models.PERMISSION_ADMIN,
			Created:     time.Now(),
			Updated:     time.Now(),
		},
	}

	if setViewAndEditPermissions {
		items = append(items,
			&models.DashboardACL{
				OrgID:       orgID,
				DashboardID: dashboardID,
				Role:        &rtEditor,
				Permission:  models.PERMISSION_EDIT,
				Created:     time.Now(),
				Updated:     time.Now(),
			},
			&models.DashboardACL{
				OrgID:       orgID,
				DashboardID: dashboardID,
				Role:        &rtViewer,
				Permission:  models.PERMISSION_VIEW,
				Created:     time.Now(),
				Updated:     time.Now(),
			},
		)
	}

	if err := dr.dashboardStore.UpdateDashboardACL(ctx, dashboardID, items); err != nil {
		return err
	}

	return nil
}

// DeleteProvisionedDashboard removes dashboard from the DB even if it is provisioned.
func (dr *DashboardServiceImpl) DeleteProvisionedDashboard(ctx context.Context, dashboardId int64, orgId int64) error {
	return dr.deleteDashboard(ctx, dashboardId, orgId, false)
}

func (dr *DashboardServiceImpl) deleteDashboard(ctx context.Context, dashboardId int64, orgId int64, validateProvisionedDashboard bool) error {
	if validateProvisionedDashboard {
		provisionedData, err := dr.GetProvisionedDashboardDataByDashboardID(ctx, dashboardId)
		if err != nil {
			return fmt.Errorf("%v: %w", "failed to check if dashboard is provisioned", err)
		}

		if provisionedData != nil {
			return dashboards.ErrDashboardCannotDeleteProvisionedDashboard
		}
	}
	cmd := &models.DeleteDashboardCommand{OrgId: orgId, Id: dashboardId}
	return dr.dashboardStore.DeleteDashboard(ctx, cmd)
}

func (dr *DashboardServiceImpl) ImportDashboard(ctx context.Context, dto *dashboards.SaveDashboardDTO) (
	*models.Dashboard, error) {
	if err := validateDashboardRefreshInterval(dto.Dashboard); err != nil {
		dr.log.Warn("Changing refresh interval for imported dashboard to minimum refresh interval",
			"dashboardUid", dto.Dashboard.Uid, "dashboardTitle", dto.Dashboard.Title,
			"minRefreshInterval", setting.MinRefreshInterval)
		dto.Dashboard.Data.Set("refresh", setting.MinRefreshInterval)
	}

	cmd, err := dr.BuildSaveDashboardCommand(ctx, dto, false, true)
	if err != nil {
		return nil, err
	}

	dash, err := dr.dashboardStore.SaveDashboard(ctx, *cmd)
	if err != nil {
		return nil, err
	}

	if err := dr.setDefaultPermissions(ctx, dto, dash, false); err != nil {
		dr.log.Error("Could not make user admin", "dashboard", dash.Title, "user", dto.User.UserID, "error", err)
	}

	return dash, nil
}

// UnprovisionDashboard removes info about dashboard being provisioned. Used after provisioning configs are changed
// and provisioned dashboards are left behind but not deleted.
func (dr *DashboardServiceImpl) UnprovisionDashboard(ctx context.Context, dashboardId int64) error {
	return dr.dashboardStore.UnprovisionDashboard(ctx, dashboardId)
}

func (dr *DashboardServiceImpl) GetDashboardsByPluginID(ctx context.Context, query *models.GetDashboardsByPluginIdQuery) error {
	return dr.dashboardStore.GetDashboardsByPluginID(ctx, query)
}

func (dr *DashboardServiceImpl) setDefaultPermissions(ctx context.Context, dto *dashboards.SaveDashboardDTO, dash *models.Dashboard, provisioned bool) error {
	inFolder := dash.FolderId > 0
	if !accesscontrol.IsDisabled(dr.cfg) {
		var permissions []accesscontrol.SetResourcePermissionCommand
		if !provisioned && dto.User.IsRealUser() && !dto.User.IsAnonymous {
			permissions = append(permissions, accesscontrol.SetResourcePermissionCommand{
				UserID: dto.User.UserID, Permission: models.PERMISSION_ADMIN.String(),
			})
		}

		if !inFolder {
			permissions = append(permissions, []accesscontrol.SetResourcePermissionCommand{
				{BuiltinRole: string(org.RoleEditor), Permission: models.PERMISSION_EDIT.String()},
				{BuiltinRole: string(org.RoleViewer), Permission: models.PERMISSION_VIEW.String()},
			}...)
		}

		svc := dr.dashboardPermissions
		if dash.IsFolder {
			svc = dr.folderPermissions
		}

		_, err := svc.SetPermissions(ctx, dto.OrgId, dash.Uid, permissions...)
		if err != nil {
			return err
		}
	} else if dr.cfg.EditorsCanAdmin && !provisioned && dto.User.IsRealUser() && !dto.User.IsAnonymous {
<<<<<<< HEAD
		if err := dr.MakeUserAdmin(ctx, dto.OrgId, dto.User.UserId, dash.Id, !inFolder); err != nil {
=======
		if err := dr.MakeUserAdmin(ctx, dto.OrgId, dto.User.UserID, dash.Id, !inFolder); err != nil {
>>>>>>> 89b365f8
			return err
		}
	}

	return nil
}

func (dr *DashboardServiceImpl) GetDashboard(ctx context.Context, query *models.GetDashboardQuery) error {
	_, err := dr.dashboardStore.GetDashboard(ctx, query)
	return err
}

func (dr *DashboardServiceImpl) GetDashboardUIDById(ctx context.Context, query *models.GetDashboardRefByIdQuery) error {
	return dr.dashboardStore.GetDashboardUIDById(ctx, query)
}

func (dr *DashboardServiceImpl) GetDashboards(ctx context.Context, query *models.GetDashboardsQuery) error {
	return dr.dashboardStore.GetDashboards(ctx, query)
}

func (dr *DashboardServiceImpl) FindDashboards(ctx context.Context, query *models.FindPersistedDashboardsQuery) ([]dashboards.DashboardSearchProjection, error) {
	return dr.dashboardStore.FindDashboards(ctx, query)
}

func (dr *DashboardServiceImpl) SearchDashboards(ctx context.Context, query *models.FindPersistedDashboardsQuery) error {
	res, err := dr.FindDashboards(ctx, query)
	if err != nil {
		return err
	}

	makeQueryResult(query, res)

	return nil
}

func getHitType(item dashboards.DashboardSearchProjection) models.HitType {
	var hitType models.HitType
	if item.IsFolder {
		hitType = models.DashHitFolder
	} else {
		hitType = models.DashHitDB
	}

	return hitType
}

func makeQueryResult(query *models.FindPersistedDashboardsQuery, res []dashboards.DashboardSearchProjection) {
	query.Result = make([]*models.Hit, 0)
	hits := make(map[int64]*models.Hit)

	for _, item := range res {
		hit, exists := hits[item.ID]
		if !exists {
			hit = &models.Hit{
				ID:          item.ID,
				UID:         item.UID,
				Title:       item.Title,
				URI:         "db/" + item.Slug,
				URL:         models.GetDashboardFolderUrl(item.IsFolder, item.UID, item.Slug),
				Type:        getHitType(item),
				FolderID:    item.FolderID,
				FolderUID:   item.FolderUID,
				FolderTitle: item.FolderTitle,
				Tags:        []string{},
			}

			if item.FolderID > 0 {
				hit.FolderURL = models.GetFolderUrl(item.FolderUID, item.FolderSlug)
			}

			if query.Sort.MetaName != "" {
				hit.SortMeta = item.SortMeta
				hit.SortMetaName = query.Sort.MetaName
			}

			query.Result = append(query.Result, hit)
			hits[item.ID] = hit
		}
		if len(item.Term) > 0 {
			hit.Tags = append(hit.Tags, item.Term)
		}
	}
}

func (dr *DashboardServiceImpl) GetDashboardACLInfoList(ctx context.Context, query *models.GetDashboardACLInfoListQuery) error {
	return dr.dashboardStore.GetDashboardACLInfoList(ctx, query)
}

func (dr *DashboardServiceImpl) HasAdminPermissionInDashboardsOrFolders(ctx context.Context, query *models.HasAdminPermissionInDashboardsOrFoldersQuery) error {
	return dr.dashboardStore.HasAdminPermissionInDashboardsOrFolders(ctx, query)
}

func (dr *DashboardServiceImpl) HasEditPermissionInFolders(ctx context.Context, query *models.HasEditPermissionInFoldersQuery) error {
	return dr.dashboardStore.HasEditPermissionInFolders(ctx, query)
}

func (dr *DashboardServiceImpl) GetDashboardTags(ctx context.Context, query *models.GetDashboardTagsQuery) error {
	return dr.dashboardStore.GetDashboardTags(ctx, query)
}

func (dr *DashboardServiceImpl) DeleteACLByUser(ctx context.Context, userID int64) error {
	return dr.dashboardStore.DeleteACLByUser(ctx, userID)
}

func (dr DashboardServiceImpl) CountDashboardsInFolder(ctx context.Context, query *dashboards.CountDashboardsInFolderQuery) (int64, error) {
	u, err := appcontext.User(ctx)
	if err != nil {
		return 0, err
	}

	folder, err := dr.dashboardStore.GetFolderByUID(ctx, u.OrgID, query.FolderUID)
	if err != nil {
		return 0, err
	}

	return dr.dashboardStore.CountDashboardsInFolder(ctx, &dashboards.CountDashboardsInFolderRequest{FolderID: folder.ID, OrgID: u.OrgID})
}<|MERGE_RESOLUTION|>--- conflicted
+++ resolved
@@ -484,11 +484,7 @@
 			return err
 		}
 	} else if dr.cfg.EditorsCanAdmin && !provisioned && dto.User.IsRealUser() && !dto.User.IsAnonymous {
-<<<<<<< HEAD
-		if err := dr.MakeUserAdmin(ctx, dto.OrgId, dto.User.UserId, dash.Id, !inFolder); err != nil {
-=======
 		if err := dr.MakeUserAdmin(ctx, dto.OrgId, dto.User.UserID, dash.Id, !inFolder); err != nil {
->>>>>>> 89b365f8
 			return err
 		}
 	}
