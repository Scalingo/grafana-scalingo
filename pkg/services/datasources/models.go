package datasources

import (
	"encoding/json"
	"errors"
	"time"

	"github.com/grafana/grafana/pkg/components/simplejson"
	"github.com/grafana/grafana/pkg/services/quota"
	"github.com/grafana/grafana/pkg/services/user"
)

const (
	DS_GRAPHITE       = "graphite"
	DS_INFLUXDB       = "influxdb"
	DS_INFLUXDB_08    = "influxdb_08"
	DS_ES             = "elasticsearch"
	DS_PROMETHEUS     = "prometheus"
	DS_ALERTMANAGER   = "alertmanager"
	DS_JAEGER         = "jaeger"
	DS_LOKI           = "loki"
	DS_OPENTSDB       = "opentsdb"
	DS_TEMPO          = "tempo"
	DS_ZIPKIN         = "zipkin"
	DS_MYSQL          = "mysql"
	DS_POSTGRES       = "grafana-postgresql-datasource"
	DS_MSSQL          = "mssql"
	DS_ACCESS_DIRECT  = "direct"
	DS_ACCESS_PROXY   = "proxy"
	DS_ES_OPEN_DISTRO = "grafana-es-open-distro-datasource"
	DS_ES_OPENSEARCH  = "grafana-opensearch-datasource"
	DS_AZURE_MONITOR  = "grafana-azure-monitor-datasource"
<<<<<<< HEAD
	DS_TESTDATA       = "testdata"
=======
	DS_TESTDATA       = "grafana-testdata-datasource"
	// CustomHeaderName is the prefix that is used to store the name of a custom header.
	CustomHeaderName = "httpHeaderName"
	// CustomHeaderValue is the prefix that is used to store the value of a custom header.
	CustomHeaderValue = "httpHeaderValue"
>>>>>>> 1e84fede
)

type DsAccess string

type DataSource struct {
	ID      int64 `json:"id,omitempty" xorm:"pk autoincr 'id'"`
	OrgID   int64 `json:"orgId,omitempty" xorm:"org_id"`
	Version int   `json:"version,omitempty"`

	Name   string   `json:"name"`
	Type   string   `json:"type"`
	Access DsAccess `json:"access"`
	URL    string   `json:"url" xorm:"url"`
	// swagger:ignore
	Password      string `json:"-"`
	User          string `json:"user"`
	Database      string `json:"database"`
	BasicAuth     bool   `json:"basicAuth"`
	BasicAuthUser string `json:"basicAuthUser"`
	// swagger:ignore
	BasicAuthPassword string            `json:"-"`
	WithCredentials   bool              `json:"withCredentials"`
	IsDefault         bool              `json:"isDefault"`
	JsonData          *simplejson.Json  `json:"jsonData"`
	SecureJsonData    map[string][]byte `json:"secureJsonData"`
	ReadOnly          bool              `json:"readOnly"`
	UID               string            `json:"uid" xorm:"uid"`

	Created time.Time `json:"created,omitempty"`
	Updated time.Time `json:"updated,omitempty"`
}

type TeamHTTPHeadersJSONData struct {
	TeamHTTPHeaders TeamHTTPHeaders `json:"teamHttpHeaders"`
}

type TeamHTTPHeaders struct {
	Headers        TeamHeaders `json:"headers"`
	RestrictAccess bool        `json:"restrictAccess"`
}

type TeamHeaders map[string][]TeamHTTPHeader

type TeamHTTPHeader struct {
	Header string `json:"header"`
	Value  string `json:"value"`
}

func (ds DataSource) TeamHTTPHeaders() (*TeamHTTPHeaders, error) {
	return GetTeamHTTPHeaders(ds.JsonData)
}

func GetTeamHTTPHeaders(jsonData *simplejson.Json) (*TeamHTTPHeaders, error) {
	teamHTTPHeaders := &TeamHTTPHeaders{}
	if jsonData == nil {
		return nil, nil
	}
	if _, ok := jsonData.CheckGet("teamHttpHeaders"); !ok {
		return nil, nil
	}

	teamHTTPHeadersJSON, err := jsonData.Get("teamHttpHeaders").MarshalJSON()
	if err != nil {
		return nil, err
	}
	err = json.Unmarshal(teamHTTPHeadersJSON, teamHTTPHeaders)
	if err != nil {
		return nil, err
	}
	for teamID, headers := range teamHTTPHeaders.Headers {
		if teamID == "" {
			return nil, errors.New("teamID is missing or empty in teamHttpHeaders")
		}

		for _, header := range headers {
			if header.Header == "" {
				return nil, errors.New("header name is missing or empty")
			}
			if header.Value == "" {
				return nil, errors.New("header value is missing or empty")
			}
		}
	}

	return teamHTTPHeaders, nil
}

// AllowedCookies parses the jsondata.keepCookies and returns a list of
// allowed cookies, otherwise an empty list.
func (ds DataSource) AllowedCookies() []string {
	if ds.JsonData != nil {
		if keepCookies := ds.JsonData.Get("keepCookies"); keepCookies != nil {
			return keepCookies.MustStringArray()
		}
	}

	return []string{}
}

// Specific error type for grpc secrets management so that we can show more detailed plugin errors to users
type ErrDatasourceSecretsPluginUserFriendly struct {
	Err string
}

func (e ErrDatasourceSecretsPluginUserFriendly) Error() string {
	return e.Err
}

// ----------------------
// COMMANDS

// Also acts as api DTO
type AddDataSourceCommand struct {
	Name            string            `json:"name"`
	Type            string            `json:"type" binding:"Required"`
	Access          DsAccess          `json:"access" binding:"Required"`
	URL             string            `json:"url"`
	Database        string            `json:"database"`
	User            string            `json:"user"`
	BasicAuth       bool              `json:"basicAuth"`
	BasicAuthUser   string            `json:"basicAuthUser"`
	WithCredentials bool              `json:"withCredentials"`
	IsDefault       bool              `json:"isDefault"`
	JsonData        *simplejson.Json  `json:"jsonData"`
	SecureJsonData  map[string]string `json:"secureJsonData"`
	UID             string            `json:"uid"`

	OrgID                   int64             `json:"-"`
	UserID                  int64             `json:"-"`
	ReadOnly                bool              `json:"-"`
	EncryptedSecureJsonData map[string][]byte `json:"-"`
	UpdateSecretFn          UpdateSecretFn    `json:"-"`
}

// Also acts as api DTO
type UpdateDataSourceCommand struct {
	Name            string            `json:"name" binding:"Required"`
	Type            string            `json:"type" binding:"Required"`
	Access          DsAccess          `json:"access" binding:"Required"`
	URL             string            `json:"url"`
	User            string            `json:"user"`
	Database        string            `json:"database"`
	BasicAuth       bool              `json:"basicAuth"`
	BasicAuthUser   string            `json:"basicAuthUser"`
	WithCredentials bool              `json:"withCredentials"`
	IsDefault       bool              `json:"isDefault"`
	JsonData        *simplejson.Json  `json:"jsonData"`
	SecureJsonData  map[string]string `json:"secureJsonData"`
	Version         int               `json:"version"`
	UID             string            `json:"uid"`

	OrgID                   int64             `json:"-"`
	ID                      int64             `json:"-"`
	ReadOnly                bool              `json:"-"`
	EncryptedSecureJsonData map[string][]byte `json:"-"`
	UpdateSecretFn          UpdateSecretFn    `json:"-"`
	IgnoreOldSecureJsonData bool              `json:"-"`
}

// DeleteDataSourceCommand will delete a DataSource based on OrgID as well as the UID (preferred), ID, or Name.
// At least one of the UID, ID, or Name properties must be set in addition to OrgID.
type DeleteDataSourceCommand struct {
	ID   int64
	UID  string
	Name string

	OrgID int64

	DeletedDatasourcesCount int64

	UpdateSecretFn UpdateSecretFn

	// Optional way to skip publishing delete event for data sources that are
	// deleted just to be re-created with the same UID during provisioning.
	// In such case we don't want to publish the event that triggers clean-up
	// of related resources (like correlations)
	SkipPublish bool
}

// Function for updating secrets along with datasources, to ensure atomicity
type UpdateSecretFn func() error

// ---------------------
// QUERIES

type GetDataSourcesQuery struct {
	OrgID           int64
	DataSourceLimit int
	User            *user.SignedInUser
}

type GetAllDataSourcesQuery struct{}

type GetDataSourcesByTypeQuery struct {
	OrgID    int64 // optional: filter by org_id
	Type     string
	AliasIDs []string
}

type GetDefaultDataSourceQuery struct {
	OrgID int64
	User  *user.SignedInUser
}

// GetDataSourceQuery will get a DataSource based on OrgID as well as the UID (preferred), ID, or Name.
// At least one of the UID, ID, or Name properties must be set in addition to OrgID.
type GetDataSourceQuery struct {
	ID   int64
	UID  string
	Name string

	OrgID int64
}

type DatasourcesPermissionFilterQuery struct {
	User        *user.SignedInUser
	Datasources []*DataSource
}

const (
	QuotaTargetSrv quota.TargetSrv = "data_source"
	QuotaTarget    quota.Target    = "data_source"
)<|MERGE_RESOLUTION|>--- conflicted
+++ resolved
@@ -30,15 +30,11 @@
 	DS_ES_OPEN_DISTRO = "grafana-es-open-distro-datasource"
 	DS_ES_OPENSEARCH  = "grafana-opensearch-datasource"
 	DS_AZURE_MONITOR  = "grafana-azure-monitor-datasource"
-<<<<<<< HEAD
-	DS_TESTDATA       = "testdata"
-=======
 	DS_TESTDATA       = "grafana-testdata-datasource"
 	// CustomHeaderName is the prefix that is used to store the name of a custom header.
 	CustomHeaderName = "httpHeaderName"
 	// CustomHeaderValue is the prefix that is used to store the value of a custom header.
 	CustomHeaderValue = "httpHeaderValue"
->>>>>>> 1e84fede
 )
 
 type DsAccess string
