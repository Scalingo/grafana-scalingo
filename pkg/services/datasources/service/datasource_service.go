--- conflicted
+++ resolved
@@ -34,11 +34,7 @@
 	SecretsService     secrets.Service
 	cfg                *setting.Cfg
 	features           featuremgmt.FeatureToggles
-<<<<<<< HEAD
-	permissionsService accesscontrol.PermissionsService
-=======
 	permissionsService accesscontrol.DatasourcePermissionsService
->>>>>>> c2560129
 	ac                 accesscontrol.AccessControl
 
 	ptc proxyTransportCache
@@ -55,13 +51,8 @@
 }
 
 func ProvideService(
-<<<<<<< HEAD
-	store *sqlstore.SQLStore, secretsService secrets.Service, cfg *setting.Cfg, features featuremgmt.FeatureToggles,
-	ac accesscontrol.AccessControl, permissionsServices accesscontrol.PermissionsServices,
-=======
 	store *sqlstore.SQLStore, secretsService secrets.Service, secretsStore kvstore.SecretsKVStore, cfg *setting.Cfg,
 	features featuremgmt.FeatureToggles, ac accesscontrol.AccessControl, datasourcePermissionsService accesscontrol.DatasourcePermissionsService,
->>>>>>> c2560129
 ) *Service {
 	s := &Service{
 		SQLStore:       store,
@@ -72,21 +63,12 @@
 		},
 		cfg:                cfg,
 		features:           features,
-<<<<<<< HEAD
-		permissionsService: permissionsServices.GetDataSourceService(),
-		ac:                 ac,
-	}
-
-	ac.RegisterAttributeScopeResolver(NewNameScopeResolver(store))
-	ac.RegisterAttributeScopeResolver(NewIDScopeResolver(store))
-=======
 		permissionsService: datasourcePermissionsService,
 		ac:                 ac,
 	}
 
 	ac.RegisterScopeAttributeResolver(NewNameScopeResolver(store))
 	ac.RegisterScopeAttributeResolver(NewIDScopeResolver(store))
->>>>>>> c2560129
 
 	return s
 }
@@ -174,8 +156,6 @@
 		return err
 	}
 
-<<<<<<< HEAD
-=======
 	secret, err := json.Marshal(cmd.SecureJsonData)
 	if err != nil {
 		return err
@@ -186,7 +166,6 @@
 		return err
 	}
 
->>>>>>> c2560129
 	if !s.ac.IsDisabled() {
 		// This belongs in Data source permissions, and we probably want
 		// to do this with a hook in the store and rollback on fail.
