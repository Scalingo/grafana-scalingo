package service

import (
	"context"
	"encoding/json"
	"io/ioutil"
	"net/http"
	"net/http/httptest"
	"testing"
	"time"

	"github.com/grafana/grafana-azure-sdk-go/azsettings"
	sdkhttpclient "github.com/grafana/grafana-plugin-sdk-go/backend/httpclient"
	"github.com/grafana/grafana/pkg/services/secrets"
	secretsManager "github.com/grafana/grafana/pkg/services/secrets/manager"

	"github.com/grafana/grafana/pkg/components/simplejson"
	"github.com/grafana/grafana/pkg/infra/httpclient"
	"github.com/grafana/grafana/pkg/models"
	"github.com/grafana/grafana/pkg/services/accesscontrol"
	acmock "github.com/grafana/grafana/pkg/services/accesscontrol/mock"
	"github.com/grafana/grafana/pkg/services/featuremgmt"
	"github.com/grafana/grafana/pkg/services/secrets/fakes"
	"github.com/grafana/grafana/pkg/services/secrets/kvstore"
	"github.com/grafana/grafana/pkg/setting"
	"github.com/stretchr/testify/assert"
	"github.com/stretchr/testify/require"
)

<<<<<<< HEAD
func TestService(t *testing.T) {
	cfg := &setting.Cfg{}
	sqlStore := sqlstore.InitTestDB(t)

	origSecret := setting.SecretKey
	setting.SecretKey = "datasources_service_test"
	t.Cleanup(func() {
		setting.SecretKey = origSecret
	})

	secretsService := secretsManager.SetupTestService(t, database.ProvideSecretsStore(sqlStore))
	s := ProvideService(sqlStore, secretsService, cfg, featuremgmt.WithFeatures(), acmock.New().WithDisabled(), acmock.NewPermissionsServicesMock())

	var ds *models.DataSource

	t.Run("create datasource should encrypt the secure json data", func(t *testing.T) {
		ctx := context.Background()

		sjd := map[string]string{"password": "12345"}
		cmd := models.AddDataSourceCommand{SecureJsonData: sjd}

		err := s.AddDataSource(ctx, &cmd)
		require.NoError(t, err)

		ds = cmd.Result
		decrypted, err := s.SecretsService.DecryptJsonData(ctx, ds.SecureJsonData)
		require.NoError(t, err)
		require.Equal(t, sjd, decrypted)
	})

	t.Run("update datasource should encrypt the secure json data", func(t *testing.T) {
		ctx := context.Background()
		sjd := map[string]string{"password": "678910"}
		cmd := models.UpdateDataSourceCommand{Id: ds.Id, OrgId: ds.OrgId, SecureJsonData: sjd}
		err := s.UpdateDataSource(ctx, &cmd)
		require.NoError(t, err)

		decrypted, err := s.SecretsService.DecryptJsonData(ctx, cmd.Result.SecureJsonData)
		require.NoError(t, err)
		require.Equal(t, sjd, decrypted)
	})
}

=======
>>>>>>> c2560129
type dataSourceMockRetriever struct {
	res []*models.DataSource
}

func (d *dataSourceMockRetriever) GetDataSource(ctx context.Context, query *models.GetDataSourceQuery) error {
	for _, datasource := range d.res {
		idMatch := query.Id != 0 && query.Id == datasource.Id
		uidMatch := query.Uid != "" && query.Uid == datasource.Uid
		nameMatch := query.Name != "" && query.Name == datasource.Name
		if idMatch || nameMatch || uidMatch {
			query.Result = datasource

			return nil
		}
	}
	return models.ErrDataSourceNotFound
}

func TestService_NameScopeResolver(t *testing.T) {
	retriever := &dataSourceMockRetriever{[]*models.DataSource{
		{Name: "test-datasource", Uid: "1"},
		{Name: "*", Uid: "2"},
		{Name: ":/*", Uid: "3"},
		{Name: ":", Uid: "4"},
	}}

	type testCaseResolver struct {
		desc    string
		given   string
		want    string
		wantErr error
	}

	testCases := []testCaseResolver{
		{
			desc:    "correct",
			given:   "datasources:name:test-datasource",
			want:    "datasources:uid:1",
			wantErr: nil,
		},
		{
			desc:    "asterisk in name",
			given:   "datasources:name:*",
			want:    "datasources:uid:2",
			wantErr: nil,
		},
		{
			desc:    "complex name",
			given:   "datasources:name::/*",
			want:    "datasources:uid:3",
			wantErr: nil,
		},
		{
			desc:    "colon in name",
			given:   "datasources:name::",
			want:    "datasources:uid:4",
			wantErr: nil,
		},
		{
			desc:    "unknown datasource",
			given:   "datasources:name:unknown-datasource",
			want:    "",
			wantErr: models.ErrDataSourceNotFound,
		},
		{
			desc:    "malformed scope",
			given:   "datasources:unknown-datasource",
			want:    "",
			wantErr: accesscontrol.ErrInvalidScope,
		},
		{
			desc:    "empty name scope",
			given:   "datasources:name:",
			want:    "",
			wantErr: accesscontrol.ErrInvalidScope,
		},
	}
	prefix, resolver := NewNameScopeResolver(retriever)
	require.Equal(t, "datasources:name:", prefix)

	for _, tc := range testCases {
		t.Run(tc.desc, func(t *testing.T) {
			resolved, err := resolver.Resolve(context.Background(), 1, tc.given)
			if tc.wantErr != nil {
				require.Error(t, err)
				require.Equal(t, tc.wantErr, err)
			} else {
				require.NoError(t, err)
				require.Len(t, resolved, 1)
				require.Equal(t, tc.want, resolved[0])
			}
		})
	}
}

func TestService_IDScopeResolver(t *testing.T) {
	retriever := &dataSourceMockRetriever{[]*models.DataSource{
		{Id: 1, Uid: "NnftN9Lnz"},
	}}

	type testCaseResolver struct {
		desc    string
		given   string
		want    string
		wantErr error
	}

	testCases := []testCaseResolver{
		{
			desc:    "correct",
			given:   "datasources:id:1",
			want:    "datasources:uid:NnftN9Lnz",
			wantErr: nil,
		},
		{
			desc:    "unknown datasource",
			given:   "datasources:id:unknown",
			want:    "",
			wantErr: accesscontrol.ErrInvalidScope,
		},
		{
			desc:    "malformed scope",
			given:   "datasources:unknown",
			want:    "",
			wantErr: accesscontrol.ErrInvalidScope,
		},
		{
			desc:    "empty uid scope",
			given:   "datasources:id:",
			want:    "",
			wantErr: accesscontrol.ErrInvalidScope,
		},
	}
	prefix, resolver := NewIDScopeResolver(retriever)
	require.Equal(t, "datasources:id:", prefix)

	for _, tc := range testCases {
		t.Run(tc.desc, func(t *testing.T) {
			resolved, err := resolver.Resolve(context.Background(), 1, tc.given)
			if tc.wantErr != nil {
				require.Error(t, err)
				require.Equal(t, tc.wantErr, err)
			} else {
				require.NoError(t, err)
				require.Len(t, resolved, 1)
				require.Equal(t, tc.want, resolved[0])
			}
		})
	}
}

//nolint:goconst
func TestService_GetHttpTransport(t *testing.T) {
	cfg := &setting.Cfg{}

	t.Run("Should use cached proxy", func(t *testing.T) {
		var configuredTransport *http.Transport
		provider := httpclient.NewProvider(sdkhttpclient.ProviderOptions{
			ConfigureTransport: func(opts sdkhttpclient.Options, transport *http.Transport) {
				configuredTransport = transport
			},
		})

		ds := models.DataSource{
			Id:   1,
			Url:  "http://k8s:8001",
			Type: "Kubernetes",
		}

		secretsStore := kvstore.SetupTestService(t)
		secretsService := secretsManager.SetupTestService(t, fakes.NewFakeSecretsStore())
<<<<<<< HEAD
		dsService := ProvideService(nil, secretsService, cfg, featuremgmt.WithFeatures(), acmock.New(), acmock.NewPermissionsServicesMock())
=======
		dsService := ProvideService(nil, secretsService, secretsStore, cfg, featuremgmt.WithFeatures(), acmock.New(), acmock.NewMockedPermissionsService())
>>>>>>> c2560129

		rt1, err := dsService.GetHTTPTransport(context.Background(), &ds, provider)
		require.NoError(t, err)
		require.NotNil(t, rt1)
		tr1 := configuredTransport

		rt2, err := dsService.GetHTTPTransport(context.Background(), &ds, provider)
		require.NoError(t, err)
		require.NotNil(t, rt2)
		tr2 := configuredTransport

		require.Same(t, tr1, tr2)

		require.False(t, tr1.TLSClientConfig.InsecureSkipVerify)
		require.Empty(t, tr1.TLSClientConfig.Certificates)
		require.Nil(t, tr1.TLSClientConfig.RootCAs)
	})

	t.Run("Should not use cached proxy when datasource updated", func(t *testing.T) {
		var configuredTransport *http.Transport
		provider := httpclient.NewProvider(sdkhttpclient.ProviderOptions{
			ConfigureTransport: func(opts sdkhttpclient.Options, transport *http.Transport) {
				configuredTransport = transport
			},
		})

		setting.SecretKey = "password"

		sjson := simplejson.New()
		sjson.Set("tlsAuthWithCACert", true)

		secretsStore := kvstore.SetupTestService(t)
		secretsService := secretsManager.SetupTestService(t, fakes.NewFakeSecretsStore())
<<<<<<< HEAD
		dsService := ProvideService(nil, secretsService, cfg, featuremgmt.WithFeatures(), acmock.New(), acmock.NewPermissionsServicesMock())

		tlsCaCert, err := secretsService.Encrypt(context.Background(), []byte(caCert), secrets.WithoutScope())
		require.NoError(t, err)
=======
		dsService := ProvideService(nil, secretsService, secretsStore, cfg, featuremgmt.WithFeatures(), acmock.New(), acmock.NewMockedPermissionsService())
>>>>>>> c2560129

		ds := models.DataSource{
			Id:             1,
			Url:            "http://k8s:8001",
			Type:           "Kubernetes",
			SecureJsonData: map[string][]byte{"tlsCACert": []byte(caCert)},
			Updated:        time.Now().Add(-2 * time.Minute),
		}

		rt1, err := dsService.GetHTTPTransport(context.Background(), &ds, provider)
		require.NotNil(t, rt1)
		require.NoError(t, err)

		tr1 := configuredTransport

		require.False(t, tr1.TLSClientConfig.InsecureSkipVerify)
		require.Empty(t, tr1.TLSClientConfig.Certificates)
		require.Nil(t, tr1.TLSClientConfig.RootCAs)

		ds.JsonData = nil
		ds.SecureJsonData = map[string][]byte{}
		ds.Updated = time.Now()

		rt2, err := dsService.GetHTTPTransport(context.Background(), &ds, provider)
		require.NoError(t, err)
		require.NotNil(t, rt2)
		tr2 := configuredTransport

		require.NotSame(t, tr1, tr2)
		require.Nil(t, tr2.TLSClientConfig.RootCAs)
	})

	t.Run("Should set TLS client authentication enabled if configured in JsonData", func(t *testing.T) {
		var configuredTransport *http.Transport
		provider := httpclient.NewProvider(sdkhttpclient.ProviderOptions{
			ConfigureTransport: func(opts sdkhttpclient.Options, transport *http.Transport) {
				configuredTransport = transport
			},
		})

		setting.SecretKey = "password"

		sjson := simplejson.New()
		sjson.Set("tlsAuth", true)

		secretsStore := kvstore.SetupTestService(t)
		secretsService := secretsManager.SetupTestService(t, fakes.NewFakeSecretsStore())
<<<<<<< HEAD
		dsService := ProvideService(nil, secretsService, cfg, featuremgmt.WithFeatures(), acmock.New(), acmock.NewPermissionsServicesMock())

		tlsClientCert, err := secretsService.Encrypt(context.Background(), []byte(clientCert), secrets.WithoutScope())
		require.NoError(t, err)

		tlsClientKey, err := secretsService.Encrypt(context.Background(), []byte(clientKey), secrets.WithoutScope())
		require.NoError(t, err)
=======
		dsService := ProvideService(nil, secretsService, secretsStore, cfg, featuremgmt.WithFeatures(), acmock.New(), acmock.NewMockedPermissionsService())
>>>>>>> c2560129

		ds := models.DataSource{
			Id:       1,
			OrgId:    1,
			Name:     "kubernetes",
			Url:      "http://k8s:8001",
			Type:     "Kubernetes",
			JsonData: sjson,
		}

		secureJsonData, err := json.Marshal(map[string]string{
			"tlsClientCert": clientCert,
			"tlsClientKey":  clientKey,
		})
		require.NoError(t, err)

		err = secretsStore.Set(context.Background(), ds.OrgId, ds.Name, secretType, string(secureJsonData))
		require.NoError(t, err)

		rt, err := dsService.GetHTTPTransport(context.Background(), &ds, provider)
		require.NoError(t, err)
		require.NotNil(t, rt)
		tr := configuredTransport

		require.False(t, tr.TLSClientConfig.InsecureSkipVerify)
		require.Len(t, tr.TLSClientConfig.Certificates, 1)
	})

	t.Run("Should set user-supplied TLS CA if configured in JsonData", func(t *testing.T) {
		var configuredTransport *http.Transport
		provider := httpclient.NewProvider(sdkhttpclient.ProviderOptions{
			ConfigureTransport: func(opts sdkhttpclient.Options, transport *http.Transport) {
				configuredTransport = transport
			},
		})

		setting.SecretKey = "password"

		sjson := simplejson.New()
		sjson.Set("tlsAuthWithCACert", true)
		sjson.Set("serverName", "server-name")

		secretsStore := kvstore.SetupTestService(t)
		secretsService := secretsManager.SetupTestService(t, fakes.NewFakeSecretsStore())
<<<<<<< HEAD
		dsService := ProvideService(nil, secretsService, cfg, featuremgmt.WithFeatures(), acmock.New(), acmock.NewPermissionsServicesMock())

		tlsCaCert, err := secretsService.Encrypt(context.Background(), []byte(caCert), secrets.WithoutScope())
		require.NoError(t, err)
=======
		dsService := ProvideService(nil, secretsService, secretsStore, cfg, featuremgmt.WithFeatures(), acmock.New(), acmock.NewMockedPermissionsService())
>>>>>>> c2560129

		ds := models.DataSource{
			Id:       1,
			OrgId:    1,
			Name:     "kubernetes",
			Url:      "http://k8s:8001",
			Type:     "Kubernetes",
			JsonData: sjson,
		}

		secureJsonData, err := json.Marshal(map[string]string{
			"tlsCACert": caCert,
		})
		require.NoError(t, err)

		err = secretsStore.Set(context.Background(), ds.OrgId, ds.Name, secretType, string(secureJsonData))
		require.NoError(t, err)

		rt, err := dsService.GetHTTPTransport(context.Background(), &ds, provider)
		require.NoError(t, err)
		require.NotNil(t, rt)
		tr := configuredTransport

		require.False(t, tr.TLSClientConfig.InsecureSkipVerify)
		require.Len(t, tr.TLSClientConfig.RootCAs.Subjects(), 1)
		require.Equal(t, "server-name", tr.TLSClientConfig.ServerName)
	})

	t.Run("Should set skip TLS verification if configured in JsonData", func(t *testing.T) {
		var configuredTransport *http.Transport
		provider := httpclient.NewProvider(sdkhttpclient.ProviderOptions{
			ConfigureTransport: func(opts sdkhttpclient.Options, transport *http.Transport) {
				configuredTransport = transport
			},
		})

		sjson := simplejson.New()
		sjson.Set("tlsSkipVerify", true)

		secretsStore := kvstore.SetupTestService(t)
		secretsService := secretsManager.SetupTestService(t, fakes.NewFakeSecretsStore())
<<<<<<< HEAD
		dsService := ProvideService(nil, secretsService, cfg, featuremgmt.WithFeatures(), acmock.New(), acmock.NewPermissionsServicesMock())
=======
		dsService := ProvideService(nil, secretsService, secretsStore, cfg, featuremgmt.WithFeatures(), acmock.New(), acmock.NewMockedPermissionsService())
>>>>>>> c2560129

		ds := models.DataSource{
			Id:       1,
			Url:      "http://k8s:8001",
			Type:     "Kubernetes",
			JsonData: sjson,
		}

		rt1, err := dsService.GetHTTPTransport(context.Background(), &ds, provider)
		require.NoError(t, err)
		require.NotNil(t, rt1)
		tr1 := configuredTransport

		rt2, err := dsService.GetHTTPTransport(context.Background(), &ds, provider)
		require.NoError(t, err)
		require.NotNil(t, rt2)
		tr2 := configuredTransport

		require.Same(t, tr1, tr2)
		require.True(t, tr1.TLSClientConfig.InsecureSkipVerify)
	})

	t.Run("Should set custom headers if configured in JsonData", func(t *testing.T) {
		provider := httpclient.NewProvider()

		sjson := simplejson.NewFromAny(map[string]interface{}{
			"httpHeaderName1": "Authorization",
		})

		secretsStore := kvstore.SetupTestService(t)
		secretsService := secretsManager.SetupTestService(t, fakes.NewFakeSecretsStore())
<<<<<<< HEAD
		dsService := ProvideService(nil, secretsService, cfg, featuremgmt.WithFeatures(), acmock.New(), acmock.NewPermissionsServicesMock())

		encryptedData, err := secretsService.Encrypt(context.Background(), []byte(`Bearer xf5yhfkpsnmgo`), secrets.WithoutScope())
		require.NoError(t, err)
=======
		dsService := ProvideService(nil, secretsService, secretsStore, cfg, featuremgmt.WithFeatures(), acmock.New(), acmock.NewMockedPermissionsService())
>>>>>>> c2560129

		ds := models.DataSource{
			Id:       1,
			OrgId:    1,
			Name:     "kubernetes",
			Url:      "http://k8s:8001",
			Type:     "Kubernetes",
			JsonData: sjson,
		}

		secureJsonData, err := json.Marshal(map[string]string{
			"httpHeaderValue1": "Bearer xf5yhfkpsnmgo",
		})
		require.NoError(t, err)

		err = secretsStore.Set(context.Background(), ds.OrgId, ds.Name, secretType, string(secureJsonData))
		require.NoError(t, err)

		headers := dsService.getCustomHeaders(sjson, map[string]string{"httpHeaderValue1": "Bearer xf5yhfkpsnmgo"})
		require.Equal(t, "Bearer xf5yhfkpsnmgo", headers["Authorization"])

		// 1. Start HTTP test server which checks the request headers
		backend := httptest.NewServer(http.HandlerFunc(func(w http.ResponseWriter, r *http.Request) {
			if r.Header.Get("Authorization") == "Bearer xf5yhfkpsnmgo" {
				w.WriteHeader(200)
				_, err := w.Write([]byte("Ok"))
				require.NoError(t, err)
				return
			}

			w.WriteHeader(403)
			_, err := w.Write([]byte("Invalid bearer token provided"))
			require.NoError(t, err)
		}))
		defer backend.Close()

		// 2. Get HTTP transport from datasource which uses the test server as backend
		ds.Url = backend.URL
		rt, err := dsService.GetHTTPTransport(context.Background(), &ds, provider)
		require.NoError(t, err)
		require.NotNil(t, rt)

		// 3. Send test request which should have the Authorization header set
		req := httptest.NewRequest("GET", backend.URL+"/test-headers", nil)
		res, err := rt.RoundTrip(req)
		require.NoError(t, err)
		t.Cleanup(func() {
			err := res.Body.Close()
			require.NoError(t, err)
		})
		body, err := ioutil.ReadAll(res.Body)
		require.NoError(t, err)
		bodyStr := string(body)
		require.Equal(t, "Ok", bodyStr)
	})

	t.Run("Should use request timeout if configured in JsonData", func(t *testing.T) {
		provider := httpclient.NewProvider()

		sjson := simplejson.NewFromAny(map[string]interface{}{
			"timeout": 19,
		})

		secretsStore := kvstore.SetupTestService(t)
		secretsService := secretsManager.SetupTestService(t, fakes.NewFakeSecretsStore())
<<<<<<< HEAD
		dsService := ProvideService(nil, secretsService, cfg, featuremgmt.WithFeatures(), acmock.New(), acmock.NewPermissionsServicesMock())
=======
		dsService := ProvideService(nil, secretsService, secretsStore, cfg, featuremgmt.WithFeatures(), acmock.New(), acmock.NewMockedPermissionsService())
>>>>>>> c2560129

		ds := models.DataSource{
			Id:       1,
			Url:      "http://k8s:8001",
			Type:     "Kubernetes",
			JsonData: sjson,
		}

		client, err := dsService.GetHTTPClient(context.Background(), &ds, provider)
		require.NoError(t, err)
		require.NotNil(t, client)
		require.Equal(t, 19*time.Second, client.Timeout)
	})

	t.Run("Should populate SigV4 options if configured in JsonData", func(t *testing.T) {
		var configuredOpts sdkhttpclient.Options
		provider := httpclient.NewProvider(sdkhttpclient.ProviderOptions{
			ConfigureTransport: func(opts sdkhttpclient.Options, transport *http.Transport) {
				configuredOpts = opts
			},
		})

		origSigV4Enabled := setting.SigV4AuthEnabled
		setting.SigV4AuthEnabled = true
		t.Cleanup(func() {
			setting.SigV4AuthEnabled = origSigV4Enabled
		})

		sjson, err := simplejson.NewJson([]byte(`{ "sigV4Auth": true }`))
		require.NoError(t, err)

		secretsStore := kvstore.SetupTestService(t)
		secretsService := secretsManager.SetupTestService(t, fakes.NewFakeSecretsStore())
<<<<<<< HEAD
		dsService := ProvideService(nil, secretsService, cfg, featuremgmt.WithFeatures(), acmock.New(), acmock.NewPermissionsServicesMock())
=======
		dsService := ProvideService(nil, secretsService, secretsStore, cfg, featuremgmt.WithFeatures(), acmock.New(), acmock.NewMockedPermissionsService())
>>>>>>> c2560129

		ds := models.DataSource{
			Type:     models.DS_ES,
			JsonData: sjson,
		}

		_, err = dsService.GetHTTPTransport(context.Background(), &ds, provider)
		require.NoError(t, err)
		require.NotNil(t, configuredOpts)
		require.NotNil(t, configuredOpts.SigV4)
		require.Equal(t, "es", configuredOpts.SigV4.Service)
	})
}

func TestService_getTimeout(t *testing.T) {
	cfg := &setting.Cfg{}
	originalTimeout := sdkhttpclient.DefaultTimeoutOptions.Timeout
	sdkhttpclient.DefaultTimeoutOptions.Timeout = 60 * time.Second
	t.Cleanup(func() {
		sdkhttpclient.DefaultTimeoutOptions.Timeout = originalTimeout
	})

	testCases := []struct {
		jsonData        *simplejson.Json
		expectedTimeout time.Duration
	}{
		{jsonData: simplejson.New(), expectedTimeout: 60 * time.Second},
		{jsonData: simplejson.NewFromAny(map[string]interface{}{"timeout": nil}), expectedTimeout: 60 * time.Second},
		{jsonData: simplejson.NewFromAny(map[string]interface{}{"timeout": 0}), expectedTimeout: 60 * time.Second},
		{jsonData: simplejson.NewFromAny(map[string]interface{}{"timeout": 1}), expectedTimeout: time.Second},
		{jsonData: simplejson.NewFromAny(map[string]interface{}{"timeout": "2"}), expectedTimeout: 2 * time.Second},
	}

	secretsStore := kvstore.SetupTestService(t)
	secretsService := secretsManager.SetupTestService(t, fakes.NewFakeSecretsStore())
<<<<<<< HEAD
	dsService := ProvideService(nil, secretsService, cfg, featuremgmt.WithFeatures(), acmock.New(), acmock.NewPermissionsServicesMock())
=======
	dsService := ProvideService(nil, secretsService, secretsStore, cfg, featuremgmt.WithFeatures(), acmock.New(), acmock.NewMockedPermissionsService())
>>>>>>> c2560129

	for _, tc := range testCases {
		ds := &models.DataSource{
			JsonData: tc.jsonData,
		}
		assert.Equal(t, tc.expectedTimeout, dsService.getTimeout(ds))
	}
}

<<<<<<< HEAD
func TestService_DecryptedValue(t *testing.T) {
	cfg := &setting.Cfg{}

	t.Run("When datasource hasn't been updated, encrypted JSON should be fetched from cache", func(t *testing.T) {
		secretsService := secretsManager.SetupTestService(t, fakes.NewFakeSecretsStore())
		dsService := ProvideService(nil, secretsService, cfg, featuremgmt.WithFeatures(), acmock.New(), acmock.NewPermissionsServicesMock())

		encryptedJsonData, err := secretsService.EncryptJsonData(
			context.Background(),
			map[string]string{
				"password": "password",
			}, secrets.WithoutScope())
		require.NoError(t, err)

		ds := models.DataSource{
			Id:             1,
			Type:           models.DS_INFLUXDB_08,
			JsonData:       simplejson.New(),
			User:           "user",
			SecureJsonData: encryptedJsonData,
		}

		// Populate cache
		password, ok := dsService.DecryptedValue(&ds, "password")
		require.True(t, ok)
		require.Equal(t, "password", password)

		encryptedJsonData, err = secretsService.EncryptJsonData(
			context.Background(),
			map[string]string{
				"password": "",
			}, secrets.WithoutScope())
		require.NoError(t, err)

		ds.SecureJsonData = encryptedJsonData

		password, ok = dsService.DecryptedValue(&ds, "password")
		require.True(t, ok)
		require.Equal(t, "password", password)
	})

	t.Run("When datasource is updated, encrypted JSON should not be fetched from cache", func(t *testing.T) {
		secretsService := secretsManager.SetupTestService(t, fakes.NewFakeSecretsStore())

		encryptedJsonData, err := secretsService.EncryptJsonData(
			context.Background(),
			map[string]string{
				"password": "password",
			}, secrets.WithoutScope())
		require.NoError(t, err)

		ds := models.DataSource{
			Id:             1,
			Type:           models.DS_INFLUXDB_08,
			JsonData:       simplejson.New(),
			User:           "user",
			SecureJsonData: encryptedJsonData,
		}

		dsService := ProvideService(nil, secretsService, cfg, featuremgmt.WithFeatures(), acmock.New(), acmock.NewPermissionsServicesMock())

		// Populate cache
		password, ok := dsService.DecryptedValue(&ds, "password")
		require.True(t, ok)
		require.Equal(t, "password", password)

		ds.SecureJsonData, err = secretsService.EncryptJsonData(
			context.Background(),
			map[string]string{
				"password": "",
			}, secrets.WithoutScope())
		ds.Updated = time.Now()
		require.NoError(t, err)

		password, ok = dsService.DecryptedValue(&ds, "password")
		require.True(t, ok)
		require.Empty(t, password)
	})
}

=======
>>>>>>> c2560129
func TestService_HTTPClientOptions(t *testing.T) {
	cfg := &setting.Cfg{
		Azure: &azsettings.AzureSettings{},
	}

	emptyJsonData := simplejson.New()
	emptySecureJsonData := map[string][]byte{}

	ds := models.DataSource{
		Id:   1,
		Url:  "https://api.example.com",
		Type: "prometheus",
	}

	t.Run("Azure authentication", func(t *testing.T) {
		t.Run("given feature flag enabled", func(t *testing.T) {
			features := featuremgmt.WithFeatures(featuremgmt.FlagPrometheusAzureAuth)

			t.Run("should set Azure middleware when JsonData contains valid credentials", func(t *testing.T) {
				t.Cleanup(func() { ds.JsonData = emptyJsonData; ds.SecureJsonData = emptySecureJsonData })

				ds.JsonData = simplejson.NewFromAny(map[string]interface{}{
					"httpMethod": "POST",
					"azureCredentials": map[string]interface{}{
						"authType": "msi",
					},
				})

				secretsStore := kvstore.SetupTestService(t)
				secretsService := secretsManager.SetupTestService(t, fakes.NewFakeSecretsStore())
<<<<<<< HEAD
				dsService := ProvideService(nil, secretsService, cfg, features, acmock.New(), acmock.NewPermissionsServicesMock())
=======
				dsService := ProvideService(nil, secretsService, secretsStore, cfg, features, acmock.New(), acmock.NewMockedPermissionsService())
>>>>>>> c2560129

				opts, err := dsService.httpClientOptions(context.Background(), &ds)
				require.NoError(t, err)

				require.NotNil(t, opts.Middlewares)
				assert.Len(t, opts.Middlewares, 1)
			})

			t.Run("should not set Azure middleware when JsonData doesn't contain valid credentials", func(t *testing.T) {
				t.Cleanup(func() { ds.JsonData = emptyJsonData; ds.SecureJsonData = emptySecureJsonData })

				ds.JsonData = simplejson.NewFromAny(map[string]interface{}{
					"httpMethod": "POST",
				})

				secretsStore := kvstore.SetupTestService(t)
				secretsService := secretsManager.SetupTestService(t, fakes.NewFakeSecretsStore())
<<<<<<< HEAD
				dsService := ProvideService(nil, secretsService, cfg, features, acmock.New(), acmock.NewPermissionsServicesMock())
=======
				dsService := ProvideService(nil, secretsService, secretsStore, cfg, features, acmock.New(), acmock.NewMockedPermissionsService())
>>>>>>> c2560129

				opts, err := dsService.httpClientOptions(context.Background(), &ds)
				require.NoError(t, err)

				if opts.Middlewares != nil {
					assert.Len(t, opts.Middlewares, 0)
				}
			})

			t.Run("should return error when JsonData contains invalid credentials", func(t *testing.T) {
				t.Cleanup(func() { ds.JsonData = emptyJsonData; ds.SecureJsonData = emptySecureJsonData })

				ds.JsonData = simplejson.NewFromAny(map[string]interface{}{
					"httpMethod":       "POST",
					"azureCredentials": "invalid",
				})

				secretsStore := kvstore.SetupTestService(t)
				secretsService := secretsManager.SetupTestService(t, fakes.NewFakeSecretsStore())
<<<<<<< HEAD
				dsService := ProvideService(nil, secretsService, cfg, features, acmock.New(), acmock.NewPermissionsServicesMock())
=======
				dsService := ProvideService(nil, secretsService, secretsStore, cfg, features, acmock.New(), acmock.NewMockedPermissionsService())
>>>>>>> c2560129

				_, err := dsService.httpClientOptions(context.Background(), &ds)
				assert.Error(t, err)
			})

			t.Run("should set Azure middleware when JsonData contains credentials and valid audience", func(t *testing.T) {
				t.Cleanup(func() { ds.JsonData = emptyJsonData; ds.SecureJsonData = emptySecureJsonData })

				ds.JsonData = simplejson.NewFromAny(map[string]interface{}{
					"httpMethod": "POST",
					"azureCredentials": map[string]interface{}{
						"authType": "msi",
					},
					"azureEndpointResourceId": "https://api.example.com/abd5c4ce-ca73-41e9-9cb2-bed39aa2adb5",
				})

				secretsStore := kvstore.SetupTestService(t)
				secretsService := secretsManager.SetupTestService(t, fakes.NewFakeSecretsStore())
<<<<<<< HEAD
				dsService := ProvideService(nil, secretsService, cfg, features, acmock.New(), acmock.NewPermissionsServicesMock())
=======
				dsService := ProvideService(nil, secretsService, secretsStore, cfg, features, acmock.New(), acmock.NewMockedPermissionsService())
>>>>>>> c2560129

				opts, err := dsService.httpClientOptions(context.Background(), &ds)
				require.NoError(t, err)

				require.NotNil(t, opts.Middlewares)
				assert.Len(t, opts.Middlewares, 1)
			})

			t.Run("should not set Azure middleware when JsonData doesn't contain credentials", func(t *testing.T) {
				t.Cleanup(func() { ds.JsonData = emptyJsonData; ds.SecureJsonData = emptySecureJsonData })

				ds.JsonData = simplejson.NewFromAny(map[string]interface{}{
					"httpMethod":              "POST",
					"azureEndpointResourceId": "https://api.example.com/abd5c4ce-ca73-41e9-9cb2-bed39aa2adb5",
				})

				secretsStore := kvstore.SetupTestService(t)
				secretsService := secretsManager.SetupTestService(t, fakes.NewFakeSecretsStore())
<<<<<<< HEAD
				dsService := ProvideService(nil, secretsService, cfg, features, acmock.New(), acmock.NewPermissionsServicesMock())
=======
				dsService := ProvideService(nil, secretsService, secretsStore, cfg, features, acmock.New(), acmock.NewMockedPermissionsService())
>>>>>>> c2560129

				opts, err := dsService.httpClientOptions(context.Background(), &ds)
				require.NoError(t, err)

				if opts.Middlewares != nil {
					assert.Len(t, opts.Middlewares, 0)
				}
			})

			t.Run("should return error when JsonData contains invalid audience", func(t *testing.T) {
				t.Cleanup(func() { ds.JsonData = emptyJsonData; ds.SecureJsonData = emptySecureJsonData })

				ds.JsonData = simplejson.NewFromAny(map[string]interface{}{
					"httpMethod": "POST",
					"azureCredentials": map[string]interface{}{
						"authType": "msi",
					},
					"azureEndpointResourceId": "invalid",
				})

				secretsStore := kvstore.SetupTestService(t)
				secretsService := secretsManager.SetupTestService(t, fakes.NewFakeSecretsStore())
<<<<<<< HEAD
				dsService := ProvideService(nil, secretsService, cfg, features, acmock.New(), acmock.NewPermissionsServicesMock())
=======
				dsService := ProvideService(nil, secretsService, secretsStore, cfg, features, acmock.New(), acmock.NewMockedPermissionsService())
>>>>>>> c2560129

				_, err := dsService.httpClientOptions(context.Background(), &ds)
				assert.Error(t, err)
			})
		})

		t.Run("given feature flag not enabled", func(t *testing.T) {
			t.Run("should not set Azure middleware even when JsonData contains credentials", func(t *testing.T) {
				t.Cleanup(func() { ds.JsonData = emptyJsonData; ds.SecureJsonData = emptySecureJsonData })

				ds.JsonData = simplejson.NewFromAny(map[string]interface{}{
					"httpMethod": "POST",
					"azureCredentials": map[string]interface{}{
						"authType": "msi",
					},
					"azureEndpointResourceId": "https://api.example.com/abd5c4ce-ca73-41e9-9cb2-bed39aa2adb5",
				})

				secretsStore := kvstore.SetupTestService(t)
				secretsService := secretsManager.SetupTestService(t, fakes.NewFakeSecretsStore())
<<<<<<< HEAD
				dsService := ProvideService(nil, secretsService, cfg, featuremgmt.WithFeatures(), acmock.New(), acmock.NewPermissionsServicesMock())
=======
				dsService := ProvideService(nil, secretsService, secretsStore, cfg, featuremgmt.WithFeatures(), acmock.New(), acmock.NewMockedPermissionsService())
>>>>>>> c2560129

				opts, err := dsService.httpClientOptions(context.Background(), &ds)
				require.NoError(t, err)

				if opts.Middlewares != nil {
					assert.Len(t, opts.Middlewares, 0)
				}
			})
		})
	})
}

func TestService_GetDecryptedValues(t *testing.T) {
	t.Run("should migrate and retrieve values from secure json data", func(t *testing.T) {
		ds := &models.DataSource{
			Id:   1,
			Url:  "https://api.example.com",
			Type: "prometheus",
		}

		secretsStore := kvstore.SetupTestService(t)
		secretsService := secretsManager.SetupTestService(t, fakes.NewFakeSecretsStore())
		dsService := ProvideService(nil, secretsService, secretsStore, nil, featuremgmt.WithFeatures(), acmock.New(), acmock.NewMockedPermissionsService())

		jsonData := map[string]string{
			"password": "securePassword",
		}
		secureJsonData, err := dsService.SecretsService.EncryptJsonData(context.Background(), jsonData, secrets.WithoutScope())

		require.NoError(t, err)
		ds.SecureJsonData = secureJsonData

		values, err := dsService.DecryptedValues(context.Background(), ds)
		require.NoError(t, err)

		require.Equal(t, jsonData, values)
	})

	t.Run("should retrieve values from secret store", func(t *testing.T) {
		ds := &models.DataSource{
			Id:   1,
			Url:  "https://api.example.com",
			Type: "prometheus",
		}

		secretsStore := kvstore.SetupTestService(t)
		secretsService := secretsManager.SetupTestService(t, fakes.NewFakeSecretsStore())
		dsService := ProvideService(nil, secretsService, secretsStore, nil, featuremgmt.WithFeatures(), acmock.New(), acmock.NewMockedPermissionsService())

		jsonData := map[string]string{
			"password": "securePassword",
		}
		jsonString, err := json.Marshal(jsonData)
		require.NoError(t, err)

		err = secretsStore.Set(context.Background(), ds.OrgId, ds.Name, secretType, string(jsonString))
		require.NoError(t, err)

		values, err := dsService.DecryptedValues(context.Background(), ds)
		require.NoError(t, err)

		require.Equal(t, jsonData, values)
	})
}

const caCert string = `-----BEGIN CERTIFICATE-----
MIIDATCCAemgAwIBAgIJAMQ5hC3CPDTeMA0GCSqGSIb3DQEBCwUAMBcxFTATBgNV
BAMMDGNhLWs4cy1zdGhsbTAeFw0xNjEwMjcwODQyMjdaFw00NDAzMTQwODQyMjda
MBcxFTATBgNVBAMMDGNhLWs4cy1zdGhsbTCCASIwDQYJKoZIhvcNAQEBBQADggEP
ADCCAQoCggEBAMLe2AmJ6IleeUt69vgNchOjjmxIIxz5sp1vFu94m1vUip7CqnOg
QkpUsHeBPrGYv8UGloARCL1xEWS+9FVZeXWQoDmbC0SxXhFwRIESNCET7Q8KMi/4
4YPvnMLGZi3Fjwxa8BdUBCN1cx4WEooMVTWXm7RFMtZgDfuOAn3TNXla732sfT/d
1HNFrh48b0wA+HhmA3nXoBnBEblA665hCeo7lIAdRr0zJxJpnFnWXkyTClsAUTMN
iL905LdBiiIRenojipfKXvMz88XSaWTI7JjZYU3BvhyXndkT6f12cef3I96NY3WJ
0uIK4k04WrbzdYXMU3rN6NqlvbHqnI+E7aMCAwEAAaNQME4wHQYDVR0OBBYEFHHx
2+vSPw9bECHj3O51KNo5VdWOMB8GA1UdIwQYMBaAFHHx2+vSPw9bECHj3O51KNo5
VdWOMAwGA1UdEwQFMAMBAf8wDQYJKoZIhvcNAQELBQADggEBAH2eV5NcV3LBJHs9
I+adbiTPg2vyumrGWwy73T0X8Dtchgt8wU7Q9b9Ucg2fOTmSSyS0iMqEu1Yb2ORB
CknM9mixHC9PwEBbkGCom3VVkqdLwSP6gdILZgyLoH4i8sTUz+S1yGPepi+Vzhs7
adOXtryjcGnwft6HdfKPNklMOHFnjw6uqpho54oj/z55jUpicY/8glDHdrr1bh3k
MHuiWLGewHXPvxfG6UoUx1te65IhifVcJGFZDQwfEmhBflfCmtAJlZEsgTLlBBCh
FHoXIyGOdq1chmRVocdGBCF8fUoGIbuF14r53rpvcbEKtKnnP8+96luKAZLq0a4n
3lb92xM=
-----END CERTIFICATE-----`

const clientCert string = `
-----BEGIN CERTIFICATE-----
MIICsjCCAZoCCQCcd8sOfstQLzANBgkqhkiG9w0BAQsFADAXMRUwEwYDVQQDDAxj
YS1rOHMtc3RobG0wHhcNMTYxMTAyMDkyNTE1WhcNMTcxMTAyMDkyNTE1WjAfMR0w
GwYDVQQDDBRhZG0tZGFuaWVsLWs4cy1zdGhsbTCCASIwDQYJKoZIhvcNAQEBBQAD
ggEPADCCAQoCggEBAOMliaWyNEUJKM37vWCl5bGub3lMicyRAqGQyY/qxD9yKKM2
FbucVcmWmg5vvTqQVl5rlQ+c7GI8OD6ptmFl8a26coEki7bFr8bkpSyBSEc5p27b
Z0ORFSqBHWHQbr9PkxPLYW6T3gZYUtRYv3OQgGxLXlvUh85n/mQfuR3N1FgmShHo
GtAFi/ht6leXa0Ms+jNSDLCmXpJm1GIEqgyKX7K3+g3vzo9coYqXq4XTa8Efs2v8
SCwqWfBC3rHfgs/5DLB8WT4Kul8QzxkytzcaBQfRfzhSV6bkgm7oTzt2/1eRRsf4
YnXzLE9YkCC9sAn+Owzqf+TYC1KRluWDfqqBTJUCAwEAATANBgkqhkiG9w0BAQsF
AAOCAQEAdMsZg6edWGC+xngizn0uamrUg1ViaDqUsz0vpzY5NWLA4MsBc4EtxWRP
ueQvjUimZ3U3+AX0YWNLIrH1FCVos2jdij/xkTUmHcwzr8rQy+B17cFi+a8jtpgw
AU6WWoaAIEhhbWQfth/Diz3mivl1ARB+YqiWca2mjRPLTPcKJEURDVddQ423el0Q
4JNxS5icu7T2zYTYHAo/cT9zVdLZl0xuLxYm3asK1IONJ/evxyVZima3il6MPvhe
58Hwz+m+HdqHxi24b/1J/VKYbISG4huOQCdLzeNXgvwFlGPUmHSnnKo1/KbQDAR5
llG/Sw5+FquFuChaA6l5KWy7F3bQyA==
-----END CERTIFICATE-----`

const clientKey string = `-----BEGIN RSA PRIVATE KEY-----
MIIEpQIBAAKCAQEA4yWJpbI0RQkozfu9YKXlsa5veUyJzJECoZDJj+rEP3IoozYV
u5xVyZaaDm+9OpBWXmuVD5zsYjw4Pqm2YWXxrbpygSSLtsWvxuSlLIFIRzmnbttn
Q5EVKoEdYdBuv0+TE8thbpPeBlhS1Fi/c5CAbEteW9SHzmf+ZB+5Hc3UWCZKEega
0AWL+G3qV5drQyz6M1IMsKZekmbUYgSqDIpfsrf6De/Oj1yhiperhdNrwR+za/xI
LCpZ8ELesd+Cz/kMsHxZPgq6XxDPGTK3NxoFB9F/OFJXpuSCbuhPO3b/V5FGx/hi
dfMsT1iQIL2wCf47DOp/5NgLUpGW5YN+qoFMlQIDAQABAoIBAQCzy4u312XeW1Cs
Mx6EuOwmh59/ESFmBkZh4rxZKYgrfE5EWlQ7i5SwG4BX+wR6rbNfy6JSmHDXlTkk
CKvvToVNcW6fYHEivDnVojhIERFIJ4+rhQmpBtcNLOQ3/4cZ8X/GxE6b+3lb5l+x
64mnjPLKRaIr5/+TVuebEy0xNTJmjnJ7yiB2HRz7uXEQaVSk/P7KAkkyl/9J3/LM
8N9AX1w6qDaNQZ4/P0++1H4SQenosM/b/GqGTomarEk/GE0NcB9rzmR9VCXa7FRh
WV5jyt9vUrwIEiK/6nUnOkGO8Ei3kB7Y+e+2m6WdaNoU5RAfqXmXa0Q/a0lLRruf
vTMo2WrBAoGBAPRaK4cx76Q+3SJ/wfznaPsMM06OSR8A3ctKdV+ip/lyKtb1W8Pz
k8MYQDH7GwPtSu5QD8doL00pPjugZL/ba7X9nAsI+pinyEErfnB9y7ORNEjIYYzs
DiqDKup7ANgw1gZvznWvb9Ge0WUSXvWS0pFkgootQAf+RmnnbWGH6l6RAoGBAO35
aGUrLro5u9RD24uSXNU3NmojINIQFK5dHAT3yl0BBYstL43AEsye9lX95uMPTvOQ
Cqcn42Hjp/bSe3n0ObyOZeXVrWcDFAfE0wwB1BkvL1lpgnFO9+VQORlH4w3Ppnpo
jcPkR2TFeDaAYtvckhxe/Bk3OnuFmnsQ3VzM75fFAoGBAI6PvS2XeNU+yA3EtA01
hg5SQ+zlHswz2TMuMeSmJZJnhY78f5mHlwIQOAPxGQXlf/4iP9J7en1uPpzTK3S0
M9duK4hUqMA/w5oiIhbHjf0qDnMYVbG+V1V+SZ+cPBXmCDihKreGr5qBKnHpkfV8
v9WL6o1rcRw4wiQvnaV1gsvBAoGBALtzVTczr6gDKCAIn5wuWy+cQSGTsBunjRLX
xuVm5iEiV+KMYkPvAx/pKzMLP96lRVR3ptyKgAKwl7LFk3u50+zh4gQLr35QH2wL
Lw7rNc3srAhrItPsFzqrWX6/cGuFoKYVS239l/sZzRppQPXcpb7xVvTp2whHcir0
Wtnpl+TdAoGAGqKqo2KU3JoY3IuTDUk1dsNAm8jd9EWDh+s1x4aG4N79mwcss5GD
FF8MbFPneK7xQd8L6HisKUDAUi2NOyynM81LAftPkvN6ZuUVeFDfCL4vCA0HUXLD
+VrOhtUZkNNJlLMiVRJuQKUOGlg8PpObqYbstQAf/0/yFJMRHG82Tcg=
-----END RSA PRIVATE KEY-----`<|MERGE_RESOLUTION|>--- conflicted
+++ resolved
@@ -27,52 +27,6 @@
 	"github.com/stretchr/testify/require"
 )
 
-<<<<<<< HEAD
-func TestService(t *testing.T) {
-	cfg := &setting.Cfg{}
-	sqlStore := sqlstore.InitTestDB(t)
-
-	origSecret := setting.SecretKey
-	setting.SecretKey = "datasources_service_test"
-	t.Cleanup(func() {
-		setting.SecretKey = origSecret
-	})
-
-	secretsService := secretsManager.SetupTestService(t, database.ProvideSecretsStore(sqlStore))
-	s := ProvideService(sqlStore, secretsService, cfg, featuremgmt.WithFeatures(), acmock.New().WithDisabled(), acmock.NewPermissionsServicesMock())
-
-	var ds *models.DataSource
-
-	t.Run("create datasource should encrypt the secure json data", func(t *testing.T) {
-		ctx := context.Background()
-
-		sjd := map[string]string{"password": "12345"}
-		cmd := models.AddDataSourceCommand{SecureJsonData: sjd}
-
-		err := s.AddDataSource(ctx, &cmd)
-		require.NoError(t, err)
-
-		ds = cmd.Result
-		decrypted, err := s.SecretsService.DecryptJsonData(ctx, ds.SecureJsonData)
-		require.NoError(t, err)
-		require.Equal(t, sjd, decrypted)
-	})
-
-	t.Run("update datasource should encrypt the secure json data", func(t *testing.T) {
-		ctx := context.Background()
-		sjd := map[string]string{"password": "678910"}
-		cmd := models.UpdateDataSourceCommand{Id: ds.Id, OrgId: ds.OrgId, SecureJsonData: sjd}
-		err := s.UpdateDataSource(ctx, &cmd)
-		require.NoError(t, err)
-
-		decrypted, err := s.SecretsService.DecryptJsonData(ctx, cmd.Result.SecureJsonData)
-		require.NoError(t, err)
-		require.Equal(t, sjd, decrypted)
-	})
-}
-
-=======
->>>>>>> c2560129
 type dataSourceMockRetriever struct {
 	res []*models.DataSource
 }
@@ -244,11 +198,7 @@
 
 		secretsStore := kvstore.SetupTestService(t)
 		secretsService := secretsManager.SetupTestService(t, fakes.NewFakeSecretsStore())
-<<<<<<< HEAD
-		dsService := ProvideService(nil, secretsService, cfg, featuremgmt.WithFeatures(), acmock.New(), acmock.NewPermissionsServicesMock())
-=======
 		dsService := ProvideService(nil, secretsService, secretsStore, cfg, featuremgmt.WithFeatures(), acmock.New(), acmock.NewMockedPermissionsService())
->>>>>>> c2560129
 
 		rt1, err := dsService.GetHTTPTransport(context.Background(), &ds, provider)
 		require.NoError(t, err)
@@ -282,14 +232,7 @@
 
 		secretsStore := kvstore.SetupTestService(t)
 		secretsService := secretsManager.SetupTestService(t, fakes.NewFakeSecretsStore())
-<<<<<<< HEAD
-		dsService := ProvideService(nil, secretsService, cfg, featuremgmt.WithFeatures(), acmock.New(), acmock.NewPermissionsServicesMock())
-
-		tlsCaCert, err := secretsService.Encrypt(context.Background(), []byte(caCert), secrets.WithoutScope())
-		require.NoError(t, err)
-=======
 		dsService := ProvideService(nil, secretsService, secretsStore, cfg, featuremgmt.WithFeatures(), acmock.New(), acmock.NewMockedPermissionsService())
->>>>>>> c2560129
 
 		ds := models.DataSource{
 			Id:             1,
@@ -337,17 +280,7 @@
 
 		secretsStore := kvstore.SetupTestService(t)
 		secretsService := secretsManager.SetupTestService(t, fakes.NewFakeSecretsStore())
-<<<<<<< HEAD
-		dsService := ProvideService(nil, secretsService, cfg, featuremgmt.WithFeatures(), acmock.New(), acmock.NewPermissionsServicesMock())
-
-		tlsClientCert, err := secretsService.Encrypt(context.Background(), []byte(clientCert), secrets.WithoutScope())
-		require.NoError(t, err)
-
-		tlsClientKey, err := secretsService.Encrypt(context.Background(), []byte(clientKey), secrets.WithoutScope())
-		require.NoError(t, err)
-=======
 		dsService := ProvideService(nil, secretsService, secretsStore, cfg, featuremgmt.WithFeatures(), acmock.New(), acmock.NewMockedPermissionsService())
->>>>>>> c2560129
 
 		ds := models.DataSource{
 			Id:       1,
@@ -392,14 +325,7 @@
 
 		secretsStore := kvstore.SetupTestService(t)
 		secretsService := secretsManager.SetupTestService(t, fakes.NewFakeSecretsStore())
-<<<<<<< HEAD
-		dsService := ProvideService(nil, secretsService, cfg, featuremgmt.WithFeatures(), acmock.New(), acmock.NewPermissionsServicesMock())
-
-		tlsCaCert, err := secretsService.Encrypt(context.Background(), []byte(caCert), secrets.WithoutScope())
-		require.NoError(t, err)
-=======
 		dsService := ProvideService(nil, secretsService, secretsStore, cfg, featuremgmt.WithFeatures(), acmock.New(), acmock.NewMockedPermissionsService())
->>>>>>> c2560129
 
 		ds := models.DataSource{
 			Id:       1,
@@ -441,11 +367,7 @@
 
 		secretsStore := kvstore.SetupTestService(t)
 		secretsService := secretsManager.SetupTestService(t, fakes.NewFakeSecretsStore())
-<<<<<<< HEAD
-		dsService := ProvideService(nil, secretsService, cfg, featuremgmt.WithFeatures(), acmock.New(), acmock.NewPermissionsServicesMock())
-=======
 		dsService := ProvideService(nil, secretsService, secretsStore, cfg, featuremgmt.WithFeatures(), acmock.New(), acmock.NewMockedPermissionsService())
->>>>>>> c2560129
 
 		ds := models.DataSource{
 			Id:       1,
@@ -477,14 +399,7 @@
 
 		secretsStore := kvstore.SetupTestService(t)
 		secretsService := secretsManager.SetupTestService(t, fakes.NewFakeSecretsStore())
-<<<<<<< HEAD
-		dsService := ProvideService(nil, secretsService, cfg, featuremgmt.WithFeatures(), acmock.New(), acmock.NewPermissionsServicesMock())
-
-		encryptedData, err := secretsService.Encrypt(context.Background(), []byte(`Bearer xf5yhfkpsnmgo`), secrets.WithoutScope())
-		require.NoError(t, err)
-=======
 		dsService := ProvideService(nil, secretsService, secretsStore, cfg, featuremgmt.WithFeatures(), acmock.New(), acmock.NewMockedPermissionsService())
->>>>>>> c2560129
 
 		ds := models.DataSource{
 			Id:       1,
@@ -550,11 +465,7 @@
 
 		secretsStore := kvstore.SetupTestService(t)
 		secretsService := secretsManager.SetupTestService(t, fakes.NewFakeSecretsStore())
-<<<<<<< HEAD
-		dsService := ProvideService(nil, secretsService, cfg, featuremgmt.WithFeatures(), acmock.New(), acmock.NewPermissionsServicesMock())
-=======
 		dsService := ProvideService(nil, secretsService, secretsStore, cfg, featuremgmt.WithFeatures(), acmock.New(), acmock.NewMockedPermissionsService())
->>>>>>> c2560129
 
 		ds := models.DataSource{
 			Id:       1,
@@ -588,11 +499,7 @@
 
 		secretsStore := kvstore.SetupTestService(t)
 		secretsService := secretsManager.SetupTestService(t, fakes.NewFakeSecretsStore())
-<<<<<<< HEAD
-		dsService := ProvideService(nil, secretsService, cfg, featuremgmt.WithFeatures(), acmock.New(), acmock.NewPermissionsServicesMock())
-=======
 		dsService := ProvideService(nil, secretsService, secretsStore, cfg, featuremgmt.WithFeatures(), acmock.New(), acmock.NewMockedPermissionsService())
->>>>>>> c2560129
 
 		ds := models.DataSource{
 			Type:     models.DS_ES,
@@ -628,11 +535,7 @@
 
 	secretsStore := kvstore.SetupTestService(t)
 	secretsService := secretsManager.SetupTestService(t, fakes.NewFakeSecretsStore())
-<<<<<<< HEAD
-	dsService := ProvideService(nil, secretsService, cfg, featuremgmt.WithFeatures(), acmock.New(), acmock.NewPermissionsServicesMock())
-=======
 	dsService := ProvideService(nil, secretsService, secretsStore, cfg, featuremgmt.WithFeatures(), acmock.New(), acmock.NewMockedPermissionsService())
->>>>>>> c2560129
 
 	for _, tc := range testCases {
 		ds := &models.DataSource{
@@ -642,89 +545,6 @@
 	}
 }
 
-<<<<<<< HEAD
-func TestService_DecryptedValue(t *testing.T) {
-	cfg := &setting.Cfg{}
-
-	t.Run("When datasource hasn't been updated, encrypted JSON should be fetched from cache", func(t *testing.T) {
-		secretsService := secretsManager.SetupTestService(t, fakes.NewFakeSecretsStore())
-		dsService := ProvideService(nil, secretsService, cfg, featuremgmt.WithFeatures(), acmock.New(), acmock.NewPermissionsServicesMock())
-
-		encryptedJsonData, err := secretsService.EncryptJsonData(
-			context.Background(),
-			map[string]string{
-				"password": "password",
-			}, secrets.WithoutScope())
-		require.NoError(t, err)
-
-		ds := models.DataSource{
-			Id:             1,
-			Type:           models.DS_INFLUXDB_08,
-			JsonData:       simplejson.New(),
-			User:           "user",
-			SecureJsonData: encryptedJsonData,
-		}
-
-		// Populate cache
-		password, ok := dsService.DecryptedValue(&ds, "password")
-		require.True(t, ok)
-		require.Equal(t, "password", password)
-
-		encryptedJsonData, err = secretsService.EncryptJsonData(
-			context.Background(),
-			map[string]string{
-				"password": "",
-			}, secrets.WithoutScope())
-		require.NoError(t, err)
-
-		ds.SecureJsonData = encryptedJsonData
-
-		password, ok = dsService.DecryptedValue(&ds, "password")
-		require.True(t, ok)
-		require.Equal(t, "password", password)
-	})
-
-	t.Run("When datasource is updated, encrypted JSON should not be fetched from cache", func(t *testing.T) {
-		secretsService := secretsManager.SetupTestService(t, fakes.NewFakeSecretsStore())
-
-		encryptedJsonData, err := secretsService.EncryptJsonData(
-			context.Background(),
-			map[string]string{
-				"password": "password",
-			}, secrets.WithoutScope())
-		require.NoError(t, err)
-
-		ds := models.DataSource{
-			Id:             1,
-			Type:           models.DS_INFLUXDB_08,
-			JsonData:       simplejson.New(),
-			User:           "user",
-			SecureJsonData: encryptedJsonData,
-		}
-
-		dsService := ProvideService(nil, secretsService, cfg, featuremgmt.WithFeatures(), acmock.New(), acmock.NewPermissionsServicesMock())
-
-		// Populate cache
-		password, ok := dsService.DecryptedValue(&ds, "password")
-		require.True(t, ok)
-		require.Equal(t, "password", password)
-
-		ds.SecureJsonData, err = secretsService.EncryptJsonData(
-			context.Background(),
-			map[string]string{
-				"password": "",
-			}, secrets.WithoutScope())
-		ds.Updated = time.Now()
-		require.NoError(t, err)
-
-		password, ok = dsService.DecryptedValue(&ds, "password")
-		require.True(t, ok)
-		require.Empty(t, password)
-	})
-}
-
-=======
->>>>>>> c2560129
 func TestService_HTTPClientOptions(t *testing.T) {
 	cfg := &setting.Cfg{
 		Azure: &azsettings.AzureSettings{},
@@ -755,11 +575,7 @@
 
 				secretsStore := kvstore.SetupTestService(t)
 				secretsService := secretsManager.SetupTestService(t, fakes.NewFakeSecretsStore())
-<<<<<<< HEAD
-				dsService := ProvideService(nil, secretsService, cfg, features, acmock.New(), acmock.NewPermissionsServicesMock())
-=======
 				dsService := ProvideService(nil, secretsService, secretsStore, cfg, features, acmock.New(), acmock.NewMockedPermissionsService())
->>>>>>> c2560129
 
 				opts, err := dsService.httpClientOptions(context.Background(), &ds)
 				require.NoError(t, err)
@@ -777,11 +593,7 @@
 
 				secretsStore := kvstore.SetupTestService(t)
 				secretsService := secretsManager.SetupTestService(t, fakes.NewFakeSecretsStore())
-<<<<<<< HEAD
-				dsService := ProvideService(nil, secretsService, cfg, features, acmock.New(), acmock.NewPermissionsServicesMock())
-=======
 				dsService := ProvideService(nil, secretsService, secretsStore, cfg, features, acmock.New(), acmock.NewMockedPermissionsService())
->>>>>>> c2560129
 
 				opts, err := dsService.httpClientOptions(context.Background(), &ds)
 				require.NoError(t, err)
@@ -801,11 +613,7 @@
 
 				secretsStore := kvstore.SetupTestService(t)
 				secretsService := secretsManager.SetupTestService(t, fakes.NewFakeSecretsStore())
-<<<<<<< HEAD
-				dsService := ProvideService(nil, secretsService, cfg, features, acmock.New(), acmock.NewPermissionsServicesMock())
-=======
 				dsService := ProvideService(nil, secretsService, secretsStore, cfg, features, acmock.New(), acmock.NewMockedPermissionsService())
->>>>>>> c2560129
 
 				_, err := dsService.httpClientOptions(context.Background(), &ds)
 				assert.Error(t, err)
@@ -824,11 +632,7 @@
 
 				secretsStore := kvstore.SetupTestService(t)
 				secretsService := secretsManager.SetupTestService(t, fakes.NewFakeSecretsStore())
-<<<<<<< HEAD
-				dsService := ProvideService(nil, secretsService, cfg, features, acmock.New(), acmock.NewPermissionsServicesMock())
-=======
 				dsService := ProvideService(nil, secretsService, secretsStore, cfg, features, acmock.New(), acmock.NewMockedPermissionsService())
->>>>>>> c2560129
 
 				opts, err := dsService.httpClientOptions(context.Background(), &ds)
 				require.NoError(t, err)
@@ -847,11 +651,7 @@
 
 				secretsStore := kvstore.SetupTestService(t)
 				secretsService := secretsManager.SetupTestService(t, fakes.NewFakeSecretsStore())
-<<<<<<< HEAD
-				dsService := ProvideService(nil, secretsService, cfg, features, acmock.New(), acmock.NewPermissionsServicesMock())
-=======
 				dsService := ProvideService(nil, secretsService, secretsStore, cfg, features, acmock.New(), acmock.NewMockedPermissionsService())
->>>>>>> c2560129
 
 				opts, err := dsService.httpClientOptions(context.Background(), &ds)
 				require.NoError(t, err)
@@ -874,11 +674,7 @@
 
 				secretsStore := kvstore.SetupTestService(t)
 				secretsService := secretsManager.SetupTestService(t, fakes.NewFakeSecretsStore())
-<<<<<<< HEAD
-				dsService := ProvideService(nil, secretsService, cfg, features, acmock.New(), acmock.NewPermissionsServicesMock())
-=======
 				dsService := ProvideService(nil, secretsService, secretsStore, cfg, features, acmock.New(), acmock.NewMockedPermissionsService())
->>>>>>> c2560129
 
 				_, err := dsService.httpClientOptions(context.Background(), &ds)
 				assert.Error(t, err)
@@ -899,11 +695,7 @@
 
 				secretsStore := kvstore.SetupTestService(t)
 				secretsService := secretsManager.SetupTestService(t, fakes.NewFakeSecretsStore())
-<<<<<<< HEAD
-				dsService := ProvideService(nil, secretsService, cfg, featuremgmt.WithFeatures(), acmock.New(), acmock.NewPermissionsServicesMock())
-=======
 				dsService := ProvideService(nil, secretsService, secretsStore, cfg, featuremgmt.WithFeatures(), acmock.New(), acmock.NewMockedPermissionsService())
->>>>>>> c2560129
 
 				opts, err := dsService.httpClientOptions(context.Background(), &ds)
 				require.NoError(t, err)
