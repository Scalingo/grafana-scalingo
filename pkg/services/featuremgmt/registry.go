// To change feature flags, edit:
//  pkg/services/featuremgmt/registry.go
// Then run tests in:
//  pkg/services/featuremgmt/toggles_gen_test.go

package featuremgmt

var (
	// Register each toggle here
	standardFeatureFlags = []FeatureFlag{
		{
			Name:        "trimDefaults",
			Description: "Use cue schema to remove values that will be applied automatically",
			State:       FeatureStateBeta,
		},
		{
			Name:        "disableEnvelopeEncryption",
			Description: "Disable envelope encryption (emergency only)",
			State:       FeatureStateStable,
		},
		{
			Name:        "serviceAccounts",
			Description: "support service accounts",
			State:       FeatureStateBeta,
		},
		{
			Name:        "database_metrics",
			Description: "Add prometheus metrics for database tables",
			State:       FeatureStateStable,
		},
		{
			Name:        "dashboardPreviews",
			Description: "Create and show thumbnails for dashboard search results",
			State:       FeatureStateAlpha,
		},
		{
			Name:            "dashboardPreviewsAdmin",
			Description:     "Manage the dashboard previews crawler process from the UI",
			State:           FeatureStateAlpha,
			RequiresDevMode: true,
		},
		{
			Name:        "live-config",
			Description: "Save grafana live configuration in SQL tables",
			State:       FeatureStateAlpha,
		},
		{
			Name:        "live-pipeline",
			Description: "enable a generic live processing pipeline",
			State:       FeatureStateAlpha,
		},
		{
			Name:         "live-service-web-worker",
			Description:  "This will use a webworker thread to processes events rather than the main thread",
			State:        FeatureStateAlpha,
			FrontendOnly: true,
		},
		{
			Name:         "queryOverLive",
			Description:  "Use grafana live websocket to execute backend queries",
			State:        FeatureStateAlpha,
			FrontendOnly: true,
		},
		{
			Name:        "panelTitleSearch",
			Description: "Search for dashboards using panel title",
			State:       FeatureStateAlpha,
		},
		{
			Name:         "tempoSearch",
			Description:  "Enable searching in tempo datasources",
			State:        FeatureStateBeta,
			FrontendOnly: true,
		},
		{
			Name:        "tempoBackendSearch",
			Description: "Use backend for tempo search",
			State:       FeatureStateBeta,
		},
		{
			Name:         "lokiBackendMode",
			Description:  "Loki datasource works as backend datasource",
			State:        FeatureStateAlpha,
			FrontendOnly: true,
			Expression:   "true", // Enabled by default
		},
		{
			Name:        "prometheus_azure_auth",
			Description: "Experimental. Azure authentication for Prometheus datasource",
			State:       FeatureStateBeta,
		},
		{
			Name:        "prometheusAzureOverrideAudience",
			Description: "Experimental. Allow override default AAD audience for Azure Prometheus endpoint",
			State:       FeatureStateBeta,
		},
		{
			Name:         "influxdbBackendMigration",
			Description:  "Query InfluxDB InfluxQL without the proxy",
			State:        FeatureStateAlpha,
			FrontendOnly: true,
		},
		{
			Name:            "showFeatureFlagsInUI",
			Description:     "Show feature flags in the settings UI",
			State:           FeatureStateAlpha,
			RequiresDevMode: true,
		},
		{
			Name:            "publicDashboards",
			Description:     "enables public access to dashboards",
			State:           FeatureStateAlpha,
			RequiresDevMode: true,
		},
		{
			Name:        "lokiLive",
			Description: "support websocket streaming for loki (early prototype)",
			State:       FeatureStateAlpha,
		},
		{
			Name:        "swaggerUi",
			Description: "Serves swagger UI",
			State:       FeatureStateBeta,
		},
		{
			Name:        "featureHighlights",
			Description: "Highlight Enterprise features",
			State:       FeatureStateStable,
		},
		{
			Name:        "dashboardComments",
			Description: "Enable dashboard-wide comments",
			State:       FeatureStateAlpha,
		},
		{
			Name:        "annotationComments",
			Description: "Enable annotation comments",
			State:       FeatureStateAlpha,
		},
		{
			Name:        "migrationLocking",
			Description: "Lock database during migrations",
			State:       FeatureStateBeta,
		},
		{
			Name:        "storage",
			Description: "Configurable storage for dashboards, datasources, and resources",
			State:       FeatureStateAlpha,
		},
		{
			Name:            "export",
			Description:     "Export grafana instance (to git, etc)",
			State:           FeatureStateAlpha,
			RequiresDevMode: true,
		},
		{
			Name:            "storageLocalUpload",
			Description:     "allow uploads to local storage",
			State:           FeatureStateAlpha,
			RequiresDevMode: true,
		},
		{
			Name:            "azureMonitorResourcePickerForMetrics",
			Description:     "New UI for Azure Monitor Metrics Query",
			State:           FeatureStateAlpha,
			RequiresDevMode: true,
			FrontendOnly:    true,
		},
		{
			Name:         "explore2Dashboard",
			Description:  "Experimental Explore to Dashboard workflow",
			State:        FeatureStateBeta,
			FrontendOnly: true,
		},
		{
			Name:         "tracing",
			Description:  "Adds trace ID to error notifications",
			State:        FeatureStateAlpha,
			FrontendOnly: true,
		},
		{
<<<<<<< HEAD
			Name:         "persistNotifications",
			Description:  "PoC Notifications page",
			State:        FeatureStateAlpha,
			FrontendOnly: true,
=======
			Name:        "commandPalette",
			Description: "Enable command palette",
			State:       FeatureStateAlpha,
		},
		{
			Name:        "savedItems",
			Description: "Enable Saved Items in the navbar.",
			State:       FeatureStateAlpha,
		},
		{
			Name:        "cloudWatchDynamicLabels",
			Description: "Use dynamic labels instead of alias patterns in CloudWatch datasource",
			State:       FeatureStateStable,
>>>>>>> c2560129
		},
		{
			Name:        "datasourceQueryMultiStatus",
			Description: "Introduce HTTP 207 Multi Status for api/ds/query",
			State:       FeatureStateAlpha,
		},
<<<<<<< HEAD
=======
		{
			Name:         "traceToMetrics",
			Description:  "Enable trace to metrics links",
			State:        FeatureStateAlpha,
			FrontendOnly: true,
		},
		{
			Name:        "prometheusStreamingJSONParser",
			Description: "Enable streaming JSON parser for Prometheus datasource",
			State:       FeatureStateBeta,
		},
		{
			Name:            "validateDashboardsOnSave",
			Description:     "Validate dashboard JSON POSTed to api/dashboards/db",
			State:           FeatureStateAlpha,
			RequiresRestart: true,
		},
		{
			Name:        "prometheusWideSeries",
			Description: "Enable wide series responses in the Prometheus datasource",
			State:       FeatureStateAlpha,
		},
		{
			Name:        "logRequestsInstrumentedAsUnknown",
			Description: "Logs the path for requests that are instrumented as unknown",
			State:       FeatureStateAlpha,
		},
>>>>>>> c2560129
	}
)<|MERGE_RESOLUTION|>--- conflicted
+++ resolved
@@ -179,12 +179,6 @@
 			FrontendOnly: true,
 		},
 		{
-<<<<<<< HEAD
-			Name:         "persistNotifications",
-			Description:  "PoC Notifications page",
-			State:        FeatureStateAlpha,
-			FrontendOnly: true,
-=======
 			Name:        "commandPalette",
 			Description: "Enable command palette",
 			State:       FeatureStateAlpha,
@@ -198,15 +192,12 @@
 			Name:        "cloudWatchDynamicLabels",
 			Description: "Use dynamic labels instead of alias patterns in CloudWatch datasource",
 			State:       FeatureStateStable,
->>>>>>> c2560129
 		},
 		{
 			Name:        "datasourceQueryMultiStatus",
 			Description: "Introduce HTTP 207 Multi Status for api/ds/query",
 			State:       FeatureStateAlpha,
 		},
-<<<<<<< HEAD
-=======
 		{
 			Name:         "traceToMetrics",
 			Description:  "Enable trace to metrics links",
@@ -234,6 +225,5 @@
 			Description: "Logs the path for requests that are instrumented as unknown",
 			State:       FeatureStateAlpha,
 		},
->>>>>>> c2560129
 	}
 )