// NOTE: This file was auto generated.  DO NOT EDIT DIRECTLY!
// To change feature flags, edit:
//  pkg/services/featuremgmt/registry.go
// Then run tests in:
//  pkg/services/featuremgmt/toggles_gen_test.go

package featuremgmt

const (
<<<<<<< HEAD
	// FlagReturnUnameHeader
	// Return user login as header for authenticated requests
	FlagReturnUnameHeader = "returnUnameHeader"

	// FlagAlertingBigTransactions
	// Use big transactions for alerting database writes
	FlagAlertingBigTransactions = "alertingBigTransactions"

	// FlagPromQueryBuilder
	// Show prometheus query builder
	FlagPromQueryBuilder = "promQueryBuilder"

=======
>>>>>>> ac7f9d45
	// FlagTrimDefaults
	// Use cue schema to remove values that will be applied automatically
	FlagTrimDefaults = "trimDefaults"

	// FlagDisableEnvelopeEncryption
	// Disable envelope encryption (emergency only)
	FlagDisableEnvelopeEncryption = "disableEnvelopeEncryption"

	// FlagDatabaseMetrics
	// Add Prometheus metrics for database tables
	FlagDatabaseMetrics = "database_metrics"

	// FlagDashboardPreviews
	// Create and show thumbnails for dashboard search results
	FlagDashboardPreviews = "dashboardPreviews"

	// FlagLiveServiceWebWorker
	// This will use a webworker thread to processes events rather than the main thread
	FlagLiveServiceWebWorker = "live-service-web-worker"

	// FlagQueryOverLive
	// Use Grafana Live WebSocket to execute backend queries
	FlagQueryOverLive = "queryOverLive"

	// FlagPanelTitleSearch
	// Search for dashboards using panel title
	FlagPanelTitleSearch = "panelTitleSearch"

	// FlagPrometheusAzureOverrideAudience
	// Experimental. Allow override default AAD audience for Azure Prometheus endpoint
	FlagPrometheusAzureOverrideAudience = "prometheusAzureOverrideAudience"

	// FlagPublicDashboards
	// Enables public access to dashboards
	FlagPublicDashboards = "publicDashboards"

	// FlagPublicDashboardsEmailSharing
	// Enables public dashboard sharing to be restricted to only allowed emails
	FlagPublicDashboardsEmailSharing = "publicDashboardsEmailSharing"

	// FlagLokiLive
	// Support WebSocket streaming for loki (early prototype)
	FlagLokiLive = "lokiLive"

	// FlagLokiDataframeApi
	// Use experimental loki api for WebSocket streaming (early prototype)
	FlagLokiDataframeApi = "lokiDataframeApi"

	// FlagFeatureHighlights
	// Highlight Grafana Enterprise features
	FlagFeatureHighlights = "featureHighlights"

	// FlagMigrationLocking
	// Lock database during migrations
	FlagMigrationLocking = "migrationLocking"

	// FlagStorage
	// Configurable storage for dashboards, datasources, and resources
	FlagStorage = "storage"

	// FlagK8S
	// Explore native k8s integrations
	FlagK8S = "k8s"

	// FlagExploreMixedDatasource
	// Enable mixed datasource in Explore
	FlagExploreMixedDatasource = "exploreMixedDatasource"

	// FlagNewTraceView
	// Shows the new trace view design
	FlagNewTraceView = "newTraceView"

	// FlagCorrelations
	// Correlations page
	FlagCorrelations = "correlations"

	// FlagCloudWatchDynamicLabels
	// Use dynamic labels instead of alias patterns in CloudWatch datasource
	FlagCloudWatchDynamicLabels = "cloudWatchDynamicLabels"

	// FlagDatasourceQueryMultiStatus
	// Introduce HTTP 207 Multi Status for api/ds/query
	FlagDatasourceQueryMultiStatus = "datasourceQueryMultiStatus"

	// FlagTraceToMetrics
	// Enable trace to metrics links
	FlagTraceToMetrics = "traceToMetrics"

	// FlagNewDBLibrary
	// Use jmoiron/sqlx rather than xorm for a few backend services
	FlagNewDBLibrary = "newDBLibrary"

	// FlagValidateDashboardsOnSave
	// Validate dashboard JSON POSTed to api/dashboards/db
	FlagValidateDashboardsOnSave = "validateDashboardsOnSave"

	// FlagAutoMigrateOldPanels
	// Migrate old angular panels to supported versions (graph, table-old, worldmap, etc)
	FlagAutoMigrateOldPanels = "autoMigrateOldPanels"

	// FlagDisableAngular
	// Dynamic flag to disable angular at runtime. The preferred method is to set `angular_support_enabled` to `false` in the [security] settings, which allows you to change the state at runtime.
	FlagDisableAngular = "disableAngular"

	// FlagPrometheusWideSeries
	// Enable wide series responses in the Prometheus datasource
	FlagPrometheusWideSeries = "prometheusWideSeries"

	// FlagCanvasPanelNesting
	// Allow elements nesting
	FlagCanvasPanelNesting = "canvasPanelNesting"

	// FlagScenes
	// Experimental framework to build interactive dashboards
	FlagScenes = "scenes"

	// FlagDisableSecretsCompatibility
	// Disable duplicated secret storage in legacy tables
	FlagDisableSecretsCompatibility = "disableSecretsCompatibility"

	// FlagLogRequestsInstrumentedAsUnknown
	// Logs the path for requests that are instrumented as unknown
	FlagLogRequestsInstrumentedAsUnknown = "logRequestsInstrumentedAsUnknown"

	// FlagDataConnectionsConsole
	// Enables a new top-level page called Connections. This page is an experiment that provides a better experience when you install and configure data sources and other plugins.
	FlagDataConnectionsConsole = "dataConnectionsConsole"

	// FlagInternationalization
	// Enables internationalization
	FlagInternationalization = "internationalization"

	// FlagTopnav
	// Enables new top navigation and page layouts
	FlagTopnav = "topnav"

	// FlagGrpcServer
	// Run GRPC server
	FlagGrpcServer = "grpcServer"

	// FlagEntityStore
	// SQL-based entity store (requires storage flag also)
	FlagEntityStore = "entityStore"

	// FlagCloudWatchCrossAccountQuerying
	// Enables cross-account querying in CloudWatch datasources
	FlagCloudWatchCrossAccountQuerying = "cloudWatchCrossAccountQuerying"

	// FlagCloudWatchCrossAccountQuerying
	// Use cross-account querying in CloudWatch datasource
	FlagCloudWatchCrossAccountQuerying = "cloudWatchCrossAccountQuerying"

	// FlagRedshiftAsyncQueryDataSupport
	// Enable async query data support for Redshift
	FlagRedshiftAsyncQueryDataSupport = "redshiftAsyncQueryDataSupport"

	// FlagAthenaAsyncQueryDataSupport
	// Enable async query data support for Athena
	FlagAthenaAsyncQueryDataSupport = "athenaAsyncQueryDataSupport"

	// FlagNewPanelChromeUI
	// Show updated look and feel of grafana-ui PanelChrome: panel header, icons, and menu
	FlagNewPanelChromeUI = "newPanelChromeUI"

	// FlagShowDashboardValidationWarnings
	// Show warnings when dashboards do not validate against the schema
	FlagShowDashboardValidationWarnings = "showDashboardValidationWarnings"

	// FlagMysqlAnsiQuotes
	// Use double quotes to escape keyword in a MySQL query
	FlagMysqlAnsiQuotes = "mysqlAnsiQuotes"

<<<<<<< HEAD
	// FlagUserRemoteCache
	// Enable using remote cache for users
	FlagUserRemoteCache = "userRemoteCache"

	// FlagDatasourceLogger
	// Logs all datasource requests
	FlagDatasourceLogger = "datasourceLogger"

=======
>>>>>>> ac7f9d45
	// FlagAccessControlOnCall
	// Access control primitives for OnCall
	FlagAccessControlOnCall = "accessControlOnCall"

	// FlagNestedFolders
	// Enable folder nesting
	FlagNestedFolders = "nestedFolders"

	// FlagAccessTokenExpirationCheck
	// Enable OAuth access_token expiration check and token refresh using the refresh_token
	FlagAccessTokenExpirationCheck = "accessTokenExpirationCheck"

	// FlagElasticsearchBackendMigration
	// Use Elasticsearch as backend data source
	FlagElasticsearchBackendMigration = "elasticsearchBackendMigration"

<<<<<<< HEAD
	// FlagSessionRemoteCache
	// Enable using remote cache for user sessions
	FlagSessionRemoteCache = "sessionRemoteCache"
=======
	// FlagEmptyDashboardPage
	// Enable the redesigned user interface of a dashboard page that includes no panels
	FlagEmptyDashboardPage = "emptyDashboardPage"

	// FlagSecureSocksDatasourceProxy
	// Enable secure socks tunneling for supported core datasources
	FlagSecureSocksDatasourceProxy = "secureSocksDatasourceProxy"

	// FlagAuthnService
	// Use new auth service to perform authentication
	FlagAuthnService = "authnService"

	// FlagDisablePrometheusExemplarSampling
	// Disable Prometheus exemplar sampling
	FlagDisablePrometheusExemplarSampling = "disablePrometheusExemplarSampling"

	// FlagAlertingBacktesting
	// Rule backtesting API for alerting
	FlagAlertingBacktesting = "alertingBacktesting"

	// FlagEditPanelCSVDragAndDrop
	// Enables drag and drop for CSV and Excel files
	FlagEditPanelCSVDragAndDrop = "editPanelCSVDragAndDrop"

	// FlagAlertingNoNormalState
	// Stop maintaining state of alerts that are not firing
	FlagAlertingNoNormalState = "alertingNoNormalState"

	// FlagLogsSampleInExplore
	// Enables access to the logs sample feature in Explore
	FlagLogsSampleInExplore = "logsSampleInExplore"

	// FlagLogsContextDatasourceUi
	// Allow datasource to provide custom UI for context view
	FlagLogsContextDatasourceUi = "logsContextDatasourceUi"

	// FlagLokiQuerySplitting
	// Split large interval queries into subqueries with smaller time intervals
	FlagLokiQuerySplitting = "lokiQuerySplitting"

	// FlagLokiQuerySplittingConfig
	// Give users the option to configure split durations for Loki queries
	FlagLokiQuerySplittingConfig = "lokiQuerySplittingConfig"

	// FlagIndividualCookiePreferences
	// Support overriding cookie preferences per user
	FlagIndividualCookiePreferences = "individualCookiePreferences"

	// FlagOnlyExternalOrgRoleSync
	// Prohibits a user from changing organization roles synced with external auth providers
	FlagOnlyExternalOrgRoleSync = "onlyExternalOrgRoleSync"

	// FlagDrawerDataSourcePicker
	// Changes the user experience for data source selection to a drawer.
	FlagDrawerDataSourcePicker = "drawerDataSourcePicker"

	// FlagTraceqlSearch
	// Enables the &#39;TraceQL Search&#39; tab for the Tempo datasource which provides a UI to generate TraceQL queries
	FlagTraceqlSearch = "traceqlSearch"

	// FlagPrometheusMetricEncyclopedia
	// Replaces the Prometheus query builder metric select option with a paginated and filterable component
	FlagPrometheusMetricEncyclopedia = "prometheusMetricEncyclopedia"

	// FlagTimeSeriesTable
	// Enable time series table transformer &amp; sparkline cell type
	FlagTimeSeriesTable = "timeSeriesTable"

	// FlagPrometheusResourceBrowserCache
	// Displays browser caching options in Prometheus data source configuration
	FlagPrometheusResourceBrowserCache = "prometheusResourceBrowserCache"

	// FlagInfluxdbBackendMigration
	// Query InfluxDB InfluxQL without the proxy
	FlagInfluxdbBackendMigration = "influxdbBackendMigration"

	// FlagClientTokenRotation
	// Replaces the current in-request token rotation so that the client initiates the rotation
	FlagClientTokenRotation = "clientTokenRotation"

	// FlagDisableElasticsearchBackendExploreQuery
	// Disable executing of Elasticsearch Explore queries trough backend
	FlagDisableElasticsearchBackendExploreQuery = "disableElasticsearchBackendExploreQuery"

	// FlagPrometheusDataplane
	// Changes responses to from Prometheus to be compliant with the dataplane specification. In particular it sets the numeric Field.Name from &#39;Value&#39; to the value of the `__name__` label when present.
	FlagPrometheusDataplane = "prometheusDataplane"

	// FlagAlertStateHistoryLokiSecondary
	// Enable Grafana to write alert state history to an external Loki instance in addition to Grafana annotations.
	FlagAlertStateHistoryLokiSecondary = "alertStateHistoryLokiSecondary"

	// FlagAlertStateHistoryLokiPrimary
	// Enable a remote Loki instance as the primary source for state history reads.
	FlagAlertStateHistoryLokiPrimary = "alertStateHistoryLokiPrimary"

	// FlagAlertStateHistoryLokiOnly
	// Disable Grafana alerts from emitting annotations when a remote Loki instance is available.
	FlagAlertStateHistoryLokiOnly = "alertStateHistoryLokiOnly"

	// FlagUnifiedRequestLog
	// Writes error logs to the request logger
	FlagUnifiedRequestLog = "unifiedRequestLog"

	// FlagRenderAuthJWT
	// Uses JWT-based auth for rendering instead of relying on remote cache
	FlagRenderAuthJWT = "renderAuthJWT"
>>>>>>> ac7f9d45
)<|MERGE_RESOLUTION|>--- conflicted
+++ resolved
@@ -7,21 +7,6 @@
 package featuremgmt
 
 const (
-<<<<<<< HEAD
-	// FlagReturnUnameHeader
-	// Return user login as header for authenticated requests
-	FlagReturnUnameHeader = "returnUnameHeader"
-
-	// FlagAlertingBigTransactions
-	// Use big transactions for alerting database writes
-	FlagAlertingBigTransactions = "alertingBigTransactions"
-
-	// FlagPromQueryBuilder
-	// Show prometheus query builder
-	FlagPromQueryBuilder = "promQueryBuilder"
-
-=======
->>>>>>> ac7f9d45
 	// FlagTrimDefaults
 	// Use cue schema to remove values that will be applied automatically
 	FlagTrimDefaults = "trimDefaults"
@@ -170,10 +155,6 @@
 	// Enables cross-account querying in CloudWatch datasources
 	FlagCloudWatchCrossAccountQuerying = "cloudWatchCrossAccountQuerying"
 
-	// FlagCloudWatchCrossAccountQuerying
-	// Use cross-account querying in CloudWatch datasource
-	FlagCloudWatchCrossAccountQuerying = "cloudWatchCrossAccountQuerying"
-
 	// FlagRedshiftAsyncQueryDataSupport
 	// Enable async query data support for Redshift
 	FlagRedshiftAsyncQueryDataSupport = "redshiftAsyncQueryDataSupport"
@@ -194,17 +175,6 @@
 	// Use double quotes to escape keyword in a MySQL query
 	FlagMysqlAnsiQuotes = "mysqlAnsiQuotes"
 
-<<<<<<< HEAD
-	// FlagUserRemoteCache
-	// Enable using remote cache for users
-	FlagUserRemoteCache = "userRemoteCache"
-
-	// FlagDatasourceLogger
-	// Logs all datasource requests
-	FlagDatasourceLogger = "datasourceLogger"
-
-=======
->>>>>>> ac7f9d45
 	// FlagAccessControlOnCall
 	// Access control primitives for OnCall
 	FlagAccessControlOnCall = "accessControlOnCall"
@@ -221,11 +191,6 @@
 	// Use Elasticsearch as backend data source
 	FlagElasticsearchBackendMigration = "elasticsearchBackendMigration"
 
-<<<<<<< HEAD
-	// FlagSessionRemoteCache
-	// Enable using remote cache for user sessions
-	FlagSessionRemoteCache = "sessionRemoteCache"
-=======
 	// FlagEmptyDashboardPage
 	// Enable the redesigned user interface of a dashboard page that includes no panels
 	FlagEmptyDashboardPage = "emptyDashboardPage"
@@ -333,5 +298,4 @@
 	// FlagRenderAuthJWT
 	// Uses JWT-based auth for rendering instead of relying on remote cache
 	FlagRenderAuthJWT = "renderAuthJWT"
->>>>>>> ac7f9d45
 )