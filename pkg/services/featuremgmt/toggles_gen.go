--- conflicted
+++ resolved
@@ -7,13 +7,6 @@
 package featuremgmt
 
 const (
-<<<<<<< HEAD
-	// FlagTrimDefaults
-	// Use cue schema to remove values that will be applied automatically
-	FlagTrimDefaults = "trimDefaults"
-
-=======
->>>>>>> 1e84fede
 	// FlagDisableEnvelopeEncryption
 	// Disable envelope encryption (emergency only)
 	FlagDisableEnvelopeEncryption = "disableEnvelopeEncryption"
@@ -158,13 +151,6 @@
 	// Enable OAuth access_token expiration check and token refresh using the refresh_token
 	FlagAccessTokenExpirationCheck = "accessTokenExpirationCheck"
 
-<<<<<<< HEAD
-	// FlagElasticsearchBackendMigration
-	// Use Elasticsearch as backend data source
-	FlagElasticsearchBackendMigration = "elasticsearchBackendMigration"
-
-=======
->>>>>>> 1e84fede
 	// FlagEmptyDashboardPage
 	// Enable the redesigned user interface of a dashboard page that includes no panels
 	FlagEmptyDashboardPage = "emptyDashboardPage"
