package folderimpl

import (
	"context"
	"errors"
	"fmt"
	"strings"
	"sync"
	"time"

	"github.com/prometheus/client_golang/prometheus"
	"golang.org/x/exp/slices"

	"github.com/grafana/grafana/pkg/bus"
	"github.com/grafana/grafana/pkg/events"
	"github.com/grafana/grafana/pkg/infra/db"
	"github.com/grafana/grafana/pkg/infra/log"
	"github.com/grafana/grafana/pkg/services/accesscontrol"
	"github.com/grafana/grafana/pkg/services/auth/identity"
	"github.com/grafana/grafana/pkg/services/dashboards"
	"github.com/grafana/grafana/pkg/services/featuremgmt"
	"github.com/grafana/grafana/pkg/services/folder"
	"github.com/grafana/grafana/pkg/services/guardian"
	"github.com/grafana/grafana/pkg/services/sqlstore"
	"github.com/grafana/grafana/pkg/services/sqlstore/migrator"
	"github.com/grafana/grafana/pkg/services/store/entity"
	"github.com/grafana/grafana/pkg/setting"
	"github.com/grafana/grafana/pkg/util"
)

type Service struct {
	store                store
	db                   db.DB
	log                  log.Logger
	cfg                  *setting.Cfg
	dashboardStore       dashboards.Store
	dashboardFolderStore folder.FolderStore
	features             featuremgmt.FeatureToggles
	accessControl        accesscontrol.AccessControl

	// bus is currently used to publish event in case of title change
	bus bus.Bus

	mutex    sync.RWMutex
	registry map[string]folder.RegistryService
	metrics  *foldersMetrics
}

func ProvideService(
	ac accesscontrol.AccessControl,
	bus bus.Bus,
	cfg *setting.Cfg,
	dashboardStore dashboards.Store,
	folderStore folder.FolderStore,
	db db.DB, // DB for the (new) nested folder store
	features featuremgmt.FeatureToggles,
	r prometheus.Registerer,
) folder.Service {
	store := ProvideStore(db, cfg, features)
	srv := &Service{
		cfg:                  cfg,
		log:                  log.New("folder-service"),
		dashboardStore:       dashboardStore,
		dashboardFolderStore: folderStore,
		store:                store,
		features:             features,
		accessControl:        ac,
		bus:                  bus,
		db:                   db,
		registry:             make(map[string]folder.RegistryService),
		metrics:              newFoldersMetrics(r),
	}
	srv.DBMigration(db)

	ac.RegisterScopeAttributeResolver(dashboards.NewFolderNameScopeResolver(folderStore, srv))
	ac.RegisterScopeAttributeResolver(dashboards.NewFolderIDScopeResolver(folderStore, srv))
	ac.RegisterScopeAttributeResolver(dashboards.NewFolderUIDScopeResolver(srv))
	return srv
}

func (s *Service) DBMigration(db db.DB) {
	ctx := context.Background()
	err := db.WithDbSession(ctx, func(sess *sqlstore.DBSession) error {
		var err error
		if db.GetDialect().DriverName() == migrator.SQLite {
			_, err = sess.Exec(`
				INSERT INTO folder (uid, org_id, title, created, updated)
				SELECT uid, org_id, title, created, updated FROM dashboard WHERE is_folder = 1
				ON CONFLICT DO UPDATE SET title=excluded.title, updated=excluded.updated
			`)
		} else if db.GetDialect().DriverName() == migrator.Postgres {
			_, err = sess.Exec(`
				INSERT INTO folder (uid, org_id, title, created, updated)
				SELECT uid, org_id, title, created, updated FROM dashboard WHERE is_folder = true
				ON CONFLICT(uid, org_id) DO UPDATE SET title=excluded.title, updated=excluded.updated
			`)
		} else {
			_, err = sess.Exec(`
				INSERT INTO folder (uid, org_id, title, created, updated)
				SELECT * FROM (SELECT uid, org_id, title, created, updated FROM dashboard WHERE is_folder = 1) AS derived
				ON DUPLICATE KEY UPDATE title=derived.title, updated=derived.updated
			`)
		}
		if err != nil {
			return err
		}
		_, err = sess.Exec(`
			DELETE FROM folder WHERE NOT EXISTS
				(SELECT 1 FROM dashboard WHERE dashboard.uid = folder.uid AND dashboard.org_id = folder.org_id AND dashboard.is_folder = true)
		`)
		return err
	})
	if err != nil {
		s.log.Error("DB migration on folder service start failed.", "err", err)
	}
}

func (s *Service) Get(ctx context.Context, cmd *folder.GetFolderQuery) (*folder.Folder, error) {
	if cmd.SignedInUser == nil {
		return nil, folder.ErrBadRequest.Errorf("missing signed in user")
	}

	if s.features.IsEnabled(ctx, featuremgmt.FlagNestedFolders) && cmd.UID != nil && *cmd.UID == folder.SharedWithMeFolderUID {
		return folder.SharedWithMeFolder.WithURL(), nil
	}

	var dashFolder *folder.Folder
	var err error
	switch {
	case cmd.UID != nil && *cmd.UID != "":
		dashFolder, err = s.getFolderByUID(ctx, cmd.OrgID, *cmd.UID)
		if err != nil {
			return nil, err
		}
	// nolint:staticcheck
	case cmd.ID != nil:
		dashFolder, err = s.getFolderByID(ctx, *cmd.ID, cmd.OrgID)
		if err != nil {
			return nil, err
		}
	case cmd.Title != nil:
		dashFolder, err = s.getFolderByTitle(ctx, cmd.OrgID, *cmd.Title)
		if err != nil {
			return nil, err
		}
	default:
		return nil, folder.ErrBadRequest.Errorf("either on of UID, ID, Title fields must be present")
	}

	if dashFolder.IsGeneral() {
		return dashFolder, nil
	}

	// do not get guardian by the folder ID because it differs from the nested folder ID
	// and the legacy folder ID has been associated with the permissions:
	// use the folde UID instead that is the same for both
	g, err := guardian.NewByFolder(ctx, dashFolder, dashFolder.OrgID, cmd.SignedInUser)
	if err != nil {
		return nil, err
	}

	if canView, err := g.CanView(); err != nil || !canView {
		if err != nil {
			return nil, toFolderError(err)
		}
		return nil, dashboards.ErrFolderAccessDenied
	}

	if !s.features.IsEnabled(ctx, featuremgmt.FlagNestedFolders) {
		return dashFolder, nil
	}

	// nolint:staticcheck
	if cmd.ID != nil {
		cmd.ID = nil
		cmd.UID = &dashFolder.UID
	}

	f, err := s.store.Get(ctx, *cmd)
	if err != nil {
		return nil, err
	}

	// always expose the dashboard store sequential ID
	// nolint:staticcheck
	f.ID = dashFolder.ID
	f.Version = dashFolder.Version

	return f, err
}

func (s *Service) GetChildren(ctx context.Context, cmd *folder.GetChildrenQuery) ([]*folder.Folder, error) {
	if cmd.SignedInUser == nil {
		return nil, folder.ErrBadRequest.Errorf("missing signed in user")
	}

	if s.features.IsEnabled(ctx, featuremgmt.FlagNestedFolders) && cmd.UID == folder.SharedWithMeFolderUID {
		return s.GetSharedWithMe(ctx, cmd)
	}

	if cmd.UID != "" {
		g, err := guardian.NewByUID(ctx, cmd.UID, cmd.OrgID, cmd.SignedInUser)
		if err != nil {
			return nil, err
		}

		canView, err := g.CanView()
		if err != nil {
			return nil, err
		}

		if !canView {
			return nil, dashboards.ErrFolderAccessDenied
		}
	}

	children, err := s.store.GetChildren(ctx, *cmd)
	if err != nil {
		return nil, err
	}

	childrenUIDs := make([]string, 0, len(children))
	for _, f := range children {
		childrenUIDs = append(childrenUIDs, f.UID)
	}

	dashFolders, err := s.dashboardFolderStore.GetFolders(ctx, cmd.OrgID, childrenUIDs)
	if err != nil {
		return nil, folder.ErrInternal.Errorf("failed to fetch subfolders from dashboard store: %w", err)
	}

	filtered := make([]*folder.Folder, 0, len(children))
	for _, f := range children {
		// fetch folder from dashboard store
		dashFolder, ok := dashFolders[f.UID]
		if !ok {
			s.log.Error("failed to fetch folder by UID from dashboard store", "uid", f.UID)
			continue
		}

		// always expose the dashboard store sequential ID
		// nolint:staticcheck
		f.ID = dashFolder.ID

		if cmd.UID != "" {
			// parent access has been checked already
			// the subfolder must be accessible as well (due to inheritance)
			filtered = append(filtered, f)
			continue
		}

		g, err := guardian.NewByFolder(ctx, dashFolder, dashFolder.OrgID, cmd.SignedInUser)
		if err != nil {
			return nil, err
		}
		canView, err := g.CanView()
		if err != nil {
			return nil, err
		}
		if canView {
			filtered = append(filtered, f)
		}
	}

	if len(filtered) < len(children) {
		// add "shared with me" folder
		filtered = append(filtered, &folder.SharedWithMeFolder)
	}

	return filtered, nil
}

// GetSharedWithMe returns folders available to user, which cannot be accessed from the root folders
func (s *Service) GetSharedWithMe(ctx context.Context, cmd *folder.GetChildrenQuery) ([]*folder.Folder, error) {
	start := time.Now()
	availableNonRootFolders, err := s.getAvailableNonRootFolders(ctx, cmd.OrgID, cmd.SignedInUser)
	if err != nil {
		s.metrics.sharedWithMeFetchFoldersRequestsDuration.WithLabelValues("failure").Observe(time.Since(start).Seconds())
		return nil, folder.ErrInternal.Errorf("failed to fetch subfolders to which the user has explicit access: %w", err)
	}
	rootFolders, err := s.GetChildren(ctx, &folder.GetChildrenQuery{UID: "", OrgID: cmd.OrgID, SignedInUser: cmd.SignedInUser})
	if err != nil {
		s.metrics.sharedWithMeFetchFoldersRequestsDuration.WithLabelValues("failure").Observe(time.Since(start).Seconds())
		return nil, folder.ErrInternal.Errorf("failed to fetch root folders to which the user has access: %w", err)
	}
	availableNonRootFolders = s.deduplicateAvailableFolders(ctx, availableNonRootFolders, rootFolders)
	s.metrics.sharedWithMeFetchFoldersRequestsDuration.WithLabelValues("success").Observe(time.Since(start).Seconds())
	return availableNonRootFolders, nil
}

func (s *Service) getAvailableNonRootFolders(ctx context.Context, orgID int64, user identity.Requester) ([]*folder.Folder, error) {
	permissions := user.GetPermissions()
	folderPermissions := permissions[dashboards.ActionFoldersRead]
	folderPermissions = append(folderPermissions, permissions[dashboards.ActionDashboardsRead]...)
	nonRootFolders := make([]*folder.Folder, 0)
	folderUids := make([]string, 0)
	for _, p := range folderPermissions {
		if folderUid, found := strings.CutPrefix(p, dashboards.ScopeFoldersPrefix); found {
			if !slices.Contains(folderUids, folderUid) {
				folderUids = append(folderUids, folderUid)
			}
		}
	}

	if len(folderUids) == 0 {
		return nonRootFolders, nil
	}

	dashFolders, err := s.store.GetFolders(ctx, orgID, folderUids)
	if err != nil {
		return nil, folder.ErrInternal.Errorf("failed to fetch subfolders: %w", err)
	}

	for _, f := range dashFolders {
		if f.ParentUID != "" {
			nonRootFolders = append(nonRootFolders, f)
		}
	}

	return nonRootFolders, nil
}

func (s *Service) deduplicateAvailableFolders(ctx context.Context, folders []*folder.Folder, rootFolders []*folder.Folder) []*folder.Folder {
	allFolders := append(folders, rootFolders...)
	foldersDedup := make([]*folder.Folder, 0)
	for _, f := range folders {
		isSubfolder := slices.ContainsFunc(allFolders, func(folder *folder.Folder) bool {
			return f.ParentUID == folder.UID
		})

		if !isSubfolder {
			parents, err := s.GetParents(ctx, folder.GetParentsQuery{UID: f.UID, OrgID: f.OrgID})
			if err != nil {
				s.log.Error("failed to fetch folder parents", "uid", f.UID, "error", err)
				continue
			}

			for _, parent := range parents {
				contains := slices.ContainsFunc(allFolders, func(f *folder.Folder) bool {
					return f.UID == parent.UID
				})
				if contains {
					isSubfolder = true
					break
				}
			}
		}

		if !isSubfolder {
			foldersDedup = append(foldersDedup, f)
		}
	}
	return foldersDedup
}

func (s *Service) GetParents(ctx context.Context, q folder.GetParentsQuery) ([]*folder.Folder, error) {
	if !s.features.IsEnabled(ctx, featuremgmt.FlagNestedFolders) {
		return nil, nil
	}
	if q.UID == folder.SharedWithMeFolderUID {
		return []*folder.Folder{&folder.SharedWithMeFolder}, nil
	}
	return s.store.GetParents(ctx, q)
}

func (s *Service) getFolderByID(ctx context.Context, id int64, orgID int64) (*folder.Folder, error) {
	if id == 0 {
		return &folder.GeneralFolder, nil
	}

	return s.dashboardFolderStore.GetFolderByID(ctx, orgID, id)
}

func (s *Service) getFolderByUID(ctx context.Context, orgID int64, uid string) (*folder.Folder, error) {
	return s.dashboardFolderStore.GetFolderByUID(ctx, orgID, uid)
}

func (s *Service) getFolderByTitle(ctx context.Context, orgID int64, title string) (*folder.Folder, error) {
	return s.dashboardFolderStore.GetFolderByTitle(ctx, orgID, title)
}

func (s *Service) Create(ctx context.Context, cmd *folder.CreateFolderCommand) (*folder.Folder, error) {
	logger := s.log.FromContext(ctx)

	if cmd.SignedInUser == nil || cmd.SignedInUser.IsNil() {
		return nil, folder.ErrBadRequest.Errorf("missing signed in user")
	}

	dashFolder := dashboards.NewDashboardFolder(cmd.Title)
	dashFolder.OrgID = cmd.OrgID

	if s.features.IsEnabled(ctx, featuremgmt.FlagNestedFolders) && cmd.ParentUID != "" {
		// Check that the user is allowed to create a subfolder in this folder
		evaluator := accesscontrol.EvalPermission(dashboards.ActionFoldersWrite, dashboards.ScopeFoldersProvider.GetResourceScopeUID(cmd.ParentUID))
		hasAccess, evalErr := s.accessControl.Evaluate(ctx, cmd.SignedInUser, evaluator)
		if evalErr != nil {
			return nil, evalErr
		}
		if !hasAccess {
			return nil, dashboards.ErrFolderAccessDenied
		}
		dashFolder.FolderUID = cmd.ParentUID
	}

	if s.features.IsEnabled(ctx, featuremgmt.FlagNestedFolders) && cmd.UID == folder.SharedWithMeFolderUID {
		return nil, folder.ErrBadRequest.Errorf("cannot create folder with UID %s", folder.SharedWithMeFolderUID)
	}

	trimmedUID := strings.TrimSpace(cmd.UID)
	if trimmedUID == accesscontrol.GeneralFolderUID {
		return nil, dashboards.ErrFolderInvalidUID
	}

	dashFolder.SetUID(trimmedUID)

	user := cmd.SignedInUser

	userID := int64(0)
	var err error
	namespaceID, userIDstr := user.GetNamespacedID()
	if namespaceID != identity.NamespaceUser && namespaceID != identity.NamespaceServiceAccount {
		s.log.Debug("User does not belong to a user or service account namespace, using 0 as user ID", "namespaceID", namespaceID, "userID", userIDstr)
	} else {
		userID, err = identity.IntIdentifier(namespaceID, userIDstr)
		if err != nil {
			s.log.Debug("failed to parse user ID", "namespaceID", namespaceID, "userID", userIDstr, "error", err)
		}
	}

	if userID == 0 {
		userID = -1
	}
	dashFolder.CreatedBy = userID
	dashFolder.UpdatedBy = userID
	dashFolder.UpdateSlug()

	dto := &dashboards.SaveDashboardDTO{
		Dashboard: dashFolder,
		OrgID:     cmd.OrgID,
		User:      user,
	}

	saveDashboardCmd, err := s.buildSaveDashboardCommand(ctx, dto)
	if err != nil {
		return nil, toFolderError(err)
	}

	var nestedFolder *folder.Folder
	var dash *dashboards.Dashboard
	err = s.db.InTransaction(ctx, func(ctx context.Context) error {
		if dash, err = s.dashboardStore.SaveDashboard(ctx, *saveDashboardCmd); err != nil {
			return toFolderError(err)
		}

		cmd = &folder.CreateFolderCommand{
			// TODO: Today, if a UID isn't specified, the dashboard store
			// generates a new UID. The new folder store will need to do this as
			// well, but for now we take the UID from the newly created folder.
			UID:         dash.UID,
			OrgID:       cmd.OrgID,
			Title:       cmd.Title,
			Description: cmd.Description,
			ParentUID:   cmd.ParentUID,
		}

		if nestedFolder, err = s.nestedFolderCreate(ctx, cmd); err != nil {
			logger.Error("error saving folder to nested folder store", "error", err)
			return err
		}

		return nil
	})
	if err != nil {
		return nil, err
	}

	f := dashboards.FromDashboard(dash)
	if nestedFolder != nil && nestedFolder.ParentUID != "" {
		f.ParentUID = nestedFolder.ParentUID
	}
	return f, nil
}

func (s *Service) Update(ctx context.Context, cmd *folder.UpdateFolderCommand) (*folder.Folder, error) {
	logger := s.log.FromContext(ctx)

	if cmd.SignedInUser == nil {
		return nil, folder.ErrBadRequest.Errorf("missing signed in user")
	}
	user := cmd.SignedInUser

	var dashFolder, foldr *folder.Folder
	var err error
	err = s.db.InTransaction(ctx, func(ctx context.Context) error {
		if dashFolder, err = s.legacyUpdate(ctx, cmd); err != nil {
			return err
		}

		if foldr, err = s.store.Update(ctx, folder.UpdateFolderCommand{
			UID:            cmd.UID,
			OrgID:          cmd.OrgID,
			NewTitle:       cmd.NewTitle,
			NewDescription: cmd.NewDescription,
			SignedInUser:   user,
		}); err != nil {
			return err
		}

		if cmd.NewTitle != nil {
			namespace, id := cmd.SignedInUser.GetNamespacedID()

			if err := s.bus.Publish(context.Background(), &events.FolderTitleUpdated{
				Timestamp: foldr.Updated,
				Title:     foldr.Title,
				ID:        dashFolder.ID, // nolint:staticcheck
				UID:       dashFolder.UID,
				OrgID:     cmd.OrgID,
			}); err != nil {
				logger.Error("failed to publish FolderTitleUpdated event", "folder", foldr.Title, "user", id, "namespace", namespace, "error", err)
				return err
			}
		}

		return nil
	})

	if err != nil {
		logger.Error("folder update failed", "folderUID", cmd.UID, "error", err)
		return nil, err
	}

	if !s.features.IsEnabled(ctx, featuremgmt.FlagNestedFolders) {
		return dashFolder, nil
	}

	// always expose the dashboard store sequential ID
	// nolint:staticcheck
	foldr.ID = dashFolder.ID
	foldr.Version = dashFolder.Version

	return foldr, nil
}

func (s *Service) legacyUpdate(ctx context.Context, cmd *folder.UpdateFolderCommand) (*folder.Folder, error) {
	logger := s.log.FromContext(ctx)

	query := dashboards.GetDashboardQuery{OrgID: cmd.OrgID, UID: cmd.UID}
	queryResult, err := s.dashboardStore.GetDashboard(ctx, &query)
	if err != nil {
		return nil, toFolderError(err)
	}

	dashFolder := queryResult
	if cmd.NewParentUID != nil {
		dashFolder.FolderUID = *cmd.NewParentUID
	}

	if !dashFolder.IsFolder {
		return nil, dashboards.ErrFolderNotFound
	}

	if cmd.SignedInUser == nil {
		return nil, folder.ErrBadRequest.Errorf("missing signed in user")
	}

	var userID int64
	namespace, id := cmd.SignedInUser.GetNamespacedID()
	if namespace == identity.NamespaceUser || namespace == identity.NamespaceServiceAccount {
		userID, err = identity.IntIdentifier(namespace, id)
		if err != nil {
			logger.Error("failed to parse user ID", "namespace", namespace, "userID", id, "error", err)
		}
	}

	prepareForUpdate(dashFolder, cmd.OrgID, userID, cmd)

	dto := &dashboards.SaveDashboardDTO{
		Dashboard: dashFolder,
		OrgID:     cmd.OrgID,
		User:      cmd.SignedInUser,
		Overwrite: cmd.Overwrite,
	}

	saveDashboardCmd, err := s.buildSaveDashboardCommand(ctx, dto)
	if err != nil {
		return nil, toFolderError(err)
	}

	dash, err := s.dashboardStore.SaveDashboard(ctx, *saveDashboardCmd)
	if err != nil {
		return nil, toFolderError(err)
	}

	var foldr *folder.Folder
	foldr, err = s.dashboardFolderStore.GetFolderByID(ctx, cmd.OrgID, dash.ID)
	if err != nil {
		return nil, err
	}

	return foldr, nil
}

// prepareForUpdate updates an existing dashboard model from command into model for folder update
func prepareForUpdate(dashFolder *dashboards.Dashboard, orgId int64, userId int64, cmd *folder.UpdateFolderCommand) {
	dashFolder.OrgID = orgId

	title := dashFolder.Title
	if cmd.NewTitle != nil && *cmd.NewTitle != "" {
		title = *cmd.NewTitle
	}
	dashFolder.Title = strings.TrimSpace(title)
	dashFolder.Data.Set("title", dashFolder.Title)

	dashFolder.SetVersion(cmd.Version)
	dashFolder.IsFolder = true

	if userId == 0 {
		userId = -1
	}

	dashFolder.UpdatedBy = userId
	dashFolder.UpdateSlug()
}

func (s *Service) Delete(ctx context.Context, cmd *folder.DeleteFolderCommand) error {
	logger := s.log.FromContext(ctx)
	if cmd.SignedInUser == nil {
		return folder.ErrBadRequest.Errorf("missing signed in user")
	}
	if cmd.UID == "" {
		return folder.ErrBadRequest.Errorf("missing UID")
	}
	if cmd.OrgID < 1 {
		return folder.ErrBadRequest.Errorf("invalid orgID")
	}

	guard, err := guardian.NewByUID(ctx, cmd.UID, cmd.OrgID, cmd.SignedInUser)
	if err != nil {
		return err
	}

	if canSave, err := guard.CanDelete(); err != nil || !canSave {
		if err != nil {
			return toFolderError(err)
		}
		return dashboards.ErrFolderAccessDenied
	}

	result := []string{cmd.UID}
	err = s.db.InTransaction(ctx, func(ctx context.Context) error {
		subfolders, err := s.nestedFolderDelete(ctx, cmd)

		if err != nil {
			logger.Error("the delete folder on folder table failed with err: ", "error", err)
			return err
		}
		result = append(result, subfolders...)

		dashFolders, err := s.dashboardFolderStore.GetFolders(ctx, cmd.OrgID, result)
		if err != nil {
			return folder.ErrInternal.Errorf("failed to fetch subfolders from dashboard store: %w", err)
		}

		for _, foldr := range result {
			dashFolder, ok := dashFolders[foldr]
			if !ok {
				return folder.ErrInternal.Errorf("folder does not exist in dashboard store")
			}

			if cmd.ForceDeleteRules {
				if err := s.deleteChildrenInFolder(ctx, dashFolder.OrgID, dashFolder.UID, cmd.SignedInUser); err != nil {
					return err
				}
			} else {
				alertRuleSrv, ok := s.registry[entity.StandardKindAlertRule]
				if !ok {
					return folder.ErrInternal.Errorf("no alert rule service found in registry")
				}
				alertRulesInFolder, err := alertRuleSrv.CountInFolder(ctx, dashFolder.OrgID, dashFolder.UID, cmd.SignedInUser)
				if err != nil {
					s.log.Error("failed to count alert rules in folder", "error", err)
					return err
				}
				if alertRulesInFolder > 0 {
					return folder.ErrFolderNotEmpty.Errorf("folder contains %d alert rules", alertRulesInFolder)
				}
			}

			if err = s.legacyDelete(ctx, cmd, dashFolder); err != nil {
				return err
			}
		}
		return nil
	})

	return err
}

func (s *Service) deleteChildrenInFolder(ctx context.Context, orgID int64, folderUID string, user identity.Requester) error {
	for _, v := range s.registry {
		if err := v.DeleteInFolder(ctx, orgID, folderUID, user); err != nil {
			return err
		}
	}
	return nil
}

func (s *Service) legacyDelete(ctx context.Context, cmd *folder.DeleteFolderCommand, dashFolder *folder.Folder) error {
	// nolint:staticcheck
	deleteCmd := dashboards.DeleteDashboardCommand{OrgID: cmd.OrgID, ID: dashFolder.ID, ForceDeleteFolderRules: cmd.ForceDeleteRules}

	if err := s.dashboardStore.DeleteDashboard(ctx, &deleteCmd); err != nil {
		return toFolderError(err)
	}
	return nil
}

func (s *Service) Move(ctx context.Context, cmd *folder.MoveFolderCommand) (*folder.Folder, error) {
	if cmd.SignedInUser == nil {
		return nil, folder.ErrBadRequest.Errorf("missing signed in user")
	}

	// Check that the user is allowed to move the folder to the destination folder
	var evaluator accesscontrol.Evaluator
	if cmd.NewParentUID != "" {
		evaluator = accesscontrol.EvalPermission(dashboards.ActionFoldersWrite, dashboards.ScopeFoldersProvider.GetResourceScopeUID(cmd.NewParentUID))
	} else {
		// Evaluate folder creation permission when moving folder to the root level
		evaluator = accesscontrol.EvalPermission(dashboards.ActionFoldersCreate)
	}
	hasAccess, evalErr := s.accessControl.Evaluate(ctx, cmd.SignedInUser, evaluator)
	if evalErr != nil {
		return nil, evalErr
	}
	if !hasAccess {
		return nil, dashboards.ErrFolderAccessDenied
	}

	// here we get the folder, we need to get the height of current folder
	// and the depth of the new parent folder, the sum can't bypass 8
	folderHeight, err := s.store.GetHeight(ctx, cmd.UID, cmd.OrgID, &cmd.NewParentUID)
	if err != nil {
		return nil, err
	}
	parents, err := s.store.GetParents(ctx, folder.GetParentsQuery{UID: cmd.NewParentUID, OrgID: cmd.OrgID})
	if err != nil {
		return nil, err
	}

<<<<<<< HEAD
	// current folder height + current folder + parent folder + parent folder depth should be less than or equal 8
	if folderHeight+len(parents)+2 > folder.MaxNestedFolderDepth {
=======
	// height of the folder that is being moved + this current folder itself + depth of the NewParent folder should be less than or equal MaxNestedFolderDepth
	if folderHeight+len(parents)+1 > folder.MaxNestedFolderDepth {
>>>>>>> 1e84fede
		return nil, folder.ErrMaximumDepthReached.Errorf("failed to move folder")
	}

	// if the current folder is already a parent of newparent, we should return error
	for _, parent := range parents {
		if parent.UID == cmd.UID {
			return nil, folder.ErrCircularReference.Errorf("failed to move folder")
		}
	}

	newParentUID := ""
	if cmd.NewParentUID != "" {
		newParentUID = cmd.NewParentUID
	}

	var f *folder.Folder
	if err := s.db.InTransaction(ctx, func(ctx context.Context) error {
		if f, err = s.store.Update(ctx, folder.UpdateFolderCommand{
			UID:          cmd.UID,
			OrgID:        cmd.OrgID,
			NewParentUID: &newParentUID,
			SignedInUser: cmd.SignedInUser,
		}); err != nil {
			return folder.ErrInternal.Errorf("failed to move folder: %w", err)
		}

		if _, err := s.legacyUpdate(ctx, &folder.UpdateFolderCommand{
			UID:          cmd.UID,
			OrgID:        cmd.OrgID,
			NewParentUID: &newParentUID,
			SignedInUser: cmd.SignedInUser,
			// bypass optimistic locking used for dashboards
			Overwrite: true,
		}); err != nil {
			return folder.ErrInternal.Errorf("failed to move legacy folder: %w", err)
		}

		return nil
	}); err != nil {
		return nil, err
	}
	return f, nil
}

// nestedFolderDelete inspects the folder referenced by the cmd argument, deletes all the entries for
// its descendant folders (folders which are nested within it either directly or indirectly) from
// the folder store and returns the UIDs for all its descendants.
func (s *Service) nestedFolderDelete(ctx context.Context, cmd *folder.DeleteFolderCommand) ([]string, error) {
	logger := s.log.FromContext(ctx)
	result := []string{}
	if cmd.SignedInUser == nil {
		return result, folder.ErrBadRequest.Errorf("missing signed in user")
	}

	_, err := s.Get(ctx, &folder.GetFolderQuery{
		UID:          &cmd.UID,
		OrgID:        cmd.OrgID,
		SignedInUser: cmd.SignedInUser,
	})
	if err != nil {
		return result, err
	}

	folders, err := s.store.GetChildren(ctx, folder.GetChildrenQuery{UID: cmd.UID, OrgID: cmd.OrgID})
	if err != nil {
		return result, err
	}
	for _, f := range folders {
		result = append(result, f.UID)
		logger.Info("deleting subfolder", "org_id", f.OrgID, "uid", f.UID)
		subfolders, err := s.nestedFolderDelete(ctx, &folder.DeleteFolderCommand{UID: f.UID, OrgID: f.OrgID, ForceDeleteRules: cmd.ForceDeleteRules, SignedInUser: cmd.SignedInUser})
		if err != nil {
			logger.Error("failed deleting subfolder", "org_id", f.OrgID, "uid", f.UID, "error", err)
			return result, err
		}
		result = append(result, subfolders...)
	}

	logger.Info("deleting folder and its contents", "org_id", cmd.OrgID, "uid", cmd.UID)
	err = s.store.Delete(ctx, cmd.UID, cmd.OrgID)
	if err != nil {
		logger.Info("failed deleting folder", "org_id", cmd.OrgID, "uid", cmd.UID, "err", err)
		return result, err
	}
	return result, nil
}

func (s *Service) GetDescendantCounts(ctx context.Context, cmd *folder.GetDescendantCountsQuery) (folder.DescendantCounts, error) {
	logger := s.log.FromContext(ctx)
	if cmd.SignedInUser == nil {
		return nil, folder.ErrBadRequest.Errorf("missing signed-in user")
	}
	if *cmd.UID == "" {
		return nil, folder.ErrBadRequest.Errorf("missing UID")
	}
	if cmd.OrgID < 1 {
		return nil, folder.ErrBadRequest.Errorf("invalid orgID")
	}

	result := []string{*cmd.UID}
	countsMap := make(folder.DescendantCounts, len(s.registry)+1)
	if s.features.IsEnabled(ctx, featuremgmt.FlagNestedFolders) {
		subfolders, err := s.getNestedFolders(ctx, cmd.OrgID, *cmd.UID)
		if err != nil {
			logger.Error("failed to get subfolders", "error", err)
			return nil, err
		}
		result = append(result, subfolders...)
		countsMap[entity.StandardKindFolder] = int64(len(subfolders))
	}

	for _, v := range s.registry {
		for _, folder := range result {
			c, err := v.CountInFolder(ctx, cmd.OrgID, folder, cmd.SignedInUser)
			if err != nil {
				logger.Error("failed to count folder descendants", "error", err)
				return nil, err
			}
			countsMap[v.Kind()] += c
		}
	}
	return countsMap, nil
}

func (s *Service) getNestedFolders(ctx context.Context, orgID int64, uid string) ([]string, error) {
	result := []string{}
	folders, err := s.store.GetChildren(ctx, folder.GetChildrenQuery{UID: uid, OrgID: orgID})
	if err != nil {
		return nil, err
	}

	for _, f := range folders {
		result = append(result, f.UID)
		subfolders, err := s.getNestedFolders(ctx, f.OrgID, f.UID)
		if err != nil {
			return nil, err
		}
		result = append(result, subfolders...)
	}
	return result, nil
}

// buildSaveDashboardCommand is a simplified version on DashboardServiceImpl.buildSaveDashboardCommand
// keeping only the meaningful functionality for folders
func (s *Service) buildSaveDashboardCommand(ctx context.Context, dto *dashboards.SaveDashboardDTO) (*dashboards.SaveDashboardCommand, error) {
	dash := dto.Dashboard

	dash.OrgID = dto.OrgID
	dash.Title = strings.TrimSpace(dash.Title)
	dash.Data.Set("title", dash.Title)
	dash.SetUID(strings.TrimSpace(dash.UID))

	if dash.Title == "" {
		return nil, dashboards.ErrDashboardTitleEmpty
	}

	if strings.EqualFold(dash.Title, dashboards.RootFolderName) {
		return nil, dashboards.ErrDashboardFolderNameExists
	}

	if dash.FolderUID != "" {
		if _, err := s.dashboardFolderStore.GetFolderByUID(ctx, dash.OrgID, dash.FolderUID); err != nil {
			return nil, err
		}
	}

	if !util.IsValidShortUID(dash.UID) {
		return nil, dashboards.ErrDashboardInvalidUid
	} else if util.IsShortUIDTooLong(dash.UID) {
		return nil, dashboards.ErrDashboardUidTooLong
	}

	_, err := s.dashboardStore.ValidateDashboardBeforeSave(ctx, dash, dto.Overwrite)
	if err != nil {
		return nil, err
	}

	guard, err := getGuardianForSavePermissionCheck(ctx, dash, dto.User)
	if err != nil {
		return nil, err
	}

	if dash.ID == 0 {
		// nolint:staticcheck
		if canCreate, err := guard.CanCreate(dash.FolderID, dash.IsFolder); err != nil || !canCreate {
			if err != nil {
				return nil, err
			}
			return nil, dashboards.ErrDashboardUpdateAccessDenied
		}
	} else {
		if canSave, err := guard.CanSave(); err != nil || !canSave {
			if err != nil {
				return nil, err
			}
			return nil, dashboards.ErrDashboardUpdateAccessDenied
		}
	}

	userID := int64(0)
	namespaceID, userIDstr := dto.User.GetNamespacedID()
	if namespaceID != identity.NamespaceUser && namespaceID != identity.NamespaceServiceAccount {
		s.log.Warn("User does not belong to a user or service account namespace, using 0 as user ID", "namespaceID", namespaceID, "userID", userIDstr)
	} else {
		userID, err = identity.IntIdentifier(namespaceID, userIDstr)
		if err != nil {
			s.log.Warn("failed to parse user ID", "namespaceID", namespaceID, "userID", userIDstr, "error", err)
		}
	}

	cmd := &dashboards.SaveDashboardCommand{
		Dashboard: dash.Data,
		Message:   dto.Message,
		OrgID:     dto.OrgID,
		Overwrite: dto.Overwrite,
		UserID:    userID,
		FolderID:  dash.FolderID, // nolint:staticcheck
		FolderUID: dash.FolderUID,
		IsFolder:  dash.IsFolder,
		PluginID:  dash.PluginID,
	}

	if !dto.UpdatedAt.IsZero() {
		cmd.UpdatedAt = dto.UpdatedAt
	}

	return cmd, nil
}

// getGuardianForSavePermissionCheck returns the guardian to be used for checking permission of dashboard
// It replaces deleted Dashboard.GetDashboardIdForSavePermissionCheck()
func getGuardianForSavePermissionCheck(ctx context.Context, d *dashboards.Dashboard, user identity.Requester) (guardian.DashboardGuardian, error) {
	newDashboard := d.ID == 0

	if newDashboard {
		// if it's a new dashboard/folder check the parent folder permissions
		// nolint:staticcheck
		guard, err := guardian.New(ctx, d.FolderID, d.OrgID, user)
		if err != nil {
			return nil, err
		}
		return guard, nil
	}
	guard, err := guardian.NewByDashboard(ctx, d, d.OrgID, user)
	if err != nil {
		return nil, err
	}
	return guard, nil
}

func (s *Service) nestedFolderCreate(ctx context.Context, cmd *folder.CreateFolderCommand) (*folder.Folder, error) {
	if cmd.ParentUID != "" {
		if err := s.validateParent(ctx, cmd.OrgID, cmd.ParentUID, cmd.UID); err != nil {
			return nil, err
		}
	}
	return s.store.Create(ctx, *cmd)
}

func (s *Service) validateParent(ctx context.Context, orgID int64, parentUID string, UID string) error {
	ancestors, err := s.store.GetParents(ctx, folder.GetParentsQuery{UID: parentUID, OrgID: orgID})
	if err != nil {
		return fmt.Errorf("failed to get parents: %w", err)
	}

<<<<<<< HEAD
	if len(ancestors) == folder.MaxNestedFolderDepth {
=======
	if len(ancestors) >= folder.MaxNestedFolderDepth {
>>>>>>> 1e84fede
		return folder.ErrMaximumDepthReached.Errorf("failed to validate parent folder")
	}

	// Create folder under itself is not allowed
	if parentUID == UID {
		return folder.ErrCircularReference
	}

	// check there is no circular reference
	for _, ancestor := range ancestors {
		if ancestor.UID == UID {
			return folder.ErrCircularReference
		}
	}

	return nil
}

func toFolderError(err error) error {
	if errors.Is(err, dashboards.ErrDashboardTitleEmpty) {
		return dashboards.ErrFolderTitleEmpty
	}

	if errors.Is(err, dashboards.ErrDashboardUpdateAccessDenied) {
		return dashboards.ErrFolderAccessDenied
	}

	if errors.Is(err, dashboards.ErrDashboardWithSameNameInFolderExists) {
		return dashboards.ErrFolderSameNameExists
	}

	if errors.Is(err, dashboards.ErrDashboardWithSameUIDExists) {
		return dashboards.ErrFolderWithSameUIDExists
	}

	if errors.Is(err, dashboards.ErrDashboardVersionMismatch) {
		return dashboards.ErrFolderVersionMismatch
	}

	if errors.Is(err, dashboards.ErrDashboardNotFound) {
		return dashboards.ErrFolderNotFound
	}

	return err
}

func (s *Service) RegisterService(r folder.RegistryService) error {
	s.mutex.Lock()
	defer s.mutex.Unlock()

	s.registry[r.Kind()] = r

	return nil
}<|MERGE_RESOLUTION|>--- conflicted
+++ resolved
@@ -747,13 +747,8 @@
 		return nil, err
 	}
 
-<<<<<<< HEAD
-	// current folder height + current folder + parent folder + parent folder depth should be less than or equal 8
-	if folderHeight+len(parents)+2 > folder.MaxNestedFolderDepth {
-=======
 	// height of the folder that is being moved + this current folder itself + depth of the NewParent folder should be less than or equal MaxNestedFolderDepth
 	if folderHeight+len(parents)+1 > folder.MaxNestedFolderDepth {
->>>>>>> 1e84fede
 		return nil, folder.ErrMaximumDepthReached.Errorf("failed to move folder")
 	}
 
@@ -1019,11 +1014,7 @@
 		return fmt.Errorf("failed to get parents: %w", err)
 	}
 
-<<<<<<< HEAD
-	if len(ancestors) == folder.MaxNestedFolderDepth {
-=======
 	if len(ancestors) >= folder.MaxNestedFolderDepth {
->>>>>>> 1e84fede
 		return folder.ErrMaximumDepthReached.Errorf("failed to validate parent folder")
 	}
 
