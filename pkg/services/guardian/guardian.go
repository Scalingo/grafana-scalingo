--- conflicted
+++ resolved
@@ -278,13 +278,8 @@
 		return g.teams, nil
 	}
 
-<<<<<<< HEAD
-	query := models.GetTeamsByUserQuery{OrgId: g.orgId, UserId: g.user.UserId, SignedInUser: g.user}
-	err := g.store.GetTeamsByUser(g.ctx, &query)
-=======
 	query := models.GetTeamsByUserQuery{OrgId: g.orgId, UserId: g.user.UserID, SignedInUser: g.user}
 	err := g.teamService.GetTeamsByUser(g.ctx, &query)
->>>>>>> 89b365f8
 
 	g.teams = query.Result
 	return query.Result, err
