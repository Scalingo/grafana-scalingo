--- conflicted
+++ resolved
@@ -205,17 +205,11 @@
 	features := featuremgmt.WithFeatures()
 	cfg := setting.NewCfg()
 	cfg.IsFeatureToggleEnabled = features.IsEnabled
-<<<<<<< HEAD
-	service := dashboardservice.ProvideDashboardService(
-		cfg, dashboardStore, dashAlertExtractor,
-		features, acmock.NewPermissionsServicesMock(),
-=======
 	folderPermissions := acmock.NewMockedPermissionsService()
 	dashboardPermissions := acmock.NewMockedPermissionsService()
 	service := dashboardservice.ProvideDashboardService(
 		cfg, dashboardStore, dashAlertExtractor,
 		features, folderPermissions, dashboardPermissions,
->>>>>>> 556faf82
 	)
 	dashboard, err := service.SaveDashboard(context.Background(), dashItem, true)
 	require.NoError(t, err)
@@ -230,12 +224,8 @@
 	cfg := setting.NewCfg()
 	features := featuremgmt.WithFeatures()
 	cfg.IsFeatureToggleEnabled = features.IsEnabled
-<<<<<<< HEAD
-	permissionsServices := acmock.NewPermissionsServicesMock()
-=======
 	folderPermissions := acmock.NewMockedPermissionsService()
 	dashboardPermissions := acmock.NewMockedPermissionsService()
->>>>>>> 556faf82
 	dashboardStore := database.ProvideDashboardStore(sqlStore)
 
 	d := dashboardservice.ProvideDashboardService(
@@ -337,18 +327,12 @@
 		features := featuremgmt.WithFeatures()
 		cfg := setting.NewCfg()
 		cfg.IsFeatureToggleEnabled = features.IsEnabled
-<<<<<<< HEAD
-		dashboardService := dashboardservice.ProvideDashboardService(
-			cfg, dashboardStore, nil,
-			features, acmock.NewPermissionsServicesMock(),
-=======
 		folderPermissions := acmock.NewMockedPermissionsService()
 		dashboardPermissions := acmock.NewMockedPermissionsService()
 
 		dashboardService := dashboardservice.ProvideDashboardService(
 			cfg, dashboardStore, nil,
 			features, folderPermissions, dashboardPermissions,
->>>>>>> 556faf82
 		)
 		ac := acmock.New()
 		service := LibraryElementService{
@@ -356,11 +340,7 @@
 			SQLStore: sqlStore,
 			folderService: dashboardservice.ProvideFolderService(
 				cfg, dashboardService, dashboardStore, nil,
-<<<<<<< HEAD
-				features, acmock.NewPermissionsServicesMock(), ac, nil,
-=======
 				features, folderPermissions, ac,
->>>>>>> 556faf82
 			),
 		}
 
