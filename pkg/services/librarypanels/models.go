--- conflicted
+++ resolved
@@ -4,135 +4,9 @@
 	"errors"
 )
 
-<<<<<<< HEAD
-// LibraryPanel is the model for library panel definitions.
-type LibraryPanel struct {
-	ID          int64  `xorm:"pk autoincr 'id'"`
-	OrgID       int64  `xorm:"org_id"`
-	FolderID    int64  `xorm:"folder_id"`
-	UID         string `xorm:"uid"`
-	Name        string
-	Type        string
-	Description string
-	Model       json.RawMessage
-	Version     int64
-
-	Created time.Time
-	Updated time.Time
-
-	CreatedBy int64
-	UpdatedBy int64
-}
-
-// LibraryPanelWithMeta is the model used to retrieve library panels with additional meta information.
-type LibraryPanelWithMeta struct {
-	ID          int64  `xorm:"pk autoincr 'id'"`
-	OrgID       int64  `xorm:"org_id"`
-	FolderID    int64  `xorm:"folder_id"`
-	UID         string `xorm:"uid"`
-	Name        string
-	Type        string
-	Description string
-	Model       json.RawMessage
-	Version     int64
-
-	Created time.Time
-	Updated time.Time
-
-	CanEdit             bool
-	ConnectedDashboards int64
-	CreatedBy           int64
-	UpdatedBy           int64
-	CreatedByName       string
-	CreatedByEmail      string
-	UpdatedByName       string
-	UpdatedByEmail      string
-}
-
-// LibraryPanelDTO is the frontend DTO for library panels.
-type LibraryPanelDTO struct {
-	ID          int64               `json:"id"`
-	OrgID       int64               `json:"orgId"`
-	FolderID    int64               `json:"folderId"`
-	UID         string              `json:"uid"`
-	Name        string              `json:"name"`
-	Type        string              `json:"type"`
-	Description string              `json:"description"`
-	Model       json.RawMessage     `json:"model"`
-	Version     int64               `json:"version"`
-	Meta        LibraryPanelDTOMeta `json:"meta"`
-}
-
-// LibraryPanelSearchResult is the search result for library panels.
-type LibraryPanelSearchResult struct {
-	TotalCount    int64             `json:"totalCount"`
-	LibraryPanels []LibraryPanelDTO `json:"libraryPanels"`
-	Page          int               `json:"page"`
-	PerPage       int               `json:"perPage"`
-}
-
-// LibraryPanelDTOMeta is the meta information for LibraryPanelDTO.
-type LibraryPanelDTOMeta struct {
-	CanEdit             bool  `json:"canEdit"`
-	ConnectedDashboards int64 `json:"connectedDashboards"`
-
-	Created time.Time `json:"created"`
-	Updated time.Time `json:"updated"`
-
-	CreatedBy LibraryPanelDTOMetaUser `json:"createdBy"`
-	UpdatedBy LibraryPanelDTOMetaUser `json:"updatedBy"`
-}
-
-// LibraryPanelDTOMetaUser is the meta information for user that creates/changes the library panel.
-type LibraryPanelDTOMetaUser struct {
-	ID        int64  `json:"id"`
-	Name      string `json:"name"`
-	AvatarUrl string `json:"avatarUrl"`
-}
-
-// libraryPanelDashboard is the model for library panel connections.
-type libraryPanelDashboard struct {
-	ID             int64 `xorm:"pk autoincr 'id'"`
-	LibraryPanelID int64 `xorm:"librarypanel_id"`
-	DashboardID    int64 `xorm:"dashboard_id"`
-
-	Created time.Time
-
-	CreatedBy int64
-}
-
-=======
->>>>>>> 914fcedb
 var (
 	// errLibraryPanelHeaderUIDMissing is an error for when a library panel header is missing the uid property.
 	errLibraryPanelHeaderUIDMissing = errors.New("library panel header is missing required property uid")
 	// errLibraryPanelHeaderNameMissing is an error for when a library panel header is missing the name property.
 	errLibraryPanelHeaderNameMissing = errors.New("library panel header is missing required property name")
-<<<<<<< HEAD
-	// ErrFolderHasConnectedLibraryPanels is an error for when an user deletes a folder that contains connected library panels.
-	ErrFolderHasConnectedLibraryPanels = errors.New("folder contains library panels that are linked to dashboards")
-	// errLibraryPanelVersionMismatch is an error for when a library panel has been changed by someone else.
-	errLibraryPanelVersionMismatch = errors.New("the library panel has been changed by someone else")
-	// errLibraryPanelHasConnectedDashboards is an error for when an user deletes a library panel that is connected to library panels.
-	errLibraryPanelHasConnectedDashboards = errors.New("the library panel is linked to dashboards")
-)
-
-// Commands
-
-// createLibraryPanelCommand is the command for adding a LibraryPanel
-type createLibraryPanelCommand struct {
-	FolderID int64           `json:"folderId"`
-	Name     string          `json:"name"`
-	Model    json.RawMessage `json:"model"`
-}
-
-// patchLibraryPanelCommand is the command for patching a LibraryPanel
-type patchLibraryPanelCommand struct {
-	FolderID int64           `json:"folderId" binding:"Default(-1)"`
-	Name     string          `json:"name"`
-	Model    json.RawMessage `json:"model"`
-	Version  int64           `json:"version" binding:"Required"`
-}
-=======
-)
->>>>>>> 914fcedb
+)