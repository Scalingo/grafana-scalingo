package database

import (
	"context"
	"encoding/base64"
	"time"

	"github.com/grafana/grafana/pkg/infra/db"
	"github.com/grafana/grafana/pkg/infra/log"
	"github.com/grafana/grafana/pkg/models"
	"github.com/grafana/grafana/pkg/services/login"
	"github.com/grafana/grafana/pkg/services/secrets"
	"github.com/grafana/grafana/pkg/services/user"
)

var GetTime = time.Now

type AuthInfoStore struct {
	sqlStore       db.DB
	secretsService secrets.Service
	logger         log.Logger
	userService    user.Service
}

func ProvideAuthInfoStore(sqlStore db.DB, secretsService secrets.Service, userService user.Service) login.Store {
	store := &AuthInfoStore{
		sqlStore:       sqlStore,
		secretsService: secretsService,
		logger:         log.New("login.authinfo.store"),
		userService:    userService,
	}
	InitMetrics()
	return store
}

func (s *AuthInfoStore) GetExternalUserInfoByLogin(ctx context.Context, query *models.GetExternalUserInfoByLoginQuery) error {
	userQuery := user.GetUserByLoginQuery{LoginOrEmail: query.LoginOrEmail}
	usr, err := s.userService.GetByLogin(ctx, &userQuery)
	if err != nil {
		return err
	}

	authInfoQuery := &models.GetAuthInfoQuery{UserId: usr.ID}
	if err := s.GetAuthInfo(ctx, authInfoQuery); err != nil {
		return err
	}

	query.Result = &models.ExternalUserInfo{
		UserId:     usr.ID,
		Login:      usr.Login,
		Email:      usr.Email,
		Name:       usr.Name,
		IsDisabled: usr.IsDisabled,
		AuthModule: authInfoQuery.Result.AuthModule,
		AuthId:     authInfoQuery.Result.AuthId,
	}
	return nil
}

func (s *AuthInfoStore) GetAuthInfo(ctx context.Context, query *models.GetAuthInfoQuery) error {
	if query.UserId == 0 && query.AuthId == "" {
		return user.ErrUserNotFound
	}

	userAuth := &models.UserAuth{
		UserId:     query.UserId,
		AuthModule: query.AuthModule,
		AuthId:     query.AuthId,
	}

	var has bool
	var err error

	err = s.sqlStore.WithDbSession(ctx, func(sess *db.Session) error {
		has, err = sess.Desc("created").Get(userAuth)
		return err
	})
	if err != nil {
		return err
	}

	if !has {
		return user.ErrUserNotFound
	}

	secretAccessToken, err := s.decodeAndDecrypt(userAuth.OAuthAccessToken)
	if err != nil {
		return err
	}
	secretRefreshToken, err := s.decodeAndDecrypt(userAuth.OAuthRefreshToken)
	if err != nil {
		return err
	}
	secretTokenType, err := s.decodeAndDecrypt(userAuth.OAuthTokenType)
	if err != nil {
		return err
	}
	secretIdToken, err := s.decodeAndDecrypt(userAuth.OAuthIdToken)
	if err != nil {
		return err
	}
	userAuth.OAuthAccessToken = secretAccessToken
	userAuth.OAuthRefreshToken = secretRefreshToken
	userAuth.OAuthTokenType = secretTokenType
	userAuth.OAuthIdToken = secretIdToken

	query.Result = userAuth
	return nil
}

func (s *AuthInfoStore) SetAuthInfo(ctx context.Context, cmd *models.SetAuthInfoCommand) error {
	authUser := &models.UserAuth{
		UserId:     cmd.UserId,
		AuthModule: cmd.AuthModule,
		AuthId:     cmd.AuthId,
		Created:    GetTime(),
	}

	if cmd.OAuthToken != nil {
		secretAccessToken, err := s.encryptAndEncode(cmd.OAuthToken.AccessToken)
		if err != nil {
			return err
		}
		secretRefreshToken, err := s.encryptAndEncode(cmd.OAuthToken.RefreshToken)
		if err != nil {
			return err
		}
		secretTokenType, err := s.encryptAndEncode(cmd.OAuthToken.TokenType)
		if err != nil {
			return err
		}

		var secretIdToken string
		if idToken, ok := cmd.OAuthToken.Extra("id_token").(string); ok && idToken != "" {
			secretIdToken, err = s.encryptAndEncode(idToken)
			if err != nil {
				return err
			}
		}

		authUser.OAuthAccessToken = secretAccessToken
		authUser.OAuthRefreshToken = secretRefreshToken
		authUser.OAuthTokenType = secretTokenType
		authUser.OAuthIdToken = secretIdToken
		authUser.OAuthExpiry = cmd.OAuthToken.Expiry
	}

	return s.sqlStore.WithTransactionalDbSession(ctx, func(sess *db.Session) error {
		_, err := sess.Insert(authUser)
		return err
	})
}

// UpdateAuthInfoDate updates the auth info for the user with the latest date.
// Avoids overlapping entries hiding the last used one (ex: LDAP->SAML->LDAP).
func (s *AuthInfoStore) UpdateAuthInfoDate(ctx context.Context, authInfo *models.UserAuth) error {
	authInfo.Created = GetTime()

	cond := &models.UserAuth{
		Id:         authInfo.Id,
		UserId:     authInfo.UserId,
		AuthModule: authInfo.AuthModule,
	}
<<<<<<< HEAD
	return s.sqlStore.WithTransactionalDbSession(ctx, func(sess *sqlstore.DBSession) error {
=======
	return s.sqlStore.WithTransactionalDbSession(ctx, func(sess *db.Session) error {
>>>>>>> 89b365f8
		_, err := sess.Cols("created").Update(authInfo, cond)
		return err
	})
}

func (s *AuthInfoStore) UpdateAuthInfo(ctx context.Context, cmd *models.UpdateAuthInfoCommand) error {
	authUser := &models.UserAuth{
		UserId:     cmd.UserId,
		AuthModule: cmd.AuthModule,
		AuthId:     cmd.AuthId,
		Created:    GetTime(),
	}

	if cmd.OAuthToken != nil {
		secretAccessToken, err := s.encryptAndEncode(cmd.OAuthToken.AccessToken)
		if err != nil {
			return err
		}
		secretRefreshToken, err := s.encryptAndEncode(cmd.OAuthToken.RefreshToken)
		if err != nil {
			return err
		}
		secretTokenType, err := s.encryptAndEncode(cmd.OAuthToken.TokenType)
		if err != nil {
			return err
		}

		var secretIdToken string
		if idToken, ok := cmd.OAuthToken.Extra("id_token").(string); ok && idToken != "" {
			secretIdToken, err = s.encryptAndEncode(idToken)
			if err != nil {
				return err
			}
		}

		authUser.OAuthAccessToken = secretAccessToken
		authUser.OAuthRefreshToken = secretRefreshToken
		authUser.OAuthTokenType = secretTokenType
		authUser.OAuthIdToken = secretIdToken
		authUser.OAuthExpiry = cmd.OAuthToken.Expiry
	}

	return s.sqlStore.WithTransactionalDbSession(ctx, func(sess *db.Session) error {
		upd, err := sess.MustCols("o_auth_expiry").Where("user_id = ? AND auth_module = ?", cmd.UserId, cmd.AuthModule).Update(authUser)
		s.logger.Debug("Updated user_auth", "user_id", cmd.UserId, "auth_module", cmd.AuthModule, "rows", upd)
		return err
	})
}

func (s *AuthInfoStore) DeleteAuthInfo(ctx context.Context, cmd *models.DeleteAuthInfoCommand) error {
	return s.sqlStore.WithTransactionalDbSession(ctx, func(sess *db.Session) error {
		_, err := sess.Delete(cmd.UserAuth)
		return err
	})
}

func (s *AuthInfoStore) GetUserById(ctx context.Context, id int64) (*user.User, error) {
	query := user.GetUserByIDQuery{ID: id}
	user, err := s.userService.GetByID(ctx, &query)
	if err != nil {
		return nil, err
	}

	return user, nil
}

func (s *AuthInfoStore) GetUserByLogin(ctx context.Context, login string) (*user.User, error) {
	query := user.GetUserByLoginQuery{LoginOrEmail: login}
	usr, err := s.userService.GetByLogin(ctx, &query)
	if err != nil {
		return nil, err
	}

	return usr, nil
}

func (s *AuthInfoStore) GetUserByEmail(ctx context.Context, email string) (*user.User, error) {
	query := user.GetUserByEmailQuery{Email: email}
	usr, err := s.userService.GetByEmail(ctx, &query)
	if err != nil {
		return nil, err
	}

	return usr, nil
}

// decodeAndDecrypt will decode the string with the standard base64 decoder and then decrypt it
func (s *AuthInfoStore) decodeAndDecrypt(str string) (string, error) {
	// Bail out if empty string since it'll cause a segfault in Decrypt
	if str == "" {
		return "", nil
	}
	decoded, err := base64.StdEncoding.DecodeString(str)
	if err != nil {
		return "", err
	}
	decrypted, err := s.secretsService.Decrypt(context.Background(), decoded)
	if err != nil {
		return "", err
	}
	return string(decrypted), nil
}

// encryptAndEncode will encrypt a string with grafana's secretKey, and
// then encode it with the standard bas64 encoder
func (s *AuthInfoStore) encryptAndEncode(str string) (string, error) {
	encrypted, err := s.secretsService.Encrypt(context.Background(), []byte(str), secrets.WithoutScope())
	if err != nil {
		return "", err
	}
	return base64.StdEncoding.EncodeToString(encrypted), nil
}<|MERGE_RESOLUTION|>--- conflicted
+++ resolved
@@ -161,11 +161,7 @@
 		UserId:     authInfo.UserId,
 		AuthModule: authInfo.AuthModule,
 	}
-<<<<<<< HEAD
-	return s.sqlStore.WithTransactionalDbSession(ctx, func(sess *sqlstore.DBSession) error {
-=======
-	return s.sqlStore.WithTransactionalDbSession(ctx, func(sess *db.Session) error {
->>>>>>> 89b365f8
+	return s.sqlStore.WithTransactionalDbSession(ctx, func(sess *db.Session) error {
 		_, err := sess.Cols("created").Update(authInfo, cond)
 		return err
 	})
