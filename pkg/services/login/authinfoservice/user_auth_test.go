--- conflicted
+++ resolved
@@ -7,15 +7,6 @@
 	"testing"
 	"time"
 
-<<<<<<< HEAD
-	"github.com/grafana/grafana/pkg/infra/usagestats"
-	"github.com/grafana/grafana/pkg/models"
-	"github.com/grafana/grafana/pkg/services/login/authinfoservice/database"
-	secretstore "github.com/grafana/grafana/pkg/services/secrets/database"
-	secretsManager "github.com/grafana/grafana/pkg/services/secrets/manager"
-	"github.com/grafana/grafana/pkg/services/sqlstore"
-=======
->>>>>>> 89b365f8
 	"github.com/stretchr/testify/require"
 	"golang.org/x/oauth2"
 
@@ -29,14 +20,8 @@
 
 //nolint:goconst
 func TestUserAuth(t *testing.T) {
-<<<<<<< HEAD
-	sqlStore := sqlstore.InitTestDB(t)
-	secretsService := secretsManager.SetupTestService(t, secretstore.ProvideSecretsStore(sqlStore))
-	authInfoStore := database.ProvideAuthInfoStore(sqlStore, secretsService)
-=======
 	sqlStore := db.InitTestDB(t)
 	authInfoStore := newFakeAuthInfoStore()
->>>>>>> 89b365f8
 	srv := ProvideAuthInfoService(
 		&OSSUserProtectionImpl{},
 		authInfoStore,
@@ -57,11 +42,6 @@
 		t.Run("Can find existing user", func(t *testing.T) {
 			// By Login
 			login := "loginuser0"
-<<<<<<< HEAD
-
-			query := &models.GetUserByAuthInfoQuery{UserLookupParams: models.UserLookupParams{Login: &login}}
-			user, err := srv.LookupAndUpdate(context.Background(), query)
-=======
 			authInfoStore.ExpectedUser = &user.User{
 				Login: "loginuser0",
 				ID:    1,
@@ -69,7 +49,6 @@
 			}
 			query := &models.GetUserByAuthInfoQuery{UserLookupParams: models.UserLookupParams{Login: &login}}
 			usr, err := srv.LookupAndUpdate(context.Background(), query)
->>>>>>> 89b365f8
 
 			require.Nil(t, err)
 			require.Equal(t, usr.Login, login)
@@ -77,11 +56,7 @@
 			// By ID
 			id := usr.ID
 
-<<<<<<< HEAD
-			user, err = srv.LookupByOneOf(context.Background(), &models.UserLookupParams{
-=======
 			usr, err = srv.LookupByOneOf(context.Background(), &models.UserLookupParams{
->>>>>>> 89b365f8
 				UserID: &id,
 			})
 
@@ -91,11 +66,7 @@
 			// By Email
 			email := "user1@test.com"
 
-<<<<<<< HEAD
-			user, err = srv.LookupByOneOf(context.Background(), &models.UserLookupParams{
-=======
 			usr, err = srv.LookupByOneOf(context.Background(), &models.UserLookupParams{
->>>>>>> 89b365f8
 				Email: &email,
 			})
 
@@ -106,11 +77,7 @@
 			// Don't find nonexistent user
 			email = "nonexistent@test.com"
 
-<<<<<<< HEAD
-			user, err = srv.LookupByOneOf(context.Background(), &models.UserLookupParams{
-=======
 			usr, err = srv.LookupByOneOf(context.Background(), &models.UserLookupParams{
->>>>>>> 89b365f8
 				Email: &email,
 			})
 
@@ -130,17 +97,11 @@
 
 			// create user_auth entry
 			login := "loginuser0"
-<<<<<<< HEAD
-
-			query.UserLookupParams.Login = &login
-			user, err = srv.LookupAndUpdate(context.Background(), query)
-=======
 			authInfoStore.ExpectedUser = &user.User{Login: "loginuser0", ID: 1, Email: ""}
 			authInfoStore.ExpectedError = nil
 			authInfoStore.ExpectedOAuth = &models.UserAuth{Id: 1}
 			query.UserLookupParams.Login = &login
 			usr, err = srv.LookupAndUpdate(context.Background(), query)
->>>>>>> 89b365f8
 
 			require.Nil(t, err)
 			require.Equal(t, usr.Login, login)
@@ -153,18 +114,11 @@
 			require.Equal(t, usr.Login, login)
 
 			// get with non-matching id
-<<<<<<< HEAD
-			idPlusOne := user.Id + 1
-
-			query.UserLookupParams.UserID = &idPlusOne
-			user, err = srv.LookupAndUpdate(context.Background(), query)
-=======
 			idPlusOne := usr.ID + 1
 
 			authInfoStore.ExpectedUser.Login = "loginuser1"
 			query.UserLookupParams.UserID = &idPlusOne
 			usr, err = srv.LookupAndUpdate(context.Background(), query)
->>>>>>> 89b365f8
 
 			require.Nil(t, err)
 			require.Equal(t, usr.Login, "loginuser1")
@@ -370,11 +324,7 @@
 			database.GetTime = func() time.Time { return fixedTime }
 
 			// add oauth info to auth_info to make sure update date does not overwrite it
-<<<<<<< HEAD
-			updateAuthCmd := &models.UpdateAuthInfoCommand{UserId: user.Id, AuthModule: "test1", AuthId: "test1", OAuthToken: &oauth2.Token{
-=======
 			updateAuthCmd := &models.UpdateAuthInfoCommand{UserId: user.ID, AuthModule: "test1", AuthId: "test1", OAuthToken: &oauth2.Token{
->>>>>>> 89b365f8
 				AccessToken:  "access_token",
 				TokenType:    "token_type",
 				RefreshToken: "refresh_token",
@@ -439,11 +389,8 @@
 			query = &models.GetUserByAuthInfoQuery{AuthModule: genericOAuthModule, AuthId: "", UserLookupParams: models.UserLookupParams{
 				Login: &otherLoginUser,
 			}}
-<<<<<<< HEAD
-=======
 			authInfoStore.ExpectedError = errors.New("some error")
 
->>>>>>> 89b365f8
 			user, err = srv.LookupAndUpdate(context.Background(), query)
 			database.GetTime = time.Now
 
@@ -519,68 +466,6 @@
 					MixedCasedUsers:      1,
 				}
 				// require metrics and statistics to be 2
-				m, err := srv.authInfoStore.CollectLoginStats(context.Background())
-				require.NoError(t, err)
-				require.Equal(t, 2, m["stats.users.duplicate_user_entries"])
-				require.Equal(t, 1, m["stats.users.has_duplicate_user_entries"])
-
-				require.Equal(t, 1, m["stats.users.mixed_cased_users"])
-			}
-		})
-
-		t.Run("should be able to run query in all dbs", func(t *testing.T) {
-			// Restore after destructive operation
-			sqlStore = sqlstore.InitTestDB(t)
-			for i := 0; i < 5; i++ {
-				cmd := models.CreateUserCommand{
-					Email: fmt.Sprint("user", i, "@test.com"),
-					Name:  fmt.Sprint("user", i),
-					Login: fmt.Sprint("loginuser", i),
-					OrgId: 1,
-				}
-				_, err := sqlStore.CreateUser(context.Background(), cmd)
-				require.Nil(t, err)
-			}
-
-			_, err := srv.authInfoStore.GetLoginStats(context.Background())
-			require.Nil(t, err)
-		})
-
-		t.Run("calculate metrics on duplicate userstats", func(t *testing.T) {
-			// Restore after destructive operation
-			sqlStore = sqlstore.InitTestDB(t)
-
-			for i := 0; i < 5; i++ {
-				cmd := models.CreateUserCommand{
-					Email: fmt.Sprint("user", i, "@test.com"),
-					Name:  fmt.Sprint("user", i),
-					Login: fmt.Sprint("loginuser", i),
-					OrgId: 1,
-				}
-				_, err := sqlStore.CreateUser(context.Background(), cmd)
-				require.Nil(t, err)
-			}
-
-			// "Skipping duplicate users test for mysql as it does make unique constraint case insensitive by default
-			if sqlStore.GetDialect().DriverName() != "mysql" {
-				dupUserEmailcmd := models.CreateUserCommand{
-					Email: "USERDUPLICATETEST1@TEST.COM",
-					Name:  "user name 1",
-					Login: "USER_DUPLICATE_TEST_1_LOGIN",
-				}
-				_, err := sqlStore.CreateUser(context.Background(), dupUserEmailcmd)
-				require.NoError(t, err)
-
-				// add additional user with duplicate login where DOMAIN is upper case
-				dupUserLogincmd := models.CreateUserCommand{
-					Email: "userduplicatetest1@test.com",
-					Name:  "user name 1",
-					Login: "user_duplicate_test_1_login",
-				}
-				_, err = sqlStore.CreateUser(context.Background(), dupUserLogincmd)
-				require.NoError(t, err)
-
-				// require stats to populate
 				m, err := srv.authInfoStore.CollectLoginStats(context.Background())
 				require.NoError(t, err)
 				require.Equal(t, 2, m["stats.users.duplicate_user_entries"])
