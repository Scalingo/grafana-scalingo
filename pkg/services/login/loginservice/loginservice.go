package loginservice

import (
	"context"
	"errors"

	"github.com/grafana/grafana/pkg/infra/log"
	"github.com/grafana/grafana/pkg/models"
	"github.com/grafana/grafana/pkg/services/accesscontrol"
	"github.com/grafana/grafana/pkg/services/login"
	"github.com/grafana/grafana/pkg/services/org"
	"github.com/grafana/grafana/pkg/services/quota"
	"github.com/grafana/grafana/pkg/services/sqlstore"
	"github.com/grafana/grafana/pkg/services/user"
)

var (
	logger = log.New("login.ext_user")
)

func ProvideService(
	sqlStore sqlstore.Store,
<<<<<<< HEAD
	quotaService *quota.QuotaService,
	authInfoService login.AuthInfoService,
=======
	userService user.Service,
	quotaService quota.Service,
	authInfoService login.AuthInfoService,
	accessControl accesscontrol.Service,
	orgService org.Service,
>>>>>>> 89b365f8
) *Implementation {
	s := &Implementation{
		SQLStore:        sqlStore,
		userService:     userService,
		QuotaService:    quotaService,
		AuthInfoService: authInfoService,
		accessControl:   accessControl,
		orgService:      orgService,
	}
	return s
}

type Implementation struct {
	SQLStore        sqlstore.Store
	userService     user.Service
	AuthInfoService login.AuthInfoService
	QuotaService    quota.Service
	TeamSync        login.TeamSyncFunc
	accessControl   accesscontrol.Service
	orgService      org.Service
}

// CreateUser creates inserts a new one.
func (ls *Implementation) CreateUser(cmd user.CreateUserCommand) (*user.User, error) {
	return ls.SQLStore.CreateUser(context.Background(), cmd)
}

// UpsertUser updates an existing user, or if it doesn't exist, inserts a new one.
func (ls *Implementation) UpsertUser(ctx context.Context, cmd *models.UpsertUserCommand) error {
	extUser := cmd.ExternalUser

<<<<<<< HEAD
	user, err := ls.AuthInfoService.LookupAndUpdate(ctx, &models.GetUserByAuthInfoQuery{
=======
	usr, errAuthLookup := ls.AuthInfoService.LookupAndUpdate(ctx, &models.GetUserByAuthInfoQuery{
>>>>>>> 89b365f8
		AuthModule:       extUser.AuthModule,
		AuthId:           extUser.AuthId,
		UserLookupParams: cmd.UserLookupParams,
	})
	if errAuthLookup != nil {
		if !errors.Is(errAuthLookup, user.ErrUserNotFound) {
			return errAuthLookup
		}

		if !cmd.SignupAllowed {
			cmd.ReqContext.Logger.Warn("Not allowing login, user not found in internal user database and allow signup = false", "authmode", extUser.AuthModule)
			return login.ErrSignupNotAllowed
		}

		// we may insert in both user and org_user tables
		// therefore we need to query check quota for both user and org services
		for _, srv := range []string{user.QuotaTargetSrv, org.QuotaTargetSrv} {
			limitReached, errLimit := ls.QuotaService.QuotaReached(cmd.ReqContext, quota.TargetSrv(srv))
			if errLimit != nil {
				cmd.ReqContext.Logger.Warn("Error getting user quota.", "error", errLimit)
				return login.ErrGettingUserQuota
			}
			if limitReached {
				return login.ErrUsersQuotaReached
			}
		}

		result, errCreateUser := ls.createUser(extUser)
		if errCreateUser != nil {
			return errCreateUser
		}

		cmd.Result = &user.User{
			ID:               result.ID,
			Version:          result.Version,
			Email:            result.Email,
			Name:             result.Name,
			Login:            result.Login,
			Password:         result.Password,
			Salt:             result.Salt,
			Rands:            result.Rands,
			Company:          result.Company,
			EmailVerified:    result.EmailVerified,
			Theme:            result.Theme,
			HelpFlags1:       result.HelpFlags1,
			IsDisabled:       result.IsDisabled,
			IsAdmin:          result.IsAdmin,
			IsServiceAccount: result.IsServiceAccount,
			OrgID:            result.OrgID,
			Created:          result.Created,
			Updated:          result.Updated,
			LastSeenAt:       result.LastSeenAt,
		}

		if extUser.AuthModule != "" {
			cmd2 := &models.SetAuthInfoCommand{
				UserId:     cmd.Result.ID,
				AuthModule: extUser.AuthModule,
				AuthId:     extUser.AuthId,
				OAuthToken: extUser.OAuthToken,
			}
			if errSetAuth := ls.AuthInfoService.SetAuthInfo(ctx, cmd2); errSetAuth != nil {
				return errSetAuth
			}
		}
	} else {
		cmd.Result = usr

		if errUserMod := ls.updateUser(ctx, cmd.Result, extUser); errUserMod != nil {
			return errUserMod
		}

		// Always persist the latest token at log-in
		if extUser.AuthModule != "" && extUser.OAuthToken != nil {
			if errAuthMod := ls.updateUserAuth(ctx, cmd.Result, extUser); errAuthMod != nil {
				return errAuthMod
			}
		}

		if extUser.AuthModule == login.LDAPAuthModule && usr.IsDisabled {
			// Re-enable user when it found in LDAP
			if errDisableUser := ls.userService.Disable(ctx,
				&user.DisableUserCommand{
					UserID: cmd.Result.ID, IsDisabled: false}); errDisableUser != nil {
				return errDisableUser
			}
		}
	}

	if errSyncRole := ls.syncOrgRoles(ctx, cmd.Result, extUser); errSyncRole != nil {
		return errSyncRole
	}

	// Sync isGrafanaAdmin permission
	if extUser.IsGrafanaAdmin != nil && *extUser.IsGrafanaAdmin != cmd.Result.IsAdmin {
		if errPerms := ls.userService.UpdatePermissions(ctx, cmd.Result.ID, *extUser.IsGrafanaAdmin); errPerms != nil {
			return errPerms
		}
	}

	if ls.TeamSync != nil {
		if errTeamSync := ls.TeamSync(cmd.Result, extUser); errTeamSync != nil {
			return errTeamSync
		}
	}

	return nil
}

func (ls *Implementation) DisableExternalUser(ctx context.Context, username string) error {
	// Check if external user exist in Grafana
	userQuery := &models.GetExternalUserInfoByLoginQuery{
		LoginOrEmail: username,
	}

	if err := ls.AuthInfoService.GetExternalUserInfoByLogin(ctx, userQuery); err != nil {
		return err
	}

	userInfo := userQuery.Result
	if userInfo.IsDisabled {
		return nil
	}

	logger.Debug(
		"Disabling external user",
		"user",
		userQuery.Result.Login,
	)

	// Mark user as disabled in grafana db
	disableUserCmd := &user.DisableUserCommand{
		UserID:     userQuery.Result.UserId,
		IsDisabled: true,
	}

	if err := ls.userService.Disable(ctx, disableUserCmd); err != nil {
		logger.Debug(
			"Error disabling external user",
			"user",
			userQuery.Result.Login,
			"message",
			err.Error(),
		)
		return err
	}
	return nil
}

// SetTeamSyncFunc sets the function received through args as the team sync function.
func (ls *Implementation) SetTeamSyncFunc(teamSyncFunc login.TeamSyncFunc) {
	ls.TeamSync = teamSyncFunc
}

func (ls *Implementation) createUser(extUser *models.ExternalUserInfo) (*user.User, error) {
	cmd := user.CreateUserCommand{
		Login:        extUser.Login,
		Email:        extUser.Email,
		Name:         extUser.Name,
		SkipOrgSetup: len(extUser.OrgRoles) > 0,
	}
	return ls.CreateUser(cmd)
}

func (ls *Implementation) updateUser(ctx context.Context, usr *user.User, extUser *models.ExternalUserInfo) error {
	// sync user info
	updateCmd := &user.UpdateUserCommand{
		UserID: usr.ID,
	}

	needsUpdate := false
	if extUser.Login != "" && extUser.Login != usr.Login {
		updateCmd.Login = extUser.Login
		usr.Login = extUser.Login
		needsUpdate = true
	}

	if extUser.Email != "" && extUser.Email != usr.Email {
		updateCmd.Email = extUser.Email
		usr.Email = extUser.Email
		needsUpdate = true
	}

	if extUser.Name != "" && extUser.Name != usr.Name {
		updateCmd.Name = extUser.Name
		usr.Name = extUser.Name
		needsUpdate = true
	}

	if !needsUpdate {
		return nil
	}

	logger.Debug("Syncing user info", "id", usr.ID, "update", updateCmd)
	return ls.userService.Update(ctx, updateCmd)
}

func (ls *Implementation) updateUserAuth(ctx context.Context, user *user.User, extUser *models.ExternalUserInfo) error {
	updateCmd := &models.UpdateAuthInfoCommand{
		AuthModule: extUser.AuthModule,
		AuthId:     extUser.AuthId,
		UserId:     user.ID,
		OAuthToken: extUser.OAuthToken,
	}

	logger.Debug("Updating user_auth info", "user_id", user.ID)
	return ls.AuthInfoService.UpdateAuthInfo(ctx, updateCmd)
}

func (ls *Implementation) syncOrgRoles(ctx context.Context, usr *user.User, extUser *models.ExternalUserInfo) error {
	logger.Debug("Syncing organization roles", "id", usr.ID, "extOrgRoles", extUser.OrgRoles)

	// don't sync org roles if none is specified
	if len(extUser.OrgRoles) == 0 {
		logger.Debug("Not syncing organization roles since external user doesn't have any")
		return nil
	}

	orgsQuery := &org.GetUserOrgListQuery{UserID: usr.ID}
	result, err := ls.orgService.GetUserOrgList(ctx, orgsQuery)
	if err != nil {
		return err
	}

	handledOrgIds := map[int64]bool{}
	deleteOrgIds := []int64{}

	// update existing org roles
	for _, orga := range result {
		handledOrgIds[orga.OrgID] = true

		extRole := extUser.OrgRoles[orga.OrgID]
		if extRole == "" {
			deleteOrgIds = append(deleteOrgIds, orga.OrgID)
		} else if extRole != orga.Role {
			// update role
			cmd := &org.UpdateOrgUserCommand{OrgID: orga.OrgID, UserID: usr.ID, Role: extRole}
			if err := ls.orgService.UpdateOrgUser(ctx, cmd); err != nil {
				return err
			}
		}
	}

	// add any new org roles
	for orgId, orgRole := range extUser.OrgRoles {
		if _, exists := handledOrgIds[orgId]; exists {
			continue
		}

		// add role
		cmd := &org.AddOrgUserCommand{UserID: usr.ID, Role: orgRole, OrgID: orgId}
		err := ls.orgService.AddOrgUser(ctx, cmd)
		if err != nil && !errors.Is(err, models.ErrOrgNotFound) {
			return err
		}
	}

	// delete any removed org roles
	for _, orgId := range deleteOrgIds {
		logger.Debug("Removing user's organization membership as part of syncing with OAuth login",
			"userId", usr.ID, "orgId", orgId)
		cmd := &org.RemoveOrgUserCommand{OrgID: orgId, UserID: usr.ID}
		if err := ls.orgService.RemoveOrgUser(ctx, cmd); err != nil {
			if errors.Is(err, models.ErrLastOrgAdmin) {
				logger.Error(err.Error(), "userId", cmd.UserID, "orgId", cmd.OrgID)
				continue
			}
			if err := ls.accessControl.DeleteUserPermissions(ctx, orgId, cmd.UserID); err != nil {
				logger.Warn("failed to delete permissions for user", "userID", cmd.UserID, "orgID", orgId)
			}

			return err
		}
	}

	// update user's default org if needed
	if _, ok := extUser.OrgRoles[usr.OrgID]; !ok {
		for orgId := range extUser.OrgRoles {
			usr.OrgID = orgId
			break
		}

		return ls.userService.SetUsingOrg(ctx, &user.SetUsingOrgCommand{
			UserID: usr.ID,
			OrgID:  usr.OrgID,
		})
	}

	return nil
}<|MERGE_RESOLUTION|>--- conflicted
+++ resolved
@@ -20,16 +20,11 @@
 
 func ProvideService(
 	sqlStore sqlstore.Store,
-<<<<<<< HEAD
-	quotaService *quota.QuotaService,
-	authInfoService login.AuthInfoService,
-=======
 	userService user.Service,
 	quotaService quota.Service,
 	authInfoService login.AuthInfoService,
 	accessControl accesscontrol.Service,
 	orgService org.Service,
->>>>>>> 89b365f8
 ) *Implementation {
 	s := &Implementation{
 		SQLStore:        sqlStore,
@@ -61,11 +56,7 @@
 func (ls *Implementation) UpsertUser(ctx context.Context, cmd *models.UpsertUserCommand) error {
 	extUser := cmd.ExternalUser
 
-<<<<<<< HEAD
-	user, err := ls.AuthInfoService.LookupAndUpdate(ctx, &models.GetUserByAuthInfoQuery{
-=======
 	usr, errAuthLookup := ls.AuthInfoService.LookupAndUpdate(ctx, &models.GetUserByAuthInfoQuery{
->>>>>>> 89b365f8
 		AuthModule:       extUser.AuthModule,
 		AuthId:           extUser.AuthId,
 		UserLookupParams: cmd.UserLookupParams,
