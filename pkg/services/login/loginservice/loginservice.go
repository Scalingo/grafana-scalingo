--- conflicted
+++ resolved
@@ -15,15 +15,11 @@
 	logger = log.New("login.ext_user")
 )
 
-<<<<<<< HEAD
-func ProvideService(sqlStore sqlstore.Store, quotaService *quota.QuotaService, authInfoService login.AuthInfoService) *Implementation {
-=======
 func ProvideService(
 	sqlStore sqlstore.Store,
 	quotaService *quota.QuotaService,
 	authInfoService login.AuthInfoService,
 ) *Implementation {
->>>>>>> 556faf82
 	s := &Implementation{
 		SQLStore:        sqlStore,
 		QuotaService:    quotaService,
