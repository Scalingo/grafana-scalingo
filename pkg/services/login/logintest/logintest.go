package logintest

import (
	"context"

	"github.com/grafana/grafana/pkg/models"
	"github.com/grafana/grafana/pkg/services/login"
	"github.com/grafana/grafana/pkg/services/user"
)

type LoginServiceFake struct{}

func (l *LoginServiceFake) CreateUser(cmd user.CreateUserCommand) (*user.User, error) {
	return nil, nil
}
func (l *LoginServiceFake) UpsertUser(ctx context.Context, cmd *models.UpsertUserCommand) error {
	return nil
}
func (l *LoginServiceFake) DisableExternalUser(ctx context.Context, username string) error {
	return nil
}
func (l *LoginServiceFake) SetTeamSyncFunc(login.TeamSyncFunc) {}

type AuthInfoServiceFake struct {
	LatestUserID         int64
	ExpectedUserAuth     *models.UserAuth
	ExpectedUser         *user.User
	ExpectedExternalUser *models.ExternalUserInfo
	ExpectedError        error
}

<<<<<<< HEAD
func (a *AuthInfoServiceFake) LookupAndUpdate(ctx context.Context, query *models.GetUserByAuthInfoQuery) (*models.User, error) {
=======
func (a *AuthInfoServiceFake) LookupAndUpdate(ctx context.Context, query *models.GetUserByAuthInfoQuery) (*user.User, error) {
>>>>>>> 89b365f8
	if query.UserLookupParams.UserID != nil {
		a.LatestUserID = *query.UserLookupParams.UserID
	} else {
		a.LatestUserID = 0
	}
	return a.ExpectedUser, a.ExpectedError
}

func (a *AuthInfoServiceFake) GetAuthInfo(ctx context.Context, query *models.GetAuthInfoQuery) error {
	a.LatestUserID = query.UserId
	query.Result = a.ExpectedUserAuth
	return a.ExpectedError
}

func (a *AuthInfoServiceFake) SetAuthInfo(ctx context.Context, cmd *models.SetAuthInfoCommand) error {
	return a.ExpectedError
}

func (a *AuthInfoServiceFake) UpdateAuthInfo(ctx context.Context, cmd *models.UpdateAuthInfoCommand) error {
	return a.ExpectedError
}

func (a *AuthInfoServiceFake) GetExternalUserInfoByLogin(ctx context.Context, query *models.GetExternalUserInfoByLoginQuery) error {
	query.Result = a.ExpectedExternalUser
	return a.ExpectedError
}

type AuthenticatorFake struct {
	ExpectedUser  *user.User
	ExpectedError error
}

func (a *AuthenticatorFake) AuthenticateUser(c context.Context, query *models.LoginUserQuery) error {
	query.User = a.ExpectedUser
	return a.ExpectedError
}<|MERGE_RESOLUTION|>--- conflicted
+++ resolved
@@ -29,11 +29,7 @@
 	ExpectedError        error
 }
 
-<<<<<<< HEAD
-func (a *AuthInfoServiceFake) LookupAndUpdate(ctx context.Context, query *models.GetUserByAuthInfoQuery) (*models.User, error) {
-=======
 func (a *AuthInfoServiceFake) LookupAndUpdate(ctx context.Context, query *models.GetUserByAuthInfoQuery) (*user.User, error) {
->>>>>>> 89b365f8
 	if query.UserLookupParams.UserID != nil {
 		a.LatestUserID = *query.UserLookupParams.UserID
 	} else {
