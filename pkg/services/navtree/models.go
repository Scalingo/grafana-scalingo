package navtree

import (
	"encoding/json"
	"sort"
)

const (
	// These weights may be used by an extension to reliably place
	// itself in relation to a particular item in the menu. The weights
	// are negative to ensure that the default items are placed above
	// any items with default weight.

	WeightHome = (iota - 20) * 100
	WeightSavedItems
	WeightCreate
	WeightDashboard
	WeightExplore
	WeightAlerting
	WeightDataConnections
	WeightPlugin
	WeightConfig
	WeightAlertsAndIncidents
	WeightMonitoring
	WeightApps
	WeightAdmin
	WeightProfile
	WeightHelp
)

const (
	NavSectionCore   string = "core"
	NavSectionPlugin string = "plugin"
	NavSectionConfig string = "config"
)

const (
	NavIDRoot               = "root"
	NavIDDashboards         = "dashboards"
	NavIDDashboardsBrowse   = "dashboards/browse"
	NavIDCfg                = "cfg" // NavIDCfg is the id for org configuration navigation node
	NavIDAdmin              = "admin"
	NavIDAdminGeneral       = "admin/general"
	NavIDAdminPlugins       = "admin/plugins"
	NavIDAdminAccess        = "admin/access"
	NavIDAlertsAndIncidents = "alerts-and-incidents"
	NavIDAlerting           = "alerting"
	NavIDAlertingLegacy     = "alerting-legacy"
	NavIDMonitoring         = "monitoring"
	NavIDReporting          = "reports"
	NavIDApps               = "apps"
)

type NavLink struct {
	Id               string     `json:"id,omitempty"`
	Text             string     `json:"text"`
	Section          string     `json:"section,omitempty"`
	SubTitle         string     `json:"subTitle,omitempty"`
	Icon             string     `json:"icon,omitempty"` // Available icons can be browsed in Storybook: https://developers.grafana.com/ui/latest/index.html?path=/story/docs-overview-icon--icons-overview
	Img              string     `json:"img,omitempty"`
	Url              string     `json:"url,omitempty"`
	Target           string     `json:"target,omitempty"`
	SortWeight       int64      `json:"sortWeight,omitempty"`
	Divider          bool       `json:"divider,omitempty"`
	HideFromMenu     bool       `json:"hideFromMenu,omitempty"`
	HideFromTabs     bool       `json:"hideFromTabs,omitempty"`
	ShowIconInNavbar bool       `json:"showIconInNavbar,omitempty"`
	RoundIcon        bool       `json:"roundIcon,omitempty"`
	IsSection        bool       `json:"isSection,omitempty"`
	Children         []*NavLink `json:"children,omitempty"`
	HighlightText    string     `json:"highlightText,omitempty"`
	HighlightID      string     `json:"highlightId,omitempty"`
	EmptyMessageId   string     `json:"emptyMessageId,omitempty"`
	PluginID         string     `json:"pluginId,omitempty"` // (Optional) The ID of the plugin that registered nav link (e.g. as a standalone plugin page)
	IsCreateAction   bool       `json:"isCreateAction,omitempty"`
}

func (node *NavLink) Sort() {
	Sort(node.Children)
}

type NavTreeRoot struct {
	Children []*NavLink
}

func (root *NavTreeRoot) AddSection(node *NavLink) {
	root.Children = append(root.Children, node)
}

func (root *NavTreeRoot) RemoveSection(node *NavLink) {
	var result []*NavLink

	for _, child := range root.Children {
		if child != node {
			result = append(result, child)
		}
	}

	root.Children = result
}

func (root *NavTreeRoot) FindById(id string) *NavLink {
	return FindById(root.Children, id)
}

func (root *NavTreeRoot) RemoveEmptySectionsAndApplyNewInformationArchitecture(topNavEnabled bool) {
	// Remove server admin node if it has no children or set the url to first child
	if node := root.FindById(NavIDAdmin); node != nil {
		if len(node.Children) == 0 {
			root.RemoveSection(node)
		} else {
			node.Url = node.Children[0].Url
		}
	}

	if topNavEnabled {
		ApplyAdminIA(root)

		// Move reports into dashboards
		if reports := root.FindById(NavIDReporting); reports != nil {
			if dashboards := root.FindById(NavIDDashboards); dashboards != nil {
				reports.SortWeight = 0
				dashboards.Children = append(dashboards.Children, reports)
				root.RemoveSection(reports)
			}
		}

		// Change id of dashboards
		if dashboards := root.FindById(NavIDDashboards); dashboards != nil {
			dashboards.Id = "dashboards/browse"
		}
	}

	// Remove top level cfg / administration node if it has no children (needs to be after topnav new info archicture logic above that moves server admin into it)
	// Remove server admin node if it has no children or set the url to first child
	if node := root.FindById(NavIDCfg); node != nil {
		if len(node.Children) == 0 {
			root.RemoveSection(node)
		} else if !topNavEnabled {
			node.Url = node.Children[0].Url
		}
	}

	if len(root.Children) < 1 {
		root.Children = make([]*NavLink, 0)
	}
}

func (root *NavTreeRoot) Sort() {
	Sort(root.Children)
}

func (root *NavTreeRoot) MarshalJSON() ([]byte, error) {
	return json.Marshal(root.Children)
}

func Sort(nodes []*NavLink) {
	sort.SliceStable(nodes, func(i, j int) bool {
		iw := nodes[i].SortWeight
		if iw == 0 {
			iw = int64(i) + 1
		}
		jw := nodes[j].SortWeight
		if jw == 0 {
			jw = int64(j) + 1
		}

		return iw < jw
	})

	for _, child := range nodes {
		child.Sort()
	}
}

func ApplyAdminIA(root *NavTreeRoot) {
	orgAdminNode := root.FindById(NavIDCfg)

	if orgAdminNode != nil {
		orgAdminNode.Url = "/admin"
		orgAdminNode.Text = "Administration"

<<<<<<< HEAD
		generalNodeLinks := []*NavLink{}
		pluginsNodeLinks := []*NavLink{}
		accessNodeLinks := []*NavLink{}

		generalNodeLinks = AppendIfNotNil(generalNodeLinks, root.FindById("upgrading"))
		generalNodeLinks = AppendIfNotNil(generalNodeLinks, root.FindById("licensing"))
		if orgSettings := root.FindById("org-settings"); orgSettings != nil {
			orgSettings.Text = "Default preferences"
			generalNodeLinks = append(generalNodeLinks, orgSettings)
		}
		generalNodeLinks = AppendIfNotNil(generalNodeLinks, root.FindById("global-orgs"))
		generalNodeLinks = AppendIfNotNil(generalNodeLinks, root.FindById("server-settings"))

		pluginsNodeLinks = AppendIfNotNil(pluginsNodeLinks, root.FindById("plugins"))
		pluginsNodeLinks = AppendIfNotNil(pluginsNodeLinks, root.FindById("datasources"))
		pluginsNodeLinks = AppendIfNotNil(pluginsNodeLinks, root.FindById("correlations"))
		pluginsNodeLinks = AppendIfNotNil(pluginsNodeLinks, root.FindById("plugin-page-grafana-cloud-link-app"))
		pluginsNodeLinks = AppendIfNotNil(pluginsNodeLinks, root.FindById("recordedQueries")) // enterprise only

		accessNodeLinks = AppendIfNotNil(accessNodeLinks, root.FindById("users"))
		if globalUsers := root.FindById("global-users"); globalUsers != nil {
			globalUsers.Text = "Users (All orgs)"
			accessNodeLinks = append(accessNodeLinks, globalUsers)
		}
		accessNodeLinks = AppendIfNotNil(accessNodeLinks, root.FindById("teams"))
		accessNodeLinks = AppendIfNotNil(accessNodeLinks, root.FindById("serviceaccounts"))
		accessNodeLinks = AppendIfNotNil(accessNodeLinks, root.FindById("apikeys"))
		accessNodeLinks = AppendIfNotNil(accessNodeLinks, root.FindById("ldap"))
		accessNodeLinks = AppendIfNotNil(accessNodeLinks, root.FindById("standalone-plugin-page-/a/grafana-auth-app")) // Cloud Access Policies

		generalNode := &NavLink{
			Text:     "General",
			Id:       NavIDAdminGeneral,
			Url:      "/admin/general",
			Icon:     "shield",
			Children: generalNodeLinks,
		}

		pluginsNode := &NavLink{
			Text:     "Plugins and data",
			Id:       NavIDAdminPlugins,
			Url:      "/admin/plugins",
			Icon:     "shield",
			Children: pluginsNodeLinks,
		}

		accessNode := &NavLink{
			Text:     "Users and access",
			Id:       NavIDAdminAccess,
			Url:      "/admin/access",
			Icon:     "shield",
			Children: accessNodeLinks,
		}

		adminNodeLinks := []*NavLink{}

		if len(generalNode.Children) > 0 {
			adminNodeLinks = append(adminNodeLinks, generalNode)
		}

		if len(pluginsNode.Children) > 0 {
			adminNodeLinks = append(adminNodeLinks, pluginsNode)
		}

		if len(accessNode.Children) > 0 {
			adminNodeLinks = append(adminNodeLinks, accessNode)
		}
=======
		adminNodeLinks := []*NavLink{}

		adminNodeLinks = AppendIfNotNil(adminNodeLinks, root.FindById("datasources"))
		adminNodeLinks = AppendIfNotNil(adminNodeLinks, root.FindById("plugins"))
		if globalUsers := root.FindById("global-users"); globalUsers != nil {
			globalUsers.Text = "Users"
			adminNodeLinks = append(adminNodeLinks, globalUsers)
		}
		adminNodeLinks = AppendIfNotNil(adminNodeLinks, root.FindById("teams"))
		adminNodeLinks = AppendIfNotNil(adminNodeLinks, root.FindById("serviceaccounts"))
		adminNodeLinks = AppendIfNotNil(adminNodeLinks, root.FindById("apikeys"))
		if orgSettings := root.FindById("org-settings"); orgSettings != nil {
			orgSettings.Text = "Default preferences"
			adminNodeLinks = append(adminNodeLinks, orgSettings)
		}
		adminNodeLinks = AppendIfNotNil(adminNodeLinks, root.FindById("server-settings"))
		adminNodeLinks = AppendIfNotNil(adminNodeLinks, root.FindById("global-orgs"))

		adminNodeLinks = AppendIfNotNil(adminNodeLinks, root.FindById("upgrading"))
		adminNodeLinks = AppendIfNotNil(adminNodeLinks, root.FindById("licensing"))
		adminNodeLinks = AppendIfNotNil(adminNodeLinks, root.FindById("recordedQueries")) // enterprise only
		adminNodeLinks = AppendIfNotNil(adminNodeLinks, root.FindById("correlations"))
		adminNodeLinks = AppendIfNotNil(adminNodeLinks, root.FindById("plugin-page-grafana-cloud-link-app"))

		adminNodeLinks = AppendIfNotNil(adminNodeLinks, root.FindById("ldap"))
		adminNodeLinks = AppendIfNotNil(adminNodeLinks, root.FindById("standalone-plugin-page-/a/grafana-auth-app")) // Cloud Access Policies
		adminNodeLinks = AppendIfNotNil(adminNodeLinks, root.FindById("storage"))
>>>>>>> 284c43c2

		if len(adminNodeLinks) > 0 {
			orgAdminNode.Children = adminNodeLinks
		} else {
			root.RemoveSection(orgAdminNode)
		}
	}

	if serverAdminNode := root.FindById(NavIDAdmin); serverAdminNode != nil {
		root.RemoveSection(serverAdminNode)
	}
}

func AppendIfNotNil(children []*NavLink, newChild *NavLink) []*NavLink {
	if newChild != nil {
		return append(children, newChild)
	}

	return children
}

func FindById(nodes []*NavLink, id string) *NavLink {
	for _, child := range nodes {
		if child.Id == id {
			return child
		} else if len(child.Children) > 0 {
			if found := FindById(child.Children, id); found != nil {
				return found
			}
		}
	}

	return nil
}<|MERGE_RESOLUTION|>--- conflicted
+++ resolved
@@ -40,9 +40,6 @@
 	NavIDDashboardsBrowse   = "dashboards/browse"
 	NavIDCfg                = "cfg" // NavIDCfg is the id for org configuration navigation node
 	NavIDAdmin              = "admin"
-	NavIDAdminGeneral       = "admin/general"
-	NavIDAdminPlugins       = "admin/plugins"
-	NavIDAdminAccess        = "admin/access"
 	NavIDAlertsAndIncidents = "alerts-and-incidents"
 	NavIDAlerting           = "alerting"
 	NavIDAlertingLegacy     = "alerting-legacy"
@@ -180,75 +177,6 @@
 		orgAdminNode.Url = "/admin"
 		orgAdminNode.Text = "Administration"
 
-<<<<<<< HEAD
-		generalNodeLinks := []*NavLink{}
-		pluginsNodeLinks := []*NavLink{}
-		accessNodeLinks := []*NavLink{}
-
-		generalNodeLinks = AppendIfNotNil(generalNodeLinks, root.FindById("upgrading"))
-		generalNodeLinks = AppendIfNotNil(generalNodeLinks, root.FindById("licensing"))
-		if orgSettings := root.FindById("org-settings"); orgSettings != nil {
-			orgSettings.Text = "Default preferences"
-			generalNodeLinks = append(generalNodeLinks, orgSettings)
-		}
-		generalNodeLinks = AppendIfNotNil(generalNodeLinks, root.FindById("global-orgs"))
-		generalNodeLinks = AppendIfNotNil(generalNodeLinks, root.FindById("server-settings"))
-
-		pluginsNodeLinks = AppendIfNotNil(pluginsNodeLinks, root.FindById("plugins"))
-		pluginsNodeLinks = AppendIfNotNil(pluginsNodeLinks, root.FindById("datasources"))
-		pluginsNodeLinks = AppendIfNotNil(pluginsNodeLinks, root.FindById("correlations"))
-		pluginsNodeLinks = AppendIfNotNil(pluginsNodeLinks, root.FindById("plugin-page-grafana-cloud-link-app"))
-		pluginsNodeLinks = AppendIfNotNil(pluginsNodeLinks, root.FindById("recordedQueries")) // enterprise only
-
-		accessNodeLinks = AppendIfNotNil(accessNodeLinks, root.FindById("users"))
-		if globalUsers := root.FindById("global-users"); globalUsers != nil {
-			globalUsers.Text = "Users (All orgs)"
-			accessNodeLinks = append(accessNodeLinks, globalUsers)
-		}
-		accessNodeLinks = AppendIfNotNil(accessNodeLinks, root.FindById("teams"))
-		accessNodeLinks = AppendIfNotNil(accessNodeLinks, root.FindById("serviceaccounts"))
-		accessNodeLinks = AppendIfNotNil(accessNodeLinks, root.FindById("apikeys"))
-		accessNodeLinks = AppendIfNotNil(accessNodeLinks, root.FindById("ldap"))
-		accessNodeLinks = AppendIfNotNil(accessNodeLinks, root.FindById("standalone-plugin-page-/a/grafana-auth-app")) // Cloud Access Policies
-
-		generalNode := &NavLink{
-			Text:     "General",
-			Id:       NavIDAdminGeneral,
-			Url:      "/admin/general",
-			Icon:     "shield",
-			Children: generalNodeLinks,
-		}
-
-		pluginsNode := &NavLink{
-			Text:     "Plugins and data",
-			Id:       NavIDAdminPlugins,
-			Url:      "/admin/plugins",
-			Icon:     "shield",
-			Children: pluginsNodeLinks,
-		}
-
-		accessNode := &NavLink{
-			Text:     "Users and access",
-			Id:       NavIDAdminAccess,
-			Url:      "/admin/access",
-			Icon:     "shield",
-			Children: accessNodeLinks,
-		}
-
-		adminNodeLinks := []*NavLink{}
-
-		if len(generalNode.Children) > 0 {
-			adminNodeLinks = append(adminNodeLinks, generalNode)
-		}
-
-		if len(pluginsNode.Children) > 0 {
-			adminNodeLinks = append(adminNodeLinks, pluginsNode)
-		}
-
-		if len(accessNode.Children) > 0 {
-			adminNodeLinks = append(adminNodeLinks, accessNode)
-		}
-=======
 		adminNodeLinks := []*NavLink{}
 
 		adminNodeLinks = AppendIfNotNil(adminNodeLinks, root.FindById("datasources"))
@@ -276,7 +204,6 @@
 		adminNodeLinks = AppendIfNotNil(adminNodeLinks, root.FindById("ldap"))
 		adminNodeLinks = AppendIfNotNil(adminNodeLinks, root.FindById("standalone-plugin-page-/a/grafana-auth-app")) // Cloud Access Policies
 		adminNodeLinks = AppendIfNotNil(adminNodeLinks, root.FindById("storage"))
->>>>>>> 284c43c2
 
 		if len(adminNodeLinks) > 0 {
 			orgAdminNode.Children = adminNodeLinks
