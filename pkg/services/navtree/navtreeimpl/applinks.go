--- conflicted
+++ resolved
@@ -177,11 +177,7 @@
 	return nil
 }
 
-<<<<<<< HEAD
-func (s *ServiceImpl) addPluginToSection(c *models.ReqContext, treeRoot *navtree.NavTreeRoot, plugin plugins.PluginDTO, appLink *navtree.NavLink) {
-=======
 func (s *ServiceImpl) addPluginToSection(c *contextmodel.ReqContext, treeRoot *navtree.NavTreeRoot, plugin plugins.PluginDTO, appLink *navtree.NavLink) {
->>>>>>> ac7f9d45
 	// Handle moving apps into specific navtree sections
 	alertingNode := treeRoot.FindById(navtree.NavIDAlerting)
 	if alertingNode == nil {
@@ -251,8 +247,6 @@
 			s.log.Error("Plugin app nav id not found", "pluginId", plugin.ID, "navId", sectionID)
 		}
 	}
-<<<<<<< HEAD
-=======
 }
 
 func (s *ServiceImpl) hasAccessToInclude(c *contextmodel.ReqContext, pluginID string) func(include *plugins.Includes) bool {
@@ -270,7 +264,6 @@
 		}
 		return true
 	}
->>>>>>> ac7f9d45
 }
 
 func (s *ServiceImpl) readNavigationSettings() {
@@ -282,12 +275,8 @@
 		"grafana-incident-app":             {SectionID: navtree.NavIDAlertsAndIncidents, SortWeight: 2, Text: "Incident"},
 		"grafana-ml-app":                   {SectionID: navtree.NavIDAlertsAndIncidents, SortWeight: 3, Text: "Machine Learning"},
 		"grafana-cloud-link-app":           {SectionID: navtree.NavIDCfg},
-<<<<<<< HEAD
-		"grafana-easystart-app":            {SectionID: navtree.NavIDRoot, SortWeight: navtree.WeightSavedItems + 1, Text: "Connections"},
-=======
 		"grafana-easystart-app":            {SectionID: navtree.NavIDRoot, SortWeight: navtree.WeightApps + 1, Text: "Connections", Icon: "adjust-circle"},
 		"k6-app":                           {SectionID: navtree.NavIDRoot, SortWeight: navtree.WeightAlertsAndIncidents + 1, Text: "Performance testing", Icon: "k6"},
->>>>>>> ac7f9d45
 	}
 
 	s.navigationAppPathConfig = map[string]NavigationAppConfig{
