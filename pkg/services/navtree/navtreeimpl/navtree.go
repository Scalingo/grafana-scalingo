--- conflicted
+++ resolved
@@ -196,13 +196,10 @@
 		homeNode.HideFromMenu = true
 	}
 	return homeNode
-<<<<<<< HEAD
-=======
 }
 
 func isSupportBundlesEnabled(s *ServiceImpl) bool {
 	return s.cfg.SectionWithEnvOverrides("support_bundles").Key("enabled").MustBool(true)
->>>>>>> 284c43c2
 }
 
 func (s *ServiceImpl) addHelpLinks(treeRoot *navtree.NavTreeRoot, c *contextmodel.ReqContext) {
@@ -327,11 +324,7 @@
 		})
 		for _, starredItem := range starredDashboards {
 			starredItemsChildNavs = append(starredItemsChildNavs, &navtree.NavLink{
-<<<<<<< HEAD
-				Id:   "starred/" + starredItem.Uid,
-=======
 				Id:   "starred/" + starredItem.UID,
->>>>>>> 284c43c2
 				Text: starredItem.Title,
 				Url:  starredItem.GetURL(),
 			})
