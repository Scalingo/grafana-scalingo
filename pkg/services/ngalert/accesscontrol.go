--- conflicted
+++ resolved
@@ -160,8 +160,6 @@
 			Permissions: accesscontrol.ConcatPermissions(rulesEditorRole.Role.Permissions, instancesEditorRole.Role.Permissions, notificationsEditorRole.Role.Permissions),
 		},
 		Grants: []string{string(models.ROLE_EDITOR), string(models.ROLE_ADMIN)},
-<<<<<<< HEAD
-=======
 	}
 
 	alertingProvisioningRole = accesscontrol.RoleRegistration{
@@ -181,7 +179,6 @@
 			},
 		},
 		Grants: []string{string(models.ROLE_ADMIN)},
->>>>>>> 556faf82
 	}
 )
 
