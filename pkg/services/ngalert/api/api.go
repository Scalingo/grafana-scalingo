--- conflicted
+++ resolved
@@ -79,11 +79,8 @@
 	Templates            *provisioning.TemplateService
 	MuteTimings          *provisioning.MuteTimingService
 	AlertRules           *provisioning.AlertRuleService
-<<<<<<< HEAD
-=======
 	AlertsRouter         *sender.AlertsRouter
 	EvaluatorFactory     eval.EvaluatorFactory
->>>>>>> 89b365f8
 }
 
 // RegisterAPIEndpoints registers API handlers
@@ -139,11 +136,7 @@
 		},
 	), m)
 
-<<<<<<< HEAD
-	api.RegisterProvisioningApiEndpoints(NewForkedProvisioningApi(&ProvisioningSrv{
-=======
 	api.RegisterProvisioningApiEndpoints(NewProvisioningApi(&ProvisioningSrv{
->>>>>>> 89b365f8
 		log:                 logger,
 		policies:            api.Policies,
 		contactPointService: api.ContactPointService,
@@ -151,8 +144,6 @@
 		muteTimings:         api.MuteTimings,
 		alertRules:          api.AlertRules,
 	}), m)
-<<<<<<< HEAD
-=======
 }
 
 func (api *API) Usage(ctx context.Context, scopeParams *quota.ScopeParameters) (*quota.Map, error) {
@@ -178,5 +169,4 @@
 	}
 
 	return u, nil
->>>>>>> 89b365f8
 }