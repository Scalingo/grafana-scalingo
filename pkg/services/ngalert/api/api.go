--- conflicted
+++ resolved
@@ -80,10 +80,7 @@
 	ContactPointService  *provisioning.ContactPointService
 	Templates            *provisioning.TemplateService
 	MuteTimings          *provisioning.MuteTimingService
-<<<<<<< HEAD
-=======
 	AlertRules           *provisioning.AlertRuleService
->>>>>>> 556faf82
 }
 
 // RegisterAPIEndpoints registers API handlers
@@ -138,17 +135,6 @@
 		},
 	), m)
 
-<<<<<<< HEAD
-	if api.Cfg.IsFeatureToggleEnabled(featuremgmt.FlagAlertProvisioning) {
-		api.RegisterProvisioningApiEndpoints(NewForkedProvisioningApi(&ProvisioningSrv{
-			log:                 logger,
-			policies:            api.Policies,
-			contactPointService: api.ContactPointService,
-			templates:           api.Templates,
-			muteTimings:         api.MuteTimings,
-		}), m)
-	}
-=======
 	api.RegisterProvisioningApiEndpoints(NewForkedProvisioningApi(&ProvisioningSrv{
 		log:                 logger,
 		policies:            api.Policies,
@@ -157,5 +143,4 @@
 		muteTimings:         api.MuteTimings,
 		alertRules:          api.AlertRules,
 	}), m)
->>>>>>> 556faf82
 }