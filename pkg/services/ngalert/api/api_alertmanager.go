package api

import (
	"context"
	"errors"
	"fmt"
	"net/http"
	"strconv"
	"strings"
	"time"

	"github.com/go-openapi/strfmt"
	"github.com/grafana/grafana/pkg/api/response"
	"github.com/grafana/grafana/pkg/infra/log"
	"github.com/grafana/grafana/pkg/models"
	"github.com/grafana/grafana/pkg/services/accesscontrol"
	apimodels "github.com/grafana/grafana/pkg/services/ngalert/api/tooling/definitions"
	"github.com/grafana/grafana/pkg/services/ngalert/notifier"
	"github.com/grafana/grafana/pkg/services/ngalert/store"
	"github.com/grafana/grafana/pkg/util"
)

const (
	defaultTestReceiversTimeout = 15 * time.Second
	maxTestReceiversTimeout     = 30 * time.Second
)

type AlertmanagerSrv struct {
	log    log.Logger
	ac     accesscontrol.AccessControl
	mam    *notifier.MultiOrgAlertmanager
	crypto notifier.Crypto
}

type UnknownReceiverError struct {
	UID string
}

func (e UnknownReceiverError) Error() string {
	return fmt.Sprintf("unknown receiver: %s", e.UID)
}

func (srv AlertmanagerSrv) RouteGetAMStatus(c *models.ReqContext) response.Response {
	am, errResp := srv.AlertmanagerFor(c.OrgId)
	if errResp != nil {
		return errResp
	}

	return response.JSON(http.StatusOK, am.GetStatus())
}

func (srv AlertmanagerSrv) RouteCreateSilence(c *models.ReqContext, postableSilence apimodels.PostableSilence) response.Response {
	err := postableSilence.Validate(strfmt.Default)
	if err != nil {
		srv.log.Error("silence failed validation", "err", err)
		return ErrResp(http.StatusBadRequest, err, "silence failed validation")
	}

	am, errResp := srv.AlertmanagerFor(c.OrgId)
	if errResp != nil {
		return errResp
	}

	action := accesscontrol.ActionAlertingInstanceUpdate
	if postableSilence.ID == "" {
		action = accesscontrol.ActionAlertingInstanceCreate
	}
	if !accesscontrol.HasAccess(srv.ac, c)(accesscontrol.ReqOrgAdminOrEditor, accesscontrol.EvalPermission(action)) {
		errAction := "update"
		if postableSilence.ID == "" {
			errAction = "create"
		}
		return ErrResp(http.StatusUnauthorized, fmt.Errorf("user is not authorized to %s silences", errAction), "")
	}

	silenceID, err := am.CreateSilence(&postableSilence)
	if err != nil {
		if errors.Is(err, notifier.ErrSilenceNotFound) {
			return ErrResp(http.StatusNotFound, err, "")
		}

		if errors.Is(err, notifier.ErrCreateSilenceBadPayload) {
			return ErrResp(http.StatusBadRequest, err, "")
		}

		return ErrResp(http.StatusInternalServerError, err, "failed to create silence")
	}
	return response.JSON(http.StatusAccepted, util.DynMap{"message": "silence created", "id": silenceID})
}

func (srv AlertmanagerSrv) RouteDeleteAlertingConfig(c *models.ReqContext) response.Response {
	am, errResp := srv.AlertmanagerFor(c.OrgId)
	if errResp != nil {
		return errResp
	}

	if err := am.SaveAndApplyDefaultConfig(c.Req.Context()); err != nil {
		srv.log.Error("unable to save and apply default alertmanager configuration", "err", err)
		return ErrResp(http.StatusInternalServerError, err, "failed to save and apply default Alertmanager configuration")
	}

	return response.JSON(http.StatusAccepted, util.DynMap{"message": "configuration deleted; the default is applied"})
}

func (srv AlertmanagerSrv) RouteDeleteSilence(c *models.ReqContext, silenceID string) response.Response {
	am, errResp := srv.AlertmanagerFor(c.OrgId)
	if errResp != nil {
		return errResp
	}

	if err := am.DeleteSilence(silenceID); err != nil {
		if errors.Is(err, notifier.ErrSilenceNotFound) {
			return ErrResp(http.StatusNotFound, err, "")
		}
		return ErrResp(http.StatusInternalServerError, err, "")
	}
	return response.JSON(http.StatusOK, util.DynMap{"message": "silence deleted"})
}

func (srv AlertmanagerSrv) RouteGetAlertingConfig(c *models.ReqContext) response.Response {
	config, err := srv.mam.GetAlertmanagerConfiguration(c.Req.Context(), c.OrgId)
	if err != nil {
		if errors.Is(err, store.ErrNoAlertmanagerConfiguration) {
			return ErrResp(http.StatusNotFound, err, "")
		}
		return ErrResp(http.StatusInternalServerError, err, err.Error())
	}
	return response.JSON(http.StatusOK, config)
}

func (srv AlertmanagerSrv) RouteGetAMAlertGroups(c *models.ReqContext) response.Response {
	am, errResp := srv.AlertmanagerFor(c.OrgId)
	if errResp != nil {
		return errResp
	}

	groups, err := am.GetAlertGroups(
		c.QueryBoolWithDefault("active", true),
		c.QueryBoolWithDefault("silenced", true),
		c.QueryBoolWithDefault("inhibited", true),
		c.QueryStrings("filter"),
		c.Query("receiver"),
	)
	if err != nil {
		if errors.Is(err, notifier.ErrGetAlertGroupsBadPayload) {
			return ErrResp(http.StatusBadRequest, err, "")
		}
		// any other error here should be an unexpected failure and thus an internal error
		return ErrResp(http.StatusInternalServerError, err, "")
	}

	return response.JSON(http.StatusOK, groups)
}

func (srv AlertmanagerSrv) RouteGetAMAlerts(c *models.ReqContext) response.Response {
	am, errResp := srv.AlertmanagerFor(c.OrgId)
	if errResp != nil {
		return errResp
	}

	alerts, err := am.GetAlerts(
		c.QueryBoolWithDefault("active", true),
		c.QueryBoolWithDefault("silenced", true),
		c.QueryBoolWithDefault("inhibited", true),
		c.QueryStrings("filter"),
		c.Query("receiver"),
	)
	if err != nil {
		if errors.Is(err, notifier.ErrGetAlertsBadPayload) {
			return ErrResp(http.StatusBadRequest, err, "")
		}
		if errors.Is(err, notifier.ErrGetAlertsUnavailable) {
			return ErrResp(http.StatusServiceUnavailable, err, "")
		}
		// any other error here should be an unexpected failure and thus an internal error
		return ErrResp(http.StatusInternalServerError, err, "")
	}

	return response.JSON(http.StatusOK, alerts)
}

func (srv AlertmanagerSrv) RouteGetSilence(c *models.ReqContext, silenceID string) response.Response {
	am, errResp := srv.AlertmanagerFor(c.OrgId)
	if errResp != nil {
		return errResp
	}

	gettableSilence, err := am.GetSilence(silenceID)
	if err != nil {
		if errors.Is(err, notifier.ErrSilenceNotFound) {
			return ErrResp(http.StatusNotFound, err, "")
		}
		// any other error here should be an unexpected failure and thus an internal error
		return ErrResp(http.StatusInternalServerError, err, "")
	}
	return response.JSON(http.StatusOK, gettableSilence)
}

func (srv AlertmanagerSrv) RouteGetSilences(c *models.ReqContext) response.Response {
	am, errResp := srv.AlertmanagerFor(c.OrgId)
	if errResp != nil {
		return errResp
	}

	gettableSilences, err := am.ListSilences(c.QueryStrings("filter"))
	if err != nil {
		if errors.Is(err, notifier.ErrListSilencesBadPayload) {
			return ErrResp(http.StatusBadRequest, err, "")
		}
		// any other error here should be an unexpected failure and thus an internal error
		return ErrResp(http.StatusInternalServerError, err, "")
	}
	return response.JSON(http.StatusOK, gettableSilences)
}

func (srv AlertmanagerSrv) RoutePostAlertingConfig(c *models.ReqContext, body apimodels.PostableUserConfig) response.Response {
<<<<<<< HEAD
	err := srv.mam.ApplyAlertmanagerConfiguration(c.Req.Context(), c.OrgId, body)
	if err == nil {
		return response.JSON(http.StatusAccepted, util.DynMap{"message": "configuration created"})
	}
	var unknownReceiverError notifier.UnknownReceiverError
	if errors.As(err, &unknownReceiverError) {
		return ErrResp(http.StatusBadRequest, unknownReceiverError, "")
	}
	var configRejectedError notifier.AlertmanagerConfigRejectedError
	if errors.As(err, &configRejectedError) {
		return ErrResp(http.StatusBadRequest, configRejectedError, "")
	}
	if errors.Is(err, notifier.ErrNoAlertmanagerForOrg) {
		return response.Error(http.StatusNotFound, err.Error(), err)
	}
=======
	currentConfig, err := srv.mam.GetAlertmanagerConfiguration(c.Req.Context(), c.OrgId)
	// If a config is present and valid we proceed with the guard, otherwise we
	// just bypass the guard which is okay as we are anyway in an invalid state.
	if err == nil {
		if err := srv.provenanceGuard(currentConfig, body); err != nil {
			return ErrResp(http.StatusBadRequest, err, "")
		}
	}
	err = srv.mam.ApplyAlertmanagerConfiguration(c.Req.Context(), c.OrgId, body)
	if err == nil {
		return response.JSON(http.StatusAccepted, util.DynMap{"message": "configuration created"})
	}
	var unknownReceiverError notifier.UnknownReceiverError
	if errors.As(err, &unknownReceiverError) {
		return ErrResp(http.StatusBadRequest, unknownReceiverError, "")
	}
	var configRejectedError notifier.AlertmanagerConfigRejectedError
	if errors.As(err, &configRejectedError) {
		return ErrResp(http.StatusBadRequest, configRejectedError, "")
	}
	if errors.Is(err, notifier.ErrNoAlertmanagerForOrg) {
		return response.Error(http.StatusNotFound, err.Error(), err)
	}
>>>>>>> 556faf82
	if errors.Is(err, notifier.ErrAlertmanagerNotReady) {
		return response.Error(http.StatusConflict, err.Error(), err)
	}

	return ErrResp(http.StatusInternalServerError, err, "")
}

func (srv AlertmanagerSrv) RoutePostAMAlerts(_ *models.ReqContext, _ apimodels.PostableAlerts) response.Response {
	return NotImplementedResp
}

func (srv AlertmanagerSrv) RoutePostTestReceivers(c *models.ReqContext, body apimodels.TestReceiversConfigBodyParams) response.Response {
	if err := srv.crypto.LoadSecureSettings(c.Req.Context(), c.OrgId, body.Receivers); err != nil {
		var unknownReceiverError UnknownReceiverError
		if errors.As(err, &unknownReceiverError) {
			return ErrResp(http.StatusBadRequest, err, "")
		}
		return ErrResp(http.StatusInternalServerError, err, "")
	}

	if err := body.ProcessConfig(srv.crypto.Encrypt); err != nil {
		return ErrResp(http.StatusInternalServerError, err, "failed to post process Alertmanager configuration")
	}

	ctx, cancelFunc, err := contextWithTimeoutFromRequest(
		c.Req.Context(),
		c.Req,
		defaultTestReceiversTimeout,
		maxTestReceiversTimeout)
	if err != nil {
		return ErrResp(http.StatusBadRequest, err, "")
	}
	defer cancelFunc()

	am, errResp := srv.AlertmanagerFor(c.OrgId)
	if errResp != nil {
		return errResp
	}

	result, err := am.TestReceivers(ctx, body)
	if err != nil {
		if errors.Is(err, notifier.ErrNoReceivers) {
			return response.Error(http.StatusBadRequest, "", err)
		}
		return response.Error(http.StatusInternalServerError, "", err)
	}

	return response.JSON(statusForTestReceivers(result.Receivers), newTestReceiversResult(result))
}

// contextWithTimeoutFromRequest returns a context with a deadline set from the
// Request-Timeout header in the HTTP request. If the header is absent then the
// context will use the default timeout. The timeout in the Request-Timeout
// header cannot exceed the maximum timeout.
func contextWithTimeoutFromRequest(ctx context.Context, r *http.Request, defaultTimeout, maxTimeout time.Duration) (context.Context, context.CancelFunc, error) {
	timeout := defaultTimeout
	if s := strings.TrimSpace(r.Header.Get("Request-Timeout")); s != "" {
		// the timeout is measured in seconds
		v, err := strconv.ParseInt(s, 10, 16)
		if err != nil {
			return nil, nil, err
		}
		if d := time.Duration(v) * time.Second; d < maxTimeout {
			timeout = d
		} else {
			return nil, nil, fmt.Errorf("exceeded maximum timeout of %d seconds", maxTimeout)
		}
	}
	ctx, cancelFunc := context.WithTimeout(ctx, timeout)
	return ctx, cancelFunc, nil
}

func newTestReceiversResult(r *notifier.TestReceiversResult) apimodels.TestReceiversResult {
	v := apimodels.TestReceiversResult{
		Alert: apimodels.TestReceiversConfigAlertParams{
			Annotations: r.Alert.Annotations,
			Labels:      r.Alert.Labels,
		},
		Receivers:  make([]apimodels.TestReceiverResult, len(r.Receivers)),
		NotifiedAt: r.NotifedAt,
	}
	for ix, next := range r.Receivers {
		configs := make([]apimodels.TestReceiverConfigResult, len(next.Configs))
		for jx, config := range next.Configs {
			configs[jx].Name = config.Name
			configs[jx].UID = config.UID
			configs[jx].Status = config.Status
			if config.Error != nil {
				configs[jx].Error = config.Error.Error()
			}
		}
		v.Receivers[ix].Configs = configs
		v.Receivers[ix].Name = next.Name
	}
	return v
}

// statusForTestReceivers returns the appropriate status code for the response
// for the results.
//
// It returns an HTTP 200 OK status code if notifications were sent to all receivers,
// an HTTP 400 Bad Request status code if all receivers contain invalid configuration,
// an HTTP 408 Request Timeout status code if all receivers timed out when sending
// a test notification or an HTTP 207 Multi Status.
func statusForTestReceivers(v []notifier.TestReceiverResult) int {
	var (
		numBadRequests   int
		numTimeouts      int
		numUnknownErrors int
	)
	for _, receiver := range v {
		for _, next := range receiver.Configs {
			if next.Error != nil {
				var (
					invalidReceiverErr notifier.InvalidReceiverError
					receiverTimeoutErr notifier.ReceiverTimeoutError
				)
				if errors.As(next.Error, &invalidReceiverErr) {
					numBadRequests += 1
				} else if errors.As(next.Error, &receiverTimeoutErr) {
					numTimeouts += 1
				} else {
					numUnknownErrors += 1
				}
			}
		}
	}
	if numBadRequests == len(v) {
		// if all receivers contain invalid configuration
		return http.StatusBadRequest
	} else if numTimeouts == len(v) {
		// if all receivers contain valid configuration but timed out
		return http.StatusRequestTimeout
	} else if numBadRequests+numTimeouts+numUnknownErrors > 0 {
		return http.StatusMultiStatus
	} else {
		// all receivers were sent a notification without error
		return http.StatusOK
	}
}

func (srv AlertmanagerSrv) AlertmanagerFor(orgID int64) (Alertmanager, *response.NormalResponse) {
	am, err := srv.mam.AlertmanagerFor(orgID)
	if err == nil {
		return am, nil
	}

	if errors.Is(err, notifier.ErrNoAlertmanagerForOrg) {
		return nil, response.Error(http.StatusNotFound, err.Error(), err)
	}
	if errors.Is(err, notifier.ErrAlertmanagerNotReady) {
		return am, response.Error(http.StatusConflict, err.Error(), err)
	}

	srv.log.Error("unable to obtain the org's Alertmanager", "err", err)
	return nil, response.Error(http.StatusInternalServerError, "unable to obtain org's Alertmanager", err)
}<|MERGE_RESOLUTION|>--- conflicted
+++ resolved
@@ -214,23 +214,6 @@
 }
 
 func (srv AlertmanagerSrv) RoutePostAlertingConfig(c *models.ReqContext, body apimodels.PostableUserConfig) response.Response {
-<<<<<<< HEAD
-	err := srv.mam.ApplyAlertmanagerConfiguration(c.Req.Context(), c.OrgId, body)
-	if err == nil {
-		return response.JSON(http.StatusAccepted, util.DynMap{"message": "configuration created"})
-	}
-	var unknownReceiverError notifier.UnknownReceiverError
-	if errors.As(err, &unknownReceiverError) {
-		return ErrResp(http.StatusBadRequest, unknownReceiverError, "")
-	}
-	var configRejectedError notifier.AlertmanagerConfigRejectedError
-	if errors.As(err, &configRejectedError) {
-		return ErrResp(http.StatusBadRequest, configRejectedError, "")
-	}
-	if errors.Is(err, notifier.ErrNoAlertmanagerForOrg) {
-		return response.Error(http.StatusNotFound, err.Error(), err)
-	}
-=======
 	currentConfig, err := srv.mam.GetAlertmanagerConfiguration(c.Req.Context(), c.OrgId)
 	// If a config is present and valid we proceed with the guard, otherwise we
 	// just bypass the guard which is okay as we are anyway in an invalid state.
@@ -254,7 +237,6 @@
 	if errors.Is(err, notifier.ErrNoAlertmanagerForOrg) {
 		return response.Error(http.StatusNotFound, err.Error(), err)
 	}
->>>>>>> 556faf82
 	if errors.Is(err, notifier.ErrAlertmanagerNotReady) {
 		return response.Error(http.StatusConflict, err.Error(), err)
 	}
