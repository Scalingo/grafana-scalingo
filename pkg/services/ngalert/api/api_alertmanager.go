--- conflicted
+++ resolved
@@ -106,11 +106,7 @@
 }
 
 func (srv AlertmanagerSrv) RouteDeleteSilence(c *models.ReqContext, silenceID string) response.Response {
-<<<<<<< HEAD
-	am, errResp := srv.AlertmanagerFor(c.OrgId)
-=======
-	am, errResp := srv.AlertmanagerFor(c.OrgID)
->>>>>>> 89b365f8
+	am, errResp := srv.AlertmanagerFor(c.OrgID)
 	if errResp != nil {
 		return errResp
 	}
@@ -187,11 +183,7 @@
 }
 
 func (srv AlertmanagerSrv) RouteGetSilence(c *models.ReqContext, silenceID string) response.Response {
-<<<<<<< HEAD
-	am, errResp := srv.AlertmanagerFor(c.OrgId)
-=======
-	am, errResp := srv.AlertmanagerFor(c.OrgID)
->>>>>>> 89b365f8
+	am, errResp := srv.AlertmanagerFor(c.OrgID)
 	if errResp != nil {
 		return errResp
 	}
@@ -225,11 +217,7 @@
 }
 
 func (srv AlertmanagerSrv) RoutePostAlertingConfig(c *models.ReqContext, body apimodels.PostableUserConfig) response.Response {
-<<<<<<< HEAD
-	currentConfig, err := srv.mam.GetAlertmanagerConfiguration(c.Req.Context(), c.OrgId)
-=======
 	currentConfig, err := srv.mam.GetAlertmanagerConfiguration(c.Req.Context(), c.OrgID)
->>>>>>> 89b365f8
 	// If a config is present and valid we proceed with the guard, otherwise we
 	// just bypass the guard which is okay as we are anyway in an invalid state.
 	if err == nil {
@@ -237,11 +225,7 @@
 			return ErrResp(http.StatusBadRequest, err, "")
 		}
 	}
-<<<<<<< HEAD
-	err = srv.mam.ApplyAlertmanagerConfiguration(c.Req.Context(), c.OrgId, body)
-=======
 	err = srv.mam.ApplyAlertmanagerConfiguration(c.Req.Context(), c.OrgID, body)
->>>>>>> 89b365f8
 	if err == nil {
 		return response.JSON(http.StatusAccepted, util.DynMap{"message": "configuration created"})
 	}
