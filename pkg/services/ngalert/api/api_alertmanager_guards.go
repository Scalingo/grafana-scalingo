package api

import (
	"encoding/json"
	"fmt"

	"github.com/google/go-cmp/cmp"
	"github.com/google/go-cmp/cmp/cmpopts"
	amConfig "github.com/prometheus/alertmanager/config"
	"github.com/prometheus/alertmanager/pkg/labels"

	"github.com/grafana/grafana/pkg/infra/log"
	apimodels "github.com/grafana/grafana/pkg/services/ngalert/api/tooling/definitions"
	ngmodels "github.com/grafana/grafana/pkg/services/ngalert/models"
	"github.com/grafana/grafana/pkg/util/cmputil"
)

func (srv AlertmanagerSrv) provenanceGuard(currentConfig apimodels.GettableUserConfig, newConfig apimodels.PostableUserConfig) error {
	if err := checkRoutes(currentConfig, newConfig); err != nil {
		return err
	}
	if err := checkTemplates(currentConfig, newConfig); err != nil {
		return err
	}
	if err := checkContactPoints(srv.log, currentConfig.AlertmanagerConfig.Receivers, newConfig.AlertmanagerConfig.Receivers); err != nil {
		return err
	}
	if err := checkMuteTimes(currentConfig, newConfig); err != nil {
		return err
	}
	return nil
}

func checkRoutes(currentConfig apimodels.GettableUserConfig, newConfig apimodels.PostableUserConfig) error {
	reporter := cmputil.DiffReporter{}
	options := []cmp.Option{cmp.Reporter(&reporter), cmpopts.EquateEmpty(), cmpopts.IgnoreUnexported(labels.Matcher{})}
	routesEqual := cmp.Equal(currentConfig.AlertmanagerConfig.Route, newConfig.AlertmanagerConfig.Route, options...)
	if !routesEqual && currentConfig.AlertmanagerConfig.Route.Provenance != apimodels.Provenance(ngmodels.ProvenanceNone) {
		return fmt.Errorf("policies were provisioned and cannot be changed through the UI")
	}
	return nil
}

func checkTemplates(currentConfig apimodels.GettableUserConfig, newConfig apimodels.PostableUserConfig) error {
	for name, template := range currentConfig.TemplateFiles {
		provenance := ngmodels.ProvenanceNone
		if prov, present := currentConfig.TemplateFileProvenances[name]; present {
			provenance = ngmodels.Provenance(prov)
		}
		if provenance == ngmodels.ProvenanceNone {
			continue // we are only interested in non none
		}
		found := false
		for newName, newTemplate := range newConfig.TemplateFiles {
			if name != newName {
				continue
			}
			found = true
			if template != newTemplate {
				return fmt.Errorf("cannot save provisioned template '%s'", name)
			}
			break // we found the template and we can proceed
		}
		if !found {
			return fmt.Errorf("cannot delete provisioned template '%s'", name)
		}
	}
	return nil
}

func checkContactPoints(l log.Logger, currReceivers []*apimodels.GettableApiReceiver, newReceivers []*apimodels.PostableApiReceiver) error {
	newCPs := make(map[string]*apimodels.PostableGrafanaReceiver)
	for _, postedReceiver := range newReceivers {
		for _, postedContactPoint := range postedReceiver.GrafanaManagedReceivers {
			newCPs[postedContactPoint.UID] = postedContactPoint
		}
	}
	for _, existingReceiver := range currReceivers {
		for _, contactPoint := range existingReceiver.GrafanaManagedReceivers {
			if contactPoint.Provenance == apimodels.Provenance(ngmodels.ProvenanceNone) {
				continue // we are only interested in non none
			}
			postedContactPoint, present := newCPs[contactPoint.UID]
			if !present {
				return fmt.Errorf("cannot delete provisioned contact point '%s'", contactPoint.Name)
			}
			editErr := fmt.Errorf("cannot save provisioned contact point '%s'", contactPoint.Name)
			if contactPoint.DisableResolveMessage != postedContactPoint.DisableResolveMessage {
				return editErr
			}
			if contactPoint.Name != postedContactPoint.Name {
				return editErr
			}
			if contactPoint.Type != postedContactPoint.Type {
				return editErr
			}
			for key := range contactPoint.SecureFields {
				if value, present := postedContactPoint.SecureSettings[key]; present && value != "" {
					return editErr
				}
			}
			existingSettings := map[string]any{}
			err := json.Unmarshal(contactPoint.Settings, &existingSettings)
			if err != nil {
				return err
			}
<<<<<<< HEAD
			newSettings := map[string]interface{}{}
=======
			newSettings := map[string]any{}
>>>>>>> 1e84fede
			err = json.Unmarshal(postedContactPoint.Settings, &newSettings)
			if err != nil {
				return err
			}
			d := cmp.Diff(existingSettings, newSettings)
			if len(d) > 0 {
				l.Warn("Settings of contact point with provenance status cannot be changed via regular API.", "contactPoint", postedContactPoint.Name, "settingsDiff", d, "error", editErr)
				return editErr
			}
		}
	}
	return nil
}

func checkMuteTimes(currentConfig apimodels.GettableUserConfig, newConfig apimodels.PostableUserConfig) error {
	newMTs := make(map[string]amConfig.MuteTimeInterval)
	for _, newMuteTime := range newConfig.AlertmanagerConfig.MuteTimeIntervals {
		newMTs[newMuteTime.Name] = newMuteTime
	}
	for _, muteTime := range currentConfig.AlertmanagerConfig.MuteTimeIntervals {
		provenance := ngmodels.ProvenanceNone
		if prov, present := currentConfig.AlertmanagerConfig.MuteTimeProvenances[muteTime.Name]; present {
			provenance = ngmodels.Provenance(prov)
		}
		if provenance == ngmodels.ProvenanceNone {
			continue // we are only interested in non none
		}
		postedMT, present := newMTs[muteTime.Name]
		if !present {
			return fmt.Errorf("cannot delete provisioned mute time '%s'", muteTime.Name)
		}
		reporter := cmputil.DiffReporter{}
		options := []cmp.Option{cmp.Reporter(&reporter), cmpopts.EquateEmpty()}
		timesEqual := cmp.Equal(muteTime.TimeIntervals, postedMT.TimeIntervals, options...)
		if !timesEqual {
			return fmt.Errorf("cannot save provisioned mute time '%s'", muteTime.Name)
		}
	}
	return nil
}<|MERGE_RESOLUTION|>--- conflicted
+++ resolved
@@ -104,11 +104,7 @@
 			if err != nil {
 				return err
 			}
-<<<<<<< HEAD
-			newSettings := map[string]interface{}{}
-=======
 			newSettings := map[string]any{}
->>>>>>> 1e84fede
 			err = json.Unmarshal(postedContactPoint.Settings, &newSettings)
 			if err != nil {
 				return err
