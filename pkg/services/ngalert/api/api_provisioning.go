--- conflicted
+++ resolved
@@ -57,13 +57,8 @@
 	CreateAlertRule(ctx context.Context, rule alerting_models.AlertRule, provenance alerting_models.Provenance, userID int64) (alerting_models.AlertRule, error)
 	UpdateAlertRule(ctx context.Context, rule alerting_models.AlertRule, provenance alerting_models.Provenance) (alerting_models.AlertRule, error)
 	DeleteAlertRule(ctx context.Context, orgID int64, ruleUID string, provenance alerting_models.Provenance) error
-<<<<<<< HEAD
-	GetRuleGroup(ctx context.Context, orgID int64, folder, group string) (definitions.AlertRuleGroup, error)
-	UpdateRuleGroup(ctx context.Context, orgID int64, folderUID, rulegroup string, interval int64) error
-=======
 	GetRuleGroup(ctx context.Context, orgID int64, folder, group string) (alerting_models.AlertRuleGroup, error)
 	ReplaceRuleGroup(ctx context.Context, orgID int64, group alerting_models.AlertRuleGroup, userID int64, provenance alerting_models.Provenance) error
->>>>>>> 89b365f8
 }
 
 func (srv *ProvisioningSrv) RouteGetPolicyTree(c *models.ReqContext) response.Response {
@@ -79,11 +74,7 @@
 }
 
 func (srv *ProvisioningSrv) RoutePutPolicyTree(c *models.ReqContext, tree definitions.Route) response.Response {
-<<<<<<< HEAD
-	err := srv.policies.UpdatePolicyTree(c.Req.Context(), c.OrgId, tree, alerting_models.ProvenanceAPI)
-=======
 	err := srv.policies.UpdatePolicyTree(c.Req.Context(), c.OrgID, tree, alerting_models.ProvenanceAPI)
->>>>>>> 89b365f8
 	if errors.Is(err, store.ErrNoAlertmanagerConfiguration) {
 		return ErrResp(http.StatusNotFound, err, "")
 	}
@@ -98,11 +89,7 @@
 }
 
 func (srv *ProvisioningSrv) RouteResetPolicyTree(c *models.ReqContext) response.Response {
-<<<<<<< HEAD
-	tree, err := srv.policies.ResetPolicyTree(c.Req.Context(), c.OrgId)
-=======
 	tree, err := srv.policies.ResetPolicyTree(c.Req.Context(), c.OrgID)
->>>>>>> 89b365f8
 	if err != nil {
 		return ErrResp(http.StatusInternalServerError, err, "")
 	}
@@ -112,11 +99,7 @@
 func (srv *ProvisioningSrv) RouteGetContactPoints(c *models.ReqContext) response.Response {
 	q := provisioning.ContactPointQuery{
 		Name:  c.Query("name"),
-<<<<<<< HEAD
-		OrgID: c.OrgId,
-=======
 		OrgID: c.OrgID,
->>>>>>> 89b365f8
 	}
 	cps, err := srv.contactPointService.GetContactPoints(c.Req.Context(), q)
 	if err != nil {
@@ -127,11 +110,7 @@
 
 func (srv *ProvisioningSrv) RoutePostContactPoint(c *models.ReqContext, cp definitions.EmbeddedContactPoint) response.Response {
 	// TODO: provenance is hardcoded for now, change it later to make it more flexible
-<<<<<<< HEAD
-	contactPoint, err := srv.contactPointService.CreateContactPoint(c.Req.Context(), c.OrgId, cp, alerting_models.ProvenanceAPI)
-=======
 	contactPoint, err := srv.contactPointService.CreateContactPoint(c.Req.Context(), c.OrgID, cp, alerting_models.ProvenanceAPI)
->>>>>>> 89b365f8
 	if errors.Is(err, provisioning.ErrValidation) {
 		return ErrResp(http.StatusBadRequest, err, "")
 	}
@@ -143,11 +122,7 @@
 
 func (srv *ProvisioningSrv) RoutePutContactPoint(c *models.ReqContext, cp definitions.EmbeddedContactPoint, UID string) response.Response {
 	cp.UID = UID
-<<<<<<< HEAD
-	err := srv.contactPointService.UpdateContactPoint(c.Req.Context(), c.OrgId, cp, alerting_models.ProvenanceAPI)
-=======
 	err := srv.contactPointService.UpdateContactPoint(c.Req.Context(), c.OrgID, cp, alerting_models.ProvenanceAPI)
->>>>>>> 89b365f8
 	if errors.Is(err, provisioning.ErrValidation) {
 		return ErrResp(http.StatusBadRequest, err, "")
 	}
@@ -161,11 +136,7 @@
 }
 
 func (srv *ProvisioningSrv) RouteDeleteContactPoint(c *models.ReqContext, UID string) response.Response {
-<<<<<<< HEAD
-	err := srv.contactPointService.DeleteContactPoint(c.Req.Context(), c.OrgId, UID)
-=======
 	err := srv.contactPointService.DeleteContactPoint(c.Req.Context(), c.OrgID, UID)
->>>>>>> 89b365f8
 	if err != nil {
 		return ErrResp(http.StatusInternalServerError, err, "")
 	}
@@ -185,11 +156,7 @@
 }
 
 func (srv *ProvisioningSrv) RouteGetTemplate(c *models.ReqContext, name string) response.Response {
-<<<<<<< HEAD
-	templates, err := srv.templates.GetTemplates(c.Req.Context(), c.OrgId)
-=======
 	templates, err := srv.templates.GetTemplates(c.Req.Context(), c.OrgID)
->>>>>>> 89b365f8
 	if err != nil {
 		return ErrResp(http.StatusInternalServerError, err, "")
 	}
@@ -216,11 +183,7 @@
 }
 
 func (srv *ProvisioningSrv) RouteDeleteTemplate(c *models.ReqContext, name string) response.Response {
-<<<<<<< HEAD
-	err := srv.templates.DeleteTemplate(c.Req.Context(), c.OrgId, name)
-=======
 	err := srv.templates.DeleteTemplate(c.Req.Context(), c.OrgID, name)
->>>>>>> 89b365f8
 	if err != nil {
 		return ErrResp(http.StatusInternalServerError, err, "")
 	}
@@ -228,11 +191,7 @@
 }
 
 func (srv *ProvisioningSrv) RouteGetMuteTiming(c *models.ReqContext, name string) response.Response {
-<<<<<<< HEAD
-	timings, err := srv.muteTimings.GetMuteTimings(c.Req.Context(), c.OrgId)
-=======
 	timings, err := srv.muteTimings.GetMuteTimings(c.Req.Context(), c.OrgID)
->>>>>>> 89b365f8
 	if err != nil {
 		return ErrResp(http.StatusInternalServerError, err, "")
 	}
@@ -254,11 +213,7 @@
 
 func (srv *ProvisioningSrv) RoutePostMuteTiming(c *models.ReqContext, mt definitions.MuteTimeInterval) response.Response {
 	mt.Provenance = alerting_models.ProvenanceAPI
-<<<<<<< HEAD
-	created, err := srv.muteTimings.CreateMuteTiming(c.Req.Context(), mt, c.OrgId)
-=======
 	created, err := srv.muteTimings.CreateMuteTiming(c.Req.Context(), mt, c.OrgID)
->>>>>>> 89b365f8
 	if err != nil {
 		if errors.Is(err, provisioning.ErrValidation) {
 			return ErrResp(http.StatusBadRequest, err, "")
@@ -271,11 +226,7 @@
 func (srv *ProvisioningSrv) RoutePutMuteTiming(c *models.ReqContext, mt definitions.MuteTimeInterval, name string) response.Response {
 	mt.Name = name
 	mt.Provenance = alerting_models.ProvenanceAPI
-<<<<<<< HEAD
-	updated, err := srv.muteTimings.UpdateMuteTiming(c.Req.Context(), mt, c.OrgId)
-=======
 	updated, err := srv.muteTimings.UpdateMuteTiming(c.Req.Context(), mt, c.OrgID)
->>>>>>> 89b365f8
 	if err != nil {
 		if errors.Is(err, provisioning.ErrValidation) {
 			return ErrResp(http.StatusBadRequest, err, "")
@@ -289,11 +240,7 @@
 }
 
 func (srv *ProvisioningSrv) RouteDeleteMuteTiming(c *models.ReqContext, name string) response.Response {
-<<<<<<< HEAD
-	err := srv.muteTimings.DeleteMuteTiming(c.Req.Context(), name, c.OrgId)
-=======
 	err := srv.muteTimings.DeleteMuteTiming(c.Req.Context(), name, c.OrgID)
->>>>>>> 89b365f8
 	if err != nil {
 		return ErrResp(http.StatusInternalServerError, err, "")
 	}
@@ -301,40 +248,13 @@
 }
 
 func (srv *ProvisioningSrv) RouteRouteGetAlertRule(c *models.ReqContext, UID string) response.Response {
-<<<<<<< HEAD
-	rule, provenace, err := srv.alertRules.GetAlertRule(c.Req.Context(), c.OrgId, UID)
-=======
 	rule, provenace, err := srv.alertRules.GetAlertRule(c.Req.Context(), c.OrgID, UID)
->>>>>>> 89b365f8
 	if err != nil {
 		return ErrResp(http.StatusInternalServerError, err, "")
 	}
 	return response.JSON(http.StatusOK, definitions.NewAlertRule(rule, provenace))
 }
 
-<<<<<<< HEAD
-func (srv *ProvisioningSrv) RoutePostAlertRule(c *models.ReqContext, ar definitions.AlertRule) response.Response {
-	createdAlertRule, err := srv.alertRules.CreateAlertRule(c.Req.Context(), ar.UpstreamModel(), alerting_models.ProvenanceAPI, c.UserId)
-	if errors.Is(err, alerting_models.ErrAlertRuleFailedValidation) {
-		return ErrResp(http.StatusBadRequest, err, "")
-	}
-	if errors.Is(err, alerting_models.ErrQuotaReached) {
-		return ErrResp(http.StatusForbidden, err, "")
-	}
-	if err != nil {
-		return ErrResp(http.StatusInternalServerError, err, "")
-	}
-	ar.ID = createdAlertRule.ID
-	ar.UID = createdAlertRule.UID
-	ar.Updated = createdAlertRule.Updated
-	return response.JSON(http.StatusCreated, ar)
-}
-
-func (srv *ProvisioningSrv) RoutePutAlertRule(c *models.ReqContext, ar definitions.AlertRule, UID string) response.Response {
-	updated := ar.UpstreamModel()
-	updated.UID = UID
-	updatedAlertRule, err := srv.alertRules.UpdateAlertRule(c.Req.Context(), ar.UpstreamModel(), alerting_models.ProvenanceAPI)
-=======
 func (srv *ProvisioningSrv) RoutePostAlertRule(c *models.ReqContext, ar definitions.ProvisionedAlertRule) response.Response {
 	upstreamModel, err := ar.UpstreamModel()
 	upstreamModel.OrgID = c.OrgID
@@ -369,7 +289,6 @@
 	updated.UID = UID
 	provenance := determineProvenance(c)
 	updatedAlertRule, err := srv.alertRules.UpdateAlertRule(c.Req.Context(), updated, provenance)
->>>>>>> 89b365f8
 	if errors.Is(err, alerting_models.ErrAlertRuleNotFound) {
 		return response.Empty(http.StatusNotFound)
 	}
@@ -377,16 +296,6 @@
 		return ErrResp(http.StatusBadRequest, err, "")
 	}
 	if err != nil {
-<<<<<<< HEAD
-		return ErrResp(http.StatusInternalServerError, err, "")
-	}
-	ar.Updated = updatedAlertRule.Updated
-	return response.JSON(http.StatusOK, ar)
-}
-
-func (srv *ProvisioningSrv) RouteDeleteAlertRule(c *models.ReqContext, UID string) response.Response {
-	err := srv.alertRules.DeleteAlertRule(c.Req.Context(), c.OrgId, UID, alerting_models.ProvenanceAPI)
-=======
 		if errors.Is(err, store.ErrOptimisticLock) {
 			return ErrResp(http.StatusConflict, err, "")
 		}
@@ -399,7 +308,6 @@
 
 func (srv *ProvisioningSrv) RouteDeleteAlertRule(c *models.ReqContext, UID string) response.Response {
 	err := srv.alertRules.DeleteAlertRule(c.Req.Context(), c.OrgID, UID, alerting_models.ProvenanceAPI)
->>>>>>> 89b365f8
 	if err != nil {
 		return ErrResp(http.StatusInternalServerError, err, "")
 	}
@@ -407,28 +315,13 @@
 }
 
 func (srv *ProvisioningSrv) RouteGetAlertRuleGroup(c *models.ReqContext, folder string, group string) response.Response {
-<<<<<<< HEAD
-	g, err := srv.alertRules.GetRuleGroup(c.Req.Context(), c.OrgId, folder, group)
-=======
 	g, err := srv.alertRules.GetRuleGroup(c.Req.Context(), c.OrgID, folder, group)
->>>>>>> 89b365f8
 	if err != nil {
 		if errors.Is(err, store.ErrAlertRuleGroupNotFound) {
 			return ErrResp(http.StatusNotFound, err, "")
 		}
 		return ErrResp(http.StatusInternalServerError, err, "")
 	}
-<<<<<<< HEAD
-	return response.JSON(http.StatusOK, g)
-}
-
-func (srv *ProvisioningSrv) RoutePutAlertRuleGroup(c *models.ReqContext, ag definitions.AlertRuleGroupMetadata, folderUID string, group string) response.Response {
-	err := srv.alertRules.UpdateRuleGroup(c.Req.Context(), c.OrgId, folderUID, group, ag.Interval)
-	if err != nil {
-		return ErrResp(http.StatusInternalServerError, err, "")
-	}
-	return response.JSON(http.StatusOK, ag)
-=======
 	return response.JSON(http.StatusOK, definitions.NewAlertRuleGroupFromModel(g))
 }
 
@@ -457,5 +350,4 @@
 		return alerting_models.ProvenanceNone
 	}
 	return alerting_models.ProvenanceAPI
->>>>>>> 89b365f8
 }