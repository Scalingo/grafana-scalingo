--- conflicted
+++ resolved
@@ -8,16 +8,11 @@
 	"github.com/grafana/grafana/pkg/api/response"
 	"github.com/grafana/grafana/pkg/infra/log"
 	"github.com/grafana/grafana/pkg/models"
-<<<<<<< HEAD
-	apimodels "github.com/grafana/grafana/pkg/services/ngalert/api/tooling/definitions"
-=======
 	"github.com/grafana/grafana/pkg/services/ngalert/api/tooling/definitions"
->>>>>>> c2560129
 	alerting_models "github.com/grafana/grafana/pkg/services/ngalert/models"
 	"github.com/grafana/grafana/pkg/services/ngalert/provisioning"
 	"github.com/grafana/grafana/pkg/services/ngalert/store"
 	"github.com/grafana/grafana/pkg/util"
-	"github.com/grafana/grafana/pkg/web"
 )
 
 type ProvisioningSrv struct {
@@ -26,14 +21,6 @@
 	contactPointService ContactPointService
 	templates           TemplateService
 	muteTimings         MuteTimingService
-<<<<<<< HEAD
-}
-
-type ContactPointService interface {
-	GetContactPoints(ctx context.Context, orgID int64) ([]apimodels.EmbeddedContactPoint, error)
-	CreateContactPoint(ctx context.Context, orgID int64, contactPoint apimodels.EmbeddedContactPoint, p alerting_models.Provenance) (apimodels.EmbeddedContactPoint, error)
-	UpdateContactPoint(ctx context.Context, orgID int64, contactPoint apimodels.EmbeddedContactPoint, p alerting_models.Provenance) error
-=======
 	alertRules          AlertRuleService
 }
 
@@ -41,29 +28,16 @@
 	GetContactPoints(ctx context.Context, q provisioning.ContactPointQuery) ([]definitions.EmbeddedContactPoint, error)
 	CreateContactPoint(ctx context.Context, orgID int64, contactPoint definitions.EmbeddedContactPoint, p alerting_models.Provenance) (definitions.EmbeddedContactPoint, error)
 	UpdateContactPoint(ctx context.Context, orgID int64, contactPoint definitions.EmbeddedContactPoint, p alerting_models.Provenance) error
->>>>>>> c2560129
 	DeleteContactPoint(ctx context.Context, orgID int64, uid string) error
 }
 
 type TemplateService interface {
 	GetTemplates(ctx context.Context, orgID int64) (map[string]string, error)
-<<<<<<< HEAD
-	SetTemplate(ctx context.Context, orgID int64, tmpl apimodels.MessageTemplate) (apimodels.MessageTemplate, error)
-=======
 	SetTemplate(ctx context.Context, orgID int64, tmpl definitions.MessageTemplate) (definitions.MessageTemplate, error)
->>>>>>> c2560129
 	DeleteTemplate(ctx context.Context, orgID int64, name string) error
 }
 
 type NotificationPolicyService interface {
-<<<<<<< HEAD
-	GetPolicyTree(ctx context.Context, orgID int64) (apimodels.Route, error)
-	UpdatePolicyTree(ctx context.Context, orgID int64, tree apimodels.Route, p alerting_models.Provenance) error
-}
-
-type MuteTimingService interface {
-	GetMuteTimings(ctx context.Context, orgID int64) ([]apimodels.MuteTiming, error)
-=======
 	GetPolicyTree(ctx context.Context, orgID int64) (definitions.Route, error)
 	UpdatePolicyTree(ctx context.Context, orgID int64, tree definitions.Route, p alerting_models.Provenance) error
 	ResetPolicyTree(ctx context.Context, orgID int64) (definitions.Route, error)
@@ -83,7 +57,6 @@
 	DeleteAlertRule(ctx context.Context, orgID int64, ruleUID string, provenance alerting_models.Provenance) error
 	GetRuleGroup(ctx context.Context, orgID int64, folder, group string) (definitions.AlertRuleGroup, error)
 	UpdateRuleGroup(ctx context.Context, orgID int64, folderUID, rulegroup string, interval int64) error
->>>>>>> c2560129
 }
 
 func (srv *ProvisioningSrv) RouteGetPolicyTree(c *models.ReqContext) response.Response {
@@ -98,11 +71,7 @@
 	return response.JSON(http.StatusOK, policies)
 }
 
-<<<<<<< HEAD
-func (srv *ProvisioningSrv) RoutePutPolicyTree(c *models.ReqContext, tree apimodels.Route) response.Response {
-=======
 func (srv *ProvisioningSrv) RoutePutPolicyTree(c *models.ReqContext, tree definitions.Route) response.Response {
->>>>>>> c2560129
 	err := srv.policies.UpdatePolicyTree(c.Req.Context(), c.OrgId, tree, alerting_models.ProvenanceAPI)
 	if errors.Is(err, store.ErrNoAlertmanagerConfiguration) {
 		return ErrResp(http.StatusNotFound, err, "")
@@ -117,10 +86,6 @@
 	return response.JSON(http.StatusAccepted, util.DynMap{"message": "policies updated"})
 }
 
-<<<<<<< HEAD
-func (srv *ProvisioningSrv) RouteGetContactPoints(c *models.ReqContext) response.Response {
-	cps, err := srv.contactPointService.GetContactPoints(c.Req.Context(), c.OrgId)
-=======
 func (srv *ProvisioningSrv) RouteResetPolicyTree(c *models.ReqContext) response.Response {
 	tree, err := srv.policies.ResetPolicyTree(c.Req.Context(), c.OrgId)
 	if err != nil {
@@ -135,37 +100,24 @@
 		OrgID: c.OrgId,
 	}
 	cps, err := srv.contactPointService.GetContactPoints(c.Req.Context(), q)
->>>>>>> c2560129
 	if err != nil {
 		return ErrResp(http.StatusInternalServerError, err, "")
 	}
 	return response.JSON(http.StatusOK, cps)
 }
 
-<<<<<<< HEAD
-func (srv *ProvisioningSrv) RoutePostContactPoint(c *models.ReqContext, cp apimodels.EmbeddedContactPoint) response.Response {
-	// TODO: provenance is hardcoded for now, change it later to make it more flexible
-	contactPoint, err := srv.contactPointService.CreateContactPoint(c.Req.Context(), c.OrgId, cp, alerting_models.ProvenanceAPI)
-=======
 func (srv *ProvisioningSrv) RoutePostContactPoint(c *models.ReqContext, cp definitions.EmbeddedContactPoint) response.Response {
 	// TODO: provenance is hardcoded for now, change it later to make it more flexible
 	contactPoint, err := srv.contactPointService.CreateContactPoint(c.Req.Context(), c.OrgId, cp, alerting_models.ProvenanceAPI)
 	if errors.Is(err, provisioning.ErrValidation) {
 		return ErrResp(http.StatusBadRequest, err, "")
 	}
->>>>>>> c2560129
 	if err != nil {
 		return ErrResp(http.StatusInternalServerError, err, "")
 	}
 	return response.JSON(http.StatusAccepted, contactPoint)
 }
 
-<<<<<<< HEAD
-func (srv *ProvisioningSrv) RoutePutContactPoint(c *models.ReqContext, cp apimodels.EmbeddedContactPoint) response.Response {
-	id := web.Params(c.Req)[":ID"]
-	cp.UID = id
-	err := srv.contactPointService.UpdateContactPoint(c.Req.Context(), c.OrgId, cp, alerting_models.ProvenanceAPI)
-=======
 func (srv *ProvisioningSrv) RoutePutContactPoint(c *models.ReqContext, cp definitions.EmbeddedContactPoint, UID string) response.Response {
 	cp.UID = UID
 	err := srv.contactPointService.UpdateContactPoint(c.Req.Context(), c.OrgId, cp, alerting_models.ProvenanceAPI)
@@ -175,21 +127,14 @@
 	if errors.Is(err, provisioning.ErrNotFound) {
 		return ErrResp(http.StatusNotFound, err, "")
 	}
->>>>>>> c2560129
 	if err != nil {
 		return ErrResp(http.StatusInternalServerError, err, "")
 	}
 	return response.JSON(http.StatusAccepted, util.DynMap{"message": "contactpoint updated"})
 }
 
-<<<<<<< HEAD
-func (srv *ProvisioningSrv) RouteDeleteContactPoint(c *models.ReqContext) response.Response {
-	cpID := web.Params(c.Req)[":ID"]
-	err := srv.contactPointService.DeleteContactPoint(c.Req.Context(), c.OrgId, cpID)
-=======
 func (srv *ProvisioningSrv) RouteDeleteContactPoint(c *models.ReqContext, UID string) response.Response {
 	err := srv.contactPointService.DeleteContactPoint(c.Req.Context(), c.OrgId, UID)
->>>>>>> c2560129
 	if err != nil {
 		return ErrResp(http.StatusInternalServerError, err, "")
 	}
@@ -201,48 +146,26 @@
 	if err != nil {
 		return ErrResp(http.StatusInternalServerError, err, "")
 	}
-<<<<<<< HEAD
-	result := make([]apimodels.MessageTemplate, 0, len(templates))
-	for k, v := range templates {
-		result = append(result, apimodels.MessageTemplate{Name: k, Template: v})
-=======
 	result := make([]definitions.MessageTemplate, 0, len(templates))
 	for k, v := range templates {
 		result = append(result, definitions.MessageTemplate{Name: k, Template: v})
->>>>>>> c2560129
 	}
 	return response.JSON(http.StatusOK, result)
 }
 
-<<<<<<< HEAD
-func (srv *ProvisioningSrv) RouteGetTemplate(c *models.ReqContext) response.Response {
-	id := web.Params(c.Req)[":name"]
-=======
 func (srv *ProvisioningSrv) RouteGetTemplate(c *models.ReqContext, name string) response.Response {
->>>>>>> c2560129
 	templates, err := srv.templates.GetTemplates(c.Req.Context(), c.OrgId)
 	if err != nil {
 		return ErrResp(http.StatusInternalServerError, err, "")
 	}
-<<<<<<< HEAD
-	if tmpl, ok := templates[id]; ok {
-		return response.JSON(http.StatusOK, apimodels.MessageTemplate{Name: id, Template: tmpl})
-=======
 	if tmpl, ok := templates[name]; ok {
 		return response.JSON(http.StatusOK, definitions.MessageTemplate{Name: name, Template: tmpl})
->>>>>>> c2560129
 	}
 	return response.Empty(http.StatusNotFound)
 }
 
-<<<<<<< HEAD
-func (srv *ProvisioningSrv) RoutePutTemplate(c *models.ReqContext, body apimodels.MessageTemplateContent) response.Response {
-	name := web.Params(c.Req)[":name"]
-	tmpl := apimodels.MessageTemplate{
-=======
 func (srv *ProvisioningSrv) RoutePutTemplate(c *models.ReqContext, body definitions.MessageTemplateContent, name string) response.Response {
 	tmpl := definitions.MessageTemplate{
->>>>>>> c2560129
 		Name:       name,
 		Template:   body.Template,
 		Provenance: alerting_models.ProvenanceAPI,
@@ -257,12 +180,7 @@
 	return response.JSON(http.StatusAccepted, modified)
 }
 
-<<<<<<< HEAD
-func (srv *ProvisioningSrv) RouteDeleteTemplate(c *models.ReqContext) response.Response {
-	name := web.Params(c.Req)[":name"]
-=======
 func (srv *ProvisioningSrv) RouteDeleteTemplate(c *models.ReqContext, name string) response.Response {
->>>>>>> c2560129
 	err := srv.templates.DeleteTemplate(c.Req.Context(), c.OrgId, name)
 	if err != nil {
 		return ErrResp(http.StatusInternalServerError, err, "")
@@ -270,12 +188,7 @@
 	return response.JSON(http.StatusNoContent, nil)
 }
 
-<<<<<<< HEAD
-func (srv *ProvisioningSrv) RouteGetMuteTiming(c *models.ReqContext) response.Response {
-	name := web.Params(c.Req)[":name"]
-=======
 func (srv *ProvisioningSrv) RouteGetMuteTiming(c *models.ReqContext, name string) response.Response {
->>>>>>> c2560129
 	timings, err := srv.muteTimings.GetMuteTimings(c.Req.Context(), c.OrgId)
 	if err != nil {
 		return ErrResp(http.StatusInternalServerError, err, "")
@@ -294,8 +207,6 @@
 		return ErrResp(http.StatusInternalServerError, err, "")
 	}
 	return response.JSON(http.StatusOK, timings)
-<<<<<<< HEAD
-=======
 }
 
 func (srv *ProvisioningSrv) RoutePostMuteTiming(c *models.ReqContext, mt definitions.MuteTimeInterval) response.Response {
@@ -401,5 +312,4 @@
 		return ErrResp(http.StatusInternalServerError, err, "")
 	}
 	return response.JSON(http.StatusOK, ag)
->>>>>>> c2560129
 }