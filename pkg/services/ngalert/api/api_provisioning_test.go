package api

import (
	"context"
	"encoding/json"
	"fmt"
	"net/http"
	"testing"
	"time"

<<<<<<< HEAD
	"github.com/grafana/grafana/pkg/components/simplejson"
=======
	prometheus "github.com/prometheus/alertmanager/config"
	"github.com/prometheus/alertmanager/timeinterval"
	"github.com/prometheus/common/model"
	"github.com/stretchr/testify/require"

	"github.com/grafana/grafana/pkg/components/simplejson"
	"github.com/grafana/grafana/pkg/infra/db"
>>>>>>> 89b365f8
	"github.com/grafana/grafana/pkg/infra/log"
	gfcore "github.com/grafana/grafana/pkg/models"
	"github.com/grafana/grafana/pkg/services/ngalert/api/tooling/definitions"
	"github.com/grafana/grafana/pkg/services/ngalert/models"
	"github.com/grafana/grafana/pkg/services/ngalert/provisioning"
	"github.com/grafana/grafana/pkg/services/ngalert/store"
	"github.com/grafana/grafana/pkg/services/secrets"
	secrets_fakes "github.com/grafana/grafana/pkg/services/secrets/fakes"
<<<<<<< HEAD
	"github.com/grafana/grafana/pkg/services/sqlstore"
	"github.com/grafana/grafana/pkg/web"
	prometheus "github.com/prometheus/alertmanager/config"
	"github.com/prometheus/alertmanager/timeinterval"
	"github.com/stretchr/testify/require"
=======
	"github.com/grafana/grafana/pkg/services/user"
	"github.com/grafana/grafana/pkg/setting"
	"github.com/grafana/grafana/pkg/web"
>>>>>>> 89b365f8
)

func TestProvisioningApi(t *testing.T) {
	t.Run("policies", func(t *testing.T) {
		t.Run("successful GET returns 200", func(t *testing.T) {
			sut := createProvisioningSrvSut(t)
			rc := createTestRequestCtx()

			response := sut.RouteGetPolicyTree(&rc)

			require.Equal(t, 200, response.Status())
		})

		t.Run("successful PUT returns 202", func(t *testing.T) {
			sut := createProvisioningSrvSut(t)
			rc := createTestRequestCtx()
			tree := definitions.Route{}

			response := sut.RoutePutPolicyTree(&rc, tree)

			require.Equal(t, 202, response.Status())
		})

		t.Run("successful DELETE returns 202", func(t *testing.T) {
			sut := createProvisioningSrvSut(t)
			rc := createTestRequestCtx()

			response := sut.RouteResetPolicyTree(&rc)

			require.Equal(t, 202, response.Status())
		})

		t.Run("when new policy tree is invalid", func(t *testing.T) {
			t.Run("PUT returns 400", func(t *testing.T) {
				sut := createProvisioningSrvSut(t)
				sut.policies = &fakeRejectingNotificationPolicyService{}
				rc := createTestRequestCtx()
				tree := definitions.Route{}

				response := sut.RoutePutPolicyTree(&rc, tree)

				require.Equal(t, 400, response.Status())
				expBody := `{"error":"invalid object specification: invalid policy tree","message":"invalid object specification: invalid policy tree"}`
				require.Equal(t, expBody, string(response.Body()))
			})
		})

		t.Run("when org has no AM config", func(t *testing.T) {
			t.Run("GET returns 404", func(t *testing.T) {
				sut := createProvisioningSrvSut(t)
				rc := createTestRequestCtx()
<<<<<<< HEAD
				rc.SignedInUser.OrgId = 2
=======
				rc.SignedInUser.OrgID = 2
>>>>>>> 89b365f8

				response := sut.RouteGetPolicyTree(&rc)

				require.Equal(t, 404, response.Status())
			})

			t.Run("POST returns 404", func(t *testing.T) {
				sut := createProvisioningSrvSut(t)
				rc := createTestRequestCtx()
<<<<<<< HEAD
				rc.SignedInUser.OrgId = 2
=======
				rc.SignedInUser.OrgID = 2
>>>>>>> 89b365f8

				response := sut.RouteGetPolicyTree(&rc)

				require.Equal(t, 404, response.Status())
			})
		})

		t.Run("when an unspecified error occurrs", func(t *testing.T) {
			t.Run("GET returns 500", func(t *testing.T) {
				sut := createProvisioningSrvSut(t)
				sut.policies = &fakeFailingNotificationPolicyService{}
				rc := createTestRequestCtx()

				response := sut.RouteGetPolicyTree(&rc)
<<<<<<< HEAD

				require.Equal(t, 500, response.Status())
				require.NotEmpty(t, response.Body())
				require.Contains(t, string(response.Body()), "something went wrong")
			})

			t.Run("PUT returns 500", func(t *testing.T) {
				sut := createProvisioningSrvSut(t)
				sut.policies = &fakeFailingNotificationPolicyService{}
				rc := createTestRequestCtx()
				tree := definitions.Route{}

				response := sut.RoutePutPolicyTree(&rc, tree)

=======

				require.Equal(t, 500, response.Status())
				require.NotEmpty(t, response.Body())
				require.Contains(t, string(response.Body()), "something went wrong")
			})

			t.Run("PUT returns 500", func(t *testing.T) {
				sut := createProvisioningSrvSut(t)
				sut.policies = &fakeFailingNotificationPolicyService{}
				rc := createTestRequestCtx()
				tree := definitions.Route{}

				response := sut.RoutePutPolicyTree(&rc, tree)

>>>>>>> 89b365f8
				require.Equal(t, 500, response.Status())
				require.NotEmpty(t, response.Body())
				require.Contains(t, string(response.Body()), "something went wrong")
			})

			t.Run("DELETE returns 500", func(t *testing.T) {
				sut := createProvisioningSrvSut(t)
				sut.policies = &fakeFailingNotificationPolicyService{}
				rc := createTestRequestCtx()

				response := sut.RouteResetPolicyTree(&rc)

				require.Equal(t, 500, response.Status())
				require.NotEmpty(t, response.Body())
				require.Contains(t, string(response.Body()), "something went wrong")
			})
		})
	})

	t.Run("contact points", func(t *testing.T) {
		t.Run("are invalid", func(t *testing.T) {
			t.Run("POST returns 400", func(t *testing.T) {
				sut := createProvisioningSrvSut(t)
				rc := createTestRequestCtx()
				cp := createInvalidContactPoint()

				response := sut.RoutePostContactPoint(&rc, cp)

				require.Equal(t, 400, response.Status())
				require.NotEmpty(t, response.Body())
				require.Contains(t, string(response.Body()), "recipient must be specified")
			})

			t.Run("PUT returns 400", func(t *testing.T) {
				sut := createProvisioningSrvSut(t)
				rc := createTestRequestCtx()
				cp := createInvalidContactPoint()

				response := sut.RoutePutContactPoint(&rc, cp, "email-uid")

				require.Equal(t, 400, response.Status())
				require.NotEmpty(t, response.Body())
				require.Contains(t, string(response.Body()), "recipient must be specified")
			})
		})

		t.Run("are missing, PUT returns 404", func(t *testing.T) {
			sut := createProvisioningSrvSut(t)
			rc := createTestRequestCtx()
			cp := createInvalidContactPoint()

			response := sut.RoutePutContactPoint(&rc, cp, "does not exist")

			require.Equal(t, 404, response.Status())
		})
	})
<<<<<<< HEAD

	t.Run("templates", func(t *testing.T) {
		t.Run("are invalid", func(t *testing.T) {
			t.Run("PUT returns 400", func(t *testing.T) {
				sut := createProvisioningSrvSut(t)
				rc := createTestRequestCtx()
				tmpl := definitions.MessageTemplateContent{Template: ""}

=======

	t.Run("templates", func(t *testing.T) {
		t.Run("are invalid", func(t *testing.T) {
			t.Run("PUT returns 400", func(t *testing.T) {
				sut := createProvisioningSrvSut(t)
				rc := createTestRequestCtx()
				tmpl := definitions.MessageTemplateContent{Template: ""}

>>>>>>> 89b365f8
				response := sut.RoutePutTemplate(&rc, tmpl, "test")

				require.Equal(t, 400, response.Status())
				require.NotEmpty(t, response.Body())
				require.Contains(t, string(response.Body()), "template must have content")
			})
		})
	})

	t.Run("mute timings", func(t *testing.T) {
		t.Run("are invalid", func(t *testing.T) {
			t.Run("POST returns 400", func(t *testing.T) {
				sut := createProvisioningSrvSut(t)
				rc := createTestRequestCtx()
				mti := createInvalidMuteTiming()

				response := sut.RoutePostMuteTiming(&rc, mti)

				require.Equal(t, 400, response.Status())
				require.NotEmpty(t, response.Body())
				require.Contains(t, string(response.Body()), "invalid")
			})

			t.Run("PUT returns 400", func(t *testing.T) {
				sut := createProvisioningSrvSut(t)
				rc := createTestRequestCtx()
				mti := createInvalidMuteTiming()

				response := sut.RoutePutMuteTiming(&rc, mti, "interval")

				require.Equal(t, 400, response.Status())
				require.NotEmpty(t, response.Body())
				require.Contains(t, string(response.Body()), "invalid")
			})
		})

		t.Run("are missing, PUT returns 404", func(t *testing.T) {
			sut := createProvisioningSrvSut(t)
			rc := createTestRequestCtx()
			mti := definitions.MuteTimeInterval{}

			response := sut.RoutePutMuteTiming(&rc, mti, "does not exist")

			require.Equal(t, 404, response.Status())
		})
	})
<<<<<<< HEAD

	t.Run("alert rules", func(t *testing.T) {
		t.Run("are invalid", func(t *testing.T) {
			t.Run("POST returns 400", func(t *testing.T) {
				sut := createProvisioningSrvSut(t)
				rc := createTestRequestCtx()
				rule := createInvalidAlertRule()

				response := sut.RoutePostAlertRule(&rc, rule)

				require.Equal(t, 400, response.Status())
				require.NotEmpty(t, response.Body())
				require.Contains(t, string(response.Body()), "invalid alert rule")
			})

			t.Run("PUT returns 400", func(t *testing.T) {
				sut := createProvisioningSrvSut(t)
				rc := createTestRequestCtx()
				insertRule(t, sut, createTestAlertRule("rule", 1))
				rule := createInvalidAlertRule()

				response := sut.RoutePutAlertRule(&rc, rule, "rule")

				require.Equal(t, 400, response.Status())
				require.NotEmpty(t, response.Body())
				require.Contains(t, string(response.Body()), "invalid alert rule")
			})
		})

=======

	t.Run("alert rules", func(t *testing.T) {
		t.Run("are invalid", func(t *testing.T) {
			t.Run("POST returns 400 on wrong body params", func(t *testing.T) {
				sut := createProvisioningSrvSut(t)
				rc := createTestRequestCtx()
				rule := createInvalidAlertRule()

				response := sut.RoutePostAlertRule(&rc, rule)

				require.Equal(t, 400, response.Status())
				require.NotEmpty(t, response.Body())
				require.Contains(t, string(response.Body()), "invalid alert rule")
			})

			t.Run("PUT returns 400 on wrong body params", func(t *testing.T) {
				sut := createProvisioningSrvSut(t)
				rc := createTestRequestCtx()
				uid := "123123"
				rule := createTestAlertRule("rule", 1)
				rule.UID = uid
				insertRule(t, sut, rule)
				rule = createInvalidAlertRule()

				response := sut.RoutePutAlertRule(&rc, rule, uid)
				require.Equal(t, 400, response.Status())
				require.NotEmpty(t, response.Body())
				require.Contains(t, string(response.Body()), "invalid alert rule")
			})
		})

		t.Run("exist in non-default orgs", func(t *testing.T) {
			t.Run("POST sets expected fields with no provenance", func(t *testing.T) {
				sut := createProvisioningSrvSut(t)
				rc := createTestRequestCtx()
				rc.Req.Header = map[string][]string{"X-Disable-Provenance": {"true"}}
				rc.OrgID = 3
				rule := createTestAlertRule("rule", 1)

				response := sut.RoutePostAlertRule(&rc, rule)

				require.Equal(t, 201, response.Status())
				created := deserializeRule(t, response.Body())
				require.Equal(t, int64(3), created.OrgID)
				require.Equal(t, models.ProvenanceNone, created.Provenance)
			})

			t.Run("PUT sets expected fields with no provenance", func(t *testing.T) {
				sut := createProvisioningSrvSut(t)
				uid := t.Name()
				rule := createTestAlertRule("rule", 1)
				rule.UID = uid
				insertRuleInOrg(t, sut, rule, 3)
				rc := createTestRequestCtx()
				rc.Req.Header = map[string][]string{"X-Disable-Provenance": {"hello"}}
				rc.OrgID = 3
				rule.OrgID = 1 // Set the org back to something wrong, we should still prefer the value from the req context.

				response := sut.RoutePutAlertRule(&rc, rule, rule.UID)

				require.Equal(t, 200, response.Status())
				created := deserializeRule(t, response.Body())
				require.Equal(t, int64(3), created.OrgID)
				require.Equal(t, models.ProvenanceNone, created.Provenance)
			})
		})

>>>>>>> 89b365f8
		t.Run("are missing, PUT returns 404", func(t *testing.T) {
			sut := createProvisioningSrvSut(t)
			rc := createTestRequestCtx()
			rule := createTestAlertRule("rule", 1)

			response := sut.RoutePutAlertRule(&rc, rule, "does not exist")

			require.Equal(t, 404, response.Status())
		})

		t.Run("have reached the rule quota, POST returns 403", func(t *testing.T) {
			env := createTestEnv(t)
			quotas := provisioning.MockQuotaChecker{}
			quotas.EXPECT().LimitExceeded()
			env.quotas = &quotas
			sut := createProvisioningSrvSutFromEnv(t, &env)
			rule := createTestAlertRule("rule", 1)
			rc := createTestRequestCtx()

			response := sut.RoutePostAlertRule(&rc, rule)

			require.Equal(t, 403, response.Status())
		})
	})

	t.Run("alert rule groups", func(t *testing.T) {
		t.Run("are present, GET returns 200", func(t *testing.T) {
			sut := createProvisioningSrvSut(t)
			rc := createTestRequestCtx()
			insertRule(t, sut, createTestAlertRule("rule", 1))

			response := sut.RouteGetAlertRuleGroup(&rc, "folder-uid", "my-cool-group")

			require.Equal(t, 200, response.Status())
		})

		t.Run("are missing, GET returns 404", func(t *testing.T) {
			sut := createProvisioningSrvSut(t)
			rc := createTestRequestCtx()
			insertRule(t, sut, createTestAlertRule("rule", 1))

			response := sut.RouteGetAlertRuleGroup(&rc, "folder-uid", "does not exist")
<<<<<<< HEAD

			require.Equal(t, 404, response.Status())
=======

			require.Equal(t, 404, response.Status())
		})

		t.Run("are invalid at group level", func(t *testing.T) {
			t.Run("PUT returns 400", func(t *testing.T) {
				sut := createProvisioningSrvSut(t)
				rc := createTestRequestCtx()
				insertRule(t, sut, createTestAlertRule("rule", 1))
				group := createInvalidAlertRuleGroup()
				group.Interval = 0

				response := sut.RoutePutAlertRuleGroup(&rc, group, "folder-uid", group.Title)

				require.Equal(t, 400, response.Status())
				require.NotEmpty(t, response.Body())
				require.Contains(t, string(response.Body()), "invalid alert rule")
			})
		})

		t.Run("are invalid at rule level", func(t *testing.T) {
			t.Run("PUT returns 400", func(t *testing.T) {
				sut := createProvisioningSrvSut(t)
				rc := createTestRequestCtx()
				insertRule(t, sut, createTestAlertRule("rule", 1))
				group := createInvalidAlertRuleGroup()

				response := sut.RoutePutAlertRuleGroup(&rc, group, "folder-uid", group.Title)

				require.Equal(t, 400, response.Status())
				require.NotEmpty(t, response.Body())
				require.Contains(t, string(response.Body()), "invalid alert rule")
			})
>>>>>>> 89b365f8
		})
	})
}

// testEnvironment binds together common dependencies for testing alerting APIs.
type testEnvironment struct {
	secrets secrets.Service
	log     log.Logger
	store   store.DBstore
	configs provisioning.AMConfigStore
	xact    provisioning.TransactionManager
	quotas  provisioning.QuotaChecker
	prov    provisioning.ProvisioningStore
}

func createTestEnv(t *testing.T) testEnvironment {
	t.Helper()

	secrets := secrets_fakes.NewFakeSecretsService()
	log := log.NewNopLogger()
	configs := &provisioning.MockAMConfigStore{}
	configs.EXPECT().
		GetsConfig(models.AlertConfiguration{
			AlertmanagerConfiguration: testConfig,
		})
<<<<<<< HEAD
	sqlStore := sqlstore.InitTestDB(t)
	store := store.DBstore{
		SQLStore:     sqlStore,
		BaseInterval: time.Second * 10,
=======
	sqlStore := db.InitTestDB(t)
	store := store.DBstore{
		SQLStore: sqlStore,
		Cfg: setting.UnifiedAlertingSettings{
			BaseInterval: time.Second * 10,
		},
>>>>>>> 89b365f8
	}
	quotas := &provisioning.MockQuotaChecker{}
	quotas.EXPECT().LimitOK()
	xact := &provisioning.NopTransactionManager{}
	prov := &provisioning.MockProvisioningStore{}
	prov.EXPECT().SaveSucceeds()
	prov.EXPECT().GetReturns(models.ProvenanceNone)

	return testEnvironment{
		secrets: secrets,
		log:     log,
		configs: configs,
		store:   store,
		xact:    xact,
		prov:    prov,
		quotas:  quotas,
	}
}

func createProvisioningSrvSut(t *testing.T) ProvisioningSrv {
	t.Helper()

	env := createTestEnv(t)
	return createProvisioningSrvSutFromEnv(t, &env)
}

func createProvisioningSrvSutFromEnv(t *testing.T, env *testEnvironment) ProvisioningSrv {
	t.Helper()

	return ProvisioningSrv{
		log:                 env.log,
		policies:            newFakeNotificationPolicyService(),
		contactPointService: provisioning.NewContactPointService(env.configs, env.secrets, env.prov, env.xact, env.log),
		templates:           provisioning.NewTemplateService(env.configs, env.prov, env.xact, env.log),
		muteTimings:         provisioning.NewMuteTimingService(env.configs, env.prov, env.xact, env.log),
		alertRules:          provisioning.NewAlertRuleService(env.store, env.prov, env.quotas, env.xact, 60, 10, env.log),
	}
}

func createTestRequestCtx() gfcore.ReqContext {
	return gfcore.ReqContext{
		Context: &web.Context{
			Req: &http.Request{},
		},
<<<<<<< HEAD
		SignedInUser: &gfcore.SignedInUser{
			OrgId: 1,
=======
		SignedInUser: &user.SignedInUser{
			OrgID: 1,
>>>>>>> 89b365f8
		},
	}
}

type fakeNotificationPolicyService struct {
	tree definitions.Route
	prov models.Provenance
}

func newFakeNotificationPolicyService() *fakeNotificationPolicyService {
	return &fakeNotificationPolicyService{
		tree: definitions.Route{
			Receiver: "some-receiver",
		},
		prov: models.ProvenanceNone,
	}
}

func (f *fakeNotificationPolicyService) GetPolicyTree(ctx context.Context, orgID int64) (definitions.Route, error) {
	if orgID != 1 {
		return definitions.Route{}, store.ErrNoAlertmanagerConfiguration
	}
	result := f.tree
	result.Provenance = f.prov
	return result, nil
}

func (f *fakeNotificationPolicyService) UpdatePolicyTree(ctx context.Context, orgID int64, tree definitions.Route, p models.Provenance) error {
	if orgID != 1 {
		return store.ErrNoAlertmanagerConfiguration
	}
	f.tree = tree
	f.prov = p
	return nil
}

func (f *fakeNotificationPolicyService) ResetPolicyTree(ctx context.Context, orgID int64) (definitions.Route, error) {
	f.tree = definitions.Route{} // TODO
	return f.tree, nil
}

type fakeFailingNotificationPolicyService struct{}

func (f *fakeFailingNotificationPolicyService) GetPolicyTree(ctx context.Context, orgID int64) (definitions.Route, error) {
	return definitions.Route{}, fmt.Errorf("something went wrong")
}

func (f *fakeFailingNotificationPolicyService) UpdatePolicyTree(ctx context.Context, orgID int64, tree definitions.Route, p models.Provenance) error {
	return fmt.Errorf("something went wrong")
}

func (f *fakeFailingNotificationPolicyService) ResetPolicyTree(ctx context.Context, orgID int64) (definitions.Route, error) {
	return definitions.Route{}, fmt.Errorf("something went wrong")
}

type fakeRejectingNotificationPolicyService struct{}

func (f *fakeRejectingNotificationPolicyService) GetPolicyTree(ctx context.Context, orgID int64) (definitions.Route, error) {
	return definitions.Route{}, nil
}

func (f *fakeRejectingNotificationPolicyService) UpdatePolicyTree(ctx context.Context, orgID int64, tree definitions.Route, p models.Provenance) error {
	return fmt.Errorf("%w: invalid policy tree", provisioning.ErrValidation)
}

func (f *fakeRejectingNotificationPolicyService) ResetPolicyTree(ctx context.Context, orgID int64) (definitions.Route, error) {
	return definitions.Route{}, nil
}

func createInvalidContactPoint() definitions.EmbeddedContactPoint {
	settings, _ := simplejson.NewJson([]byte(`{}`))
	return definitions.EmbeddedContactPoint{
		Name:     "test-contact-point",
		Type:     "slack",
		Settings: settings,
	}
}

func createInvalidMuteTiming() definitions.MuteTimeInterval {
	return definitions.MuteTimeInterval{
		MuteTimeInterval: prometheus.MuteTimeInterval{
			Name: "interval",
			TimeIntervals: []timeinterval.TimeInterval{
				{
					Weekdays: []timeinterval.WeekdayRange{
						{
							InclusiveRange: timeinterval.InclusiveRange{
								Begin: -1,
								End:   7,
							},
						},
					},
				},
			},
		},
	}
}

<<<<<<< HEAD
func createInvalidAlertRule() definitions.AlertRule {
	return definitions.AlertRule{}
}

func createTestAlertRule(title string, orgID int64) definitions.AlertRule {
	return definitions.AlertRule{
=======
func createInvalidAlertRule() definitions.ProvisionedAlertRule {
	return definitions.ProvisionedAlertRule{}
}

func createInvalidAlertRuleGroup() definitions.AlertRuleGroup {
	return definitions.AlertRuleGroup{
		Title:    "invalid",
		Interval: 10,
		Rules:    []definitions.ProvisionedAlertRule{{}},
	}
}

func createTestAlertRule(title string, orgID int64) definitions.ProvisionedAlertRule {
	return definitions.ProvisionedAlertRule{
>>>>>>> 89b365f8
		OrgID:     orgID,
		Title:     title,
		Condition: "A",
		Data: []models.AlertQuery{
			{
				RefID: "A",
				Model: json.RawMessage("{}"),
				RelativeTimeRange: models.RelativeTimeRange{
					From: models.Duration(60),
					To:   models.Duration(0),
				},
			},
		},
		RuleGroup:    "my-cool-group",
		FolderUID:    "folder-uid",
<<<<<<< HEAD
		For:          time.Second * 60,
=======
		For:          model.Duration(60),
>>>>>>> 89b365f8
		NoDataState:  models.OK,
		ExecErrState: models.OkErrState,
	}
}

<<<<<<< HEAD
func insertRule(t *testing.T, srv ProvisioningSrv, rule definitions.AlertRule) {
	t.Helper()

	rc := createTestRequestCtx()
=======
func insertRule(t *testing.T, srv ProvisioningSrv, rule definitions.ProvisionedAlertRule) {
	insertRuleInOrg(t, srv, rule, 1)
}

func insertRuleInOrg(t *testing.T, srv ProvisioningSrv, rule definitions.ProvisionedAlertRule, orgID int64) {
	t.Helper()

	rc := createTestRequestCtx()
	rc.OrgID = orgID
>>>>>>> 89b365f8
	resp := srv.RoutePostAlertRule(&rc, rule)
	require.Equal(t, 201, resp.Status())
}

<<<<<<< HEAD
=======
func deserializeRule(t *testing.T, data []byte) definitions.ProvisionedAlertRule {
	t.Helper()

	var rule definitions.ProvisionedAlertRule
	err := json.Unmarshal(data, &rule)
	require.NoError(t, err)
	return rule
}

>>>>>>> 89b365f8
var testConfig = `
{
	"template_files": {
		"a": "template"
	},
	"alertmanager_config": {
		"route": {
			"receiver": "grafana-default-email"
		},
		"receivers": [{
			"name": "grafana-default-email",
			"grafana_managed_receiver_configs": [{
				"uid": "email-uid",
				"name": "email receiver",
				"type": "email",
				"isDefault": true,
				"settings": {
					"addresses": "<example@email.com>"
				}
			}]
		}],
		"mute_time_intervals": [{
			"name": "interval",
			"time_intervals": []
		}]
	}
}
`<|MERGE_RESOLUTION|>--- conflicted
+++ resolved
@@ -8,9 +8,6 @@
 	"testing"
 	"time"
 
-<<<<<<< HEAD
-	"github.com/grafana/grafana/pkg/components/simplejson"
-=======
 	prometheus "github.com/prometheus/alertmanager/config"
 	"github.com/prometheus/alertmanager/timeinterval"
 	"github.com/prometheus/common/model"
@@ -18,7 +15,6 @@
 
 	"github.com/grafana/grafana/pkg/components/simplejson"
 	"github.com/grafana/grafana/pkg/infra/db"
->>>>>>> 89b365f8
 	"github.com/grafana/grafana/pkg/infra/log"
 	gfcore "github.com/grafana/grafana/pkg/models"
 	"github.com/grafana/grafana/pkg/services/ngalert/api/tooling/definitions"
@@ -27,17 +23,9 @@
 	"github.com/grafana/grafana/pkg/services/ngalert/store"
 	"github.com/grafana/grafana/pkg/services/secrets"
 	secrets_fakes "github.com/grafana/grafana/pkg/services/secrets/fakes"
-<<<<<<< HEAD
-	"github.com/grafana/grafana/pkg/services/sqlstore"
-	"github.com/grafana/grafana/pkg/web"
-	prometheus "github.com/prometheus/alertmanager/config"
-	"github.com/prometheus/alertmanager/timeinterval"
-	"github.com/stretchr/testify/require"
-=======
 	"github.com/grafana/grafana/pkg/services/user"
 	"github.com/grafana/grafana/pkg/setting"
 	"github.com/grafana/grafana/pkg/web"
->>>>>>> 89b365f8
 )
 
 func TestProvisioningApi(t *testing.T) {
@@ -89,11 +77,7 @@
 			t.Run("GET returns 404", func(t *testing.T) {
 				sut := createProvisioningSrvSut(t)
 				rc := createTestRequestCtx()
-<<<<<<< HEAD
-				rc.SignedInUser.OrgId = 2
-=======
 				rc.SignedInUser.OrgID = 2
->>>>>>> 89b365f8
 
 				response := sut.RouteGetPolicyTree(&rc)
 
@@ -103,11 +87,7 @@
 			t.Run("POST returns 404", func(t *testing.T) {
 				sut := createProvisioningSrvSut(t)
 				rc := createTestRequestCtx()
-<<<<<<< HEAD
-				rc.SignedInUser.OrgId = 2
-=======
 				rc.SignedInUser.OrgID = 2
->>>>>>> 89b365f8
 
 				response := sut.RouteGetPolicyTree(&rc)
 
@@ -122,7 +102,6 @@
 				rc := createTestRequestCtx()
 
 				response := sut.RouteGetPolicyTree(&rc)
-<<<<<<< HEAD
 
 				require.Equal(t, 500, response.Status())
 				require.NotEmpty(t, response.Body())
@@ -137,22 +116,6 @@
 
 				response := sut.RoutePutPolicyTree(&rc, tree)
 
-=======
-
-				require.Equal(t, 500, response.Status())
-				require.NotEmpty(t, response.Body())
-				require.Contains(t, string(response.Body()), "something went wrong")
-			})
-
-			t.Run("PUT returns 500", func(t *testing.T) {
-				sut := createProvisioningSrvSut(t)
-				sut.policies = &fakeFailingNotificationPolicyService{}
-				rc := createTestRequestCtx()
-				tree := definitions.Route{}
-
-				response := sut.RoutePutPolicyTree(&rc, tree)
-
->>>>>>> 89b365f8
 				require.Equal(t, 500, response.Status())
 				require.NotEmpty(t, response.Body())
 				require.Contains(t, string(response.Body()), "something went wrong")
@@ -209,7 +172,6 @@
 			require.Equal(t, 404, response.Status())
 		})
 	})
-<<<<<<< HEAD
 
 	t.Run("templates", func(t *testing.T) {
 		t.Run("are invalid", func(t *testing.T) {
@@ -218,16 +180,6 @@
 				rc := createTestRequestCtx()
 				tmpl := definitions.MessageTemplateContent{Template: ""}
 
-=======
-
-	t.Run("templates", func(t *testing.T) {
-		t.Run("are invalid", func(t *testing.T) {
-			t.Run("PUT returns 400", func(t *testing.T) {
-				sut := createProvisioningSrvSut(t)
-				rc := createTestRequestCtx()
-				tmpl := definitions.MessageTemplateContent{Template: ""}
-
->>>>>>> 89b365f8
 				response := sut.RoutePutTemplate(&rc, tmpl, "test")
 
 				require.Equal(t, 400, response.Status())
@@ -274,37 +226,6 @@
 			require.Equal(t, 404, response.Status())
 		})
 	})
-<<<<<<< HEAD
-
-	t.Run("alert rules", func(t *testing.T) {
-		t.Run("are invalid", func(t *testing.T) {
-			t.Run("POST returns 400", func(t *testing.T) {
-				sut := createProvisioningSrvSut(t)
-				rc := createTestRequestCtx()
-				rule := createInvalidAlertRule()
-
-				response := sut.RoutePostAlertRule(&rc, rule)
-
-				require.Equal(t, 400, response.Status())
-				require.NotEmpty(t, response.Body())
-				require.Contains(t, string(response.Body()), "invalid alert rule")
-			})
-
-			t.Run("PUT returns 400", func(t *testing.T) {
-				sut := createProvisioningSrvSut(t)
-				rc := createTestRequestCtx()
-				insertRule(t, sut, createTestAlertRule("rule", 1))
-				rule := createInvalidAlertRule()
-
-				response := sut.RoutePutAlertRule(&rc, rule, "rule")
-
-				require.Equal(t, 400, response.Status())
-				require.NotEmpty(t, response.Body())
-				require.Contains(t, string(response.Body()), "invalid alert rule")
-			})
-		})
-
-=======
 
 	t.Run("alert rules", func(t *testing.T) {
 		t.Run("are invalid", func(t *testing.T) {
@@ -372,7 +293,6 @@
 			})
 		})
 
->>>>>>> 89b365f8
 		t.Run("are missing, PUT returns 404", func(t *testing.T) {
 			sut := createProvisioningSrvSut(t)
 			rc := createTestRequestCtx()
@@ -415,10 +335,6 @@
 			insertRule(t, sut, createTestAlertRule("rule", 1))
 
 			response := sut.RouteGetAlertRuleGroup(&rc, "folder-uid", "does not exist")
-<<<<<<< HEAD
-
-			require.Equal(t, 404, response.Status())
-=======
 
 			require.Equal(t, 404, response.Status())
 		})
@@ -452,7 +368,6 @@
 				require.NotEmpty(t, response.Body())
 				require.Contains(t, string(response.Body()), "invalid alert rule")
 			})
->>>>>>> 89b365f8
 		})
 	})
 }
@@ -478,19 +393,12 @@
 		GetsConfig(models.AlertConfiguration{
 			AlertmanagerConfiguration: testConfig,
 		})
-<<<<<<< HEAD
-	sqlStore := sqlstore.InitTestDB(t)
-	store := store.DBstore{
-		SQLStore:     sqlStore,
-		BaseInterval: time.Second * 10,
-=======
 	sqlStore := db.InitTestDB(t)
 	store := store.DBstore{
 		SQLStore: sqlStore,
 		Cfg: setting.UnifiedAlertingSettings{
 			BaseInterval: time.Second * 10,
 		},
->>>>>>> 89b365f8
 	}
 	quotas := &provisioning.MockQuotaChecker{}
 	quotas.EXPECT().LimitOK()
@@ -535,13 +443,8 @@
 		Context: &web.Context{
 			Req: &http.Request{},
 		},
-<<<<<<< HEAD
-		SignedInUser: &gfcore.SignedInUser{
-			OrgId: 1,
-=======
 		SignedInUser: &user.SignedInUser{
 			OrgID: 1,
->>>>>>> 89b365f8
 		},
 	}
 }
@@ -640,14 +543,6 @@
 	}
 }
 
-<<<<<<< HEAD
-func createInvalidAlertRule() definitions.AlertRule {
-	return definitions.AlertRule{}
-}
-
-func createTestAlertRule(title string, orgID int64) definitions.AlertRule {
-	return definitions.AlertRule{
-=======
 func createInvalidAlertRule() definitions.ProvisionedAlertRule {
 	return definitions.ProvisionedAlertRule{}
 }
@@ -662,7 +557,6 @@
 
 func createTestAlertRule(title string, orgID int64) definitions.ProvisionedAlertRule {
 	return definitions.ProvisionedAlertRule{
->>>>>>> 89b365f8
 		OrgID:     orgID,
 		Title:     title,
 		Condition: "A",
@@ -678,22 +572,12 @@
 		},
 		RuleGroup:    "my-cool-group",
 		FolderUID:    "folder-uid",
-<<<<<<< HEAD
-		For:          time.Second * 60,
-=======
 		For:          model.Duration(60),
->>>>>>> 89b365f8
 		NoDataState:  models.OK,
 		ExecErrState: models.OkErrState,
 	}
 }
 
-<<<<<<< HEAD
-func insertRule(t *testing.T, srv ProvisioningSrv, rule definitions.AlertRule) {
-	t.Helper()
-
-	rc := createTestRequestCtx()
-=======
 func insertRule(t *testing.T, srv ProvisioningSrv, rule definitions.ProvisionedAlertRule) {
 	insertRuleInOrg(t, srv, rule, 1)
 }
@@ -703,13 +587,10 @@
 
 	rc := createTestRequestCtx()
 	rc.OrgID = orgID
->>>>>>> 89b365f8
 	resp := srv.RoutePostAlertRule(&rc, rule)
 	require.Equal(t, 201, resp.Status())
 }
 
-<<<<<<< HEAD
-=======
 func deserializeRule(t *testing.T, data []byte) definitions.ProvisionedAlertRule {
 	t.Helper()
 
@@ -719,7 +600,6 @@
 	return rule
 }
 
->>>>>>> 89b365f8
 var testConfig = `
 {
 	"template_files": {
