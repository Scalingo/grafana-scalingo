package api

import (
	"context"
	"encoding/json"
	"errors"
	"math/rand"
	"net/http"
	"testing"
	"time"

	"github.com/stretchr/testify/assert"
	"github.com/stretchr/testify/mock"
	"github.com/stretchr/testify/require"

	"github.com/grafana/grafana/pkg/infra/log"
	models2 "github.com/grafana/grafana/pkg/models"
	"github.com/grafana/grafana/pkg/services/accesscontrol"
	acMock "github.com/grafana/grafana/pkg/services/accesscontrol/mock"
	"github.com/grafana/grafana/pkg/services/datasources"
	apimodels "github.com/grafana/grafana/pkg/services/ngalert/api/tooling/definitions"
	"github.com/grafana/grafana/pkg/services/ngalert/models"
	"github.com/grafana/grafana/pkg/services/ngalert/provisioning"
	"github.com/grafana/grafana/pkg/services/ngalert/schedule"
	"github.com/grafana/grafana/pkg/services/ngalert/store"
	"github.com/grafana/grafana/pkg/util"
	"github.com/grafana/grafana/pkg/web"
)

func TestCalculateChanges(t *testing.T) {
	orgId := rand.Int63()

	t.Run("detects alerts that need to be added", func(t *testing.T) {
		fakeStore := store.NewFakeRuleStore(t)

		groupKey := models.GenerateGroupKey(orgId)
		submitted := models.GenerateAlertRules(rand.Intn(5)+1, models.AlertRuleGen(withOrgID(orgId), simulateSubmitted, withoutUID))

		changes, err := calculateChanges(context.Background(), fakeStore, groupKey, submitted)
		require.NoError(t, err)

		require.Len(t, changes.New, len(submitted))
		require.Empty(t, changes.Delete)
		require.Empty(t, changes.Update)

	outerloop:
		for _, expected := range submitted {
			for _, rule := range changes.New {
				if len(expected.Diff(rule)) == 0 {
					continue outerloop
				}
			}
			require.Fail(t, "changes did not contain rule that was submitted")
		}
	})

	t.Run("detects alerts that need to be deleted", func(t *testing.T) {
		groupKey := models.GenerateGroupKey(orgId)
		inDatabaseMap, inDatabase := models.GenerateUniqueAlertRules(rand.Intn(5)+1, models.AlertRuleGen(withGroupKey(groupKey)))

		fakeStore := store.NewFakeRuleStore(t)
		fakeStore.PutRule(context.Background(), inDatabase...)

		changes, err := calculateChanges(context.Background(), fakeStore, groupKey, make([]*models.AlertRule, 0))
		require.NoError(t, err)

		require.Empty(t, changes.New)
		require.Empty(t, changes.Update)
		require.Len(t, changes.Delete, len(inDatabaseMap))
		for _, toDelete := range changes.Delete {
			require.Contains(t, inDatabaseMap, toDelete.UID)
			db := inDatabaseMap[toDelete.UID]
			require.Equal(t, db, toDelete)
		}
	})

	t.Run("should detect alerts that needs to be updated", func(t *testing.T) {
		groupKey := models.GenerateGroupKey(orgId)
		inDatabaseMap, inDatabase := models.GenerateUniqueAlertRules(rand.Intn(5)+1, models.AlertRuleGen(withGroupKey(groupKey)))
		submittedMap, submitted := models.GenerateUniqueAlertRules(len(inDatabase), models.AlertRuleGen(simulateSubmitted, withGroupKey(groupKey), withUIDs(inDatabaseMap)))

		fakeStore := store.NewFakeRuleStore(t)
		fakeStore.PutRule(context.Background(), inDatabase...)

		changes, err := calculateChanges(context.Background(), fakeStore, groupKey, submitted)
		require.NoError(t, err)

		require.Len(t, changes.Update, len(inDatabase))
		for _, upsert := range changes.Update {
			require.NotNil(t, upsert.Existing)
			require.Equal(t, upsert.Existing.UID, upsert.New.UID)
			require.Equal(t, inDatabaseMap[upsert.Existing.UID], upsert.Existing)
			require.Equal(t, submittedMap[upsert.Existing.UID], upsert.New)
			require.NotEmpty(t, upsert.Diff)
		}
		require.Empty(t, changes.Delete)
		require.Empty(t, changes.New)
	})

	t.Run("should include only if there are changes ignoring specific fields", func(t *testing.T) {
		groupKey := models.GenerateGroupKey(orgId)
		_, inDatabase := models.GenerateUniqueAlertRules(rand.Intn(5)+1, models.AlertRuleGen(withGroupKey(groupKey)))

		submitted := make([]*models.AlertRule, 0, len(inDatabase))
		for _, rule := range inDatabase {
			r := models.CopyRule(rule)

			// Ignore difference in the following fields as submitted models do not have them set
			r.ID = rand.Int63()
			r.Version = rand.Int63()
			r.Updated = r.Updated.Add(1 * time.Minute)

			submitted = append(submitted, r)
		}

		fakeStore := store.NewFakeRuleStore(t)
		fakeStore.PutRule(context.Background(), inDatabase...)

		changes, err := calculateChanges(context.Background(), fakeStore, groupKey, submitted)
		require.NoError(t, err)

		require.Empty(t, changes.Update)
		require.Empty(t, changes.Delete)
		require.Empty(t, changes.New)
	})

	t.Run("should patch rule with UID specified by existing rule", func(t *testing.T) {
		testCases := []struct {
			name    string
			mutator func(r *models.AlertRule)
		}{
			{
				name: "title is empty",
				mutator: func(r *models.AlertRule) {
					r.Title = ""
				},
			},
			{
				name: "condition and data are empty",
				mutator: func(r *models.AlertRule) {
					r.Condition = ""
					r.Data = nil
				},
			},
			{
				name: "ExecErrState is empty",
				mutator: func(r *models.AlertRule) {
					r.ExecErrState = ""
				},
			},
			{
				name: "NoDataState is empty",
				mutator: func(r *models.AlertRule) {
					r.NoDataState = ""
				},
			},
			{
				name: "For is 0",
				mutator: func(r *models.AlertRule) {
					r.For = 0
				},
			},
		}

		dbRule := models.AlertRuleGen(withOrgID(orgId))()

		fakeStore := store.NewFakeRuleStore(t)
		fakeStore.PutRule(context.Background(), dbRule)

		groupKey := models.GenerateGroupKey(orgId)

		for _, testCase := range testCases {
			t.Run(testCase.name, func(t *testing.T) {
				expected := models.AlertRuleGen(simulateSubmitted, testCase.mutator)()
				expected.UID = dbRule.UID
				submitted := *expected
				changes, err := calculateChanges(context.Background(), fakeStore, groupKey, []*models.AlertRule{&submitted})
				require.NoError(t, err)
				require.Len(t, changes.Update, 1)
				ch := changes.Update[0]
				require.Equal(t, ch.Existing, dbRule)
				fixed := *expected
				models.PatchPartialAlertRule(dbRule, &fixed)
				require.Equal(t, fixed, *ch.New)
			})
		}
	})

	t.Run("should be able to find alerts by UID in other group/namespace", func(t *testing.T) {
		inDatabaseMap, inDatabase := models.GenerateUniqueAlertRules(rand.Intn(10)+10, models.AlertRuleGen(withOrgID(orgId)))

		fakeStore := store.NewFakeRuleStore(t)
		fakeStore.PutRule(context.Background(), inDatabase...)

		namespace := randFolder()
		groupName := util.GenerateShortUID()

		groupKey := models.AlertRuleGroupKey{
			OrgID:        orgId,
			NamespaceUID: namespace.Uid,
			RuleGroup:    groupName,
		}

		submittedMap, submitted := models.GenerateUniqueAlertRules(rand.Intn(len(inDatabase)-5)+5, models.AlertRuleGen(simulateSubmitted, withGroupKey(groupKey), withUIDs(inDatabaseMap)))

		changes, err := calculateChanges(context.Background(), fakeStore, groupKey, submitted)
		require.NoError(t, err)

		require.Empty(t, changes.Delete)
		require.Empty(t, changes.New)
		require.Len(t, changes.Update, len(submitted))
		for _, update := range changes.Update {
			require.NotNil(t, update.Existing)
			require.Equal(t, update.Existing.UID, update.New.UID)
			require.Equal(t, inDatabaseMap[update.Existing.UID], update.Existing)
			require.Equal(t, submittedMap[update.Existing.UID], update.New)
			require.NotEmpty(t, update.Diff)
		}
	})

	t.Run("should fail when submitted rule has UID that does not exist in db", func(t *testing.T) {
		fakeStore := store.NewFakeRuleStore(t)
		groupKey := models.GenerateGroupKey(orgId)
		submitted := models.AlertRuleGen(withOrgID(orgId), simulateSubmitted)()
		require.NotEqual(t, "", submitted.UID)

		_, err := calculateChanges(context.Background(), fakeStore, groupKey, []*models.AlertRule{submitted})
		require.Error(t, err)
	})

	t.Run("should fail if cannot fetch current rules in the group", func(t *testing.T) {
		fakeStore := store.NewFakeRuleStore(t)
		expectedErr := errors.New("TEST ERROR")
		fakeStore.Hook = func(cmd interface{}) error {
			switch cmd.(type) {
			case models.ListAlertRulesQuery:
				return expectedErr
			}
			return nil
		}

		groupKey := models.GenerateGroupKey(orgId)
		submitted := models.AlertRuleGen(withOrgID(orgId), simulateSubmitted, withoutUID)()

		_, err := calculateChanges(context.Background(), fakeStore, groupKey, []*models.AlertRule{submitted})
		require.ErrorIs(t, err, expectedErr)
	})

	t.Run("should fail if cannot fetch rule by UID", func(t *testing.T) {
		fakeStore := store.NewFakeRuleStore(t)
		expectedErr := errors.New("TEST ERROR")
		fakeStore.Hook = func(cmd interface{}) error {
			switch cmd.(type) {
			case models.GetAlertRuleByUIDQuery:
				return expectedErr
			}
			return nil
		}

		groupKey := models.GenerateGroupKey(orgId)
		submitted := models.AlertRuleGen(withOrgID(orgId), simulateSubmitted)()

		_, err := calculateChanges(context.Background(), fakeStore, groupKey, []*models.AlertRule{submitted})
		require.Error(t, err, expectedErr)
	})
}

func TestRouteDeleteAlertRules(t *testing.T) {
	getRecordedCommand := func(ruleStore *store.FakeRuleStore) []store.GenericRecordedQuery {
		results := ruleStore.GetRecordedCommands(func(cmd interface{}) (interface{}, bool) {
			c, ok := cmd.(store.GenericRecordedQuery)
			if !ok || c.Name != "DeleteAlertRulesByUID" {
				return nil, false
			}
			return c, ok
		})
		var result []store.GenericRecordedQuery
		for _, cmd := range results {
			result = append(result, cmd.(store.GenericRecordedQuery))
		}
		return result
	}

	assertRulesDeleted := func(t *testing.T, expectedRules []*models.AlertRule, ruleStore *store.FakeRuleStore, scheduler *schedule.FakeScheduleService) {
		deleteCommands := getRecordedCommand(ruleStore)
		require.Len(t, deleteCommands, 1)
		cmd := deleteCommands[0]
		actualUIDs := cmd.Params[1].([]string)
		require.Len(t, actualUIDs, len(expectedRules))
		for _, rule := range expectedRules {
			require.Containsf(t, actualUIDs, rule.UID, "Rule %s was expected to be deleted but it wasn't", rule.UID)
		}

		require.Len(t, scheduler.Calls, len(expectedRules))
		for _, call := range scheduler.Calls {
			require.Equal(t, "DeleteAlertRule", call.Method)
			key, ok := call.Arguments.Get(0).(models.AlertRuleKey)
			require.Truef(t, ok, "Expected AlertRuleKey but got something else")
			found := false
			for _, rule := range expectedRules {
				if rule.GetKey() == key {
					found = true
					break
				}
			}
			require.Truef(t, found, "Key %v was not expected to be submitted to scheduler", key)
		}
	}

	t.Run("when fine-grained access is disabled", func(t *testing.T) {
		t.Run("viewer should not be authorized", func(t *testing.T) {
			ruleStore := store.NewFakeRuleStore(t)
			orgID := rand.Int63()
			folder := randFolder()
			ruleStore.Folders[orgID] = append(ruleStore.Folders[orgID], folder)
			ruleStore.PutRule(context.Background(), models.GenerateAlertRules(rand.Intn(4)+2, models.AlertRuleGen(withOrgID(orgID), withNamespace(folder)))...)
			ruleStore.PutRule(context.Background(), models.GenerateAlertRules(rand.Intn(4)+2, models.AlertRuleGen(withOrgID(orgID)))...)

			scheduler := &schedule.FakeScheduleService{}
			scheduler.On("DeleteAlertRule", mock.Anything).Panic("should not be called")

			ac := acMock.New().WithDisabled()
			request := createRequestContext(orgID, models2.ROLE_VIEWER, nil)
			response := createService(ac, ruleStore, scheduler).RouteDeleteAlertRules(request, folder.Title, "")
			require.Equalf(t, 401, response.Status(), "Expected 403 but got %d: %v", response.Status(), string(response.Body()))

			scheduler.AssertNotCalled(t, "DeleteAlertRule")
			require.Empty(t, getRecordedCommand(ruleStore))
		})
		t.Run("editor should be able to delete all rules in folder", func(t *testing.T) {
			ruleStore := store.NewFakeRuleStore(t)
			orgID := rand.Int63()
			folder := randFolder()
			ruleStore.Folders[orgID] = append(ruleStore.Folders[orgID], folder)
			rulesInFolder := models.GenerateAlertRules(rand.Intn(4)+2, models.AlertRuleGen(withOrgID(orgID), withNamespace(folder)))
			ruleStore.PutRule(context.Background(), rulesInFolder...)
			ruleStore.PutRule(context.Background(), models.GenerateAlertRules(rand.Intn(4)+2, models.AlertRuleGen(withOrgID(orgID)))...)

			scheduler := &schedule.FakeScheduleService{}
			scheduler.On("DeleteAlertRule", mock.Anything)

			ac := acMock.New().WithDisabled()
			request := createRequestContext(orgID, models2.ROLE_EDITOR, nil)
			response := createService(ac, ruleStore, scheduler).RouteDeleteAlertRules(request, folder.Title, "")
			require.Equalf(t, 202, response.Status(), "Expected 202 but got %d: %v", response.Status(), string(response.Body()))
			assertRulesDeleted(t, rulesInFolder, ruleStore, scheduler)
		})
		t.Run("editor should be able to delete rules in a group in a folder", func(t *testing.T) {
			ruleStore := store.NewFakeRuleStore(t)
			orgID := rand.Int63()
			groupName := util.GenerateShortUID()
			folder := randFolder()
			ruleStore.Folders[orgID] = append(ruleStore.Folders[orgID], folder)
			rulesInFolderInGroup := models.GenerateAlertRules(rand.Intn(4)+2, models.AlertRuleGen(withOrgID(orgID), withNamespace(folder), withGroup(groupName)))
			ruleStore.PutRule(context.Background(), rulesInFolderInGroup...)
			// rules in different groups but in the same namespace
			ruleStore.PutRule(context.Background(), models.GenerateAlertRules(rand.Intn(4)+2, models.AlertRuleGen(withOrgID(orgID), withNamespace(folder)))...)
			// rules in the same group but different folder
			ruleStore.PutRule(context.Background(), models.GenerateAlertRules(rand.Intn(4)+2, models.AlertRuleGen(withOrgID(orgID), withGroup(groupName)))...)

			scheduler := &schedule.FakeScheduleService{}
			scheduler.On("DeleteAlertRule", mock.Anything)

			ac := acMock.New().WithDisabled()
			request := createRequestContext(orgID, models2.ROLE_EDITOR, nil)
			response := createService(ac, ruleStore, scheduler).RouteDeleteAlertRules(request, folder.Title, groupName)
			require.Equalf(t, 202, response.Status(), "Expected 202 but got %d: %v", response.Status(), string(response.Body()))
			assertRulesDeleted(t, rulesInFolderInGroup, ruleStore, scheduler)
		})
		t.Run("editor shouldn't be able to delete provisioned rules", func(t *testing.T) {
			ruleStore := store.NewFakeRuleStore(t)
			orgID := rand.Int63()
			folder := randFolder()
			ruleStore.Folders[orgID] = append(ruleStore.Folders[orgID], folder)
			rulesInFolder := models.GenerateAlertRules(rand.Intn(4)+2, models.AlertRuleGen(withOrgID(orgID), withNamespace(folder)))
			ruleStore.PutRule(context.Background(), rulesInFolder...)
			ruleStore.PutRule(context.Background(), models.GenerateAlertRules(rand.Intn(4)+2, models.AlertRuleGen(withOrgID(orgID)))...)

			scheduler := &schedule.FakeScheduleService{}
			scheduler.On("DeleteAlertRule", mock.Anything)

			ac := acMock.New().WithDisabled()

			svc := createService(ac, ruleStore, scheduler)

			err := svc.provenanceStore.SetProvenance(context.Background(), rulesInFolder[0], orgID, models.ProvenanceAPI)
			require.NoError(t, err)

<<<<<<< HEAD
			request := createRequestContext(orgID, models2.ROLE_EDITOR, map[string]string{
				":Namespace": folder.Title,
			})
			response := svc.RouteDeleteAlertRules(request)
=======
			request := createRequestContext(orgID, models2.ROLE_EDITOR, nil)
			response := svc.RouteDeleteAlertRules(request, folder.Title, "")
>>>>>>> 556faf82
			require.Equalf(t, 202, response.Status(), "Expected 202 but got %d: %v", response.Status(), string(response.Body()))
			assertRulesDeleted(t, rulesInFolder[1:], ruleStore, scheduler)
		})
	})
	t.Run("when fine-grained access is enabled", func(t *testing.T) {
		t.Run("and user does not have access to any of data sources used by alert rules", func(t *testing.T) {
			ruleStore := store.NewFakeRuleStore(t)
			orgID := rand.Int63()
			folder := randFolder()
			ruleStore.Folders[orgID] = append(ruleStore.Folders[orgID], folder)
			ruleStore.PutRule(context.Background(), models.GenerateAlertRules(rand.Intn(4)+2, models.AlertRuleGen(withOrgID(orgID), withNamespace(folder)))...)
			ruleStore.PutRule(context.Background(), models.GenerateAlertRules(rand.Intn(4)+2, models.AlertRuleGen(withOrgID(orgID)))...)

			scheduler := &schedule.FakeScheduleService{}
			scheduler.On("DeleteAlertRule", mock.Anything).Panic("should not be called")

			ac := acMock.New()
			request := createRequestContext(orgID, "None", nil)
			response := createService(ac, ruleStore, scheduler).RouteDeleteAlertRules(request, folder.Title, "")
			require.Equalf(t, 401, response.Status(), "Expected 403 but got %d: %v", response.Status(), string(response.Body()))

			scheduler.AssertNotCalled(t, "DeleteAlertRule")
			require.Empty(t, getRecordedCommand(ruleStore))
		})
		t.Run("and user has access to all alert rules", func(t *testing.T) {
			t.Run("should delete all rules", func(t *testing.T) {
				ruleStore := store.NewFakeRuleStore(t)
				orgID := rand.Int63()
				folder := randFolder()
				ruleStore.Folders[orgID] = append(ruleStore.Folders[orgID], folder)
				rulesInFolder := models.GenerateAlertRules(rand.Intn(4)+2, models.AlertRuleGen(withOrgID(orgID), withNamespace(folder)))
				ruleStore.PutRule(context.Background(), rulesInFolder...)
				ruleStore.PutRule(context.Background(), models.GenerateAlertRules(rand.Intn(4)+2, models.AlertRuleGen(withOrgID(orgID)))...)

				scheduler := &schedule.FakeScheduleService{}
				scheduler.On("DeleteAlertRule", mock.Anything)

				ac := acMock.New().WithPermissions(createPermissionsForRules(rulesInFolder))
<<<<<<< HEAD
				request := createRequestContext(orgID, "None", map[string]string{
					":Namespace": folder.Title,
				})
=======
				request := createRequestContext(orgID, "None", nil)
>>>>>>> 556faf82

				response := createService(ac, ruleStore, scheduler).RouteDeleteAlertRules(request, folder.Title, "")
				require.Equalf(t, 202, response.Status(), "Expected 202 but got %d: %v", response.Status(), string(response.Body()))
				assertRulesDeleted(t, rulesInFolder, ruleStore, scheduler)
			})
			t.Run("shouldn't be able to delete provisioned rules", func(t *testing.T) {
				ruleStore := store.NewFakeRuleStore(t)
				orgID := rand.Int63()
				folder := randFolder()
				ruleStore.Folders[orgID] = append(ruleStore.Folders[orgID], folder)
				rulesInFolder := models.GenerateAlertRules(rand.Intn(4)+2, models.AlertRuleGen(withOrgID(orgID), withNamespace(folder)))
				ruleStore.PutRule(context.Background(), rulesInFolder...)
				ruleStore.PutRule(context.Background(), models.GenerateAlertRules(rand.Intn(4)+2, models.AlertRuleGen(withOrgID(orgID)))...)

				scheduler := &schedule.FakeScheduleService{}
				scheduler.On("DeleteAlertRule", mock.Anything)

				ac := acMock.New().WithPermissions(createPermissionsForRules(rulesInFolder))
				svc := createService(ac, ruleStore, scheduler)

				err := svc.provenanceStore.SetProvenance(context.Background(), rulesInFolder[0], orgID, models.ProvenanceAPI)
				require.NoError(t, err)

<<<<<<< HEAD
				request := createRequestContext(orgID, "None", map[string]string{
					":Namespace": folder.Title,
				})

				response := svc.RouteDeleteAlertRules(request)
=======
				request := createRequestContext(orgID, "None", nil)

				response := svc.RouteDeleteAlertRules(request, folder.Title, "")
>>>>>>> 556faf82
				require.Equalf(t, 202, response.Status(), "Expected 202 but got %d: %v", response.Status(), string(response.Body()))
				assertRulesDeleted(t, rulesInFolder[1:], ruleStore, scheduler)
			})
		})
		t.Run("and user has access to data sources of some of alert rules", func(t *testing.T) {
			t.Run("should delete only those that are accessible in folder", func(t *testing.T) {
				ruleStore := store.NewFakeRuleStore(t)
				orgID := rand.Int63()
				folder := randFolder()
				ruleStore.Folders[orgID] = append(ruleStore.Folders[orgID], folder)
				authorizedRulesInFolder := models.GenerateAlertRules(rand.Intn(4)+2, models.AlertRuleGen(withOrgID(orgID), withNamespace(folder)))
				ruleStore.PutRule(context.Background(), authorizedRulesInFolder...)
				// more rules in the same namespace but user does not have access to them
				ruleStore.PutRule(context.Background(), models.GenerateAlertRules(rand.Intn(4)+2, models.AlertRuleGen(withOrgID(orgID), withNamespace(folder)))...)
				ruleStore.PutRule(context.Background(), models.GenerateAlertRules(rand.Intn(4)+2, models.AlertRuleGen(withOrgID(orgID)))...)

				scheduler := &schedule.FakeScheduleService{}
				scheduler.On("DeleteAlertRule", mock.Anything)

				ac := acMock.New().WithPermissions(createPermissionsForRules(authorizedRulesInFolder))
<<<<<<< HEAD
				request := createRequestContext(orgID, "None", map[string]string{
					":Namespace": folder.Title,
				})
=======
				request := createRequestContext(orgID, "None", nil)
>>>>>>> 556faf82

				response := createService(ac, ruleStore, scheduler).RouteDeleteAlertRules(request, folder.Title, "")
				require.Equalf(t, 202, response.Status(), "Expected 202 but got %d: %v", response.Status(), string(response.Body()))
				assertRulesDeleted(t, authorizedRulesInFolder, ruleStore, scheduler)
			})
			t.Run("should delete only rules in a group that are authorized", func(t *testing.T) {
				ruleStore := store.NewFakeRuleStore(t)
				orgID := rand.Int63()
				groupName := util.GenerateShortUID()
				folder := randFolder()
				ruleStore.Folders[orgID] = append(ruleStore.Folders[orgID], folder)
				authorizedRulesInGroup := models.GenerateAlertRules(rand.Intn(4)+2, models.AlertRuleGen(withOrgID(orgID), withNamespace(folder), withGroup(groupName)))
				ruleStore.PutRule(context.Background(), authorizedRulesInGroup...)
				// more rules in the same group but user is not authorized to access them
				ruleStore.PutRule(context.Background(), models.GenerateAlertRules(rand.Intn(4)+2, models.AlertRuleGen(withOrgID(orgID), withNamespace(folder), withGroup(groupName)))...)
				// rules in different groups but in the same namespace
				ruleStore.PutRule(context.Background(), models.GenerateAlertRules(rand.Intn(4)+2, models.AlertRuleGen(withOrgID(orgID), withNamespace(folder)))...)
				// rules in the same group but different folder
				ruleStore.PutRule(context.Background(), models.GenerateAlertRules(rand.Intn(4)+2, models.AlertRuleGen(withOrgID(orgID), withGroup(groupName)))...)

				scheduler := &schedule.FakeScheduleService{}
				scheduler.On("DeleteAlertRule", mock.Anything)

				ac := acMock.New().WithPermissions(createPermissionsForRules(authorizedRulesInGroup))
<<<<<<< HEAD
				request := createRequestContext(orgID, "None", map[string]string{
					":Namespace": folder.Title,
					":Groupname": groupName,
				})
				response := createService(ac, ruleStore, scheduler).RouteDeleteAlertRules(request)
=======
				request := createRequestContext(orgID, "None", nil)
				response := createService(ac, ruleStore, scheduler).RouteDeleteAlertRules(request, folder.Title, groupName)
>>>>>>> 556faf82
				require.Equalf(t, 202, response.Status(), "Expected 202 but got %d: %v", response.Status(), string(response.Body()))
				assertRulesDeleted(t, authorizedRulesInGroup, ruleStore, scheduler)
			})
		})
	})
}

func TestRouteGetNamespaceRulesConfig(t *testing.T) {
	t.Run("fine-grained access is enabled", func(t *testing.T) {
		t.Run("should return rules for which user has access to data source", func(t *testing.T) {
			orgID := rand.Int63()
			folder := randFolder()
			ruleStore := store.NewFakeRuleStore(t)
			ruleStore.Folders[orgID] = append(ruleStore.Folders[orgID], folder)
			expectedRules := models.GenerateAlertRules(rand.Intn(4)+2, models.AlertRuleGen(withOrgID(orgID), withNamespace(folder)))
			ruleStore.PutRule(context.Background(), expectedRules...)
			ruleStore.PutRule(context.Background(), models.GenerateAlertRules(rand.Intn(4)+2, models.AlertRuleGen(withOrgID(orgID), withNamespace(folder)))...)
			ac := acMock.New().WithPermissions(createPermissionsForRules(expectedRules))

<<<<<<< HEAD
			response := createService(ac, ruleStore, nil).RouteGetNamespaceRulesConfig(createRequestContext(orgID, "", map[string]string{
				":Namespace": folder.Title,
			}))
=======
			req := createRequestContext(orgID, "", nil)
			response := createService(ac, ruleStore, nil).RouteGetNamespaceRulesConfig(req, folder.Title)
>>>>>>> 556faf82

			require.Equal(t, http.StatusAccepted, response.Status())
			result := &apimodels.NamespaceConfigResponse{}
			require.NoError(t, json.Unmarshal(response.Body(), result))
			require.NotNil(t, result)
			for namespace, groups := range *result {
				require.Equal(t, folder.Title, namespace)
				for _, group := range groups {
				grouploop:
					for _, actualRule := range group.Rules {
						for i, expected := range expectedRules {
							if actualRule.GrafanaManagedAlert.UID == expected.UID {
								expectedRules = append(expectedRules[:i], expectedRules[i+1:]...)
								continue grouploop
							}
						}
						assert.Failf(t, "rule in a group was not found in expected", "rule %s group %s", actualRule.GrafanaManagedAlert.Title, group.Name)
					}
				}
			}
			assert.Emptyf(t, expectedRules, "not all expected rules were returned")
		})
	})
	t.Run("fine-grained access is disabled", func(t *testing.T) {
		t.Run("should return all rules from folder", func(t *testing.T) {
			orgID := rand.Int63()
			folder := randFolder()
			ruleStore := store.NewFakeRuleStore(t)
			ruleStore.Folders[orgID] = append(ruleStore.Folders[orgID], folder)
			expectedRules := models.GenerateAlertRules(rand.Intn(4)+2, models.AlertRuleGen(withOrgID(orgID), withNamespace(folder)))
			ruleStore.PutRule(context.Background(), expectedRules...)
			ac := acMock.New().WithDisabled()

<<<<<<< HEAD
			response := createService(ac, ruleStore, nil).RouteGetNamespaceRulesConfig(createRequestContext(orgID, models2.ROLE_VIEWER, map[string]string{
				":Namespace": folder.Title,
			}))
=======
			req := createRequestContext(orgID, models2.ROLE_VIEWER, nil)
			response := createService(ac, ruleStore, nil).RouteGetNamespaceRulesConfig(req, folder.Title)
>>>>>>> 556faf82

			require.Equal(t, http.StatusAccepted, response.Status())
			result := &apimodels.NamespaceConfigResponse{}
			require.NoError(t, json.Unmarshal(response.Body(), result))
			require.NotNil(t, result)
			for namespace, groups := range *result {
				require.Equal(t, folder.Title, namespace)
				for _, group := range groups {
				grouploop:
					for _, actualRule := range group.Rules {
						for i, expected := range expectedRules {
							if actualRule.GrafanaManagedAlert.UID == expected.UID {
								expectedRules = append(expectedRules[:i], expectedRules[i+1:]...)
								continue grouploop
							}
						}
						assert.Failf(t, "rule in a group was not found in expected", "rule %s group %s", actualRule.GrafanaManagedAlert.Title, group.Name)
					}
				}
			}
			assert.Emptyf(t, expectedRules, "not all expected rules were returned")
		})
	})
	t.Run("should return the provenance of the alert rules", func(t *testing.T) {
		orgID := rand.Int63()
		folder := randFolder()
		ruleStore := store.NewFakeRuleStore(t)
		ruleStore.Folders[orgID] = append(ruleStore.Folders[orgID], folder)
		expectedRules := models.GenerateAlertRules(rand.Intn(4)+2, models.AlertRuleGen(withOrgID(orgID), withNamespace(folder)))
		ruleStore.PutRule(context.Background(), expectedRules...)
		ac := acMock.New().WithDisabled()

		svc := createService(ac, ruleStore, nil)

		// add provenance to the first generated rule
		rule := &models.AlertRule{
			UID: expectedRules[0].UID,
		}
		err := svc.provenanceStore.SetProvenance(context.Background(), rule, orgID, models.ProvenanceAPI)
		require.NoError(t, err)

<<<<<<< HEAD
		response := svc.RouteGetNamespaceRulesConfig(createRequestContext(orgID, models2.ROLE_VIEWER, map[string]string{
			":Namespace": folder.Title,
		}))
=======
		req := createRequestContext(orgID, models2.ROLE_VIEWER, nil)
		response := svc.RouteGetNamespaceRulesConfig(req, folder.Title)
>>>>>>> 556faf82

		require.Equal(t, http.StatusAccepted, response.Status())
		result := &apimodels.NamespaceConfigResponse{}
		require.NoError(t, json.Unmarshal(response.Body(), result))
		require.NotNil(t, result)
		found := false
		for namespace, groups := range *result {
			require.Equal(t, folder.Title, namespace)
			for _, group := range groups {
				for _, actualRule := range group.Rules {
					if actualRule.GrafanaManagedAlert.UID == expectedRules[0].UID {
						require.Equal(t, models.ProvenanceAPI, actualRule.GrafanaManagedAlert.Provenance)
						found = true
					} else {
						require.Equal(t, models.ProvenanceNone, actualRule.GrafanaManagedAlert.Provenance)
					}
				}
			}
		}
		require.True(t, found)
	})
}

func createService(ac *acMock.Mock, store *store.FakeRuleStore, scheduler schedule.ScheduleService) *RulerSrv {
	return &RulerSrv{
		xactManager:     store,
		store:           store,
		DatasourceCache: nil,
		QuotaService:    nil,
		provenanceStore: provisioning.NewFakeProvisioningStore(),
		scheduleService: scheduler,
		log:             log.New("test"),
		cfg:             nil,
		ac:              ac,
	}
}

func createRequestContext(orgID int64, role models2.RoleType, params map[string]string) *models2.ReqContext {
	ctx := web.Context{Req: &http.Request{}}
	if params != nil {
		ctx.Req = web.SetURLParams(ctx.Req, params)
	}

	return &models2.ReqContext{
		IsSignedIn: true,
		SignedInUser: &models2.SignedInUser{
			OrgRole: role,
			OrgId:   orgID,
		},
		Context: &ctx,
	}
}

func createPermissionsForRules(rules []*models.AlertRule) []*accesscontrol.Permission {
	var permissions []*accesscontrol.Permission
	for _, rule := range rules {
		for _, query := range rule.Data {
			permissions = append(permissions, &accesscontrol.Permission{
				Action: datasources.ActionQuery, Scope: datasources.ScopeProvider.GetResourceScopeUID(query.DatasourceUID),
			})
		}
	}
	return permissions
}

func withOrgID(orgId int64) func(rule *models.AlertRule) {
	return func(rule *models.AlertRule) {
		rule.OrgID = orgId
	}
}

func withGroup(groupName string) func(rule *models.AlertRule) {
	return func(rule *models.AlertRule) {
		rule.RuleGroup = groupName
	}
}

func withNamespace(namespace *models2.Folder) func(rule *models.AlertRule) {
	return func(rule *models.AlertRule) {
		rule.NamespaceUID = namespace.Uid
	}
}

func withGroupKey(groupKey models.AlertRuleGroupKey) func(rule *models.AlertRule) {
	return func(rule *models.AlertRule) {
		rule.RuleGroup = groupKey.RuleGroup
		rule.OrgID = groupKey.OrgID
		rule.NamespaceUID = groupKey.NamespaceUID
	}
}

// simulateSubmitted resets some fields of the structure that are not populated by API model to model conversion
func simulateSubmitted(rule *models.AlertRule) {
	rule.ID = 0
	rule.Version = 0
	rule.Updated = time.Time{}
}

func withoutUID(rule *models.AlertRule) {
	rule.UID = ""
}

func withUIDs(uids map[string]*models.AlertRule) func(rule *models.AlertRule) {
	unused := make([]string, 0, len(uids))
	for s := range uids {
		unused = append(unused, s)
	}
	return func(rule *models.AlertRule) {
		if len(unused) == 0 {
			return
		}
		rule.UID = unused[0]
		unused = unused[1:]
	}
}<|MERGE_RESOLUTION|>--- conflicted
+++ resolved
@@ -386,15 +386,8 @@
 			err := svc.provenanceStore.SetProvenance(context.Background(), rulesInFolder[0], orgID, models.ProvenanceAPI)
 			require.NoError(t, err)
 
-<<<<<<< HEAD
-			request := createRequestContext(orgID, models2.ROLE_EDITOR, map[string]string{
-				":Namespace": folder.Title,
-			})
-			response := svc.RouteDeleteAlertRules(request)
-=======
 			request := createRequestContext(orgID, models2.ROLE_EDITOR, nil)
 			response := svc.RouteDeleteAlertRules(request, folder.Title, "")
->>>>>>> 556faf82
 			require.Equalf(t, 202, response.Status(), "Expected 202 but got %d: %v", response.Status(), string(response.Body()))
 			assertRulesDeleted(t, rulesInFolder[1:], ruleStore, scheduler)
 		})
@@ -433,13 +426,7 @@
 				scheduler.On("DeleteAlertRule", mock.Anything)
 
 				ac := acMock.New().WithPermissions(createPermissionsForRules(rulesInFolder))
-<<<<<<< HEAD
-				request := createRequestContext(orgID, "None", map[string]string{
-					":Namespace": folder.Title,
-				})
-=======
 				request := createRequestContext(orgID, "None", nil)
->>>>>>> 556faf82
 
 				response := createService(ac, ruleStore, scheduler).RouteDeleteAlertRules(request, folder.Title, "")
 				require.Equalf(t, 202, response.Status(), "Expected 202 but got %d: %v", response.Status(), string(response.Body()))
@@ -463,17 +450,9 @@
 				err := svc.provenanceStore.SetProvenance(context.Background(), rulesInFolder[0], orgID, models.ProvenanceAPI)
 				require.NoError(t, err)
 
-<<<<<<< HEAD
-				request := createRequestContext(orgID, "None", map[string]string{
-					":Namespace": folder.Title,
-				})
-
-				response := svc.RouteDeleteAlertRules(request)
-=======
 				request := createRequestContext(orgID, "None", nil)
 
 				response := svc.RouteDeleteAlertRules(request, folder.Title, "")
->>>>>>> 556faf82
 				require.Equalf(t, 202, response.Status(), "Expected 202 but got %d: %v", response.Status(), string(response.Body()))
 				assertRulesDeleted(t, rulesInFolder[1:], ruleStore, scheduler)
 			})
@@ -494,13 +473,7 @@
 				scheduler.On("DeleteAlertRule", mock.Anything)
 
 				ac := acMock.New().WithPermissions(createPermissionsForRules(authorizedRulesInFolder))
-<<<<<<< HEAD
-				request := createRequestContext(orgID, "None", map[string]string{
-					":Namespace": folder.Title,
-				})
-=======
 				request := createRequestContext(orgID, "None", nil)
->>>>>>> 556faf82
 
 				response := createService(ac, ruleStore, scheduler).RouteDeleteAlertRules(request, folder.Title, "")
 				require.Equalf(t, 202, response.Status(), "Expected 202 but got %d: %v", response.Status(), string(response.Body()))
@@ -525,16 +498,8 @@
 				scheduler.On("DeleteAlertRule", mock.Anything)
 
 				ac := acMock.New().WithPermissions(createPermissionsForRules(authorizedRulesInGroup))
-<<<<<<< HEAD
-				request := createRequestContext(orgID, "None", map[string]string{
-					":Namespace": folder.Title,
-					":Groupname": groupName,
-				})
-				response := createService(ac, ruleStore, scheduler).RouteDeleteAlertRules(request)
-=======
 				request := createRequestContext(orgID, "None", nil)
 				response := createService(ac, ruleStore, scheduler).RouteDeleteAlertRules(request, folder.Title, groupName)
->>>>>>> 556faf82
 				require.Equalf(t, 202, response.Status(), "Expected 202 but got %d: %v", response.Status(), string(response.Body()))
 				assertRulesDeleted(t, authorizedRulesInGroup, ruleStore, scheduler)
 			})
@@ -554,14 +519,8 @@
 			ruleStore.PutRule(context.Background(), models.GenerateAlertRules(rand.Intn(4)+2, models.AlertRuleGen(withOrgID(orgID), withNamespace(folder)))...)
 			ac := acMock.New().WithPermissions(createPermissionsForRules(expectedRules))
 
-<<<<<<< HEAD
-			response := createService(ac, ruleStore, nil).RouteGetNamespaceRulesConfig(createRequestContext(orgID, "", map[string]string{
-				":Namespace": folder.Title,
-			}))
-=======
 			req := createRequestContext(orgID, "", nil)
 			response := createService(ac, ruleStore, nil).RouteGetNamespaceRulesConfig(req, folder.Title)
->>>>>>> 556faf82
 
 			require.Equal(t, http.StatusAccepted, response.Status())
 			result := &apimodels.NamespaceConfigResponse{}
@@ -595,14 +554,8 @@
 			ruleStore.PutRule(context.Background(), expectedRules...)
 			ac := acMock.New().WithDisabled()
 
-<<<<<<< HEAD
-			response := createService(ac, ruleStore, nil).RouteGetNamespaceRulesConfig(createRequestContext(orgID, models2.ROLE_VIEWER, map[string]string{
-				":Namespace": folder.Title,
-			}))
-=======
 			req := createRequestContext(orgID, models2.ROLE_VIEWER, nil)
 			response := createService(ac, ruleStore, nil).RouteGetNamespaceRulesConfig(req, folder.Title)
->>>>>>> 556faf82
 
 			require.Equal(t, http.StatusAccepted, response.Status())
 			result := &apimodels.NamespaceConfigResponse{}
@@ -644,14 +597,8 @@
 		err := svc.provenanceStore.SetProvenance(context.Background(), rule, orgID, models.ProvenanceAPI)
 		require.NoError(t, err)
 
-<<<<<<< HEAD
-		response := svc.RouteGetNamespaceRulesConfig(createRequestContext(orgID, models2.ROLE_VIEWER, map[string]string{
-			":Namespace": folder.Title,
-		}))
-=======
 		req := createRequestContext(orgID, models2.ROLE_VIEWER, nil)
 		response := svc.RouteGetNamespaceRulesConfig(req, folder.Title)
->>>>>>> 556faf82
 
 		require.Equal(t, http.StatusAccepted, response.Status())
 		result := &apimodels.NamespaceConfigResponse{}
