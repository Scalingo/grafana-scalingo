--- conflicted
+++ resolved
@@ -69,13 +69,7 @@
 	if body.Type() != apimodels.LoTexRulerBackend {
 		return errorToResponse(backendTypeDoesNotMatchPayloadTypeError(apimodels.LoTexRulerBackend, body.Type().String()))
 	}
-<<<<<<< HEAD
-
-	var path string
-	ds, err := srv.DatasourceCache.GetDatasourceByUID(context.Background(), datasourceUID, c.SignedInUser, c.SkipCache)
-=======
 	ds, err := getDatasourceByUID(c, srv.DatasourceCache, apimodels.LoTexRulerBackend)
->>>>>>> 89b365f8
 	if err != nil {
 		return errorToResponse(err)
 	}
