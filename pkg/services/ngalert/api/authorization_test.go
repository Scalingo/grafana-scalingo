package api

import (
	"math"
	"math/rand"
	"net/http"
	"os"
	"path/filepath"
	"testing"

	"github.com/go-openapi/loads"
	"github.com/stretchr/testify/require"

	"github.com/grafana/grafana/pkg/expr"
	ac "github.com/grafana/grafana/pkg/services/accesscontrol"
	acmock "github.com/grafana/grafana/pkg/services/accesscontrol/mock"
	"github.com/grafana/grafana/pkg/services/dashboards"
	"github.com/grafana/grafana/pkg/services/datasources"
	"github.com/grafana/grafana/pkg/services/ngalert/models"
	"github.com/grafana/grafana/pkg/services/ngalert/store"
	"github.com/grafana/grafana/pkg/util"
)

func TestAuthorize(t *testing.T) {
	json, err := os.ReadFile(filepath.Join("tooling", "spec.json"))
	require.NoError(t, err)
	swaggerSpec, err := loads.Analyzed(json, "")
	require.NoError(t, err)

	paths := make(map[string][]string)

	for p, item := range swaggerSpec.Spec().Paths.Paths {
		var methods []string

		if item.Get != nil {
			methods = append(methods, http.MethodGet)
		}
		if item.Put != nil {
			methods = append(methods, http.MethodPut)
		}
		if item.Post != nil {
			methods = append(methods, http.MethodPost)
		}
		if item.Delete != nil {
			methods = append(methods, http.MethodDelete)
		}
		if item.Patch != nil {
			methods = append(methods, http.MethodPatch)
		}
		paths[p] = methods
	}
<<<<<<< HEAD
	require.Len(t, paths, 39)
=======
	require.Len(t, paths, 40)
>>>>>>> 89b365f8

	ac := acmock.New()
	api := &API{AccessControl: ac}

	t.Run("should not panic on known routes", func(t *testing.T) {
		for path, methods := range paths {
			for _, method := range methods {
				require.NotPanics(t, func() {
					api.authorize(method, path)
				})
			}
		}
	})

	t.Run("should panic if route is unknown", func(t *testing.T) {
		require.Panics(t, func() {
			api.authorize("test", "test")
		})
	})
}

func createAllCombinationsOfPermissions(permissions map[string][]string) []map[string][]string {
	type actionscope struct {
		action string
		scope  string
	}

	var flattenPermissions []actionscope
	for action, scopes := range permissions {
		for _, scope := range scopes {
			flattenPermissions = append(flattenPermissions, actionscope{
				action,
				scope,
			})
		}
	}

	l := len(flattenPermissions)
	// this is all possible combinations of the permissions
	var permissionCombinations []map[string][]string
	for bit := uint(0); bit < uint(math.Pow(2, float64(l))); bit++ {
		var tuple []actionscope
		for idx := 0; idx < l; idx++ {
			if (bit>>idx)&1 == 1 {
				tuple = append(tuple, flattenPermissions[idx])
			}
		}

		combination := make(map[string][]string)
		for _, perm := range tuple {
			combination[perm.action] = append(combination[perm.action], perm.scope)
		}

		permissionCombinations = append(permissionCombinations, combination)
	}
	return permissionCombinations
}

func getDatasourceScopesForRules(rules models.RulesGroup) []string {
	scopesMap := map[string]struct{}{}
	var result []string
	for _, rule := range rules {
		for _, query := range rule.Data {
			scope := datasources.ScopeProvider.GetResourceScopeUID(query.DatasourceUID)
			if _, ok := scopesMap[scope]; ok {
				continue
			}
			result = append(result, scope)
			scopesMap[scope] = struct{}{}
		}
	}
	return result
}

func mapUpdates(updates []store.RuleDelta, mapFunc func(store.RuleDelta) *models.AlertRule) models.RulesGroup {
	result := make(models.RulesGroup, 0, len(updates))
	for _, update := range updates {
		result = append(result, mapFunc(update))
	}
	return result
}

func TestAuthorizeRuleChanges(t *testing.T) {
	groupKey := models.GenerateGroupKey(rand.Int63())
	namespaceIdScope := dashboards.ScopeFoldersProvider.GetResourceScopeUID(groupKey.NamespaceUID)

	testCases := []struct {
		name        string
		changes     func() *store.GroupDelta
		permissions func(c *store.GroupDelta) map[string][]string
	}{
		{
			name: "if there are rules to add it should check create action and query for datasource",
			changes: func() *store.GroupDelta {
				return &store.GroupDelta{
					GroupKey: groupKey,
					New:      models.GenerateAlertRules(rand.Intn(4)+1, models.AlertRuleGen(withGroupKey(groupKey))),
					Update:   nil,
					Delete:   nil,
				}
			},
			permissions: func(c *store.GroupDelta) map[string][]string {
				var scopes []string
				for _, rule := range c.New {
					for _, query := range rule.Data {
						scopes = append(scopes, datasources.ScopeProvider.GetResourceScopeUID(query.DatasourceUID))
					}
				}
				return map[string][]string{
					ac.ActionAlertingRuleCreate: {
						namespaceIdScope,
					},
					datasources.ActionQuery: scopes,
				}
			},
		},
		{
			name: "if there are rules to delete it should check delete action and query for datasource",
			changes: func() *store.GroupDelta {
				rules := models.GenerateAlertRules(rand.Intn(4)+1, models.AlertRuleGen(withGroupKey(groupKey)))
				rules2 := models.GenerateAlertRules(rand.Intn(4)+1, models.AlertRuleGen(withGroupKey(groupKey)))
				return &store.GroupDelta{
					GroupKey: groupKey,
					AffectedGroups: map[models.AlertRuleGroupKey]models.RulesGroup{
						groupKey: append(rules, rules2...),
					},
					New:    nil,
					Update: nil,
					Delete: rules2,
				}
			},
			permissions: func(c *store.GroupDelta) map[string][]string {
				return map[string][]string{
					ac.ActionAlertingRuleDelete: {
						namespaceIdScope,
					},
					datasources.ActionQuery: getDatasourceScopesForRules(c.AffectedGroups[c.GroupKey]),
				}
			},
		},
		{
			name: "if there are rules to update within the same namespace it should check update action and access to datasource",
			changes: func() *store.GroupDelta {
				rules1 := models.GenerateAlertRules(rand.Intn(4)+1, models.AlertRuleGen(withGroupKey(groupKey)))
				rules := models.GenerateAlertRules(rand.Intn(4)+1, models.AlertRuleGen(withGroupKey(groupKey)))
				updates := make([]store.RuleDelta, 0, len(rules))

				for _, rule := range rules {
					cp := models.CopyRule(rule)
					cp.Data = []models.AlertQuery{models.GenerateAlertQuery()}
					updates = append(updates, store.RuleDelta{
						Existing: rule,
						New:      cp,
						Diff:     nil,
					})
				}

				return &store.GroupDelta{
					GroupKey: groupKey,
					AffectedGroups: map[models.AlertRuleGroupKey]models.RulesGroup{
						groupKey: append(rules, rules1...),
					},
					New:    nil,
					Update: updates,
					Delete: nil,
				}
			},
			permissions: func(c *store.GroupDelta) map[string][]string {
				scopes := getDatasourceScopesForRules(append(c.AffectedGroups[c.GroupKey], mapUpdates(c.Update, func(update store.RuleDelta) *models.AlertRule {
					return update.New
				})...))
				return map[string][]string{
					ac.ActionAlertingRuleUpdate: {
						namespaceIdScope,
					},
					datasources.ActionQuery: scopes,
				}
			},
		},
		{
			name: "if there are rules that are moved between namespaces it should check delete+add action and access to group where rules come from",
			changes: func() *store.GroupDelta {
				rules1 := models.GenerateAlertRules(rand.Intn(4)+1, models.AlertRuleGen(withGroupKey(groupKey)))
				rules := models.GenerateAlertRules(rand.Intn(4)+1, models.AlertRuleGen(withGroupKey(groupKey)))

				targetGroupKey := models.GenerateGroupKey(groupKey.OrgID)

				updates := make([]store.RuleDelta, 0, len(rules))
				for _, rule := range rules {
					cp := models.CopyRule(rule)
					withGroupKey(targetGroupKey)(cp)
					cp.Data = []models.AlertQuery{
						models.GenerateAlertQuery(),
					}

					updates = append(updates, store.RuleDelta{
						Existing: rule,
						New:      cp,
					})
				}

				return &store.GroupDelta{
					GroupKey: targetGroupKey,
					AffectedGroups: map[models.AlertRuleGroupKey]models.RulesGroup{
						groupKey: append(rules, rules1...),
					},
					New:    nil,
					Update: updates,
					Delete: nil,
				}
			},
			permissions: func(c *store.GroupDelta) map[string][]string {
				dsScopes := getDatasourceScopesForRules(
					append(append(append(c.AffectedGroups[c.GroupKey],
						mapUpdates(c.Update, func(update store.RuleDelta) *models.AlertRule {
							return update.New
						})...,
					), mapUpdates(c.Update, func(update store.RuleDelta) *models.AlertRule {
						return update.Existing
					})...), c.AffectedGroups[groupKey]...),
				)

				var deleteScopes []string
				for key := range c.AffectedGroups {
					deleteScopes = append(deleteScopes, dashboards.ScopeFoldersProvider.GetResourceScopeUID(key.NamespaceUID))
				}

				return map[string][]string{
					ac.ActionAlertingRuleDelete: deleteScopes,
					ac.ActionAlertingRuleCreate: {
						dashboards.ScopeFoldersProvider.GetResourceScopeUID(c.GroupKey.NamespaceUID),
					},
					datasources.ActionQuery: dsScopes,
				}
			},
		},
		{
			name: "if there are rules that are moved between groups in the same namespace it should check update action and access to all groups (source+target)",
			changes: func() *store.GroupDelta {
				targetGroupKey := models.AlertRuleGroupKey{
					OrgID:        groupKey.OrgID,
					NamespaceUID: groupKey.NamespaceUID,
					RuleGroup:    util.GenerateShortUID(),
				}
				sourceGroup := models.GenerateAlertRules(rand.Intn(4)+1, models.AlertRuleGen(withGroupKey(groupKey)))
				targetGroup := models.GenerateAlertRules(rand.Intn(4)+1, models.AlertRuleGen(withGroupKey(targetGroupKey)))

				updates := make([]store.RuleDelta, 0, len(sourceGroup))
				toCopy := len(sourceGroup)
				if toCopy > 1 {
					toCopy = rand.Intn(toCopy-1) + 1
				}
				for i := 0; i < toCopy; i++ {
					rule := sourceGroup[0]
					cp := models.CopyRule(rule)
					withGroupKey(targetGroupKey)(cp)
					cp.Data = []models.AlertQuery{
						models.GenerateAlertQuery(),
					}

					updates = append(updates, store.RuleDelta{
						Existing: rule,
						New:      cp,
					})
				}

				return &store.GroupDelta{
					GroupKey: targetGroupKey,
					AffectedGroups: map[models.AlertRuleGroupKey]models.RulesGroup{
						groupKey:       sourceGroup,
						targetGroupKey: targetGroup,
					},
					New:    nil,
					Update: updates,
					Delete: nil,
				}
			},
			permissions: func(c *store.GroupDelta) map[string][]string {
				scopes := make(map[string]struct{})
				for _, update := range c.Update {
					for _, query := range update.New.Data {
						scopes[datasources.ScopeProvider.GetResourceScopeUID(query.DatasourceUID)] = struct{}{}
					}
					for _, query := range update.Existing.Data {
						scopes[datasources.ScopeProvider.GetResourceScopeUID(query.DatasourceUID)] = struct{}{}
					}
				}
				for _, rules := range c.AffectedGroups {
					for _, rule := range rules {
						for _, query := range rule.Data {
							scopes[datasources.ScopeProvider.GetResourceScopeUID(query.DatasourceUID)] = struct{}{}
						}
					}
				}

				dsScopes := make([]string, 0, len(scopes))
				for key := range scopes {
					dsScopes = append(dsScopes, key)
				}

				return map[string][]string{
					ac.ActionAlertingRuleUpdate: {
						dashboards.ScopeFoldersProvider.GetResourceScopeUID(c.GroupKey.NamespaceUID),
					},
					datasources.ActionQuery: dsScopes,
				}
			},
		},
	}

	for _, testCase := range testCases {
		t.Run(testCase.name, func(t *testing.T) {
			groupChanges := testCase.changes()
			permissions := testCase.permissions(groupChanges)

			t.Run("should fail with insufficient permissions", func(t *testing.T) {
				permissionCombinations := createAllCombinationsOfPermissions(permissions)
				permissionCombinations = permissionCombinations[0 : len(permissionCombinations)-1] // exclude all permissions
				for _, missing := range permissionCombinations {
					executed := false
					err := authorizeRuleChanges(groupChanges, func(evaluator ac.Evaluator) bool {
						response := evaluator.Evaluate(missing)
						executed = true
						return response
					})
					require.Errorf(t, err, "expected error because less permissions than expected were provided. Provided: %v; Expected: %v", missing, permissions)
					require.ErrorIs(t, err, ErrAuthorization)
					require.Truef(t, executed, "evaluation function is expected to be called but it was not.")
				}
			})

			executed := false

			err := authorizeRuleChanges(groupChanges, func(evaluator ac.Evaluator) bool {
				response := evaluator.Evaluate(permissions)
				require.Truef(t, response, "provided permissions [%v] is not enough for requested permissions [%s]", permissions, evaluator.GoString())
				executed = true
				return true
			})
			require.NoError(t, err)
			require.Truef(t, executed, "evaluation function is expected to be called but it was not.")
		})
	}
}

func TestCheckDatasourcePermissionsForRule(t *testing.T) {
	rule := models.AlertRuleGen()()

	expressionByType := models.GenerateAlertQuery()
	expressionByType.QueryType = expr.DatasourceType
	expressionByUID := models.GenerateAlertQuery()
	expressionByUID.DatasourceUID = expr.OldDatasourceUID

	var data []models.AlertQuery
	var scopes []string
	expectedExecutions := rand.Intn(3) + 2
	for i := 0; i < expectedExecutions; i++ {
		q := models.GenerateAlertQuery()
		scopes = append(scopes, datasources.ScopeProvider.GetResourceScopeUID(q.DatasourceUID))
		data = append(data, q)
	}

	data = append(data, expressionByType, expressionByUID)
	rand.Shuffle(len(data), func(i, j int) {
		data[j], data[i] = data[i], data[j]
	})

	rule.Data = data

	t.Run("should check only expressions", func(t *testing.T) {
		permissions := map[string][]string{
			datasources.ActionQuery: scopes,
		}

		executed := 0

		eval := authorizeDatasourceAccessForRule(rule, func(evaluator ac.Evaluator) bool {
			response := evaluator.Evaluate(permissions)
			require.Truef(t, response, "provided permissions [%v] is not enough for requested permissions [%s]", permissions, evaluator.GoString())
			executed++
			return true
		})

		require.True(t, eval)
		require.Equal(t, expectedExecutions, executed)
	})

	t.Run("should return on first negative evaluation", func(t *testing.T) {
		executed := 0

		eval := authorizeDatasourceAccessForRule(rule, func(evaluator ac.Evaluator) bool {
			executed++
			return false
		})

		require.False(t, eval)
		require.Equal(t, 1, executed)
	})
}

func Test_authorizeAccessToRuleGroup(t *testing.T) {
	t.Run("should return true if user has access to all datasources of all rules in group", func(t *testing.T) {
		rules := models.GenerateAlertRules(rand.Intn(4)+1, models.AlertRuleGen())
		var scopes []string
		for _, rule := range rules {
			for _, query := range rule.Data {
				scopes = append(scopes, datasources.ScopeProvider.GetResourceScopeUID(query.DatasourceUID))
			}
		}
		permissions := map[string][]string{
			datasources.ActionQuery: scopes,
		}

		result := authorizeAccessToRuleGroup(rules, func(evaluator ac.Evaluator) bool {
			response := evaluator.Evaluate(permissions)
			require.Truef(t, response, "provided permissions [%v] is not enough for requested permissions [%s]", permissions, evaluator.GoString())
			return true
		})

		require.True(t, result)
	})
	t.Run("should return false if user does not have access to at least one rule in group", func(t *testing.T) {
		rules := models.GenerateAlertRules(rand.Intn(4)+1, models.AlertRuleGen())
		var scopes []string
		for _, rule := range rules {
			for _, query := range rule.Data {
				scopes = append(scopes, datasources.ScopeProvider.GetResourceScopeUID(query.DatasourceUID))
			}
		}
		permissions := map[string][]string{
			datasources.ActionQuery: scopes,
		}

		rule := models.AlertRuleGen()()
		rules = append(rules, rule)

		result := authorizeAccessToRuleGroup(rules, func(evaluator ac.Evaluator) bool {
			response := evaluator.Evaluate(permissions)
			return response
		})

		require.False(t, result)
	})
}<|MERGE_RESOLUTION|>--- conflicted
+++ resolved
@@ -49,11 +49,7 @@
 		}
 		paths[p] = methods
 	}
-<<<<<<< HEAD
-	require.Len(t, paths, 39)
-=======
 	require.Len(t, paths, 40)
->>>>>>> 89b365f8
 
 	ac := acmock.New()
 	api := &API{AccessControl: ac}
