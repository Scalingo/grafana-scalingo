/*Package api contains base API implementation of unified alerting
 *
 *Generated by: Swagger Codegen (https://github.com/swagger-api/swagger-codegen.git)
 *
 *Do not manually edit these files, please find ngalert/api/swagger-codegen/ for commands on how to generate them.
 */
package api

import (
	"net/http"

	"github.com/grafana/grafana/pkg/api/response"
	"github.com/grafana/grafana/pkg/api/routing"
	"github.com/grafana/grafana/pkg/middleware"
	"github.com/grafana/grafana/pkg/models"
	apimodels "github.com/grafana/grafana/pkg/services/ngalert/api/tooling/definitions"
	"github.com/grafana/grafana/pkg/services/ngalert/metrics"
	"github.com/grafana/grafana/pkg/web"
)

<<<<<<< HEAD
type ProvisioningApiForkingService interface {
=======
type ProvisioningApi interface {
>>>>>>> 89b365f8
	RouteDeleteAlertRule(*models.ReqContext) response.Response
	RouteDeleteContactpoints(*models.ReqContext) response.Response
	RouteDeleteMuteTiming(*models.ReqContext) response.Response
	RouteDeleteTemplate(*models.ReqContext) response.Response
	RouteGetAlertRule(*models.ReqContext) response.Response
	RouteGetAlertRuleGroup(*models.ReqContext) response.Response
	RouteGetContactpoints(*models.ReqContext) response.Response
	RouteGetMuteTiming(*models.ReqContext) response.Response
	RouteGetMuteTimings(*models.ReqContext) response.Response
	RouteGetPolicyTree(*models.ReqContext) response.Response
	RouteGetTemplate(*models.ReqContext) response.Response
	RouteGetTemplates(*models.ReqContext) response.Response
	RoutePostAlertRule(*models.ReqContext) response.Response
	RoutePostContactpoints(*models.ReqContext) response.Response
	RoutePostMuteTiming(*models.ReqContext) response.Response
	RoutePutAlertRule(*models.ReqContext) response.Response
	RoutePutAlertRuleGroup(*models.ReqContext) response.Response
	RoutePutContactpoint(*models.ReqContext) response.Response
	RoutePutMuteTiming(*models.ReqContext) response.Response
	RoutePutPolicyTree(*models.ReqContext) response.Response
	RoutePutTemplate(*models.ReqContext) response.Response
	RouteResetPolicyTree(*models.ReqContext) response.Response
}

<<<<<<< HEAD
func (f *ForkedProvisioningApi) RouteDeleteAlertRule(ctx *models.ReqContext) response.Response {
	uIDParam := web.Params(ctx.Req)[":UID"]
	return f.forkRouteDeleteAlertRule(ctx, uIDParam)
}
func (f *ForkedProvisioningApi) RouteDeleteContactpoints(ctx *models.ReqContext) response.Response {
	uIDParam := web.Params(ctx.Req)[":UID"]
	return f.forkRouteDeleteContactpoints(ctx, uIDParam)
}
func (f *ForkedProvisioningApi) RouteDeleteMuteTiming(ctx *models.ReqContext) response.Response {
	nameParam := web.Params(ctx.Req)[":name"]
	return f.forkRouteDeleteMuteTiming(ctx, nameParam)
}
func (f *ForkedProvisioningApi) RouteDeleteTemplate(ctx *models.ReqContext) response.Response {
	nameParam := web.Params(ctx.Req)[":name"]
	return f.forkRouteDeleteTemplate(ctx, nameParam)
}
func (f *ForkedProvisioningApi) RouteGetAlertRule(ctx *models.ReqContext) response.Response {
	uIDParam := web.Params(ctx.Req)[":UID"]
	return f.forkRouteGetAlertRule(ctx, uIDParam)
}
func (f *ForkedProvisioningApi) RouteGetAlertRuleGroup(ctx *models.ReqContext) response.Response {
	folderUIDParam := web.Params(ctx.Req)[":FolderUID"]
	groupParam := web.Params(ctx.Req)[":Group"]
	return f.forkRouteGetAlertRuleGroup(ctx, folderUIDParam, groupParam)
}
func (f *ForkedProvisioningApi) RouteGetContactpoints(ctx *models.ReqContext) response.Response {
	return f.forkRouteGetContactpoints(ctx)
}
func (f *ForkedProvisioningApi) RouteGetMuteTiming(ctx *models.ReqContext) response.Response {
	nameParam := web.Params(ctx.Req)[":name"]
	return f.forkRouteGetMuteTiming(ctx, nameParam)
}
func (f *ForkedProvisioningApi) RouteGetMuteTimings(ctx *models.ReqContext) response.Response {
	return f.forkRouteGetMuteTimings(ctx)
}
func (f *ForkedProvisioningApi) RouteGetPolicyTree(ctx *models.ReqContext) response.Response {
	return f.forkRouteGetPolicyTree(ctx)
}
func (f *ForkedProvisioningApi) RouteGetTemplate(ctx *models.ReqContext) response.Response {
	nameParam := web.Params(ctx.Req)[":name"]
	return f.forkRouteGetTemplate(ctx, nameParam)
}
func (f *ForkedProvisioningApi) RouteGetTemplates(ctx *models.ReqContext) response.Response {
	return f.forkRouteGetTemplates(ctx)
}
func (f *ForkedProvisioningApi) RoutePostAlertRule(ctx *models.ReqContext) response.Response {
	conf := apimodels.AlertRule{}
	if err := web.Bind(ctx.Req, &conf); err != nil {
		return response.Error(http.StatusBadRequest, "bad request data", err)
	}
	return f.forkRoutePostAlertRule(ctx, conf)
}
func (f *ForkedProvisioningApi) RoutePostContactpoints(ctx *models.ReqContext) response.Response {
=======
func (f *ProvisioningApiHandler) RouteDeleteAlertRule(ctx *models.ReqContext) response.Response {
	// Parse Path Parameters
	uIDParam := web.Params(ctx.Req)[":UID"]
	return f.handleRouteDeleteAlertRule(ctx, uIDParam)
}
func (f *ProvisioningApiHandler) RouteDeleteContactpoints(ctx *models.ReqContext) response.Response {
	// Parse Path Parameters
	uIDParam := web.Params(ctx.Req)[":UID"]
	return f.handleRouteDeleteContactpoints(ctx, uIDParam)
}
func (f *ProvisioningApiHandler) RouteDeleteMuteTiming(ctx *models.ReqContext) response.Response {
	// Parse Path Parameters
	nameParam := web.Params(ctx.Req)[":name"]
	return f.handleRouteDeleteMuteTiming(ctx, nameParam)
}
func (f *ProvisioningApiHandler) RouteDeleteTemplate(ctx *models.ReqContext) response.Response {
	// Parse Path Parameters
	nameParam := web.Params(ctx.Req)[":name"]
	return f.handleRouteDeleteTemplate(ctx, nameParam)
}
func (f *ProvisioningApiHandler) RouteGetAlertRule(ctx *models.ReqContext) response.Response {
	// Parse Path Parameters
	uIDParam := web.Params(ctx.Req)[":UID"]
	return f.handleRouteGetAlertRule(ctx, uIDParam)
}
func (f *ProvisioningApiHandler) RouteGetAlertRuleGroup(ctx *models.ReqContext) response.Response {
	// Parse Path Parameters
	folderUIDParam := web.Params(ctx.Req)[":FolderUID"]
	groupParam := web.Params(ctx.Req)[":Group"]
	return f.handleRouteGetAlertRuleGroup(ctx, folderUIDParam, groupParam)
}
func (f *ProvisioningApiHandler) RouteGetContactpoints(ctx *models.ReqContext) response.Response {
	return f.handleRouteGetContactpoints(ctx)
}
func (f *ProvisioningApiHandler) RouteGetMuteTiming(ctx *models.ReqContext) response.Response {
	// Parse Path Parameters
	nameParam := web.Params(ctx.Req)[":name"]
	return f.handleRouteGetMuteTiming(ctx, nameParam)
}
func (f *ProvisioningApiHandler) RouteGetMuteTimings(ctx *models.ReqContext) response.Response {
	return f.handleRouteGetMuteTimings(ctx)
}
func (f *ProvisioningApiHandler) RouteGetPolicyTree(ctx *models.ReqContext) response.Response {
	return f.handleRouteGetPolicyTree(ctx)
}
func (f *ProvisioningApiHandler) RouteGetTemplate(ctx *models.ReqContext) response.Response {
	// Parse Path Parameters
	nameParam := web.Params(ctx.Req)[":name"]
	return f.handleRouteGetTemplate(ctx, nameParam)
}
func (f *ProvisioningApiHandler) RouteGetTemplates(ctx *models.ReqContext) response.Response {
	return f.handleRouteGetTemplates(ctx)
}
func (f *ProvisioningApiHandler) RoutePostAlertRule(ctx *models.ReqContext) response.Response {
	// Parse Request Body
	conf := apimodels.ProvisionedAlertRule{}
	if err := web.Bind(ctx.Req, &conf); err != nil {
		return response.Error(http.StatusBadRequest, "bad request data", err)
	}
	return f.handleRoutePostAlertRule(ctx, conf)
}
func (f *ProvisioningApiHandler) RoutePostContactpoints(ctx *models.ReqContext) response.Response {
	// Parse Request Body
>>>>>>> 89b365f8
	conf := apimodels.EmbeddedContactPoint{}
	if err := web.Bind(ctx.Req, &conf); err != nil {
		return response.Error(http.StatusBadRequest, "bad request data", err)
	}
	return f.handleRoutePostContactpoints(ctx, conf)
}
<<<<<<< HEAD
func (f *ForkedProvisioningApi) RoutePostMuteTiming(ctx *models.ReqContext) response.Response {
=======
func (f *ProvisioningApiHandler) RoutePostMuteTiming(ctx *models.ReqContext) response.Response {
	// Parse Request Body
>>>>>>> 89b365f8
	conf := apimodels.MuteTimeInterval{}
	if err := web.Bind(ctx.Req, &conf); err != nil {
		return response.Error(http.StatusBadRequest, "bad request data", err)
	}
<<<<<<< HEAD
	return f.forkRoutePostMuteTiming(ctx, conf)
}
func (f *ForkedProvisioningApi) RoutePutAlertRule(ctx *models.ReqContext) response.Response {
	uIDParam := web.Params(ctx.Req)[":UID"]
	conf := apimodels.AlertRule{}
	if err := web.Bind(ctx.Req, &conf); err != nil {
		return response.Error(http.StatusBadRequest, "bad request data", err)
	}
	return f.forkRoutePutAlertRule(ctx, conf, uIDParam)
}
func (f *ForkedProvisioningApi) RoutePutAlertRuleGroup(ctx *models.ReqContext) response.Response {
	folderUIDParam := web.Params(ctx.Req)[":FolderUID"]
	groupParam := web.Params(ctx.Req)[":Group"]
	conf := apimodels.AlertRuleGroupMetadata{}
	if err := web.Bind(ctx.Req, &conf); err != nil {
		return response.Error(http.StatusBadRequest, "bad request data", err)
	}
	return f.forkRoutePutAlertRuleGroup(ctx, conf, folderUIDParam, groupParam)
}
func (f *ForkedProvisioningApi) RoutePutContactpoint(ctx *models.ReqContext) response.Response {
	uIDParam := web.Params(ctx.Req)[":UID"]
=======
	return f.handleRoutePostMuteTiming(ctx, conf)
}
func (f *ProvisioningApiHandler) RoutePutAlertRule(ctx *models.ReqContext) response.Response {
	// Parse Path Parameters
	uIDParam := web.Params(ctx.Req)[":UID"]
	// Parse Request Body
	conf := apimodels.ProvisionedAlertRule{}
	if err := web.Bind(ctx.Req, &conf); err != nil {
		return response.Error(http.StatusBadRequest, "bad request data", err)
	}
	return f.handleRoutePutAlertRule(ctx, conf, uIDParam)
}
func (f *ProvisioningApiHandler) RoutePutAlertRuleGroup(ctx *models.ReqContext) response.Response {
	// Parse Path Parameters
	folderUIDParam := web.Params(ctx.Req)[":FolderUID"]
	groupParam := web.Params(ctx.Req)[":Group"]
	// Parse Request Body
	conf := apimodels.AlertRuleGroup{}
	if err := web.Bind(ctx.Req, &conf); err != nil {
		return response.Error(http.StatusBadRequest, "bad request data", err)
	}
	return f.handleRoutePutAlertRuleGroup(ctx, conf, folderUIDParam, groupParam)
}
func (f *ProvisioningApiHandler) RoutePutContactpoint(ctx *models.ReqContext) response.Response {
	// Parse Path Parameters
	uIDParam := web.Params(ctx.Req)[":UID"]
	// Parse Request Body
>>>>>>> 89b365f8
	conf := apimodels.EmbeddedContactPoint{}
	if err := web.Bind(ctx.Req, &conf); err != nil {
		return response.Error(http.StatusBadRequest, "bad request data", err)
	}
<<<<<<< HEAD
	return f.forkRoutePutContactpoint(ctx, conf, uIDParam)
}
func (f *ForkedProvisioningApi) RoutePutMuteTiming(ctx *models.ReqContext) response.Response {
	nameParam := web.Params(ctx.Req)[":name"]
	conf := apimodels.MuteTimeInterval{}
	if err := web.Bind(ctx.Req, &conf); err != nil {
		return response.Error(http.StatusBadRequest, "bad request data", err)
	}
	return f.forkRoutePutMuteTiming(ctx, conf, nameParam)
}
func (f *ForkedProvisioningApi) RoutePutPolicyTree(ctx *models.ReqContext) response.Response {
=======
	return f.handleRoutePutContactpoint(ctx, conf, uIDParam)
}
func (f *ProvisioningApiHandler) RoutePutMuteTiming(ctx *models.ReqContext) response.Response {
	// Parse Path Parameters
	nameParam := web.Params(ctx.Req)[":name"]
	// Parse Request Body
	conf := apimodels.MuteTimeInterval{}
	if err := web.Bind(ctx.Req, &conf); err != nil {
		return response.Error(http.StatusBadRequest, "bad request data", err)
	}
	return f.handleRoutePutMuteTiming(ctx, conf, nameParam)
}
func (f *ProvisioningApiHandler) RoutePutPolicyTree(ctx *models.ReqContext) response.Response {
	// Parse Request Body
>>>>>>> 89b365f8
	conf := apimodels.Route{}
	if err := web.Bind(ctx.Req, &conf); err != nil {
		return response.Error(http.StatusBadRequest, "bad request data", err)
	}
	return f.handleRoutePutPolicyTree(ctx, conf)
}
<<<<<<< HEAD
func (f *ForkedProvisioningApi) RoutePutTemplate(ctx *models.ReqContext) response.Response {
	nameParam := web.Params(ctx.Req)[":name"]
=======
func (f *ProvisioningApiHandler) RoutePutTemplate(ctx *models.ReqContext) response.Response {
	// Parse Path Parameters
	nameParam := web.Params(ctx.Req)[":name"]
	// Parse Request Body
>>>>>>> 89b365f8
	conf := apimodels.MessageTemplateContent{}
	if err := web.Bind(ctx.Req, &conf); err != nil {
		return response.Error(http.StatusBadRequest, "bad request data", err)
	}
<<<<<<< HEAD
	return f.forkRoutePutTemplate(ctx, conf, nameParam)
}
func (f *ForkedProvisioningApi) RouteResetPolicyTree(ctx *models.ReqContext) response.Response {
	return f.forkRouteResetPolicyTree(ctx)
=======
	return f.handleRoutePutTemplate(ctx, conf, nameParam)
}
func (f *ProvisioningApiHandler) RouteResetPolicyTree(ctx *models.ReqContext) response.Response {
	return f.handleRouteResetPolicyTree(ctx)
>>>>>>> 89b365f8
}

func (api *API) RegisterProvisioningApiEndpoints(srv ProvisioningApi, m *metrics.API) {
	api.RouteRegister.Group("", func(group routing.RouteRegister) {
		group.Delete(
			toMacaronPath("/api/v1/provisioning/alert-rules/{UID}"),
			api.authorize(http.MethodDelete, "/api/v1/provisioning/alert-rules/{UID}"),
			metrics.Instrument(
				http.MethodDelete,
				"/api/v1/provisioning/alert-rules/{UID}",
				srv.RouteDeleteAlertRule,
				m,
			),
		)
		group.Delete(
			toMacaronPath("/api/v1/provisioning/contact-points/{UID}"),
			api.authorize(http.MethodDelete, "/api/v1/provisioning/contact-points/{UID}"),
			metrics.Instrument(
				http.MethodDelete,
				"/api/v1/provisioning/contact-points/{UID}",
				srv.RouteDeleteContactpoints,
				m,
			),
		)
		group.Delete(
			toMacaronPath("/api/v1/provisioning/mute-timings/{name}"),
			api.authorize(http.MethodDelete, "/api/v1/provisioning/mute-timings/{name}"),
			metrics.Instrument(
				http.MethodDelete,
				"/api/v1/provisioning/mute-timings/{name}",
				srv.RouteDeleteMuteTiming,
				m,
			),
		)
		group.Delete(
			toMacaronPath("/api/v1/provisioning/templates/{name}"),
			api.authorize(http.MethodDelete, "/api/v1/provisioning/templates/{name}"),
			metrics.Instrument(
				http.MethodDelete,
				"/api/v1/provisioning/templates/{name}",
				srv.RouteDeleteTemplate,
				m,
			),
		)
		group.Get(
			toMacaronPath("/api/v1/provisioning/alert-rules/{UID}"),
			api.authorize(http.MethodGet, "/api/v1/provisioning/alert-rules/{UID}"),
			metrics.Instrument(
				http.MethodGet,
				"/api/v1/provisioning/alert-rules/{UID}",
				srv.RouteGetAlertRule,
				m,
			),
		)
		group.Get(
			toMacaronPath("/api/v1/provisioning/folder/{FolderUID}/rule-groups/{Group}"),
			api.authorize(http.MethodGet, "/api/v1/provisioning/folder/{FolderUID}/rule-groups/{Group}"),
			metrics.Instrument(
				http.MethodGet,
				"/api/v1/provisioning/folder/{FolderUID}/rule-groups/{Group}",
				srv.RouteGetAlertRuleGroup,
				m,
			),
		)
		group.Get(
			toMacaronPath("/api/v1/provisioning/contact-points"),
			api.authorize(http.MethodGet, "/api/v1/provisioning/contact-points"),
			metrics.Instrument(
				http.MethodGet,
				"/api/v1/provisioning/contact-points",
				srv.RouteGetContactpoints,
				m,
			),
		)
		group.Get(
			toMacaronPath("/api/v1/provisioning/mute-timings/{name}"),
			api.authorize(http.MethodGet, "/api/v1/provisioning/mute-timings/{name}"),
			metrics.Instrument(
				http.MethodGet,
				"/api/v1/provisioning/mute-timings/{name}",
				srv.RouteGetMuteTiming,
				m,
			),
		)
		group.Get(
			toMacaronPath("/api/v1/provisioning/mute-timings"),
			api.authorize(http.MethodGet, "/api/v1/provisioning/mute-timings"),
			metrics.Instrument(
				http.MethodGet,
				"/api/v1/provisioning/mute-timings",
				srv.RouteGetMuteTimings,
				m,
			),
		)
		group.Get(
			toMacaronPath("/api/v1/provisioning/policies"),
			api.authorize(http.MethodGet, "/api/v1/provisioning/policies"),
			metrics.Instrument(
				http.MethodGet,
				"/api/v1/provisioning/policies",
				srv.RouteGetPolicyTree,
				m,
			),
		)
		group.Get(
			toMacaronPath("/api/v1/provisioning/templates/{name}"),
			api.authorize(http.MethodGet, "/api/v1/provisioning/templates/{name}"),
			metrics.Instrument(
				http.MethodGet,
				"/api/v1/provisioning/templates/{name}",
				srv.RouteGetTemplate,
				m,
			),
		)
		group.Get(
			toMacaronPath("/api/v1/provisioning/templates"),
			api.authorize(http.MethodGet, "/api/v1/provisioning/templates"),
			metrics.Instrument(
				http.MethodGet,
				"/api/v1/provisioning/templates",
				srv.RouteGetTemplates,
				m,
			),
		)
		group.Post(
			toMacaronPath("/api/v1/provisioning/alert-rules"),
			api.authorize(http.MethodPost, "/api/v1/provisioning/alert-rules"),
			metrics.Instrument(
				http.MethodPost,
				"/api/v1/provisioning/alert-rules",
				srv.RoutePostAlertRule,
				m,
			),
		)
		group.Post(
			toMacaronPath("/api/v1/provisioning/contact-points"),
			api.authorize(http.MethodPost, "/api/v1/provisioning/contact-points"),
			metrics.Instrument(
				http.MethodPost,
				"/api/v1/provisioning/contact-points",
				srv.RoutePostContactpoints,
				m,
			),
		)
		group.Post(
			toMacaronPath("/api/v1/provisioning/mute-timings"),
			api.authorize(http.MethodPost, "/api/v1/provisioning/mute-timings"),
			metrics.Instrument(
				http.MethodPost,
				"/api/v1/provisioning/mute-timings",
				srv.RoutePostMuteTiming,
				m,
			),
		)
		group.Put(
			toMacaronPath("/api/v1/provisioning/alert-rules/{UID}"),
			api.authorize(http.MethodPut, "/api/v1/provisioning/alert-rules/{UID}"),
			metrics.Instrument(
				http.MethodPut,
				"/api/v1/provisioning/alert-rules/{UID}",
				srv.RoutePutAlertRule,
				m,
			),
		)
		group.Put(
			toMacaronPath("/api/v1/provisioning/folder/{FolderUID}/rule-groups/{Group}"),
			api.authorize(http.MethodPut, "/api/v1/provisioning/folder/{FolderUID}/rule-groups/{Group}"),
			metrics.Instrument(
				http.MethodPut,
				"/api/v1/provisioning/folder/{FolderUID}/rule-groups/{Group}",
				srv.RoutePutAlertRuleGroup,
				m,
			),
		)
		group.Put(
			toMacaronPath("/api/v1/provisioning/contact-points/{UID}"),
			api.authorize(http.MethodPut, "/api/v1/provisioning/contact-points/{UID}"),
			metrics.Instrument(
				http.MethodPut,
				"/api/v1/provisioning/contact-points/{UID}",
				srv.RoutePutContactpoint,
				m,
			),
		)
		group.Put(
			toMacaronPath("/api/v1/provisioning/mute-timings/{name}"),
			api.authorize(http.MethodPut, "/api/v1/provisioning/mute-timings/{name}"),
			metrics.Instrument(
				http.MethodPut,
				"/api/v1/provisioning/mute-timings/{name}",
				srv.RoutePutMuteTiming,
				m,
			),
		)
		group.Put(
			toMacaronPath("/api/v1/provisioning/policies"),
			api.authorize(http.MethodPut, "/api/v1/provisioning/policies"),
			metrics.Instrument(
				http.MethodPut,
				"/api/v1/provisioning/policies",
				srv.RoutePutPolicyTree,
				m,
			),
		)
		group.Put(
			toMacaronPath("/api/v1/provisioning/templates/{name}"),
			api.authorize(http.MethodPut, "/api/v1/provisioning/templates/{name}"),
			metrics.Instrument(
				http.MethodPut,
				"/api/v1/provisioning/templates/{name}",
				srv.RoutePutTemplate,
				m,
			),
		)
		group.Delete(
			toMacaronPath("/api/v1/provisioning/policies"),
			api.authorize(http.MethodDelete, "/api/v1/provisioning/policies"),
			metrics.Instrument(
				http.MethodDelete,
				"/api/v1/provisioning/policies",
				srv.RouteResetPolicyTree,
				m,
			),
		)
	}, middleware.ReqSignedIn)
}<|MERGE_RESOLUTION|>--- conflicted
+++ resolved
@@ -18,11 +18,7 @@
 	"github.com/grafana/grafana/pkg/web"
 )
 
-<<<<<<< HEAD
-type ProvisioningApiForkingService interface {
-=======
 type ProvisioningApi interface {
->>>>>>> 89b365f8
 	RouteDeleteAlertRule(*models.ReqContext) response.Response
 	RouteDeleteContactpoints(*models.ReqContext) response.Response
 	RouteDeleteMuteTiming(*models.ReqContext) response.Response
@@ -47,61 +43,6 @@
 	RouteResetPolicyTree(*models.ReqContext) response.Response
 }
 
-<<<<<<< HEAD
-func (f *ForkedProvisioningApi) RouteDeleteAlertRule(ctx *models.ReqContext) response.Response {
-	uIDParam := web.Params(ctx.Req)[":UID"]
-	return f.forkRouteDeleteAlertRule(ctx, uIDParam)
-}
-func (f *ForkedProvisioningApi) RouteDeleteContactpoints(ctx *models.ReqContext) response.Response {
-	uIDParam := web.Params(ctx.Req)[":UID"]
-	return f.forkRouteDeleteContactpoints(ctx, uIDParam)
-}
-func (f *ForkedProvisioningApi) RouteDeleteMuteTiming(ctx *models.ReqContext) response.Response {
-	nameParam := web.Params(ctx.Req)[":name"]
-	return f.forkRouteDeleteMuteTiming(ctx, nameParam)
-}
-func (f *ForkedProvisioningApi) RouteDeleteTemplate(ctx *models.ReqContext) response.Response {
-	nameParam := web.Params(ctx.Req)[":name"]
-	return f.forkRouteDeleteTemplate(ctx, nameParam)
-}
-func (f *ForkedProvisioningApi) RouteGetAlertRule(ctx *models.ReqContext) response.Response {
-	uIDParam := web.Params(ctx.Req)[":UID"]
-	return f.forkRouteGetAlertRule(ctx, uIDParam)
-}
-func (f *ForkedProvisioningApi) RouteGetAlertRuleGroup(ctx *models.ReqContext) response.Response {
-	folderUIDParam := web.Params(ctx.Req)[":FolderUID"]
-	groupParam := web.Params(ctx.Req)[":Group"]
-	return f.forkRouteGetAlertRuleGroup(ctx, folderUIDParam, groupParam)
-}
-func (f *ForkedProvisioningApi) RouteGetContactpoints(ctx *models.ReqContext) response.Response {
-	return f.forkRouteGetContactpoints(ctx)
-}
-func (f *ForkedProvisioningApi) RouteGetMuteTiming(ctx *models.ReqContext) response.Response {
-	nameParam := web.Params(ctx.Req)[":name"]
-	return f.forkRouteGetMuteTiming(ctx, nameParam)
-}
-func (f *ForkedProvisioningApi) RouteGetMuteTimings(ctx *models.ReqContext) response.Response {
-	return f.forkRouteGetMuteTimings(ctx)
-}
-func (f *ForkedProvisioningApi) RouteGetPolicyTree(ctx *models.ReqContext) response.Response {
-	return f.forkRouteGetPolicyTree(ctx)
-}
-func (f *ForkedProvisioningApi) RouteGetTemplate(ctx *models.ReqContext) response.Response {
-	nameParam := web.Params(ctx.Req)[":name"]
-	return f.forkRouteGetTemplate(ctx, nameParam)
-}
-func (f *ForkedProvisioningApi) RouteGetTemplates(ctx *models.ReqContext) response.Response {
-	return f.forkRouteGetTemplates(ctx)
-}
-func (f *ForkedProvisioningApi) RoutePostAlertRule(ctx *models.ReqContext) response.Response {
-	conf := apimodels.AlertRule{}
-	if err := web.Bind(ctx.Req, &conf); err != nil {
-		return response.Error(http.StatusBadRequest, "bad request data", err)
-	}
-	return f.forkRoutePostAlertRule(ctx, conf)
-}
-func (f *ForkedProvisioningApi) RoutePostContactpoints(ctx *models.ReqContext) response.Response {
-=======
 func (f *ProvisioningApiHandler) RouteDeleteAlertRule(ctx *models.ReqContext) response.Response {
 	// Parse Path Parameters
 	uIDParam := web.Params(ctx.Req)[":UID"]
@@ -165,136 +106,81 @@
 }
 func (f *ProvisioningApiHandler) RoutePostContactpoints(ctx *models.ReqContext) response.Response {
 	// Parse Request Body
->>>>>>> 89b365f8
 	conf := apimodels.EmbeddedContactPoint{}
 	if err := web.Bind(ctx.Req, &conf); err != nil {
 		return response.Error(http.StatusBadRequest, "bad request data", err)
 	}
 	return f.handleRoutePostContactpoints(ctx, conf)
 }
-<<<<<<< HEAD
-func (f *ForkedProvisioningApi) RoutePostMuteTiming(ctx *models.ReqContext) response.Response {
-=======
 func (f *ProvisioningApiHandler) RoutePostMuteTiming(ctx *models.ReqContext) response.Response {
 	// Parse Request Body
->>>>>>> 89b365f8
 	conf := apimodels.MuteTimeInterval{}
 	if err := web.Bind(ctx.Req, &conf); err != nil {
 		return response.Error(http.StatusBadRequest, "bad request data", err)
 	}
-<<<<<<< HEAD
-	return f.forkRoutePostMuteTiming(ctx, conf)
-}
-func (f *ForkedProvisioningApi) RoutePutAlertRule(ctx *models.ReqContext) response.Response {
+	return f.handleRoutePostMuteTiming(ctx, conf)
+}
+func (f *ProvisioningApiHandler) RoutePutAlertRule(ctx *models.ReqContext) response.Response {
+	// Parse Path Parameters
 	uIDParam := web.Params(ctx.Req)[":UID"]
-	conf := apimodels.AlertRule{}
-	if err := web.Bind(ctx.Req, &conf); err != nil {
-		return response.Error(http.StatusBadRequest, "bad request data", err)
-	}
-	return f.forkRoutePutAlertRule(ctx, conf, uIDParam)
-}
-func (f *ForkedProvisioningApi) RoutePutAlertRuleGroup(ctx *models.ReqContext) response.Response {
+	// Parse Request Body
+	conf := apimodels.ProvisionedAlertRule{}
+	if err := web.Bind(ctx.Req, &conf); err != nil {
+		return response.Error(http.StatusBadRequest, "bad request data", err)
+	}
+	return f.handleRoutePutAlertRule(ctx, conf, uIDParam)
+}
+func (f *ProvisioningApiHandler) RoutePutAlertRuleGroup(ctx *models.ReqContext) response.Response {
+	// Parse Path Parameters
 	folderUIDParam := web.Params(ctx.Req)[":FolderUID"]
 	groupParam := web.Params(ctx.Req)[":Group"]
-	conf := apimodels.AlertRuleGroupMetadata{}
-	if err := web.Bind(ctx.Req, &conf); err != nil {
-		return response.Error(http.StatusBadRequest, "bad request data", err)
-	}
-	return f.forkRoutePutAlertRuleGroup(ctx, conf, folderUIDParam, groupParam)
-}
-func (f *ForkedProvisioningApi) RoutePutContactpoint(ctx *models.ReqContext) response.Response {
+	// Parse Request Body
+	conf := apimodels.AlertRuleGroup{}
+	if err := web.Bind(ctx.Req, &conf); err != nil {
+		return response.Error(http.StatusBadRequest, "bad request data", err)
+	}
+	return f.handleRoutePutAlertRuleGroup(ctx, conf, folderUIDParam, groupParam)
+}
+func (f *ProvisioningApiHandler) RoutePutContactpoint(ctx *models.ReqContext) response.Response {
+	// Parse Path Parameters
 	uIDParam := web.Params(ctx.Req)[":UID"]
-=======
-	return f.handleRoutePostMuteTiming(ctx, conf)
-}
-func (f *ProvisioningApiHandler) RoutePutAlertRule(ctx *models.ReqContext) response.Response {
-	// Parse Path Parameters
-	uIDParam := web.Params(ctx.Req)[":UID"]
-	// Parse Request Body
-	conf := apimodels.ProvisionedAlertRule{}
-	if err := web.Bind(ctx.Req, &conf); err != nil {
-		return response.Error(http.StatusBadRequest, "bad request data", err)
-	}
-	return f.handleRoutePutAlertRule(ctx, conf, uIDParam)
-}
-func (f *ProvisioningApiHandler) RoutePutAlertRuleGroup(ctx *models.ReqContext) response.Response {
-	// Parse Path Parameters
-	folderUIDParam := web.Params(ctx.Req)[":FolderUID"]
-	groupParam := web.Params(ctx.Req)[":Group"]
-	// Parse Request Body
-	conf := apimodels.AlertRuleGroup{}
-	if err := web.Bind(ctx.Req, &conf); err != nil {
-		return response.Error(http.StatusBadRequest, "bad request data", err)
-	}
-	return f.handleRoutePutAlertRuleGroup(ctx, conf, folderUIDParam, groupParam)
-}
-func (f *ProvisioningApiHandler) RoutePutContactpoint(ctx *models.ReqContext) response.Response {
-	// Parse Path Parameters
-	uIDParam := web.Params(ctx.Req)[":UID"]
-	// Parse Request Body
->>>>>>> 89b365f8
+	// Parse Request Body
 	conf := apimodels.EmbeddedContactPoint{}
 	if err := web.Bind(ctx.Req, &conf); err != nil {
 		return response.Error(http.StatusBadRequest, "bad request data", err)
 	}
-<<<<<<< HEAD
-	return f.forkRoutePutContactpoint(ctx, conf, uIDParam)
-}
-func (f *ForkedProvisioningApi) RoutePutMuteTiming(ctx *models.ReqContext) response.Response {
-	nameParam := web.Params(ctx.Req)[":name"]
+	return f.handleRoutePutContactpoint(ctx, conf, uIDParam)
+}
+func (f *ProvisioningApiHandler) RoutePutMuteTiming(ctx *models.ReqContext) response.Response {
+	// Parse Path Parameters
+	nameParam := web.Params(ctx.Req)[":name"]
+	// Parse Request Body
 	conf := apimodels.MuteTimeInterval{}
 	if err := web.Bind(ctx.Req, &conf); err != nil {
 		return response.Error(http.StatusBadRequest, "bad request data", err)
 	}
-	return f.forkRoutePutMuteTiming(ctx, conf, nameParam)
-}
-func (f *ForkedProvisioningApi) RoutePutPolicyTree(ctx *models.ReqContext) response.Response {
-=======
-	return f.handleRoutePutContactpoint(ctx, conf, uIDParam)
-}
-func (f *ProvisioningApiHandler) RoutePutMuteTiming(ctx *models.ReqContext) response.Response {
-	// Parse Path Parameters
-	nameParam := web.Params(ctx.Req)[":name"]
-	// Parse Request Body
-	conf := apimodels.MuteTimeInterval{}
-	if err := web.Bind(ctx.Req, &conf); err != nil {
-		return response.Error(http.StatusBadRequest, "bad request data", err)
-	}
 	return f.handleRoutePutMuteTiming(ctx, conf, nameParam)
 }
 func (f *ProvisioningApiHandler) RoutePutPolicyTree(ctx *models.ReqContext) response.Response {
 	// Parse Request Body
->>>>>>> 89b365f8
 	conf := apimodels.Route{}
 	if err := web.Bind(ctx.Req, &conf); err != nil {
 		return response.Error(http.StatusBadRequest, "bad request data", err)
 	}
 	return f.handleRoutePutPolicyTree(ctx, conf)
 }
-<<<<<<< HEAD
-func (f *ForkedProvisioningApi) RoutePutTemplate(ctx *models.ReqContext) response.Response {
-	nameParam := web.Params(ctx.Req)[":name"]
-=======
 func (f *ProvisioningApiHandler) RoutePutTemplate(ctx *models.ReqContext) response.Response {
 	// Parse Path Parameters
 	nameParam := web.Params(ctx.Req)[":name"]
 	// Parse Request Body
->>>>>>> 89b365f8
 	conf := apimodels.MessageTemplateContent{}
 	if err := web.Bind(ctx.Req, &conf); err != nil {
 		return response.Error(http.StatusBadRequest, "bad request data", err)
 	}
-<<<<<<< HEAD
-	return f.forkRoutePutTemplate(ctx, conf, nameParam)
-}
-func (f *ForkedProvisioningApi) RouteResetPolicyTree(ctx *models.ReqContext) response.Response {
-	return f.forkRouteResetPolicyTree(ctx)
-=======
 	return f.handleRoutePutTemplate(ctx, conf, nameParam)
 }
 func (f *ProvisioningApiHandler) RouteResetPolicyTree(ctx *models.ReqContext) response.Response {
 	return f.handleRouteResetPolicyTree(ctx)
->>>>>>> 89b365f8
 }
 
 func (api *API) RegisterProvisioningApiEndpoints(srv ProvisioningApi, m *metrics.API) {
