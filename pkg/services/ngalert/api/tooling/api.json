--- conflicted
+++ resolved
@@ -173,131 +173,6 @@
   },
   "AlertStateType": {
    "type": "string"
-  },
-  "AlertRule": {
-   "properties": {
-    "Annotations": {
-     "additionalProperties": {
-      "type": "string"
-     },
-     "type": "object"
-    },
-    "Condition": {
-     "type": "string"
-    },
-    "DashboardUID": {
-     "type": "string"
-    },
-    "Data": {
-     "items": {
-      "$ref": "#/definitions/AlertQuery"
-     },
-     "type": "array"
-    },
-    "ExecErrState": {
-     "enum": [
-      "Alerting",
-      "Error",
-      "OK"
-     ],
-     "type": "string",
-     "x-go-enum-desc": "Alerting AlertingErrState\nError ErrorErrState\nOK OkErrState"
-    },
-    "For": {
-     "$ref": "#/definitions/Duration"
-    },
-    "ID": {
-     "format": "int64",
-     "type": "integer"
-    },
-    "IntervalSeconds": {
-     "format": "int64",
-     "type": "integer"
-    },
-    "Labels": {
-     "additionalProperties": {
-      "type": "string"
-     },
-     "type": "object"
-    },
-    "NamespaceUID": {
-     "type": "string"
-    },
-    "NoDataState": {
-     "enum": [
-      "Alerting",
-      "NoData",
-      "OK"
-     ],
-     "type": "string",
-     "x-go-enum-desc": "Alerting Alerting\nNoData NoData\nOK OK"
-    },
-    "OrgID": {
-     "format": "int64",
-     "type": "integer"
-    },
-    "PanelID": {
-     "format": "int64",
-     "type": "integer"
-    },
-    "RuleGroup": {
-     "type": "string"
-    },
-    "Title": {
-     "type": "string"
-    },
-    "UID": {
-     "type": "string"
-    },
-    "Updated": {
-     "format": "date-time",
-     "type": "string"
-    },
-    "Version": {
-     "format": "int64",
-     "type": "integer"
-    }
-   },
-   "title": "AlertRule is the model for alert rules in unified alerting.",
-   "type": "object",
-   "x-go-package": "github.com/grafana/grafana/pkg/services/ngalert/models"
-  },
-  "AlertRuleGroup": {
-   "properties": {
-    "folderUid": {
-     "type": "string",
-     "x-go-name": "FolderUID"
-    },
-    "interval": {
-     "format": "int64",
-     "type": "integer",
-     "x-go-name": "Interval"
-    },
-    "rules": {
-     "items": {
-      "$ref": "#/definitions/AlertRule"
-     },
-     "type": "array",
-     "x-go-name": "Rules"
-    },
-    "title": {
-     "type": "string",
-     "x-go-name": "Title"
-    }
-   },
-   "type": "object",
-   "x-go-package": "github.com/grafana/grafana/pkg/services/ngalert/api/tooling/definitions"
-  },
-  "AlertRuleGroupMetadata": {
-   "properties": {
-    "interval": {
-     "format": "int64",
-     "type": "integer",
-     "x-go-name": "Interval"
-    }
-   },
-   "type": "object",
-   "x-go-package": "github.com/grafana/grafana/pkg/services/ngalert/api/tooling/definitions"
   },
   "AlertingRule": {
    "description": "adapted from cortex",
@@ -467,49 +342,6 @@
   "ContactPoints": {
    "items": {
     "$ref": "#/definitions/EmbeddedContactPoint"
-<<<<<<< HEAD
-   },
-   "type": "array",
-   "x-go-package": "github.com/grafana/grafana/pkg/services/ngalert/api/tooling/definitions"
-  },
-  "CreateDashboardSnapshotCommand": {
-   "properties": {
-    "Result": {
-     "$ref": "#/definitions/DashboardSnapshot"
-    },
-    "dashboard": {
-     "$ref": "#/definitions/Json"
-    },
-    "deleteKey": {
-     "description": "Unique key used to delete the snapshot. It is different from the `key` so that only the creator can delete the snapshot. Required if `external` is `true`.",
-     "type": "string",
-     "x-go-name": "DeleteKey"
-    },
-    "expires": {
-     "default": 0,
-     "description": "When the snapshot should expire in seconds in seconds. Default is never to expire.",
-     "format": "int64",
-     "type": "integer",
-     "x-go-name": "Expires"
-    },
-    "external": {
-     "default": false,
-     "description": "these are passed when storing an external snapshot ref\nSave the snapshot on an external server rather than locally.",
-     "type": "boolean",
-     "x-go-name": "External"
-    },
-    "key": {
-     "description": "Define the unique key. Required if `external` is `true`.",
-     "type": "string",
-     "x-go-name": "Key"
-    },
-    "name": {
-     "description": "Snapshot name",
-     "type": "string",
-     "x-go-name": "Name"
-    }
-=======
->>>>>>> 89b365f8
    },
    "type": "array"
   },
@@ -631,31 +463,16 @@
    "properties": {
     "disableResolveMessage": {
      "example": false,
-<<<<<<< HEAD
-     "type": "boolean",
-     "x-go-name": "DisableResolveMessage"
-=======
      "type": "boolean"
->>>>>>> 89b365f8
     },
     "name": {
      "description": "Name is used as grouping key in the UI. Contact points with the\nsame name will be grouped in the UI.",
      "example": "webhook_1",
-<<<<<<< HEAD
-     "type": "string",
-     "x-go-name": "Name"
+     "type": "string"
     },
     "provenance": {
      "readOnly": true,
-     "type": "string",
-     "x-go-name": "Provenance"
-=======
-     "type": "string"
-    },
-    "provenance": {
-     "readOnly": true,
-     "type": "string"
->>>>>>> 89b365f8
+     "type": "string"
     },
     "settings": {
      "$ref": "#/definitions/Json"
@@ -682,34 +499,19 @@
       " wecom"
      ],
      "example": "webhook",
-<<<<<<< HEAD
-     "type": "string",
-     "x-go-name": "Type"
-=======
-     "type": "string"
->>>>>>> 89b365f8
+     "type": "string"
     },
     "uid": {
      "description": "UID is the unique identifier of the contact point. The UID can be\nset by the user.",
      "example": "my_external_reference",
-<<<<<<< HEAD
-     "type": "string",
-     "x-go-name": "UID"
-=======
-     "type": "string"
->>>>>>> 89b365f8
+     "type": "string"
     }
    },
    "required": [
     "type",
     "settings"
    ],
-<<<<<<< HEAD
-   "type": "object",
-   "x-go-package": "github.com/grafana/grafana/pkg/services/ngalert/api/tooling/definitions"
-=======
-   "type": "object"
->>>>>>> 89b365f8
+   "type": "object"
   },
   "ErrorType": {
    "title": "ErrorType models the different API error types.",
@@ -998,13 +800,6 @@
       "$ref": "#/definitions/Provenance"
      },
      "type": "object"
-    },
-    "muteTimeProvenances": {
-     "additionalProperties": {
-      "$ref": "#/definitions/Provenance"
-     },
-     "type": "object",
-     "x-go-name": "MuteTimeProvenances"
     },
     "mute_time_intervals": {
      "items": {
@@ -1643,66 +1438,31 @@
    "type": "array"
   },
   "MessageTemplate": {
-<<<<<<< HEAD
    "properties": {
     "name": {
-     "type": "string",
-     "x-go-name": "Name"
+     "type": "string"
     },
     "provenance": {
      "$ref": "#/definitions/Provenance"
     },
     "template": {
-     "type": "string",
-     "x-go-name": "Template"
-    }
-   },
-   "type": "object",
-   "x-go-package": "github.com/grafana/grafana/pkg/services/ngalert/api/tooling/definitions"
+     "type": "string"
+    }
+   },
+   "type": "object"
   },
   "MessageTemplateContent": {
    "properties": {
     "template": {
-     "type": "string",
-     "x-go-name": "Template"
-=======
-   "properties": {
-    "name": {
-     "type": "string"
-    },
-    "provenance": {
-     "$ref": "#/definitions/Provenance"
-    },
-    "template": {
-     "type": "string"
->>>>>>> 89b365f8
-    }
-   },
-   "type": "object"
-  },
-<<<<<<< HEAD
+     "type": "string"
+    }
+   },
+   "type": "object"
+  },
   "MessageTemplates": {
    "items": {
     "$ref": "#/definitions/MessageTemplate"
    },
-   "type": "array",
-   "x-go-package": "github.com/grafana/grafana/pkg/services/ngalert/api/tooling/definitions"
-  },
-  "MonthRange": {
-=======
-  "MessageTemplateContent": {
->>>>>>> 89b365f8
-   "properties": {
-    "template": {
-     "type": "string"
-    }
-   },
-   "type": "object"
-  },
-  "MessageTemplates": {
-   "items": {
-    "$ref": "#/definitions/MessageTemplate"
-   },
    "type": "array"
   },
   "MultiStatus": {
@@ -1728,13 +1488,6 @@
     "$ref": "#/definitions/MuteTimeInterval"
    },
    "type": "array"
-  },
-  "MuteTimings": {
-   "items": {
-    "$ref": "#/definitions/MuteTimeInterval"
-   },
-   "type": "array",
-   "x-go-package": "github.com/grafana/grafana/pkg/services/ngalert/api/tooling/definitions"
   },
   "NamespaceConfigResponse": {
    "additionalProperties": {
@@ -1772,10 +1525,6 @@
    "format": "int64",
    "title": "NoticeSeverity is a type for the Severity property of a Notice.",
    "type": "integer"
-  },
-  "NotFound": {
-   "type": "object",
-   "x-go-package": "github.com/grafana/grafana/pkg/services/ngalert/api/tooling/definitions"
   },
   "NotifierConfig": {
    "properties": {
@@ -3362,12 +3111,7 @@
     }
    },
    "title": "A URL represents a parsed URL (technically, a URI reference).",
-<<<<<<< HEAD
-   "type": "object",
-   "x-go-package": "net/url"
-=======
-   "type": "object"
->>>>>>> 89b365f8
+   "type": "object"
   },
   "Userinfo": {
    "description": "The Userinfo type is an immutable encapsulation of username and\npassword details for a URL. An existing Userinfo value is guaranteed\nto have a username set (potentially empty, as allowed by RFC 2396),\nand optionally a password.",
@@ -3377,12 +3121,7 @@
    "properties": {
     "msg": {
      "example": "error message",
-<<<<<<< HEAD
-     "type": "string",
-     "x-go-name": "Msg"
-=======
-     "type": "string"
->>>>>>> 89b365f8
+     "type": "string"
     }
    },
    "type": "object"
@@ -3767,12 +3506,11 @@
    "type": "object"
   },
   "gettableSilences": {
+   "description": "GettableSilences gettable silences",
    "items": {
     "$ref": "#/definitions/gettableSilence"
    },
-   "type": "array",
-   "x-go-name": "GettableSilences",
-   "x-go-package": "github.com/prometheus/alertmanager/api/v2/models"
+   "type": "array"
   },
   "integration": {
    "description": "Integration integration",
@@ -4087,10 +3825,6 @@
       "in": "body",
       "name": "Body",
       "schema": {
-<<<<<<< HEAD
-       "$ref": "#/definitions/AlertRule"
-      }
-=======
        "$ref": "#/definitions/ProvisionedAlertRule"
       }
      },
@@ -4098,20 +3832,13 @@
       "in": "header",
       "name": "X-Disable-Provenance",
       "type": "string"
->>>>>>> 89b365f8
      }
     ],
     "responses": {
      "201": {
-<<<<<<< HEAD
-      "description": "AlertRule",
-      "schema": {
-       "$ref": "#/definitions/AlertRule"
-=======
       "description": "ProvisionedAlertRule",
       "schema": {
        "$ref": "#/definitions/ProvisionedAlertRule"
->>>>>>> 89b365f8
       }
      },
      "400": {
@@ -4162,15 +3889,9 @@
     ],
     "responses": {
      "200": {
-<<<<<<< HEAD
-      "description": "AlertRule",
-      "schema": {
-       "$ref": "#/definitions/AlertRule"
-=======
       "description": "ProvisionedAlertRule",
       "schema": {
        "$ref": "#/definitions/ProvisionedAlertRule"
->>>>>>> 89b365f8
       }
      },
      "404": {
@@ -4199,10 +3920,6 @@
       "in": "body",
       "name": "Body",
       "schema": {
-<<<<<<< HEAD
-       "$ref": "#/definitions/AlertRule"
-      }
-=======
        "$ref": "#/definitions/ProvisionedAlertRule"
       }
      },
@@ -4210,20 +3927,13 @@
       "in": "header",
       "name": "X-Disable-Provenance",
       "type": "string"
->>>>>>> 89b365f8
      }
     ],
     "responses": {
      "200": {
-<<<<<<< HEAD
-      "description": "AlertRule",
-      "schema": {
-       "$ref": "#/definitions/AlertRule"
-=======
       "description": "ProvisionedAlertRule",
       "schema": {
        "$ref": "#/definitions/ProvisionedAlertRule"
->>>>>>> 89b365f8
       }
      },
      "400": {
@@ -4418,25 +4128,15 @@
       "in": "body",
       "name": "Body",
       "schema": {
-<<<<<<< HEAD
-       "$ref": "#/definitions/AlertRuleGroupMetadata"
-=======
        "$ref": "#/definitions/AlertRuleGroup"
->>>>>>> 89b365f8
       }
      }
     ],
     "responses": {
      "200": {
-<<<<<<< HEAD
-      "description": "AlertRuleGroupMetadata",
-      "schema": {
-       "$ref": "#/definitions/AlertRuleGroupMetadata"
-=======
       "description": "AlertRuleGroup",
       "schema": {
        "$ref": "#/definitions/AlertRuleGroup"
->>>>>>> 89b365f8
       }
      },
      "400": {
@@ -4511,12 +4211,7 @@
       "in": "path",
       "name": "name",
       "required": true,
-<<<<<<< HEAD
-      "type": "string",
-      "x-go-name": "Name"
-=======
-      "type": "string"
->>>>>>> 89b365f8
+      "type": "string"
      }
     ],
     "responses": {
@@ -4537,12 +4232,7 @@
       "in": "path",
       "name": "name",
       "required": true,
-<<<<<<< HEAD
-      "type": "string",
-      "x-go-name": "Name"
-=======
-      "type": "string"
->>>>>>> 89b365f8
+      "type": "string"
      }
     ],
     "responses": {
@@ -4572,12 +4262,7 @@
       "in": "path",
       "name": "name",
       "required": true,
-<<<<<<< HEAD
-      "type": "string",
-      "x-go-name": "Name"
-=======
-      "type": "string"
->>>>>>> 89b365f8
+      "type": "string"
      },
      {
       "in": "body",
@@ -4705,12 +4390,7 @@
       "in": "path",
       "name": "name",
       "required": true,
-<<<<<<< HEAD
-      "type": "string",
-      "x-go-name": "Name"
-=======
-      "type": "string"
->>>>>>> 89b365f8
+      "type": "string"
      }
     ],
     "responses": {
@@ -4731,12 +4411,7 @@
       "in": "path",
       "name": "name",
       "required": true,
-<<<<<<< HEAD
-      "type": "string",
-      "x-go-name": "Name"
-=======
-      "type": "string"
->>>>>>> 89b365f8
+      "type": "string"
      }
     ],
     "responses": {
@@ -4766,12 +4441,7 @@
       "in": "path",
       "name": "name",
       "required": true,
-<<<<<<< HEAD
-      "type": "string",
-      "x-go-name": "Name"
-=======
-      "type": "string"
->>>>>>> 89b365f8
+      "type": "string"
      },
      {
       "in": "body",
