--- conflicted
+++ resolved
@@ -130,52 +130,9 @@
 	// example: {"team": "sre-team-1"}
 	Labels map[string]string `json:"labels,omitempty"`
 	// readonly: true
-<<<<<<< HEAD
-	Provenance models.Provenance `json:"provenance,omitempty"`
-}
-
-func (a *ProvisionedAlertRule) UpstreamModel() (models.AlertRule, error) {
-	return models.AlertRule{
-		ID:           a.ID,
-		UID:          a.UID,
-		OrgID:        a.OrgID,
-		NamespaceUID: a.FolderUID,
-		RuleGroup:    a.RuleGroup,
-		Title:        a.Title,
-		Condition:    a.Condition,
-		Data:         a.Data,
-		Updated:      a.Updated,
-		NoDataState:  a.NoDataState,
-		ExecErrState: a.ExecErrState,
-		For:          time.Duration(a.For),
-		Annotations:  a.Annotations,
-		Labels:       a.Labels,
-	}, nil
-}
-
-func NewAlertRule(rule models.AlertRule, provenance models.Provenance) ProvisionedAlertRule {
-	return ProvisionedAlertRule{
-		ID:           rule.ID,
-		UID:          rule.UID,
-		OrgID:        rule.OrgID,
-		FolderUID:    rule.NamespaceUID,
-		RuleGroup:    rule.RuleGroup,
-		Title:        rule.Title,
-		For:          model.Duration(rule.For),
-		Condition:    rule.Condition,
-		Data:         rule.Data,
-		Updated:      rule.Updated,
-		NoDataState:  rule.NoDataState,
-		ExecErrState: rule.ExecErrState,
-		Annotations:  rule.Annotations,
-		Labels:       rule.Labels,
-		Provenance:   provenance,
-	}
-=======
 	Provenance Provenance `json:"provenance,omitempty"`
 	// example: false
 	IsPaused bool `json:"isPaused"`
->>>>>>> ac7f9d45
 }
 
 // swagger:route GET /api/v1/provisioning/folder/{FolderUID}/rule-groups/{Group} provisioning stable RouteGetAlertRuleGroup
