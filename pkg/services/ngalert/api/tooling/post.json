{
 "basePath": "/api/v1",
 "consumes": [
  "application/json"
 ],
 "definitions": {
  "Ack": {
   "type": "object"
  },
  "Alert": {
   "properties": {
    "activeAt": {
     "format": "date-time",
     "type": "string"
    },
    "annotations": {
     "$ref": "#/definitions/overrideLabels"
    },
    "labels": {
     "$ref": "#/definitions/overrideLabels"
    },
    "state": {
     "type": "string"
    },
    "value": {
     "type": "string"
    }
   },
   "required": [
    "labels",
    "annotations",
    "state",
    "value"
   ],
   "title": "Alert has info for an alert.",
   "type": "object"
  },
  "AlertDiscovery": {
   "properties": {
    "alerts": {
     "items": {
      "$ref": "#/definitions/Alert"
     },
     "type": "array"
    }
   },
   "required": [
    "alerts"
   ],
   "title": "AlertDiscovery has info for all active alerts.",
   "type": "object"
  },
  "AlertInstancesResponse": {
   "properties": {
    "instances": {
     "description": "Instances is an array of arrow encoded dataframes\neach frame has a single row, and a column for each instance (alert identified by unique labels) with a boolean value (firing/not firing)",
     "items": {
      "items": {
       "format": "uint8",
       "type": "integer"
      },
      "type": "array"
     },
     "type": "array"
    }
   },
   "type": "object"
  },
  "AlertManager": {
   "properties": {
    "url": {
     "type": "string"
    }
   },
   "title": "AlertManager models a configured Alert Manager.",
   "type": "object"
  },
  "AlertManagerNotReady": {
   "type": "object"
  },
  "AlertManagersResult": {
   "properties": {
    "activeAlertManagers": {
     "items": {
      "$ref": "#/definitions/AlertManager"
     },
     "type": "array"
    },
    "droppedAlertManagers": {
     "items": {
      "$ref": "#/definitions/AlertManager"
     },
     "type": "array"
    }
   },
   "title": "AlertManagersResult contains the result from querying the alertmanagers endpoint.",
   "type": "object"
  },
  "AlertQuery": {
   "properties": {
    "datasourceUid": {
     "description": "Grafana data source unique identifier; it should be '-100' for a Server Side Expression operation.",
     "type": "string"
    },
    "model": {
     "description": "JSON is the raw JSON query and includes the above properties as well as custom properties.",
     "type": "object"
    },
    "queryType": {
     "description": "QueryType is an optional identifier for the type of query.\nIt can be used to distinguish different types of queries.",
     "type": "string"
    },
    "refId": {
     "description": "RefID is the unique identifier of the query, set by the frontend call.",
     "type": "string"
    },
    "relativeTimeRange": {
     "$ref": "#/definitions/RelativeTimeRange"
    }
   },
   "title": "AlertQuery represents a single query associated with an alert definition.",
   "type": "object"
  },
  "AlertResponse": {
   "properties": {
    "data": {
     "$ref": "#/definitions/AlertDiscovery"
    },
    "error": {
     "type": "string"
    },
    "errorType": {
     "$ref": "#/definitions/ErrorType"
    },
    "status": {
     "type": "string"
    }
   },
   "required": [
    "status"
   ],
   "type": "object"
  },
  "AlertRuleGroup": {
   "properties": {
    "folderUid": {
     "type": "string"
    },
    "interval": {
     "format": "int64",
     "type": "integer"
    },
    "rules": {
     "items": {
      "$ref": "#/definitions/ProvisionedAlertRule"
     },
     "type": "array"
    },
    "title": {
     "type": "string"
    }
   },
   "type": "object"
  },
  "AlertRuleGroupMetadata": {
   "properties": {
    "interval": {
     "format": "int64",
     "type": "integer"
    }
   },
   "type": "object"
  },
  "AlertStateType": {
   "type": "string"
  },
  "AlertRule": {
   "properties": {
    "Annotations": {
     "additionalProperties": {
      "type": "string"
     },
     "type": "object"
    },
    "Condition": {
     "type": "string"
    },
    "DashboardUID": {
     "type": "string"
    },
    "Data": {
     "items": {
      "$ref": "#/definitions/AlertQuery"
     },
     "type": "array"
    },
    "ExecErrState": {
     "enum": [
      "Alerting",
      "Error",
      "OK"
     ],
     "type": "string",
     "x-go-enum-desc": "Alerting AlertingErrState\nError ErrorErrState\nOK OkErrState"
    },
    "For": {
     "$ref": "#/definitions/Duration"
    },
    "ID": {
     "format": "int64",
     "type": "integer"
    },
    "IntervalSeconds": {
     "format": "int64",
     "type": "integer"
    },
    "Labels": {
     "additionalProperties": {
      "type": "string"
     },
     "type": "object"
    },
    "NamespaceUID": {
     "type": "string"
    },
    "NoDataState": {
     "enum": [
      "Alerting",
      "NoData",
      "OK"
     ],
     "type": "string",
     "x-go-enum-desc": "Alerting Alerting\nNoData NoData\nOK OK"
    },
    "OrgID": {
     "format": "int64",
     "type": "integer"
    },
    "PanelID": {
     "format": "int64",
     "type": "integer"
    },
    "RuleGroup": {
     "type": "string"
    },
    "Title": {
     "type": "string"
    },
    "UID": {
     "type": "string"
    },
    "Updated": {
     "format": "date-time",
     "type": "string"
    },
    "Version": {
     "format": "int64",
     "type": "integer"
    }
   },
   "title": "AlertRule is the model for alert rules in unified alerting.",
   "type": "object",
   "x-go-package": "github.com/grafana/grafana/pkg/services/ngalert/models"
  },
  "AlertRuleGroup": {
   "properties": {
    "folderUid": {
     "type": "string",
     "x-go-name": "FolderUID"
    },
    "interval": {
     "format": "int64",
     "type": "integer",
     "x-go-name": "Interval"
    },
    "rules": {
     "items": {
      "$ref": "#/definitions/AlertRule"
     },
     "type": "array",
     "x-go-name": "Rules"
    },
    "title": {
     "type": "string",
     "x-go-name": "Title"
    }
   },
   "type": "object",
   "x-go-package": "github.com/grafana/grafana/pkg/services/ngalert/api/tooling/definitions"
  },
  "AlertRuleGroupMetadata": {
   "properties": {
    "interval": {
     "format": "int64",
     "type": "integer",
     "x-go-name": "Interval"
    }
   },
   "type": "object",
   "x-go-package": "github.com/grafana/grafana/pkg/services/ngalert/api/tooling/definitions"
  },
  "AlertingRule": {
   "description": "adapted from cortex",
   "properties": {
    "alerts": {
     "items": {
      "$ref": "#/definitions/Alert"
     },
     "type": "array"
    },
    "annotations": {
     "$ref": "#/definitions/overrideLabels"
    },
    "duration": {
     "format": "double",
     "type": "number"
    },
    "evaluationTime": {
     "format": "double",
     "type": "number"
    },
    "health": {
     "type": "string"
    },
    "labels": {
     "$ref": "#/definitions/overrideLabels"
    },
    "lastError": {
     "type": "string"
    },
    "lastEvaluation": {
     "format": "date-time",
     "type": "string"
    },
    "name": {
     "type": "string"
    },
    "query": {
     "type": "string"
    },
    "state": {
     "description": "State can be \"pending\", \"firing\", \"inactive\".",
     "type": "string"
    },
    "type": {
     "$ref": "#/definitions/RuleType"
    }
   },
   "required": [
    "name",
    "query",
    "health",
    "type",
    "state",
    "annotations",
    "alerts"
   ],
   "type": "object"
  },
  "AlertingStatus": {
   "properties": {
    "alertmanagersChoice": {
     "enum": [
      "all",
      "internal",
      "external"
     ],
     "type": "string"
    }
   },
   "type": "object"
  },
  "ApiRuleNode": {
   "properties": {
    "alert": {
     "type": "string"
    },
    "annotations": {
     "additionalProperties": {
      "type": "string"
     },
     "type": "object"
    },
    "expr": {
     "type": "string"
    },
    "for": {
     "type": "string"
    },
    "labels": {
     "additionalProperties": {
      "type": "string"
     },
     "type": "object"
    },
    "record": {
     "type": "string"
    }
   },
   "type": "object"
  },
  "Authorization": {
   "properties": {
    "credentials": {
     "$ref": "#/definitions/Secret"
    },
    "credentials_file": {
     "type": "string"
    },
    "type": {
     "type": "string"
    }
   },
   "title": "Authorization contains HTTP authorization credentials.",
   "type": "object"
  },
  "BasicAuth": {
   "properties": {
    "password": {
     "$ref": "#/definitions/Secret"
    },
    "password_file": {
     "type": "string"
    },
    "username": {
     "type": "string"
    }
   },
   "title": "BasicAuth contains basic HTTP authentication credentials.",
   "type": "object"
  },
  "ConfFloat64": {
   "description": "ConfFloat64 is a float64. It Marshals float64 values of NaN of Inf\nto null.",
   "format": "double",
   "type": "number"
  },
  "Config": {
   "properties": {
    "global": {
     "$ref": "#/definitions/GlobalConfig"
    },
    "inhibit_rules": {
     "items": {
      "$ref": "#/definitions/InhibitRule"
     },
     "type": "array"
    },
    "mute_time_intervals": {
     "items": {
      "$ref": "#/definitions/MuteTimeInterval"
     },
     "type": "array"
    },
    "route": {
     "$ref": "#/definitions/Route"
    },
    "templates": {
     "items": {
      "type": "string"
     },
     "type": "array"
    }
   },
   "title": "Config is the top-level configuration for Alertmanager's config files.",
   "type": "object"
  },
  "ContactPoints": {
   "items": {
    "$ref": "#/definitions/EmbeddedContactPoint"
<<<<<<< HEAD
   },
   "type": "array",
   "x-go-package": "github.com/grafana/grafana/pkg/services/ngalert/api/tooling/definitions"
  },
  "CreateDashboardSnapshotCommand": {
   "properties": {
    "Result": {
     "$ref": "#/definitions/DashboardSnapshot"
    },
    "dashboard": {
     "$ref": "#/definitions/Json"
    },
    "deleteKey": {
     "description": "Unique key used to delete the snapshot. It is different from the `key` so that only the creator can delete the snapshot. Required if `external` is `true`.",
     "type": "string",
     "x-go-name": "DeleteKey"
    },
    "expires": {
     "default": 0,
     "description": "When the snapshot should expire in seconds in seconds. Default is never to expire.",
     "format": "int64",
     "type": "integer",
     "x-go-name": "Expires"
    },
    "external": {
     "default": false,
     "description": "these are passed when storing an external snapshot ref\nSave the snapshot on an external server rather than locally.",
     "type": "boolean",
     "x-go-name": "External"
    },
    "key": {
     "description": "Define the unique key. Required if `external` is `true`.",
     "type": "string",
     "x-go-name": "Key"
    },
    "name": {
     "description": "Snapshot name",
     "type": "string",
     "x-go-name": "Name"
    }
=======
>>>>>>> 89b365f8
   },
   "type": "array"
  },
  "DataLink": {
   "description": "DataLink define what",
   "properties": {
    "targetBlank": {
     "type": "boolean"
    },
    "title": {
     "type": "string"
    },
    "url": {
     "type": "string"
    }
   },
   "type": "object"
  },
  "DataResponse": {
   "description": "A map of RefIDs (unique query identifiers) to this type makes up the Responses property of a QueryDataResponse.\nThe Error property is used to allow for partial success responses from the containing QueryDataResponse.",
   "properties": {
    "Error": {
     "description": "Error is a property to be set if the corresponding DataQuery has an error.",
     "type": "string"
    },
    "Frames": {
     "$ref": "#/definitions/Frames"
    },
    "Status": {
     "$ref": "#/definitions/Status"
    }
   },
   "title": "DataResponse contains the results from a DataQuery.",
   "type": "object"
  },
  "DataTopic": {
   "title": "DataTopic is used to identify which topic the frame should be assigned to.",
   "type": "string"
  },
  "DiscoveryBase": {
   "properties": {
    "error": {
     "type": "string"
    },
    "errorType": {
     "$ref": "#/definitions/ErrorType"
    },
    "status": {
     "type": "string"
    }
   },
   "required": [
    "status"
   ],
   "type": "object"
  },
  "Duration": {
   "format": "int64",
   "title": "Duration is a type used for marshalling durations.",
   "type": "integer"
  },
  "EmailConfig": {
   "properties": {
    "auth_identity": {
     "type": "string"
    },
    "auth_password": {
     "$ref": "#/definitions/Secret"
    },
    "auth_password_file": {
     "type": "string"
    },
    "auth_secret": {
     "$ref": "#/definitions/Secret"
    },
    "auth_username": {
     "type": "string"
    },
    "from": {
     "type": "string"
    },
    "headers": {
     "additionalProperties": {
      "type": "string"
     },
     "type": "object"
    },
    "hello": {
     "type": "string"
    },
    "html": {
     "type": "string"
    },
    "require_tls": {
     "type": "boolean"
    },
    "send_resolved": {
     "type": "boolean"
    },
    "smarthost": {
     "$ref": "#/definitions/HostPort"
    },
    "text": {
     "type": "string"
    },
    "tls_config": {
     "$ref": "#/definitions/TLSConfig"
    },
    "to": {
     "description": "Email address to notify.",
     "type": "string"
    }
   },
   "title": "EmailConfig configures notifications via mail.",
   "type": "object"
  },
  "EmbeddedContactPoint": {
   "description": "EmbeddedContactPoint is the contact point type that is used\nby grafanas embedded alertmanager implementation.",
   "properties": {
    "disableResolveMessage": {
     "example": false,
<<<<<<< HEAD
     "type": "boolean",
     "x-go-name": "DisableResolveMessage"
=======
     "type": "boolean"
>>>>>>> 89b365f8
    },
    "name": {
     "description": "Name is used as grouping key in the UI. Contact points with the\nsame name will be grouped in the UI.",
     "example": "webhook_1",
<<<<<<< HEAD
     "type": "string",
     "x-go-name": "Name"
    },
    "provenance": {
     "readOnly": true,
     "type": "string",
     "x-go-name": "Provenance"
=======
     "type": "string"
    },
    "provenance": {
     "readOnly": true,
     "type": "string"
>>>>>>> 89b365f8
    },
    "settings": {
     "$ref": "#/definitions/Json"
    },
    "type": {
     "enum": [
      "alertmanager",
      " dingding",
      " discord",
      " email",
      " googlechat",
      " kafka",
      " line",
      " opsgenie",
      " pagerduty",
      " pushover",
      " sensugo",
      " slack",
      " teams",
      " telegram",
      " threema",
      " victorops",
      " webhook",
      " wecom"
     ],
     "example": "webhook",
<<<<<<< HEAD
     "type": "string",
     "x-go-name": "Type"
=======
     "type": "string"
>>>>>>> 89b365f8
    },
    "uid": {
     "description": "UID is the unique identifier of the contact point. The UID can be\nset by the user.",
     "example": "my_external_reference",
<<<<<<< HEAD
     "type": "string",
     "x-go-name": "UID"
=======
     "type": "string"
>>>>>>> 89b365f8
    }
   },
   "required": [
    "type",
    "settings"
   ],
<<<<<<< HEAD
   "type": "object",
   "x-go-package": "github.com/grafana/grafana/pkg/services/ngalert/api/tooling/definitions"
=======
   "type": "object"
>>>>>>> 89b365f8
  },
  "ErrorType": {
   "title": "ErrorType models the different API error types.",
   "type": "string"
  },
  "EvalAlertConditionCommand": {
   "description": "EvalAlertConditionCommand is the command for evaluating a condition",
   "properties": {
    "condition": {
     "type": "string"
    },
    "data": {
     "items": {
      "$ref": "#/definitions/AlertQuery"
     },
     "type": "array"
    },
    "now": {
     "format": "date-time",
     "type": "string"
    }
   },
   "type": "object"
  },
  "EvalQueriesPayload": {
   "properties": {
    "data": {
     "items": {
      "$ref": "#/definitions/AlertQuery"
     },
     "type": "array"
    },
    "now": {
     "format": "date-time",
     "type": "string"
    }
   },
   "type": "object"
  },
  "EvalQueriesResponse": {},
  "ExtendedReceiver": {
   "properties": {
    "email_configs": {
     "$ref": "#/definitions/EmailConfig"
    },
    "grafana_managed_receiver": {
     "$ref": "#/definitions/PostableGrafanaReceiver"
    },
    "opsgenie_configs": {
     "$ref": "#/definitions/OpsGenieConfig"
    },
    "pagerduty_configs": {
     "$ref": "#/definitions/PagerdutyConfig"
    },
    "pushover_configs": {
     "$ref": "#/definitions/PushoverConfig"
    },
    "slack_configs": {
     "$ref": "#/definitions/SlackConfig"
    },
    "victorops_configs": {
     "$ref": "#/definitions/VictorOpsConfig"
    },
    "webhook_configs": {
     "$ref": "#/definitions/WebhookConfig"
    },
    "wechat_configs": {
     "$ref": "#/definitions/WechatConfig"
    }
   },
   "type": "object"
  },
  "Failure": {
   "$ref": "#/definitions/ResponseDetails"
  },
  "Field": {
   "description": "A Field is essentially a slice of various types with extra properties and methods.\nSee NewField() for supported types.\n\nThe slice data in the Field is a not exported, so methods on the Field are used to to manipulate its data.",
   "properties": {
    "config": {
     "$ref": "#/definitions/FieldConfig"
    },
    "labels": {
     "$ref": "#/definitions/FrameLabels"
    },
    "name": {
     "description": "Name is default identifier of the field. The name does not have to be unique, but the combination\nof name and Labels should be unique for proper behavior in all situations.",
     "type": "string"
    }
   },
   "title": "Field represents a typed column of data within a Frame.",
   "type": "object"
  },
  "FieldConfig": {
   "properties": {
    "color": {
     "additionalProperties": {},
     "description": "Map values to a display color\nNOTE: this interface is under development in the frontend... so simple map for now",
     "type": "object"
    },
    "custom": {
     "additionalProperties": {},
     "description": "Panel Specific Values",
     "type": "object"
    },
<<<<<<< HEAD
    "muteTimeProvenances": {
     "additionalProperties": {
      "$ref": "#/definitions/Provenance"
     },
     "type": "object",
     "x-go-name": "MuteTimeProvenances"
    },
    "mute_time_intervals": {
     "items": {
      "$ref": "#/definitions/MuteTimeInterval"
     },
     "type": "array",
     "x-go-name": "MuteTimeIntervals"
=======
    "decimals": {
     "format": "uint16",
     "type": "integer"
>>>>>>> 89b365f8
    },
    "description": {
     "description": "Description is human readable field metadata",
     "type": "string"
    },
    "displayName": {
     "description": "DisplayName overrides Grafana default naming, should not be used from a data source",
     "type": "string"
    },
    "displayNameFromDS": {
     "description": "DisplayNameFromDS overrides Grafana default naming in a better way that allows users to override it easily.",
     "type": "string"
    },
    "filterable": {
     "description": "Filterable indicates if the Field's data can be filtered by additional calls.",
     "type": "boolean"
    },
    "interval": {
     "description": "Interval indicates the expected regular step between values in the series.\nWhen an interval exists, consumers can identify \"missing\" values when the expected value is not present.\nThe grafana timeseries visualization will render disconnected values when missing values are found it the time field.\nThe interval uses the same units as the values.  For time.Time, this is defined in milliseconds.",
     "format": "double",
     "type": "number"
    },
    "links": {
     "description": "The behavior when clicking on a result",
     "items": {
      "$ref": "#/definitions/DataLink"
     },
     "type": "array"
    },
    "mappings": {
     "$ref": "#/definitions/ValueMappings"
    },
    "max": {
     "$ref": "#/definitions/ConfFloat64"
    },
    "min": {
     "$ref": "#/definitions/ConfFloat64"
    },
    "noValue": {
     "description": "Alternative to empty string",
     "type": "string"
    },
    "path": {
     "description": "Path is an explicit path to the field in the datasource. When the frame meta includes a path,\nthis will default to `${frame.meta.path}/${field.name}\n\nWhen defined, this value can be used as an identifier within the datasource scope, and\nmay be used as an identifier to update values in a subsequent request",
     "type": "string"
    },
    "thresholds": {
     "$ref": "#/definitions/ThresholdsConfig"
    },
    "unit": {
     "description": "Numeric Options",
     "type": "string"
    },
    "writeable": {
     "description": "Writeable indicates that the datasource knows how to update this value",
     "type": "boolean"
    }
   },
   "title": "FieldConfig represents the display properties for a Field.",
   "type": "object"
  },
  "Frame": {
   "description": "Each Field is well typed by its FieldType and supports optional Labels.\n\nA Frame is a general data container for Grafana. A Frame can be table data\nor time series data depending on its content and field types.",
   "properties": {
    "Fields": {
     "description": "Fields are the columns of a frame.\nAll Fields must be of the same the length when marshalling the Frame for transmission.",
     "items": {
      "$ref": "#/definitions/Field"
     },
     "type": "array"
    },
    "Meta": {
     "$ref": "#/definitions/FrameMeta"
    },
    "Name": {
     "description": "Name is used in some Grafana visualizations.",
     "type": "string"
    },
    "RefID": {
     "description": "RefID is a property that can be set to match a Frame to its originating query.",
     "type": "string"
    }
   },
   "title": "Frame is a columnar data structure where each column is a Field.",
   "type": "object"
  },
  "FrameLabels": {
   "additionalProperties": {
    "type": "string"
   },
   "description": "Labels are used to add metadata to an object.  The JSON will always be sorted keys",
   "type": "object"
  },
  "FrameMeta": {
   "description": "https://github.com/grafana/grafana/blob/master/packages/grafana-data/src/types/data.ts#L11\nNOTE -- in javascript this can accept any `[key: string]: any;` however\nthis interface only exposes the values we want to be exposed",
   "properties": {
    "channel": {
     "description": "Channel is the path to a stream in grafana live that has real-time updates for this data.",
     "type": "string"
    },
    "custom": {
     "description": "Custom datasource specific values."
    },
    "dataTopic": {
     "$ref": "#/definitions/DataTopic"
    },
    "executedQueryString": {
     "description": "ExecutedQueryString is the raw query sent to the underlying system. All macros and templating\nhave been applied.  When metadata contains this value, it will be shown in the query inspector.",
     "type": "string"
    },
    "notices": {
     "description": "Notices provide additional information about the data in the Frame that\nGrafana can display to the user in the user interface.",
     "items": {
      "$ref": "#/definitions/Notice"
     },
     "type": "array"
    },
    "path": {
     "description": "Path is a browsable path on the datasource.",
     "type": "string"
    },
    "pathSeparator": {
     "description": "PathSeparator defines the separator pattern to decode a hierarchy. The default separator is '/'.",
     "type": "string"
    },
    "preferredVisualisationType": {
     "$ref": "#/definitions/VisType"
    },
    "stats": {
     "description": "Stats is an array of query result statistics.",
     "items": {
      "$ref": "#/definitions/QueryStat"
     },
     "type": "array"
    },
    "type": {
     "$ref": "#/definitions/FrameType"
    }
   },
   "title": "FrameMeta matches:",
   "type": "object"
  },
  "FrameType": {
   "description": "A FrameType string, when present in a frame's metadata, asserts that the\nframe's structure conforms to the FrameType's specification.\nThis property is currently optional, so FrameType may be FrameTypeUnknown even if the properties of\nthe Frame correspond to a defined FrameType.",
   "type": "string"
  },
  "Frames": {
   "description": "It is the main data container within a backend.DataResponse.",
   "items": {
    "$ref": "#/definitions/Frame"
   },
   "title": "Frames is a slice of Frame pointers.",
   "type": "array"
  },
  "GettableAlertmanagers": {
   "properties": {
    "data": {
     "$ref": "#/definitions/AlertManagersResult"
    },
    "status": {
     "type": "string"
    }
   },
   "type": "object"
  },
  "GettableApiAlertingConfig": {
   "properties": {
    "global": {
     "$ref": "#/definitions/GlobalConfig"
    },
    "inhibit_rules": {
     "items": {
      "$ref": "#/definitions/InhibitRule"
     },
     "type": "array"
    },
    "muteTimeProvenances": {
     "additionalProperties": {
      "$ref": "#/definitions/Provenance"
     },
     "type": "object"
    },
    "mute_time_intervals": {
     "items": {
      "$ref": "#/definitions/MuteTimeInterval"
     },
     "type": "array"
    },
    "receivers": {
     "description": "Override with our superset receiver type",
     "items": {
      "$ref": "#/definitions/GettableApiReceiver"
     },
     "type": "array"
    },
    "route": {
     "$ref": "#/definitions/Route"
    },
    "templates": {
     "items": {
      "type": "string"
     },
     "type": "array"
    }
   },
   "type": "object"
  },
  "GettableApiReceiver": {
   "properties": {
    "email_configs": {
     "items": {
      "$ref": "#/definitions/EmailConfig"
     },
     "type": "array"
    },
    "grafana_managed_receiver_configs": {
     "items": {
      "$ref": "#/definitions/GettableGrafanaReceiver"
     },
     "type": "array"
    },
    "name": {
     "description": "A unique identifier for this receiver.",
     "type": "string"
    },
    "opsgenie_configs": {
     "items": {
      "$ref": "#/definitions/OpsGenieConfig"
     },
     "type": "array"
    },
    "pagerduty_configs": {
     "items": {
      "$ref": "#/definitions/PagerdutyConfig"
     },
     "type": "array"
    },
    "pushover_configs": {
     "items": {
      "$ref": "#/definitions/PushoverConfig"
     },
     "type": "array"
    },
    "slack_configs": {
     "items": {
      "$ref": "#/definitions/SlackConfig"
     },
     "type": "array"
    },
    "sns_configs": {
     "items": {
      "$ref": "#/definitions/SNSConfig"
     },
     "type": "array"
    },
    "telegram_configs": {
     "items": {
      "$ref": "#/definitions/TelegramConfig"
     },
     "type": "array"
    },
    "victorops_configs": {
     "items": {
      "$ref": "#/definitions/VictorOpsConfig"
     },
     "type": "array"
    },
    "webhook_configs": {
     "items": {
      "$ref": "#/definitions/WebhookConfig"
     },
     "type": "array"
    },
    "wechat_configs": {
     "items": {
      "$ref": "#/definitions/WechatConfig"
     },
     "type": "array"
    }
   },
   "type": "object"
  },
  "GettableExtendedRuleNode": {
   "properties": {
    "alert": {
     "type": "string"
    },
    "annotations": {
     "additionalProperties": {
      "type": "string"
     },
     "type": "object"
    },
    "expr": {
     "type": "string"
    },
    "for": {
     "type": "string"
    },
    "grafana_alert": {
     "$ref": "#/definitions/GettableGrafanaRule"
    },
    "labels": {
     "additionalProperties": {
      "type": "string"
     },
     "type": "object"
    },
    "record": {
     "type": "string"
    }
   },
   "type": "object"
  },
  "GettableGrafanaReceiver": {
   "properties": {
    "disableResolveMessage": {
     "type": "boolean"
    },
    "name": {
     "type": "string"
    },
    "provenance": {
     "$ref": "#/definitions/Provenance"
    },
    "secureFields": {
     "additionalProperties": {
      "type": "boolean"
     },
     "type": "object"
    },
    "settings": {
     "$ref": "#/definitions/Json"
    },
    "type": {
     "type": "string"
    },
    "uid": {
     "type": "string"
    }
   },
   "type": "object"
  },
  "GettableGrafanaReceivers": {
   "properties": {
    "grafana_managed_receiver_configs": {
     "items": {
      "$ref": "#/definitions/GettableGrafanaReceiver"
     },
     "type": "array"
    }
   },
   "type": "object"
  },
  "GettableGrafanaRule": {
   "properties": {
    "condition": {
     "type": "string"
    },
    "data": {
     "items": {
      "$ref": "#/definitions/AlertQuery"
     },
     "type": "array"
    },
    "exec_err_state": {
     "enum": [
      "OK",
      "Alerting",
      "Error"
     ],
     "type": "string"
    },
    "id": {
     "format": "int64",
     "type": "integer"
    },
    "intervalSeconds": {
     "format": "int64",
     "type": "integer"
    },
    "namespace_id": {
     "format": "int64",
     "type": "integer"
    },
    "namespace_uid": {
     "type": "string"
    },
    "no_data_state": {
     "enum": [
      "Alerting",
      "NoData",
      "OK"
     ],
     "type": "string"
    },
    "orgId": {
     "format": "int64",
     "type": "integer"
    },
    "provenance": {
     "$ref": "#/definitions/Provenance"
    },
    "rule_group": {
     "type": "string"
    },
    "title": {
     "type": "string"
    },
    "uid": {
     "type": "string"
    },
    "updated": {
     "format": "date-time",
     "type": "string"
    },
    "version": {
     "format": "int64",
     "type": "integer"
    }
   },
   "type": "object"
  },
  "GettableNGalertConfig": {
   "properties": {
    "alertmanagersChoice": {
     "enum": [
      "all",
      "internal",
      "external"
     ],
     "type": "string"
    }
   },
   "type": "object"
  },
  "GettableRuleGroupConfig": {
   "properties": {
    "interval": {
     "$ref": "#/definitions/Duration"
    },
    "name": {
     "type": "string"
    },
    "rules": {
     "items": {
      "$ref": "#/definitions/GettableExtendedRuleNode"
     },
     "type": "array"
    },
    "source_tenants": {
     "items": {
      "type": "string"
     },
     "type": "array"
    }
   },
   "type": "object"
  },
  "GettableStatus": {
   "properties": {
    "cluster": {
     "$ref": "#/definitions/clusterStatus"
    },
    "config": {
     "$ref": "#/definitions/PostableApiAlertingConfig"
    },
    "uptime": {
     "description": "uptime",
     "format": "date-time",
     "type": "string"
    },
    "versionInfo": {
     "$ref": "#/definitions/versionInfo"
    }
   },
   "required": [
    "cluster",
    "config",
    "uptime",
    "versionInfo"
   ],
   "type": "object"
  },
  "GettableUserConfig": {
   "properties": {
    "alertmanager_config": {
     "$ref": "#/definitions/GettableApiAlertingConfig"
    },
    "template_file_provenances": {
     "additionalProperties": {
      "$ref": "#/definitions/Provenance"
     },
     "type": "object"
    },
    "template_files": {
     "additionalProperties": {
      "type": "string"
     },
     "type": "object"
    }
   },
   "type": "object"
  },
  "GlobalConfig": {
   "description": "GlobalConfig defines configuration parameters that are valid globally\nunless overwritten.",
   "properties": {
    "http_config": {
     "$ref": "#/definitions/HTTPClientConfig"
    },
    "opsgenie_api_key": {
     "$ref": "#/definitions/Secret"
    },
    "opsgenie_api_key_file": {
     "type": "string"
    },
    "opsgenie_api_url": {
     "$ref": "#/definitions/URL"
    },
    "pagerduty_url": {
     "$ref": "#/definitions/URL"
    },
    "resolve_timeout": {
     "$ref": "#/definitions/Duration"
    },
    "slack_api_url": {
     "$ref": "#/definitions/SecretURL"
    },
    "slack_api_url_file": {
     "type": "string"
    },
    "smtp_auth_identity": {
     "type": "string"
    },
    "smtp_auth_password": {
     "$ref": "#/definitions/Secret"
    },
    "smtp_auth_password_file": {
     "type": "string"
    },
    "smtp_auth_secret": {
     "$ref": "#/definitions/Secret"
    },
    "smtp_auth_username": {
     "type": "string"
    },
    "smtp_from": {
     "type": "string"
    },
    "smtp_hello": {
     "type": "string"
    },
    "smtp_require_tls": {
     "type": "boolean"
    },
    "smtp_smarthost": {
     "$ref": "#/definitions/HostPort"
    },
    "telegram_api_url": {
     "$ref": "#/definitions/URL"
    },
    "victorops_api_key": {
     "$ref": "#/definitions/Secret"
    },
    "victorops_api_url": {
     "$ref": "#/definitions/URL"
    },
    "wechat_api_corp_id": {
     "type": "string"
    },
    "wechat_api_secret": {
     "$ref": "#/definitions/Secret"
    },
    "wechat_api_url": {
     "$ref": "#/definitions/URL"
    }
   },
   "type": "object"
  },
  "HTTPClientConfig": {
   "properties": {
    "authorization": {
     "$ref": "#/definitions/Authorization"
    },
    "basic_auth": {
     "$ref": "#/definitions/BasicAuth"
    },
    "bearer_token": {
     "$ref": "#/definitions/Secret"
    },
    "bearer_token_file": {
     "description": "The bearer token file for the targets. Deprecated in favour of\nAuthorization.CredentialsFile.",
     "type": "string"
    },
    "enable_http2": {
     "description": "EnableHTTP2 specifies whether the client should configure HTTP2.\nThe omitempty flag is not set, because it would be hidden from the\nmarshalled configuration when set to false.",
     "type": "boolean"
    },
    "follow_redirects": {
     "description": "FollowRedirects specifies whether the client should follow HTTP 3xx redirects.\nThe omitempty flag is not set, because it would be hidden from the\nmarshalled configuration when set to false.",
     "type": "boolean"
    },
    "oauth2": {
     "$ref": "#/definitions/OAuth2"
    },
    "proxy_url": {
     "$ref": "#/definitions/URL"
    },
    "tls_config": {
     "$ref": "#/definitions/TLSConfig"
    }
   },
   "title": "HTTPClientConfig configures an HTTP client.",
   "type": "object"
  },
  "HostPort": {
   "properties": {
    "Host": {
     "type": "string"
    },
    "Port": {
     "type": "string"
    }
   },
   "title": "HostPort represents a \"host:port\" network address.",
   "type": "object"
  },
  "InhibitRule": {
   "description": "InhibitRule defines an inhibition rule that mutes alerts that match the\ntarget labels if an alert matching the source labels exists.\nBoth alerts have to have a set of labels being equal.",
   "properties": {
    "equal": {
     "$ref": "#/definitions/LabelNames"
    },
    "source_match": {
     "additionalProperties": {
      "type": "string"
     },
     "description": "SourceMatch defines a set of labels that have to equal the given\nvalue for source alerts. Deprecated. Remove before v1.0 release.",
     "type": "object"
    },
    "source_match_re": {
     "$ref": "#/definitions/MatchRegexps"
    },
    "source_matchers": {
     "$ref": "#/definitions/Matchers"
    },
    "target_match": {
     "additionalProperties": {
      "type": "string"
     },
     "description": "TargetMatch defines a set of labels that have to equal the given\nvalue for target alerts. Deprecated. Remove before v1.0 release.",
     "type": "object"
    },
    "target_match_re": {
     "$ref": "#/definitions/MatchRegexps"
    },
    "target_matchers": {
     "$ref": "#/definitions/Matchers"
    }
   },
   "type": "object"
  },
  "InspectType": {
   "format": "int64",
   "title": "InspectType is a type for the Inspect property of a Notice.",
   "type": "integer"
  },
  "Json": {
   "type": "object"
  },
  "Label": {
   "properties": {
    "Name": {
     "type": "string"
    }
   },
   "title": "Label is a key/value pair of strings.",
   "type": "object"
  },
  "LabelName": {
   "description": "A LabelName is a key for a LabelSet or Metric.  It has a value associated\ntherewith.",
   "type": "string"
  },
  "LabelNames": {
   "items": {
    "$ref": "#/definitions/LabelName"
   },
   "title": "LabelNames is a sortable LabelName slice. In implements sort.Interface.",
   "type": "array"
  },
  "LabelSet": {
   "additionalProperties": {
    "$ref": "#/definitions/LabelValue"
   },
   "description": "A LabelSet is a collection of LabelName and LabelValue pairs.  The LabelSet\nmay be fully-qualified down to the point where it may resolve to a single\nMetric in the data store or not.  All operations that occur within the realm\nof a LabelSet can emit a vector of Metric entities to which the LabelSet may\nmatch.",
   "type": "object"
  },
  "LabelValue": {
   "title": "A LabelValue is an associated value for a LabelName.",
   "type": "string"
  },
  "Labels": {
   "description": "Labels is a sorted set of labels. Order has to be guaranteed upon\ninstantiation.",
   "items": {
    "$ref": "#/definitions/Label"
   },
   "type": "array"
  },
  "LegacyAlert": {
   "properties": {
    "Created": {
     "format": "date-time",
     "type": "string"
    },
    "DashboardId": {
     "format": "int64",
     "type": "integer"
    },
<<<<<<< HEAD
    "Value": {
     "type": "string"
    }
   },
   "title": "Matcher models the matching of a label.",
   "type": "object",
   "x-go-package": "github.com/prometheus/alertmanager/pkg/labels"
  },
  "Matchers": {
   "description": "Matchers is a slice of Matchers that is sortable, implements Stringer, and\nprovides a Matches method to match a LabelSet against all Matchers in the\nslice. Note that some users of Matchers might require it to be sorted.",
   "items": {
    "$ref": "#/definitions/Matcher"
   },
   "type": "array"
  },
  "MessageTemplate": {
   "properties": {
    "name": {
     "type": "string",
     "x-go-name": "Name"
    },
    "provenance": {
     "$ref": "#/definitions/Provenance"
    },
    "template": {
     "type": "string",
     "x-go-name": "Template"
    }
   },
   "type": "object",
   "x-go-package": "github.com/grafana/grafana/pkg/services/ngalert/api/tooling/definitions"
  },
  "MessageTemplateContent": {
   "properties": {
    "template": {
     "type": "string",
     "x-go-name": "Template"
    }
   },
   "type": "object",
   "x-go-package": "github.com/grafana/grafana/pkg/services/ngalert/api/tooling/definitions"
  },
  "MessageTemplates": {
   "items": {
    "$ref": "#/definitions/MessageTemplate"
   },
   "type": "array",
   "x-go-package": "github.com/grafana/grafana/pkg/services/ngalert/api/tooling/definitions"
  },
  "MonthRange": {
   "properties": {
    "Begin": {
=======
    "EvalData": {
     "$ref": "#/definitions/Json"
    },
    "ExecutionError": {
     "type": "string"
    },
    "For": {
     "$ref": "#/definitions/Duration"
    },
    "Frequency": {
>>>>>>> 89b365f8
     "format": "int64",
     "type": "integer"
    },
    "Handler": {
     "format": "int64",
     "type": "integer"
    },
<<<<<<< HEAD
=======
    "Id": {
     "format": "int64",
     "type": "integer"
    },
    "Message": {
     "type": "string"
    },
    "Name": {
     "type": "string"
    },
    "NewStateDate": {
     "format": "date-time",
     "type": "string"
    },
    "OrgId": {
     "format": "int64",
     "type": "integer"
    },
    "PanelId": {
     "format": "int64",
     "type": "integer"
    },
    "Settings": {
     "$ref": "#/definitions/Json"
    },
    "Severity": {
     "type": "string"
    },
    "Silenced": {
     "type": "boolean"
    },
    "State": {
     "$ref": "#/definitions/AlertStateType"
    },
    "StateChanges": {
     "format": "int64",
     "type": "integer"
    },
    "Updated": {
     "format": "date-time",
     "type": "string"
    },
    "Version": {
     "format": "int64",
     "type": "integer"
    }
   },
   "type": "object"
  },
  "MatchRegexps": {
   "additionalProperties": {
    "$ref": "#/definitions/Regexp"
   },
   "title": "MatchRegexps represents a map of Regexp.",
   "type": "object"
  },
  "MatchType": {
   "format": "int64",
   "title": "MatchType is an enum for label matching types.",
   "type": "integer"
  },
  "Matcher": {
   "properties": {
    "Name": {
     "type": "string"
    },
    "Type": {
     "$ref": "#/definitions/MatchType"
    },
    "Value": {
     "type": "string"
    }
   },
   "title": "Matcher models the matching of a label.",
   "type": "object"
  },
  "Matchers": {
   "description": "Matchers is a slice of Matchers that is sortable, implements Stringer, and\nprovides a Matches method to match a LabelSet against all Matchers in the\nslice. Note that some users of Matchers might require it to be sorted.",
   "items": {
    "$ref": "#/definitions/Matcher"
   },
   "type": "array"
  },
  "MessageTemplate": {
   "properties": {
    "name": {
     "type": "string"
    },
    "provenance": {
     "$ref": "#/definitions/Provenance"
    },
    "template": {
     "type": "string"
    }
   },
   "type": "object"
  },
  "MessageTemplateContent": {
   "properties": {
    "template": {
     "type": "string"
    }
   },
   "type": "object"
  },
  "MessageTemplates": {
   "items": {
    "$ref": "#/definitions/MessageTemplate"
   },
   "type": "array"
  },
  "MultiStatus": {
   "type": "object"
  },
  "MuteTimeInterval": {
   "properties": {
    "name": {
     "type": "string"
    },
>>>>>>> 89b365f8
    "time_intervals": {
     "items": {
      "$ref": "#/definitions/TimeInterval"
     },
<<<<<<< HEAD
     "type": "array",
     "x-go-name": "TimeIntervals"
    }
   },
   "title": "MuteTimeInterval represents a named set of time intervals for which a route should be muted.",
   "type": "object",
   "x-go-package": "github.com/prometheus/alertmanager/config"
=======
     "type": "array"
    }
   },
   "title": "MuteTimeInterval represents a named set of time intervals for which a route should be muted.",
   "type": "object"
>>>>>>> 89b365f8
  },
  "MuteTimings": {
   "items": {
    "$ref": "#/definitions/MuteTimeInterval"
   },
<<<<<<< HEAD
   "type": "array",
   "x-go-package": "github.com/grafana/grafana/pkg/services/ngalert/api/tooling/definitions"
=======
   "type": "array"
>>>>>>> 89b365f8
  },
  "NamespaceConfigResponse": {
   "additionalProperties": {
    "items": {
     "$ref": "#/definitions/GettableRuleGroupConfig"
    },
    "type": "array"
   },
   "type": "object"
  },
  "NotFound": {
   "type": "object"
  },
  "Notice": {
   "properties": {
    "inspect": {
     "$ref": "#/definitions/InspectType"
    },
    "link": {
     "description": "Link is an optional link for display in the user interface and can be an\nabsolute URL or a path relative to Grafana's root url.",
     "type": "string"
    },
    "severity": {
     "$ref": "#/definitions/NoticeSeverity"
    },
    "text": {
     "description": "Text is freeform descriptive text for the notice.",
     "type": "string"
    }
   },
   "title": "Notice provides a structure for presenting notifications in Grafana's user interface.",
   "type": "object"
  },
  "NoticeSeverity": {
   "format": "int64",
   "title": "NoticeSeverity is a type for the Severity property of a Notice.",
   "type": "integer"
  },
  "NotFound": {
   "type": "object",
   "x-go-package": "github.com/grafana/grafana/pkg/services/ngalert/api/tooling/definitions"
  },
  "NotifierConfig": {
   "properties": {
    "send_resolved": {
     "type": "boolean"
    }
   },
   "title": "NotifierConfig contains base options common across all notifier configurations.",
   "type": "object"
  },
  "OAuth2": {
   "properties": {
    "TLSConfig": {
     "$ref": "#/definitions/TLSConfig"
    },
    "client_id": {
     "type": "string"
    },
    "client_secret": {
     "$ref": "#/definitions/Secret"
    },
    "client_secret_file": {
     "type": "string"
    },
    "endpoint_params": {
     "additionalProperties": {
      "type": "string"
     },
     "type": "object"
    },
    "proxy_url": {
     "$ref": "#/definitions/URL"
    },
    "scopes": {
     "items": {
      "type": "string"
     },
     "type": "array"
    },
    "token_url": {
     "type": "string"
    }
   },
   "title": "OAuth2 is the oauth2 client configuration.",
   "type": "object"
  },
  "ObjectMatchers": {
   "$ref": "#/definitions/Matchers",
   "description": "ObjectMatchers is Matchers with a different Unmarshal and Marshal methods that accept matchers as objects\nthat have already been parsed."
  },
  "OpsGenieConfig": {
   "properties": {
    "actions": {
     "type": "string"
    },
    "api_key": {
     "$ref": "#/definitions/Secret"
    },
    "api_key_file": {
     "type": "string"
    },
    "api_url": {
     "$ref": "#/definitions/URL"
    },
    "description": {
     "type": "string"
    },
    "details": {
     "additionalProperties": {
      "type": "string"
     },
     "type": "object"
    },
    "entity": {
     "type": "string"
    },
    "http_config": {
     "$ref": "#/definitions/HTTPClientConfig"
    },
    "message": {
     "type": "string"
    },
    "note": {
     "type": "string"
    },
    "priority": {
     "type": "string"
    },
    "responders": {
     "items": {
      "$ref": "#/definitions/OpsGenieConfigResponder"
     },
     "type": "array"
    },
    "send_resolved": {
     "type": "boolean"
    },
    "source": {
     "type": "string"
    },
    "tags": {
     "type": "string"
    },
    "update_alerts": {
     "type": "boolean"
    }
   },
   "title": "OpsGenieConfig configures notifications via OpsGenie.",
   "type": "object"
  },
  "OpsGenieConfigResponder": {
   "properties": {
    "id": {
     "description": "One of those 3 should be filled.",
     "type": "string"
    },
    "name": {
     "type": "string"
    },
    "type": {
     "description": "team, user, escalation, schedule etc.",
     "type": "string"
    },
    "username": {
     "type": "string"
    }
   },
   "type": "object"
  },
  "PagerdutyConfig": {
   "properties": {
    "class": {
     "type": "string"
    },
    "client": {
     "type": "string"
    },
    "client_url": {
     "type": "string"
    },
    "component": {
     "type": "string"
    },
    "description": {
     "type": "string"
    },
    "details": {
     "additionalProperties": {
      "type": "string"
     },
     "type": "object"
    },
    "group": {
     "type": "string"
    },
    "http_config": {
     "$ref": "#/definitions/HTTPClientConfig"
    },
    "images": {
     "items": {
      "$ref": "#/definitions/PagerdutyImage"
     },
     "type": "array"
    },
    "links": {
     "items": {
      "$ref": "#/definitions/PagerdutyLink"
     },
     "type": "array"
    },
    "routing_key": {
     "$ref": "#/definitions/Secret"
    },
    "send_resolved": {
     "type": "boolean"
    },
    "service_key": {
     "$ref": "#/definitions/Secret"
    },
    "severity": {
     "type": "string"
    },
    "url": {
     "$ref": "#/definitions/URL"
    }
   },
   "title": "PagerdutyConfig configures notifications via PagerDuty.",
   "type": "object"
  },
  "PagerdutyImage": {
   "description": "PagerdutyImage is an image",
   "properties": {
    "alt": {
     "type": "string"
    },
    "href": {
     "type": "string"
    },
    "src": {
     "type": "string"
    }
   },
   "type": "object"
  },
  "PagerdutyLink": {
   "description": "PagerdutyLink is a link",
   "properties": {
    "href": {
     "type": "string"
    },
    "text": {
     "type": "string"
    }
   },
   "type": "object"
  },
  "PermissionDenied": {
   "type": "object"
  },
  "Point": {
   "properties": {
    "T": {
     "format": "int64",
     "type": "integer"
    },
    "V": {
     "format": "double",
     "type": "number"
    }
   },
   "title": "Point represents a single data point for a given timestamp.",
   "type": "object"
  },
  "PostableApiAlertingConfig": {
   "properties": {
    "global": {
     "$ref": "#/definitions/GlobalConfig"
    },
    "inhibit_rules": {
     "items": {
      "$ref": "#/definitions/InhibitRule"
     },
     "type": "array"
    },
    "mute_time_intervals": {
     "items": {
      "$ref": "#/definitions/MuteTimeInterval"
     },
     "type": "array"
    },
    "receivers": {
     "description": "Override with our superset receiver type",
     "items": {
      "$ref": "#/definitions/PostableApiReceiver"
     },
     "type": "array"
    },
    "route": {
     "$ref": "#/definitions/Route"
    },
    "templates": {
     "items": {
      "type": "string"
     },
     "type": "array"
    }
   },
   "type": "object"
  },
  "PostableApiReceiver": {
   "properties": {
    "email_configs": {
     "items": {
      "$ref": "#/definitions/EmailConfig"
     },
     "type": "array"
    },
    "grafana_managed_receiver_configs": {
     "items": {
      "$ref": "#/definitions/PostableGrafanaReceiver"
     },
     "type": "array"
    },
    "name": {
     "description": "A unique identifier for this receiver.",
     "type": "string"
    },
    "opsgenie_configs": {
     "items": {
      "$ref": "#/definitions/OpsGenieConfig"
     },
     "type": "array"
    },
    "pagerduty_configs": {
     "items": {
      "$ref": "#/definitions/PagerdutyConfig"
     },
     "type": "array"
    },
    "pushover_configs": {
     "items": {
      "$ref": "#/definitions/PushoverConfig"
     },
     "type": "array"
    },
    "slack_configs": {
     "items": {
      "$ref": "#/definitions/SlackConfig"
     },
     "type": "array"
    },
    "sns_configs": {
     "items": {
      "$ref": "#/definitions/SNSConfig"
     },
     "type": "array"
    },
    "telegram_configs": {
     "items": {
      "$ref": "#/definitions/TelegramConfig"
     },
     "type": "array"
    },
    "victorops_configs": {
     "items": {
      "$ref": "#/definitions/VictorOpsConfig"
     },
     "type": "array"
    },
    "webhook_configs": {
     "items": {
      "$ref": "#/definitions/WebhookConfig"
     },
     "type": "array"
    },
    "wechat_configs": {
     "items": {
      "$ref": "#/definitions/WechatConfig"
     },
     "type": "array"
    }
   },
   "type": "object"
  },
  "PostableExtendedRuleNode": {
   "properties": {
    "alert": {
     "type": "string"
    },
    "annotations": {
     "additionalProperties": {
      "type": "string"
     },
     "type": "object"
    },
    "expr": {
     "type": "string"
    },
    "for": {
     "type": "string"
    },
    "grafana_alert": {
     "$ref": "#/definitions/PostableGrafanaRule"
    },
    "labels": {
     "additionalProperties": {
      "type": "string"
     },
     "type": "object"
    },
    "record": {
     "type": "string"
    }
   },
   "type": "object"
  },
  "PostableGrafanaReceiver": {
   "properties": {
    "disableResolveMessage": {
     "type": "boolean"
    },
    "name": {
     "type": "string"
    },
    "secureSettings": {
     "additionalProperties": {
      "type": "string"
     },
     "type": "object"
    },
    "settings": {
     "$ref": "#/definitions/Json"
    },
    "type": {
     "type": "string"
    },
    "uid": {
     "type": "string"
    }
   },
   "type": "object"
  },
  "PostableGrafanaReceivers": {
   "properties": {
    "grafana_managed_receiver_configs": {
     "items": {
      "$ref": "#/definitions/PostableGrafanaReceiver"
     },
     "type": "array"
    }
   },
   "type": "object"
  },
  "PostableGrafanaRule": {
   "properties": {
    "condition": {
     "type": "string"
    },
    "data": {
     "items": {
      "$ref": "#/definitions/AlertQuery"
     },
     "type": "array"
    },
    "exec_err_state": {
     "enum": [
      "OK",
      "Alerting",
      "Error"
     ],
     "type": "string"
    },
    "no_data_state": {
     "enum": [
      "Alerting",
      "NoData",
      "OK"
     ],
     "type": "string"
    },
    "title": {
     "type": "string"
    },
    "uid": {
     "type": "string"
    }
   },
   "type": "object"
  },
  "PostableNGalertConfig": {
   "properties": {
    "alertmanagersChoice": {
     "enum": [
      "all",
      "internal",
      "external"
     ],
     "type": "string"
    }
   },
   "type": "object"
  },
  "PostableRuleGroupConfig": {
   "properties": {
    "interval": {
     "$ref": "#/definitions/Duration"
    },
    "name": {
     "type": "string"
    },
    "rules": {
     "items": {
      "$ref": "#/definitions/PostableExtendedRuleNode"
     },
     "type": "array"
    }
   },
   "type": "object"
  },
  "PostableUserConfig": {
   "properties": {
    "alertmanager_config": {
     "$ref": "#/definitions/PostableApiAlertingConfig"
    },
    "template_files": {
     "additionalProperties": {
      "type": "string"
     },
     "type": "object"
    }
   },
   "type": "object"
  },
  "Provenance": {
   "type": "string"
  },
  "ProvisionedAlertRule": {
   "properties": {
    "annotations": {
     "additionalProperties": {
      "type": "string"
     },
     "example": {
      "runbook_url": "https://supercoolrunbook.com/page/13"
     },
     "type": "object"
    },
    "condition": {
     "example": "A",
     "type": "string"
    },
    "data": {
     "example": [
      {
       "datasourceUid": "-100",
       "model": {
        "conditions": [
         {
          "evaluator": {
           "params": [
            0,
            0
           ],
           "type": "gt"
          },
          "operator": {
           "type": "and"
          },
          "query": {
           "params": []
          },
          "reducer": {
           "params": [],
           "type": "avg"
          },
          "type": "query"
         }
        ],
        "datasource": {
         "type": "__expr__",
         "uid": "__expr__"
        },
        "expression": "1 == 1",
        "hide": false,
        "intervalMs": 1000,
        "maxDataPoints": 43200,
        "refId": "A",
        "type": "math"
       },
       "queryType": "",
       "refId": "A",
       "relativeTimeRange": {
        "from": 0,
        "to": 0
       }
      }
     ],
     "items": {
      "$ref": "#/definitions/AlertQuery"
     },
     "type": "array"
    },
    "execErrState": {
     "enum": [
      "Alerting",
      "Error",
      "OK"
     ],
     "type": "string"
    },
    "folderUID": {
     "example": "project_x",
     "type": "string"
    },
    "for": {
     "$ref": "#/definitions/Duration"
    },
    "id": {
     "format": "int64",
     "type": "integer"
    },
    "labels": {
     "additionalProperties": {
      "type": "string"
     },
     "example": {
      "team": "sre-team-1"
     },
     "type": "object"
    },
    "noDataState": {
     "enum": [
      "Alerting",
      "NoData",
      "OK"
     ],
     "type": "string"
    },
    "orgID": {
     "format": "int64",
     "type": "integer"
    },
    "provenance": {
     "$ref": "#/definitions/Provenance"
    },
    "ruleGroup": {
     "example": "eval_group_1",
     "maxLength": 190,
     "minLength": 1,
     "type": "string"
    },
    "title": {
     "example": "Always firing",
     "maxLength": 190,
     "minLength": 1,
     "type": "string"
    },
    "uid": {
     "type": "string"
    },
    "updated": {
     "format": "date-time",
     "readOnly": true,
     "type": "string"
    }
   },
   "required": [
    "orgID",
    "folderUID",
    "ruleGroup",
    "title",
    "condition",
    "data",
    "noDataState",
    "execErrState",
    "for"
   ],
   "type": "object"
  },
  "PushoverConfig": {
   "properties": {
    "expire": {
     "type": "string"
    },
    "html": {
     "type": "boolean"
    },
    "http_config": {
     "$ref": "#/definitions/HTTPClientConfig"
    },
    "message": {
     "type": "string"
    },
    "priority": {
     "type": "string"
    },
    "retry": {
     "type": "string"
    },
    "send_resolved": {
     "type": "boolean"
    },
    "sound": {
     "type": "string"
    },
    "title": {
     "type": "string"
    },
    "token": {
     "$ref": "#/definitions/Secret"
    },
    "url": {
     "type": "string"
    },
    "url_title": {
     "type": "string"
    },
    "user_key": {
     "$ref": "#/definitions/Secret"
    }
   },
   "type": "object"
  },
  "QueryStat": {
   "description": "The embedded FieldConfig's display name must be set.\nIt corresponds to the QueryResultMetaStat on the frontend (https://github.com/grafana/grafana/blob/master/packages/grafana-data/src/types/data.ts#L53).",
   "properties": {
    "color": {
     "additionalProperties": {},
     "description": "Map values to a display color\nNOTE: this interface is under development in the frontend... so simple map for now",
     "type": "object"
    },
    "custom": {
     "additionalProperties": {},
     "description": "Panel Specific Values",
     "type": "object"
    },
    "decimals": {
     "format": "uint16",
     "type": "integer"
    },
    "description": {
     "description": "Description is human readable field metadata",
     "type": "string"
    },
    "displayName": {
     "description": "DisplayName overrides Grafana default naming, should not be used from a data source",
     "type": "string"
    },
    "displayNameFromDS": {
     "description": "DisplayNameFromDS overrides Grafana default naming in a better way that allows users to override it easily.",
     "type": "string"
    },
    "filterable": {
     "description": "Filterable indicates if the Field's data can be filtered by additional calls.",
     "type": "boolean"
    },
    "interval": {
     "description": "Interval indicates the expected regular step between values in the series.\nWhen an interval exists, consumers can identify \"missing\" values when the expected value is not present.\nThe grafana timeseries visualization will render disconnected values when missing values are found it the time field.\nThe interval uses the same units as the values.  For time.Time, this is defined in milliseconds.",
     "format": "double",
     "type": "number"
    },
    "links": {
     "description": "The behavior when clicking on a result",
     "items": {
      "$ref": "#/definitions/DataLink"
     },
     "type": "array"
    },
    "mappings": {
     "$ref": "#/definitions/ValueMappings"
    },
    "max": {
     "$ref": "#/definitions/ConfFloat64"
    },
    "min": {
     "$ref": "#/definitions/ConfFloat64"
    },
    "noValue": {
     "description": "Alternative to empty string",
     "type": "string"
    },
    "path": {
     "description": "Path is an explicit path to the field in the datasource. When the frame meta includes a path,\nthis will default to `${frame.meta.path}/${field.name}\n\nWhen defined, this value can be used as an identifier within the datasource scope, and\nmay be used as an identifier to update values in a subsequent request",
     "type": "string"
    },
    "thresholds": {
     "$ref": "#/definitions/ThresholdsConfig"
    },
    "unit": {
     "description": "Numeric Options",
     "type": "string"
    },
    "value": {
     "format": "double",
     "type": "number"
    },
    "writeable": {
     "description": "Writeable indicates that the datasource knows how to update this value",
     "type": "boolean"
    }
   },
   "title": "QueryStat is used for storing arbitrary statistics metadata related to a query and its result, e.g. total request time, data processing time.",
   "type": "object"
  },
  "Receiver": {
   "properties": {
    "email_configs": {
     "items": {
      "$ref": "#/definitions/EmailConfig"
     },
     "type": "array"
    },
    "name": {
     "description": "A unique identifier for this receiver.",
     "type": "string"
    },
    "opsgenie_configs": {
     "items": {
      "$ref": "#/definitions/OpsGenieConfig"
     },
     "type": "array"
    },
    "pagerduty_configs": {
     "items": {
      "$ref": "#/definitions/PagerdutyConfig"
     },
     "type": "array"
    },
    "pushover_configs": {
     "items": {
      "$ref": "#/definitions/PushoverConfig"
     },
     "type": "array"
    },
    "slack_configs": {
     "items": {
      "$ref": "#/definitions/SlackConfig"
     },
     "type": "array"
    },
    "sns_configs": {
     "items": {
      "$ref": "#/definitions/SNSConfig"
     },
     "type": "array"
    },
    "telegram_configs": {
     "items": {
      "$ref": "#/definitions/TelegramConfig"
     },
     "type": "array"
    },
    "victorops_configs": {
     "items": {
      "$ref": "#/definitions/VictorOpsConfig"
     },
     "type": "array"
    },
    "webhook_configs": {
     "items": {
      "$ref": "#/definitions/WebhookConfig"
     },
     "type": "array"
    },
    "wechat_configs": {
     "items": {
      "$ref": "#/definitions/WechatConfig"
     },
     "type": "array"
    }
   },
   "title": "Receiver configuration provides configuration on how to contact a receiver.",
   "type": "object"
  },
  "Regexp": {
   "description": "A Regexp is safe for concurrent use by multiple goroutines,\nexcept for configuration methods, such as Longest.",
   "title": "Regexp is the representation of a compiled regular expression.",
   "type": "object"
  },
  "RelativeTimeRange": {
   "description": "RelativeTimeRange is the per query start and end time\nfor requests.",
   "properties": {
    "from": {
     "$ref": "#/definitions/Duration"
    },
    "to": {
     "$ref": "#/definitions/Duration"
    }
   },
   "type": "object"
  },
  "ResponseDetails": {
   "properties": {
    "msg": {
     "type": "string"
    }
   },
   "type": "object"
  },
  "Responses": {
   "additionalProperties": {
    "$ref": "#/definitions/DataResponse"
   },
   "description": "The QueryData method the QueryDataHandler method will set the RefId\nproperty on the DataResponses' frames based on these RefIDs.",
   "title": "Responses is a map of RefIDs (Unique Query ID) to DataResponses.",
   "type": "object"
  },
  "Route": {
   "description": "A Route is a node that contains definitions of how to handle alerts. This is modified\nfrom the upstream alertmanager in that it adds the ObjectMatchers property.",
   "properties": {
    "continue": {
     "type": "boolean"
    },
    "group_by": {
     "items": {
      "type": "string"
     },
     "type": "array"
    },
    "group_interval": {
     "type": "string"
    },
    "group_wait": {
     "type": "string"
    },
    "match": {
     "additionalProperties": {
      "type": "string"
     },
     "description": "Deprecated. Remove before v1.0 release.",
     "type": "object"
    },
    "match_re": {
     "$ref": "#/definitions/MatchRegexps"
    },
    "matchers": {
     "$ref": "#/definitions/Matchers"
    },
    "mute_time_intervals": {
     "items": {
      "type": "string"
     },
     "type": "array"
    },
    "object_matchers": {
     "$ref": "#/definitions/ObjectMatchers"
    },
    "provenance": {
     "$ref": "#/definitions/Provenance"
    },
    "receiver": {
     "type": "string"
    },
    "repeat_interval": {
     "type": "string"
    },
    "routes": {
     "items": {
      "$ref": "#/definitions/Route"
     },
     "type": "array"
    }
   },
   "type": "object"
  },
  "Rule": {
   "description": "adapted from cortex",
   "properties": {
    "evaluationTime": {
     "format": "double",
     "type": "number"
    },
    "health": {
     "type": "string"
    },
    "labels": {
     "$ref": "#/definitions/overrideLabels"
    },
    "lastError": {
     "type": "string"
    },
    "lastEvaluation": {
     "format": "date-time",
     "type": "string"
    },
    "name": {
     "type": "string"
    },
    "query": {
     "type": "string"
    },
    "type": {
     "$ref": "#/definitions/RuleType"
    }
   },
   "required": [
    "name",
    "query",
    "health",
    "type"
   ],
   "type": "object"
  },
  "RuleDiscovery": {
   "properties": {
    "groups": {
     "items": {
      "$ref": "#/definitions/RuleGroup"
     },
     "type": "array"
    }
   },
   "required": [
    "groups"
   ],
   "type": "object"
  },
  "RuleGroup": {
   "properties": {
    "evaluationTime": {
     "format": "double",
     "type": "number"
    },
    "file": {
     "type": "string"
    },
    "interval": {
     "format": "double",
     "type": "number"
    },
    "lastEvaluation": {
     "format": "date-time",
     "type": "string"
    },
    "name": {
     "type": "string"
    },
    "rules": {
     "description": "In order to preserve rule ordering, while exposing type (alerting or recording)\nspecific properties, both alerting and recording rules are exposed in the\nsame array.",
     "items": {
      "$ref": "#/definitions/AlertingRule"
     },
     "type": "array"
    }
   },
   "required": [
    "name",
    "file",
    "rules",
    "interval"
   ],
   "type": "object"
  },
  "RuleGroupConfigResponse": {
   "properties": {
    "interval": {
     "$ref": "#/definitions/Duration"
    },
    "name": {
     "type": "string"
    },
    "rules": {
     "items": {
      "$ref": "#/definitions/GettableExtendedRuleNode"
     },
     "type": "array"
    },
    "source_tenants": {
     "items": {
      "type": "string"
     },
     "type": "array"
    }
   },
   "type": "object"
  },
  "RuleResponse": {
   "properties": {
    "data": {
     "$ref": "#/definitions/RuleDiscovery"
    },
    "error": {
     "type": "string"
    },
    "errorType": {
     "$ref": "#/definitions/ErrorType"
    },
    "status": {
     "type": "string"
    }
   },
   "required": [
    "status"
   ],
   "type": "object"
  },
  "RuleType": {
   "title": "RuleType models the type of a rule.",
   "type": "string"
  },
  "SNSConfig": {
   "properties": {
    "api_url": {
     "type": "string"
    },
    "attributes": {
     "additionalProperties": {
      "type": "string"
     },
     "type": "object"
    },
    "http_config": {
     "$ref": "#/definitions/HTTPClientConfig"
    },
    "message": {
     "type": "string"
    },
    "phone_number": {
     "type": "string"
    },
    "send_resolved": {
     "type": "boolean"
    },
    "sigv4": {
     "$ref": "#/definitions/SigV4Config"
    },
    "subject": {
     "type": "string"
    },
    "target_arn": {
     "type": "string"
    },
    "topic_arn": {
     "type": "string"
    }
   },
   "type": "object"
  },
  "Sample": {
   "properties": {
    "Metric": {
     "$ref": "#/definitions/Labels"
    },
    "T": {
     "format": "int64",
     "type": "integer"
    },
    "V": {
     "format": "double",
     "type": "number"
    }
   },
   "title": "Sample is a single sample belonging to a metric.",
   "type": "object"
  },
  "Secret": {
   "title": "Secret special type for storing secrets.",
   "type": "string"
  },
  "SecretURL": {
   "$ref": "#/definitions/URL",
   "title": "SecretURL is a URL that must not be revealed on marshaling."
  },
  "SigV4Config": {
   "description": "SigV4Config is the configuration for signing remote write requests with\nAWS's SigV4 verification process. Empty values will be retrieved using the\nAWS default credentials chain.",
   "properties": {
    "AccessKey": {
     "type": "string"
    },
    "Profile": {
     "type": "string"
    },
    "Region": {
     "type": "string"
    },
    "RoleARN": {
     "type": "string"
    },
    "SecretKey": {
     "$ref": "#/definitions/Secret"
    }
   },
   "type": "object"
  },
  "SlackAction": {
   "description": "See https://api.slack.com/docs/message-attachments#action_fields and https://api.slack.com/docs/message-buttons\nfor more information.",
   "properties": {
    "confirm": {
     "$ref": "#/definitions/SlackConfirmationField"
    },
    "name": {
     "type": "string"
    },
    "style": {
     "type": "string"
    },
    "text": {
     "type": "string"
    },
    "type": {
     "type": "string"
    },
    "url": {
     "type": "string"
    },
    "value": {
     "type": "string"
    }
   },
   "title": "SlackAction configures a single Slack action that is sent with each notification.",
   "type": "object"
  },
  "SlackConfig": {
   "properties": {
    "actions": {
     "items": {
      "$ref": "#/definitions/SlackAction"
     },
     "type": "array"
    },
    "api_url": {
     "$ref": "#/definitions/SecretURL"
    },
    "api_url_file": {
     "type": "string"
    },
    "callback_id": {
     "type": "string"
    },
    "channel": {
     "description": "Slack channel override, (like #other-channel or @username).",
     "type": "string"
    },
    "color": {
     "type": "string"
    },
    "fallback": {
     "type": "string"
    },
    "fields": {
     "items": {
      "$ref": "#/definitions/SlackField"
     },
     "type": "array"
    },
    "footer": {
     "type": "string"
    },
    "http_config": {
     "$ref": "#/definitions/HTTPClientConfig"
    },
    "icon_emoji": {
     "type": "string"
    },
    "icon_url": {
     "type": "string"
    },
    "image_url": {
     "type": "string"
    },
    "link_names": {
     "type": "boolean"
    },
    "mrkdwn_in": {
     "items": {
      "type": "string"
     },
     "type": "array"
    },
    "pretext": {
     "type": "string"
    },
    "send_resolved": {
     "type": "boolean"
    },
    "short_fields": {
     "type": "boolean"
    },
    "text": {
     "type": "string"
    },
    "thumb_url": {
     "type": "string"
    },
    "title": {
     "type": "string"
    },
    "title_link": {
     "type": "string"
    },
    "username": {
     "type": "string"
    }
   },
   "title": "SlackConfig configures notifications via Slack.",
   "type": "object"
  },
  "SlackConfirmationField": {
   "description": "SlackConfirmationField protect users from destructive actions or particularly distinguished decisions\nby asking them to confirm their button click one more time.\nSee https://api.slack.com/docs/interactive-message-field-guide#confirmation_fields for more information.",
   "properties": {
    "dismiss_text": {
     "type": "string"
    },
    "ok_text": {
     "type": "string"
    },
    "text": {
     "type": "string"
    },
    "title": {
     "type": "string"
    }
   },
   "type": "object"
  },
  "SlackField": {
   "description": "Each field must contain a title, value, and optionally, a boolean value to indicate if the field\nis short enough to be displayed next to other fields designated as short.\nSee https://api.slack.com/docs/message-attachments#fields for more information.",
   "properties": {
    "short": {
     "type": "boolean"
    },
    "title": {
     "type": "string"
    },
    "value": {
     "type": "string"
    }
   },
   "title": "SlackField configures a single Slack field that is sent with each notification.",
   "type": "object"
  },
  "SmtpNotEnabled": {
   "$ref": "#/definitions/ResponseDetails"
  },
  "Status": {
   "format": "int64",
   "type": "integer"
  },
  "Success": {
   "$ref": "#/definitions/ResponseDetails"
  },
  "TLSConfig": {
   "properties": {
    "ca_file": {
     "description": "The CA cert to use for the targets.",
     "type": "string"
    },
    "cert_file": {
     "description": "The client cert file for the targets.",
     "type": "string"
    },
    "insecure_skip_verify": {
     "description": "Disable target certificate validation.",
     "type": "boolean"
    },
    "key_file": {
     "description": "The client key file for the targets.",
     "type": "string"
    },
    "min_version": {
     "$ref": "#/definitions/TLSVersion"
    },
    "server_name": {
     "description": "Used to verify the hostname for the targets.",
     "type": "string"
    }
   },
   "title": "TLSConfig configures the options for TLS connections.",
   "type": "object"
  },
  "TLSVersion": {
   "format": "uint16",
   "type": "integer"
  },
  "TelegramConfig": {
   "properties": {
    "api_url": {
     "$ref": "#/definitions/URL"
    },
    "chat": {
     "format": "int64",
     "type": "integer"
    },
    "disable_notifications": {
     "type": "boolean"
    },
    "http_config": {
     "$ref": "#/definitions/HTTPClientConfig"
    },
    "message": {
     "type": "string"
    },
    "parse_mode": {
     "type": "string"
    },
    "send_resolved": {
     "type": "boolean"
    },
    "token": {
     "$ref": "#/definitions/Secret"
    }
   },
   "title": "TelegramConfig configures notifications via Telegram.",
   "type": "object"
  },
  "TestReceiverConfigResult": {
   "properties": {
    "error": {
     "type": "string"
    },
    "name": {
     "type": "string"
    },
    "status": {
     "type": "string"
    },
    "uid": {
     "type": "string"
    }
   },
   "type": "object"
  },
  "TestReceiverResult": {
   "properties": {
    "grafana_managed_receiver_configs": {
     "items": {
      "$ref": "#/definitions/TestReceiverConfigResult"
     },
     "type": "array"
    },
    "name": {
     "type": "string"
    }
   },
   "type": "object"
  },
  "TestReceiversConfigAlertParams": {
   "properties": {
    "annotations": {
     "$ref": "#/definitions/LabelSet"
    },
    "labels": {
     "$ref": "#/definitions/LabelSet"
    }
   },
   "type": "object"
  },
  "TestReceiversConfigBodyParams": {
   "properties": {
    "alert": {
     "$ref": "#/definitions/TestReceiversConfigAlertParams"
    },
    "receivers": {
     "items": {
      "$ref": "#/definitions/PostableApiReceiver"
     },
     "type": "array"
    }
   },
   "type": "object"
  },
  "TestReceiversResult": {
   "properties": {
    "alert": {
     "$ref": "#/definitions/TestReceiversConfigAlertParams"
    },
    "notified_at": {
     "format": "date-time",
     "type": "string"
    },
    "receivers": {
     "items": {
      "$ref": "#/definitions/TestReceiverResult"
     },
     "type": "array"
    }
   },
   "type": "object"
  },
  "TestRulePayload": {
   "properties": {
    "expr": {
     "example": "(node_filesystem_avail_bytes{fstype!=\"\",job=\"integrations/node_exporter\"} node_filesystem_size_bytes{fstype!=\"\",job=\"integrations/node_exporter\"} * 100 \u003c 5 and node_filesystem_readonly{fstype!=\"\",job=\"integrations/node_exporter\"} == 0)",
     "type": "string"
    },
    "grafana_condition": {
     "$ref": "#/definitions/EvalAlertConditionCommand"
    }
   },
   "type": "object"
  },
  "TestRuleResponse": {
   "properties": {
    "alerts": {
     "$ref": "#/definitions/Vector"
    },
    "grafana_alert_instances": {
     "$ref": "#/definitions/AlertInstancesResponse"
    }
   },
   "type": "object"
  },
  "Threshold": {
   "description": "Threshold a single step on the threshold list",
   "properties": {
    "color": {
     "type": "string"
    },
    "state": {
     "type": "string"
    },
    "value": {
     "$ref": "#/definitions/ConfFloat64"
    }
   },
   "type": "object"
  },
  "ThresholdsConfig": {
   "description": "ThresholdsConfig setup thresholds",
   "properties": {
    "mode": {
     "$ref": "#/definitions/ThresholdsMode"
    },
    "steps": {
     "description": "Must be sorted by 'value', first value is always -Infinity",
     "items": {
      "$ref": "#/definitions/Threshold"
     },
     "type": "array"
    }
   },
   "type": "object"
  },
  "ThresholdsMode": {
   "description": "ThresholdsMode absolute or percentage",
   "type": "string"
  },
  "TimeInterval": {
   "description": "TimeInterval describes intervals of time. ContainsTime will tell you if a golang time is contained\nwithin the interval.",
   "properties": {
    "days_of_month": {
     "items": {
      "type": "string"
     },
     "type": "array"
    },
    "location": {
     "type": "string"
    },
    "months": {
     "items": {
      "type": "string"
     },
     "type": "array"
    },
    "times": {
     "items": {
      "$ref": "#/definitions/TimeRange"
     },
     "type": "array"
    },
    "weekdays": {
     "items": {
      "type": "string"
     },
     "type": "array"
    },
    "years": {
     "items": {
      "type": "string"
     },
     "type": "array"
    }
   },
   "type": "object"
  },
  "TimeRange": {
   "description": "For example, 4:00PM to End of the day would Begin at 1020 and End at 1440.",
   "properties": {
    "EndMinute": {
     "format": "int64",
     "type": "integer"
    },
    "StartMinute": {
     "format": "int64",
     "type": "integer"
    }
   },
   "title": "TimeRange represents a range of minutes within a 1440 minute day, exclusive of the End minute. A day consists of 1440 minutes.",
   "type": "object"
  },
  "URL": {
   "description": "The general form represented is:\n\n[scheme:][//[userinfo@]host][/]path[?query][#fragment]\n\nURLs that do not start with a slash after the scheme are interpreted as:\n\nscheme:opaque[?query][#fragment]\n\nNote that the Path field is stored in decoded form: /%47%6f%2f becomes /Go/.\nA consequence is that it is impossible to tell which slashes in the Path were\nslashes in the raw URL and which were %2f. This distinction is rarely important,\nbut when it is, the code should use RawPath, an optional field which only gets\nset if the default encoding is different from Path.\n\nURL's String method uses the EscapedPath method to obtain the path. See the\nEscapedPath method for more details.",
   "properties": {
    "ForceQuery": {
     "type": "boolean"
    },
    "Fragment": {
     "type": "string"
    },
    "Host": {
     "type": "string"
    },
    "Opaque": {
     "type": "string"
    },
    "Path": {
     "type": "string"
    },
    "RawFragment": {
     "type": "string"
    },
    "RawPath": {
     "type": "string"
    },
    "RawQuery": {
     "type": "string"
    },
    "Scheme": {
     "type": "string"
    },
    "User": {
     "$ref": "#/definitions/Userinfo"
    }
   },
   "title": "A URL represents a parsed URL (technically, a URI reference).",
<<<<<<< HEAD
   "type": "object",
   "x-go-package": "net/url"
=======
   "type": "object"
>>>>>>> 89b365f8
  },
  "Userinfo": {
   "description": "The Userinfo type is an immutable encapsulation of username and\npassword details for a URL. An existing Userinfo value is guaranteed\nto have a username set (potentially empty, as allowed by RFC 2396),\nand optionally a password.",
   "type": "object"
  },
  "ValidationError": {
   "properties": {
    "msg": {
     "example": "error message",
<<<<<<< HEAD
     "type": "string",
     "x-go-name": "Msg"
=======
     "type": "string"
>>>>>>> 89b365f8
    }
   },
   "type": "object"
  },
  "ValueMapping": {
   "description": "ValueMapping allows mapping input values to text and color",
   "type": "object"
  },
  "ValueMappings": {
   "items": {
    "$ref": "#/definitions/ValueMapping"
   },
   "type": "array"
  },
  "Vector": {
   "description": "Vector is basically only an alias for model.Samples, but the\ncontract is that in a Vector, all Samples have the same timestamp.",
   "items": {
    "$ref": "#/definitions/Sample"
   },
   "type": "array"
  },
  "VictorOpsConfig": {
   "properties": {
    "api_key": {
     "$ref": "#/definitions/Secret"
    },
    "api_key_file": {
     "$ref": "#/definitions/Secret"
    },
    "api_url": {
     "$ref": "#/definitions/URL"
    },
    "custom_fields": {
     "additionalProperties": {
      "type": "string"
     },
     "type": "object"
    },
    "entity_display_name": {
     "type": "string"
    },
    "http_config": {
     "$ref": "#/definitions/HTTPClientConfig"
    },
    "message_type": {
     "type": "string"
    },
    "monitoring_tool": {
     "type": "string"
    },
    "routing_key": {
     "type": "string"
    },
    "send_resolved": {
     "type": "boolean"
    },
    "state_message": {
     "type": "string"
    }
   },
   "title": "VictorOpsConfig configures notifications via VictorOps.",
   "type": "object"
  },
  "VisType": {
   "title": "VisType is used to indicate how the data should be visualized in explore.",
   "type": "string"
  },
  "WebhookConfig": {
   "properties": {
    "http_config": {
     "$ref": "#/definitions/HTTPClientConfig"
    },
    "max_alerts": {
     "description": "MaxAlerts is the maximum number of alerts to be sent per webhook message.\nAlerts exceeding this threshold will be truncated. Setting this to 0\nallows an unlimited number of alerts.",
     "format": "uint64",
     "type": "integer"
    },
    "send_resolved": {
     "type": "boolean"
    },
    "url": {
     "$ref": "#/definitions/URL"
    }
   },
   "title": "WebhookConfig configures notifications via a generic webhook.",
   "type": "object"
  },
  "WechatConfig": {
   "properties": {
    "agent_id": {
     "type": "string"
    },
    "api_secret": {
     "$ref": "#/definitions/Secret"
    },
    "api_url": {
     "$ref": "#/definitions/URL"
    },
    "corp_id": {
     "type": "string"
    },
    "http_config": {
     "$ref": "#/definitions/HTTPClientConfig"
    },
    "message": {
     "type": "string"
    },
    "message_type": {
     "type": "string"
    },
    "send_resolved": {
     "type": "boolean"
    },
    "to_party": {
     "type": "string"
    },
    "to_tag": {
     "type": "string"
    },
    "to_user": {
     "type": "string"
    }
   },
   "title": "WechatConfig configures notifications via Wechat.",
   "type": "object"
  },
  "alert": {
   "description": "Alert alert",
   "properties": {
    "generatorURL": {
     "description": "generator URL\nFormat: uri",
     "format": "uri",
     "type": "string"
    },
    "labels": {
     "$ref": "#/definitions/labelSet"
    }
   },
   "required": [
    "labels"
   ],
   "type": "object"
  },
  "alertGroup": {
   "description": "AlertGroup alert group",
   "properties": {
    "alerts": {
     "description": "alerts",
     "items": {
      "$ref": "#/definitions/gettableAlert"
     },
     "type": "array"
    },
    "labels": {
     "$ref": "#/definitions/labelSet"
    },
    "receiver": {
     "$ref": "#/definitions/receiver"
    }
   },
   "required": [
    "alerts",
    "labels",
    "receiver"
   ],
   "type": "object"
  },
  "alertGroups": {
   "items": {
    "$ref": "#/definitions/alertGroup"
   },
   "type": "array",
   "x-go-name": "AlertGroups",
   "x-go-package": "github.com/prometheus/alertmanager/api/v2/models"
  },
  "alertStatus": {
   "description": "AlertStatus alert status",
   "properties": {
    "inhibitedBy": {
     "description": "inhibited by",
     "items": {
      "type": "string"
     },
     "type": "array"
    },
    "silencedBy": {
     "description": "silenced by",
     "items": {
      "type": "string"
     },
     "type": "array"
    },
    "state": {
     "description": "state",
     "enum": [
      "[unprocessed active suppressed]"
     ],
     "type": "string"
    }
   },
   "required": [
    "inhibitedBy",
    "silencedBy",
    "state"
   ],
   "type": "object"
  },
  "alertmanagerConfig": {
   "description": "AlertmanagerConfig alertmanager config",
   "properties": {
    "original": {
     "description": "original",
     "type": "string"
    }
   },
   "required": [
    "original"
   ],
   "type": "object"
  },
  "alertmanagerStatus": {
   "description": "AlertmanagerStatus alertmanager status",
   "properties": {
    "cluster": {
     "$ref": "#/definitions/clusterStatus"
    },
    "config": {
     "$ref": "#/definitions/alertmanagerConfig"
    },
    "uptime": {
     "description": "uptime",
     "format": "date-time",
     "type": "string"
    },
    "versionInfo": {
     "$ref": "#/definitions/versionInfo"
    }
   },
   "required": [
    "cluster",
    "config",
    "uptime",
    "versionInfo"
   ],
   "type": "object"
  },
  "clusterStatus": {
   "description": "ClusterStatus cluster status",
   "properties": {
    "name": {
     "description": "name",
     "type": "string"
    },
    "peers": {
     "description": "peers",
     "items": {
      "$ref": "#/definitions/peerStatus"
     },
     "type": "array"
    },
    "status": {
     "description": "status",
     "enum": [
      "[ready settling disabled]"
     ],
     "type": "string"
    }
   },
   "required": [
    "status"
   ],
   "type": "object"
  },
  "gettableAlert": {
   "properties": {
    "annotations": {
     "$ref": "#/definitions/labelSet"
    },
    "endsAt": {
     "description": "ends at",
     "format": "date-time",
     "type": "string"
    },
    "fingerprint": {
     "description": "fingerprint",
     "type": "string"
    },
    "generatorURL": {
     "description": "generator URL\nFormat: uri",
     "format": "uri",
     "type": "string"
    },
    "labels": {
     "$ref": "#/definitions/labelSet"
    },
    "receivers": {
     "description": "receivers",
     "items": {
      "$ref": "#/definitions/receiver"
     },
     "type": "array"
    },
    "startsAt": {
     "description": "starts at",
     "format": "date-time",
     "type": "string"
    },
    "status": {
     "$ref": "#/definitions/alertStatus"
    },
    "updatedAt": {
     "description": "updated at",
     "format": "date-time",
     "type": "string"
    }
   },
   "required": [
    "labels",
    "annotations",
    "endsAt",
    "fingerprint",
    "receivers",
    "startsAt",
    "status",
    "updatedAt"
   ],
   "type": "object"
  },
  "gettableAlerts": {
   "description": "GettableAlerts gettable alerts",
   "items": {
    "$ref": "#/definitions/gettableAlert"
   },
   "type": "array"
  },
  "gettableSilence": {
   "properties": {
    "comment": {
     "description": "comment",
     "type": "string"
    },
    "createdBy": {
     "description": "created by",
     "type": "string"
    },
    "endsAt": {
     "description": "ends at",
     "format": "date-time",
     "type": "string"
    },
    "id": {
     "description": "id",
     "type": "string"
    },
    "matchers": {
     "$ref": "#/definitions/matchers"
    },
    "startsAt": {
     "description": "starts at",
     "format": "date-time",
     "type": "string"
    },
    "status": {
     "$ref": "#/definitions/silenceStatus"
    },
    "updatedAt": {
     "description": "updated at",
     "format": "date-time",
     "type": "string"
    }
   },
   "required": [
    "comment",
    "createdBy",
    "endsAt",
    "matchers",
    "startsAt",
    "id",
    "status",
    "updatedAt"
   ],
   "type": "object",
   "x-go-name": "GettableSilence",
   "x-go-package": "github.com/prometheus/alertmanager/api/v2/models"
  },
  "gettableSilences": {
   "items": {
    "$ref": "#/definitions/gettableSilence"
   },
   "type": "array"
  },
  "integration": {
   "properties": {
    "lastNotifyAttempt": {
     "description": "A timestamp indicating the last attempt to deliver a notification regardless of the outcome.\nFormat: date-time",
     "format": "date-time",
     "type": "string"
    },
    "lastNotifyAttemptDuration": {
     "description": "Duration of the last attempt to deliver a notification in humanized format (`1s` or `15ms`, etc).",
     "type": "string"
    },
    "lastNotifyAttemptError": {
     "description": "Error string for the last attempt to deliver a notification. Empty if the last attempt was successful.",
     "type": "string"
    },
    "name": {
     "description": "name",
     "type": "string"
    },
    "sendResolved": {
     "description": "send resolved",
     "type": "boolean"
    }
   },
   "required": [
    "name",
    "sendResolved"
   ],
   "type": "object"
  },
  "labelSet": {
   "additionalProperties": {
    "type": "string"
   },
   "description": "LabelSet label set",
   "type": "object"
  },
  "matcher": {
   "description": "Matcher matcher",
   "properties": {
    "isEqual": {
     "description": "is equal",
     "type": "boolean"
    },
    "isRegex": {
     "description": "is regex",
     "type": "boolean"
    },
    "name": {
     "description": "name",
     "type": "string"
    },
    "value": {
     "description": "value",
     "type": "string"
    }
   },
   "required": [
    "isRegex",
    "name",
    "value"
   ],
   "type": "object"
  },
  "matchers": {
   "description": "Matchers matchers",
   "items": {
    "$ref": "#/definitions/matcher"
   },
   "type": "array"
  },
  "overrideLabels": {
   "additionalProperties": {
    "type": "string"
   },
   "description": "The custom marshaling for labels.Labels ends up doing this anyways.",
   "title": "override the labels type with a map for generation.",
   "type": "object"
  },
  "peerStatus": {
   "description": "PeerStatus peer status",
   "properties": {
    "address": {
     "description": "address",
     "type": "string"
    },
    "name": {
     "description": "name",
     "type": "string"
    }
   },
   "required": [
    "address",
    "name"
   ],
   "type": "object"
  },
  "postSilencesOKBody": {
   "properties": {
    "silenceID": {
     "description": "silence ID",
     "type": "string"
    }
   },
   "type": "object"
  },
  "postableAlert": {
   "description": "PostableAlert postable alert",
   "properties": {
    "annotations": {
     "$ref": "#/definitions/labelSet"
    },
    "endsAt": {
     "description": "ends at\nFormat: date-time",
     "format": "date-time",
     "type": "string"
    },
    "generatorURL": {
     "description": "generator URL\nFormat: uri",
     "format": "uri",
     "type": "string"
    },
    "labels": {
     "$ref": "#/definitions/labelSet"
    },
    "startsAt": {
     "description": "starts at\nFormat: date-time",
     "format": "date-time",
     "type": "string"
    }
   },
   "required": [
    "labels"
   ],
   "type": "object"
  },
  "postableAlerts": {
   "description": "PostableAlerts postable alerts",
   "items": {
    "$ref": "#/definitions/postableAlert"
   },
   "type": "array"
  },
  "postableSilence": {
   "properties": {
    "comment": {
     "description": "comment",
     "type": "string"
    },
    "createdBy": {
     "description": "created by",
     "type": "string"
    },
    "endsAt": {
     "description": "ends at",
     "format": "date-time",
     "type": "string"
    },
    "id": {
     "description": "id",
     "type": "string"
    },
    "matchers": {
     "$ref": "#/definitions/matchers"
    },
    "startsAt": {
     "description": "starts at",
     "format": "date-time",
     "type": "string"
    }
   },
   "required": [
    "comment",
    "createdBy",
    "endsAt",
    "matchers",
    "startsAt"
   ],
   "type": "object",
   "x-go-name": "PostableSilence",
   "x-go-package": "github.com/prometheus/alertmanager/api/v2/models"
  },
  "receiver": {
   "description": "Receiver receiver",
   "properties": {
    "active": {
     "description": "active",
     "type": "boolean"
    },
    "integrations": {
     "description": "integrations",
     "items": {
      "$ref": "#/definitions/integration"
     },
     "type": "array"
    },
    "name": {
     "description": "name",
     "type": "string"
    }
   },
   "required": [
    "active",
    "integrations",
    "name"
   ],
   "type": "object"
  },
  "silence": {
   "description": "Silence silence",
   "properties": {
    "comment": {
     "description": "comment",
     "type": "string"
    },
    "createdBy": {
     "description": "created by",
     "type": "string"
    },
    "endsAt": {
     "description": "ends at",
     "format": "date-time",
     "type": "string"
    },
    "matchers": {
     "$ref": "#/definitions/matchers"
    },
    "startsAt": {
     "description": "starts at",
     "format": "date-time",
     "type": "string"
    }
   },
   "required": [
    "comment",
    "createdBy",
    "endsAt",
    "matchers",
    "startsAt"
   ],
   "type": "object"
  },
  "silenceStatus": {
   "description": "SilenceStatus silence status",
   "properties": {
    "state": {
     "description": "state",
     "enum": [
      "[expired active pending]"
     ],
     "type": "string"
    }
   },
   "required": [
    "state"
   ],
   "type": "object"
  },
  "versionInfo": {
   "description": "VersionInfo version info",
   "properties": {
    "branch": {
     "description": "branch",
     "type": "string"
    },
    "buildDate": {
     "description": "build date",
     "type": "string"
    },
    "buildUser": {
     "description": "build user",
     "type": "string"
    },
    "goVersion": {
     "description": "go version",
     "type": "string"
    },
    "revision": {
     "description": "revision",
     "type": "string"
    },
    "version": {
     "description": "version",
     "type": "string"
    }
   },
   "required": [
    "branch",
    "buildDate",
    "buildUser",
    "goVersion",
    "revision",
    "version"
   ],
   "type": "object"
  }
 },
 "info": {
  "description": "Package definitions includes the types required for generating or consuming an OpenAPI\nspec for the Grafana Alerting API.",
  "title": "Grafana Alerting API.",
  "version": "1.1.0"
 },
 "paths": {
  "/api/alertmanager/grafana/api/v2/alerts": {
   "get": {
    "description": "get alertmanager alerts",
    "operationId": "RouteGetGrafanaAMAlerts",
    "parameters": [
     {
      "default": true,
      "description": "Show active alerts",
      "in": "query",
      "name": "active",
      "type": "boolean"
     },
     {
      "default": true,
      "description": "Show silenced alerts",
      "in": "query",
      "name": "silenced",
      "type": "boolean"
     },
     {
      "default": true,
      "description": "Show inhibited alerts",
      "in": "query",
      "name": "inhibited",
      "type": "boolean"
     },
     {
      "description": "A list of matchers to filter alerts by",
      "in": "query",
      "items": {
       "type": "string"
      },
      "name": "filter",
      "type": "array"
     },
     {
      "description": "A regex matching receivers to filter alerts by",
      "in": "query",
      "name": "receiver",
      "type": "string"
     }
    ],
    "responses": {
     "200": {
      "description": "gettableAlerts",
      "schema": {
       "$ref": "#/definitions/gettableAlerts"
      }
     },
     "400": {
      "description": "ValidationError",
      "schema": {
       "$ref": "#/definitions/ValidationError"
      }
     }
    },
    "tags": [
     "alertmanager"
    ]
   }
  },
  "/api/alertmanager/grafana/api/v2/alerts/groups": {
   "get": {
    "description": "get alertmanager alerts",
    "operationId": "RouteGetGrafanaAMAlertGroups",
    "parameters": [
     {
      "default": true,
      "description": "Show active alerts",
      "in": "query",
      "name": "active",
      "type": "boolean"
     },
     {
      "default": true,
      "description": "Show silenced alerts",
      "in": "query",
      "name": "silenced",
      "type": "boolean"
     },
     {
      "default": true,
      "description": "Show inhibited alerts",
      "in": "query",
      "name": "inhibited",
      "type": "boolean"
     },
     {
      "description": "A list of matchers to filter alerts by",
      "in": "query",
      "items": {
       "type": "string"
      },
      "name": "filter",
      "type": "array"
     },
     {
      "description": "A regex matching receivers to filter alerts by",
      "in": "query",
      "name": "receiver",
      "type": "string"
     }
    ],
    "responses": {
     "200": {
      "description": "alertGroups",
      "schema": {
       "$ref": "#/definitions/alertGroups"
      }
     },
     "400": {
      "description": "ValidationError",
      "schema": {
       "$ref": "#/definitions/ValidationError"
      }
     }
    },
    "tags": [
     "alertmanager"
    ]
   }
  },
  "/api/alertmanager/grafana/api/v2/silence/{SilenceId}": {
   "delete": {
    "description": "delete silence",
    "operationId": "RouteDeleteGrafanaSilence",
    "parameters": [
     {
      "in": "path",
      "name": "SilenceId",
      "required": true,
      "type": "string"
     }
    ],
    "responses": {
     "200": {
      "description": "Ack",
      "schema": {
       "$ref": "#/definitions/Ack"
      }
     },
     "400": {
      "description": "ValidationError",
      "schema": {
       "$ref": "#/definitions/ValidationError"
      }
     }
    },
    "tags": [
     "alertmanager"
    ]
   },
   "get": {
    "description": "get silence",
    "operationId": "RouteGetGrafanaSilence",
    "parameters": [
     {
      "in": "path",
      "name": "SilenceId",
      "required": true,
      "type": "string"
     }
    ],
    "responses": {
     "200": {
      "description": "gettableSilence",
      "schema": {
       "$ref": "#/definitions/gettableSilence"
      }
     },
     "400": {
      "description": "ValidationError",
      "schema": {
       "$ref": "#/definitions/ValidationError"
      }
     }
    },
    "tags": [
     "alertmanager"
    ]
   }
  },
  "/api/alertmanager/grafana/api/v2/silences": {
   "get": {
    "description": "get silences",
    "operationId": "RouteGetGrafanaSilences",
    "parameters": [
     {
      "in": "query",
      "items": {
       "type": "string"
      },
      "name": "filter",
      "type": "array"
     }
    ],
    "responses": {
     "200": {
      "description": "gettableSilences",
      "schema": {
       "$ref": "#/definitions/gettableSilences"
      }
     },
     "400": {
      "description": "ValidationError",
      "schema": {
       "$ref": "#/definitions/ValidationError"
      }
     }
    },
    "tags": [
     "alertmanager"
    ]
   },
   "post": {
    "description": "create silence",
    "operationId": "RouteCreateGrafanaSilence",
    "parameters": [
     {
      "in": "body",
      "name": "Silence",
      "schema": {
       "$ref": "#/definitions/postableSilence"
      }
     }
    ],
    "responses": {
     "201": {
      "description": "postSilencesOKBody",
      "schema": {
       "$ref": "#/definitions/postSilencesOKBody"
      }
     },
     "400": {
      "description": "ValidationError",
      "schema": {
       "$ref": "#/definitions/ValidationError"
      }
     }
    },
    "tags": [
     "alertmanager"
    ]
   }
  },
  "/api/alertmanager/grafana/api/v2/status": {
   "get": {
    "description": "get alertmanager status and configuration",
    "operationId": "RouteGetGrafanaAMStatus",
    "responses": {
     "200": {
      "description": "GettableStatus",
      "schema": {
       "$ref": "#/definitions/GettableStatus"
      }
     },
     "400": {
      "description": "ValidationError",
      "schema": {
       "$ref": "#/definitions/ValidationError"
      }
     }
    },
    "tags": [
     "alertmanager"
    ]
   }
  },
  "/api/alertmanager/grafana/config/api/v1/alerts": {
   "delete": {
    "description": "deletes the Alerting config for a tenant",
    "operationId": "RouteDeleteGrafanaAlertingConfig",
    "responses": {
     "200": {
      "description": "Ack",
      "schema": {
       "$ref": "#/definitions/Ack"
      }
     },
     "400": {
      "description": "ValidationError",
      "schema": {
       "$ref": "#/definitions/ValidationError"
      }
     }
    },
    "tags": [
     "alertmanager"
    ]
   },
   "get": {
    "description": "gets an Alerting config",
    "operationId": "RouteGetGrafanaAlertingConfig",
    "responses": {
     "200": {
      "description": "GettableUserConfig",
      "schema": {
       "$ref": "#/definitions/GettableUserConfig"
      }
     },
     "400": {
      "description": "ValidationError",
      "schema": {
       "$ref": "#/definitions/ValidationError"
      }
     }
    },
    "tags": [
     "alertmanager"
    ]
   },
   "post": {
    "description": "sets an Alerting config",
    "operationId": "RoutePostGrafanaAlertingConfig",
    "parameters": [
     {
      "in": "body",
      "name": "Body",
      "schema": {
       "$ref": "#/definitions/PostableUserConfig"
      }
     }
    ],
    "responses": {
     "201": {
      "description": "Ack",
      "schema": {
       "$ref": "#/definitions/Ack"
      }
     },
     "400": {
      "description": "ValidationError",
      "schema": {
       "$ref": "#/definitions/ValidationError"
      }
     }
    },
    "tags": [
     "alertmanager"
    ]
   }
  },
  "/api/alertmanager/grafana/config/api/v1/receivers": {
   "get": {
    "description": "Get a list of all receivers",
    "operationId": "RouteGetGrafanaReceivers",
    "responses": {
     "200": {
      "$ref": "#/responses/receiversResponse"
     }
    },
    "tags": [
     "alertmanager"
    ]
   }
  },
  "/api/alertmanager/grafana/config/api/v1/receivers/test": {
   "post": {
    "operationId": "RoutePostTestGrafanaReceivers",
    "parameters": [
     {
      "in": "body",
      "name": "Body",
      "schema": {
       "$ref": "#/definitions/TestReceiversConfigBodyParams"
      }
     }
    ],
    "responses": {
     "200": {
      "description": "Ack",
      "schema": {
       "$ref": "#/definitions/Ack"
      }
     },
     "207": {
      "description": "MultiStatus",
      "schema": {
       "$ref": "#/definitions/MultiStatus"
      }
     },
     "400": {
      "description": "ValidationError",
      "schema": {
       "$ref": "#/definitions/ValidationError"
      }
     },
     "403": {
      "description": "PermissionDenied",
      "schema": {
       "$ref": "#/definitions/PermissionDenied"
      }
     },
     "404": {
      "description": "NotFound",
      "schema": {
       "$ref": "#/definitions/NotFound"
      }
     },
     "408": {
      "description": "Failure",
      "schema": {
       "$ref": "#/definitions/Failure"
      }
     },
     "409": {
      "description": "AlertManagerNotReady",
      "schema": {
       "$ref": "#/definitions/AlertManagerNotReady"
      }
     }
    },
    "summary": "Test Grafana managed receivers without saving them.",
    "tags": [
     "alertmanager"
    ]
   }
  },
  "/api/alertmanager/{DatasourceUID}/api/v2/alerts": {
   "get": {
    "description": "get alertmanager alerts",
    "operationId": "RouteGetAMAlerts",
    "parameters": [
     {
      "default": true,
      "description": "Show active alerts",
      "in": "query",
      "name": "active",
      "type": "boolean"
     },
     {
      "default": true,
      "description": "Show silenced alerts",
      "in": "query",
      "name": "silenced",
      "type": "boolean"
     },
     {
      "default": true,
      "description": "Show inhibited alerts",
      "in": "query",
      "name": "inhibited",
      "type": "boolean"
     },
     {
      "description": "A list of matchers to filter alerts by",
      "in": "query",
      "items": {
       "type": "string"
      },
      "name": "filter",
      "type": "array"
     },
     {
      "description": "A regex matching receivers to filter alerts by",
      "in": "query",
      "name": "receiver",
      "type": "string"
     },
     {
      "description": "DatasoureUID should be the datasource UID identifier",
      "in": "path",
      "name": "DatasourceUID",
      "required": true,
      "type": "string"
     }
    ],
    "responses": {
     "200": {
      "description": "gettableAlerts",
      "schema": {
       "$ref": "#/definitions/gettableAlerts"
      }
     },
     "400": {
      "description": "ValidationError",
      "schema": {
       "$ref": "#/definitions/ValidationError"
      }
     },
     "404": {
      "description": "NotFound",
      "schema": {
       "$ref": "#/definitions/NotFound"
      }
     }
    },
    "tags": [
     "alertmanager"
    ]
   },
   "post": {
    "description": "create alertmanager alerts",
    "operationId": "RoutePostAMAlerts",
    "parameters": [
     {
      "in": "body",
      "name": "PostableAlerts",
      "schema": {
       "items": {
        "$ref": "#/definitions/postableAlert"
       },
       "type": "array"
      }
     },
     {
      "description": "DatasoureUID should be the datasource UID identifier",
      "in": "path",
      "name": "DatasourceUID",
      "required": true,
      "type": "string"
     }
    ],
    "responses": {
     "200": {
      "description": "Ack",
      "schema": {
       "$ref": "#/definitions/Ack"
      }
     },
     "400": {
      "description": "ValidationError",
      "schema": {
       "$ref": "#/definitions/ValidationError"
      }
     },
     "404": {
      "description": "NotFound",
      "schema": {
       "$ref": "#/definitions/NotFound"
      }
     }
    },
    "tags": [
     "alertmanager"
    ]
   }
  },
  "/api/alertmanager/{DatasourceUID}/api/v2/alerts/groups": {
   "get": {
    "description": "get alertmanager alerts",
    "operationId": "RouteGetAMAlertGroups",
    "parameters": [
     {
      "default": true,
      "description": "Show active alerts",
      "in": "query",
      "name": "active",
      "type": "boolean"
     },
     {
      "default": true,
      "description": "Show silenced alerts",
      "in": "query",
      "name": "silenced",
      "type": "boolean"
     },
     {
      "default": true,
      "description": "Show inhibited alerts",
      "in": "query",
      "name": "inhibited",
      "type": "boolean"
     },
     {
      "description": "A list of matchers to filter alerts by",
      "in": "query",
      "items": {
       "type": "string"
      },
      "name": "filter",
      "type": "array"
     },
     {
      "description": "A regex matching receivers to filter alerts by",
      "in": "query",
      "name": "receiver",
      "type": "string"
     },
     {
      "description": "DatasoureUID should be the datasource UID identifier",
      "in": "path",
      "name": "DatasourceUID",
      "required": true,
      "type": "string"
     }
    ],
    "responses": {
     "200": {
      "description": "alertGroups",
      "schema": {
       "$ref": "#/definitions/alertGroups"
      }
     },
     "400": {
      "description": "ValidationError",
      "schema": {
       "$ref": "#/definitions/ValidationError"
      }
     },
     "404": {
      "description": "NotFound",
      "schema": {
       "$ref": "#/definitions/NotFound"
      }
     }
    },
    "tags": [
     "alertmanager"
    ]
   }
  },
  "/api/alertmanager/{DatasourceUID}/api/v2/silence/{SilenceId}": {
   "delete": {
    "description": "delete silence",
    "operationId": "RouteDeleteSilence",
    "parameters": [
     {
      "in": "path",
      "name": "SilenceId",
      "required": true,
      "type": "string"
     },
     {
      "description": "DatasoureUID should be the datasource UID identifier",
      "in": "path",
      "name": "DatasourceUID",
      "required": true,
      "type": "string"
     }
    ],
    "responses": {
     "200": {
      "description": "Ack",
      "schema": {
       "$ref": "#/definitions/Ack"
      }
     },
     "400": {
      "description": "ValidationError",
      "schema": {
       "$ref": "#/definitions/ValidationError"
      }
     },
     "404": {
      "description": "NotFound",
      "schema": {
       "$ref": "#/definitions/NotFound"
      }
     }
    },
    "tags": [
     "alertmanager"
    ]
   },
   "get": {
    "description": "get silence",
    "operationId": "RouteGetSilence",
    "parameters": [
     {
      "in": "path",
      "name": "SilenceId",
      "required": true,
      "type": "string"
     },
     {
      "description": "DatasoureUID should be the datasource UID identifier",
      "in": "path",
      "name": "DatasourceUID",
      "required": true,
      "type": "string"
     }
    ],
    "responses": {
     "200": {
      "description": "gettableSilence",
      "schema": {
       "$ref": "#/definitions/gettableSilence"
      }
     },
     "400": {
      "description": "ValidationError",
      "schema": {
       "$ref": "#/definitions/ValidationError"
      }
     },
     "404": {
      "description": "NotFound",
      "schema": {
       "$ref": "#/definitions/NotFound"
      }
     }
    },
    "tags": [
     "alertmanager"
    ]
   }
  },
  "/api/alertmanager/{DatasourceUID}/api/v2/silences": {
   "get": {
    "description": "get silences",
    "operationId": "RouteGetSilences",
    "parameters": [
     {
      "in": "query",
      "items": {
       "type": "string"
      },
      "name": "filter",
      "type": "array"
     },
     {
      "description": "DatasoureUID should be the datasource UID identifier",
      "in": "path",
      "name": "DatasourceUID",
      "required": true,
      "type": "string"
     }
    ],
    "responses": {
     "200": {
      "description": "gettableSilences",
      "schema": {
       "$ref": "#/definitions/gettableSilences"
      }
     },
     "400": {
      "description": "ValidationError",
      "schema": {
       "$ref": "#/definitions/ValidationError"
      }
     },
     "404": {
      "description": "NotFound",
      "schema": {
       "$ref": "#/definitions/NotFound"
      }
     }
    },
    "tags": [
     "alertmanager"
    ]
   },
   "post": {
    "description": "create silence",
    "operationId": "RouteCreateSilence",
    "parameters": [
     {
      "in": "body",
      "name": "Silence",
      "schema": {
       "$ref": "#/definitions/postableSilence"
      }
     },
     {
      "description": "DatasoureUID should be the datasource UID identifier",
      "in": "path",
      "name": "DatasourceUID",
      "required": true,
      "type": "string"
     }
    ],
    "responses": {
     "201": {
      "description": "postSilencesOKBody",
      "schema": {
       "$ref": "#/definitions/postSilencesOKBody"
      }
     },
     "400": {
      "description": "ValidationError",
      "schema": {
       "$ref": "#/definitions/ValidationError"
      }
     },
     "404": {
      "description": "NotFound",
      "schema": {
       "$ref": "#/definitions/NotFound"
      }
     }
    },
    "tags": [
     "alertmanager"
    ]
   }
  },
  "/api/alertmanager/{DatasourceUID}/api/v2/status": {
   "get": {
    "description": "get alertmanager status and configuration",
    "operationId": "RouteGetAMStatus",
    "parameters": [
     {
      "description": "DatasoureUID should be the datasource UID identifier",
      "in": "path",
      "name": "DatasourceUID",
      "required": true,
      "type": "string"
     }
    ],
    "responses": {
     "200": {
      "description": "GettableStatus",
      "schema": {
       "$ref": "#/definitions/GettableStatus"
      }
     },
     "400": {
      "description": "ValidationError",
      "schema": {
       "$ref": "#/definitions/ValidationError"
      }
     },
     "404": {
      "description": "NotFound",
      "schema": {
       "$ref": "#/definitions/NotFound"
      }
     }
    },
    "tags": [
     "alertmanager"
    ]
   }
  },
  "/api/alertmanager/{DatasourceUID}/config/api/v1/alerts": {
   "delete": {
    "description": "deletes the Alerting config for a tenant",
    "operationId": "RouteDeleteAlertingConfig",
    "parameters": [
     {
      "description": "DatasoureUID should be the datasource UID identifier",
      "in": "path",
      "name": "DatasourceUID",
      "required": true,
      "type": "string"
     }
    ],
    "responses": {
     "200": {
      "description": "Ack",
      "schema": {
       "$ref": "#/definitions/Ack"
      }
     },
     "400": {
      "description": "ValidationError",
      "schema": {
       "$ref": "#/definitions/ValidationError"
      }
     },
     "404": {
      "description": "NotFound",
      "schema": {
       "$ref": "#/definitions/NotFound"
      }
     }
    },
    "tags": [
     "alertmanager"
    ]
   },
   "get": {
    "description": "gets an Alerting config",
    "operationId": "RouteGetAlertingConfig",
    "parameters": [
     {
      "description": "DatasoureUID should be the datasource UID identifier",
      "in": "path",
      "name": "DatasourceUID",
      "required": true,
      "type": "string"
     }
    ],
    "responses": {
     "200": {
      "description": "GettableUserConfig",
      "schema": {
       "$ref": "#/definitions/GettableUserConfig"
      }
     },
     "400": {
      "description": "ValidationError",
      "schema": {
       "$ref": "#/definitions/ValidationError"
      }
     },
     "404": {
      "description": "NotFound",
      "schema": {
       "$ref": "#/definitions/NotFound"
      }
     }
    },
    "tags": [
     "alertmanager"
    ]
   },
   "post": {
    "description": "sets an Alerting config",
    "operationId": "RoutePostAlertingConfig",
    "parameters": [
     {
      "in": "body",
      "name": "Body",
      "schema": {
       "$ref": "#/definitions/PostableUserConfig"
      }
     },
     {
      "description": "DatasoureUID should be the datasource UID identifier",
      "in": "path",
      "name": "DatasourceUID",
      "required": true,
      "type": "string"
     }
    ],
    "responses": {
     "201": {
      "description": "Ack",
      "schema": {
       "$ref": "#/definitions/Ack"
      }
     },
     "400": {
      "description": "ValidationError",
      "schema": {
       "$ref": "#/definitions/ValidationError"
      }
     },
     "404": {
      "description": "NotFound",
      "schema": {
       "$ref": "#/definitions/NotFound"
      }
     }
    },
    "tags": [
     "alertmanager"
    ]
   }
  },
  "/api/prometheus/grafana/api/v1/alerts": {
   "get": {
    "description": "gets the current alerts",
    "operationId": "RouteGetGrafanaAlertStatuses",
    "parameters": [
     {
      "default": false,
      "description": "Include Grafana specific labels as part of the response.",
      "in": "query",
      "name": "includeInternalLabels",
      "type": "boolean"
     }
    ],
    "responses": {
     "200": {
      "description": "AlertResponse",
      "schema": {
       "$ref": "#/definitions/AlertResponse"
      }
     }
    },
    "tags": [
     "prometheus"
    ]
   }
  },
  "/api/prometheus/grafana/api/v1/rules": {
   "get": {
    "description": "gets the evaluation statuses of all rules",
    "operationId": "RouteGetGrafanaRuleStatuses",
    "parameters": [
     {
      "default": false,
      "description": "Include Grafana specific labels as part of the response.",
      "in": "query",
      "name": "includeInternalLabels",
      "type": "boolean"
     },
     {
      "description": "Filter the list of rules to those that belong to the specified dashboard UID.",
      "in": "query",
      "name": "DashboardUID",
      "type": "string"
     },
     {
      "description": "Filter the list of rules to those that belong to the specified panel ID. Dashboard UID must be specified.",
      "format": "int64",
      "in": "query",
      "name": "PanelID",
      "type": "integer"
     }
    ],
    "responses": {
     "200": {
      "description": "RuleResponse",
      "schema": {
       "$ref": "#/definitions/RuleResponse"
      }
     }
    },
    "tags": [
     "prometheus"
    ]
   }
  },
  "/api/prometheus/{DatasourceUID}/api/v1/alerts": {
   "get": {
    "description": "gets the current alerts",
    "operationId": "RouteGetAlertStatuses",
    "parameters": [
     {
      "description": "DatasoureUID should be the datasource UID identifier",
      "in": "path",
      "name": "DatasourceUID",
      "required": true,
      "type": "string"
     }
    ],
    "responses": {
     "200": {
      "description": "AlertResponse",
      "schema": {
       "$ref": "#/definitions/AlertResponse"
      }
     },
     "404": {
      "description": "NotFound",
      "schema": {
       "$ref": "#/definitions/NotFound"
      }
     }
    },
    "tags": [
     "prometheus"
    ]
   }
  },
  "/api/prometheus/{DatasourceUID}/api/v1/rules": {
   "get": {
    "description": "gets the evaluation statuses of all rules",
    "operationId": "RouteGetRuleStatuses",
    "parameters": [
     {
      "description": "DatasoureUID should be the datasource UID identifier",
      "in": "path",
      "name": "DatasourceUID",
      "required": true,
      "type": "string"
     }
    ],
    "responses": {
     "200": {
      "description": "RuleResponse",
      "schema": {
       "$ref": "#/definitions/RuleResponse"
      }
     },
     "404": {
      "description": "NotFound",
      "schema": {
       "$ref": "#/definitions/NotFound"
      }
     }
    },
    "tags": [
     "prometheus"
    ]
   }
  },
  "/api/ruler/grafana/api/v1/rules": {
   "get": {
    "description": "List rule groups",
    "operationId": "RouteGetGrafanaRulesConfig",
<<<<<<< HEAD
    "parameters": [
     {
      "in": "query",
      "name": "DashboardUID",
      "type": "string"
     },
     {
      "format": "int64",
      "in": "query",
      "name": "PanelID",
      "type": "integer"
     }
    ],
    "produces": [
     "application/json"
    ],
    "responses": {
     "202": {
      "description": "NamespaceConfigResponse",
      "schema": {
       "$ref": "#/definitions/NamespaceConfigResponse"
      }
     }
    },
    "tags": [
     "ruler"
    ]
   }
  },
  "/api/ruler/grafana/api/v1/rules/{Namespace}": {
   "delete": {
    "description": "Delete namespace",
    "operationId": "RouteDeleteNamespaceGrafanaRulesConfig",
    "parameters": [
     {
      "in": "path",
      "name": "Namespace",
      "required": true,
      "type": "string"
=======
    "parameters": [
     {
      "in": "query",
      "name": "DashboardUID",
      "type": "string"
     },
     {
      "format": "int64",
      "in": "query",
      "name": "PanelID",
      "type": "integer"
>>>>>>> 89b365f8
     }
    ],
    "produces": [
     "application/json"
    ],
    "responses": {
     "202": {
<<<<<<< HEAD
      "description": "Ack",
      "schema": {
       "$ref": "#/definitions/Ack"
=======
      "description": "NamespaceConfigResponse",
      "schema": {
       "$ref": "#/definitions/NamespaceConfigResponse"
>>>>>>> 89b365f8
      }
     }
    },
    "tags": [
     "ruler"
    ]
<<<<<<< HEAD
   },
   "get": {
    "description": "Get rule groups by namespace",
    "operationId": "RouteGetNamespaceGrafanaRulesConfig",
=======
   }
  },
  "/api/ruler/grafana/api/v1/rules/{Namespace}": {
   "delete": {
    "description": "Delete namespace",
    "operationId": "RouteDeleteNamespaceGrafanaRulesConfig",
>>>>>>> 89b365f8
    "parameters": [
     {
      "in": "path",
      "name": "Namespace",
      "required": true,
      "type": "string"
     }
<<<<<<< HEAD
    ],
    "produces": [
     "application/json"
    ],
    "responses": {
     "202": {
      "description": "NamespaceConfigResponse",
      "schema": {
       "$ref": "#/definitions/NamespaceConfigResponse"
=======
    ],
    "responses": {
     "202": {
      "description": "Ack",
      "schema": {
       "$ref": "#/definitions/Ack"
>>>>>>> 89b365f8
      }
     }
    },
    "tags": [
     "ruler"
    ]
   },
<<<<<<< HEAD
   "post": {
    "consumes": [
     "application/json",
     "application/yaml"
    ],
    "description": "Creates or updates a rule group",
    "operationId": "RoutePostNameGrafanaRulesConfig",
    "parameters": [
     {
      "in": "path",
      "name": "Namespace",
      "required": true,
      "type": "string"
     },
     {
      "in": "body",
      "name": "Body",
      "schema": {
       "$ref": "#/definitions/PostableRuleGroupConfig"
      }
     }
    ],
    "responses": {
     "202": {
      "description": "Ack",
      "schema": {
       "$ref": "#/definitions/Ack"
      }
     }
    },
    "tags": [
     "ruler"
    ]
   }
  },
  "/api/ruler/grafana/api/v1/rules/{Namespace}/{Groupname}": {
   "delete": {
    "description": "Delete rule group",
    "operationId": "RouteDeleteGrafanaRuleGroupConfig",
    "parameters": [
     {
      "in": "path",
      "name": "Namespace",
      "required": true,
      "type": "string"
     },
     {
      "in": "path",
      "name": "Groupname",
      "required": true,
      "type": "string"
     }
    ],
    "responses": {
     "202": {
      "description": "Ack",
      "schema": {
       "$ref": "#/definitions/Ack"
      }
     }
    },
    "tags": [
     "ruler"
    ]
   },
   "get": {
    "description": "Get rule group",
    "operationId": "RouteGetGrafanaRuleGroupConfig",
    "parameters": [
     {
      "in": "path",
      "name": "Namespace",
      "required": true,
      "type": "string"
     },
     {
      "in": "path",
      "name": "Groupname",
      "required": true,
      "type": "string"
     }
    ],
    "produces": [
     "application/json"
    ],
    "responses": {
     "202": {
      "description": "RuleGroupConfigResponse",
      "schema": {
       "$ref": "#/definitions/RuleGroupConfigResponse"
      }
     }
    },
    "tags": [
     "ruler"
    ]
   }
  },
  "/api/ruler/{DatasourceUID}/api/v1/rules": {
   "get": {
    "description": "List rule groups",
    "operationId": "RouteGetRulesConfig",
    "parameters": [
     {
      "description": "DatasoureUID should be the datasource UID identifier",
      "in": "path",
      "name": "DatasourceUID",
      "required": true,
      "type": "string"
     },
     {
      "in": "query",
      "name": "DashboardUID",
      "type": "string"
     },
     {
      "format": "int64",
      "in": "query",
      "name": "PanelID",
      "type": "integer"
     }
    ],
    "produces": [
     "application/json"
    ],
    "responses": {
     "202": {
      "description": "NamespaceConfigResponse",
      "schema": {
       "$ref": "#/definitions/NamespaceConfigResponse"
      }
     }
    },
    "tags": [
     "ruler"
    ]
   }
  },
  "/api/ruler/{DatasourceUID}/api/v1/rules/{Namespace}": {
   "delete": {
    "description": "Delete namespace",
    "operationId": "RouteDeleteNamespaceRulesConfig",
    "parameters": [
     {
      "description": "DatasoureUID should be the datasource UID identifier",
      "in": "path",
      "name": "DatasourceUID",
      "required": true,
      "type": "string"
     },
     {
      "in": "path",
      "name": "Namespace",
      "required": true,
      "type": "string"
     }
    ],
    "responses": {
     "202": {
      "description": "Ack",
      "schema": {
       "$ref": "#/definitions/Ack"
      }
     }
    },
    "tags": [
     "ruler"
    ]
   },
   "get": {
    "description": "Get rule groups by namespace",
    "operationId": "RouteGetNamespaceRulesConfig",
    "parameters": [
     {
      "description": "DatasoureUID should be the datasource UID identifier",
      "in": "path",
      "name": "DatasourceUID",
      "required": true,
      "type": "string"
     },
     {
      "in": "path",
      "name": "Namespace",
      "required": true,
      "type": "string"
     }
    ],
=======
   "get": {
    "description": "Get rule groups by namespace",
    "operationId": "RouteGetNamespaceGrafanaRulesConfig",
    "parameters": [
     {
      "in": "path",
      "name": "Namespace",
      "required": true,
      "type": "string"
     }
    ],
>>>>>>> 89b365f8
    "produces": [
     "application/json"
    ],
    "responses": {
     "202": {
      "description": "NamespaceConfigResponse",
      "schema": {
       "$ref": "#/definitions/NamespaceConfigResponse"
      }
     }
    },
    "tags": [
     "ruler"
    ]
   },
   "post": {
    "consumes": [
     "application/json",
     "application/yaml"
    ],
    "description": "Creates or updates a rule group",
    "operationId": "RoutePostNameRulesConfig",
    "parameters": [
     {
      "description": "DatasoureUID should be the datasource UID identifier",
      "in": "path",
      "name": "DatasourceUID",
      "required": true,
      "type": "string"
     },
     {
      "in": "path",
      "name": "Namespace",
      "required": true,
      "type": "string"
     },
     {
      "in": "body",
      "name": "Body",
      "schema": {
       "$ref": "#/definitions/PostableRuleGroupConfig"
      }
     }
    ],
    "responses": {
     "202": {
      "description": "Ack",
      "schema": {
       "$ref": "#/definitions/Ack"
      }
     }
    },
    "tags": [
     "ruler"
    ]
   }
  },
  "/api/ruler/{DatasourceUID}/api/v1/rules/{Namespace}/{Groupname}": {
   "delete": {
    "description": "Delete rule group",
    "operationId": "RouteDeleteRuleGroupConfig",
    "parameters": [
     {
      "description": "DatasoureUID should be the datasource UID identifier",
      "in": "path",
      "name": "DatasourceUID",
      "required": true,
      "type": "string"
     },
     {
      "in": "path",
      "name": "Namespace",
      "required": true,
      "type": "string"
     },
     {
      "in": "path",
      "name": "Groupname",
      "required": true,
      "type": "string"
     }
    ],
    "responses": {
     "202": {
      "description": "Ack",
      "schema": {
       "$ref": "#/definitions/Ack"
      }
     }
    },
    "tags": [
     "ruler"
    ]
   },
   "get": {
    "description": "Get rule group",
    "operationId": "RouteGetRulegGroupConfig",
    "parameters": [
     {
<<<<<<< HEAD
=======
      "in": "path",
      "name": "Namespace",
      "required": true,
      "type": "string"
     },
     {
      "in": "path",
      "name": "Groupname",
      "required": true,
      "type": "string"
     }
    ],
    "produces": [
     "application/json"
    ],
    "responses": {
     "202": {
      "description": "RuleGroupConfigResponse",
      "schema": {
       "$ref": "#/definitions/RuleGroupConfigResponse"
      }
     }
    },
    "tags": [
     "ruler"
    ]
   }
  },
  "/api/ruler/{DatasourceUID}/api/v1/rules": {
   "get": {
    "description": "List rule groups",
    "operationId": "RouteGetRulesConfig",
    "parameters": [
     {
      "description": "DatasoureUID should be the datasource UID identifier",
      "in": "path",
      "name": "DatasourceUID",
      "required": true,
      "type": "string"
     },
     {
      "in": "query",
      "name": "DashboardUID",
      "type": "string"
     },
     {
      "format": "int64",
      "in": "query",
      "name": "PanelID",
      "type": "integer"
     }
    ],
    "produces": [
     "application/json"
    ],
    "responses": {
     "202": {
      "description": "NamespaceConfigResponse",
      "schema": {
       "$ref": "#/definitions/NamespaceConfigResponse"
      }
     },
     "404": {
      "description": "NotFound",
      "schema": {
       "$ref": "#/definitions/NotFound"
      }
     }
    },
    "tags": [
     "ruler"
    ]
   }
  },
  "/api/ruler/{DatasourceUID}/api/v1/rules/{Namespace}": {
   "delete": {
    "description": "Delete namespace",
    "operationId": "RouteDeleteNamespaceRulesConfig",
    "parameters": [
     {
      "description": "DatasoureUID should be the datasource UID identifier",
      "in": "path",
      "name": "DatasourceUID",
      "required": true,
      "type": "string"
     },
     {
      "in": "path",
      "name": "Namespace",
      "required": true,
      "type": "string"
     }
    ],
    "responses": {
     "202": {
      "description": "Ack",
      "schema": {
       "$ref": "#/definitions/Ack"
      }
     },
     "404": {
      "description": "NotFound",
      "schema": {
       "$ref": "#/definitions/NotFound"
      }
     }
    },
    "tags": [
     "ruler"
    ]
   },
   "get": {
    "description": "Get rule groups by namespace",
    "operationId": "RouteGetNamespaceRulesConfig",
    "parameters": [
     {
      "description": "DatasoureUID should be the datasource UID identifier",
      "in": "path",
      "name": "DatasourceUID",
      "required": true,
      "type": "string"
     },
     {
      "in": "path",
      "name": "Namespace",
      "required": true,
      "type": "string"
     }
    ],
    "produces": [
     "application/json"
    ],
    "responses": {
     "202": {
      "description": "NamespaceConfigResponse",
      "schema": {
       "$ref": "#/definitions/NamespaceConfigResponse"
      }
     },
     "404": {
      "description": "NotFound",
      "schema": {
       "$ref": "#/definitions/NotFound"
      }
     }
    },
    "tags": [
     "ruler"
    ]
   },
   "post": {
    "consumes": [
     "application/json",
     "application/yaml"
    ],
    "description": "Creates or updates a rule group",
    "operationId": "RoutePostNameRulesConfig",
    "parameters": [
     {
      "description": "DatasoureUID should be the datasource UID identifier",
      "in": "path",
      "name": "DatasourceUID",
      "required": true,
      "type": "string"
     },
     {
      "in": "path",
      "name": "Namespace",
      "required": true,
      "type": "string"
     },
     {
      "in": "body",
      "name": "Body",
      "schema": {
       "$ref": "#/definitions/PostableRuleGroupConfig"
      }
     }
    ],
    "responses": {
     "202": {
      "description": "Ack",
      "schema": {
       "$ref": "#/definitions/Ack"
      }
     },
     "404": {
      "description": "NotFound",
      "schema": {
       "$ref": "#/definitions/NotFound"
      }
     }
    },
    "tags": [
     "ruler"
    ]
   }
  },
  "/api/ruler/{DatasourceUID}/api/v1/rules/{Namespace}/{Groupname}": {
   "delete": {
    "description": "Delete rule group",
    "operationId": "RouteDeleteRuleGroupConfig",
    "parameters": [
     {
      "description": "DatasoureUID should be the datasource UID identifier",
      "in": "path",
      "name": "DatasourceUID",
      "required": true,
      "type": "string"
     },
     {
      "in": "path",
      "name": "Namespace",
      "required": true,
      "type": "string"
     },
     {
      "in": "path",
      "name": "Groupname",
      "required": true,
      "type": "string"
     }
    ],
    "responses": {
     "202": {
      "description": "Ack",
      "schema": {
       "$ref": "#/definitions/Ack"
      }
     },
     "404": {
      "description": "NotFound",
      "schema": {
       "$ref": "#/definitions/NotFound"
      }
     }
    },
    "tags": [
     "ruler"
    ]
   },
   "get": {
    "description": "Get rule group",
    "operationId": "RouteGetRulegGroupConfig",
    "parameters": [
     {
>>>>>>> 89b365f8
      "description": "DatasoureUID should be the datasource UID identifier",
      "in": "path",
      "name": "DatasourceUID",
      "required": true,
      "type": "string"
     },
     {
      "in": "path",
      "name": "Namespace",
      "required": true,
      "type": "string"
     },
     {
      "in": "path",
      "name": "Groupname",
      "required": true,
      "type": "string"
     }
    ],
    "produces": [
     "application/json"
    ],
    "responses": {
     "202": {
      "description": "RuleGroupConfigResponse",
      "schema": {
       "$ref": "#/definitions/RuleGroupConfigResponse"
      }
     },
     "404": {
      "description": "NotFound",
      "schema": {
       "$ref": "#/definitions/NotFound"
      }
     }
    },
    "tags": [
     "ruler"
    ]
   }
  },
  "/api/v1/eval": {
   "post": {
    "consumes": [
     "application/json"
    ],
    "description": "Test rule",
    "operationId": "RouteEvalQueries",
    "parameters": [
     {
      "in": "body",
      "name": "Body",
      "schema": {
       "$ref": "#/definitions/EvalQueriesPayload"
      }
     }
    ],
    "produces": [
     "application/json"
    ],
    "responses": {
     "200": {
      "description": "EvalQueriesResponse",
      "schema": {
       "$ref": "#/definitions/EvalQueriesResponse"
      }
     }
    },
    "tags": [
     "testing"
    ]
   }
  },
  "/api/v1/ngalert": {
   "get": {
    "description": "Get the status of the alerting engine",
    "operationId": "RouteGetStatus",
    "produces": [
     "application/json"
    ],
    "responses": {
     "200": {
      "description": "AlertingStatus",
      "schema": {
       "$ref": "#/definitions/AlertingStatus"
      }
     }
    },
    "tags": [
     "configuration"
    ]
   }
  },
  "/api/v1/ngalert/admin_config": {
   "delete": {
    "consumes": [
     "application/json"
    ],
    "operationId": "RouteDeleteNGalertConfig",
    "responses": {
     "200": {
      "description": "Ack",
      "schema": {
       "$ref": "#/definitions/Ack"
      }
     },
     "500": {
      "description": "Failure",
      "schema": {
       "$ref": "#/definitions/Failure"
      }
     }
    },
    "summary": "Deletes the NGalert configuration of the user's organization.",
    "tags": [
     "configuration"
    ]
   },
   "get": {
    "operationId": "RouteGetNGalertConfig",
    "produces": [
     "application/json"
    ],
    "responses": {
     "200": {
      "description": "GettableNGalertConfig",
      "schema": {
       "$ref": "#/definitions/GettableNGalertConfig"
      }
     },
     "404": {
      "description": "Failure",
      "schema": {
       "$ref": "#/definitions/Failure"
      }
     },
     "500": {
      "description": "Failure",
      "schema": {
       "$ref": "#/definitions/Failure"
      }
     }
    },
    "summary": "Get the NGalert configuration of the user's organization, returns 404 if no configuration is present.",
    "tags": [
     "configuration"
    ]
   },
   "post": {
    "consumes": [
     "application/json"
    ],
    "operationId": "RoutePostNGalertConfig",
    "parameters": [
     {
      "in": "body",
      "name": "Body",
      "schema": {
       "$ref": "#/definitions/PostableNGalertConfig"
      }
     }
    ],
    "responses": {
     "201": {
      "description": "Ack",
      "schema": {
       "$ref": "#/definitions/Ack"
      }
     },
     "400": {
      "description": "ValidationError",
      "schema": {
       "$ref": "#/definitions/ValidationError"
      }
     }
    },
    "summary": "Creates or updates the NGalert configuration of the user's organization. If no value is sent for alertmanagersChoice, it defaults to \"all\".",
    "tags": [
     "configuration"
    ]
   }
  },
  "/api/v1/ngalert/alertmanagers": {
   "get": {
    "operationId": "RouteGetAlertmanagers",
    "produces": [
     "application/json"
    ],
    "responses": {
     "200": {
      "description": "GettableAlertmanagers",
      "schema": {
       "$ref": "#/definitions/GettableAlertmanagers"
      }
     }
    },
    "summary": "Get the discovered and dropped Alertmanagers of the user's organization based on the specified configuration.",
    "tags": [
     "configuration"
    ]
   }
  },
  "/api/v1/provisioning/alert-rules": {
<<<<<<< HEAD
   "post": {
    "consumes": [
     "application/json"
    ],
    "operationId": "RoutePostAlertRule",
    "parameters": [
     {
      "in": "body",
      "name": "Body",
      "schema": {
       "$ref": "#/definitions/AlertRule"
      }
     }
    ],
    "responses": {
     "201": {
      "description": "AlertRule",
      "schema": {
       "$ref": "#/definitions/AlertRule"
      }
     },
     "400": {
      "description": "ValidationError",
      "schema": {
       "$ref": "#/definitions/ValidationError"
      }
     }
    },
    "summary": "Create a new alert rule.",
    "tags": [
     "provisioning"
    ]
   }
  },
  "/api/v1/provisioning/alert-rules/{UID}": {
   "delete": {
    "operationId": "RouteDeleteAlertRule",
    "parameters": [
     {
      "description": "Alert rule UID",
      "in": "path",
      "name": "UID",
      "required": true,
      "type": "string"
     }
    ],
    "responses": {
     "204": {
      "description": " The alert rule was deleted successfully."
     }
    },
    "summary": "Delete a specific alert rule by UID.",
    "tags": [
     "provisioning"
    ]
   },
   "get": {
    "operationId": "RouteGetAlertRule",
    "parameters": [
     {
      "description": "Alert rule UID",
      "in": "path",
      "name": "UID",
      "required": true,
      "type": "string"
     }
    ],
    "responses": {
     "200": {
      "description": "AlertRule",
      "schema": {
       "$ref": "#/definitions/AlertRule"
      }
     },
     "404": {
      "description": " Not found."
     }
    },
    "summary": "Get a specific alert rule by UID.",
    "tags": [
     "provisioning"
    ]
   },
   "put": {
    "consumes": [
     "application/json"
    ],
    "operationId": "RoutePutAlertRule",
    "parameters": [
     {
      "description": "Alert rule UID",
      "in": "path",
      "name": "UID",
      "required": true,
      "type": "string"
     },
     {
      "in": "body",
      "name": "Body",
      "schema": {
       "$ref": "#/definitions/AlertRule"
      }
     }
    ],
    "responses": {
     "200": {
      "description": "AlertRule",
      "schema": {
       "$ref": "#/definitions/AlertRule"
      }
     },
     "400": {
      "description": "ValidationError",
      "schema": {
       "$ref": "#/definitions/ValidationError"
      }
     }
    },
    "summary": "Update an existing alert rule.",
    "tags": [
     "provisioning"
    ]
   }
  },
  "/api/v1/provisioning/contact-points": {
   "get": {
    "operationId": "RouteGetContactpoints",
    "parameters": [
     {
      "description": "Filter by name",
      "in": "query",
      "name": "name",
      "type": "string"
     }
    ],
    "responses": {
     "200": {
      "description": "ContactPoints",
      "schema": {
       "$ref": "#/definitions/ContactPoints"
      }
     }
    },
    "summary": "Get all the contact points.",
    "tags": [
     "provisioning"
    ]
   },
   "post": {
    "consumes": [
     "application/json"
    ],
    "operationId": "RoutePostContactpoints",
    "parameters": [
     {
      "in": "body",
      "name": "Body",
      "schema": {
       "$ref": "#/definitions/EmbeddedContactPoint"
      }
     }
    ],
    "responses": {
     "202": {
      "description": "EmbeddedContactPoint",
      "schema": {
       "$ref": "#/definitions/EmbeddedContactPoint"
      }
     },
     "400": {
      "description": "ValidationError",
      "schema": {
       "$ref": "#/definitions/ValidationError"
      }
     }
    },
    "summary": "Create a contact point.",
    "tags": [
     "provisioning"
    ]
   }
  },
  "/api/v1/provisioning/contact-points/{UID}": {
   "delete": {
    "consumes": [
     "application/json"
    ],
    "operationId": "RouteDeleteContactpoints",
    "parameters": [
     {
      "description": "UID is the contact point unique identifier",
      "in": "path",
      "name": "UID",
      "required": true,
      "type": "string"
     }
    ],
    "responses": {
     "204": {
      "description": " The contact point was deleted successfully."
     }
    },
    "summary": "Delete a contact point.",
    "tags": [
     "provisioning"
    ]
   },
   "put": {
    "consumes": [
     "application/json"
    ],
    "operationId": "RoutePutContactpoint",
    "parameters": [
     {
      "description": "UID is the contact point unique identifier",
      "in": "path",
      "name": "UID",
      "required": true,
      "type": "string"
     },
     {
      "in": "body",
      "name": "Body",
      "schema": {
       "$ref": "#/definitions/EmbeddedContactPoint"
      }
     }
    ],
    "responses": {
     "202": {
      "description": "Ack",
      "schema": {
       "$ref": "#/definitions/Ack"
      }
     },
     "400": {
      "description": "ValidationError",
      "schema": {
       "$ref": "#/definitions/ValidationError"
      }
     }
    },
    "summary": "Update an existing contact point.",
    "tags": [
     "provisioning"
    ]
   }
  },
  "/api/v1/provisioning/folder/{FolderUID}/rule-groups/{Group}": {
   "get": {
    "operationId": "RouteGetAlertRuleGroup",
    "parameters": [
     {
      "in": "path",
      "name": "FolderUID",
      "required": true,
      "type": "string"
     },
     {
      "in": "path",
      "name": "Group",
      "required": true,
      "type": "string"
     }
    ],
    "responses": {
     "200": {
      "description": "AlertRuleGroup",
      "schema": {
       "$ref": "#/definitions/AlertRuleGroup"
      }
     },
     "404": {
      "description": " Not found."
     }
    },
    "summary": "Get a rule group.",
    "tags": [
     "provisioning"
    ]
   },
   "put": {
    "consumes": [
     "application/json"
    ],
    "operationId": "RoutePutAlertRuleGroup",
    "parameters": [
     {
      "in": "path",
      "name": "FolderUID",
      "required": true,
      "type": "string"
     },
     {
      "in": "path",
      "name": "Group",
      "required": true,
      "type": "string"
     },
     {
      "in": "body",
      "name": "Body",
      "schema": {
       "$ref": "#/definitions/AlertRuleGroupMetadata"
      }
     }
    ],
    "responses": {
     "200": {
      "description": "AlertRuleGroupMetadata",
      "schema": {
       "$ref": "#/definitions/AlertRuleGroupMetadata"
      }
     },
     "400": {
      "description": "ValidationError",
      "schema": {
       "$ref": "#/definitions/ValidationError"
      }
     }
    },
    "summary": "Update the interval of a rule group.",
    "tags": [
     "provisioning"
    ]
   }
  },
  "/api/v1/provisioning/mute-timings": {
   "get": {
    "operationId": "RouteGetMuteTimings",
    "responses": {
     "200": {
      "description": "MuteTimings",
      "schema": {
       "$ref": "#/definitions/MuteTimings"
      }
     }
    },
    "summary": "Get all the mute timings.",
    "tags": [
     "provisioning"
    ]
   },
   "post": {
    "consumes": [
     "application/json"
    ],
    "operationId": "RoutePostMuteTiming",
    "parameters": [
     {
      "in": "body",
      "name": "Body",
      "schema": {
       "$ref": "#/definitions/MuteTimeInterval"
      }
     }
    ],
    "responses": {
     "201": {
      "description": "MuteTimeInterval",
      "schema": {
       "$ref": "#/definitions/MuteTimeInterval"
      }
     },
     "400": {
      "description": "ValidationError",
      "schema": {
       "$ref": "#/definitions/ValidationError"
      }
     }
    },
    "summary": "Create a new mute timing.",
    "tags": [
     "provisioning"
    ]
   }
  },
  "/api/v1/provisioning/mute-timings/{name}": {
   "delete": {
    "operationId": "RouteDeleteMuteTiming",
    "parameters": [
     {
      "description": "Mute timing name",
      "in": "path",
      "name": "name",
      "required": true,
      "type": "string",
      "x-go-name": "Name"
     }
    ],
    "responses": {
     "204": {
      "description": " The mute timing was deleted successfully."
     }
    },
    "summary": "Delete a mute timing.",
    "tags": [
     "provisioning"
    ]
   },
   "get": {
    "operationId": "RouteGetMuteTiming",
    "parameters": [
     {
      "description": "Mute timing name",
      "in": "path",
      "name": "name",
      "required": true,
      "type": "string",
      "x-go-name": "Name"
     }
    ],
    "responses": {
     "200": {
      "description": "MuteTimeInterval",
      "schema": {
       "$ref": "#/definitions/MuteTimeInterval"
      }
     },
     "404": {
      "description": " Not found."
     }
    },
    "summary": "Get a mute timing.",
    "tags": [
     "provisioning"
    ]
   },
   "put": {
    "consumes": [
     "application/json"
    ],
    "operationId": "RoutePutMuteTiming",
    "parameters": [
     {
      "description": "Mute timing name",
      "in": "path",
      "name": "name",
      "required": true,
      "type": "string",
      "x-go-name": "Name"
     },
     {
      "in": "body",
      "name": "Body",
      "schema": {
       "$ref": "#/definitions/MuteTimeInterval"
      }
     }
    ],
    "responses": {
     "200": {
      "description": "MuteTimeInterval",
      "schema": {
       "$ref": "#/definitions/MuteTimeInterval"
      }
     },
     "400": {
      "description": "ValidationError",
      "schema": {
       "$ref": "#/definitions/ValidationError"
      }
     }
    },
    "summary": "Replace an existing mute timing.",
    "tags": [
     "provisioning"
    ]
   }
  },
  "/api/v1/provisioning/policies": {
   "delete": {
    "consumes": [
     "application/json"
    ],
    "operationId": "RouteResetPolicyTree",
    "responses": {
     "202": {
      "description": "Ack",
      "schema": {
       "$ref": "#/definitions/Ack"
      }
     }
    },
    "summary": "Clears the notification policy tree.",
    "tags": [
     "provisioning"
    ]
   },
   "get": {
    "operationId": "RouteGetPolicyTree",
    "responses": {
     "200": {
      "description": "Route",
      "schema": {
       "$ref": "#/definitions/Route"
      }
     }
    },
    "summary": "Get the notification policy tree.",
    "tags": [
     "provisioning"
    ]
   },
   "put": {
    "consumes": [
     "application/json"
    ],
    "operationId": "RoutePutPolicyTree",
    "parameters": [
     {
      "description": "The new notification routing tree to use",
      "in": "body",
      "name": "Body",
      "schema": {
       "$ref": "#/definitions/Route"
      }
     }
    ],
    "responses": {
     "202": {
      "description": "Ack",
      "schema": {
       "$ref": "#/definitions/Ack"
      }
     },
     "400": {
      "description": "ValidationError",
      "schema": {
       "$ref": "#/definitions/ValidationError"
      }
     }
    },
    "summary": "Sets the notification policy tree.",
    "tags": [
     "provisioning"
    ]
   }
  },
  "/api/v1/provisioning/templates": {
   "get": {
    "operationId": "RouteGetTemplates",
    "responses": {
     "200": {
      "description": "MessageTemplates",
      "schema": {
       "$ref": "#/definitions/MessageTemplates"
      }
     },
     "404": {
      "description": " Not found."
     }
    },
    "summary": "Get all message templates.",
    "tags": [
     "provisioning"
    ]
   }
  },
  "/api/v1/provisioning/templates/{name}": {
   "delete": {
    "operationId": "RouteDeleteTemplate",
    "parameters": [
     {
      "description": "Template Name",
      "in": "path",
      "name": "name",
      "required": true,
      "type": "string",
      "x-go-name": "Name"
     }
    ],
    "responses": {
     "204": {
      "description": " The template was deleted successfully."
     }
    },
    "summary": "Delete a template.",
    "tags": [
     "provisioning"
    ]
   },
   "get": {
    "operationId": "RouteGetTemplate",
    "parameters": [
     {
      "description": "Template Name",
      "in": "path",
      "name": "name",
      "required": true,
      "type": "string",
      "x-go-name": "Name"
     }
    ],
    "responses": {
     "200": {
      "description": "MessageTemplate",
      "schema": {
       "$ref": "#/definitions/MessageTemplate"
      }
     },
     "404": {
      "description": " Not found."
     }
    },
    "summary": "Get a message template.",
    "tags": [
     "provisioning"
    ]
   },
   "put": {
    "consumes": [
     "application/json"
    ],
    "operationId": "RoutePutTemplate",
    "parameters": [
     {
      "description": "Template Name",
      "in": "path",
      "name": "name",
      "required": true,
      "type": "string",
      "x-go-name": "Name"
     },
     {
      "in": "body",
      "name": "Body",
      "schema": {
       "$ref": "#/definitions/MessageTemplateContent"
      }
     }
    ],
    "responses": {
     "202": {
      "description": "MessageTemplate",
      "schema": {
       "$ref": "#/definitions/MessageTemplate"
      }
     },
     "400": {
      "description": "ValidationError",
      "schema": {
       "$ref": "#/definitions/ValidationError"
      }
     }
    },
    "summary": "Updates an existing template.",
    "tags": [
     "provisioning"
    ]
   }
  },
  "/api/v1/rule/test/grafana": {
=======
>>>>>>> 89b365f8
   "post": {
    "consumes": [
     "application/json"
    ],
    "operationId": "RoutePostAlertRule",
    "parameters": [
     {
      "in": "body",
      "name": "Body",
      "schema": {
       "$ref": "#/definitions/ProvisionedAlertRule"
      }
     },
     {
      "in": "header",
      "name": "X-Disable-Provenance",
      "type": "string"
     }
    ],
    "responses": {
     "201": {
      "description": "ProvisionedAlertRule",
      "schema": {
       "$ref": "#/definitions/ProvisionedAlertRule"
      }
     },
     "400": {
      "description": "ValidationError",
      "schema": {
       "$ref": "#/definitions/ValidationError"
      }
     }
    },
    "summary": "Create a new alert rule.",
    "tags": [
     "provisioning"
    ]
   }
  },
  "/api/v1/provisioning/alert-rules/{UID}": {
   "delete": {
    "operationId": "RouteDeleteAlertRule",
    "parameters": [
     {
      "description": "Alert rule UID",
      "in": "path",
      "name": "UID",
      "required": true,
      "type": "string"
     }
    ],
    "responses": {
     "204": {
      "description": " The alert rule was deleted successfully."
     }
    },
    "summary": "Delete a specific alert rule by UID.",
    "tags": [
     "provisioning"
    ]
   },
   "get": {
    "operationId": "RouteGetAlertRule",
    "parameters": [
     {
      "description": "Alert rule UID",
      "in": "path",
      "name": "UID",
      "required": true,
      "type": "string"
     }
    ],
    "responses": {
     "200": {
      "description": "ProvisionedAlertRule",
      "schema": {
       "$ref": "#/definitions/ProvisionedAlertRule"
      }
     },
     "404": {
      "description": " Not found."
     }
    },
    "summary": "Get a specific alert rule by UID.",
    "tags": [
     "provisioning"
    ]
   },
   "put": {
    "consumes": [
     "application/json"
    ],
    "operationId": "RoutePutAlertRule",
    "parameters": [
     {
      "description": "Alert rule UID",
      "in": "path",
      "name": "UID",
      "required": true,
      "type": "string"
     },
     {
      "in": "body",
      "name": "Body",
      "schema": {
       "$ref": "#/definitions/ProvisionedAlertRule"
      }
     },
     {
      "in": "header",
      "name": "X-Disable-Provenance",
      "type": "string"
     }
    ],
    "responses": {
     "200": {
      "description": "ProvisionedAlertRule",
      "schema": {
       "$ref": "#/definitions/ProvisionedAlertRule"
      }
     },
     "400": {
      "description": "ValidationError",
      "schema": {
       "$ref": "#/definitions/ValidationError"
      }
     }
    },
    "summary": "Update an existing alert rule.",
    "tags": [
     "provisioning"
    ]
   }
  },
  "/api/v1/provisioning/contact-points": {
   "get": {
    "operationId": "RouteGetContactpoints",
    "parameters": [
     {
      "description": "Filter by name",
      "in": "query",
      "name": "name",
      "type": "string"
     }
    ],
    "responses": {
     "200": {
      "description": "ContactPoints",
      "schema": {
       "$ref": "#/definitions/ContactPoints"
      }
     }
    },
    "summary": "Get all the contact points.",
    "tags": [
     "provisioning"
    ]
   },
   "post": {
    "consumes": [
     "application/json"
    ],
    "operationId": "RoutePostContactpoints",
    "parameters": [
     {
      "in": "body",
      "name": "Body",
      "schema": {
       "$ref": "#/definitions/EmbeddedContactPoint"
      }
     }
    ],
    "responses": {
     "202": {
      "description": "EmbeddedContactPoint",
      "schema": {
       "$ref": "#/definitions/EmbeddedContactPoint"
      }
     },
     "400": {
      "description": "ValidationError",
      "schema": {
       "$ref": "#/definitions/ValidationError"
      }
     }
    },
    "summary": "Create a contact point.",
    "tags": [
     "provisioning"
    ]
   }
  },
  "/api/v1/provisioning/contact-points/{UID}": {
   "delete": {
    "consumes": [
     "application/json"
    ],
    "operationId": "RouteDeleteContactpoints",
    "parameters": [
     {
      "description": "UID is the contact point unique identifier",
      "in": "path",
      "name": "UID",
      "required": true,
      "type": "string"
     }
    ],
    "responses": {
     "204": {
      "description": " The contact point was deleted successfully."
     }
    },
    "summary": "Delete a contact point.",
    "tags": [
     "provisioning"
    ]
   },
   "put": {
    "consumes": [
     "application/json"
    ],
    "operationId": "RoutePutContactpoint",
    "parameters": [
     {
      "description": "UID is the contact point unique identifier",
      "in": "path",
      "name": "UID",
      "required": true,
      "type": "string"
     },
     {
      "in": "body",
      "name": "Body",
      "schema": {
       "$ref": "#/definitions/EmbeddedContactPoint"
      }
     }
    ],
    "responses": {
     "202": {
      "description": "Ack",
      "schema": {
       "$ref": "#/definitions/Ack"
      }
     },
     "400": {
      "description": "ValidationError",
      "schema": {
       "$ref": "#/definitions/ValidationError"
      }
     }
    },
    "summary": "Update an existing contact point.",
    "tags": [
     "provisioning"
    ]
   }
  },
  "/api/v1/provisioning/folder/{FolderUID}/rule-groups/{Group}": {
   "get": {
    "operationId": "RouteGetAlertRuleGroup",
    "parameters": [
     {
      "in": "path",
      "name": "FolderUID",
      "required": true,
      "type": "string"
     },
     {
      "in": "path",
      "name": "Group",
      "required": true,
      "type": "string"
     }
    ],
    "responses": {
     "200": {
      "description": "AlertRuleGroup",
      "schema": {
       "$ref": "#/definitions/AlertRuleGroup"
      }
     },
     "404": {
      "description": " Not found."
     }
    },
    "summary": "Get a rule group.",
    "tags": [
     "provisioning"
    ]
   },
   "put": {
    "consumes": [
     "application/json"
    ],
    "operationId": "RoutePutAlertRuleGroup",
    "parameters": [
     {
      "in": "path",
      "name": "FolderUID",
      "required": true,
      "type": "string"
     },
     {
      "in": "path",
      "name": "Group",
      "required": true,
      "type": "string"
     },
     {
      "in": "body",
      "name": "Body",
      "schema": {
       "$ref": "#/definitions/AlertRuleGroup"
      }
     }
    ],
    "responses": {
     "200": {
      "description": "AlertRuleGroup",
      "schema": {
       "$ref": "#/definitions/AlertRuleGroup"
      }
     },
     "400": {
      "description": "ValidationError",
      "schema": {
       "$ref": "#/definitions/ValidationError"
      }
     }
    },
    "summary": "Update the interval of a rule group.",
    "tags": [
     "provisioning"
    ]
   }
  },
  "/api/v1/provisioning/mute-timings": {
   "get": {
    "operationId": "RouteGetMuteTimings",
    "responses": {
     "200": {
      "description": "MuteTimings",
      "schema": {
       "$ref": "#/definitions/MuteTimings"
      }
     }
    },
    "summary": "Get all the mute timings.",
    "tags": [
     "provisioning"
    ]
   },
   "post": {
    "consumes": [
     "application/json"
    ],
    "operationId": "RoutePostMuteTiming",
    "parameters": [
     {
      "in": "body",
      "name": "Body",
      "schema": {
       "$ref": "#/definitions/MuteTimeInterval"
      }
     }
    ],
    "responses": {
     "201": {
      "description": "MuteTimeInterval",
      "schema": {
       "$ref": "#/definitions/MuteTimeInterval"
      }
     },
     "400": {
      "description": "ValidationError",
      "schema": {
       "$ref": "#/definitions/ValidationError"
      }
     }
    },
    "summary": "Create a new mute timing.",
    "tags": [
     "provisioning"
    ]
   }
  },
  "/api/v1/provisioning/mute-timings/{name}": {
   "delete": {
    "operationId": "RouteDeleteMuteTiming",
    "parameters": [
     {
      "description": "Mute timing name",
      "in": "path",
      "name": "name",
      "required": true,
      "type": "string"
     }
    ],
    "responses": {
     "204": {
      "description": " The mute timing was deleted successfully."
     }
    },
    "summary": "Delete a mute timing.",
    "tags": [
     "provisioning"
    ]
   },
   "get": {
    "operationId": "RouteGetMuteTiming",
    "parameters": [
     {
      "description": "Mute timing name",
      "in": "path",
      "name": "name",
      "required": true,
      "type": "string"
     }
    ],
    "responses": {
     "200": {
      "description": "MuteTimeInterval",
      "schema": {
       "$ref": "#/definitions/MuteTimeInterval"
      }
     },
     "404": {
      "description": " Not found."
     }
    },
    "summary": "Get a mute timing.",
    "tags": [
     "provisioning"
    ]
   },
   "put": {
    "consumes": [
     "application/json"
    ],
    "operationId": "RoutePutMuteTiming",
    "parameters": [
     {
      "description": "Mute timing name",
      "in": "path",
      "name": "name",
      "required": true,
      "type": "string"
     },
     {
      "in": "body",
      "name": "Body",
      "schema": {
       "$ref": "#/definitions/MuteTimeInterval"
      }
     }
    ],
    "responses": {
     "200": {
      "description": "MuteTimeInterval",
      "schema": {
       "$ref": "#/definitions/MuteTimeInterval"
      }
     },
     "400": {
      "description": "ValidationError",
      "schema": {
       "$ref": "#/definitions/ValidationError"
      }
     }
    },
    "summary": "Replace an existing mute timing.",
    "tags": [
     "provisioning"
    ]
   }
  },
  "/api/v1/provisioning/policies": {
   "delete": {
    "consumes": [
     "application/json"
    ],
    "operationId": "RouteResetPolicyTree",
    "responses": {
     "202": {
      "description": "Ack",
      "schema": {
       "$ref": "#/definitions/Ack"
      }
     }
    },
    "summary": "Clears the notification policy tree.",
    "tags": [
     "provisioning"
    ]
   },
   "get": {
    "operationId": "RouteGetPolicyTree",
    "responses": {
     "200": {
      "description": "Route",
      "schema": {
       "$ref": "#/definitions/Route"
      }
     }
    },
    "summary": "Get the notification policy tree.",
    "tags": [
     "provisioning"
    ]
   },
   "put": {
    "consumes": [
     "application/json"
    ],
    "operationId": "RoutePutPolicyTree",
    "parameters": [
     {
      "description": "The new notification routing tree to use",
      "in": "body",
      "name": "Body",
      "schema": {
       "$ref": "#/definitions/Route"
      }
     }
    ],
    "responses": {
     "202": {
      "description": "Ack",
      "schema": {
       "$ref": "#/definitions/Ack"
      }
     },
     "400": {
      "description": "ValidationError",
      "schema": {
       "$ref": "#/definitions/ValidationError"
      }
     }
    },
    "summary": "Sets the notification policy tree.",
    "tags": [
     "provisioning"
    ]
   }
  },
  "/api/v1/provisioning/templates": {
   "get": {
    "operationId": "RouteGetTemplates",
    "responses": {
     "200": {
      "description": "MessageTemplates",
      "schema": {
       "$ref": "#/definitions/MessageTemplates"
      }
     },
     "404": {
      "description": " Not found."
     }
    },
    "summary": "Get all message templates.",
    "tags": [
     "provisioning"
    ]
   }
  },
  "/api/v1/provisioning/templates/{name}": {
   "delete": {
    "operationId": "RouteDeleteTemplate",
    "parameters": [
     {
      "description": "Template Name",
      "in": "path",
      "name": "name",
      "required": true,
      "type": "string"
     }
    ],
    "responses": {
     "204": {
      "description": " The template was deleted successfully."
     }
    },
    "summary": "Delete a template.",
    "tags": [
     "provisioning"
    ]
   },
   "get": {
    "operationId": "RouteGetTemplate",
    "parameters": [
     {
      "description": "Template Name",
      "in": "path",
      "name": "name",
      "required": true,
      "type": "string"
     }
    ],
    "responses": {
     "200": {
      "description": "MessageTemplate",
      "schema": {
       "$ref": "#/definitions/MessageTemplate"
      }
     },
     "404": {
      "description": " Not found."
     }
    },
    "summary": "Get a message template.",
    "tags": [
     "provisioning"
    ]
   },
   "put": {
    "consumes": [
     "application/json"
    ],
    "operationId": "RoutePutTemplate",
    "parameters": [
     {
      "description": "Template Name",
      "in": "path",
      "name": "name",
      "required": true,
      "type": "string"
     },
     {
      "in": "body",
      "name": "Body",
      "schema": {
       "$ref": "#/definitions/MessageTemplateContent"
      }
     }
    ],
    "responses": {
     "202": {
      "description": "MessageTemplate",
      "schema": {
       "$ref": "#/definitions/MessageTemplate"
      }
     },
     "400": {
      "description": "ValidationError",
      "schema": {
       "$ref": "#/definitions/ValidationError"
      }
     }
    },
    "summary": "Updates an existing template.",
    "tags": [
     "provisioning"
    ]
   }
  },
  "/api/v1/rule/test/grafana": {
   "post": {
    "consumes": [
     "application/json"
    ],
    "description": "Test a rule against Grafana ruler",
    "operationId": "RouteTestRuleGrafanaConfig",
    "parameters": [
     {
      "in": "body",
      "name": "Body",
      "schema": {
       "$ref": "#/definitions/TestRulePayload"
      }
     }
    ],
    "produces": [
     "application/json"
    ],
    "responses": {
     "200": {
      "description": "TestRuleResponse",
      "schema": {
       "$ref": "#/definitions/TestRuleResponse"
      }
     }
    },
    "tags": [
     "testing"
    ]
   }
  },
  "/api/v1/rule/test/{DatasourceUID}": {
   "post": {
    "consumes": [
     "application/json"
    ],
    "description": "Test a rule against external data source ruler",
    "operationId": "RouteTestRuleConfig",
    "parameters": [
     {
      "description": "DatasoureUID should be the datasource UID identifier",
      "in": "path",
      "name": "DatasourceUID",
      "required": true,
      "type": "string"
     },
     {
      "in": "body",
      "name": "Body",
      "schema": {
       "$ref": "#/definitions/TestRulePayload"
      }
     }
    ],
    "produces": [
     "application/json"
    ],
    "responses": {
     "200": {
      "description": "TestRuleResponse",
      "schema": {
       "$ref": "#/definitions/TestRuleResponse"
      }
     },
     "404": {
      "description": "NotFound",
      "schema": {
       "$ref": "#/definitions/NotFound"
      }
     }
    },
    "tags": [
     "testing"
    ]
   }
  }
 },
 "produces": [
  "application/json"
 ],
 "responses": {
  "receiversResponse": {
   "description": "",
   "schema": {
    "items": {
     "$ref": "#/definitions/receiver"
    },
    "type": "array"
   }
  }
 },
 "schemes": [
  "http",
  "https"
 ],
 "securityDefinitions": {
  "basic": {
   "type": "basic"
  }
 },
 "swagger": "2.0"
}<|MERGE_RESOLUTION|>--- conflicted
+++ resolved
@@ -173,131 +173,6 @@
   },
   "AlertStateType": {
    "type": "string"
-  },
-  "AlertRule": {
-   "properties": {
-    "Annotations": {
-     "additionalProperties": {
-      "type": "string"
-     },
-     "type": "object"
-    },
-    "Condition": {
-     "type": "string"
-    },
-    "DashboardUID": {
-     "type": "string"
-    },
-    "Data": {
-     "items": {
-      "$ref": "#/definitions/AlertQuery"
-     },
-     "type": "array"
-    },
-    "ExecErrState": {
-     "enum": [
-      "Alerting",
-      "Error",
-      "OK"
-     ],
-     "type": "string",
-     "x-go-enum-desc": "Alerting AlertingErrState\nError ErrorErrState\nOK OkErrState"
-    },
-    "For": {
-     "$ref": "#/definitions/Duration"
-    },
-    "ID": {
-     "format": "int64",
-     "type": "integer"
-    },
-    "IntervalSeconds": {
-     "format": "int64",
-     "type": "integer"
-    },
-    "Labels": {
-     "additionalProperties": {
-      "type": "string"
-     },
-     "type": "object"
-    },
-    "NamespaceUID": {
-     "type": "string"
-    },
-    "NoDataState": {
-     "enum": [
-      "Alerting",
-      "NoData",
-      "OK"
-     ],
-     "type": "string",
-     "x-go-enum-desc": "Alerting Alerting\nNoData NoData\nOK OK"
-    },
-    "OrgID": {
-     "format": "int64",
-     "type": "integer"
-    },
-    "PanelID": {
-     "format": "int64",
-     "type": "integer"
-    },
-    "RuleGroup": {
-     "type": "string"
-    },
-    "Title": {
-     "type": "string"
-    },
-    "UID": {
-     "type": "string"
-    },
-    "Updated": {
-     "format": "date-time",
-     "type": "string"
-    },
-    "Version": {
-     "format": "int64",
-     "type": "integer"
-    }
-   },
-   "title": "AlertRule is the model for alert rules in unified alerting.",
-   "type": "object",
-   "x-go-package": "github.com/grafana/grafana/pkg/services/ngalert/models"
-  },
-  "AlertRuleGroup": {
-   "properties": {
-    "folderUid": {
-     "type": "string",
-     "x-go-name": "FolderUID"
-    },
-    "interval": {
-     "format": "int64",
-     "type": "integer",
-     "x-go-name": "Interval"
-    },
-    "rules": {
-     "items": {
-      "$ref": "#/definitions/AlertRule"
-     },
-     "type": "array",
-     "x-go-name": "Rules"
-    },
-    "title": {
-     "type": "string",
-     "x-go-name": "Title"
-    }
-   },
-   "type": "object",
-   "x-go-package": "github.com/grafana/grafana/pkg/services/ngalert/api/tooling/definitions"
-  },
-  "AlertRuleGroupMetadata": {
-   "properties": {
-    "interval": {
-     "format": "int64",
-     "type": "integer",
-     "x-go-name": "Interval"
-    }
-   },
-   "type": "object",
-   "x-go-package": "github.com/grafana/grafana/pkg/services/ngalert/api/tooling/definitions"
   },
   "AlertingRule": {
    "description": "adapted from cortex",
@@ -467,49 +342,6 @@
   "ContactPoints": {
    "items": {
     "$ref": "#/definitions/EmbeddedContactPoint"
-<<<<<<< HEAD
-   },
-   "type": "array",
-   "x-go-package": "github.com/grafana/grafana/pkg/services/ngalert/api/tooling/definitions"
-  },
-  "CreateDashboardSnapshotCommand": {
-   "properties": {
-    "Result": {
-     "$ref": "#/definitions/DashboardSnapshot"
-    },
-    "dashboard": {
-     "$ref": "#/definitions/Json"
-    },
-    "deleteKey": {
-     "description": "Unique key used to delete the snapshot. It is different from the `key` so that only the creator can delete the snapshot. Required if `external` is `true`.",
-     "type": "string",
-     "x-go-name": "DeleteKey"
-    },
-    "expires": {
-     "default": 0,
-     "description": "When the snapshot should expire in seconds in seconds. Default is never to expire.",
-     "format": "int64",
-     "type": "integer",
-     "x-go-name": "Expires"
-    },
-    "external": {
-     "default": false,
-     "description": "these are passed when storing an external snapshot ref\nSave the snapshot on an external server rather than locally.",
-     "type": "boolean",
-     "x-go-name": "External"
-    },
-    "key": {
-     "description": "Define the unique key. Required if `external` is `true`.",
-     "type": "string",
-     "x-go-name": "Key"
-    },
-    "name": {
-     "description": "Snapshot name",
-     "type": "string",
-     "x-go-name": "Name"
-    }
-=======
->>>>>>> 89b365f8
    },
    "type": "array"
   },
@@ -631,31 +463,16 @@
    "properties": {
     "disableResolveMessage": {
      "example": false,
-<<<<<<< HEAD
-     "type": "boolean",
-     "x-go-name": "DisableResolveMessage"
-=======
      "type": "boolean"
->>>>>>> 89b365f8
     },
     "name": {
      "description": "Name is used as grouping key in the UI. Contact points with the\nsame name will be grouped in the UI.",
      "example": "webhook_1",
-<<<<<<< HEAD
-     "type": "string",
-     "x-go-name": "Name"
+     "type": "string"
     },
     "provenance": {
      "readOnly": true,
-     "type": "string",
-     "x-go-name": "Provenance"
-=======
-     "type": "string"
-    },
-    "provenance": {
-     "readOnly": true,
-     "type": "string"
->>>>>>> 89b365f8
+     "type": "string"
     },
     "settings": {
      "$ref": "#/definitions/Json"
@@ -682,34 +499,19 @@
       " wecom"
      ],
      "example": "webhook",
-<<<<<<< HEAD
-     "type": "string",
-     "x-go-name": "Type"
-=======
-     "type": "string"
->>>>>>> 89b365f8
+     "type": "string"
     },
     "uid": {
      "description": "UID is the unique identifier of the contact point. The UID can be\nset by the user.",
      "example": "my_external_reference",
-<<<<<<< HEAD
-     "type": "string",
-     "x-go-name": "UID"
-=======
-     "type": "string"
->>>>>>> 89b365f8
+     "type": "string"
     }
    },
    "required": [
     "type",
     "settings"
    ],
-<<<<<<< HEAD
-   "type": "object",
-   "x-go-package": "github.com/grafana/grafana/pkg/services/ngalert/api/tooling/definitions"
-=======
-   "type": "object"
->>>>>>> 89b365f8
+   "type": "object"
   },
   "ErrorType": {
    "title": "ErrorType models the different API error types.",
@@ -814,25 +616,9 @@
      "description": "Panel Specific Values",
      "type": "object"
     },
-<<<<<<< HEAD
-    "muteTimeProvenances": {
-     "additionalProperties": {
-      "$ref": "#/definitions/Provenance"
-     },
-     "type": "object",
-     "x-go-name": "MuteTimeProvenances"
-    },
-    "mute_time_intervals": {
-     "items": {
-      "$ref": "#/definitions/MuteTimeInterval"
-     },
-     "type": "array",
-     "x-go-name": "MuteTimeIntervals"
-=======
     "decimals": {
      "format": "uint16",
      "type": "integer"
->>>>>>> 89b365f8
     },
     "description": {
      "description": "Description is human readable field metadata",
@@ -1551,14 +1337,98 @@
      "format": "int64",
      "type": "integer"
     },
-<<<<<<< HEAD
+    "EvalData": {
+     "$ref": "#/definitions/Json"
+    },
+    "ExecutionError": {
+     "type": "string"
+    },
+    "For": {
+     "$ref": "#/definitions/Duration"
+    },
+    "Frequency": {
+     "format": "int64",
+     "type": "integer"
+    },
+    "Handler": {
+     "format": "int64",
+     "type": "integer"
+    },
+    "Id": {
+     "format": "int64",
+     "type": "integer"
+    },
+    "Message": {
+     "type": "string"
+    },
+    "Name": {
+     "type": "string"
+    },
+    "NewStateDate": {
+     "format": "date-time",
+     "type": "string"
+    },
+    "OrgId": {
+     "format": "int64",
+     "type": "integer"
+    },
+    "PanelId": {
+     "format": "int64",
+     "type": "integer"
+    },
+    "Settings": {
+     "$ref": "#/definitions/Json"
+    },
+    "Severity": {
+     "type": "string"
+    },
+    "Silenced": {
+     "type": "boolean"
+    },
+    "State": {
+     "$ref": "#/definitions/AlertStateType"
+    },
+    "StateChanges": {
+     "format": "int64",
+     "type": "integer"
+    },
+    "Updated": {
+     "format": "date-time",
+     "type": "string"
+    },
+    "Version": {
+     "format": "int64",
+     "type": "integer"
+    }
+   },
+   "type": "object"
+  },
+  "MatchRegexps": {
+   "additionalProperties": {
+    "$ref": "#/definitions/Regexp"
+   },
+   "title": "MatchRegexps represents a map of Regexp.",
+   "type": "object"
+  },
+  "MatchType": {
+   "format": "int64",
+   "title": "MatchType is an enum for label matching types.",
+   "type": "integer"
+  },
+  "Matcher": {
+   "properties": {
+    "Name": {
+     "type": "string"
+    },
+    "Type": {
+     "$ref": "#/definitions/MatchType"
+    },
     "Value": {
      "type": "string"
     }
    },
    "title": "Matcher models the matching of a label.",
-   "type": "object",
-   "x-go-package": "github.com/prometheus/alertmanager/pkg/labels"
+   "type": "object"
   },
   "Matchers": {
    "description": "Matchers is a slice of Matchers that is sortable, implements Stringer, and\nprovides a Matches method to match a LabelSet against all Matchers in the\nslice. Note that some users of Matchers might require it to be sorted.",
@@ -1570,211 +1440,54 @@
   "MessageTemplate": {
    "properties": {
     "name": {
-     "type": "string",
-     "x-go-name": "Name"
+     "type": "string"
     },
     "provenance": {
      "$ref": "#/definitions/Provenance"
     },
     "template": {
-     "type": "string",
-     "x-go-name": "Template"
-    }
-   },
-   "type": "object",
-   "x-go-package": "github.com/grafana/grafana/pkg/services/ngalert/api/tooling/definitions"
+     "type": "string"
+    }
+   },
+   "type": "object"
   },
   "MessageTemplateContent": {
    "properties": {
     "template": {
-     "type": "string",
-     "x-go-name": "Template"
-    }
-   },
-   "type": "object",
-   "x-go-package": "github.com/grafana/grafana/pkg/services/ngalert/api/tooling/definitions"
+     "type": "string"
+    }
+   },
+   "type": "object"
   },
   "MessageTemplates": {
    "items": {
     "$ref": "#/definitions/MessageTemplate"
    },
-   "type": "array",
-   "x-go-package": "github.com/grafana/grafana/pkg/services/ngalert/api/tooling/definitions"
-  },
-  "MonthRange": {
-   "properties": {
-    "Begin": {
-=======
-    "EvalData": {
-     "$ref": "#/definitions/Json"
-    },
-    "ExecutionError": {
-     "type": "string"
-    },
-    "For": {
-     "$ref": "#/definitions/Duration"
-    },
-    "Frequency": {
->>>>>>> 89b365f8
-     "format": "int64",
-     "type": "integer"
-    },
-    "Handler": {
-     "format": "int64",
-     "type": "integer"
-    },
-<<<<<<< HEAD
-=======
-    "Id": {
-     "format": "int64",
-     "type": "integer"
-    },
-    "Message": {
-     "type": "string"
-    },
-    "Name": {
-     "type": "string"
-    },
-    "NewStateDate": {
-     "format": "date-time",
-     "type": "string"
-    },
-    "OrgId": {
-     "format": "int64",
-     "type": "integer"
-    },
-    "PanelId": {
-     "format": "int64",
-     "type": "integer"
-    },
-    "Settings": {
-     "$ref": "#/definitions/Json"
-    },
-    "Severity": {
-     "type": "string"
-    },
-    "Silenced": {
-     "type": "boolean"
-    },
-    "State": {
-     "$ref": "#/definitions/AlertStateType"
-    },
-    "StateChanges": {
-     "format": "int64",
-     "type": "integer"
-    },
-    "Updated": {
-     "format": "date-time",
-     "type": "string"
-    },
-    "Version": {
-     "format": "int64",
-     "type": "integer"
-    }
-   },
-   "type": "object"
-  },
-  "MatchRegexps": {
-   "additionalProperties": {
-    "$ref": "#/definitions/Regexp"
-   },
-   "title": "MatchRegexps represents a map of Regexp.",
-   "type": "object"
-  },
-  "MatchType": {
-   "format": "int64",
-   "title": "MatchType is an enum for label matching types.",
-   "type": "integer"
-  },
-  "Matcher": {
-   "properties": {
-    "Name": {
-     "type": "string"
-    },
-    "Type": {
-     "$ref": "#/definitions/MatchType"
-    },
-    "Value": {
-     "type": "string"
-    }
-   },
-   "title": "Matcher models the matching of a label.",
-   "type": "object"
-  },
-  "Matchers": {
-   "description": "Matchers is a slice of Matchers that is sortable, implements Stringer, and\nprovides a Matches method to match a LabelSet against all Matchers in the\nslice. Note that some users of Matchers might require it to be sorted.",
-   "items": {
-    "$ref": "#/definitions/Matcher"
-   },
    "type": "array"
   },
-  "MessageTemplate": {
+  "MultiStatus": {
+   "type": "object"
+  },
+  "MuteTimeInterval": {
    "properties": {
     "name": {
      "type": "string"
     },
-    "provenance": {
-     "$ref": "#/definitions/Provenance"
-    },
-    "template": {
-     "type": "string"
-    }
-   },
-   "type": "object"
-  },
-  "MessageTemplateContent": {
-   "properties": {
-    "template": {
-     "type": "string"
-    }
-   },
-   "type": "object"
-  },
-  "MessageTemplates": {
-   "items": {
-    "$ref": "#/definitions/MessageTemplate"
-   },
-   "type": "array"
-  },
-  "MultiStatus": {
-   "type": "object"
-  },
-  "MuteTimeInterval": {
-   "properties": {
-    "name": {
-     "type": "string"
-    },
->>>>>>> 89b365f8
     "time_intervals": {
      "items": {
       "$ref": "#/definitions/TimeInterval"
      },
-<<<<<<< HEAD
-     "type": "array",
-     "x-go-name": "TimeIntervals"
+     "type": "array"
     }
    },
    "title": "MuteTimeInterval represents a named set of time intervals for which a route should be muted.",
-   "type": "object",
-   "x-go-package": "github.com/prometheus/alertmanager/config"
-=======
-     "type": "array"
-    }
-   },
-   "title": "MuteTimeInterval represents a named set of time intervals for which a route should be muted.",
-   "type": "object"
->>>>>>> 89b365f8
+   "type": "object"
   },
   "MuteTimings": {
    "items": {
     "$ref": "#/definitions/MuteTimeInterval"
    },
-<<<<<<< HEAD
-   "type": "array",
-   "x-go-package": "github.com/grafana/grafana/pkg/services/ngalert/api/tooling/definitions"
-=======
    "type": "array"
->>>>>>> 89b365f8
   },
   "NamespaceConfigResponse": {
    "additionalProperties": {
@@ -1812,10 +1525,6 @@
    "format": "int64",
    "title": "NoticeSeverity is a type for the Severity property of a Notice.",
    "type": "integer"
-  },
-  "NotFound": {
-   "type": "object",
-   "x-go-package": "github.com/grafana/grafana/pkg/services/ngalert/api/tooling/definitions"
   },
   "NotifierConfig": {
    "properties": {
@@ -3402,12 +3111,7 @@
     }
    },
    "title": "A URL represents a parsed URL (technically, a URI reference).",
-<<<<<<< HEAD
-   "type": "object",
-   "x-go-package": "net/url"
-=======
-   "type": "object"
->>>>>>> 89b365f8
+   "type": "object"
   },
   "Userinfo": {
    "description": "The Userinfo type is an immutable encapsulation of username and\npassword details for a URL. An existing Userinfo value is guaranteed\nto have a username set (potentially empty, as allowed by RFC 2396),\nand optionally a password.",
@@ -3417,12 +3121,7 @@
    "properties": {
     "msg": {
      "example": "error message",
-<<<<<<< HEAD
-     "type": "string",
-     "x-go-name": "Msg"
-=======
-     "type": "string"
->>>>>>> 89b365f8
+     "type": "string"
     }
    },
    "type": "object"
@@ -3594,9 +3293,7 @@
    "items": {
     "$ref": "#/definitions/alertGroup"
    },
-   "type": "array",
-   "x-go-name": "AlertGroups",
-   "x-go-package": "github.com/prometheus/alertmanager/api/v2/models"
+   "type": "array"
   },
   "alertStatus": {
    "description": "AlertStatus alert status",
@@ -3759,6 +3456,7 @@
    "type": "array"
   },
   "gettableSilence": {
+   "description": "GettableSilence gettable silence",
    "properties": {
     "comment": {
      "description": "comment",
@@ -3804,9 +3502,7 @@
     "status",
     "updatedAt"
    ],
-   "type": "object",
-   "x-go-name": "GettableSilence",
-   "x-go-package": "github.com/prometheus/alertmanager/api/v2/models"
+   "type": "object"
   },
   "gettableSilences": {
    "items": {
@@ -3958,6 +3654,7 @@
    "type": "array"
   },
   "postableSilence": {
+   "description": "PostableSilence postable silence",
    "properties": {
     "comment": {
      "description": "comment",
@@ -3992,9 +3689,7 @@
     "matchers",
     "startsAt"
    ],
-   "type": "object",
-   "x-go-name": "PostableSilence",
-   "x-go-package": "github.com/prometheus/alertmanager/api/v2/models"
+   "type": "object"
   },
   "receiver": {
    "description": "Receiver receiver",
@@ -5192,7 +4887,6 @@
    "get": {
     "description": "List rule groups",
     "operationId": "RouteGetGrafanaRulesConfig",
-<<<<<<< HEAD
     "parameters": [
      {
       "in": "query",
@@ -5232,54 +4926,23 @@
       "name": "Namespace",
       "required": true,
       "type": "string"
-=======
-    "parameters": [
-     {
-      "in": "query",
-      "name": "DashboardUID",
-      "type": "string"
-     },
-     {
-      "format": "int64",
-      "in": "query",
-      "name": "PanelID",
-      "type": "integer"
->>>>>>> 89b365f8
-     }
-    ],
-    "produces": [
-     "application/json"
+     }
     ],
     "responses": {
      "202": {
-<<<<<<< HEAD
       "description": "Ack",
       "schema": {
        "$ref": "#/definitions/Ack"
-=======
-      "description": "NamespaceConfigResponse",
-      "schema": {
-       "$ref": "#/definitions/NamespaceConfigResponse"
->>>>>>> 89b365f8
       }
      }
     },
     "tags": [
      "ruler"
     ]
-<<<<<<< HEAD
    },
    "get": {
     "description": "Get rule groups by namespace",
     "operationId": "RouteGetNamespaceGrafanaRulesConfig",
-=======
-   }
-  },
-  "/api/ruler/grafana/api/v1/rules/{Namespace}": {
-   "delete": {
-    "description": "Delete namespace",
-    "operationId": "RouteDeleteNamespaceGrafanaRulesConfig",
->>>>>>> 89b365f8
     "parameters": [
      {
       "in": "path",
@@ -5287,7 +4950,6 @@
       "required": true,
       "type": "string"
      }
-<<<<<<< HEAD
     ],
     "produces": [
      "application/json"
@@ -5297,14 +4959,6 @@
       "description": "NamespaceConfigResponse",
       "schema": {
        "$ref": "#/definitions/NamespaceConfigResponse"
-=======
-    ],
-    "responses": {
-     "202": {
-      "description": "Ack",
-      "schema": {
-       "$ref": "#/definitions/Ack"
->>>>>>> 89b365f8
       }
      }
     },
@@ -5312,7 +4966,6 @@
      "ruler"
     ]
    },
-<<<<<<< HEAD
    "post": {
     "consumes": [
      "application/json",
@@ -5444,6 +5097,12 @@
       "schema": {
        "$ref": "#/definitions/NamespaceConfigResponse"
       }
+     },
+     "404": {
+      "description": "NotFound",
+      "schema": {
+       "$ref": "#/definitions/NotFound"
+      }
      }
     },
     "tags": [
@@ -5476,6 +5135,12 @@
       "schema": {
        "$ref": "#/definitions/Ack"
       }
+     },
+     "404": {
+      "description": "NotFound",
+      "schema": {
+       "$ref": "#/definitions/NotFound"
+      }
      }
     },
     "tags": [
@@ -5500,19 +5165,6 @@
       "type": "string"
      }
     ],
-=======
-   "get": {
-    "description": "Get rule groups by namespace",
-    "operationId": "RouteGetNamespaceGrafanaRulesConfig",
-    "parameters": [
-     {
-      "in": "path",
-      "name": "Namespace",
-      "required": true,
-      "type": "string"
-     }
-    ],
->>>>>>> 89b365f8
     "produces": [
      "application/json"
     ],
@@ -5521,6 +5173,12 @@
       "description": "NamespaceConfigResponse",
       "schema": {
        "$ref": "#/definitions/NamespaceConfigResponse"
+      }
+     },
+     "404": {
+      "description": "NotFound",
+      "schema": {
+       "$ref": "#/definitions/NotFound"
       }
      }
     },
@@ -5562,6 +5220,12 @@
       "description": "Ack",
       "schema": {
        "$ref": "#/definitions/Ack"
+      }
+     },
+     "404": {
+      "description": "NotFound",
+      "schema": {
+       "$ref": "#/definitions/NotFound"
       }
      }
     },
@@ -5601,6 +5265,12 @@
       "schema": {
        "$ref": "#/definitions/Ack"
       }
+     },
+     "404": {
+      "description": "NotFound",
+      "schema": {
+       "$ref": "#/definitions/NotFound"
+      }
      }
     },
     "tags": [
@@ -5612,255 +5282,6 @@
     "operationId": "RouteGetRulegGroupConfig",
     "parameters": [
      {
-<<<<<<< HEAD
-=======
-      "in": "path",
-      "name": "Namespace",
-      "required": true,
-      "type": "string"
-     },
-     {
-      "in": "path",
-      "name": "Groupname",
-      "required": true,
-      "type": "string"
-     }
-    ],
-    "produces": [
-     "application/json"
-    ],
-    "responses": {
-     "202": {
-      "description": "RuleGroupConfigResponse",
-      "schema": {
-       "$ref": "#/definitions/RuleGroupConfigResponse"
-      }
-     }
-    },
-    "tags": [
-     "ruler"
-    ]
-   }
-  },
-  "/api/ruler/{DatasourceUID}/api/v1/rules": {
-   "get": {
-    "description": "List rule groups",
-    "operationId": "RouteGetRulesConfig",
-    "parameters": [
-     {
-      "description": "DatasoureUID should be the datasource UID identifier",
-      "in": "path",
-      "name": "DatasourceUID",
-      "required": true,
-      "type": "string"
-     },
-     {
-      "in": "query",
-      "name": "DashboardUID",
-      "type": "string"
-     },
-     {
-      "format": "int64",
-      "in": "query",
-      "name": "PanelID",
-      "type": "integer"
-     }
-    ],
-    "produces": [
-     "application/json"
-    ],
-    "responses": {
-     "202": {
-      "description": "NamespaceConfigResponse",
-      "schema": {
-       "$ref": "#/definitions/NamespaceConfigResponse"
-      }
-     },
-     "404": {
-      "description": "NotFound",
-      "schema": {
-       "$ref": "#/definitions/NotFound"
-      }
-     }
-    },
-    "tags": [
-     "ruler"
-    ]
-   }
-  },
-  "/api/ruler/{DatasourceUID}/api/v1/rules/{Namespace}": {
-   "delete": {
-    "description": "Delete namespace",
-    "operationId": "RouteDeleteNamespaceRulesConfig",
-    "parameters": [
-     {
-      "description": "DatasoureUID should be the datasource UID identifier",
-      "in": "path",
-      "name": "DatasourceUID",
-      "required": true,
-      "type": "string"
-     },
-     {
-      "in": "path",
-      "name": "Namespace",
-      "required": true,
-      "type": "string"
-     }
-    ],
-    "responses": {
-     "202": {
-      "description": "Ack",
-      "schema": {
-       "$ref": "#/definitions/Ack"
-      }
-     },
-     "404": {
-      "description": "NotFound",
-      "schema": {
-       "$ref": "#/definitions/NotFound"
-      }
-     }
-    },
-    "tags": [
-     "ruler"
-    ]
-   },
-   "get": {
-    "description": "Get rule groups by namespace",
-    "operationId": "RouteGetNamespaceRulesConfig",
-    "parameters": [
-     {
-      "description": "DatasoureUID should be the datasource UID identifier",
-      "in": "path",
-      "name": "DatasourceUID",
-      "required": true,
-      "type": "string"
-     },
-     {
-      "in": "path",
-      "name": "Namespace",
-      "required": true,
-      "type": "string"
-     }
-    ],
-    "produces": [
-     "application/json"
-    ],
-    "responses": {
-     "202": {
-      "description": "NamespaceConfigResponse",
-      "schema": {
-       "$ref": "#/definitions/NamespaceConfigResponse"
-      }
-     },
-     "404": {
-      "description": "NotFound",
-      "schema": {
-       "$ref": "#/definitions/NotFound"
-      }
-     }
-    },
-    "tags": [
-     "ruler"
-    ]
-   },
-   "post": {
-    "consumes": [
-     "application/json",
-     "application/yaml"
-    ],
-    "description": "Creates or updates a rule group",
-    "operationId": "RoutePostNameRulesConfig",
-    "parameters": [
-     {
-      "description": "DatasoureUID should be the datasource UID identifier",
-      "in": "path",
-      "name": "DatasourceUID",
-      "required": true,
-      "type": "string"
-     },
-     {
-      "in": "path",
-      "name": "Namespace",
-      "required": true,
-      "type": "string"
-     },
-     {
-      "in": "body",
-      "name": "Body",
-      "schema": {
-       "$ref": "#/definitions/PostableRuleGroupConfig"
-      }
-     }
-    ],
-    "responses": {
-     "202": {
-      "description": "Ack",
-      "schema": {
-       "$ref": "#/definitions/Ack"
-      }
-     },
-     "404": {
-      "description": "NotFound",
-      "schema": {
-       "$ref": "#/definitions/NotFound"
-      }
-     }
-    },
-    "tags": [
-     "ruler"
-    ]
-   }
-  },
-  "/api/ruler/{DatasourceUID}/api/v1/rules/{Namespace}/{Groupname}": {
-   "delete": {
-    "description": "Delete rule group",
-    "operationId": "RouteDeleteRuleGroupConfig",
-    "parameters": [
-     {
-      "description": "DatasoureUID should be the datasource UID identifier",
-      "in": "path",
-      "name": "DatasourceUID",
-      "required": true,
-      "type": "string"
-     },
-     {
-      "in": "path",
-      "name": "Namespace",
-      "required": true,
-      "type": "string"
-     },
-     {
-      "in": "path",
-      "name": "Groupname",
-      "required": true,
-      "type": "string"
-     }
-    ],
-    "responses": {
-     "202": {
-      "description": "Ack",
-      "schema": {
-       "$ref": "#/definitions/Ack"
-      }
-     },
-     "404": {
-      "description": "NotFound",
-      "schema": {
-       "$ref": "#/definitions/NotFound"
-      }
-     }
-    },
-    "tags": [
-     "ruler"
-    ]
-   },
-   "get": {
-    "description": "Get rule group",
-    "operationId": "RouteGetRulegGroupConfig",
-    "parameters": [
-     {
->>>>>>> 89b365f8
       "description": "DatasoureUID should be the datasource UID identifier",
       "in": "path",
       "name": "DatasourceUID",
@@ -6064,662 +5485,6 @@
    }
   },
   "/api/v1/provisioning/alert-rules": {
-<<<<<<< HEAD
-   "post": {
-    "consumes": [
-     "application/json"
-    ],
-    "operationId": "RoutePostAlertRule",
-    "parameters": [
-     {
-      "in": "body",
-      "name": "Body",
-      "schema": {
-       "$ref": "#/definitions/AlertRule"
-      }
-     }
-    ],
-    "responses": {
-     "201": {
-      "description": "AlertRule",
-      "schema": {
-       "$ref": "#/definitions/AlertRule"
-      }
-     },
-     "400": {
-      "description": "ValidationError",
-      "schema": {
-       "$ref": "#/definitions/ValidationError"
-      }
-     }
-    },
-    "summary": "Create a new alert rule.",
-    "tags": [
-     "provisioning"
-    ]
-   }
-  },
-  "/api/v1/provisioning/alert-rules/{UID}": {
-   "delete": {
-    "operationId": "RouteDeleteAlertRule",
-    "parameters": [
-     {
-      "description": "Alert rule UID",
-      "in": "path",
-      "name": "UID",
-      "required": true,
-      "type": "string"
-     }
-    ],
-    "responses": {
-     "204": {
-      "description": " The alert rule was deleted successfully."
-     }
-    },
-    "summary": "Delete a specific alert rule by UID.",
-    "tags": [
-     "provisioning"
-    ]
-   },
-   "get": {
-    "operationId": "RouteGetAlertRule",
-    "parameters": [
-     {
-      "description": "Alert rule UID",
-      "in": "path",
-      "name": "UID",
-      "required": true,
-      "type": "string"
-     }
-    ],
-    "responses": {
-     "200": {
-      "description": "AlertRule",
-      "schema": {
-       "$ref": "#/definitions/AlertRule"
-      }
-     },
-     "404": {
-      "description": " Not found."
-     }
-    },
-    "summary": "Get a specific alert rule by UID.",
-    "tags": [
-     "provisioning"
-    ]
-   },
-   "put": {
-    "consumes": [
-     "application/json"
-    ],
-    "operationId": "RoutePutAlertRule",
-    "parameters": [
-     {
-      "description": "Alert rule UID",
-      "in": "path",
-      "name": "UID",
-      "required": true,
-      "type": "string"
-     },
-     {
-      "in": "body",
-      "name": "Body",
-      "schema": {
-       "$ref": "#/definitions/AlertRule"
-      }
-     }
-    ],
-    "responses": {
-     "200": {
-      "description": "AlertRule",
-      "schema": {
-       "$ref": "#/definitions/AlertRule"
-      }
-     },
-     "400": {
-      "description": "ValidationError",
-      "schema": {
-       "$ref": "#/definitions/ValidationError"
-      }
-     }
-    },
-    "summary": "Update an existing alert rule.",
-    "tags": [
-     "provisioning"
-    ]
-   }
-  },
-  "/api/v1/provisioning/contact-points": {
-   "get": {
-    "operationId": "RouteGetContactpoints",
-    "parameters": [
-     {
-      "description": "Filter by name",
-      "in": "query",
-      "name": "name",
-      "type": "string"
-     }
-    ],
-    "responses": {
-     "200": {
-      "description": "ContactPoints",
-      "schema": {
-       "$ref": "#/definitions/ContactPoints"
-      }
-     }
-    },
-    "summary": "Get all the contact points.",
-    "tags": [
-     "provisioning"
-    ]
-   },
-   "post": {
-    "consumes": [
-     "application/json"
-    ],
-    "operationId": "RoutePostContactpoints",
-    "parameters": [
-     {
-      "in": "body",
-      "name": "Body",
-      "schema": {
-       "$ref": "#/definitions/EmbeddedContactPoint"
-      }
-     }
-    ],
-    "responses": {
-     "202": {
-      "description": "EmbeddedContactPoint",
-      "schema": {
-       "$ref": "#/definitions/EmbeddedContactPoint"
-      }
-     },
-     "400": {
-      "description": "ValidationError",
-      "schema": {
-       "$ref": "#/definitions/ValidationError"
-      }
-     }
-    },
-    "summary": "Create a contact point.",
-    "tags": [
-     "provisioning"
-    ]
-   }
-  },
-  "/api/v1/provisioning/contact-points/{UID}": {
-   "delete": {
-    "consumes": [
-     "application/json"
-    ],
-    "operationId": "RouteDeleteContactpoints",
-    "parameters": [
-     {
-      "description": "UID is the contact point unique identifier",
-      "in": "path",
-      "name": "UID",
-      "required": true,
-      "type": "string"
-     }
-    ],
-    "responses": {
-     "204": {
-      "description": " The contact point was deleted successfully."
-     }
-    },
-    "summary": "Delete a contact point.",
-    "tags": [
-     "provisioning"
-    ]
-   },
-   "put": {
-    "consumes": [
-     "application/json"
-    ],
-    "operationId": "RoutePutContactpoint",
-    "parameters": [
-     {
-      "description": "UID is the contact point unique identifier",
-      "in": "path",
-      "name": "UID",
-      "required": true,
-      "type": "string"
-     },
-     {
-      "in": "body",
-      "name": "Body",
-      "schema": {
-       "$ref": "#/definitions/EmbeddedContactPoint"
-      }
-     }
-    ],
-    "responses": {
-     "202": {
-      "description": "Ack",
-      "schema": {
-       "$ref": "#/definitions/Ack"
-      }
-     },
-     "400": {
-      "description": "ValidationError",
-      "schema": {
-       "$ref": "#/definitions/ValidationError"
-      }
-     }
-    },
-    "summary": "Update an existing contact point.",
-    "tags": [
-     "provisioning"
-    ]
-   }
-  },
-  "/api/v1/provisioning/folder/{FolderUID}/rule-groups/{Group}": {
-   "get": {
-    "operationId": "RouteGetAlertRuleGroup",
-    "parameters": [
-     {
-      "in": "path",
-      "name": "FolderUID",
-      "required": true,
-      "type": "string"
-     },
-     {
-      "in": "path",
-      "name": "Group",
-      "required": true,
-      "type": "string"
-     }
-    ],
-    "responses": {
-     "200": {
-      "description": "AlertRuleGroup",
-      "schema": {
-       "$ref": "#/definitions/AlertRuleGroup"
-      }
-     },
-     "404": {
-      "description": " Not found."
-     }
-    },
-    "summary": "Get a rule group.",
-    "tags": [
-     "provisioning"
-    ]
-   },
-   "put": {
-    "consumes": [
-     "application/json"
-    ],
-    "operationId": "RoutePutAlertRuleGroup",
-    "parameters": [
-     {
-      "in": "path",
-      "name": "FolderUID",
-      "required": true,
-      "type": "string"
-     },
-     {
-      "in": "path",
-      "name": "Group",
-      "required": true,
-      "type": "string"
-     },
-     {
-      "in": "body",
-      "name": "Body",
-      "schema": {
-       "$ref": "#/definitions/AlertRuleGroupMetadata"
-      }
-     }
-    ],
-    "responses": {
-     "200": {
-      "description": "AlertRuleGroupMetadata",
-      "schema": {
-       "$ref": "#/definitions/AlertRuleGroupMetadata"
-      }
-     },
-     "400": {
-      "description": "ValidationError",
-      "schema": {
-       "$ref": "#/definitions/ValidationError"
-      }
-     }
-    },
-    "summary": "Update the interval of a rule group.",
-    "tags": [
-     "provisioning"
-    ]
-   }
-  },
-  "/api/v1/provisioning/mute-timings": {
-   "get": {
-    "operationId": "RouteGetMuteTimings",
-    "responses": {
-     "200": {
-      "description": "MuteTimings",
-      "schema": {
-       "$ref": "#/definitions/MuteTimings"
-      }
-     }
-    },
-    "summary": "Get all the mute timings.",
-    "tags": [
-     "provisioning"
-    ]
-   },
-   "post": {
-    "consumes": [
-     "application/json"
-    ],
-    "operationId": "RoutePostMuteTiming",
-    "parameters": [
-     {
-      "in": "body",
-      "name": "Body",
-      "schema": {
-       "$ref": "#/definitions/MuteTimeInterval"
-      }
-     }
-    ],
-    "responses": {
-     "201": {
-      "description": "MuteTimeInterval",
-      "schema": {
-       "$ref": "#/definitions/MuteTimeInterval"
-      }
-     },
-     "400": {
-      "description": "ValidationError",
-      "schema": {
-       "$ref": "#/definitions/ValidationError"
-      }
-     }
-    },
-    "summary": "Create a new mute timing.",
-    "tags": [
-     "provisioning"
-    ]
-   }
-  },
-  "/api/v1/provisioning/mute-timings/{name}": {
-   "delete": {
-    "operationId": "RouteDeleteMuteTiming",
-    "parameters": [
-     {
-      "description": "Mute timing name",
-      "in": "path",
-      "name": "name",
-      "required": true,
-      "type": "string",
-      "x-go-name": "Name"
-     }
-    ],
-    "responses": {
-     "204": {
-      "description": " The mute timing was deleted successfully."
-     }
-    },
-    "summary": "Delete a mute timing.",
-    "tags": [
-     "provisioning"
-    ]
-   },
-   "get": {
-    "operationId": "RouteGetMuteTiming",
-    "parameters": [
-     {
-      "description": "Mute timing name",
-      "in": "path",
-      "name": "name",
-      "required": true,
-      "type": "string",
-      "x-go-name": "Name"
-     }
-    ],
-    "responses": {
-     "200": {
-      "description": "MuteTimeInterval",
-      "schema": {
-       "$ref": "#/definitions/MuteTimeInterval"
-      }
-     },
-     "404": {
-      "description": " Not found."
-     }
-    },
-    "summary": "Get a mute timing.",
-    "tags": [
-     "provisioning"
-    ]
-   },
-   "put": {
-    "consumes": [
-     "application/json"
-    ],
-    "operationId": "RoutePutMuteTiming",
-    "parameters": [
-     {
-      "description": "Mute timing name",
-      "in": "path",
-      "name": "name",
-      "required": true,
-      "type": "string",
-      "x-go-name": "Name"
-     },
-     {
-      "in": "body",
-      "name": "Body",
-      "schema": {
-       "$ref": "#/definitions/MuteTimeInterval"
-      }
-     }
-    ],
-    "responses": {
-     "200": {
-      "description": "MuteTimeInterval",
-      "schema": {
-       "$ref": "#/definitions/MuteTimeInterval"
-      }
-     },
-     "400": {
-      "description": "ValidationError",
-      "schema": {
-       "$ref": "#/definitions/ValidationError"
-      }
-     }
-    },
-    "summary": "Replace an existing mute timing.",
-    "tags": [
-     "provisioning"
-    ]
-   }
-  },
-  "/api/v1/provisioning/policies": {
-   "delete": {
-    "consumes": [
-     "application/json"
-    ],
-    "operationId": "RouteResetPolicyTree",
-    "responses": {
-     "202": {
-      "description": "Ack",
-      "schema": {
-       "$ref": "#/definitions/Ack"
-      }
-     }
-    },
-    "summary": "Clears the notification policy tree.",
-    "tags": [
-     "provisioning"
-    ]
-   },
-   "get": {
-    "operationId": "RouteGetPolicyTree",
-    "responses": {
-     "200": {
-      "description": "Route",
-      "schema": {
-       "$ref": "#/definitions/Route"
-      }
-     }
-    },
-    "summary": "Get the notification policy tree.",
-    "tags": [
-     "provisioning"
-    ]
-   },
-   "put": {
-    "consumes": [
-     "application/json"
-    ],
-    "operationId": "RoutePutPolicyTree",
-    "parameters": [
-     {
-      "description": "The new notification routing tree to use",
-      "in": "body",
-      "name": "Body",
-      "schema": {
-       "$ref": "#/definitions/Route"
-      }
-     }
-    ],
-    "responses": {
-     "202": {
-      "description": "Ack",
-      "schema": {
-       "$ref": "#/definitions/Ack"
-      }
-     },
-     "400": {
-      "description": "ValidationError",
-      "schema": {
-       "$ref": "#/definitions/ValidationError"
-      }
-     }
-    },
-    "summary": "Sets the notification policy tree.",
-    "tags": [
-     "provisioning"
-    ]
-   }
-  },
-  "/api/v1/provisioning/templates": {
-   "get": {
-    "operationId": "RouteGetTemplates",
-    "responses": {
-     "200": {
-      "description": "MessageTemplates",
-      "schema": {
-       "$ref": "#/definitions/MessageTemplates"
-      }
-     },
-     "404": {
-      "description": " Not found."
-     }
-    },
-    "summary": "Get all message templates.",
-    "tags": [
-     "provisioning"
-    ]
-   }
-  },
-  "/api/v1/provisioning/templates/{name}": {
-   "delete": {
-    "operationId": "RouteDeleteTemplate",
-    "parameters": [
-     {
-      "description": "Template Name",
-      "in": "path",
-      "name": "name",
-      "required": true,
-      "type": "string",
-      "x-go-name": "Name"
-     }
-    ],
-    "responses": {
-     "204": {
-      "description": " The template was deleted successfully."
-     }
-    },
-    "summary": "Delete a template.",
-    "tags": [
-     "provisioning"
-    ]
-   },
-   "get": {
-    "operationId": "RouteGetTemplate",
-    "parameters": [
-     {
-      "description": "Template Name",
-      "in": "path",
-      "name": "name",
-      "required": true,
-      "type": "string",
-      "x-go-name": "Name"
-     }
-    ],
-    "responses": {
-     "200": {
-      "description": "MessageTemplate",
-      "schema": {
-       "$ref": "#/definitions/MessageTemplate"
-      }
-     },
-     "404": {
-      "description": " Not found."
-     }
-    },
-    "summary": "Get a message template.",
-    "tags": [
-     "provisioning"
-    ]
-   },
-   "put": {
-    "consumes": [
-     "application/json"
-    ],
-    "operationId": "RoutePutTemplate",
-    "parameters": [
-     {
-      "description": "Template Name",
-      "in": "path",
-      "name": "name",
-      "required": true,
-      "type": "string",
-      "x-go-name": "Name"
-     },
-     {
-      "in": "body",
-      "name": "Body",
-      "schema": {
-       "$ref": "#/definitions/MessageTemplateContent"
-      }
-     }
-    ],
-    "responses": {
-     "202": {
-      "description": "MessageTemplate",
-      "schema": {
-       "$ref": "#/definitions/MessageTemplate"
-      }
-     },
-     "400": {
-      "description": "ValidationError",
-      "schema": {
-       "$ref": "#/definitions/ValidationError"
-      }
-     }
-    },
-    "summary": "Updates an existing template.",
-    "tags": [
-     "provisioning"
-    ]
-   }
-  },
-  "/api/v1/rule/test/grafana": {
-=======
->>>>>>> 89b365f8
    "post": {
     "consumes": [
      "application/json"
