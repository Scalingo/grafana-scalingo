{
 "basePath": "/api/v1",
 "consumes": [
  "application/json"
 ],
 "definitions": {
  "Ack": {
   "type": "object",
   "x-go-package": "github.com/grafana/grafana/pkg/services/ngalert/api/tooling/definitions"
  },
  "AddApiKeyCommand": {
   "description": "COMMANDS",
   "properties": {
    "name": {
     "type": "string",
     "x-go-name": "Name"
    },
    "role": {
     "enum": [
      "Viewer",
      "Editor",
      "Admin"
     ],
     "type": "string",
     "x-go-enum-desc": "Viewer ROLE_VIEWER\nEditor ROLE_EDITOR\nAdmin ROLE_ADMIN",
     "x-go-name": "Role"
    },
    "secondsToLive": {
     "format": "int64",
     "type": "integer",
     "x-go-name": "SecondsToLive"
    }
   },
   "type": "object",
   "x-go-package": "github.com/grafana/grafana/pkg/models"
  },
  "Alert": {
   "properties": {
    "activeAt": {
     "format": "date-time",
     "type": "string",
     "x-go-name": "ActiveAt"
    },
    "annotations": {
     "$ref": "#/definitions/overrideLabels"
    },
    "labels": {
     "$ref": "#/definitions/overrideLabels"
    },
    "state": {
     "type": "string",
     "x-go-name": "State"
    },
    "value": {
     "type": "string",
     "x-go-name": "Value"
    }
   },
   "required": [
    "labels",
    "annotations",
    "state",
    "value"
   ],
   "title": "Alert has info for an alert.",
   "type": "object",
   "x-go-package": "github.com/grafana/grafana/pkg/services/ngalert/api/tooling/definitions"
  },
  "AlertDiscovery": {
   "properties": {
    "alerts": {
     "items": {
      "$ref": "#/definitions/Alert"
     },
     "type": "array",
     "x-go-name": "Alerts"
    }
   },
   "required": [
    "alerts"
   ],
   "title": "AlertDiscovery has info for all active alerts.",
   "type": "object",
   "x-go-package": "github.com/grafana/grafana/pkg/services/ngalert/api/tooling/definitions"
  },
  "AlertInstancesResponse": {
   "properties": {
    "instances": {
     "description": "Instances is an array of arrow encoded dataframes\neach frame has a single row, and a column for each instance (alert identified by unique labels) with a boolean value (firing/not firing)",
     "items": {
      "items": {
       "format": "uint8",
       "type": "integer"
      },
      "type": "array"
     },
     "type": "array",
     "x-go-name": "Instances"
    }
   },
   "type": "object",
   "x-go-package": "github.com/grafana/grafana/pkg/services/ngalert/api/tooling/definitions"
  },
  "AlertManager": {
   "properties": {
    "url": {
     "type": "string",
     "x-go-name": "URL"
    }
   },
   "title": "AlertManager models a configured Alert Manager.",
   "type": "object",
   "x-go-package": "github.com/prometheus/client_golang/api/prometheus/v1"
  },
  "AlertManagerNotFound": {
   "type": "object",
   "x-go-package": "github.com/grafana/grafana/pkg/services/ngalert/api/tooling/definitions"
  },
  "AlertManagerNotReady": {
   "type": "object",
   "x-go-package": "github.com/grafana/grafana/pkg/services/ngalert/api/tooling/definitions"
  },
  "AlertManagersResult": {
   "properties": {
    "activeAlertManagers": {
     "items": {
      "$ref": "#/definitions/AlertManager"
     },
     "type": "array",
     "x-go-name": "Active"
    },
    "droppedAlertManagers": {
     "items": {
      "$ref": "#/definitions/AlertManager"
     },
     "type": "array",
     "x-go-name": "Dropped"
    }
   },
   "title": "AlertManagersResult contains the result from querying the alertmanagers endpoint.",
   "type": "object",
   "x-go-package": "github.com/prometheus/client_golang/api/prometheus/v1"
  },
  "AlertQuery": {
   "properties": {
    "datasourceUid": {
     "description": "Grafana data source unique identifier; it should be '-100' for a Server Side Expression operation.",
     "type": "string",
     "x-go-name": "DatasourceUID"
    },
    "model": {
     "description": "JSON is the raw JSON query and includes the above properties as well as custom properties.",
     "type": "object",
     "x-go-name": "Model"
    },
    "queryType": {
     "description": "QueryType is an optional identifier for the type of query.\nIt can be used to distinguish different types of queries.",
     "type": "string",
     "x-go-name": "QueryType"
    },
    "refId": {
     "description": "RefID is the unique identifier of the query, set by the frontend call.",
     "type": "string",
     "x-go-name": "RefID"
    },
    "relativeTimeRange": {
     "$ref": "#/definitions/RelativeTimeRange"
    }
   },
   "title": "AlertQuery represents a single query associated with an alert definition.",
   "type": "object",
   "x-go-package": "github.com/grafana/grafana/pkg/services/ngalert/models"
  },
  "AlertResponse": {
   "properties": {
    "data": {
     "$ref": "#/definitions/AlertDiscovery"
    },
    "error": {
     "type": "string",
     "x-go-name": "Error"
    },
    "errorType": {
     "$ref": "#/definitions/ErrorType"
    },
    "status": {
     "type": "string",
     "x-go-name": "Status"
    }
   },
   "required": [
    "status"
   ],
   "type": "object",
   "x-go-package": "github.com/grafana/grafana/pkg/services/ngalert/api/tooling/definitions"
  },
  "AlertRule": {
   "properties": {
    "Annotations": {
     "additionalProperties": {
      "type": "string"
     },
     "type": "object"
    },
    "Condition": {
     "type": "string"
    },
    "DashboardUID": {
     "type": "string"
    },
    "Data": {
     "items": {
      "$ref": "#/definitions/AlertQuery"
     },
     "type": "array"
    },
    "ExecErrState": {
     "enum": [
      "Alerting",
      "Error",
      "OK"
     ],
     "type": "string",
     "x-go-enum-desc": "Alerting AlertingErrState\nError ErrorErrState\nOK OkErrState"
    },
    "For": {
     "$ref": "#/definitions/Duration"
    },
    "ID": {
     "format": "int64",
     "type": "integer"
    },
    "IntervalSeconds": {
     "format": "int64",
     "type": "integer"
    },
    "Labels": {
     "additionalProperties": {
      "type": "string"
     },
     "type": "object"
    },
    "NamespaceUID": {
     "type": "string"
    },
    "NoDataState": {
     "enum": [
      "Alerting",
      "NoData",
      "OK"
     ],
     "type": "string",
     "x-go-enum-desc": "Alerting Alerting\nNoData NoData\nOK OK"
    },
    "OrgID": {
     "format": "int64",
     "type": "integer"
    },
    "PanelID": {
     "format": "int64",
     "type": "integer"
    },
    "RuleGroup": {
     "type": "string"
    },
    "Title": {
     "type": "string"
    },
    "UID": {
     "type": "string"
    },
    "Updated": {
     "format": "date-time",
     "type": "string"
    },
    "Version": {
     "format": "int64",
     "type": "integer"
    }
   },
   "title": "AlertRule is the model for alert rules in unified alerting.",
   "type": "object",
   "x-go-package": "github.com/grafana/grafana/pkg/services/ngalert/models"
  },
  "AlertRuleGroup": {
   "properties": {
    "folderUid": {
     "type": "string",
     "x-go-name": "FolderUID"
    },
    "interval": {
     "format": "int64",
     "type": "integer",
     "x-go-name": "Interval"
    },
    "rules": {
     "items": {
      "$ref": "#/definitions/AlertRule"
     },
     "type": "array",
     "x-go-name": "Rules"
    },
    "title": {
     "type": "string",
     "x-go-name": "Title"
    }
   },
   "type": "object",
   "x-go-package": "github.com/grafana/grafana/pkg/services/ngalert/api/tooling/definitions"
  },
  "AlertRuleGroupMetadata": {
   "properties": {
    "interval": {
     "format": "int64",
     "type": "integer",
     "x-go-name": "Interval"
    }
   },
   "type": "object",
   "x-go-package": "github.com/grafana/grafana/pkg/services/ngalert/api/tooling/definitions"
  },
  "AlertingRule": {
   "description": "adapted from cortex",
   "properties": {
    "alerts": {
     "items": {
      "$ref": "#/definitions/Alert"
     },
     "type": "array",
     "x-go-name": "Alerts"
    },
    "annotations": {
     "$ref": "#/definitions/overrideLabels"
    },
    "duration": {
     "format": "double",
     "type": "number",
     "x-go-name": "Duration"
    },
    "evaluationTime": {
     "format": "double",
     "type": "number",
     "x-go-name": "EvaluationTime"
    },
    "health": {
     "type": "string",
     "x-go-name": "Health"
    },
    "labels": {
     "$ref": "#/definitions/overrideLabels"
    },
    "lastError": {
     "type": "string",
     "x-go-name": "LastError"
    },
    "lastEvaluation": {
     "format": "date-time",
     "type": "string",
     "x-go-name": "LastEvaluation"
    },
    "name": {
     "type": "string",
     "x-go-name": "Name"
    },
    "query": {
     "type": "string",
     "x-go-name": "Query"
    },
    "state": {
     "description": "State can be \"pending\", \"firing\", \"inactive\".",
     "type": "string",
     "x-go-name": "State"
    },
    "type": {
     "$ref": "#/definitions/RuleType"
    }
   },
   "required": [
    "name",
    "query",
    "health",
    "type",
    "state",
    "annotations",
    "alerts"
   ],
   "type": "object",
   "x-go-package": "github.com/grafana/grafana/pkg/services/ngalert/api/tooling/definitions"
  },
  "ApiRuleNode": {
   "properties": {
    "alert": {
     "type": "string",
     "x-go-name": "Alert"
    },
    "annotations": {
     "additionalProperties": {
      "type": "string"
     },
     "type": "object",
     "x-go-name": "Annotations"
    },
    "expr": {
     "type": "string",
     "x-go-name": "Expr"
    },
    "for": {
     "$ref": "#/definitions/Duration"
    },
    "labels": {
     "additionalProperties": {
      "type": "string"
     },
     "type": "object",
     "x-go-name": "Labels"
    },
    "record": {
     "type": "string",
     "x-go-name": "Record"
    }
   },
   "type": "object",
   "x-go-package": "github.com/grafana/grafana/pkg/services/ngalert/api/tooling/definitions"
  },
  "Authorization": {
   "properties": {
    "credentials": {
     "$ref": "#/definitions/Secret"
    },
    "credentials_file": {
     "type": "string",
     "x-go-name": "CredentialsFile"
    },
    "type": {
     "type": "string",
     "x-go-name": "Type"
    }
   },
   "title": "Authorization contains HTTP authorization credentials.",
   "type": "object",
   "x-go-package": "github.com/prometheus/common/config"
  },
  "BasicAuth": {
   "properties": {
    "password": {
     "$ref": "#/definitions/Secret"
    },
    "password_file": {
     "type": "string",
     "x-go-name": "PasswordFile"
    },
    "username": {
     "type": "string",
     "x-go-name": "Username"
    }
   },
   "title": "BasicAuth contains basic HTTP authentication credentials.",
   "type": "object",
   "x-go-package": "github.com/prometheus/common/config"
  },
  "Config": {
   "properties": {
    "global": {
     "$ref": "#/definitions/GlobalConfig"
    },
    "inhibit_rules": {
     "items": {
      "$ref": "#/definitions/InhibitRule"
     },
     "type": "array",
     "x-go-name": "InhibitRules"
    },
    "mute_time_intervals": {
     "items": {
      "$ref": "#/definitions/MuteTimeInterval"
     },
     "type": "array",
     "x-go-name": "MuteTimeIntervals"
    },
    "route": {
     "$ref": "#/definitions/Route"
    },
    "templates": {
     "items": {
      "type": "string"
     },
     "type": "array",
     "x-go-name": "Templates"
    }
   },
   "title": "Config is the top-level configuration for Alertmanager's config files.",
   "type": "object",
   "x-go-package": "github.com/grafana/grafana/pkg/services/ngalert/api/tooling/definitions"
  },
  "ContactPoints": {
   "items": {
    "$ref": "#/definitions/EmbeddedContactPoint"
   },
   "type": "array",
   "x-go-package": "github.com/grafana/grafana/pkg/services/ngalert/api/tooling/definitions"
  },
  "CreateDashboardSnapshotCommand": {
   "properties": {
    "Result": {
     "$ref": "#/definitions/DashboardSnapshot"
    },
    "dashboard": {
     "$ref": "#/definitions/Json"
    },
    "deleteKey": {
     "description": "Unique key used to delete the snapshot. It is different from the `key` so that only the creator can delete the snapshot. Required if `external` is `true`.",
     "type": "string",
     "x-go-name": "DeleteKey"
    },
    "expires": {
     "default": 0,
     "description": "When the snapshot should expire in seconds in seconds. Default is never to expire.",
     "format": "int64",
     "type": "integer",
     "x-go-name": "Expires"
    },
    "external": {
     "default": false,
     "description": "these are passed when storing an external snapshot ref\nSave the snapshot on an external server rather than locally.",
     "type": "boolean",
     "x-go-name": "External"
    },
    "key": {
     "description": "Define the unique key. Required if `external` is `true`.",
     "type": "string",
     "x-go-name": "Key"
    },
    "name": {
     "description": "Snapshot name",
     "type": "string",
     "x-go-name": "Name"
    }
   },
   "required": [
    "dashboard"
   ],
   "type": "object",
   "x-go-package": "github.com/grafana/grafana/pkg/models"
  },
  "DashboardSnapshot": {
   "description": "DashboardSnapshot model",
   "properties": {
    "Created": {
     "format": "date-time",
     "type": "string"
    },
    "Dashboard": {
     "$ref": "#/definitions/Json"
    },
    "DashboardEncrypted": {
     "items": {
      "format": "uint8",
      "type": "integer"
     },
     "type": "array"
    },
    "DeleteKey": {
     "type": "string"
    },
    "Expires": {
     "format": "date-time",
     "type": "string"
    },
    "External": {
     "type": "boolean"
    },
    "ExternalDeleteUrl": {
     "type": "string"
    },
    "ExternalUrl": {
     "type": "string"
    },
    "Id": {
     "format": "int64",
     "type": "integer"
    },
    "Key": {
     "type": "string"
    },
    "Name": {
     "type": "string"
    },
    "OrgId": {
     "format": "int64",
     "type": "integer"
    },
    "Updated": {
     "format": "date-time",
     "type": "string"
    },
    "UserId": {
     "format": "int64",
     "type": "integer"
    }
   },
   "type": "object",
   "x-go-package": "github.com/grafana/grafana/pkg/models"
  },
  "DateTime": {
   "description": "DateTime is a time but it serializes to ISO8601 format with millis\nIt knows how to read 3 different variations of a RFC3339 date time.\nMost APIs we encounter want either millisecond or second precision times.\nThis just tries to make it worry-free.",
   "format": "date-time",
   "type": "string",
   "x-go-package": "github.com/go-openapi/strfmt"
  },
  "DayOfMonthRange": {
   "properties": {
    "Begin": {
     "format": "int64",
     "type": "integer"
    },
    "End": {
     "format": "int64",
     "type": "integer"
    }
   },
   "title": "A DayOfMonthRange is an inclusive range that may have negative Beginning/End values that represent distance from the End of the month Beginning at -1.",
   "type": "object",
   "x-go-package": "github.com/prometheus/alertmanager/timeinterval"
  },
  "DiscoveryBase": {
   "properties": {
    "error": {
     "type": "string",
     "x-go-name": "Error"
    },
    "errorType": {
     "$ref": "#/definitions/ErrorType"
    },
    "status": {
     "type": "string",
     "x-go-name": "Status"
    }
   },
   "required": [
    "status"
   ],
   "type": "object",
   "x-go-package": "github.com/grafana/grafana/pkg/services/ngalert/api/tooling/definitions"
  },
  "DsPermissionType": {
   "description": "Datasource permission\nDescription:\n`0` - No Access\n`1` - Query\nEnum: 0,1",
   "format": "int64",
   "type": "integer",
   "x-go-package": "github.com/grafana/grafana/pkg/models"
  },
  "Duration": {
   "format": "int64",
   "title": "Duration is a type used for marshalling durations.",
   "type": "integer"
  },
  "EmailConfig": {
   "properties": {
    "auth_identity": {
     "type": "string",
     "x-go-name": "AuthIdentity"
    },
    "auth_password": {
     "$ref": "#/definitions/Secret"
    },
    "auth_secret": {
     "$ref": "#/definitions/Secret"
    },
    "auth_username": {
     "type": "string",
     "x-go-name": "AuthUsername"
    },
    "from": {
     "type": "string",
     "x-go-name": "From"
    },
    "headers": {
     "additionalProperties": {
      "type": "string"
     },
     "type": "object",
     "x-go-name": "Headers"
    },
    "hello": {
     "type": "string",
     "x-go-name": "Hello"
    },
    "html": {
     "type": "string",
     "x-go-name": "HTML"
    },
    "require_tls": {
     "type": "boolean",
     "x-go-name": "RequireTLS"
    },
    "send_resolved": {
     "type": "boolean",
     "x-go-name": "VSendResolved"
    },
    "smarthost": {
     "$ref": "#/definitions/HostPort"
    },
    "text": {
     "type": "string",
     "x-go-name": "Text"
    },
    "tls_config": {
     "$ref": "#/definitions/TLSConfig"
    },
    "to": {
     "description": "Email address to notify.",
     "type": "string",
     "x-go-name": "To"
    }
   },
   "title": "EmailConfig configures notifications via mail.",
   "type": "object",
   "x-go-package": "github.com/prometheus/alertmanager/config"
  },
  "EmbeddedContactPoint": {
   "description": "EmbeddedContactPoint is the contact point type that is used\nby grafanas embedded alertmanager implementation.",
   "properties": {
    "disableResolveMessage": {
<<<<<<< HEAD
=======
     "example": false,
>>>>>>> 556faf82
     "type": "boolean",
     "x-go-name": "DisableResolveMessage"
    },
    "name": {
<<<<<<< HEAD
     "type": "string",
     "x-go-name": "Name"
    },
    "provanance": {
=======
     "description": "Name is used as grouping key in the UI. Contact points with the\nsame name will be grouped in the UI.",
     "example": "webhook_1",
     "type": "string",
     "x-go-name": "Name"
    },
    "provenance": {
     "readOnly": true,
>>>>>>> 556faf82
     "type": "string",
     "x-go-name": "Provenance"
    },
    "settings": {
     "$ref": "#/definitions/Json"
    },
    "type": {
<<<<<<< HEAD
=======
     "enum": [
      "alertmanager",
      " dingding",
      " discord",
      " email",
      " googlechat",
      " kafka",
      " line",
      " opsgenie",
      " pagerduty",
      " pushover",
      " sensugo",
      " slack",
      " teams",
      " telegram",
      " threema",
      " victorops",
      " webhook",
      " wecom"
     ],
     "example": "webhook",
>>>>>>> 556faf82
     "type": "string",
     "x-go-name": "Type"
    },
    "uid": {
<<<<<<< HEAD
=======
     "description": "UID is the unique identifier of the contact point. The UID can be\nset by the user.",
     "example": "my_external_reference",
>>>>>>> 556faf82
     "type": "string",
     "x-go-name": "UID"
    }
   },
<<<<<<< HEAD
=======
   "required": [
    "type",
    "settings"
   ],
>>>>>>> 556faf82
   "type": "object",
   "x-go-package": "github.com/grafana/grafana/pkg/services/ngalert/api/tooling/definitions"
  },
  "ErrorType": {
   "title": "ErrorType models the different API error types.",
   "type": "string",
   "x-go-package": "github.com/prometheus/client_golang/api/prometheus/v1"
  },
  "EvalAlertConditionCommand": {
   "description": "EvalAlertConditionCommand is the command for evaluating a condition",
   "properties": {
    "condition": {
     "type": "string",
     "x-go-name": "Condition"
    },
    "data": {
     "items": {
      "$ref": "#/definitions/AlertQuery"
     },
     "type": "array",
     "x-go-name": "Data"
    },
    "now": {
     "format": "date-time",
     "type": "string",
     "x-go-name": "Now"
    }
   },
   "type": "object",
   "x-go-package": "github.com/grafana/grafana/pkg/services/ngalert/models"
  },
  "EvalQueriesPayload": {
   "properties": {
    "data": {
     "items": {
      "$ref": "#/definitions/AlertQuery"
     },
     "type": "array",
     "x-go-name": "Data"
    },
    "now": {
     "format": "date-time",
     "type": "string",
     "x-go-name": "Now"
    }
   },
   "type": "object",
   "x-go-package": "github.com/grafana/grafana/pkg/services/ngalert/api/tooling/definitions"
  },
  "EvalQueriesResponse": {},
  "ExtendedReceiver": {
   "properties": {
    "email_configs": {
     "$ref": "#/definitions/EmailConfig"
    },
    "grafana_managed_receiver": {
     "$ref": "#/definitions/PostableGrafanaReceiver"
    },
    "opsgenie_configs": {
     "$ref": "#/definitions/OpsGenieConfig"
    },
    "pagerduty_configs": {
     "$ref": "#/definitions/PagerdutyConfig"
    },
    "pushover_configs": {
     "$ref": "#/definitions/PushoverConfig"
    },
    "slack_configs": {
     "$ref": "#/definitions/SlackConfig"
    },
    "victorops_configs": {
     "$ref": "#/definitions/VictorOpsConfig"
    },
    "webhook_configs": {
     "$ref": "#/definitions/WebhookConfig"
    },
    "wechat_configs": {
     "$ref": "#/definitions/WechatConfig"
    }
   },
   "type": "object",
   "x-go-package": "github.com/grafana/grafana/pkg/services/ngalert/api/tooling/definitions"
  },
  "Failure": {
   "$ref": "#/definitions/ResponseDetails"
  },
  "GettableAlertmanagers": {
   "properties": {
    "data": {
     "$ref": "#/definitions/AlertManagersResult"
    },
    "status": {
     "type": "string",
     "x-go-name": "Status"
    }
   },
   "type": "object",
   "x-go-package": "github.com/grafana/grafana/pkg/services/ngalert/api/tooling/definitions"
  },
  "GettableApiAlertingConfig": {
   "properties": {
    "global": {
     "$ref": "#/definitions/GlobalConfig"
    },
    "inhibit_rules": {
     "items": {
      "$ref": "#/definitions/InhibitRule"
     },
     "type": "array",
     "x-go-name": "InhibitRules"
    },
    "muteTimeProvenances": {
     "additionalProperties": {
      "$ref": "#/definitions/Provenance"
     },
     "type": "object",
     "x-go-name": "MuteTimeProvenances"
    },
    "mute_time_intervals": {
     "items": {
      "$ref": "#/definitions/MuteTimeInterval"
     },
     "type": "array",
     "x-go-name": "MuteTimeIntervals"
    },
    "receivers": {
     "description": "Override with our superset receiver type",
     "items": {
      "$ref": "#/definitions/GettableApiReceiver"
     },
     "type": "array",
     "x-go-name": "Receivers"
    },
    "route": {
     "$ref": "#/definitions/Route"
    },
    "templates": {
     "items": {
      "type": "string"
     },
     "type": "array",
     "x-go-name": "Templates"
    }
   },
   "type": "object",
   "x-go-package": "github.com/grafana/grafana/pkg/services/ngalert/api/tooling/definitions"
  },
  "GettableApiReceiver": {
   "properties": {
    "email_configs": {
     "items": {
      "$ref": "#/definitions/EmailConfig"
     },
     "type": "array",
     "x-go-name": "EmailConfigs"
    },
    "grafana_managed_receiver_configs": {
     "items": {
      "$ref": "#/definitions/GettableGrafanaReceiver"
     },
     "type": "array",
     "x-go-name": "GrafanaManagedReceivers"
    },
    "name": {
     "description": "A unique identifier for this receiver.",
     "type": "string",
     "x-go-name": "Name"
    },
    "opsgenie_configs": {
     "items": {
      "$ref": "#/definitions/OpsGenieConfig"
     },
     "type": "array",
     "x-go-name": "OpsGenieConfigs"
    },
    "pagerduty_configs": {
     "items": {
      "$ref": "#/definitions/PagerdutyConfig"
     },
     "type": "array",
     "x-go-name": "PagerdutyConfigs"
    },
    "pushover_configs": {
     "items": {
      "$ref": "#/definitions/PushoverConfig"
     },
     "type": "array",
     "x-go-name": "PushoverConfigs"
    },
    "slack_configs": {
     "items": {
      "$ref": "#/definitions/SlackConfig"
     },
     "type": "array",
     "x-go-name": "SlackConfigs"
    },
    "sns_configs": {
     "items": {
      "$ref": "#/definitions/SNSConfig"
     },
     "type": "array",
     "x-go-name": "SNSConfigs"
    },
    "victorops_configs": {
     "items": {
      "$ref": "#/definitions/VictorOpsConfig"
     },
     "type": "array",
     "x-go-name": "VictorOpsConfigs"
    },
    "webhook_configs": {
     "items": {
      "$ref": "#/definitions/WebhookConfig"
     },
     "type": "array",
     "x-go-name": "WebhookConfigs"
    },
    "wechat_configs": {
     "items": {
      "$ref": "#/definitions/WechatConfig"
     },
     "type": "array",
     "x-go-name": "WechatConfigs"
    }
   },
   "type": "object",
   "x-go-package": "github.com/grafana/grafana/pkg/services/ngalert/api/tooling/definitions"
  },
  "GettableExtendedRuleNode": {
   "properties": {
    "alert": {
     "type": "string",
     "x-go-name": "Alert"
    },
    "annotations": {
     "additionalProperties": {
      "type": "string"
     },
     "type": "object",
     "x-go-name": "Annotations"
    },
    "expr": {
     "type": "string",
     "x-go-name": "Expr"
    },
    "for": {
     "$ref": "#/definitions/Duration"
    },
    "grafana_alert": {
     "$ref": "#/definitions/GettableGrafanaRule"
    },
    "labels": {
     "additionalProperties": {
      "type": "string"
     },
     "type": "object",
     "x-go-name": "Labels"
    },
    "record": {
     "type": "string",
     "x-go-name": "Record"
    }
   },
   "type": "object",
   "x-go-package": "github.com/grafana/grafana/pkg/services/ngalert/api/tooling/definitions"
  },
  "GettableGrafanaReceiver": {
   "properties": {
    "disableResolveMessage": {
     "type": "boolean",
     "x-go-name": "DisableResolveMessage"
    },
    "name": {
     "type": "string",
     "x-go-name": "Name"
    },
    "provenance": {
     "$ref": "#/definitions/Provenance"
    },
    "secureFields": {
     "additionalProperties": {
      "type": "boolean"
     },
     "type": "object",
     "x-go-name": "SecureFields"
    },
    "settings": {
     "$ref": "#/definitions/Json"
    },
    "type": {
     "type": "string",
     "x-go-name": "Type"
    },
    "uid": {
     "type": "string",
     "x-go-name": "UID"
    }
   },
   "type": "object",
   "x-go-package": "github.com/grafana/grafana/pkg/services/ngalert/api/tooling/definitions"
  },
  "GettableGrafanaReceivers": {
   "properties": {
    "grafana_managed_receiver_configs": {
     "items": {
      "$ref": "#/definitions/GettableGrafanaReceiver"
     },
     "type": "array",
     "x-go-name": "GrafanaManagedReceivers"
    }
   },
   "type": "object",
   "x-go-package": "github.com/grafana/grafana/pkg/services/ngalert/api/tooling/definitions"
  },
  "GettableGrafanaRule": {
   "properties": {
    "condition": {
     "type": "string",
     "x-go-name": "Condition"
    },
    "data": {
     "items": {
      "$ref": "#/definitions/AlertQuery"
     },
     "type": "array",
     "x-go-name": "Data"
    },
    "exec_err_state": {
     "enum": [
      "OK",
      "Alerting",
      "Error"
     ],
     "type": "string",
     "x-go-enum-desc": "OK OkErrState\nAlerting AlertingErrState\nError ErrorErrState",
     "x-go-name": "ExecErrState"
    },
    "id": {
     "format": "int64",
     "type": "integer",
     "x-go-name": "ID"
    },
    "intervalSeconds": {
     "format": "int64",
     "type": "integer",
     "x-go-name": "IntervalSeconds"
    },
    "namespace_id": {
     "format": "int64",
     "type": "integer",
     "x-go-name": "NamespaceID"
    },
    "namespace_uid": {
     "type": "string",
     "x-go-name": "NamespaceUID"
    },
    "no_data_state": {
     "enum": [
      "Alerting",
      "NoData",
      "OK"
     ],
     "type": "string",
     "x-go-enum-desc": "Alerting Alerting\nNoData NoData\nOK OK",
     "x-go-name": "NoDataState"
    },
    "orgId": {
     "format": "int64",
     "type": "integer",
     "x-go-name": "OrgID"
    },
    "provenance": {
     "$ref": "#/definitions/Provenance"
    },
    "rule_group": {
     "type": "string",
     "x-go-name": "RuleGroup"
    },
    "title": {
     "type": "string",
     "x-go-name": "Title"
    },
    "uid": {
     "type": "string",
     "x-go-name": "UID"
    },
    "updated": {
     "format": "date-time",
     "type": "string",
     "x-go-name": "Updated"
    },
    "version": {
     "format": "int64",
     "type": "integer",
     "x-go-name": "Version"
    }
   },
   "type": "object",
   "x-go-package": "github.com/grafana/grafana/pkg/services/ngalert/api/tooling/definitions"
  },
  "GettableNGalertConfig": {
   "properties": {
    "alertmanagers": {
     "items": {
      "type": "string"
     },
     "type": "array",
     "x-go-name": "Alertmanagers"
    },
    "alertmanagersChoice": {
     "enum": [
      "all",
      "internal",
      "external"
     ],
     "type": "string",
     "x-go-enum-desc": "all AllAlertmanagers\ninternal InternalAlertmanager\nexternal ExternalAlertmanagers",
     "x-go-name": "AlertmanagersChoice"
    }
   },
   "type": "object",
   "x-go-package": "github.com/grafana/grafana/pkg/services/ngalert/api/tooling/definitions"
  },
  "GettableRuleGroupConfig": {
   "properties": {
    "interval": {
     "$ref": "#/definitions/Duration"
    },
    "name": {
     "type": "string",
     "x-go-name": "Name"
    },
    "rules": {
     "items": {
      "$ref": "#/definitions/GettableExtendedRuleNode"
     },
     "type": "array",
     "x-go-name": "Rules"
    },
    "source_tenants": {
     "items": {
      "type": "string"
     },
     "type": "array",
     "x-go-name": "SourceTenants"
    }
   },
   "type": "object",
   "x-go-package": "github.com/grafana/grafana/pkg/services/ngalert/api/tooling/definitions"
  },
  "GettableStatus": {
   "properties": {
    "cluster": {
     "$ref": "#/definitions/clusterStatus"
    },
    "config": {
     "$ref": "#/definitions/PostableApiAlertingConfig"
    },
    "uptime": {
     "description": "uptime",
     "format": "date-time",
     "type": "string",
     "x-go-name": "Uptime"
    },
    "versionInfo": {
     "$ref": "#/definitions/versionInfo"
    }
   },
   "required": [
    "cluster",
    "config",
    "uptime",
    "versionInfo"
   ],
   "type": "object",
   "x-go-package": "github.com/grafana/grafana/pkg/services/ngalert/api/tooling/definitions"
  },
  "GettableUserConfig": {
   "properties": {
    "alertmanager_config": {
     "$ref": "#/definitions/GettableApiAlertingConfig"
    },
    "template_file_provenances": {
     "additionalProperties": {
      "$ref": "#/definitions/Provenance"
     },
     "type": "object",
     "x-go-name": "TemplateFileProvenances"
    },
    "template_files": {
     "additionalProperties": {
      "type": "string"
     },
     "type": "object",
     "x-go-name": "TemplateFiles"
    }
   },
   "type": "object",
   "x-go-package": "github.com/grafana/grafana/pkg/services/ngalert/api/tooling/definitions"
  },
  "GlobalConfig": {
   "description": "GlobalConfig defines configuration parameters that are valid globally\nunless overwritten.",
   "properties": {
    "http_config": {
     "$ref": "#/definitions/HTTPClientConfig"
    },
    "opsgenie_api_key": {
     "$ref": "#/definitions/Secret"
    },
    "opsgenie_api_key_file": {
     "type": "string",
     "x-go-name": "OpsGenieAPIKeyFile"
    },
    "opsgenie_api_url": {
     "$ref": "#/definitions/URL"
    },
    "pagerduty_url": {
     "$ref": "#/definitions/URL"
    },
    "resolve_timeout": {
     "$ref": "#/definitions/Duration"
    },
    "slack_api_url": {
     "$ref": "#/definitions/SecretURL"
    },
    "slack_api_url_file": {
     "type": "string",
     "x-go-name": "SlackAPIURLFile"
    },
    "smtp_auth_identity": {
     "type": "string",
     "x-go-name": "SMTPAuthIdentity"
    },
    "smtp_auth_password": {
     "$ref": "#/definitions/Secret"
    },
    "smtp_auth_secret": {
     "$ref": "#/definitions/Secret"
    },
    "smtp_auth_username": {
     "type": "string",
     "x-go-name": "SMTPAuthUsername"
    },
    "smtp_from": {
     "type": "string",
     "x-go-name": "SMTPFrom"
    },
    "smtp_hello": {
     "type": "string",
     "x-go-name": "SMTPHello"
    },
    "smtp_require_tls": {
     "type": "boolean",
     "x-go-name": "SMTPRequireTLS"
    },
    "smtp_smarthost": {
     "$ref": "#/definitions/HostPort"
    },
    "victorops_api_key": {
     "$ref": "#/definitions/Secret"
    },
    "victorops_api_url": {
     "$ref": "#/definitions/URL"
    },
    "wechat_api_corp_id": {
     "type": "string",
     "x-go-name": "WeChatAPICorpID"
    },
    "wechat_api_secret": {
     "$ref": "#/definitions/Secret"
    },
    "wechat_api_url": {
     "$ref": "#/definitions/URL"
    }
   },
   "type": "object",
   "x-go-package": "github.com/prometheus/alertmanager/config"
  },
  "HTTPClientConfig": {
   "properties": {
    "authorization": {
     "$ref": "#/definitions/Authorization"
    },
    "basic_auth": {
     "$ref": "#/definitions/BasicAuth"
    },
    "bearer_token": {
     "$ref": "#/definitions/Secret"
    },
    "bearer_token_file": {
     "description": "The bearer token file for the targets. Deprecated in favour of\nAuthorization.CredentialsFile.",
     "type": "string",
     "x-go-name": "BearerTokenFile"
    },
    "follow_redirects": {
     "description": "FollowRedirects specifies whether the client should follow HTTP 3xx redirects.\nThe omitempty flag is not set, because it would be hidden from the\nmarshalled configuration when set to false.",
     "type": "boolean",
     "x-go-name": "FollowRedirects"
    },
    "oauth2": {
     "$ref": "#/definitions/OAuth2"
    },
    "proxy_url": {
     "$ref": "#/definitions/URL"
    },
    "tls_config": {
     "$ref": "#/definitions/TLSConfig"
    }
   },
   "title": "HTTPClientConfig configures an HTTP client.",
   "type": "object",
   "x-go-package": "github.com/prometheus/common/config"
  },
  "HostPort": {
   "properties": {
    "Host": {
     "type": "string"
    },
    "Port": {
     "type": "string"
    }
   },
   "title": "HostPort represents a \"host:port\" network address.",
   "type": "object",
   "x-go-package": "github.com/prometheus/alertmanager/config"
  },
  "InclusiveRange": {
   "properties": {
    "Begin": {
     "format": "int64",
     "type": "integer"
    },
    "End": {
     "format": "int64",
     "type": "integer"
    }
   },
   "title": "InclusiveRange is used to hold the Beginning and End values of many time interval components.",
   "type": "object",
   "x-go-package": "github.com/prometheus/alertmanager/timeinterval"
  },
  "InhibitRule": {
   "description": "InhibitRule defines an inhibition rule that mutes alerts that match the\ntarget labels if an alert matching the source labels exists.\nBoth alerts have to have a set of labels being equal.",
   "properties": {
    "equal": {
     "$ref": "#/definitions/LabelNames"
    },
    "source_match": {
     "additionalProperties": {
      "type": "string"
     },
     "description": "SourceMatch defines a set of labels that have to equal the given\nvalue for source alerts. Deprecated. Remove before v1.0 release.",
     "type": "object",
     "x-go-name": "SourceMatch"
    },
    "source_match_re": {
     "$ref": "#/definitions/MatchRegexps"
    },
    "source_matchers": {
     "$ref": "#/definitions/Matchers"
    },
    "target_match": {
     "additionalProperties": {
      "type": "string"
     },
     "description": "TargetMatch defines a set of labels that have to equal the given\nvalue for target alerts. Deprecated. Remove before v1.0 release.",
     "type": "object",
     "x-go-name": "TargetMatch"
    },
    "target_match_re": {
     "$ref": "#/definitions/MatchRegexps"
    },
    "target_matchers": {
     "$ref": "#/definitions/Matchers"
    }
   },
   "type": "object",
   "x-go-package": "github.com/prometheus/alertmanager/config"
  },
  "Json": {
   "type": "object",
   "x-go-package": "github.com/grafana/grafana/pkg/components/simplejson"
  },
  "Label": {
   "properties": {
    "Name": {
     "type": "string",
     "x-go-name": "Value"
    }
   },
   "title": "Label is a key/value pair of strings.",
   "type": "object",
   "x-go-package": "github.com/prometheus/prometheus/pkg/labels"
  },
  "LabelName": {
   "description": "A LabelName is a key for a LabelSet or Metric.  It has a value associated\ntherewith.",
   "type": "string",
   "x-go-package": "github.com/prometheus/common/model"
  },
  "LabelNames": {
   "items": {
    "$ref": "#/definitions/LabelName"
   },
   "title": "LabelNames is a sortable LabelName slice. In implements sort.Interface.",
   "type": "array",
   "x-go-package": "github.com/prometheus/common/model"
  },
  "LabelSet": {
   "additionalProperties": {
    "$ref": "#/definitions/LabelValue"
   },
   "description": "A LabelSet is a collection of LabelName and LabelValue pairs.  The LabelSet\nmay be fully-qualified down to the point where it may resolve to a single\nMetric in the data store or not.  All operations that occur within the realm\nof a LabelSet can emit a vector of Metric entities to which the LabelSet may\nmatch.",
   "type": "object",
   "x-go-package": "github.com/prometheus/common/model"
  },
  "LabelValue": {
   "title": "A LabelValue is an associated value for a LabelName.",
   "type": "string",
   "x-go-package": "github.com/prometheus/common/model"
  },
  "Labels": {
   "description": "Labels is a sorted set of labels. Order has to be guaranteed upon\ninstantiation.",
   "items": {
    "$ref": "#/definitions/Label"
   },
   "type": "array",
   "x-go-package": "github.com/prometheus/prometheus/pkg/labels"
  },
  "MatchRegexps": {
   "additionalProperties": {
    "$ref": "#/definitions/Regexp"
   },
   "title": "MatchRegexps represents a map of Regexp.",
   "type": "object",
   "x-go-package": "github.com/prometheus/alertmanager/config"
  },
  "MatchType": {
   "format": "int64",
   "title": "MatchType is an enum for label matching types.",
   "type": "integer",
   "x-go-package": "github.com/prometheus/alertmanager/pkg/labels"
  },
  "Matcher": {
   "properties": {
    "Name": {
     "type": "string"
    },
    "Type": {
     "$ref": "#/definitions/MatchType"
    },
    "Value": {
     "type": "string"
    }
   },
   "title": "Matcher models the matching of a label.",
   "type": "object",
   "x-go-package": "github.com/prometheus/alertmanager/pkg/labels"
  },
  "Matchers": {
   "description": "Matchers is a slice of Matchers that is sortable, implements Stringer, and\nprovides a Matches method to match a LabelSet against all Matchers in the\nslice. Note that some users of Matchers might require it to be sorted.",
   "items": {
    "$ref": "#/definitions/Matcher"
   },
   "type": "array"
  },
<<<<<<< HEAD
  "MessageTemplateContent": {
   "properties": {
    "Template": {
     "type": "string"
=======
  "MessageTemplate": {
   "properties": {
    "name": {
     "type": "string",
     "x-go-name": "Name"
    },
    "provenance": {
     "$ref": "#/definitions/Provenance"
    },
    "template": {
     "type": "string",
     "x-go-name": "Template"
    }
   },
   "type": "object",
   "x-go-package": "github.com/grafana/grafana/pkg/services/ngalert/api/tooling/definitions"
  },
  "MessageTemplateContent": {
   "properties": {
    "template": {
     "type": "string",
     "x-go-name": "Template"
>>>>>>> 556faf82
    }
   },
   "type": "object",
   "x-go-package": "github.com/grafana/grafana/pkg/services/ngalert/api/tooling/definitions"
  },
<<<<<<< HEAD
=======
  "MessageTemplates": {
   "items": {
    "$ref": "#/definitions/MessageTemplate"
   },
   "type": "array",
   "x-go-package": "github.com/grafana/grafana/pkg/services/ngalert/api/tooling/definitions"
  },
>>>>>>> 556faf82
  "MonthRange": {
   "properties": {
    "Begin": {
     "format": "int64",
     "type": "integer"
    },
    "End": {
     "format": "int64",
     "type": "integer"
    }
   },
   "title": "A MonthRange is an inclusive range between [1, 12] where 1 = January.",
   "type": "object",
   "x-go-package": "github.com/prometheus/alertmanager/timeinterval"
  },
  "MultiStatus": {
   "type": "object",
   "x-go-package": "github.com/grafana/grafana/pkg/services/ngalert/api/tooling/definitions"
  },
  "MuteTimeInterval": {
   "properties": {
    "name": {
     "type": "string",
     "x-go-name": "Name"
    },
    "time_intervals": {
     "items": {
      "$ref": "#/definitions/TimeInterval"
     },
     "type": "array",
     "x-go-name": "TimeIntervals"
    }
   },
   "title": "MuteTimeInterval represents a named set of time intervals for which a route should be muted.",
   "type": "object",
   "x-go-package": "github.com/prometheus/alertmanager/config"
  },
  "MuteTimings": {
   "items": {
    "$ref": "#/definitions/MuteTimeInterval"
   },
   "type": "array",
   "x-go-package": "github.com/grafana/grafana/pkg/services/ngalert/api/tooling/definitions"
  },
  "NamespaceConfigResponse": {
   "additionalProperties": {
    "items": {
     "$ref": "#/definitions/GettableRuleGroupConfig"
    },
    "type": "array"
   },
   "type": "object",
   "x-go-package": "github.com/grafana/grafana/pkg/services/ngalert/api/tooling/definitions"
  },
  "NotFound": {
   "type": "object",
   "x-go-package": "github.com/grafana/grafana/pkg/services/ngalert/api/tooling/definitions"
  },
  "NotifierConfig": {
   "properties": {
    "send_resolved": {
     "type": "boolean",
     "x-go-name": "VSendResolved"
    }
   },
   "title": "NotifierConfig contains base options common across all notifier configurations.",
   "type": "object",
   "x-go-package": "github.com/prometheus/alertmanager/config"
  },
  "OAuth2": {
   "properties": {
    "TLSConfig": {
     "$ref": "#/definitions/TLSConfig"
    },
    "client_id": {
     "type": "string",
     "x-go-name": "ClientID"
    },
    "client_secret": {
     "$ref": "#/definitions/Secret"
    },
    "client_secret_file": {
     "type": "string",
     "x-go-name": "ClientSecretFile"
    },
    "endpoint_params": {
     "additionalProperties": {
      "type": "string"
     },
     "type": "object",
     "x-go-name": "EndpointParams"
    },
    "scopes": {
     "items": {
      "type": "string"
     },
     "type": "array",
     "x-go-name": "Scopes"
    },
    "token_url": {
     "type": "string",
     "x-go-name": "TokenURL"
    }
   },
   "title": "OAuth2 is the oauth2 client configuration.",
   "type": "object",
   "x-go-package": "github.com/prometheus/common/config"
  },
  "ObjectMatchers": {
   "$ref": "#/definitions/Matchers",
   "description": "ObjectMatchers is Matchers with a different Unmarshal and Marshal methods that accept matchers as objects\nthat have already been parsed."
  },
  "OpsGenieConfig": {
   "properties": {
    "actions": {
     "type": "string",
     "x-go-name": "Actions"
    },
    "api_key": {
     "$ref": "#/definitions/Secret"
    },
    "api_key_file": {
     "type": "string",
     "x-go-name": "APIKeyFile"
    },
    "api_url": {
     "$ref": "#/definitions/URL"
    },
    "description": {
     "type": "string",
     "x-go-name": "Description"
    },
    "details": {
     "additionalProperties": {
      "type": "string"
     },
     "type": "object",
     "x-go-name": "Details"
    },
    "entity": {
     "type": "string",
     "x-go-name": "Entity"
    },
    "http_config": {
     "$ref": "#/definitions/HTTPClientConfig"
    },
    "message": {
     "type": "string",
     "x-go-name": "Message"
    },
    "note": {
     "type": "string",
     "x-go-name": "Note"
    },
    "priority": {
     "type": "string",
     "x-go-name": "Priority"
    },
    "responders": {
     "items": {
      "$ref": "#/definitions/OpsGenieConfigResponder"
     },
     "type": "array",
     "x-go-name": "Responders"
    },
    "send_resolved": {
     "type": "boolean",
     "x-go-name": "VSendResolved"
    },
    "source": {
     "type": "string",
     "x-go-name": "Source"
    },
    "tags": {
     "type": "string",
     "x-go-name": "Tags"
    },
    "update_alerts": {
     "type": "boolean",
     "x-go-name": "UpdateAlerts"
    }
   },
   "title": "OpsGenieConfig configures notifications via OpsGenie.",
   "type": "object",
   "x-go-package": "github.com/prometheus/alertmanager/config"
  },
  "OpsGenieConfigResponder": {
   "properties": {
    "id": {
     "description": "One of those 3 should be filled.",
     "type": "string",
     "x-go-name": "ID"
    },
    "name": {
     "type": "string",
     "x-go-name": "Name"
    },
    "type": {
     "description": "team, user, escalation, schedule etc.",
     "type": "string",
     "x-go-name": "Type"
    },
    "username": {
     "type": "string",
     "x-go-name": "Username"
    }
   },
   "type": "object",
   "x-go-package": "github.com/prometheus/alertmanager/config"
  },
  "PagerdutyConfig": {
   "properties": {
    "class": {
     "type": "string",
     "x-go-name": "Class"
    },
    "client": {
     "type": "string",
     "x-go-name": "Client"
    },
    "client_url": {
     "type": "string",
     "x-go-name": "ClientURL"
    },
    "component": {
     "type": "string",
     "x-go-name": "Component"
    },
    "description": {
     "type": "string",
     "x-go-name": "Description"
    },
    "details": {
     "additionalProperties": {
      "type": "string"
     },
     "type": "object",
     "x-go-name": "Details"
    },
    "group": {
     "type": "string",
     "x-go-name": "Group"
    },
    "http_config": {
     "$ref": "#/definitions/HTTPClientConfig"
    },
    "images": {
     "items": {
      "$ref": "#/definitions/PagerdutyImage"
     },
     "type": "array",
     "x-go-name": "Images"
    },
    "links": {
     "items": {
      "$ref": "#/definitions/PagerdutyLink"
     },
     "type": "array",
     "x-go-name": "Links"
    },
    "routing_key": {
     "$ref": "#/definitions/Secret"
    },
    "send_resolved": {
     "type": "boolean",
     "x-go-name": "VSendResolved"
    },
    "service_key": {
     "$ref": "#/definitions/Secret"
    },
    "severity": {
     "type": "string",
     "x-go-name": "Severity"
    },
    "url": {
     "$ref": "#/definitions/URL"
    }
   },
   "title": "PagerdutyConfig configures notifications via PagerDuty.",
   "type": "object",
   "x-go-package": "github.com/prometheus/alertmanager/config"
  },
  "PagerdutyImage": {
   "description": "PagerdutyImage is an image",
   "properties": {
    "alt": {
     "type": "string",
     "x-go-name": "Alt"
    },
    "href": {
     "type": "string",
     "x-go-name": "Href"
    },
    "src": {
     "type": "string",
     "x-go-name": "Src"
    }
   },
   "type": "object",
   "x-go-package": "github.com/prometheus/alertmanager/config"
  },
  "PagerdutyLink": {
   "description": "PagerdutyLink is a link",
   "properties": {
    "href": {
     "type": "string",
     "x-go-name": "Href"
    },
    "text": {
     "type": "string",
     "x-go-name": "Text"
    }
   },
   "type": "object",
   "x-go-package": "github.com/prometheus/alertmanager/config"
  },
  "PermissionDenied": {
   "type": "object",
   "x-go-package": "github.com/grafana/grafana/pkg/services/ngalert/api/tooling/definitions"
  },
  "Point": {
   "properties": {
    "T": {
     "format": "int64",
     "type": "integer"
    },
    "V": {
     "format": "double",
     "type": "number"
    }
   },
   "title": "Point represents a single data point for a given timestamp.",
   "type": "object",
   "x-go-package": "github.com/prometheus/prometheus/promql"
  },
  "PostableApiAlertingConfig": {
   "properties": {
    "global": {
     "$ref": "#/definitions/GlobalConfig"
    },
    "inhibit_rules": {
     "items": {
      "$ref": "#/definitions/InhibitRule"
     },
     "type": "array",
     "x-go-name": "InhibitRules"
    },
    "mute_time_intervals": {
     "items": {
      "$ref": "#/definitions/MuteTimeInterval"
     },
     "type": "array",
     "x-go-name": "MuteTimeIntervals"
    },
    "receivers": {
     "description": "Override with our superset receiver type",
     "items": {
      "$ref": "#/definitions/PostableApiReceiver"
     },
     "type": "array",
     "x-go-name": "Receivers"
    },
    "route": {
     "$ref": "#/definitions/Route"
    },
    "templates": {
     "items": {
      "type": "string"
     },
     "type": "array",
     "x-go-name": "Templates"
    }
   },
   "type": "object",
   "x-go-package": "github.com/grafana/grafana/pkg/services/ngalert/api/tooling/definitions"
  },
  "PostableApiReceiver": {
   "properties": {
    "email_configs": {
     "items": {
      "$ref": "#/definitions/EmailConfig"
     },
     "type": "array",
     "x-go-name": "EmailConfigs"
    },
    "grafana_managed_receiver_configs": {
     "items": {
      "$ref": "#/definitions/PostableGrafanaReceiver"
     },
     "type": "array",
     "x-go-name": "GrafanaManagedReceivers"
    },
    "name": {
     "description": "A unique identifier for this receiver.",
     "type": "string",
     "x-go-name": "Name"
    },
    "opsgenie_configs": {
     "items": {
      "$ref": "#/definitions/OpsGenieConfig"
     },
     "type": "array",
     "x-go-name": "OpsGenieConfigs"
    },
    "pagerduty_configs": {
     "items": {
      "$ref": "#/definitions/PagerdutyConfig"
     },
     "type": "array",
     "x-go-name": "PagerdutyConfigs"
    },
    "pushover_configs": {
     "items": {
      "$ref": "#/definitions/PushoverConfig"
     },
     "type": "array",
     "x-go-name": "PushoverConfigs"
    },
    "slack_configs": {
     "items": {
      "$ref": "#/definitions/SlackConfig"
     },
     "type": "array",
     "x-go-name": "SlackConfigs"
    },
    "sns_configs": {
     "items": {
      "$ref": "#/definitions/SNSConfig"
     },
     "type": "array",
     "x-go-name": "SNSConfigs"
    },
    "victorops_configs": {
     "items": {
      "$ref": "#/definitions/VictorOpsConfig"
     },
     "type": "array",
     "x-go-name": "VictorOpsConfigs"
    },
    "webhook_configs": {
     "items": {
      "$ref": "#/definitions/WebhookConfig"
     },
     "type": "array",
     "x-go-name": "WebhookConfigs"
    },
    "wechat_configs": {
     "items": {
      "$ref": "#/definitions/WechatConfig"
     },
     "type": "array",
     "x-go-name": "WechatConfigs"
    }
   },
   "type": "object",
   "x-go-package": "github.com/grafana/grafana/pkg/services/ngalert/api/tooling/definitions"
  },
  "PostableExtendedRuleNode": {
   "properties": {
    "alert": {
     "type": "string",
     "x-go-name": "Alert"
    },
    "annotations": {
     "additionalProperties": {
      "type": "string"
     },
     "type": "object",
     "x-go-name": "Annotations"
    },
    "expr": {
     "type": "string",
     "x-go-name": "Expr"
    },
    "for": {
     "$ref": "#/definitions/Duration"
    },
    "grafana_alert": {
     "$ref": "#/definitions/PostableGrafanaRule"
    },
    "labels": {
     "additionalProperties": {
      "type": "string"
     },
     "type": "object",
     "x-go-name": "Labels"
    },
    "record": {
     "type": "string",
     "x-go-name": "Record"
    }
   },
   "type": "object",
   "x-go-package": "github.com/grafana/grafana/pkg/services/ngalert/api/tooling/definitions"
  },
  "PostableGrafanaReceiver": {
   "properties": {
    "disableResolveMessage": {
     "type": "boolean",
     "x-go-name": "DisableResolveMessage"
    },
    "name": {
     "type": "string",
     "x-go-name": "Name"
    },
    "secureSettings": {
     "additionalProperties": {
      "type": "string"
     },
     "type": "object",
     "x-go-name": "SecureSettings"
    },
    "settings": {
     "$ref": "#/definitions/Json"
    },
    "type": {
     "type": "string",
     "x-go-name": "Type"
    },
    "uid": {
     "type": "string",
     "x-go-name": "UID"
    }
   },
   "type": "object",
   "x-go-package": "github.com/grafana/grafana/pkg/services/ngalert/api/tooling/definitions"
  },
  "PostableGrafanaReceivers": {
   "properties": {
    "grafana_managed_receiver_configs": {
     "items": {
      "$ref": "#/definitions/PostableGrafanaReceiver"
     },
     "type": "array",
     "x-go-name": "GrafanaManagedReceivers"
    }
   },
   "type": "object",
   "x-go-package": "github.com/grafana/grafana/pkg/services/ngalert/api/tooling/definitions"
  },
  "PostableGrafanaRule": {
   "properties": {
    "condition": {
     "type": "string",
     "x-go-name": "Condition"
    },
    "data": {
     "items": {
      "$ref": "#/definitions/AlertQuery"
     },
     "type": "array",
     "x-go-name": "Data"
    },
    "exec_err_state": {
     "enum": [
      "OK",
      "Alerting",
      "Error"
     ],
     "type": "string",
     "x-go-enum-desc": "OK OkErrState\nAlerting AlertingErrState\nError ErrorErrState",
     "x-go-name": "ExecErrState"
    },
    "no_data_state": {
     "enum": [
      "Alerting",
      "NoData",
      "OK"
     ],
     "type": "string",
     "x-go-enum-desc": "Alerting Alerting\nNoData NoData\nOK OK",
     "x-go-name": "NoDataState"
    },
    "title": {
     "type": "string",
     "x-go-name": "Title"
    },
    "uid": {
     "type": "string",
     "x-go-name": "UID"
    }
   },
   "type": "object",
   "x-go-package": "github.com/grafana/grafana/pkg/services/ngalert/api/tooling/definitions"
  },
  "PostableNGalertConfig": {
   "properties": {
    "alertmanagers": {
     "items": {
      "type": "string"
     },
     "type": "array",
     "x-go-name": "Alertmanagers"
    },
    "alertmanagersChoice": {
     "enum": [
      "all",
      "internal",
      "external"
     ],
     "type": "string",
     "x-go-enum-desc": "all AllAlertmanagers\ninternal InternalAlertmanager\nexternal ExternalAlertmanagers",
     "x-go-name": "AlertmanagersChoice"
    }
   },
   "type": "object",
   "x-go-package": "github.com/grafana/grafana/pkg/services/ngalert/api/tooling/definitions"
  },
  "PostableRuleGroupConfig": {
   "properties": {
    "interval": {
     "$ref": "#/definitions/Duration"
    },
    "name": {
     "type": "string",
     "x-go-name": "Name"
    },
    "rules": {
     "items": {
      "$ref": "#/definitions/PostableExtendedRuleNode"
     },
     "type": "array",
     "x-go-name": "Rules"
    }
   },
   "type": "object",
   "x-go-package": "github.com/grafana/grafana/pkg/services/ngalert/api/tooling/definitions"
  },
  "PostableUserConfig": {
   "properties": {
    "alertmanager_config": {
     "$ref": "#/definitions/PostableApiAlertingConfig"
    },
    "template_files": {
     "additionalProperties": {
      "type": "string"
     },
     "type": "object",
     "x-go-name": "TemplateFiles"
    }
   },
   "type": "object",
   "x-go-package": "github.com/grafana/grafana/pkg/services/ngalert/api/tooling/definitions"
  },
  "Provenance": {
   "type": "string",
   "x-go-package": "github.com/grafana/grafana/pkg/services/ngalert/models"
  },
  "PushoverConfig": {
   "properties": {
    "expire": {
     "$ref": "#/definitions/duration"
    },
    "html": {
     "type": "boolean",
     "x-go-name": "HTML"
    },
    "http_config": {
     "$ref": "#/definitions/HTTPClientConfig"
    },
    "message": {
     "type": "string",
     "x-go-name": "Message"
    },
    "priority": {
     "type": "string",
     "x-go-name": "Priority"
    },
    "retry": {
     "$ref": "#/definitions/duration"
    },
    "send_resolved": {
     "type": "boolean",
     "x-go-name": "VSendResolved"
    },
    "sound": {
     "type": "string",
     "x-go-name": "Sound"
    },
    "title": {
     "type": "string",
     "x-go-name": "Title"
    },
    "token": {
     "$ref": "#/definitions/Secret"
    },
    "url": {
     "type": "string",
     "x-go-name": "URL"
    },
    "url_title": {
     "type": "string",
     "x-go-name": "URLTitle"
    },
    "user_key": {
     "$ref": "#/definitions/Secret"
    }
   },
   "type": "object",
   "x-go-package": "github.com/prometheus/alertmanager/config"
  },
  "Receiver": {
   "properties": {
    "email_configs": {
     "items": {
      "$ref": "#/definitions/EmailConfig"
     },
     "type": "array",
     "x-go-name": "EmailConfigs"
    },
    "name": {
     "description": "A unique identifier for this receiver.",
     "type": "string",
     "x-go-name": "Name"
    },
    "opsgenie_configs": {
     "items": {
      "$ref": "#/definitions/OpsGenieConfig"
     },
     "type": "array",
     "x-go-name": "OpsGenieConfigs"
    },
    "pagerduty_configs": {
     "items": {
      "$ref": "#/definitions/PagerdutyConfig"
     },
     "type": "array",
     "x-go-name": "PagerdutyConfigs"
    },
    "pushover_configs": {
     "items": {
      "$ref": "#/definitions/PushoverConfig"
     },
     "type": "array",
     "x-go-name": "PushoverConfigs"
    },
    "slack_configs": {
     "items": {
      "$ref": "#/definitions/SlackConfig"
     },
     "type": "array",
     "x-go-name": "SlackConfigs"
    },
    "sns_configs": {
     "items": {
      "$ref": "#/definitions/SNSConfig"
     },
     "type": "array",
     "x-go-name": "SNSConfigs"
    },
    "victorops_configs": {
     "items": {
      "$ref": "#/definitions/VictorOpsConfig"
     },
     "type": "array",
     "x-go-name": "VictorOpsConfigs"
    },
    "webhook_configs": {
     "items": {
      "$ref": "#/definitions/WebhookConfig"
     },
     "type": "array",
     "x-go-name": "WebhookConfigs"
    },
    "wechat_configs": {
     "items": {
      "$ref": "#/definitions/WechatConfig"
     },
     "type": "array",
     "x-go-name": "WechatConfigs"
    }
   },
   "title": "Receiver configuration provides configuration on how to contact a receiver.",
   "type": "object",
   "x-go-package": "github.com/prometheus/alertmanager/config"
  },
  "Regexp": {
   "description": "A Regexp is safe for concurrent use by multiple goroutines,\nexcept for configuration methods, such as Longest.",
   "title": "Regexp is the representation of a compiled regular expression.",
   "type": "object",
   "x-go-package": "regexp"
  },
  "RelativeTimeRange": {
   "description": "RelativeTimeRange is the per query start and end time\nfor requests.",
   "properties": {
    "from": {
     "$ref": "#/definitions/Duration"
    },
    "to": {
     "$ref": "#/definitions/Duration"
    }
   },
   "type": "object",
   "x-go-package": "github.com/grafana/grafana/pkg/services/ngalert/models"
  },
  "ResponseDetails": {
   "properties": {
    "msg": {
     "type": "string",
     "x-go-name": "Msg"
    }
   },
   "type": "object",
   "x-go-package": "github.com/grafana/grafana/pkg/services/ngalert/api/tooling/definitions"
  },
  "Route": {
   "description": "A Route is a node that contains definitions of how to handle alerts. This is modified\nfrom the upstream alertmanager in that it adds the ObjectMatchers property.",
   "properties": {
    "continue": {
     "type": "boolean",
     "x-go-name": "Continue"
    },
    "group_by": {
     "items": {
      "type": "string"
     },
     "type": "array",
     "x-go-name": "GroupByStr"
    },
    "group_interval": {
     "$ref": "#/definitions/Duration"
    },
    "group_wait": {
     "$ref": "#/definitions/Duration"
    },
    "match": {
     "additionalProperties": {
      "type": "string"
     },
     "description": "Deprecated. Remove before v1.0 release.",
     "type": "object",
     "x-go-name": "Match"
    },
    "match_re": {
     "$ref": "#/definitions/MatchRegexps"
    },
    "matchers": {
     "$ref": "#/definitions/Matchers"
    },
    "mute_time_intervals": {
     "items": {
      "type": "string"
     },
     "type": "array",
     "x-go-name": "MuteTimeIntervals"
    },
    "object_matchers": {
     "$ref": "#/definitions/ObjectMatchers"
    },
    "provenance": {
     "$ref": "#/definitions/Provenance"
    },
    "receiver": {
     "type": "string",
     "x-go-name": "Receiver"
    },
    "repeat_interval": {
     "$ref": "#/definitions/Duration"
    },
    "routes": {
     "items": {
      "$ref": "#/definitions/Route"
     },
     "type": "array",
     "x-go-name": "Routes"
    }
   },
   "type": "object",
   "x-go-package": "github.com/grafana/grafana/pkg/services/ngalert/api/tooling/definitions"
  },
  "Rule": {
   "description": "adapted from cortex",
   "properties": {
    "evaluationTime": {
     "format": "double",
     "type": "number",
     "x-go-name": "EvaluationTime"
    },
    "health": {
     "type": "string",
     "x-go-name": "Health"
    },
    "labels": {
     "$ref": "#/definitions/overrideLabels"
    },
    "lastError": {
     "type": "string",
     "x-go-name": "LastError"
    },
    "lastEvaluation": {
     "format": "date-time",
     "type": "string",
     "x-go-name": "LastEvaluation"
    },
    "name": {
     "type": "string",
     "x-go-name": "Name"
    },
    "query": {
     "type": "string",
     "x-go-name": "Query"
    },
    "type": {
     "$ref": "#/definitions/RuleType"
    }
   },
   "required": [
    "name",
    "query",
    "health",
    "type"
   ],
   "type": "object",
   "x-go-package": "github.com/grafana/grafana/pkg/services/ngalert/api/tooling/definitions"
  },
  "RuleDiscovery": {
   "properties": {
    "groups": {
     "items": {
      "$ref": "#/definitions/RuleGroup"
     },
     "type": "array",
     "x-go-name": "RuleGroups"
    }
   },
   "required": [
    "groups"
   ],
   "type": "object",
   "x-go-package": "github.com/grafana/grafana/pkg/services/ngalert/api/tooling/definitions"
  },
  "RuleGroup": {
   "properties": {
    "evaluationTime": {
     "format": "double",
     "type": "number",
     "x-go-name": "EvaluationTime"
    },
    "file": {
     "type": "string",
     "x-go-name": "File"
    },
    "interval": {
     "format": "double",
     "type": "number",
     "x-go-name": "Interval"
    },
    "lastEvaluation": {
     "format": "date-time",
     "type": "string",
     "x-go-name": "LastEvaluation"
    },
    "name": {
     "type": "string",
     "x-go-name": "Name"
    },
    "rules": {
     "description": "In order to preserve rule ordering, while exposing type (alerting or recording)\nspecific properties, both alerting and recording rules are exposed in the\nsame array.",
     "items": {
      "$ref": "#/definitions/AlertingRule"
     },
     "type": "array",
     "x-go-name": "Rules"
    }
   },
   "required": [
    "name",
    "file",
    "rules",
    "interval"
   ],
   "type": "object",
   "x-go-package": "github.com/grafana/grafana/pkg/services/ngalert/api/tooling/definitions"
  },
  "RuleGroupConfigResponse": {
   "properties": {
    "interval": {
     "$ref": "#/definitions/Duration"
    },
    "name": {
     "type": "string",
     "x-go-name": "Name"
    },
    "rules": {
     "items": {
      "$ref": "#/definitions/GettableExtendedRuleNode"
     },
     "type": "array",
     "x-go-name": "Rules"
    },
    "source_tenants": {
     "items": {
      "type": "string"
     },
     "type": "array",
     "x-go-name": "SourceTenants"
    }
   },
   "type": "object",
   "x-go-package": "github.com/grafana/grafana/pkg/services/ngalert/api/tooling/definitions"
  },
  "RuleResponse": {
   "properties": {
    "data": {
     "$ref": "#/definitions/RuleDiscovery"
    },
    "error": {
     "type": "string",
     "x-go-name": "Error"
    },
    "errorType": {
     "$ref": "#/definitions/ErrorType"
    },
    "status": {
     "type": "string",
     "x-go-name": "Status"
    }
   },
   "required": [
    "status"
   ],
   "type": "object",
   "x-go-package": "github.com/grafana/grafana/pkg/services/ngalert/api/tooling/definitions"
  },
  "RuleType": {
   "title": "RuleType models the type of a rule.",
   "type": "string",
   "x-go-package": "github.com/prometheus/client_golang/api/prometheus/v1"
  },
  "SNSConfig": {
   "properties": {
    "api_url": {
     "type": "string",
     "x-go-name": "APIUrl"
    },
    "attributes": {
     "additionalProperties": {
      "type": "string"
     },
     "type": "object",
     "x-go-name": "Attributes"
    },
    "http_config": {
     "$ref": "#/definitions/HTTPClientConfig"
    },
    "message": {
     "type": "string",
     "x-go-name": "Message"
    },
    "phone_number": {
     "type": "string",
     "x-go-name": "PhoneNumber"
    },
    "send_resolved": {
     "type": "boolean",
     "x-go-name": "VSendResolved"
    },
    "sigv4": {
     "$ref": "#/definitions/SigV4Config"
    },
    "subject": {
     "type": "string",
     "x-go-name": "Subject"
    },
    "target_arn": {
     "type": "string",
     "x-go-name": "TargetARN"
    },
    "topic_arn": {
     "type": "string",
     "x-go-name": "TopicARN"
    }
   },
   "type": "object",
   "x-go-package": "github.com/prometheus/alertmanager/config"
  },
  "Sample": {
   "properties": {
    "Metric": {
     "$ref": "#/definitions/Labels"
    },
    "T": {
     "format": "int64",
     "type": "integer"
    },
    "V": {
     "format": "double",
     "type": "number"
    }
   },
   "title": "Sample is a single sample belonging to a metric.",
   "type": "object",
   "x-go-package": "github.com/prometheus/prometheus/promql"
  },
  "Secret": {
   "title": "Secret special type for storing secrets.",
   "type": "string",
   "x-go-package": "github.com/prometheus/common/config"
  },
  "SecretURL": {
   "$ref": "#/definitions/URL",
   "title": "SecretURL is a URL that must not be revealed on marshaling."
  },
  "SigV4Config": {
   "description": "SigV4Config is the configuration for signing remote write requests with\nAWS's SigV4 verification process. Empty values will be retrieved using the\nAWS default credentials chain.",
   "properties": {
    "AccessKey": {
     "type": "string"
    },
    "Profile": {
     "type": "string"
    },
    "Region": {
     "type": "string"
    },
    "RoleARN": {
     "type": "string"
    },
    "SecretKey": {
     "$ref": "#/definitions/Secret"
    }
   },
   "type": "object",
   "x-go-package": "github.com/prometheus/common/sigv4"
  },
  "SlackAction": {
   "description": "See https://api.slack.com/docs/message-attachments#action_fields and https://api.slack.com/docs/message-buttons\nfor more information.",
   "properties": {
    "confirm": {
     "$ref": "#/definitions/SlackConfirmationField"
    },
    "name": {
     "type": "string",
     "x-go-name": "Name"
    },
    "style": {
     "type": "string",
     "x-go-name": "Style"
    },
    "text": {
     "type": "string",
     "x-go-name": "Text"
    },
    "type": {
     "type": "string",
     "x-go-name": "Type"
    },
    "url": {
     "type": "string",
     "x-go-name": "URL"
    },
    "value": {
     "type": "string",
     "x-go-name": "Value"
    }
   },
   "title": "SlackAction configures a single Slack action that is sent with each notification.",
   "type": "object",
   "x-go-package": "github.com/prometheus/alertmanager/config"
  },
  "SlackConfig": {
   "properties": {
    "actions": {
     "items": {
      "$ref": "#/definitions/SlackAction"
     },
     "type": "array",
     "x-go-name": "Actions"
    },
    "api_url": {
     "$ref": "#/definitions/SecretURL"
    },
    "api_url_file": {
     "type": "string",
     "x-go-name": "APIURLFile"
    },
    "callback_id": {
     "type": "string",
     "x-go-name": "CallbackID"
    },
    "channel": {
     "description": "Slack channel override, (like #other-channel or @username).",
     "type": "string",
     "x-go-name": "Channel"
    },
    "color": {
     "type": "string",
     "x-go-name": "Color"
    },
    "fallback": {
     "type": "string",
     "x-go-name": "Fallback"
    },
    "fields": {
     "items": {
      "$ref": "#/definitions/SlackField"
     },
     "type": "array",
     "x-go-name": "Fields"
    },
    "footer": {
     "type": "string",
     "x-go-name": "Footer"
    },
    "http_config": {
     "$ref": "#/definitions/HTTPClientConfig"
    },
    "icon_emoji": {
     "type": "string",
     "x-go-name": "IconEmoji"
    },
    "icon_url": {
     "type": "string",
     "x-go-name": "IconURL"
    },
    "image_url": {
     "type": "string",
     "x-go-name": "ImageURL"
    },
    "link_names": {
     "type": "boolean",
     "x-go-name": "LinkNames"
    },
    "mrkdwn_in": {
     "items": {
      "type": "string"
     },
     "type": "array",
     "x-go-name": "MrkdwnIn"
    },
    "pretext": {
     "type": "string",
     "x-go-name": "Pretext"
    },
    "send_resolved": {
     "type": "boolean",
     "x-go-name": "VSendResolved"
    },
    "short_fields": {
     "type": "boolean",
     "x-go-name": "ShortFields"
    },
    "text": {
     "type": "string",
     "x-go-name": "Text"
    },
    "thumb_url": {
     "type": "string",
     "x-go-name": "ThumbURL"
    },
    "title": {
     "type": "string",
     "x-go-name": "Title"
    },
    "title_link": {
     "type": "string",
     "x-go-name": "TitleLink"
    },
    "username": {
     "type": "string",
     "x-go-name": "Username"
    }
   },
   "title": "SlackConfig configures notifications via Slack.",
   "type": "object",
   "x-go-package": "github.com/prometheus/alertmanager/config"
  },
  "SlackConfirmationField": {
   "description": "SlackConfirmationField protect users from destructive actions or particularly distinguished decisions\nby asking them to confirm their button click one more time.\nSee https://api.slack.com/docs/interactive-message-field-guide#confirmation_fields for more information.",
   "properties": {
    "dismiss_text": {
     "type": "string",
     "x-go-name": "DismissText"
    },
    "ok_text": {
     "type": "string",
     "x-go-name": "OkText"
    },
    "text": {
     "type": "string",
     "x-go-name": "Text"
    },
    "title": {
     "type": "string",
     "x-go-name": "Title"
    }
   },
   "type": "object",
   "x-go-package": "github.com/prometheus/alertmanager/config"
  },
  "SlackField": {
   "description": "Each field must contain a title, value, and optionally, a boolean value to indicate if the field\nis short enough to be displayed next to other fields designated as short.\nSee https://api.slack.com/docs/message-attachments#fields for more information.",
   "properties": {
    "short": {
     "type": "boolean",
     "x-go-name": "Short"
    },
    "title": {
     "type": "string",
     "x-go-name": "Title"
    },
    "value": {
     "type": "string",
     "x-go-name": "Value"
    }
   },
   "title": "SlackField configures a single Slack field that is sent with each notification.",
   "type": "object",
   "x-go-package": "github.com/prometheus/alertmanager/config"
  },
  "SmtpNotEnabled": {
   "$ref": "#/definitions/ResponseDetails"
  },
  "Success": {
   "$ref": "#/definitions/ResponseDetails"
  },
  "TLSConfig": {
   "properties": {
    "ca_file": {
     "description": "The CA cert to use for the targets.",
     "type": "string",
     "x-go-name": "CAFile"
    },
    "cert_file": {
     "description": "The client cert file for the targets.",
     "type": "string",
     "x-go-name": "CertFile"
    },
    "insecure_skip_verify": {
     "description": "Disable target certificate validation.",
     "type": "boolean",
     "x-go-name": "InsecureSkipVerify"
    },
    "key_file": {
     "description": "The client key file for the targets.",
     "type": "string",
     "x-go-name": "KeyFile"
    },
    "server_name": {
     "description": "Used to verify the hostname for the targets.",
     "type": "string",
     "x-go-name": "ServerName"
    }
   },
   "title": "TLSConfig configures the options for TLS connections.",
   "type": "object",
   "x-go-package": "github.com/prometheus/common/config"
  },
  "TestReceiverConfigResult": {
   "properties": {
    "error": {
     "type": "string",
     "x-go-name": "Error"
    },
    "name": {
     "type": "string",
     "x-go-name": "Name"
    },
    "status": {
     "type": "string",
     "x-go-name": "Status"
    },
    "uid": {
     "type": "string",
     "x-go-name": "UID"
    }
   },
   "type": "object",
   "x-go-package": "github.com/grafana/grafana/pkg/services/ngalert/api/tooling/definitions"
  },
  "TestReceiverResult": {
   "properties": {
    "grafana_managed_receiver_configs": {
     "items": {
      "$ref": "#/definitions/TestReceiverConfigResult"
     },
     "type": "array",
     "x-go-name": "Configs"
    },
    "name": {
     "type": "string",
     "x-go-name": "Name"
    }
   },
   "type": "object",
   "x-go-package": "github.com/grafana/grafana/pkg/services/ngalert/api/tooling/definitions"
  },
  "TestReceiversConfigAlertParams": {
   "properties": {
    "annotations": {
     "$ref": "#/definitions/LabelSet"
    },
    "labels": {
     "$ref": "#/definitions/LabelSet"
    }
   },
   "type": "object",
   "x-go-package": "github.com/grafana/grafana/pkg/services/ngalert/api/tooling/definitions"
  },
  "TestReceiversConfigBodyParams": {
   "properties": {
    "alert": {
     "$ref": "#/definitions/TestReceiversConfigAlertParams"
    },
    "receivers": {
     "items": {
      "$ref": "#/definitions/PostableApiReceiver"
     },
     "type": "array",
     "x-go-name": "Receivers"
    }
   },
   "type": "object",
   "x-go-package": "github.com/grafana/grafana/pkg/services/ngalert/api/tooling/definitions"
  },
  "TestReceiversResult": {
   "properties": {
    "alert": {
     "$ref": "#/definitions/TestReceiversConfigAlertParams"
    },
    "notified_at": {
     "format": "date-time",
     "type": "string",
     "x-go-name": "NotifiedAt"
    },
    "receivers": {
     "items": {
      "$ref": "#/definitions/TestReceiverResult"
     },
     "type": "array",
     "x-go-name": "Receivers"
    }
   },
   "type": "object",
   "x-go-package": "github.com/grafana/grafana/pkg/services/ngalert/api/tooling/definitions"
  },
  "TestRulePayload": {
   "properties": {
    "expr": {
     "example": "(node_filesystem_avail_bytes{fstype!=\"\",job=\"integrations/node_exporter\"} node_filesystem_size_bytes{fstype!=\"\",job=\"integrations/node_exporter\"} * 100 \u003c 5 and node_filesystem_readonly{fstype!=\"\",job=\"integrations/node_exporter\"} == 0)",
     "type": "string",
     "x-go-name": "Expr"
    },
    "grafana_condition": {
     "$ref": "#/definitions/EvalAlertConditionCommand"
    }
   },
   "type": "object",
   "x-go-package": "github.com/grafana/grafana/pkg/services/ngalert/api/tooling/definitions"
  },
  "TestRuleResponse": {
   "properties": {
    "alerts": {
     "$ref": "#/definitions/Vector"
    },
    "grafana_alert_instances": {
     "$ref": "#/definitions/AlertInstancesResponse"
    }
   },
   "type": "object",
   "x-go-package": "github.com/grafana/grafana/pkg/services/ngalert/api/tooling/definitions"
  },
  "TimeInterval": {
   "description": "TimeInterval describes intervals of time. ContainsTime will tell you if a golang time is contained\nwithin the interval.",
   "properties": {
    "days_of_month": {
     "items": {
      "$ref": "#/definitions/DayOfMonthRange"
     },
     "type": "array",
     "x-go-name": "DaysOfMonth"
    },
    "months": {
     "items": {
      "$ref": "#/definitions/MonthRange"
     },
     "type": "array",
     "x-go-name": "Months"
    },
    "times": {
     "items": {
      "$ref": "#/definitions/TimeRange"
     },
     "type": "array",
     "x-go-name": "Times"
    },
    "weekdays": {
     "items": {
      "$ref": "#/definitions/WeekdayRange"
     },
     "type": "array",
     "x-go-name": "Weekdays"
    },
    "years": {
     "items": {
      "$ref": "#/definitions/YearRange"
     },
     "type": "array",
     "x-go-name": "Years"
    }
   },
   "type": "object",
   "x-go-package": "github.com/prometheus/alertmanager/timeinterval"
  },
  "TimeRange": {
   "description": "For example, 4:00PM to End of the day would Begin at 1020 and End at 1440.",
   "properties": {
    "EndMinute": {
     "format": "int64",
     "type": "integer"
    },
    "StartMinute": {
     "format": "int64",
     "type": "integer"
    }
   },
   "title": "TimeRange represents a range of minutes within a 1440 minute day, exclusive of the End minute. A day consists of 1440 minutes.",
   "type": "object",
   "x-go-package": "github.com/prometheus/alertmanager/timeinterval"
  },
  "URL": {
   "description": "The general form represented is:\n\n[scheme:][//[userinfo@]host][/]path[?query][#fragment]\n\nURLs that do not start with a slash after the scheme are interpreted as:\n\nscheme:opaque[?query][#fragment]\n\nNote that the Path field is stored in decoded form: /%47%6f%2f becomes /Go/.\nA consequence is that it is impossible to tell which slashes in the Path were\nslashes in the raw URL and which were %2f. This distinction is rarely important,\nbut when it is, the code should use RawPath, an optional field which only gets\nset if the default encoding is different from Path.\n\nURL's String method uses the EscapedPath method to obtain the path. See the\nEscapedPath method for more details.",
   "properties": {
    "ForceQuery": {
     "type": "boolean"
    },
    "Fragment": {
     "type": "string"
    },
    "Host": {
     "type": "string"
    },
    "Opaque": {
     "type": "string"
    },
    "Path": {
     "type": "string"
    },
    "RawFragment": {
     "type": "string"
    },
    "RawPath": {
     "type": "string"
    },
    "RawQuery": {
     "type": "string"
    },
    "Scheme": {
     "type": "string"
    },
    "User": {
     "$ref": "#/definitions/Userinfo"
    }
   },
   "title": "A URL represents a parsed URL (technically, a URI reference).",
   "type": "object",
   "x-go-package": "net/url"
  },
  "Userinfo": {
   "description": "The Userinfo type is an immutable encapsulation of username and\npassword details for a URL. An existing Userinfo value is guaranteed\nto have a username set (potentially empty, as allowed by RFC 2396),\nand optionally a password.",
   "type": "object",
   "x-go-package": "net/url"
  },
  "ValidationError": {
   "properties": {
    "msg": {
     "example": "error message",
     "type": "string",
     "x-go-name": "Msg"
    }
   },
   "type": "object",
   "x-go-package": "github.com/grafana/grafana/pkg/services/ngalert/api/tooling/definitions"
  },
  "Vector": {
   "description": "Vector is basically only an alias for model.Samples, but the\ncontract is that in a Vector, all Samples have the same timestamp.",
   "items": {
    "$ref": "#/definitions/Sample"
   },
   "type": "array",
   "x-go-package": "github.com/prometheus/prometheus/promql"
  },
  "VictorOpsConfig": {
   "properties": {
    "api_key": {
     "$ref": "#/definitions/Secret"
    },
    "api_key_file": {
     "$ref": "#/definitions/Secret"
    },
    "api_url": {
     "$ref": "#/definitions/URL"
    },
    "custom_fields": {
     "additionalProperties": {
      "type": "string"
     },
     "type": "object",
     "x-go-name": "CustomFields"
    },
    "entity_display_name": {
     "type": "string",
     "x-go-name": "EntityDisplayName"
    },
    "http_config": {
     "$ref": "#/definitions/HTTPClientConfig"
    },
    "message_type": {
     "type": "string",
     "x-go-name": "MessageType"
    },
    "monitoring_tool": {
     "type": "string",
     "x-go-name": "MonitoringTool"
    },
    "routing_key": {
     "type": "string",
     "x-go-name": "RoutingKey"
    },
    "send_resolved": {
     "type": "boolean",
     "x-go-name": "VSendResolved"
    },
    "state_message": {
     "type": "string",
     "x-go-name": "StateMessage"
    }
   },
   "title": "VictorOpsConfig configures notifications via VictorOps.",
   "type": "object",
   "x-go-package": "github.com/prometheus/alertmanager/config"
  },
  "WebhookConfig": {
   "properties": {
    "http_config": {
     "$ref": "#/definitions/HTTPClientConfig"
    },
    "max_alerts": {
     "description": "MaxAlerts is the maximum number of alerts to be sent per webhook message.\nAlerts exceeding this threshold will be truncated. Setting this to 0\nallows an unlimited number of alerts.",
     "format": "uint64",
     "type": "integer",
     "x-go-name": "MaxAlerts"
    },
    "send_resolved": {
     "type": "boolean",
     "x-go-name": "VSendResolved"
    },
    "url": {
     "$ref": "#/definitions/URL"
    }
   },
   "title": "WebhookConfig configures notifications via a generic webhook.",
   "type": "object",
   "x-go-package": "github.com/prometheus/alertmanager/config"
  },
  "WechatConfig": {
   "properties": {
    "agent_id": {
     "type": "string",
     "x-go-name": "AgentID"
    },
    "api_secret": {
     "$ref": "#/definitions/Secret"
    },
    "api_url": {
     "$ref": "#/definitions/URL"
    },
    "corp_id": {
     "type": "string",
     "x-go-name": "CorpID"
    },
    "http_config": {
     "$ref": "#/definitions/HTTPClientConfig"
    },
    "message": {
     "type": "string",
     "x-go-name": "Message"
    },
    "message_type": {
     "type": "string",
     "x-go-name": "MessageType"
    },
    "send_resolved": {
     "type": "boolean",
     "x-go-name": "VSendResolved"
    },
    "to_party": {
     "type": "string",
     "x-go-name": "ToParty"
    },
    "to_tag": {
     "type": "string",
     "x-go-name": "ToTag"
    },
    "to_user": {
     "type": "string",
     "x-go-name": "ToUser"
    }
   },
   "title": "WechatConfig configures notifications via Wechat.",
   "type": "object",
   "x-go-package": "github.com/prometheus/alertmanager/config"
  },
  "WeekdayRange": {
   "properties": {
    "Begin": {
     "format": "int64",
     "type": "integer"
    },
    "End": {
     "format": "int64",
     "type": "integer"
    }
   },
   "title": "A WeekdayRange is an inclusive range between [0, 6] where 0 = Sunday.",
   "type": "object",
   "x-go-package": "github.com/prometheus/alertmanager/timeinterval"
  },
  "YearRange": {
   "properties": {
    "Begin": {
     "format": "int64",
     "type": "integer"
    },
    "End": {
     "format": "int64",
     "type": "integer"
    }
   },
   "title": "A YearRange is a positive inclusive range.",
   "type": "object",
   "x-go-package": "github.com/prometheus/alertmanager/timeinterval"
  },
  "alert": {
   "description": "Alert alert",
   "properties": {
    "generatorURL": {
     "description": "generator URL\nFormat: uri",
     "format": "uri",
     "type": "string",
     "x-go-name": "GeneratorURL"
    },
    "labels": {
     "$ref": "#/definitions/labelSet"
    }
   },
   "required": [
    "labels"
   ],
   "type": "object",
   "x-go-name": "Alert",
   "x-go-package": "github.com/prometheus/alertmanager/api/v2/models"
  },
  "alertGroup": {
   "description": "AlertGroup alert group",
   "properties": {
    "alerts": {
     "description": "alerts",
     "items": {
      "$ref": "#/definitions/gettableAlert"
     },
     "type": "array",
     "x-go-name": "Alerts"
    },
    "labels": {
     "$ref": "#/definitions/labelSet"
    },
    "receiver": {
     "$ref": "#/definitions/receiver"
    }
   },
   "required": [
    "alerts",
    "labels",
    "receiver"
   ],
   "type": "object"
  },
  "alertGroups": {
   "description": "AlertGroups alert groups",
   "items": {
    "$ref": "#/definitions/alertGroup"
   },
   "type": "array"
  },
  "alertStatus": {
   "description": "AlertStatus alert status",
   "properties": {
    "inhibitedBy": {
     "description": "inhibited by",
     "items": {
      "type": "string"
     },
     "type": "array",
     "x-go-name": "InhibitedBy"
    },
    "silencedBy": {
     "description": "silenced by",
     "items": {
      "type": "string"
     },
     "type": "array",
     "x-go-name": "SilencedBy"
    },
    "state": {
     "description": "state",
     "enum": [
      "[unprocessed active suppressed]"
     ],
     "type": "string",
     "x-go-name": "State"
    }
   },
   "required": [
    "inhibitedBy",
    "silencedBy",
    "state"
   ],
   "type": "object",
   "x-go-name": "AlertStatus",
   "x-go-package": "github.com/prometheus/alertmanager/api/v2/models"
  },
  "alertmanagerConfig": {
   "description": "AlertmanagerConfig alertmanager config",
   "properties": {
    "original": {
     "description": "original",
     "type": "string",
     "x-go-name": "Original"
    }
   },
   "required": [
    "original"
   ],
   "type": "object",
   "x-go-name": "AlertmanagerConfig",
   "x-go-package": "github.com/prometheus/alertmanager/api/v2/models"
  },
  "alertmanagerStatus": {
   "description": "AlertmanagerStatus alertmanager status",
   "properties": {
    "cluster": {
     "$ref": "#/definitions/clusterStatus"
    },
    "config": {
     "$ref": "#/definitions/alertmanagerConfig"
    },
    "uptime": {
     "description": "uptime",
     "format": "date-time",
     "type": "string",
     "x-go-name": "Uptime"
    },
    "versionInfo": {
     "$ref": "#/definitions/versionInfo"
    }
   },
   "required": [
    "cluster",
    "config",
    "uptime",
    "versionInfo"
   ],
   "type": "object",
   "x-go-name": "AlertmanagerStatus",
   "x-go-package": "github.com/prometheus/alertmanager/api/v2/models"
  },
  "clusterStatus": {
   "description": "ClusterStatus cluster status",
   "properties": {
    "name": {
     "description": "name",
     "type": "string",
     "x-go-name": "Name"
    },
    "peers": {
     "description": "peers",
     "items": {
      "$ref": "#/definitions/peerStatus"
     },
     "type": "array",
     "x-go-name": "Peers"
    },
    "status": {
     "description": "status",
     "enum": [
      "[ready settling disabled]"
     ],
     "type": "string",
     "x-go-name": "Status"
    }
   },
   "required": [
    "status"
   ],
   "type": "object",
   "x-go-name": "ClusterStatus",
   "x-go-package": "github.com/prometheus/alertmanager/api/v2/models"
  },
  "duration": {
   "$ref": "#/definitions/Duration"
  },
  "gettableAlert": {
   "description": "GettableAlert gettable alert",
   "properties": {
    "annotations": {
     "$ref": "#/definitions/labelSet"
    },
    "endsAt": {
     "description": "ends at",
     "format": "date-time",
     "type": "string",
     "x-go-name": "EndsAt"
    },
    "fingerprint": {
     "description": "fingerprint",
     "type": "string",
     "x-go-name": "Fingerprint"
    },
    "generatorURL": {
     "description": "generator URL\nFormat: uri",
     "format": "uri",
     "type": "string",
     "x-go-name": "GeneratorURL"
    },
    "labels": {
     "$ref": "#/definitions/labelSet"
    },
    "receivers": {
     "description": "receivers",
     "items": {
      "$ref": "#/definitions/receiver"
     },
     "type": "array",
     "x-go-name": "Receivers"
    },
    "startsAt": {
     "description": "starts at",
     "format": "date-time",
     "type": "string",
     "x-go-name": "StartsAt"
    },
    "status": {
     "$ref": "#/definitions/alertStatus"
    },
    "updatedAt": {
     "description": "updated at",
     "format": "date-time",
     "type": "string",
     "x-go-name": "UpdatedAt"
    }
   },
   "required": [
    "labels",
    "annotations",
    "endsAt",
    "fingerprint",
    "receivers",
    "startsAt",
    "status",
    "updatedAt"
   ],
   "type": "object"
  },
  "gettableAlerts": {
   "description": "GettableAlerts gettable alerts",
   "items": {
    "$ref": "#/definitions/gettableAlert"
   },
   "type": "array"
  },
  "gettableSilence": {
   "properties": {
    "comment": {
     "description": "comment",
     "type": "string",
     "x-go-name": "Comment"
    },
    "createdBy": {
     "description": "created by",
     "type": "string",
     "x-go-name": "CreatedBy"
    },
    "endsAt": {
     "description": "ends at",
     "format": "date-time",
     "type": "string",
     "x-go-name": "EndsAt"
    },
    "id": {
     "description": "id",
     "type": "string",
     "x-go-name": "ID"
    },
    "matchers": {
     "$ref": "#/definitions/matchers"
    },
    "startsAt": {
     "description": "starts at",
     "format": "date-time",
     "type": "string",
     "x-go-name": "StartsAt"
    },
    "status": {
     "$ref": "#/definitions/silenceStatus"
    },
    "updatedAt": {
     "description": "updated at",
     "format": "date-time",
     "type": "string",
     "x-go-name": "UpdatedAt"
    }
   },
   "required": [
    "comment",
    "createdBy",
    "endsAt",
    "matchers",
    "startsAt",
    "id",
    "status",
    "updatedAt"
   ],
   "type": "object",
   "x-go-name": "GettableSilence",
   "x-go-package": "github.com/prometheus/alertmanager/api/v2/models"
  },
  "gettableSilences": {
   "description": "GettableSilences gettable silences",
   "items": {
    "$ref": "#/definitions/gettableSilence"
   },
   "type": "array"
  },
  "labelSet": {
   "additionalProperties": {
    "type": "string"
   },
   "description": "LabelSet label set",
   "type": "object",
   "x-go-name": "LabelSet",
   "x-go-package": "github.com/prometheus/alertmanager/api/v2/models"
  },
  "matcher": {
   "description": "Matcher matcher",
   "properties": {
    "isEqual": {
     "description": "is equal",
     "type": "boolean",
     "x-go-name": "IsEqual"
    },
    "isRegex": {
     "description": "is regex",
     "type": "boolean",
     "x-go-name": "IsRegex"
    },
    "name": {
     "description": "name",
     "type": "string",
     "x-go-name": "Name"
    },
    "value": {
     "description": "value",
     "type": "string",
     "x-go-name": "Value"
    }
   },
   "required": [
    "isRegex",
    "name",
    "value"
   ],
   "type": "object",
   "x-go-name": "Matcher",
   "x-go-package": "github.com/prometheus/alertmanager/api/v2/models"
  },
  "matchers": {
   "description": "Matchers matchers",
   "items": {
    "$ref": "#/definitions/matcher"
   },
   "type": "array",
   "x-go-name": "Matchers",
   "x-go-package": "github.com/prometheus/alertmanager/api/v2/models"
  },
  "overrideLabels": {
   "additionalProperties": {
    "type": "string"
   },
   "description": "The custom marshaling for labels.Labels ends up doing this anyways.",
   "title": "override the labels type with a map for generation.",
   "type": "object",
   "x-go-package": "github.com/grafana/grafana/pkg/services/ngalert/api/tooling/definitions"
  },
  "peerStatus": {
   "description": "PeerStatus peer status",
   "properties": {
    "address": {
     "description": "address",
     "type": "string",
     "x-go-name": "Address"
    },
    "name": {
     "description": "name",
     "type": "string",
     "x-go-name": "Name"
    }
   },
   "required": [
    "address",
    "name"
   ],
   "type": "object",
   "x-go-name": "PeerStatus",
   "x-go-package": "github.com/prometheus/alertmanager/api/v2/models"
  },
  "postableAlert": {
   "description": "PostableAlert postable alert",
   "properties": {
    "annotations": {
     "$ref": "#/definitions/labelSet"
    },
    "endsAt": {
     "description": "ends at\nFormat: date-time",
     "format": "date-time",
     "type": "string",
     "x-go-name": "EndsAt"
    },
    "generatorURL": {
     "description": "generator URL\nFormat: uri",
     "format": "uri",
     "type": "string",
     "x-go-name": "GeneratorURL"
    },
    "labels": {
     "$ref": "#/definitions/labelSet"
    },
    "startsAt": {
     "description": "starts at\nFormat: date-time",
     "format": "date-time",
     "type": "string",
     "x-go-name": "StartsAt"
    }
   },
   "required": [
    "labels"
   ],
   "type": "object",
   "x-go-name": "PostableAlert",
   "x-go-package": "github.com/prometheus/alertmanager/api/v2/models"
  },
  "postableAlerts": {
   "description": "PostableAlerts postable alerts",
   "items": {
    "$ref": "#/definitions/postableAlert"
   },
   "type": "array",
   "x-go-name": "PostableAlerts",
   "x-go-package": "github.com/prometheus/alertmanager/api/v2/models"
  },
  "postableSilence": {
   "properties": {
    "comment": {
     "description": "comment",
     "type": "string",
     "x-go-name": "Comment"
    },
    "createdBy": {
     "description": "created by",
     "type": "string",
     "x-go-name": "CreatedBy"
    },
    "endsAt": {
     "description": "ends at",
     "format": "date-time",
     "type": "string",
     "x-go-name": "EndsAt"
    },
    "id": {
     "description": "id",
     "type": "string",
     "x-go-name": "ID"
    },
    "matchers": {
     "$ref": "#/definitions/matchers"
    },
    "startsAt": {
     "description": "starts at",
     "format": "date-time",
     "type": "string",
     "x-go-name": "StartsAt"
    }
   },
   "required": [
    "comment",
    "createdBy",
    "endsAt",
    "matchers",
    "startsAt"
   ],
   "type": "object",
   "x-go-name": "PostableSilence",
   "x-go-package": "github.com/prometheus/alertmanager/api/v2/models"
  },
  "receiver": {
   "description": "Receiver receiver",
   "properties": {
    "name": {
     "description": "name",
     "type": "string",
     "x-go-name": "Name"
    }
   },
   "required": [
    "name"
   ],
   "type": "object"
  },
  "silence": {
   "description": "Silence silence",
   "properties": {
    "comment": {
     "description": "comment",
     "type": "string",
     "x-go-name": "Comment"
    },
    "createdBy": {
     "description": "created by",
     "type": "string",
     "x-go-name": "CreatedBy"
    },
    "endsAt": {
     "description": "ends at",
     "format": "date-time",
     "type": "string",
     "x-go-name": "EndsAt"
    },
    "matchers": {
     "$ref": "#/definitions/matchers"
    },
    "startsAt": {
     "description": "starts at",
     "format": "date-time",
     "type": "string",
     "x-go-name": "StartsAt"
    }
   },
   "required": [
    "comment",
    "createdBy",
    "endsAt",
    "matchers",
    "startsAt"
   ],
   "type": "object",
   "x-go-name": "Silence",
   "x-go-package": "github.com/prometheus/alertmanager/api/v2/models"
  },
  "silenceStatus": {
   "description": "SilenceStatus silence status",
   "properties": {
    "state": {
     "description": "state",
     "enum": [
      "[expired active pending]"
     ],
     "type": "string",
     "x-go-name": "State"
    }
   },
   "required": [
    "state"
   ],
   "type": "object",
   "x-go-name": "SilenceStatus",
   "x-go-package": "github.com/prometheus/alertmanager/api/v2/models"
  },
  "versionInfo": {
   "description": "VersionInfo version info",
   "properties": {
    "branch": {
     "description": "branch",
     "type": "string",
     "x-go-name": "Branch"
    },
    "buildDate": {
     "description": "build date",
     "type": "string",
     "x-go-name": "BuildDate"
    },
    "buildUser": {
     "description": "build user",
     "type": "string",
     "x-go-name": "BuildUser"
    },
    "goVersion": {
     "description": "go version",
     "type": "string",
     "x-go-name": "GoVersion"
    },
    "revision": {
     "description": "revision",
     "type": "string",
     "x-go-name": "Revision"
    },
    "version": {
     "description": "version",
     "type": "string",
     "x-go-name": "Version"
    }
   },
   "required": [
    "branch",
    "buildDate",
    "buildUser",
    "goVersion",
    "revision",
    "version"
   ],
   "type": "object",
   "x-go-name": "VersionInfo",
   "x-go-package": "github.com/prometheus/alertmanager/api/v2/models"
  }
 },
 "info": {
  "description": "Package definitions includes the types required for generating or consuming an OpenAPI\nspec for the Grafana Alerting API.",
  "title": "Grafana Alerting API.",
  "version": "1.1.0"
 },
 "paths": {
  "/api/alertmanager/grafana/api/v2/alerts": {
   "get": {
    "description": "get alertmanager alerts",
    "operationId": "RouteGetGrafanaAMAlerts",
    "parameters": [
     {
      "default": true,
      "description": "Show active alerts",
      "in": "query",
      "name": "active",
      "type": "boolean",
      "x-go-name": "Active"
     },
     {
      "default": true,
      "description": "Show silenced alerts",
      "in": "query",
      "name": "silenced",
      "type": "boolean",
      "x-go-name": "Silenced"
     },
     {
      "default": true,
      "description": "Show inhibited alerts",
      "in": "query",
      "name": "inhibited",
      "type": "boolean",
      "x-go-name": "Inhibited"
     },
     {
      "description": "A list of matchers to filter alerts by",
      "in": "query",
      "items": {
       "type": "string"
      },
      "name": "filter",
      "type": "array",
      "x-go-name": "Matchers"
     },
     {
      "description": "A regex matching receivers to filter alerts by",
      "in": "query",
      "name": "receiver",
      "type": "string",
      "x-go-name": "Receivers"
     }
    ],
    "responses": {
     "200": {
      "description": "gettableAlerts",
      "schema": {
       "$ref": "#/definitions/gettableAlerts"
      }
     },
     "400": {
      "description": "ValidationError",
      "schema": {
       "$ref": "#/definitions/ValidationError"
      }
     }
    },
    "tags": [
     "alertmanager"
    ]
   },
   "post": {
    "description": "create alertmanager alerts",
    "operationId": "RoutePostGrafanaAMAlerts",
    "parameters": [
     {
      "in": "body",
      "name": "PostableAlerts",
      "schema": {
       "items": {
        "$ref": "#/definitions/postableAlert"
       },
       "type": "array"
      }
     }
    ],
    "responses": {
     "200": {
      "description": "Ack",
      "schema": {
       "$ref": "#/definitions/Ack"
      }
     },
     "400": {
      "description": "ValidationError",
      "schema": {
       "$ref": "#/definitions/ValidationError"
      }
     }
    },
    "tags": [
     "alertmanager"
    ]
   }
  },
  "/api/alertmanager/grafana/api/v2/alerts/groups": {
   "get": {
    "description": "get alertmanager alerts",
    "operationId": "RouteGetGrafanaAMAlertGroups",
    "parameters": [
     {
      "default": true,
      "description": "Show active alerts",
      "in": "query",
      "name": "active",
      "type": "boolean",
      "x-go-name": "Active"
     },
     {
      "default": true,
      "description": "Show silenced alerts",
      "in": "query",
      "name": "silenced",
      "type": "boolean",
      "x-go-name": "Silenced"
     },
     {
      "default": true,
      "description": "Show inhibited alerts",
      "in": "query",
      "name": "inhibited",
      "type": "boolean",
      "x-go-name": "Inhibited"
     },
     {
      "description": "A list of matchers to filter alerts by",
      "in": "query",
      "items": {
       "type": "string"
      },
      "name": "filter",
      "type": "array",
      "x-go-name": "Matchers"
     },
     {
      "description": "A regex matching receivers to filter alerts by",
      "in": "query",
      "name": "receiver",
      "type": "string",
      "x-go-name": "Receivers"
     }
    ],
    "responses": {
     "200": {
      "description": "alertGroups",
      "schema": {
       "$ref": "#/definitions/alertGroups"
      }
     },
     "400": {
      "description": "ValidationError",
      "schema": {
       "$ref": "#/definitions/ValidationError"
      }
     }
    },
    "tags": [
     "alertmanager"
    ]
   }
  },
  "/api/alertmanager/grafana/api/v2/silence/{SilenceId}": {
   "delete": {
    "description": "delete silence",
    "operationId": "RouteDeleteGrafanaSilence",
    "parameters": [
     {
      "in": "path",
      "name": "SilenceId",
      "required": true,
      "type": "string"
     }
    ],
    "responses": {
     "200": {
      "description": "Ack",
      "schema": {
       "$ref": "#/definitions/Ack"
      }
     },
     "400": {
      "description": "ValidationError",
      "schema": {
       "$ref": "#/definitions/ValidationError"
      }
     }
    },
    "tags": [
     "alertmanager"
    ]
   },
   "get": {
    "description": "get silence",
    "operationId": "RouteGetGrafanaSilence",
    "parameters": [
     {
      "in": "path",
      "name": "SilenceId",
      "required": true,
      "type": "string"
     }
    ],
    "responses": {
     "200": {
      "description": "gettableSilence",
      "schema": {
       "$ref": "#/definitions/gettableSilence"
      }
     },
     "400": {
      "description": "ValidationError",
      "schema": {
       "$ref": "#/definitions/ValidationError"
      }
     }
    },
    "tags": [
     "alertmanager"
    ]
   }
  },
  "/api/alertmanager/grafana/api/v2/silences": {
   "get": {
    "description": "get silences",
    "operationId": "RouteGetGrafanaSilences",
    "parameters": [
     {
      "in": "query",
      "items": {
       "type": "string"
      },
      "name": "filter",
      "type": "array",
      "x-go-name": "Filter"
     }
    ],
    "responses": {
     "200": {
      "description": "gettableSilences",
      "schema": {
       "$ref": "#/definitions/gettableSilences"
      }
     },
     "400": {
      "description": "ValidationError",
      "schema": {
       "$ref": "#/definitions/ValidationError"
      }
     }
    },
    "tags": [
     "alertmanager"
    ]
   },
   "post": {
    "description": "create silence",
    "operationId": "RouteCreateGrafanaSilence",
    "parameters": [
     {
      "in": "body",
      "name": "Silence",
      "schema": {
       "$ref": "#/definitions/postableSilence"
      }
     }
    ],
    "responses": {
     "201": {
      "description": "gettableSilence",
      "schema": {
       "$ref": "#/definitions/gettableSilence"
      }
     },
     "400": {
      "description": "ValidationError",
      "schema": {
       "$ref": "#/definitions/ValidationError"
      }
     }
    },
    "tags": [
     "alertmanager"
    ]
   }
  },
  "/api/alertmanager/grafana/api/v2/status": {
   "get": {
    "description": "get alertmanager status and configuration",
    "operationId": "RouteGetGrafanaAMStatus",
    "responses": {
     "200": {
      "description": "GettableStatus",
      "schema": {
       "$ref": "#/definitions/GettableStatus"
      }
     },
     "400": {
      "description": "ValidationError",
      "schema": {
       "$ref": "#/definitions/ValidationError"
      }
     }
    },
    "tags": [
     "alertmanager"
    ]
   }
  },
  "/api/alertmanager/grafana/config/api/v1/alerts": {
   "delete": {
    "description": "deletes the Alerting config for a tenant",
    "operationId": "RouteDeleteGrafanaAlertingConfig",
    "responses": {
     "200": {
      "description": "Ack",
      "schema": {
       "$ref": "#/definitions/Ack"
      }
     },
     "400": {
      "description": "ValidationError",
      "schema": {
       "$ref": "#/definitions/ValidationError"
      }
     }
    },
    "tags": [
     "alertmanager"
    ]
   },
   "get": {
    "description": "gets an Alerting config",
    "operationId": "RouteGetGrafanaAlertingConfig",
    "responses": {
     "200": {
      "description": "GettableUserConfig",
      "schema": {
       "$ref": "#/definitions/GettableUserConfig"
      }
     },
     "400": {
      "description": "ValidationError",
      "schema": {
       "$ref": "#/definitions/ValidationError"
      }
     }
    },
    "tags": [
     "alertmanager"
    ]
   },
   "post": {
    "description": "sets an Alerting config",
    "operationId": "RoutePostGrafanaAlertingConfig",
    "parameters": [
     {
      "in": "body",
      "name": "Body",
      "schema": {
       "$ref": "#/definitions/PostableUserConfig"
      }
     }
    ],
    "responses": {
     "201": {
      "description": "Ack",
      "schema": {
       "$ref": "#/definitions/Ack"
      }
     },
     "400": {
      "description": "ValidationError",
      "schema": {
       "$ref": "#/definitions/ValidationError"
      }
     }
    },
    "tags": [
     "alertmanager"
    ]
   }
  },
  "/api/alertmanager/grafana/config/api/v1/receivers/test": {
   "post": {
    "operationId": "RoutePostTestGrafanaReceivers",
    "parameters": [
     {
      "in": "body",
      "name": "Body",
      "schema": {
       "$ref": "#/definitions/TestReceiversConfigBodyParams"
      }
     }
    ],
    "responses": {
     "200": {
      "description": "Ack",
      "schema": {
       "$ref": "#/definitions/Ack"
      }
     },
     "207": {
      "description": "MultiStatus",
      "schema": {
       "$ref": "#/definitions/MultiStatus"
      }
     },
     "400": {
      "description": "ValidationError",
      "schema": {
       "$ref": "#/definitions/ValidationError"
      }
     },
     "403": {
      "description": "PermissionDenied",
      "schema": {
       "$ref": "#/definitions/PermissionDenied"
      }
     },
     "404": {
      "description": "AlertManagerNotFound",
      "schema": {
       "$ref": "#/definitions/AlertManagerNotFound"
      }
     },
     "408": {
      "description": "Failure",
      "schema": {
       "$ref": "#/definitions/Failure"
      }
     },
     "409": {
      "description": "AlertManagerNotReady",
      "schema": {
       "$ref": "#/definitions/AlertManagerNotReady"
      }
     }
    },
    "summary": "Test Grafana managed receivers without saving them.",
    "tags": [
     "alertmanager"
    ]
   }
  },
  "/api/alertmanager/{DatasourceUID}/api/v2/alerts": {
   "get": {
    "description": "get alertmanager alerts",
    "operationId": "RouteGetAMAlerts",
    "parameters": [
     {
      "default": true,
      "description": "Show active alerts",
      "in": "query",
      "name": "active",
      "type": "boolean",
      "x-go-name": "Active"
     },
     {
      "default": true,
      "description": "Show silenced alerts",
      "in": "query",
      "name": "silenced",
      "type": "boolean",
      "x-go-name": "Silenced"
     },
     {
      "default": true,
      "description": "Show inhibited alerts",
      "in": "query",
      "name": "inhibited",
      "type": "boolean",
      "x-go-name": "Inhibited"
     },
     {
      "description": "A list of matchers to filter alerts by",
      "in": "query",
      "items": {
       "type": "string"
      },
      "name": "filter",
      "type": "array",
      "x-go-name": "Matchers"
     },
     {
      "description": "A regex matching receivers to filter alerts by",
      "in": "query",
      "name": "receiver",
      "type": "string",
      "x-go-name": "Receivers"
     },
     {
      "description": "DatasoureUID should be the datasource UID identifier",
      "in": "path",
      "name": "DatasourceUID",
      "required": true,
      "type": "string"
     }
    ],
    "responses": {
     "200": {
      "description": "gettableAlerts",
      "schema": {
       "$ref": "#/definitions/gettableAlerts"
      }
     },
     "400": {
      "description": "ValidationError",
      "schema": {
       "$ref": "#/definitions/ValidationError"
      }
     }
    },
    "tags": [
     "alertmanager"
    ]
   },
   "post": {
    "description": "create alertmanager alerts",
    "operationId": "RoutePostAMAlerts",
    "parameters": [
     {
      "in": "body",
      "name": "PostableAlerts",
      "schema": {
       "items": {
        "$ref": "#/definitions/postableAlert"
       },
       "type": "array"
      }
     },
     {
      "description": "DatasoureUID should be the datasource UID identifier",
      "in": "path",
      "name": "DatasourceUID",
      "required": true,
      "type": "string"
     }
    ],
    "responses": {
     "200": {
      "description": "Ack",
      "schema": {
       "$ref": "#/definitions/Ack"
      }
     },
     "400": {
      "description": "ValidationError",
      "schema": {
       "$ref": "#/definitions/ValidationError"
      }
     }
    },
    "tags": [
     "alertmanager"
    ]
   }
  },
  "/api/alertmanager/{DatasourceUID}/api/v2/alerts/groups": {
   "get": {
    "description": "get alertmanager alerts",
    "operationId": "RouteGetAMAlertGroups",
    "parameters": [
     {
      "default": true,
      "description": "Show active alerts",
      "in": "query",
      "name": "active",
      "type": "boolean",
      "x-go-name": "Active"
     },
     {
      "default": true,
      "description": "Show silenced alerts",
      "in": "query",
      "name": "silenced",
      "type": "boolean",
      "x-go-name": "Silenced"
     },
     {
      "default": true,
      "description": "Show inhibited alerts",
      "in": "query",
      "name": "inhibited",
      "type": "boolean",
      "x-go-name": "Inhibited"
     },
     {
      "description": "A list of matchers to filter alerts by",
      "in": "query",
      "items": {
       "type": "string"
      },
      "name": "filter",
      "type": "array",
      "x-go-name": "Matchers"
     },
     {
      "description": "A regex matching receivers to filter alerts by",
      "in": "query",
      "name": "receiver",
      "type": "string",
      "x-go-name": "Receivers"
     },
     {
      "description": "DatasoureUID should be the datasource UID identifier",
      "in": "path",
      "name": "DatasourceUID",
      "required": true,
      "type": "string"
     }
    ],
    "responses": {
     "200": {
      "description": "alertGroups",
      "schema": {
       "$ref": "#/definitions/alertGroups"
      }
     },
     "400": {
      "description": "ValidationError",
      "schema": {
       "$ref": "#/definitions/ValidationError"
      }
     }
    },
    "tags": [
     "alertmanager"
    ]
   }
  },
  "/api/alertmanager/{DatasourceUID}/api/v2/silence/{SilenceId}": {
   "delete": {
    "description": "delete silence",
    "operationId": "RouteDeleteSilence",
    "parameters": [
     {
      "in": "path",
      "name": "SilenceId",
      "required": true,
      "type": "string"
     },
     {
      "description": "DatasoureUID should be the datasource UID identifier",
      "in": "path",
      "name": "DatasourceUID",
      "required": true,
      "type": "string"
     }
    ],
    "responses": {
     "200": {
      "description": "Ack",
      "schema": {
       "$ref": "#/definitions/Ack"
      }
     },
     "400": {
      "description": "ValidationError",
      "schema": {
       "$ref": "#/definitions/ValidationError"
      }
     }
    },
    "tags": [
     "alertmanager"
    ]
   },
   "get": {
    "description": "get silence",
    "operationId": "RouteGetSilence",
    "parameters": [
     {
      "in": "path",
      "name": "SilenceId",
      "required": true,
      "type": "string"
     },
     {
      "description": "DatasoureUID should be the datasource UID identifier",
      "in": "path",
      "name": "DatasourceUID",
      "required": true,
      "type": "string"
     }
    ],
    "responses": {
     "200": {
      "description": "gettableSilence",
      "schema": {
       "$ref": "#/definitions/gettableSilence"
      }
     },
     "400": {
      "description": "ValidationError",
      "schema": {
       "$ref": "#/definitions/ValidationError"
      }
     }
    },
    "tags": [
     "alertmanager"
    ]
   }
  },
  "/api/alertmanager/{DatasourceUID}/api/v2/silences": {
   "get": {
    "description": "get silences",
    "operationId": "RouteGetSilences",
    "parameters": [
     {
      "in": "query",
      "items": {
       "type": "string"
      },
      "name": "filter",
      "type": "array",
      "x-go-name": "Filter"
     },
     {
      "description": "DatasoureUID should be the datasource UID identifier",
      "in": "path",
      "name": "DatasourceUID",
      "required": true,
      "type": "string"
     }
    ],
    "responses": {
     "200": {
      "description": "gettableSilences",
      "schema": {
       "$ref": "#/definitions/gettableSilences"
      }
     },
     "400": {
      "description": "ValidationError",
      "schema": {
       "$ref": "#/definitions/ValidationError"
      }
     }
    },
    "tags": [
     "alertmanager"
    ]
   },
   "post": {
    "description": "create silence",
    "operationId": "RouteCreateSilence",
    "parameters": [
     {
      "in": "body",
      "name": "Silence",
      "schema": {
       "$ref": "#/definitions/postableSilence"
      }
     },
     {
      "description": "DatasoureUID should be the datasource UID identifier",
      "in": "path",
      "name": "DatasourceUID",
      "required": true,
      "type": "string"
     }
    ],
    "responses": {
     "201": {
      "description": "gettableSilence",
      "schema": {
       "$ref": "#/definitions/gettableSilence"
      }
     },
     "400": {
      "description": "ValidationError",
      "schema": {
       "$ref": "#/definitions/ValidationError"
      }
     }
    },
    "tags": [
     "alertmanager"
    ]
   }
  },
  "/api/alertmanager/{DatasourceUID}/api/v2/status": {
   "get": {
    "description": "get alertmanager status and configuration",
    "operationId": "RouteGetAMStatus",
    "parameters": [
     {
      "description": "DatasoureUID should be the datasource UID identifier",
      "in": "path",
      "name": "DatasourceUID",
      "required": true,
      "type": "string"
     }
    ],
    "responses": {
     "200": {
      "description": "GettableStatus",
      "schema": {
       "$ref": "#/definitions/GettableStatus"
      }
     },
     "400": {
      "description": "ValidationError",
      "schema": {
       "$ref": "#/definitions/ValidationError"
      }
     }
    },
    "tags": [
     "alertmanager"
    ]
   }
  },
  "/api/alertmanager/{DatasourceUID}/config/api/v1/alerts": {
   "delete": {
    "description": "deletes the Alerting config for a tenant",
    "operationId": "RouteDeleteAlertingConfig",
    "parameters": [
     {
      "description": "DatasoureUID should be the datasource UID identifier",
      "in": "path",
      "name": "DatasourceUID",
      "required": true,
      "type": "string"
     }
    ],
    "responses": {
     "200": {
      "description": "Ack",
      "schema": {
       "$ref": "#/definitions/Ack"
      }
     },
     "400": {
      "description": "ValidationError",
      "schema": {
       "$ref": "#/definitions/ValidationError"
      }
     }
    },
    "tags": [
     "alertmanager"
    ]
   },
   "get": {
    "description": "gets an Alerting config",
    "operationId": "RouteGetAlertingConfig",
    "parameters": [
     {
      "description": "DatasoureUID should be the datasource UID identifier",
      "in": "path",
      "name": "DatasourceUID",
      "required": true,
      "type": "string"
     }
    ],
    "responses": {
     "200": {
      "description": "GettableUserConfig",
      "schema": {
       "$ref": "#/definitions/GettableUserConfig"
      }
     },
     "400": {
      "description": "ValidationError",
      "schema": {
       "$ref": "#/definitions/ValidationError"
      }
     }
    },
    "tags": [
     "alertmanager"
    ]
   },
   "post": {
    "description": "sets an Alerting config",
    "operationId": "RoutePostAlertingConfig",
    "parameters": [
     {
      "in": "body",
      "name": "Body",
      "schema": {
       "$ref": "#/definitions/PostableUserConfig"
      }
     },
     {
      "description": "DatasoureUID should be the datasource UID identifier",
      "in": "path",
      "name": "DatasourceUID",
      "required": true,
      "type": "string"
     }
    ],
    "responses": {
     "201": {
      "description": "Ack",
      "schema": {
       "$ref": "#/definitions/Ack"
      }
     },
     "400": {
      "description": "ValidationError",
      "schema": {
       "$ref": "#/definitions/ValidationError"
      }
     }
    },
    "tags": [
     "alertmanager"
    ]
   }
  },
  "/api/alertmanager/{DatasourceUID}/config/api/v1/receivers/test": {
   "post": {
    "operationId": "RoutePostTestReceivers",
    "parameters": [
     {
      "in": "body",
      "name": "Body",
      "schema": {
       "$ref": "#/definitions/TestReceiversConfigBodyParams"
      }
     },
     {
      "description": "DatasoureUID should be the datasource UID identifier",
      "in": "path",
      "name": "DatasourceUID",
      "required": true,
      "type": "string"
     }
    ],
    "responses": {
     "200": {
      "description": "Ack",
      "schema": {
       "$ref": "#/definitions/Ack"
      }
     },
     "207": {
      "description": "MultiStatus",
      "schema": {
       "$ref": "#/definitions/MultiStatus"
      }
     },
     "400": {
      "description": "ValidationError",
      "schema": {
       "$ref": "#/definitions/ValidationError"
      }
     },
     "403": {
      "description": "PermissionDenied",
      "schema": {
       "$ref": "#/definitions/PermissionDenied"
      }
     },
     "404": {
      "description": "AlertManagerNotFound",
      "schema": {
       "$ref": "#/definitions/AlertManagerNotFound"
      }
     },
     "408": {
      "description": "Failure",
      "schema": {
       "$ref": "#/definitions/Failure"
      }
     },
     "409": {
      "description": "AlertManagerNotReady",
      "schema": {
       "$ref": "#/definitions/AlertManagerNotReady"
      }
     }
    },
    "summary": "Test Grafana managed receivers without saving them.",
    "tags": [
     "alertmanager"
    ]
   }
  },
  "/api/prometheus/grafana/api/v1/alerts": {
   "get": {
    "description": "gets the current alerts",
    "operationId": "RouteGetGrafanaAlertStatuses",
    "parameters": [
     {
      "default": false,
      "description": "Include Grafana specific labels as part of the response.",
      "in": "query",
      "name": "includeInternalLabels",
      "type": "boolean",
      "x-go-name": "IncludeInternalLabels"
     }
    ],
    "responses": {
     "200": {
      "description": "AlertResponse",
      "schema": {
       "$ref": "#/definitions/AlertResponse"
      }
     }
    },
    "tags": [
     "prometheus"
    ]
   }
  },
  "/api/prometheus/grafana/api/v1/rules": {
   "get": {
    "description": "gets the evaluation statuses of all rules",
    "operationId": "RouteGetGrafanaRuleStatuses",
    "parameters": [
     {
      "default": false,
      "description": "Include Grafana specific labels as part of the response.",
      "in": "query",
      "name": "includeInternalLabels",
      "type": "boolean",
      "x-go-name": "IncludeInternalLabels"
     },
     {
      "description": "Filter the list of rules to those that belong to the specified dashboard UID.",
      "in": "query",
      "name": "DashboardUID",
      "type": "string"
     },
     {
      "description": "Filter the list of rules to those that belong to the specified panel ID. Dashboard UID must be specified.",
      "format": "int64",
      "in": "query",
      "name": "PanelID",
      "type": "integer"
     }
    ],
    "responses": {
     "200": {
      "description": "RuleResponse",
      "schema": {
       "$ref": "#/definitions/RuleResponse"
      }
     }
    },
    "tags": [
     "prometheus"
    ]
   }
  },
  "/api/prometheus/{DatasourceUID}/api/v1/alerts": {
   "get": {
    "description": "gets the current alerts",
    "operationId": "RouteGetAlertStatuses",
    "parameters": [
     {
      "description": "DatasoureUID should be the datasource UID identifier",
      "in": "path",
      "name": "DatasourceUID",
      "required": true,
      "type": "string"
     }
    ],
    "responses": {
     "200": {
      "description": "AlertResponse",
      "schema": {
       "$ref": "#/definitions/AlertResponse"
      }
     }
    },
    "tags": [
     "prometheus"
    ]
   }
  },
  "/api/prometheus/{DatasourceUID}/api/v1/rules": {
   "get": {
    "description": "gets the evaluation statuses of all rules",
    "operationId": "RouteGetRuleStatuses",
    "parameters": [
     {
      "description": "DatasoureUID should be the datasource UID identifier",
      "in": "path",
      "name": "DatasourceUID",
      "required": true,
      "type": "string"
     }
    ],
    "responses": {
     "200": {
      "description": "RuleResponse",
      "schema": {
       "$ref": "#/definitions/RuleResponse"
      }
     }
    },
    "tags": [
     "prometheus"
    ]
   }
  },
<<<<<<< HEAD
  "/api/provisioning/contact-points": {
   "get": {
    "operationId": "RouteGetContactpoints",
    "responses": {
     "200": {
      "description": "Route",
      "schema": {
       "$ref": "#/definitions/Route"
      }
     },
     "400": {
      "description": "ValidationError",
      "schema": {
       "$ref": "#/definitions/ValidationError"
      }
     }
    },
    "summary": "Get all the contact points.",
    "tags": [
     "provisioning"
    ]
   },
   "post": {
    "consumes": [
     "application/json"
    ],
    "operationId": "RoutePostContactpoints",
    "parameters": [
     {
      "in": "body",
      "name": "Body",
      "schema": {
       "$ref": "#/definitions/EmbeddedContactPoint"
      }
     }
    ],
    "responses": {
     "202": {
      "$ref": "#/responses/Accepted"
     },
     "400": {
      "description": "ValidationError",
      "schema": {
       "$ref": "#/definitions/ValidationError"
      }
     }
    },
    "summary": "Create a contact point.",
    "tags": [
     "provisioning"
    ]
   }
  },
  "/api/provisioning/contact-points/{ID}": {
   "delete": {
    "consumes": [
     "application/json"
    ],
    "operationId": "RouteDeleteContactpoints",
    "responses": {
     "202": {
      "$ref": "#/responses/Accepted"
     },
     "400": {
      "description": "ValidationError",
      "schema": {
       "$ref": "#/definitions/ValidationError"
      }
     }
    },
    "summary": "Delete a contact point.",
    "tags": [
     "provisioning"
    ]
   },
   "put": {
    "consumes": [
     "application/json"
    ],
    "operationId": "RoutePutContactpoint",
    "parameters": [
     {
      "in": "body",
      "name": "Body",
      "schema": {
       "$ref": "#/definitions/EmbeddedContactPoint"
      }
     }
    ],
    "responses": {
     "202": {
      "$ref": "#/responses/Accepted"
     },
     "400": {
      "description": "ValidationError",
      "schema": {
       "$ref": "#/definitions/ValidationError"
      }
     }
    },
    "summary": "Update an existing contact point.",
    "tags": [
     "provisioning"
    ]
   }
  },
  "/api/provisioning/mute-timings": {
   "get": {
    "operationId": "RouteGetMuteTimings",
    "responses": {
     "200": {
      "$ref": "#/responses/MuteTiming"
     },
     "400": {
      "description": "ValidationError",
      "schema": {
       "$ref": "#/definitions/ValidationError"
      }
     }
    },
    "summary": "Get all the mute timings.",
    "tags": [
     "provisioning"
    ]
   }
  },
  "/api/provisioning/mute-timings/{name}": {
   "get": {
    "operationId": "RouteGetMuteTiming",
    "responses": {
     "200": {
      "$ref": "#/responses/MuteTiming"
     },
     "400": {
      "description": "ValidationError",
      "schema": {
       "$ref": "#/definitions/ValidationError"
      }
     }
    },
    "summary": "Get a mute timing.",
    "tags": [
     "provisioning"
    ]
   }
  },
  "/api/provisioning/policies": {
   "get": {
    "operationId": "RouteGetPolicyTree",
    "responses": {
     "200": {
      "description": "Route",
      "schema": {
       "$ref": "#/definitions/Route"
      }
     },
     "400": {
      "description": "ValidationError",
      "schema": {
       "$ref": "#/definitions/ValidationError"
      }
     }
    },
    "summary": "Get the notification policy tree.",
    "tags": [
     "provisioning"
    ]
   },
   "put": {
    "consumes": [
     "application/json"
    ],
    "operationId": "RoutePutPolicyTree",
    "parameters": [
     {
      "in": "body",
      "name": "Body",
      "schema": {
       "$ref": "#/definitions/Route"
      }
     }
    ],
    "responses": {
     "202": {
      "$ref": "#/responses/Accepted"
     },
     "400": {
      "description": "ValidationError",
      "schema": {
       "$ref": "#/definitions/ValidationError"
      }
     }
    },
    "summary": "Sets the notification policy tree.",
    "tags": [
     "provisioning"
    ]
   }
  },
  "/api/provisioning/templates": {
   "get": {
    "operationId": "RouteGetTemplates",
    "responses": {
     "200": {
      "$ref": "#/responses/MessageTemplate"
     },
     "400": {
      "description": "ValidationError",
      "schema": {
       "$ref": "#/definitions/ValidationError"
      }
     }
    },
    "summary": "Get all message templates.",
    "tags": [
     "provisioning"
    ]
   }
  },
  "/api/provisioning/templates/{name}": {
   "delete": {
    "operationId": "RouteDeleteTemplate",
    "responses": {
     "204": {
      "$ref": "#/responses/Accepted"
     }
    },
    "summary": "Delete a template.",
    "tags": [
     "provisioning"
    ]
   },
   "get": {
    "operationId": "RouteGetTemplate",
    "responses": {
     "200": {
      "$ref": "#/responses/MessageTemplate"
     },
     "404": {
      "$ref": "#/responses/NotFound"
     }
    },
    "summary": "Get a message template.",
    "tags": [
     "provisioning"
    ]
   },
   "put": {
    "consumes": [
     "application/json"
    ],
    "operationId": "RoutePutTemplate",
    "parameters": [
     {
      "in": "body",
      "name": "Body",
      "schema": {
       "$ref": "#/definitions/MessageTemplateContent"
      }
     }
    ],
    "responses": {
     "202": {
      "$ref": "#/responses/Accepted"
     },
     "400": {
      "description": "ValidationError",
      "schema": {
       "$ref": "#/definitions/ValidationError"
      }
     }
    },
    "summary": "Updates an existing template.",
    "tags": [
     "provisioning"
    ]
   }
  },
=======
>>>>>>> 556faf82
  "/api/ruler/grafana/api/v1/rules": {
   "get": {
    "description": "List rule groups",
    "operationId": "RouteGetGrafanaRulesConfig",
    "parameters": [
     {
      "in": "query",
      "name": "DashboardUID",
      "type": "string"
     },
     {
      "format": "int64",
      "in": "query",
      "name": "PanelID",
      "type": "integer"
     }
    ],
    "produces": [
     "application/json"
    ],
    "responses": {
     "202": {
      "description": "NamespaceConfigResponse",
      "schema": {
       "$ref": "#/definitions/NamespaceConfigResponse"
      }
     }
    },
    "tags": [
     "ruler"
    ]
   }
  },
  "/api/ruler/grafana/api/v1/rules/{Namespace}": {
   "delete": {
    "description": "Delete namespace",
    "operationId": "RouteDeleteNamespaceGrafanaRulesConfig",
    "parameters": [
     {
      "in": "path",
      "name": "Namespace",
      "required": true,
      "type": "string"
     }
    ],
    "responses": {
     "202": {
      "description": "Ack",
      "schema": {
       "$ref": "#/definitions/Ack"
      }
     }
    },
    "tags": [
     "ruler"
    ]
   },
   "get": {
    "description": "Get rule groups by namespace",
    "operationId": "RouteGetNamespaceGrafanaRulesConfig",
    "parameters": [
     {
      "in": "path",
      "name": "Namespace",
      "required": true,
      "type": "string"
     }
    ],
    "produces": [
     "application/json"
    ],
    "responses": {
     "202": {
      "description": "NamespaceConfigResponse",
      "schema": {
       "$ref": "#/definitions/NamespaceConfigResponse"
      }
     }
    },
    "tags": [
     "ruler"
    ]
   },
   "post": {
    "consumes": [
     "application/json",
     "application/yaml"
    ],
    "description": "Creates or updates a rule group",
    "operationId": "RoutePostNameGrafanaRulesConfig",
    "parameters": [
     {
      "in": "path",
      "name": "Namespace",
      "required": true,
      "type": "string"
     },
     {
      "in": "body",
      "name": "Body",
      "schema": {
       "$ref": "#/definitions/PostableRuleGroupConfig"
      }
     }
    ],
    "responses": {
     "202": {
      "description": "Ack",
      "schema": {
       "$ref": "#/definitions/Ack"
      }
     }
    },
    "tags": [
     "ruler"
    ]
   }
  },
  "/api/ruler/grafana/api/v1/rules/{Namespace}/{Groupname}": {
   "delete": {
    "description": "Delete rule group",
    "operationId": "RouteDeleteGrafanaRuleGroupConfig",
    "parameters": [
     {
      "in": "path",
      "name": "Namespace",
      "required": true,
      "type": "string"
     },
     {
      "in": "path",
      "name": "Groupname",
      "required": true,
      "type": "string"
     }
    ],
    "responses": {
     "202": {
      "description": "Ack",
      "schema": {
       "$ref": "#/definitions/Ack"
      }
     }
    },
    "tags": [
     "ruler"
    ]
   },
   "get": {
    "description": "Get rule group",
    "operationId": "RouteGetGrafanaRuleGroupConfig",
    "parameters": [
     {
      "in": "path",
      "name": "Namespace",
      "required": true,
      "type": "string"
     },
     {
      "in": "path",
      "name": "Groupname",
      "required": true,
      "type": "string"
     }
    ],
    "produces": [
     "application/json"
    ],
    "responses": {
     "202": {
      "description": "RuleGroupConfigResponse",
      "schema": {
       "$ref": "#/definitions/RuleGroupConfigResponse"
      }
     }
    },
    "tags": [
     "ruler"
    ]
   }
  },
  "/api/ruler/{DatasourceUID}/api/v1/rules": {
   "get": {
    "description": "List rule groups",
    "operationId": "RouteGetRulesConfig",
    "parameters": [
     {
      "description": "DatasoureUID should be the datasource UID identifier",
      "in": "path",
      "name": "DatasourceUID",
      "required": true,
      "type": "string"
     },
     {
      "in": "query",
      "name": "DashboardUID",
      "type": "string"
     },
     {
      "format": "int64",
      "in": "query",
      "name": "PanelID",
      "type": "integer"
     }
    ],
    "produces": [
     "application/json"
    ],
    "responses": {
     "202": {
      "description": "NamespaceConfigResponse",
      "schema": {
       "$ref": "#/definitions/NamespaceConfigResponse"
      }
     }
    },
    "tags": [
     "ruler"
    ]
   }
  },
  "/api/ruler/{DatasourceUID}/api/v1/rules/{Namespace}": {
   "delete": {
    "description": "Delete namespace",
    "operationId": "RouteDeleteNamespaceRulesConfig",
    "parameters": [
     {
      "description": "DatasoureUID should be the datasource UID identifier",
      "in": "path",
      "name": "DatasourceUID",
      "required": true,
      "type": "string"
     },
     {
      "in": "path",
      "name": "Namespace",
      "required": true,
      "type": "string"
     }
    ],
    "responses": {
     "202": {
      "description": "Ack",
      "schema": {
       "$ref": "#/definitions/Ack"
      }
     }
    },
    "tags": [
     "ruler"
    ]
   },
   "get": {
    "description": "Get rule groups by namespace",
    "operationId": "RouteGetNamespaceRulesConfig",
    "parameters": [
     {
      "description": "DatasoureUID should be the datasource UID identifier",
      "in": "path",
      "name": "DatasourceUID",
      "required": true,
      "type": "string"
     },
     {
      "in": "path",
      "name": "Namespace",
      "required": true,
      "type": "string"
     }
    ],
    "produces": [
     "application/json"
    ],
    "responses": {
     "202": {
      "description": "NamespaceConfigResponse",
      "schema": {
       "$ref": "#/definitions/NamespaceConfigResponse"
      }
     }
    },
    "tags": [
     "ruler"
    ]
   },
   "post": {
    "consumes": [
     "application/json",
     "application/yaml"
    ],
    "description": "Creates or updates a rule group",
    "operationId": "RoutePostNameRulesConfig",
    "parameters": [
     {
      "description": "DatasoureUID should be the datasource UID identifier",
      "in": "path",
      "name": "DatasourceUID",
      "required": true,
      "type": "string"
     },
     {
      "in": "path",
      "name": "Namespace",
      "required": true,
      "type": "string"
     },
     {
      "in": "body",
      "name": "Body",
      "schema": {
       "$ref": "#/definitions/PostableRuleGroupConfig"
      }
     }
    ],
    "responses": {
     "202": {
      "description": "Ack",
      "schema": {
       "$ref": "#/definitions/Ack"
      }
     }
    },
    "tags": [
     "ruler"
    ]
   }
  },
  "/api/ruler/{DatasourceUID}/api/v1/rules/{Namespace}/{Groupname}": {
   "delete": {
    "description": "Delete rule group",
    "operationId": "RouteDeleteRuleGroupConfig",
    "parameters": [
     {
      "description": "DatasoureUID should be the datasource UID identifier",
      "in": "path",
      "name": "DatasourceUID",
      "required": true,
      "type": "string"
     },
     {
      "in": "path",
      "name": "Namespace",
      "required": true,
      "type": "string"
     },
     {
      "in": "path",
      "name": "Groupname",
      "required": true,
      "type": "string"
     }
    ],
    "responses": {
     "202": {
      "description": "Ack",
      "schema": {
       "$ref": "#/definitions/Ack"
      }
     }
    },
    "tags": [
     "ruler"
    ]
   },
   "get": {
    "description": "Get rule group",
    "operationId": "RouteGetRulegGroupConfig",
    "parameters": [
     {
      "description": "DatasoureUID should be the datasource UID identifier",
      "in": "path",
      "name": "DatasourceUID",
      "required": true,
      "type": "string"
     },
     {
      "in": "path",
      "name": "Namespace",
      "required": true,
      "type": "string"
     },
     {
      "in": "path",
      "name": "Groupname",
      "required": true,
      "type": "string"
     }
    ],
    "produces": [
     "application/json"
    ],
    "responses": {
     "202": {
      "description": "RuleGroupConfigResponse",
      "schema": {
       "$ref": "#/definitions/RuleGroupConfigResponse"
      }
     }
    },
    "tags": [
     "ruler"
    ]
   }
  },
  "/api/v1/eval": {
   "post": {
    "consumes": [
     "application/json"
    ],
    "description": "Test rule",
    "operationId": "RouteEvalQueries",
    "parameters": [
     {
      "in": "body",
      "name": "Body",
      "schema": {
       "$ref": "#/definitions/EvalQueriesPayload"
      }
     }
    ],
    "produces": [
     "application/json"
    ],
    "responses": {
     "200": {
      "description": "EvalQueriesResponse",
      "schema": {
       "$ref": "#/definitions/EvalQueriesResponse"
      }
     }
    },
    "tags": [
     "testing"
    ]
   }
  },
  "/api/v1/ngalert/admin_config": {
   "delete": {
    "consumes": [
     "application/json"
    ],
    "operationId": "RouteDeleteNGalertConfig",
    "responses": {
     "200": {
      "description": "Ack",
      "schema": {
       "$ref": "#/definitions/Ack"
      }
     },
     "500": {
      "description": "Failure",
      "schema": {
       "$ref": "#/definitions/Failure"
      }
     }
    },
    "summary": "Deletes the NGalert configuration of the user's organization.",
    "tags": [
     "configuration"
    ]
   },
   "get": {
    "operationId": "RouteGetNGalertConfig",
    "produces": [
     "application/json"
    ],
    "responses": {
     "200": {
      "description": "GettableNGalertConfig",
      "schema": {
       "$ref": "#/definitions/GettableNGalertConfig"
      }
     },
     "404": {
      "description": "Failure",
      "schema": {
       "$ref": "#/definitions/Failure"
      }
     },
     "500": {
      "description": "Failure",
      "schema": {
       "$ref": "#/definitions/Failure"
      }
     }
    },
    "summary": "Get the NGalert configuration of the user's organization, returns 404 if no configuration is present.",
    "tags": [
     "configuration"
    ]
   },
   "post": {
    "consumes": [
     "application/json"
    ],
    "operationId": "RoutePostNGalertConfig",
    "parameters": [
     {
      "in": "body",
      "name": "Body",
      "schema": {
       "$ref": "#/definitions/PostableNGalertConfig"
      }
     }
    ],
    "responses": {
     "201": {
      "description": "Ack",
      "schema": {
       "$ref": "#/definitions/Ack"
      }
     },
     "400": {
      "description": "ValidationError",
      "schema": {
       "$ref": "#/definitions/ValidationError"
      }
     }
    },
    "summary": "Creates or updates the NGalert configuration of the user's organization. If no value is sent for alertmanagersChoice, it defaults to \"all\".",
    "tags": [
     "configuration"
    ]
   }
  },
  "/api/v1/ngalert/alertmanagers": {
   "get": {
    "operationId": "RouteGetAlertmanagers",
    "produces": [
     "application/json"
    ],
    "responses": {
     "200": {
      "description": "GettableAlertmanagers",
      "schema": {
       "$ref": "#/definitions/GettableAlertmanagers"
      }
     }
    },
    "summary": "Get the discovered and dropped Alertmanagers of the user's organization based on the specified configuration.",
    "tags": [
     "configuration"
    ]
   }
  },
  "/api/v1/provisioning/alert-rules": {
   "post": {
    "consumes": [
     "application/json"
    ],
    "operationId": "RoutePostAlertRule",
    "parameters": [
     {
      "in": "body",
      "name": "Body",
      "schema": {
       "$ref": "#/definitions/AlertRule"
      }
     }
    ],
    "responses": {
     "201": {
      "description": "AlertRule",
      "schema": {
       "$ref": "#/definitions/AlertRule"
      }
     },
     "400": {
      "description": "ValidationError",
      "schema": {
       "$ref": "#/definitions/ValidationError"
      }
     }
    },
    "summary": "Create a new alert rule.",
    "tags": [
     "provisioning"
    ]
   }
  },
  "/api/v1/provisioning/alert-rules/{UID}": {
   "delete": {
    "operationId": "RouteDeleteAlertRule",
    "parameters": [
     {
      "description": "Alert rule UID",
      "in": "path",
      "name": "UID",
      "required": true,
      "type": "string"
     }
    ],
    "responses": {
     "204": {
      "description": " The alert rule was deleted successfully."
     }
    },
    "summary": "Delete a specific alert rule by UID.",
    "tags": [
     "provisioning"
    ]
   },
   "get": {
    "operationId": "RouteGetAlertRule",
    "parameters": [
     {
      "description": "Alert rule UID",
      "in": "path",
      "name": "UID",
      "required": true,
      "type": "string"
     }
    ],
    "responses": {
     "200": {
      "description": "AlertRule",
      "schema": {
       "$ref": "#/definitions/AlertRule"
      }
     },
     "404": {
      "description": " Not found."
     }
    },
    "summary": "Get a specific alert rule by UID.",
    "tags": [
     "provisioning"
    ]
   },
   "put": {
    "consumes": [
     "application/json"
    ],
    "operationId": "RoutePutAlertRule",
    "parameters": [
     {
      "description": "Alert rule UID",
      "in": "path",
      "name": "UID",
      "required": true,
      "type": "string"
     },
     {
      "in": "body",
      "name": "Body",
      "schema": {
       "$ref": "#/definitions/AlertRule"
      }
     }
    ],
    "responses": {
     "200": {
      "description": "AlertRule",
      "schema": {
       "$ref": "#/definitions/AlertRule"
      }
     },
     "400": {
      "description": "ValidationError",
      "schema": {
       "$ref": "#/definitions/ValidationError"
      }
     }
    },
    "summary": "Update an existing alert rule.",
    "tags": [
     "provisioning"
    ]
   }
  },
  "/api/v1/provisioning/contact-points": {
   "get": {
    "operationId": "RouteGetContactpoints",
    "parameters": [
     {
      "description": "Filter by name",
      "in": "query",
      "name": "name",
      "type": "string"
     }
    ],
    "responses": {
     "200": {
      "description": "ContactPoints",
      "schema": {
       "$ref": "#/definitions/ContactPoints"
      }
     }
    },
    "summary": "Get all the contact points.",
    "tags": [
     "provisioning"
    ]
   },
   "post": {
    "consumes": [
     "application/json"
    ],
    "operationId": "RoutePostContactpoints",
    "parameters": [
     {
      "in": "body",
      "name": "Body",
      "schema": {
       "$ref": "#/definitions/EmbeddedContactPoint"
      }
     }
    ],
    "responses": {
     "202": {
      "description": "EmbeddedContactPoint",
      "schema": {
       "$ref": "#/definitions/EmbeddedContactPoint"
      }
     },
     "400": {
      "description": "ValidationError",
      "schema": {
       "$ref": "#/definitions/ValidationError"
      }
     }
    },
    "summary": "Create a contact point.",
    "tags": [
     "provisioning"
    ]
   }
  },
  "/api/v1/provisioning/contact-points/{UID}": {
   "delete": {
    "consumes": [
     "application/json"
    ],
    "operationId": "RouteDeleteContactpoints",
    "parameters": [
     {
      "description": "UID is the contact point unique identifier",
      "in": "path",
      "name": "UID",
      "required": true,
      "type": "string"
     }
    ],
    "responses": {
     "204": {
      "description": " The contact point was deleted successfully."
     }
    },
    "summary": "Delete a contact point.",
    "tags": [
     "provisioning"
    ]
   },
   "put": {
    "consumes": [
     "application/json"
    ],
    "operationId": "RoutePutContactpoint",
    "parameters": [
     {
      "description": "UID is the contact point unique identifier",
      "in": "path",
      "name": "UID",
      "required": true,
      "type": "string"
     },
     {
      "in": "body",
      "name": "Body",
      "schema": {
       "$ref": "#/definitions/EmbeddedContactPoint"
      }
     }
    ],
    "responses": {
     "202": {
      "description": "Ack",
      "schema": {
       "$ref": "#/definitions/Ack"
      }
     },
     "400": {
      "description": "ValidationError",
      "schema": {
       "$ref": "#/definitions/ValidationError"
      }
     }
    },
    "summary": "Update an existing contact point.",
    "tags": [
     "provisioning"
    ]
   }
  },
  "/api/v1/provisioning/folder/{FolderUID}/rule-groups/{Group}": {
   "get": {
    "operationId": "RouteGetAlertRuleGroup",
    "parameters": [
     {
      "in": "path",
      "name": "FolderUID",
      "required": true,
      "type": "string"
     },
     {
      "in": "path",
      "name": "Group",
      "required": true,
      "type": "string"
     }
    ],
    "responses": {
     "200": {
      "description": "AlertRuleGroup",
      "schema": {
       "$ref": "#/definitions/AlertRuleGroup"
      }
     },
     "404": {
      "description": " Not found."
     }
    },
    "summary": "Get a rule group.",
    "tags": [
     "provisioning"
    ]
   },
   "put": {
    "consumes": [
     "application/json"
    ],
    "operationId": "RoutePutAlertRuleGroup",
    "parameters": [
     {
      "in": "path",
      "name": "FolderUID",
      "required": true,
      "type": "string"
     },
     {
      "in": "path",
      "name": "Group",
      "required": true,
      "type": "string"
     },
     {
      "in": "body",
      "name": "Body",
      "schema": {
       "$ref": "#/definitions/AlertRuleGroupMetadata"
      }
     }
    ],
    "responses": {
     "200": {
      "description": "AlertRuleGroupMetadata",
      "schema": {
       "$ref": "#/definitions/AlertRuleGroupMetadata"
      }
     },
     "400": {
      "description": "ValidationError",
      "schema": {
       "$ref": "#/definitions/ValidationError"
      }
     }
    },
    "summary": "Update the interval of a rule group.",
    "tags": [
     "provisioning"
    ]
   }
  },
  "/api/v1/provisioning/mute-timings": {
   "get": {
    "operationId": "RouteGetMuteTimings",
    "responses": {
     "200": {
      "description": "MuteTimings",
      "schema": {
       "$ref": "#/definitions/MuteTimings"
      }
     }
    },
    "summary": "Get all the mute timings.",
    "tags": [
     "provisioning"
    ]
   },
   "post": {
    "consumes": [
     "application/json"
    ],
    "operationId": "RoutePostMuteTiming",
    "parameters": [
     {
      "in": "body",
      "name": "Body",
      "schema": {
       "$ref": "#/definitions/MuteTimeInterval"
      }
     }
    ],
    "responses": {
     "201": {
      "description": "MuteTimeInterval",
      "schema": {
       "$ref": "#/definitions/MuteTimeInterval"
      }
     },
     "400": {
      "description": "ValidationError",
      "schema": {
       "$ref": "#/definitions/ValidationError"
      }
     }
    },
    "summary": "Create a new mute timing.",
    "tags": [
     "provisioning"
    ]
   }
  },
  "/api/v1/provisioning/mute-timings/{name}": {
   "delete": {
    "operationId": "RouteDeleteMuteTiming",
    "parameters": [
     {
      "description": "Mute timing name",
      "in": "path",
      "name": "name",
      "required": true,
      "type": "string",
      "x-go-name": "Name"
     }
    ],
    "responses": {
     "204": {
      "description": " The mute timing was deleted successfully."
     }
    },
    "summary": "Delete a mute timing.",
    "tags": [
     "provisioning"
    ]
   },
   "get": {
    "operationId": "RouteGetMuteTiming",
    "parameters": [
     {
      "description": "Mute timing name",
      "in": "path",
      "name": "name",
      "required": true,
      "type": "string",
      "x-go-name": "Name"
     }
    ],
    "responses": {
     "200": {
      "description": "MuteTimeInterval",
      "schema": {
       "$ref": "#/definitions/MuteTimeInterval"
      }
     },
     "404": {
      "description": " Not found."
     }
    },
    "summary": "Get a mute timing.",
    "tags": [
     "provisioning"
    ]
   },
   "put": {
    "consumes": [
     "application/json"
    ],
    "operationId": "RoutePutMuteTiming",
    "parameters": [
     {
      "description": "Mute timing name",
      "in": "path",
      "name": "name",
      "required": true,
      "type": "string",
      "x-go-name": "Name"
     },
     {
      "in": "body",
      "name": "Body",
      "schema": {
       "$ref": "#/definitions/MuteTimeInterval"
      }
     }
    ],
    "responses": {
     "200": {
      "description": "MuteTimeInterval",
      "schema": {
       "$ref": "#/definitions/MuteTimeInterval"
      }
     },
     "400": {
      "description": "ValidationError",
      "schema": {
       "$ref": "#/definitions/ValidationError"
      }
     }
    },
    "summary": "Replace an existing mute timing.",
    "tags": [
     "provisioning"
    ]
   }
  },
  "/api/v1/provisioning/policies": {
   "delete": {
    "consumes": [
     "application/json"
    ],
    "operationId": "RouteResetPolicyTree",
    "responses": {
     "202": {
      "description": "Ack",
      "schema": {
       "$ref": "#/definitions/Ack"
      }
     }
    },
    "summary": "Clears the notification policy tree.",
    "tags": [
     "provisioning"
    ]
   },
   "get": {
    "operationId": "RouteGetPolicyTree",
    "responses": {
     "200": {
      "description": "Route",
      "schema": {
       "$ref": "#/definitions/Route"
      }
     }
    },
    "summary": "Get the notification policy tree.",
    "tags": [
     "provisioning"
    ]
   },
   "put": {
    "consumes": [
     "application/json"
    ],
    "operationId": "RoutePutPolicyTree",
    "parameters": [
     {
      "description": "The new notification routing tree to use",
      "in": "body",
      "name": "Body",
      "schema": {
       "$ref": "#/definitions/Route"
      }
     }
    ],
    "responses": {
     "202": {
      "description": "Ack",
      "schema": {
       "$ref": "#/definitions/Ack"
      }
     },
     "400": {
      "description": "ValidationError",
      "schema": {
       "$ref": "#/definitions/ValidationError"
      }
     }
    },
    "summary": "Sets the notification policy tree.",
    "tags": [
     "provisioning"
    ]
   }
  },
  "/api/v1/provisioning/templates": {
   "get": {
    "operationId": "RouteGetTemplates",
    "responses": {
     "200": {
      "description": "MessageTemplates",
      "schema": {
       "$ref": "#/definitions/MessageTemplates"
      }
     },
     "404": {
      "description": " Not found."
     }
    },
    "summary": "Get all message templates.",
    "tags": [
     "provisioning"
    ]
   }
  },
  "/api/v1/provisioning/templates/{name}": {
   "delete": {
    "operationId": "RouteDeleteTemplate",
    "parameters": [
     {
      "description": "Template Name",
      "in": "path",
      "name": "name",
      "required": true,
      "type": "string",
      "x-go-name": "Name"
     }
    ],
    "responses": {
     "204": {
      "description": " The template was deleted successfully."
     }
    },
    "summary": "Delete a template.",
    "tags": [
     "provisioning"
    ]
   },
   "get": {
    "operationId": "RouteGetTemplate",
    "parameters": [
     {
      "description": "Template Name",
      "in": "path",
      "name": "name",
      "required": true,
      "type": "string",
      "x-go-name": "Name"
     }
    ],
    "responses": {
     "200": {
      "description": "MessageTemplate",
      "schema": {
       "$ref": "#/definitions/MessageTemplate"
      }
     },
     "404": {
      "description": " Not found."
     }
    },
    "summary": "Get a message template.",
    "tags": [
     "provisioning"
    ]
   },
   "put": {
    "consumes": [
     "application/json"
    ],
    "operationId": "RoutePutTemplate",
    "parameters": [
     {
      "description": "Template Name",
      "in": "path",
      "name": "name",
      "required": true,
      "type": "string",
      "x-go-name": "Name"
     },
     {
      "in": "body",
      "name": "Body",
      "schema": {
       "$ref": "#/definitions/MessageTemplateContent"
      }
     }
    ],
    "responses": {
     "202": {
      "description": "MessageTemplate",
      "schema": {
       "$ref": "#/definitions/MessageTemplate"
      }
     },
     "400": {
      "description": "ValidationError",
      "schema": {
       "$ref": "#/definitions/ValidationError"
      }
     }
    },
    "summary": "Updates an existing template.",
    "tags": [
     "provisioning"
    ]
   }
  },
  "/api/v1/rule/test/grafana": {
   "post": {
    "consumes": [
     "application/json"
    ],
    "description": "Test a rule against Grafana ruler",
    "operationId": "RouteTestRuleGrafanaConfig",
    "parameters": [
     {
      "in": "body",
      "name": "Body",
      "schema": {
       "$ref": "#/definitions/TestRulePayload"
      }
     }
    ],
    "produces": [
     "application/json"
    ],
    "responses": {
     "200": {
      "description": "TestRuleResponse",
      "schema": {
       "$ref": "#/definitions/TestRuleResponse"
      }
     }
    },
    "tags": [
     "testing"
    ]
   }
  },
  "/api/v1/rule/test/{DatasourceUID}": {
   "post": {
    "consumes": [
     "application/json"
    ],
    "description": "Test a rule against external data source ruler",
    "operationId": "RouteTestRuleConfig",
    "parameters": [
     {
      "description": "DatasoureUID should be the datasource UID identifier",
      "in": "path",
      "name": "DatasourceUID",
      "required": true,
      "type": "string"
     },
     {
      "in": "body",
      "name": "Body",
      "schema": {
       "$ref": "#/definitions/TestRulePayload"
      }
     }
    ],
    "produces": [
     "application/json"
    ],
    "responses": {
     "200": {
      "description": "TestRuleResponse",
      "schema": {
       "$ref": "#/definitions/TestRuleResponse"
      }
     }
    },
    "tags": [
     "testing"
    ]
   }
  }
 },
 "produces": [
  "application/json"
 ],
 "schemes": [
  "http",
  "https"
 ],
 "securityDefinitions": {
  "basic": {
   "type": "basic"
  }
 },
 "swagger": "2.0"
}<|MERGE_RESOLUTION|>--- conflicted
+++ resolved
@@ -720,20 +720,11 @@
    "description": "EmbeddedContactPoint is the contact point type that is used\nby grafanas embedded alertmanager implementation.",
    "properties": {
     "disableResolveMessage": {
-<<<<<<< HEAD
-=======
      "example": false,
->>>>>>> 556faf82
      "type": "boolean",
      "x-go-name": "DisableResolveMessage"
     },
     "name": {
-<<<<<<< HEAD
-     "type": "string",
-     "x-go-name": "Name"
-    },
-    "provanance": {
-=======
      "description": "Name is used as grouping key in the UI. Contact points with the\nsame name will be grouped in the UI.",
      "example": "webhook_1",
      "type": "string",
@@ -741,7 +732,6 @@
     },
     "provenance": {
      "readOnly": true,
->>>>>>> 556faf82
      "type": "string",
      "x-go-name": "Provenance"
     },
@@ -749,8 +739,6 @@
      "$ref": "#/definitions/Json"
     },
     "type": {
-<<<<<<< HEAD
-=======
      "enum": [
       "alertmanager",
       " dingding",
@@ -772,27 +760,20 @@
       " wecom"
      ],
      "example": "webhook",
->>>>>>> 556faf82
      "type": "string",
      "x-go-name": "Type"
     },
     "uid": {
-<<<<<<< HEAD
-=======
      "description": "UID is the unique identifier of the contact point. The UID can be\nset by the user.",
      "example": "my_external_reference",
->>>>>>> 556faf82
      "type": "string",
      "x-go-name": "UID"
     }
    },
-<<<<<<< HEAD
-=======
    "required": [
     "type",
     "settings"
    ],
->>>>>>> 556faf82
    "type": "object",
    "x-go-package": "github.com/grafana/grafana/pkg/services/ngalert/api/tooling/definitions"
   },
@@ -1558,12 +1539,6 @@
    },
    "type": "array"
   },
-<<<<<<< HEAD
-  "MessageTemplateContent": {
-   "properties": {
-    "Template": {
-     "type": "string"
-=======
   "MessageTemplate": {
    "properties": {
     "name": {
@@ -1586,14 +1561,11 @@
     "template": {
      "type": "string",
      "x-go-name": "Template"
->>>>>>> 556faf82
     }
    },
    "type": "object",
    "x-go-package": "github.com/grafana/grafana/pkg/services/ngalert/api/tooling/definitions"
   },
-<<<<<<< HEAD
-=======
   "MessageTemplates": {
    "items": {
     "$ref": "#/definitions/MessageTemplate"
@@ -1601,7 +1573,6 @@
    "type": "array",
    "x-go-package": "github.com/grafana/grafana/pkg/services/ngalert/api/tooling/definitions"
   },
->>>>>>> 556faf82
   "MonthRange": {
    "properties": {
     "Begin": {
@@ -3356,7 +3327,6 @@
    "x-go-package": "github.com/prometheus/alertmanager/api/v2/models"
   },
   "alertGroup": {
-   "description": "AlertGroup alert group",
    "properties": {
     "alerts": {
      "description": "alerts",
@@ -3381,11 +3351,12 @@
    "type": "object"
   },
   "alertGroups": {
-   "description": "AlertGroups alert groups",
    "items": {
     "$ref": "#/definitions/alertGroup"
    },
-   "type": "array"
+   "type": "array",
+   "x-go-name": "AlertGroups",
+   "x-go-package": "github.com/prometheus/alertmanager/api/v2/models"
   },
   "alertStatus": {
    "description": "AlertStatus alert status",
@@ -3505,7 +3476,6 @@
    "$ref": "#/definitions/Duration"
   },
   "gettableAlert": {
-   "description": "GettableAlert gettable alert",
    "properties": {
     "annotations": {
      "$ref": "#/definitions/labelSet"
@@ -3564,7 +3534,9 @@
     "status",
     "updatedAt"
    ],
-   "type": "object"
+   "type": "object",
+   "x-go-name": "GettableAlert",
+   "x-go-package": "github.com/prometheus/alertmanager/api/v2/models"
   },
   "gettableAlerts": {
    "description": "GettableAlerts gettable alerts",
@@ -5037,287 +5009,6 @@
     ]
    }
   },
-<<<<<<< HEAD
-  "/api/provisioning/contact-points": {
-   "get": {
-    "operationId": "RouteGetContactpoints",
-    "responses": {
-     "200": {
-      "description": "Route",
-      "schema": {
-       "$ref": "#/definitions/Route"
-      }
-     },
-     "400": {
-      "description": "ValidationError",
-      "schema": {
-       "$ref": "#/definitions/ValidationError"
-      }
-     }
-    },
-    "summary": "Get all the contact points.",
-    "tags": [
-     "provisioning"
-    ]
-   },
-   "post": {
-    "consumes": [
-     "application/json"
-    ],
-    "operationId": "RoutePostContactpoints",
-    "parameters": [
-     {
-      "in": "body",
-      "name": "Body",
-      "schema": {
-       "$ref": "#/definitions/EmbeddedContactPoint"
-      }
-     }
-    ],
-    "responses": {
-     "202": {
-      "$ref": "#/responses/Accepted"
-     },
-     "400": {
-      "description": "ValidationError",
-      "schema": {
-       "$ref": "#/definitions/ValidationError"
-      }
-     }
-    },
-    "summary": "Create a contact point.",
-    "tags": [
-     "provisioning"
-    ]
-   }
-  },
-  "/api/provisioning/contact-points/{ID}": {
-   "delete": {
-    "consumes": [
-     "application/json"
-    ],
-    "operationId": "RouteDeleteContactpoints",
-    "responses": {
-     "202": {
-      "$ref": "#/responses/Accepted"
-     },
-     "400": {
-      "description": "ValidationError",
-      "schema": {
-       "$ref": "#/definitions/ValidationError"
-      }
-     }
-    },
-    "summary": "Delete a contact point.",
-    "tags": [
-     "provisioning"
-    ]
-   },
-   "put": {
-    "consumes": [
-     "application/json"
-    ],
-    "operationId": "RoutePutContactpoint",
-    "parameters": [
-     {
-      "in": "body",
-      "name": "Body",
-      "schema": {
-       "$ref": "#/definitions/EmbeddedContactPoint"
-      }
-     }
-    ],
-    "responses": {
-     "202": {
-      "$ref": "#/responses/Accepted"
-     },
-     "400": {
-      "description": "ValidationError",
-      "schema": {
-       "$ref": "#/definitions/ValidationError"
-      }
-     }
-    },
-    "summary": "Update an existing contact point.",
-    "tags": [
-     "provisioning"
-    ]
-   }
-  },
-  "/api/provisioning/mute-timings": {
-   "get": {
-    "operationId": "RouteGetMuteTimings",
-    "responses": {
-     "200": {
-      "$ref": "#/responses/MuteTiming"
-     },
-     "400": {
-      "description": "ValidationError",
-      "schema": {
-       "$ref": "#/definitions/ValidationError"
-      }
-     }
-    },
-    "summary": "Get all the mute timings.",
-    "tags": [
-     "provisioning"
-    ]
-   }
-  },
-  "/api/provisioning/mute-timings/{name}": {
-   "get": {
-    "operationId": "RouteGetMuteTiming",
-    "responses": {
-     "200": {
-      "$ref": "#/responses/MuteTiming"
-     },
-     "400": {
-      "description": "ValidationError",
-      "schema": {
-       "$ref": "#/definitions/ValidationError"
-      }
-     }
-    },
-    "summary": "Get a mute timing.",
-    "tags": [
-     "provisioning"
-    ]
-   }
-  },
-  "/api/provisioning/policies": {
-   "get": {
-    "operationId": "RouteGetPolicyTree",
-    "responses": {
-     "200": {
-      "description": "Route",
-      "schema": {
-       "$ref": "#/definitions/Route"
-      }
-     },
-     "400": {
-      "description": "ValidationError",
-      "schema": {
-       "$ref": "#/definitions/ValidationError"
-      }
-     }
-    },
-    "summary": "Get the notification policy tree.",
-    "tags": [
-     "provisioning"
-    ]
-   },
-   "put": {
-    "consumes": [
-     "application/json"
-    ],
-    "operationId": "RoutePutPolicyTree",
-    "parameters": [
-     {
-      "in": "body",
-      "name": "Body",
-      "schema": {
-       "$ref": "#/definitions/Route"
-      }
-     }
-    ],
-    "responses": {
-     "202": {
-      "$ref": "#/responses/Accepted"
-     },
-     "400": {
-      "description": "ValidationError",
-      "schema": {
-       "$ref": "#/definitions/ValidationError"
-      }
-     }
-    },
-    "summary": "Sets the notification policy tree.",
-    "tags": [
-     "provisioning"
-    ]
-   }
-  },
-  "/api/provisioning/templates": {
-   "get": {
-    "operationId": "RouteGetTemplates",
-    "responses": {
-     "200": {
-      "$ref": "#/responses/MessageTemplate"
-     },
-     "400": {
-      "description": "ValidationError",
-      "schema": {
-       "$ref": "#/definitions/ValidationError"
-      }
-     }
-    },
-    "summary": "Get all message templates.",
-    "tags": [
-     "provisioning"
-    ]
-   }
-  },
-  "/api/provisioning/templates/{name}": {
-   "delete": {
-    "operationId": "RouteDeleteTemplate",
-    "responses": {
-     "204": {
-      "$ref": "#/responses/Accepted"
-     }
-    },
-    "summary": "Delete a template.",
-    "tags": [
-     "provisioning"
-    ]
-   },
-   "get": {
-    "operationId": "RouteGetTemplate",
-    "responses": {
-     "200": {
-      "$ref": "#/responses/MessageTemplate"
-     },
-     "404": {
-      "$ref": "#/responses/NotFound"
-     }
-    },
-    "summary": "Get a message template.",
-    "tags": [
-     "provisioning"
-    ]
-   },
-   "put": {
-    "consumes": [
-     "application/json"
-    ],
-    "operationId": "RoutePutTemplate",
-    "parameters": [
-     {
-      "in": "body",
-      "name": "Body",
-      "schema": {
-       "$ref": "#/definitions/MessageTemplateContent"
-      }
-     }
-    ],
-    "responses": {
-     "202": {
-      "$ref": "#/responses/Accepted"
-     },
-     "400": {
-      "description": "ValidationError",
-      "schema": {
-       "$ref": "#/definitions/ValidationError"
-      }
-     }
-    },
-    "summary": "Updates an existing template.",
-    "tags": [
-     "provisioning"
-    ]
-   }
-  },
-=======
->>>>>>> 556faf82
   "/api/ruler/grafana/api/v1/rules": {
    "get": {
     "description": "List rule groups",
