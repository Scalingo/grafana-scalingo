--- conflicted
+++ resolved
@@ -1089,8 +1089,6 @@
       }
     },
     "/api/ruler/grafana/api/v1/rules": {
-<<<<<<< HEAD
-=======
       "get": {
         "description": "List rule groups",
         "produces": [
@@ -1272,7 +1270,6 @@
       }
     },
     "/api/ruler/{DatasourceUID}/api/v1/rules": {
->>>>>>> 89b365f8
       "get": {
         "description": "List rule groups",
         "produces": [
@@ -1570,24 +1567,14 @@
           "application/json"
         ],
         "tags": [
-<<<<<<< HEAD
-          "testing"
-        ],
-        "operationId": "RouteEvalQueries",
-        "parameters": [
-          {
-            "name": "Body",
-            "in": "body",
-            "schema": {
-              "$ref": "#/definitions/EvalQueriesPayload"
-            }
-          }
-        ],
+          "configuration"
+        ],
+        "operationId": "RouteGetStatus",
         "responses": {
           "200": {
-            "description": "EvalQueriesResponse",
-            "schema": {
-              "$ref": "#/definitions/EvalQueriesResponse"
+            "description": "AlertingStatus",
+            "schema": {
+              "$ref": "#/definitions/AlertingStatus"
             }
           }
         }
@@ -1698,691 +1685,6 @@
             "schema": {
               "$ref": "#/definitions/GettableAlertmanagers"
             }
-          }
-        }
-      }
-    },
-    "/api/v1/provisioning/alert-rules": {
-      "post": {
-        "consumes": [
-          "application/json"
-        ],
-        "tags": [
-          "provisioning",
-          "stable"
-        ],
-        "summary": "Create a new alert rule.",
-        "operationId": "RoutePostAlertRule",
-        "parameters": [
-          {
-            "name": "Body",
-            "in": "body",
-            "schema": {
-              "$ref": "#/definitions/AlertRule"
-            }
-          }
-        ],
-        "responses": {
-          "201": {
-            "description": "AlertRule",
-            "schema": {
-              "$ref": "#/definitions/AlertRule"
-            }
-          },
-          "400": {
-            "description": "ValidationError",
-            "schema": {
-              "$ref": "#/definitions/ValidationError"
-            }
-          }
-        }
-      }
-    },
-    "/api/v1/provisioning/alert-rules/{UID}": {
-      "get": {
-        "tags": [
-          "provisioning",
-          "stable"
-        ],
-        "summary": "Get a specific alert rule by UID.",
-        "operationId": "RouteGetAlertRule",
-        "parameters": [
-          {
-            "type": "string",
-            "description": "Alert rule UID",
-            "name": "UID",
-            "in": "path",
-            "required": true
-          }
-        ],
-        "responses": {
-          "200": {
-            "description": "AlertRule",
-            "schema": {
-              "$ref": "#/definitions/AlertRule"
-            }
-          },
-          "404": {
-            "description": " Not found."
-          }
-        }
-      },
-      "put": {
-        "consumes": [
-          "application/json"
-        ],
-        "tags": [
-          "provisioning",
-          "stable"
-        ],
-        "summary": "Update an existing alert rule.",
-        "operationId": "RoutePutAlertRule",
-        "parameters": [
-          {
-            "type": "string",
-            "description": "Alert rule UID",
-            "name": "UID",
-            "in": "path",
-            "required": true
-          },
-          {
-            "name": "Body",
-            "in": "body",
-            "schema": {
-              "$ref": "#/definitions/AlertRule"
-            }
-          }
-        ],
-        "responses": {
-          "200": {
-            "description": "AlertRule",
-            "schema": {
-              "$ref": "#/definitions/AlertRule"
-            }
-          },
-          "400": {
-            "description": "ValidationError",
-            "schema": {
-              "$ref": "#/definitions/ValidationError"
-            }
-          }
-        }
-      },
-      "delete": {
-        "tags": [
-          "provisioning",
-          "stable"
-        ],
-        "summary": "Delete a specific alert rule by UID.",
-        "operationId": "RouteDeleteAlertRule",
-        "parameters": [
-          {
-            "type": "string",
-            "description": "Alert rule UID",
-            "name": "UID",
-            "in": "path",
-            "required": true
-          }
-        ],
-        "responses": {
-          "204": {
-            "description": " The alert rule was deleted successfully."
-          }
-        }
-      }
-    },
-    "/api/v1/provisioning/contact-points": {
-      "get": {
-        "tags": [
-          "provisioning",
-          "stable"
-        ],
-        "summary": "Get all the contact points.",
-        "operationId": "RouteGetContactpoints",
-        "parameters": [
-          {
-            "type": "string",
-            "description": "Filter by name",
-            "name": "name",
-            "in": "query"
-          }
-        ],
-        "responses": {
-          "200": {
-            "description": "ContactPoints",
-            "schema": {
-              "$ref": "#/definitions/ContactPoints"
-            }
-          }
-        }
-      },
-      "post": {
-        "consumes": [
-          "application/json"
-        ],
-        "tags": [
-          "provisioning",
-          "stable"
-        ],
-        "summary": "Create a contact point.",
-        "operationId": "RoutePostContactpoints",
-        "parameters": [
-          {
-            "name": "Body",
-            "in": "body",
-            "schema": {
-              "$ref": "#/definitions/EmbeddedContactPoint"
-            }
-          }
-        ],
-        "responses": {
-          "202": {
-            "description": "EmbeddedContactPoint",
-            "schema": {
-              "$ref": "#/definitions/EmbeddedContactPoint"
-            }
-          },
-          "400": {
-            "description": "ValidationError",
-            "schema": {
-              "$ref": "#/definitions/ValidationError"
-            }
-          }
-        }
-      }
-    },
-    "/api/v1/provisioning/contact-points/{UID}": {
-      "put": {
-        "consumes": [
-          "application/json"
-        ],
-        "tags": [
-          "provisioning",
-          "stable"
-        ],
-        "summary": "Update an existing contact point.",
-        "operationId": "RoutePutContactpoint",
-        "parameters": [
-          {
-            "type": "string",
-            "description": "UID is the contact point unique identifier",
-            "name": "UID",
-            "in": "path",
-            "required": true
-          },
-          {
-            "name": "Body",
-            "in": "body",
-            "schema": {
-              "$ref": "#/definitions/EmbeddedContactPoint"
-            }
-          }
-        ],
-        "responses": {
-          "202": {
-            "description": "Ack",
-            "schema": {
-              "$ref": "#/definitions/Ack"
-            }
-          },
-          "400": {
-            "description": "ValidationError",
-            "schema": {
-              "$ref": "#/definitions/ValidationError"
-            }
-          }
-        }
-      },
-      "delete": {
-        "consumes": [
-          "application/json"
-        ],
-        "tags": [
-          "provisioning",
-          "stable"
-        ],
-        "summary": "Delete a contact point.",
-        "operationId": "RouteDeleteContactpoints",
-        "parameters": [
-          {
-            "type": "string",
-            "description": "UID is the contact point unique identifier",
-            "name": "UID",
-            "in": "path",
-            "required": true
-          }
-        ],
-        "responses": {
-          "204": {
-            "description": " The contact point was deleted successfully."
-          }
-        }
-      }
-    },
-    "/api/v1/provisioning/folder/{FolderUID}/rule-groups/{Group}": {
-      "get": {
-        "tags": [
-          "provisioning",
-          "stable"
-        ],
-        "summary": "Get a rule group.",
-        "operationId": "RouteGetAlertRuleGroup",
-        "parameters": [
-          {
-            "type": "string",
-            "name": "FolderUID",
-            "in": "path",
-            "required": true
-          },
-          {
-            "type": "string",
-            "name": "Group",
-            "in": "path",
-            "required": true
-          }
-        ],
-        "responses": {
-          "200": {
-            "description": "AlertRuleGroup",
-            "schema": {
-              "$ref": "#/definitions/AlertRuleGroup"
-            }
-          },
-          "404": {
-            "description": " Not found."
-          }
-        }
-      },
-      "put": {
-        "consumes": [
-          "application/json"
-        ],
-        "tags": [
-          "provisioning",
-          "stable"
-        ],
-        "summary": "Update the interval of a rule group.",
-        "operationId": "RoutePutAlertRuleGroup",
-        "parameters": [
-          {
-            "type": "string",
-            "name": "FolderUID",
-            "in": "path",
-            "required": true
-          },
-          {
-            "type": "string",
-            "name": "Group",
-            "in": "path",
-            "required": true
-          },
-          {
-            "name": "Body",
-            "in": "body",
-            "schema": {
-              "$ref": "#/definitions/AlertRuleGroupMetadata"
-            }
-          }
-        ],
-        "responses": {
-          "200": {
-            "description": "AlertRuleGroupMetadata",
-            "schema": {
-              "$ref": "#/definitions/AlertRuleGroupMetadata"
-            }
-          },
-          "400": {
-            "description": "ValidationError",
-            "schema": {
-              "$ref": "#/definitions/ValidationError"
-            }
-          }
-        }
-      }
-    },
-    "/api/v1/provisioning/mute-timings": {
-      "get": {
-        "tags": [
-          "provisioning",
-          "stable"
-        ],
-        "summary": "Get all the mute timings.",
-        "operationId": "RouteGetMuteTimings",
-        "responses": {
-          "200": {
-            "description": "MuteTimings",
-            "schema": {
-              "$ref": "#/definitions/MuteTimings"
-            }
-          }
-        }
-      },
-      "post": {
-        "consumes": [
-          "application/json"
-        ],
-        "tags": [
-          "provisioning",
-          "stable"
-        ],
-        "summary": "Create a new mute timing.",
-        "operationId": "RoutePostMuteTiming",
-        "parameters": [
-          {
-            "name": "Body",
-            "in": "body",
-            "schema": {
-              "$ref": "#/definitions/MuteTimeInterval"
-            }
-          }
-        ],
-        "responses": {
-          "201": {
-            "description": "MuteTimeInterval",
-            "schema": {
-              "$ref": "#/definitions/MuteTimeInterval"
-            }
-          },
-          "400": {
-            "description": "ValidationError",
-            "schema": {
-              "$ref": "#/definitions/ValidationError"
-            }
-          }
-        }
-      }
-    },
-    "/api/v1/provisioning/mute-timings/{name}": {
-      "get": {
-        "tags": [
-          "provisioning",
-          "stable"
-        ],
-        "summary": "Get a mute timing.",
-        "operationId": "RouteGetMuteTiming",
-        "parameters": [
-          {
-            "type": "string",
-            "x-go-name": "Name",
-            "description": "Mute timing name",
-            "name": "name",
-            "in": "path",
-            "required": true
-          }
-        ],
-        "responses": {
-          "200": {
-            "description": "MuteTimeInterval",
-            "schema": {
-              "$ref": "#/definitions/MuteTimeInterval"
-            }
-          },
-          "404": {
-            "description": " Not found."
-          }
-        }
-      },
-      "put": {
-        "consumes": [
-          "application/json"
-        ],
-        "tags": [
-          "provisioning",
-          "stable"
-        ],
-        "summary": "Replace an existing mute timing.",
-        "operationId": "RoutePutMuteTiming",
-        "parameters": [
-          {
-            "type": "string",
-            "x-go-name": "Name",
-            "description": "Mute timing name",
-            "name": "name",
-            "in": "path",
-            "required": true
-          },
-          {
-            "name": "Body",
-            "in": "body",
-            "schema": {
-              "$ref": "#/definitions/MuteTimeInterval"
-            }
-          }
-        ],
-        "responses": {
-          "200": {
-            "description": "MuteTimeInterval",
-            "schema": {
-              "$ref": "#/definitions/MuteTimeInterval"
-            }
-          },
-          "400": {
-            "description": "ValidationError",
-            "schema": {
-              "$ref": "#/definitions/ValidationError"
-            }
-          }
-        }
-      },
-      "delete": {
-        "tags": [
-          "provisioning",
-          "stable"
-        ],
-        "summary": "Delete a mute timing.",
-        "operationId": "RouteDeleteMuteTiming",
-        "parameters": [
-          {
-            "type": "string",
-            "x-go-name": "Name",
-            "description": "Mute timing name",
-            "name": "name",
-            "in": "path",
-            "required": true
-          }
-        ],
-        "responses": {
-          "204": {
-            "description": " The mute timing was deleted successfully."
-          }
-        }
-      }
-    },
-    "/api/v1/provisioning/policies": {
-      "get": {
-        "tags": [
-          "provisioning",
-          "stable"
-        ],
-        "summary": "Get the notification policy tree.",
-        "operationId": "RouteGetPolicyTree",
-        "responses": {
-          "200": {
-            "description": "Route",
-            "schema": {
-              "$ref": "#/definitions/Route"
-            }
-          }
-        }
-      },
-      "put": {
-        "consumes": [
-          "application/json"
-        ],
-        "tags": [
-          "provisioning",
-          "stable"
-        ],
-        "summary": "Sets the notification policy tree.",
-        "operationId": "RoutePutPolicyTree",
-        "parameters": [
-          {
-            "description": "The new notification routing tree to use",
-            "name": "Body",
-            "in": "body",
-            "schema": {
-              "$ref": "#/definitions/Route"
-            }
-          }
-        ],
-        "responses": {
-          "202": {
-            "description": "Ack",
-            "schema": {
-              "$ref": "#/definitions/Ack"
-            }
-          },
-          "400": {
-            "description": "ValidationError",
-            "schema": {
-              "$ref": "#/definitions/ValidationError"
-            }
-          }
-        }
-      },
-      "delete": {
-        "consumes": [
-          "application/json"
-        ],
-        "tags": [
-          "provisioning",
-          "stable"
-        ],
-        "summary": "Clears the notification policy tree.",
-        "operationId": "RouteResetPolicyTree",
-        "responses": {
-          "202": {
-            "description": "Ack",
-            "schema": {
-              "$ref": "#/definitions/Ack"
-            }
-          }
-        }
-      }
-    },
-    "/api/v1/provisioning/templates": {
-      "get": {
-        "tags": [
-          "provisioning",
-          "stable"
-        ],
-        "summary": "Get all message templates.",
-        "operationId": "RouteGetTemplates",
-        "responses": {
-          "200": {
-            "description": "MessageTemplates",
-            "schema": {
-              "$ref": "#/definitions/MessageTemplates"
-=======
-          "configuration"
-        ],
-        "operationId": "RouteGetStatus",
-        "responses": {
-          "200": {
-            "description": "AlertingStatus",
-            "schema": {
-              "$ref": "#/definitions/AlertingStatus"
->>>>>>> 89b365f8
-            }
-          },
-          "404": {
-            "description": " Not found."
-          }
-        }
-      }
-    },
-    "/api/v1/provisioning/templates/{name}": {
-      "get": {
-        "tags": [
-          "provisioning",
-          "stable"
-        ],
-        "summary": "Get a message template.",
-        "operationId": "RouteGetTemplate",
-        "parameters": [
-          {
-            "type": "string",
-            "x-go-name": "Name",
-            "description": "Template Name",
-            "name": "name",
-            "in": "path",
-            "required": true
-          }
-        ],
-        "responses": {
-          "200": {
-            "description": "MessageTemplate",
-            "schema": {
-              "$ref": "#/definitions/MessageTemplate"
-            }
-          },
-          "404": {
-            "description": " Not found."
-          }
-        }
-      },
-      "put": {
-        "consumes": [
-          "application/json"
-        ],
-        "tags": [
-          "provisioning",
-          "stable"
-        ],
-        "summary": "Updates an existing template.",
-        "operationId": "RoutePutTemplate",
-        "parameters": [
-          {
-            "type": "string",
-            "x-go-name": "Name",
-            "description": "Template Name",
-            "name": "name",
-            "in": "path",
-            "required": true
-          },
-          {
-            "name": "Body",
-            "in": "body",
-            "schema": {
-              "$ref": "#/definitions/MessageTemplateContent"
-            }
-          }
-        ],
-        "responses": {
-          "202": {
-            "description": "MessageTemplate",
-            "schema": {
-              "$ref": "#/definitions/MessageTemplate"
-            }
-          },
-          "400": {
-            "description": "ValidationError",
-            "schema": {
-              "$ref": "#/definitions/ValidationError"
-            }
-          }
-        }
-      },
-      "delete": {
-        "tags": [
-          "provisioning",
-          "stable"
-        ],
-        "summary": "Delete a template.",
-        "operationId": "RouteDeleteTemplate",
-        "parameters": [
-          {
-            "type": "string",
-            "x-go-name": "Name",
-            "description": "Template Name",
-            "name": "name",
-            "in": "path",
-            "required": true
-          }
-        ],
-        "responses": {
-          "204": {
-            "description": " The template was deleted successfully."
           }
         }
       }
@@ -3314,131 +2616,6 @@
     },
     "AlertStateType": {
       "type": "string"
-    },
-    "AlertRule": {
-      "type": "object",
-      "title": "AlertRule is the model for alert rules in unified alerting.",
-      "properties": {
-        "Annotations": {
-          "type": "object",
-          "additionalProperties": {
-            "type": "string"
-          }
-        },
-        "Condition": {
-          "type": "string"
-        },
-        "DashboardUID": {
-          "type": "string"
-        },
-        "Data": {
-          "type": "array",
-          "items": {
-            "$ref": "#/definitions/AlertQuery"
-          }
-        },
-        "ExecErrState": {
-          "type": "string",
-          "enum": [
-            "Alerting",
-            "Error",
-            "OK"
-          ],
-          "x-go-enum-desc": "Alerting AlertingErrState\nError ErrorErrState\nOK OkErrState"
-        },
-        "For": {
-          "$ref": "#/definitions/Duration"
-        },
-        "ID": {
-          "type": "integer",
-          "format": "int64"
-        },
-        "IntervalSeconds": {
-          "type": "integer",
-          "format": "int64"
-        },
-        "Labels": {
-          "type": "object",
-          "additionalProperties": {
-            "type": "string"
-          }
-        },
-        "NamespaceUID": {
-          "type": "string"
-        },
-        "NoDataState": {
-          "type": "string",
-          "enum": [
-            "Alerting",
-            "NoData",
-            "OK"
-          ],
-          "x-go-enum-desc": "Alerting Alerting\nNoData NoData\nOK OK"
-        },
-        "OrgID": {
-          "type": "integer",
-          "format": "int64"
-        },
-        "PanelID": {
-          "type": "integer",
-          "format": "int64"
-        },
-        "RuleGroup": {
-          "type": "string"
-        },
-        "Title": {
-          "type": "string"
-        },
-        "UID": {
-          "type": "string"
-        },
-        "Updated": {
-          "type": "string",
-          "format": "date-time"
-        },
-        "Version": {
-          "type": "integer",
-          "format": "int64"
-        }
-      },
-      "x-go-package": "github.com/grafana/grafana/pkg/services/ngalert/models"
-    },
-    "AlertRuleGroup": {
-      "type": "object",
-      "properties": {
-        "folderUid": {
-          "type": "string",
-          "x-go-name": "FolderUID"
-        },
-        "interval": {
-          "type": "integer",
-          "format": "int64",
-          "x-go-name": "Interval"
-        },
-        "rules": {
-          "type": "array",
-          "items": {
-            "$ref": "#/definitions/AlertRule"
-          },
-          "x-go-name": "Rules"
-        },
-        "title": {
-          "type": "string",
-          "x-go-name": "Title"
-        }
-      },
-      "x-go-package": "github.com/grafana/grafana/pkg/services/ngalert/api/tooling/definitions"
-    },
-    "AlertRuleGroupMetadata": {
-      "type": "object",
-      "properties": {
-        "interval": {
-          "type": "integer",
-          "format": "int64",
-          "x-go-name": "Interval"
-        }
-      },
-      "x-go-package": "github.com/grafana/grafana/pkg/services/ngalert/api/tooling/definitions"
     },
     "AlertingRule": {
       "description": "adapted from cortex",
@@ -3609,55 +2786,7 @@
       "type": "array",
       "items": {
         "$ref": "#/definitions/EmbeddedContactPoint"
-<<<<<<< HEAD
-      },
-      "x-go-package": "github.com/grafana/grafana/pkg/services/ngalert/api/tooling/definitions"
-    },
-    "CreateDashboardSnapshotCommand": {
-      "type": "object",
-      "required": [
-        "dashboard"
-      ],
-      "properties": {
-        "Result": {
-          "$ref": "#/definitions/DashboardSnapshot"
-        },
-        "dashboard": {
-          "$ref": "#/definitions/Json"
-        },
-        "deleteKey": {
-          "description": "Unique key used to delete the snapshot. It is different from the `key` so that only the creator can delete the snapshot. Required if `external` is `true`.",
-          "type": "string",
-          "x-go-name": "DeleteKey"
-        },
-        "expires": {
-          "description": "When the snapshot should expire in seconds in seconds. Default is never to expire.",
-          "type": "integer",
-          "format": "int64",
-          "default": 0,
-          "x-go-name": "Expires"
-        },
-        "external": {
-          "description": "these are passed when storing an external snapshot ref\nSave the snapshot on an external server rather than locally.",
-          "type": "boolean",
-          "default": false,
-          "x-go-name": "External"
-        },
-        "key": {
-          "description": "Define the unique key. Required if `external` is `true`.",
-          "type": "string",
-          "x-go-name": "Key"
-        },
-        "name": {
-          "description": "Snapshot name",
-          "type": "string",
-          "x-go-name": "Name"
-        }
-      },
-      "x-go-package": "github.com/grafana/grafana/pkg/models"
-=======
-      }
->>>>>>> 89b365f8
+      }
     },
     "DataLink": {
       "description": "DataLink define what",
@@ -3783,21 +2912,6 @@
       "properties": {
         "disableResolveMessage": {
           "type": "boolean",
-<<<<<<< HEAD
-          "x-go-name": "DisableResolveMessage",
-          "example": false
-        },
-        "name": {
-          "description": "Name is used as grouping key in the UI. Contact points with the\nsame name will be grouped in the UI.",
-          "type": "string",
-          "x-go-name": "Name",
-          "example": "webhook_1"
-        },
-        "provenance": {
-          "type": "string",
-          "x-go-name": "Provenance",
-          "readOnly": true
-=======
           "example": false
         },
         "name": {
@@ -3987,59 +3101,10 @@
         },
         "max": {
           "$ref": "#/definitions/ConfFloat64"
->>>>>>> 89b365f8
         },
         "min": {
           "$ref": "#/definitions/ConfFloat64"
         },
-<<<<<<< HEAD
-        "type": {
-          "type": "string",
-          "enum": [
-            "alertmanager",
-            " dingding",
-            " discord",
-            " email",
-            " googlechat",
-            " kafka",
-            " line",
-            " opsgenie",
-            " pagerduty",
-            " pushover",
-            " sensugo",
-            " slack",
-            " teams",
-            " telegram",
-            " threema",
-            " victorops",
-            " webhook",
-            " wecom"
-          ],
-          "x-go-name": "Type",
-          "example": "webhook"
-        },
-        "uid": {
-          "description": "UID is the unique identifier of the contact point. The UID can be\nset by the user.",
-          "type": "string",
-          "x-go-name": "UID",
-          "example": "my_external_reference"
-        }
-      },
-      "x-go-package": "github.com/grafana/grafana/pkg/services/ngalert/api/tooling/definitions"
-    },
-    "ErrorType": {
-      "type": "string",
-      "title": "ErrorType models the different API error types.",
-      "x-go-package": "github.com/prometheus/client_golang/api/prometheus/v1"
-    },
-    "EvalAlertConditionCommand": {
-      "description": "EvalAlertConditionCommand is the command for evaluating a condition",
-      "type": "object",
-      "properties": {
-        "condition": {
-          "type": "string",
-          "x-go-name": "Condition"
-=======
         "noValue": {
           "description": "Alternative to empty string",
           "type": "string"
@@ -4047,7 +3112,6 @@
         "path": {
           "description": "Path is an explicit path to the field in the datasource. When the frame meta includes a path,\nthis will default to `${frame.meta.path}/${field.name}\n\nWhen defined, this value can be used as an identifier within the datasource scope, and\nmay be used as an identifier to update values in a subsequent request",
           "type": "string"
->>>>>>> 89b365f8
         },
         "thresholds": {
           "$ref": "#/definitions/ThresholdsConfig"
@@ -4183,13 +3247,6 @@
           "additionalProperties": {
             "$ref": "#/definitions/Provenance"
           }
-        },
-        "muteTimeProvenances": {
-          "type": "object",
-          "additionalProperties": {
-            "$ref": "#/definitions/Provenance"
-          },
-          "x-go-name": "MuteTimeProvenances"
         },
         "mute_time_intervals": {
           "type": "array",
@@ -4828,67 +3885,31 @@
       "$ref": "#/definitions/Matchers"
     },
     "MessageTemplate": {
-<<<<<<< HEAD
       "type": "object",
       "properties": {
         "name": {
-          "type": "string",
-          "x-go-name": "Name"
+          "type": "string"
         },
         "provenance": {
           "$ref": "#/definitions/Provenance"
         },
         "template": {
-          "type": "string",
-          "x-go-name": "Template"
-        }
-      },
-      "x-go-package": "github.com/grafana/grafana/pkg/services/ngalert/api/tooling/definitions"
+          "type": "string"
+        }
+      }
     },
     "MessageTemplateContent": {
       "type": "object",
       "properties": {
         "template": {
-          "type": "string",
-          "x-go-name": "Template"
-=======
-      "type": "object",
-      "properties": {
-        "name": {
-          "type": "string"
-        },
-        "provenance": {
-          "$ref": "#/definitions/Provenance"
-        },
-        "template": {
-          "type": "string"
->>>>>>> 89b365f8
-        }
-      }
-    },
-<<<<<<< HEAD
+          "type": "string"
+        }
+      }
+    },
     "MessageTemplates": {
       "type": "array",
       "items": {
         "$ref": "#/definitions/MessageTemplate"
-      },
-      "x-go-package": "github.com/grafana/grafana/pkg/services/ngalert/api/tooling/definitions"
-    },
-    "MonthRange": {
-=======
-    "MessageTemplateContent": {
->>>>>>> 89b365f8
-      "type": "object",
-      "properties": {
-        "template": {
-          "type": "string"
-        }
-      }
-    },
-    "MessageTemplates": {
-      "type": "array",
-      "items": {
-        "$ref": "#/definitions/MessageTemplate"
       }
     },
     "MultiStatus": {
@@ -4915,13 +3936,6 @@
         "$ref": "#/definitions/MuteTimeInterval"
       }
     },
-    "MuteTimings": {
-      "type": "array",
-      "items": {
-        "$ref": "#/definitions/MuteTimeInterval"
-      },
-      "x-go-package": "github.com/grafana/grafana/pkg/services/ngalert/api/tooling/definitions"
-    },
     "NamespaceConfigResponse": {
       "type": "object",
       "additionalProperties": {
@@ -4958,10 +3972,6 @@
       "type": "integer",
       "format": "int64",
       "title": "NoticeSeverity is a type for the Severity property of a Notice."
-    },
-    "NotFound": {
-      "type": "object",
-      "x-go-package": "github.com/grafana/grafana/pkg/services/ngalert/api/tooling/definitions"
     },
     "NotifierConfig": {
       "type": "object",
@@ -6548,12 +5558,7 @@
         "User": {
           "$ref": "#/definitions/Userinfo"
         }
-<<<<<<< HEAD
-      },
-      "x-go-package": "net/url"
-=======
-      }
->>>>>>> 89b365f8
+      }
     },
     "Userinfo": {
       "description": "The Userinfo type is an immutable encapsulation of username and\npassword details for a URL. An existing Userinfo value is guaranteed\nto have a username set (potentially empty, as allowed by RFC 2396),\nand optionally a password.",
@@ -6564,10 +5569,6 @@
       "properties": {
         "msg": {
           "type": "string",
-<<<<<<< HEAD
-          "x-go-name": "Msg",
-=======
->>>>>>> 89b365f8
           "example": "error message"
         }
       }
@@ -6741,8 +5742,6 @@
       "items": {
         "$ref": "#/definitions/alertGroup"
       },
-      "x-go-name": "AlertGroups",
-      "x-go-package": "github.com/prometheus/alertmanager/api/v2/models",
       "$ref": "#/definitions/alertGroups"
     },
     "alertStatus": {
@@ -6908,6 +5907,7 @@
       "$ref": "#/definitions/gettableAlerts"
     },
     "gettableSilence": {
+      "description": "GettableSilence gettable silence",
       "type": "object",
       "required": [
         "comment",
@@ -6954,8 +5954,6 @@
           "format": "date-time"
         }
       },
-      "x-go-name": "GettableSilence",
-      "x-go-package": "github.com/prometheus/alertmanager/api/v2/models",
       "$ref": "#/definitions/gettableSilence"
     },
     "gettableSilences": {
@@ -7146,8 +6144,6 @@
           "format": "date-time"
         }
       },
-      "x-go-name": "PostableSilence",
-      "x-go-package": "github.com/prometheus/alertmanager/api/v2/models",
       "$ref": "#/definitions/postableSilence"
     },
     "receiver": {
