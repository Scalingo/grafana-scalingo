package backtesting

import (
	"context"
	"encoding/json"
	"errors"
	"fmt"
	"net/url"
	"time"

	"github.com/benbjohnson/clock"

	"github.com/grafana/grafana-plugin-sdk-go/data"

	"github.com/grafana/grafana/pkg/infra/log"
	"github.com/grafana/grafana/pkg/infra/tracing"
	"github.com/grafana/grafana/pkg/services/auth/identity"
	"github.com/grafana/grafana/pkg/services/ngalert/eval"
	"github.com/grafana/grafana/pkg/services/ngalert/models"
	"github.com/grafana/grafana/pkg/services/ngalert/state"
)

var (
	ErrInvalidInputData = errors.New("invalid input data")

	logger                      = log.New("ngalert.backtesting.engine")
	backtestingEvaluatorFactory = newBacktestingEvaluator
)

type callbackFunc = func(evaluationIndex int, now time.Time, results eval.Results) error

type backtestingEvaluator interface {
	Eval(ctx context.Context, from time.Time, interval time.Duration, evaluations int, callback callbackFunc) error
}

type stateManager interface {
	ProcessEvalResults(ctx context.Context, evaluatedAt time.Time, alertRule *models.AlertRule, results eval.Results, extraLabels data.Labels) []state.StateTransition
}

type Engine struct {
	evalFactory        eval.EvaluatorFactory
	createStateManager func() stateManager
}

func NewEngine(appUrl *url.URL, evalFactory eval.EvaluatorFactory, tracer tracing.Tracer) *Engine {
	return &Engine{
		evalFactory: evalFactory,
		createStateManager: func() stateManager {
			cfg := state.ManagerCfg{
				Metrics:                 nil,
				ExternalURL:             appUrl,
				InstanceStore:           nil,
				Images:                  &NoopImageService{},
				Clock:                   clock.New(),
				Historian:               nil,
				MaxStateSaveConcurrency: 1,
<<<<<<< HEAD
=======
				Tracer:                  tracer,
				Log:                     log.New("ngalert.state.manager"),
>>>>>>> 1e84fede
			}
			return state.NewManager(cfg)
		},
	}
}

func (e *Engine) Test(ctx context.Context, user identity.Requester, rule *models.AlertRule, from, to time.Time) (*data.Frame, error) {
	ruleCtx := models.WithRuleKey(ctx, rule.GetKey())
	logger := logger.FromContext(ctx)

	if !from.Before(to) {
		return nil, fmt.Errorf("%w: invalid interval of the backtesting [%d,%d]", ErrInvalidInputData, from.Unix(), to.Unix())
	}
	if to.Sub(from).Seconds() < float64(rule.IntervalSeconds) {
		return nil, fmt.Errorf("%w: interval of the backtesting [%d,%d] is less than evaluation interval [%ds]", ErrInvalidInputData, from.Unix(), to.Unix(), rule.IntervalSeconds)
	}
	length := int(to.Sub(from).Seconds()) / int(rule.IntervalSeconds)

	evaluator, err := backtestingEvaluatorFactory(ruleCtx, e.evalFactory, user, rule.GetEvalCondition())
	if err != nil {
		return nil, errors.Join(ErrInvalidInputData, err)
	}

	stateManager := e.createStateManager()

	logger.Info("Start testing alert rule", "from", from, "to", to, "interval", rule.IntervalSeconds, "evaluations", length)

	start := time.Now()

	tsField := data.NewField("Time", nil, make([]time.Time, length))
	valueFields := make(map[string]*data.Field)

	err = evaluator.Eval(ruleCtx, from, time.Duration(rule.IntervalSeconds)*time.Second, length, func(idx int, currentTime time.Time, results eval.Results) error {
		if idx >= length {
			logger.Info("Unexpected evaluation. Skipping", "from", from, "to", to, "interval", rule.IntervalSeconds, "evaluationTime", currentTime, "evaluationIndex", idx, "expectedEvaluations", length)
			return nil
		}
		states := stateManager.ProcessEvalResults(ruleCtx, currentTime, rule, results, nil)
		tsField.Set(idx, currentTime)
		for _, s := range states {
			field, ok := valueFields[s.CacheID]
			if !ok {
				field = data.NewField("", s.Labels, make([]*string, length))
				valueFields[s.CacheID] = field
			}
			if s.State.State != eval.NoData { // set nil if NoData
				value := s.State.State.String()
				if s.StateReason != "" {
					value += " (" + s.StateReason + ")"
				}
				field.Set(idx, &value)
				continue
			}
		}
		return nil
	})
	fields := make([]*data.Field, 0, len(valueFields)+1)
	fields = append(fields, tsField)
	for _, f := range valueFields {
		fields = append(fields, f)
	}
	result := data.NewFrame("Testing results", fields...)

	if err != nil {
		return nil, err
	}
	logger.Info("Rule testing finished successfully", "duration", time.Since(start))
	return result, nil
}

func newBacktestingEvaluator(ctx context.Context, evalFactory eval.EvaluatorFactory, user identity.Requester, condition models.Condition) (backtestingEvaluator, error) {
	for _, q := range condition.Data {
		if q.DatasourceUID == "__data__" || q.QueryType == "__data__" {
			if len(condition.Data) != 1 {
				return nil, errors.New("data queries are not supported with other expressions or data queries")
			}
			if condition.Condition == "" {
				return nil, fmt.Errorf("condition must not be empty and be set to the data query %s", q.RefID)
			}
			if condition.Condition != q.RefID {
				return nil, fmt.Errorf("condition must be set to the data query %s", q.RefID)
			}
			model := struct {
				DataFrame *data.Frame `json:"data"`
			}{}
			err := json.Unmarshal(q.Model, &model)
			if err != nil {
				return nil, fmt.Errorf("failed to parse data frame: %w", err)
			}
			if model.DataFrame == nil {
				return nil, errors.New("the data field must not be empty")
			}
			return newDataEvaluator(condition.Condition, model.DataFrame)
		}
	}

	evaluator, err := evalFactory.Create(eval.EvaluationContext{Ctx: ctx,
		User: user,
	}, condition)

	if err != nil {
		return nil, err
	}

	return &queryEvaluator{
		eval: evaluator,
	}, nil
}

// NoopImageService is a no-op image service.
type NoopImageService struct{}

func (s *NoopImageService) NewImage(_ context.Context, _ *models.AlertRule) (*models.Image, error) {
	return &models.Image{}, nil
}<|MERGE_RESOLUTION|>--- conflicted
+++ resolved
@@ -54,11 +54,8 @@
 				Clock:                   clock.New(),
 				Historian:               nil,
 				MaxStateSaveConcurrency: 1,
-<<<<<<< HEAD
-=======
 				Tracer:                  tracer,
 				Log:                     log.New("ngalert.state.manager"),
->>>>>>> 1e84fede
 			}
 			return state.NewManager(cfg)
 		},
