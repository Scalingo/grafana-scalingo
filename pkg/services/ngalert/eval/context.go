package eval

import (
	"context"

	"github.com/grafana/grafana/pkg/services/auth/identity"
)

// EvaluationContext represents the context in which a condition is evaluated.
type EvaluationContext struct {
	Ctx  context.Context
	User identity.Requester
}

<<<<<<< HEAD
func NewContext(ctx context.Context, user *user.SignedInUser) EvaluationContext {
=======
func NewContext(ctx context.Context, user identity.Requester) EvaluationContext {
>>>>>>> 1e84fede
	return EvaluationContext{
		Ctx:  ctx,
		User: user,
	}
}<|MERGE_RESOLUTION|>--- conflicted
+++ resolved
@@ -12,11 +12,7 @@
 	User identity.Requester
 }
 
-<<<<<<< HEAD
-func NewContext(ctx context.Context, user *user.SignedInUser) EvaluationContext {
-=======
 func NewContext(ctx context.Context, user identity.Requester) EvaluationContext {
->>>>>>> 1e84fede
 	return EvaluationContext{
 		Ctx:  ctx,
 		User: user,
