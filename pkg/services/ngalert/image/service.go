package image

import (
	"context"
	"encoding/base64"
	"errors"
	"fmt"
	"time"

	"github.com/prometheus/client_golang/prometheus"
	"golang.org/x/sync/singleflight"

	"github.com/grafana/grafana/pkg/components/imguploader"
<<<<<<< HEAD
	"github.com/grafana/grafana/pkg/models"
=======
	"github.com/grafana/grafana/pkg/infra/log"
>>>>>>> 89b365f8
	"github.com/grafana/grafana/pkg/services/dashboards"
	"github.com/grafana/grafana/pkg/services/ngalert/models"
	"github.com/grafana/grafana/pkg/services/ngalert/store"
	"github.com/grafana/grafana/pkg/services/rendering"
	"github.com/grafana/grafana/pkg/services/screenshot"
	"github.com/grafana/grafana/pkg/setting"
)

const (
<<<<<<< HEAD
	screenshotTimeout  = 10 * time.Second
	screenshotCacheTTL = 60 * time.Second
)

var (
	// ErrNoDashboard is returned when the alert rule does not have a Dashboard UID
	// in its annotations or the dashboard does not exist.
	ErrNoDashboard = errors.New("no dashboard")

	// ErrNoPanel is returned when the alert rule does not have a PanelID in its
	// annotations.
	ErrNoPanel = errors.New("no panel")
)

//go:generate mockgen -destination=mock.go -package=image github.com/grafana/grafana/pkg/services/ngalert/image ImageService
type ImageService interface {
	// NewImage returns a new image for the alert instance.
	NewImage(ctx context.Context, r *ngmodels.AlertRule) (*ngmodels.Image, error)
=======
	screenshotCacheTTL = 60 * time.Second
	screenshotTimeout  = 10 * time.Second
)

// DeleteExpiredService is a service to delete expired images.
type DeleteExpiredService struct {
	store store.ImageAdminStore
}

func (s *DeleteExpiredService) DeleteExpired(ctx context.Context) (int64, error) {
	return s.store.DeleteExpiredImages(ctx)
}

func ProvideDeleteExpiredService(store *store.DBstore) *DeleteExpiredService {
	return &DeleteExpiredService{store: store}
}

type ImageService interface {
	// NewImage returns a new image for the alert instance.
	NewImage(ctx context.Context, r *models.AlertRule) (*models.Image, error)
>>>>>>> 89b365f8
}

// ScreenshotImageService takes screenshots of the alert rule and saves the
// image in the store. The image contains a unique token that can be passed
// as an annotation or label to the Alertmanager. This service cannot take
// screenshots of alert rules that are not associated with a dashboard panel.
type ScreenshotImageService struct {
	cache        CacheService
	limiter      screenshot.RateLimiter
	logger       log.Logger
	screenshots  screenshot.ScreenshotService
	singleflight singleflight.Group
	store        store.ImageStore
	uploads      *UploadingService
}

// NewScreenshotImageService returns a new ScreenshotImageService.
func NewScreenshotImageService(
	cache CacheService,
	limiter screenshot.RateLimiter,
	logger log.Logger,
	screenshots screenshot.ScreenshotService,
	store store.ImageStore,
	uploads *UploadingService) ImageService {
	return &ScreenshotImageService{
		cache:       cache,
		limiter:     limiter,
		logger:      logger,
		screenshots: screenshots,
		store:       store,
		uploads:     uploads,
	}
}

// NewScreenshotImageServiceFromCfg returns a new ScreenshotImageService
// from the configuration.
<<<<<<< HEAD
func NewScreenshotImageServiceFromCfg(cfg *setting.Cfg, metrics prometheus.Registerer,
	db *store.DBstore, ds dashboards.DashboardService, rs rendering.Service) (ImageService, error) {
	// If screenshots are disabled then return the ScreenshotUnavailableService
	if !cfg.UnifiedAlerting.Screenshots.Capture {
		return &ScreenshotImageService{
			screenshots: &screenshot.ScreenshotUnavailableService{},
		}, nil
	}

	// Image uploading is an optional feature of screenshots
	s := screenshot.NewRemoteRenderScreenshotService(ds, rs)
	if cfg.UnifiedAlerting.Screenshots.UploadExternalImageStorage {
		u, err := imguploader.NewImageUploader()
		if err != nil {
			return nil, fmt.Errorf("failed to initialize uploading screenshot service: %w", err)
=======
func NewScreenshotImageServiceFromCfg(cfg *setting.Cfg, db *store.DBstore, ds dashboards.DashboardService,
	rs rendering.Service, r prometheus.Registerer) (ImageService, error) {
	var (
		cache       CacheService                 = &NoOpCacheService{}
		limiter     screenshot.RateLimiter       = &screenshot.NoOpRateLimiter{}
		screenshots screenshot.ScreenshotService = &screenshot.ScreenshotUnavailableService{}
		uploads     *UploadingService            = nil
	)

	// If screenshots are enabled
	if cfg.UnifiedAlerting.Screenshots.Capture {
		cache = NewInmemCacheService(screenshotCacheTTL, r)
		limiter = screenshot.NewTokenRateLimiter(cfg.UnifiedAlerting.Screenshots.MaxConcurrentScreenshots)
		screenshots = screenshot.NewHeadlessScreenshotService(ds, rs, r)

		// Image uploading is an optional feature
		if cfg.UnifiedAlerting.Screenshots.UploadExternalImageStorage {
			m, err := imguploader.NewImageUploader()
			if err != nil {
				return nil, fmt.Errorf("failed to initialize uploading screenshot service: %w", err)
			}
			uploads = NewUploadingService(m, r)
>>>>>>> 89b365f8
		}
	}
<<<<<<< HEAD
	s = screenshot.NewRateLimitScreenshotService(s, cfg.UnifiedAlerting.Screenshots.MaxConcurrentScreenshots)
	s = screenshot.NewSingleFlightScreenshotService(s)
	s = screenshot.NewCachableScreenshotService(metrics, screenshotCacheTTL, s)
	s = screenshot.NewObservableScreenshotService(metrics, s)
	return &ScreenshotImageService{
		store:       db,
		screenshots: s,
	}, nil
=======

	return NewScreenshotImageService(cache, limiter, log.New("ngalert.image"), screenshots, db, uploads), nil
>>>>>>> 89b365f8
}

// NewImage returns a screenshot of the alert rule or an error.
//
// The alert rule must be associated with a dashboard panel for a screenshot to be
// taken. If the alert rule does not have a Dashboard UID in its annotations,
<<<<<<< HEAD
// or the dashboard does not exist, an ErrNoDashboard error is returned. If the
// alert rule has a Dashboard UID and the dashboard exists, but does not have a
// Panel ID in its annotations then an ErrNoPanel error is returned.
func (s *ScreenshotImageService) NewImage(ctx context.Context, r *ngmodels.AlertRule) (*ngmodels.Image, error) {
	if r.DashboardUID == nil {
		return nil, ErrNoDashboard
=======
// or the dashboard does not exist, an models.ErrNoDashboard error is returned. If the
// alert rule has a Dashboard UID and the dashboard exists, but does not have a
// Panel ID in its annotations then an models.ErrNoPanel error is returned.
func (s *ScreenshotImageService) NewImage(ctx context.Context, r *models.AlertRule) (*models.Image, error) {
	logger := s.logger.FromContext(ctx)

	dashboardUID := r.GetDashboardUID()
	if dashboardUID == "" {
		logger.Debug("Cannot take screenshot for alert rule as it is not associated with a dashboard")
		return nil, models.ErrNoDashboard
>>>>>>> 89b365f8
	}

	panelID := r.GetPanelID()
	if panelID <= 0 {
		logger.Debug("Cannot take screenshot for alert rule as it is not associated with a panel")
		return nil, models.ErrNoPanel
	}

<<<<<<< HEAD
	ctx, cancelFunc := context.WithTimeout(ctx, screenshotTimeout)
	defer cancelFunc()

	screenshot, err := s.screenshots.Take(ctx, screenshot.ScreenshotOptions{
		Timeout:      screenshotTimeout,
		DashboardUID: *r.DashboardUID,
		PanelID:      *r.PanelID,
	})
	if err != nil {
		// TODO: Check for screenshot upload failures. These images should still be
		// stored because we have a local disk path that could be useful.
		if errors.Is(err, models.ErrDashboardNotFound) {
			return nil, ErrNoDashboard
		}
		return nil, err
	}

	v := ngmodels.Image{
		Path: screenshot.Path,
		URL:  screenshot.URL,
	}
	if err := s.store.SaveImage(ctx, &v); err != nil {
		return nil, fmt.Errorf("failed to save image: %w", err)
=======
	logger = logger.New("dashboard", dashboardUID, "panel", panelID)

	opts := screenshot.ScreenshotOptions{
		DashboardUID: dashboardUID,
		PanelID:      panelID,
		Timeout:      screenshotTimeout,
	}

	// To prevent concurrent screenshots of the same dashboard panel we use singleflight,
	// deduplicated on a base64 hash of the screenshot options.
	optsHash := base64.StdEncoding.EncodeToString(opts.Hash())

	// If there is an image is in the cache return it instead of taking another screenshot
	if image, ok := s.cache.Get(ctx, optsHash); ok {
		logger.Debug("Found cached image", "token", image.Token)
		return &image, nil
>>>>>>> 89b365f8
	}

	// We create both a context with timeout and set a timeout in ScreenshotOptions. The timeout
	// in the context is used for both database queries and the request to the rendering service,
	// while the timeout in ScreenshotOptions is passed to the rendering service where it is used as
	// a client timeout. It is not recommended to pass a context without a deadline and the context
	// deadline should be at least as long as the timeout in ScreenshotOptions.
	ctx, cancelFunc := context.WithTimeout(ctx, screenshotTimeout)
	defer cancelFunc()

	logger.Debug("Requesting screenshot")

<<<<<<< HEAD
func (s *NotAvailableImageService) NewImage(ctx context.Context, r *ngmodels.AlertRule) (*ngmodels.Image, error) {
	return nil, screenshot.ErrScreenshotsUnavailable
}
=======
	result, err, _ := s.singleflight.Do(optsHash, func() (interface{}, error) {
		// Once deduplicated concurrent screenshots are then rate-limited
		screenshot, err := s.limiter.Do(ctx, opts, s.screenshots.Take)
		if err != nil {
			if errors.Is(err, dashboards.ErrDashboardNotFound) {
				return nil, models.ErrNoDashboard
			}
			return nil, err
		}
>>>>>>> 89b365f8

		logger.Debug("Took screenshot", "path", screenshot.Path)
		image := models.Image{Path: screenshot.Path}

		// Uploading images is optional
		if s.uploads != nil {
			if image, err = s.uploads.Upload(ctx, image); err != nil {
				logger.Warn("Failed to upload image", "error", err)
			} else {
				logger.Debug("Uploaded image", "url", image.URL)
			}
		}

		if err := s.store.SaveImage(ctx, &image); err != nil {
			return nil, fmt.Errorf("failed to save image: %w", err)
		}
		logger.Debug("Saved image", "token", image.Token)

		return image, nil
	})
	if err != nil {
		return nil, err
	}

	image := result.(models.Image)
	if err = s.cache.Set(ctx, optsHash, image); err != nil {
		s.logger.Warn("Failed to cache image",
			"token", image.Token,
			"error", err)
	}

<<<<<<< HEAD
func (s *NoopImageService) NewImage(ctx context.Context, r *ngmodels.AlertRule) (*ngmodels.Image, error) {
	return &ngmodels.Image{}, nil
=======
	return &image, nil
>>>>>>> 89b365f8
}<|MERGE_RESOLUTION|>--- conflicted
+++ resolved
@@ -11,11 +11,7 @@
 	"golang.org/x/sync/singleflight"
 
 	"github.com/grafana/grafana/pkg/components/imguploader"
-<<<<<<< HEAD
-	"github.com/grafana/grafana/pkg/models"
-=======
 	"github.com/grafana/grafana/pkg/infra/log"
->>>>>>> 89b365f8
 	"github.com/grafana/grafana/pkg/services/dashboards"
 	"github.com/grafana/grafana/pkg/services/ngalert/models"
 	"github.com/grafana/grafana/pkg/services/ngalert/store"
@@ -25,26 +21,6 @@
 )
 
 const (
-<<<<<<< HEAD
-	screenshotTimeout  = 10 * time.Second
-	screenshotCacheTTL = 60 * time.Second
-)
-
-var (
-	// ErrNoDashboard is returned when the alert rule does not have a Dashboard UID
-	// in its annotations or the dashboard does not exist.
-	ErrNoDashboard = errors.New("no dashboard")
-
-	// ErrNoPanel is returned when the alert rule does not have a PanelID in its
-	// annotations.
-	ErrNoPanel = errors.New("no panel")
-)
-
-//go:generate mockgen -destination=mock.go -package=image github.com/grafana/grafana/pkg/services/ngalert/image ImageService
-type ImageService interface {
-	// NewImage returns a new image for the alert instance.
-	NewImage(ctx context.Context, r *ngmodels.AlertRule) (*ngmodels.Image, error)
-=======
 	screenshotCacheTTL = 60 * time.Second
 	screenshotTimeout  = 10 * time.Second
 )
@@ -65,7 +41,6 @@
 type ImageService interface {
 	// NewImage returns a new image for the alert instance.
 	NewImage(ctx context.Context, r *models.AlertRule) (*models.Image, error)
->>>>>>> 89b365f8
 }
 
 // ScreenshotImageService takes screenshots of the alert rule and saves the
@@ -102,23 +77,6 @@
 
 // NewScreenshotImageServiceFromCfg returns a new ScreenshotImageService
 // from the configuration.
-<<<<<<< HEAD
-func NewScreenshotImageServiceFromCfg(cfg *setting.Cfg, metrics prometheus.Registerer,
-	db *store.DBstore, ds dashboards.DashboardService, rs rendering.Service) (ImageService, error) {
-	// If screenshots are disabled then return the ScreenshotUnavailableService
-	if !cfg.UnifiedAlerting.Screenshots.Capture {
-		return &ScreenshotImageService{
-			screenshots: &screenshot.ScreenshotUnavailableService{},
-		}, nil
-	}
-
-	// Image uploading is an optional feature of screenshots
-	s := screenshot.NewRemoteRenderScreenshotService(ds, rs)
-	if cfg.UnifiedAlerting.Screenshots.UploadExternalImageStorage {
-		u, err := imguploader.NewImageUploader()
-		if err != nil {
-			return nil, fmt.Errorf("failed to initialize uploading screenshot service: %w", err)
-=======
 func NewScreenshotImageServiceFromCfg(cfg *setting.Cfg, db *store.DBstore, ds dashboards.DashboardService,
 	rs rendering.Service, r prometheus.Registerer) (ImageService, error) {
 	var (
@@ -141,36 +99,16 @@
 				return nil, fmt.Errorf("failed to initialize uploading screenshot service: %w", err)
 			}
 			uploads = NewUploadingService(m, r)
->>>>>>> 89b365f8
 		}
 	}
-<<<<<<< HEAD
-	s = screenshot.NewRateLimitScreenshotService(s, cfg.UnifiedAlerting.Screenshots.MaxConcurrentScreenshots)
-	s = screenshot.NewSingleFlightScreenshotService(s)
-	s = screenshot.NewCachableScreenshotService(metrics, screenshotCacheTTL, s)
-	s = screenshot.NewObservableScreenshotService(metrics, s)
-	return &ScreenshotImageService{
-		store:       db,
-		screenshots: s,
-	}, nil
-=======
 
 	return NewScreenshotImageService(cache, limiter, log.New("ngalert.image"), screenshots, db, uploads), nil
->>>>>>> 89b365f8
 }
 
 // NewImage returns a screenshot of the alert rule or an error.
 //
 // The alert rule must be associated with a dashboard panel for a screenshot to be
 // taken. If the alert rule does not have a Dashboard UID in its annotations,
-<<<<<<< HEAD
-// or the dashboard does not exist, an ErrNoDashboard error is returned. If the
-// alert rule has a Dashboard UID and the dashboard exists, but does not have a
-// Panel ID in its annotations then an ErrNoPanel error is returned.
-func (s *ScreenshotImageService) NewImage(ctx context.Context, r *ngmodels.AlertRule) (*ngmodels.Image, error) {
-	if r.DashboardUID == nil {
-		return nil, ErrNoDashboard
-=======
 // or the dashboard does not exist, an models.ErrNoDashboard error is returned. If the
 // alert rule has a Dashboard UID and the dashboard exists, but does not have a
 // Panel ID in its annotations then an models.ErrNoPanel error is returned.
@@ -181,7 +119,6 @@
 	if dashboardUID == "" {
 		logger.Debug("Cannot take screenshot for alert rule as it is not associated with a dashboard")
 		return nil, models.ErrNoDashboard
->>>>>>> 89b365f8
 	}
 
 	panelID := r.GetPanelID()
@@ -190,31 +127,6 @@
 		return nil, models.ErrNoPanel
 	}
 
-<<<<<<< HEAD
-	ctx, cancelFunc := context.WithTimeout(ctx, screenshotTimeout)
-	defer cancelFunc()
-
-	screenshot, err := s.screenshots.Take(ctx, screenshot.ScreenshotOptions{
-		Timeout:      screenshotTimeout,
-		DashboardUID: *r.DashboardUID,
-		PanelID:      *r.PanelID,
-	})
-	if err != nil {
-		// TODO: Check for screenshot upload failures. These images should still be
-		// stored because we have a local disk path that could be useful.
-		if errors.Is(err, models.ErrDashboardNotFound) {
-			return nil, ErrNoDashboard
-		}
-		return nil, err
-	}
-
-	v := ngmodels.Image{
-		Path: screenshot.Path,
-		URL:  screenshot.URL,
-	}
-	if err := s.store.SaveImage(ctx, &v); err != nil {
-		return nil, fmt.Errorf("failed to save image: %w", err)
-=======
 	logger = logger.New("dashboard", dashboardUID, "panel", panelID)
 
 	opts := screenshot.ScreenshotOptions{
@@ -231,7 +143,6 @@
 	if image, ok := s.cache.Get(ctx, optsHash); ok {
 		logger.Debug("Found cached image", "token", image.Token)
 		return &image, nil
->>>>>>> 89b365f8
 	}
 
 	// We create both a context with timeout and set a timeout in ScreenshotOptions. The timeout
@@ -244,11 +155,6 @@
 
 	logger.Debug("Requesting screenshot")
 
-<<<<<<< HEAD
-func (s *NotAvailableImageService) NewImage(ctx context.Context, r *ngmodels.AlertRule) (*ngmodels.Image, error) {
-	return nil, screenshot.ErrScreenshotsUnavailable
-}
-=======
 	result, err, _ := s.singleflight.Do(optsHash, func() (interface{}, error) {
 		// Once deduplicated concurrent screenshots are then rate-limited
 		screenshot, err := s.limiter.Do(ctx, opts, s.screenshots.Take)
@@ -258,7 +164,6 @@
 			}
 			return nil, err
 		}
->>>>>>> 89b365f8
 
 		logger.Debug("Took screenshot", "path", screenshot.Path)
 		image := models.Image{Path: screenshot.Path}
@@ -290,10 +195,5 @@
 			"error", err)
 	}
 
-<<<<<<< HEAD
-func (s *NoopImageService) NewImage(ctx context.Context, r *ngmodels.AlertRule) (*ngmodels.Image, error) {
-	return &ngmodels.Image{}, nil
-=======
 	return &image, nil
->>>>>>> 89b365f8
 }