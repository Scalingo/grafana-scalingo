--- conflicted
+++ resolved
@@ -50,21 +50,13 @@
 	BehindSeconds                       prometheus.Gauge
 	EvalTotal                           *prometheus.CounterVec
 	EvalFailures                        *prometheus.CounterVec
-<<<<<<< HEAD
-	EvalDuration                        *prometheus.SummaryVec
-=======
 	EvalDuration                        *prometheus.HistogramVec
->>>>>>> 89b365f8
 	SchedulePeriodicDuration            prometheus.Histogram
 	SchedulableAlertRules               prometheus.Gauge
 	SchedulableAlertRulesHash           prometheus.Gauge
 	UpdateSchedulableAlertRulesDuration prometheus.Histogram
-<<<<<<< HEAD
-	Ticker                              *legacyMetrics.Ticker
-=======
 	Ticker                              *ticker.Metrics
 	EvaluationMissed                    *prometheus.CounterVec
->>>>>>> 89b365f8
 }
 
 type MultiOrgAlertmanager struct {
