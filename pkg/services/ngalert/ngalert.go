--- conflicted
+++ resolved
@@ -152,12 +152,6 @@
 	ng.schedule = scheduler
 
 	// Provisioning
-<<<<<<< HEAD
-	policyService := provisioning.NewNotificationPolicyService(store, store, store, ng.Log)
-	contactPointService := provisioning.NewContactPointService(store, ng.SecretsService, store, store, ng.Log)
-	templateService := provisioning.NewTemplateService(store, store, store, ng.Log)
-	muteTimingService := provisioning.NewMuteTimingService(store, store, store, ng.Log)
-=======
 	policyService := provisioning.NewNotificationPolicyService(store, store, store, ng.Cfg.UnifiedAlerting, ng.Log)
 	contactPointService := provisioning.NewContactPointService(store, ng.SecretsService, store, store, ng.Log)
 	templateService := provisioning.NewTemplateService(store, store, store, ng.Log)
@@ -165,7 +159,6 @@
 	alertRuleService := provisioning.NewAlertRuleService(store, store, ng.QuotaService, store,
 		int64(ng.Cfg.UnifiedAlerting.DefaultRuleEvaluationInterval.Seconds()),
 		int64(ng.Cfg.UnifiedAlerting.BaseInterval.Seconds()), ng.Log)
->>>>>>> c2560129
 
 	api := api.API{
 		Cfg:                  ng.Cfg,
@@ -189,10 +182,7 @@
 		ContactPointService:  contactPointService,
 		Templates:            templateService,
 		MuteTimings:          muteTimingService,
-<<<<<<< HEAD
-=======
 		AlertRules:           alertRuleService,
->>>>>>> c2560129
 	}
 	api.RegisterAPIEndpoints(ng.Metrics.GetAPIMetrics())
 
