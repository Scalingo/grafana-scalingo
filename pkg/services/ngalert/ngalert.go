--- conflicted
+++ resolved
@@ -166,7 +166,7 @@
 
 	appUrl, err := url.Parse(ng.Cfg.AppURL)
 	if err != nil {
-		ng.Log.Error("Failed to parse application URL. Continue without it.", "err", err)
+		ng.Log.Error("Failed to parse application URL. Continue without it.", "error", err)
 		appUrl = nil
 	}
 
@@ -234,11 +234,8 @@
 		Templates:            templateService,
 		MuteTimings:          muteTimingService,
 		AlertRules:           alertRuleService,
-<<<<<<< HEAD
-=======
 		AlertsRouter:         alertsRouter,
 		EvaluatorFactory:     evalFactory,
->>>>>>> 89b365f8
 	}
 	api.RegisterAPIEndpoints(ng.Metrics.GetAPIMetrics())
 
