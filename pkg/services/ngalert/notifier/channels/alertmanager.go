package channels

import (
	"context"
	"encoding/json"
	"errors"
	"fmt"

	"net/url"
	"strings"

	"github.com/prometheus/alertmanager/template"
	"github.com/prometheus/alertmanager/types"
	"github.com/prometheus/common/model"

	"github.com/grafana/grafana/pkg/infra/log"
	"github.com/grafana/grafana/pkg/models"
	ngmodels "github.com/grafana/grafana/pkg/services/ngalert/models"
)

// GetDecryptedValueFn is a function that returns the decrypted value of
// the given key. If the key is not present, then it returns the fallback value.
type GetDecryptedValueFn func(ctx context.Context, sjd map[string][]byte, key string, fallback string) string

type AlertmanagerConfig struct {
	*NotificationChannelConfig
	URLs              []*url.URL
	BasicAuthUser     string
	BasicAuthPassword string
}

func NewAlertmanagerConfig(config *NotificationChannelConfig, fn GetDecryptedValueFn) (*AlertmanagerConfig, error) {
	urlStr := config.Settings.Get("url").MustString()
	if urlStr == "" {
		return nil, errors.New("could not find url property in settings")
	}
	var urls []*url.URL
	for _, uS := range strings.Split(urlStr, ",") {
		uS = strings.TrimSpace(uS)
		if uS == "" {
			continue
		}
		uS = strings.TrimSuffix(uS, "/") + "/api/v1/alerts"
		url, err := url.Parse(uS)
		if err != nil {
			return nil, fmt.Errorf("invalid url property in settings: %w", err)
		}
		urls = append(urls, url)
	}
	return &AlertmanagerConfig{
		NotificationChannelConfig: config,
		URLs:                      urls,
		BasicAuthUser:             config.Settings.Get("basicAuthUser").MustString(),
		BasicAuthPassword:         fn(context.Background(), config.SecureSettings, "basicAuthPassword", config.Settings.Get("basicAuthPassword").MustString()),
	}, nil
}

func AlertmanagerFactory(fc FactoryConfig) (NotificationChannel, error) {
	config, err := NewAlertmanagerConfig(fc.Config, fc.DecryptFunc)
	if err != nil {
		return nil, receiverInitError{
			Reason: err.Error(),
			Cfg:    *fc.Config,
		}
	}
	return NewAlertmanagerNotifier(config, fc.ImageStore, nil, fc.DecryptFunc), nil
}

// NewAlertmanagerNotifier returns a new Alertmanager notifier.
func NewAlertmanagerNotifier(config *AlertmanagerConfig, images ImageStore, _ *template.Template, fn GetDecryptedValueFn) *AlertmanagerNotifier {
	return &AlertmanagerNotifier{
		Base: NewBase(&models.AlertNotification{
			Uid:                   config.UID,
			Name:                  config.Name,
			DisableResolveMessage: config.DisableResolveMessage,
			Settings:              config.Settings,
		}),
		images:            images,
		urls:              config.URLs,
		basicAuthUser:     config.BasicAuthUser,
		basicAuthPassword: config.BasicAuthPassword,
		logger:            log.New("alerting.notifier.prometheus-alertmanager"),
	}
}

// AlertmanagerNotifier sends alert notifications to the alert manager
type AlertmanagerNotifier struct {
	*Base
	images ImageStore

	urls              []*url.URL
	basicAuthUser     string
	basicAuthPassword string
	logger            log.Logger
}

// Notify sends alert notifications to Alertmanager.
func (n *AlertmanagerNotifier) Notify(ctx context.Context, as ...*types.Alert) (bool, error) {
	n.logger.Debug("sending Alertmanager alert", "alertmanager", n.Name)
	if len(as) == 0 {
		return true, nil
	}

	_ = withStoredImages(ctx, n.logger, n.images,
		func(index int, image ngmodels.Image) error {
			// If there is an image for this alert and the image has been uploaded
			// to a public URL then include it as an annotation
			if image.URL != "" {
				as[index].Annotations["image"] = model.LabelValue(image.URL)
			}
			return nil
		}, as...)

	body, err := json.Marshal(as)
	if err != nil {
		return false, err
	}

	var (
		lastErr error
		numErrs int
	)
	for _, u := range n.urls {
		if _, err := sendHTTPRequest(ctx, u, httpCfg{
			user:     n.basicAuthUser,
			password: n.basicAuthPassword,
			body:     body,
		}, n.logger); err != nil {
<<<<<<< HEAD
			n.logger.Warn("failed to send to Alertmanager", "err", err, "alertmanager", n.Name, "url", u.String())
=======
			n.logger.Warn("failed to send to Alertmanager", "error", err, "alertmanager", n.Name, "url", u.String())
>>>>>>> 89b365f8
			lastErr = err
			numErrs++
		}
	}

	if numErrs == len(n.urls) {
		// All attempts to send alerts have failed
		n.logger.Warn("all attempts to send to Alertmanager failed", "alertmanager", n.Name)
		return false, fmt.Errorf("failed to send alert to Alertmanager: %w", lastErr)
	}

	return true, nil
}

func (n *AlertmanagerNotifier) SendResolved() bool {
	return !n.GetDisableResolveMessage()
}<|MERGE_RESOLUTION|>--- conflicted
+++ resolved
@@ -126,11 +126,7 @@
 			password: n.basicAuthPassword,
 			body:     body,
 		}, n.logger); err != nil {
-<<<<<<< HEAD
-			n.logger.Warn("failed to send to Alertmanager", "err", err, "alertmanager", n.Name, "url", u.String())
-=======
 			n.logger.Warn("failed to send to Alertmanager", "error", err, "alertmanager", n.Name, "url", u.String())
->>>>>>> 89b365f8
 			lastErr = err
 			numErrs++
 		}
