--- conflicted
+++ resolved
@@ -60,11 +60,7 @@
 								Widgets: []widget{
 									textParagraphWidget{
 										Text: text{
-<<<<<<< HEAD
-											Text: "**Firing**\n\nValue: <no value>\nLabels:\n - alertname = alert1\n - lbl1 = val1\nAnnotations:\n - ann1 = annv1\nSilence: http://localhost/alerting/silence/new?alertmanager=grafana&matchers=alertname%3Dalert1%2Clbl1%3Dval1\nDashboard: http://localhost/d/abcd\nPanel: http://localhost/d/abcd?viewPanel=efgh\n",
-=======
 											Text: "**Firing**\n\nValue: [no value]\nLabels:\n - alertname = alert1\n - lbl1 = val1\nAnnotations:\n - ann1 = annv1\nSilence: http://localhost/alerting/silence/new?alertmanager=grafana&matchers=alertname%3Dalert1%2Clbl1%3Dval1\nDashboard: http://localhost/d/abcd\nPanel: http://localhost/d/abcd?viewPanel=efgh\n",
->>>>>>> c1ba0afd
 										},
 									},
 									buttonWidget{
@@ -123,11 +119,7 @@
 								Widgets: []widget{
 									textParagraphWidget{
 										Text: text{
-<<<<<<< HEAD
-											Text: "**Firing**\n\nValue: <no value>\nLabels:\n - alertname = alert1\n - lbl1 = val1\nAnnotations:\n - ann1 = annv1\nSilence: http://localhost/alerting/silence/new?alertmanager=grafana&matchers=alertname%3Dalert1%2Clbl1%3Dval1\n\nValue: <no value>\nLabels:\n - alertname = alert1\n - lbl1 = val2\nAnnotations:\n - ann1 = annv2\nSilence: http://localhost/alerting/silence/new?alertmanager=grafana&matchers=alertname%3Dalert1%2Clbl1%3Dval2\n",
-=======
 											Text: "**Firing**\n\nValue: [no value]\nLabels:\n - alertname = alert1\n - lbl1 = val1\nAnnotations:\n - ann1 = annv1\nSilence: http://localhost/alerting/silence/new?alertmanager=grafana&matchers=alertname%3Dalert1%2Clbl1%3Dval1\n\nValue: [no value]\nLabels:\n - alertname = alert1\n - lbl1 = val2\nAnnotations:\n - ann1 = annv2\nSilence: http://localhost/alerting/silence/new?alertmanager=grafana&matchers=alertname%3Dalert1%2Clbl1%3Dval2\n",
->>>>>>> c1ba0afd
 										},
 									},
 									buttonWidget{
