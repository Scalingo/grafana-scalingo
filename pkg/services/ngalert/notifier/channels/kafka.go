--- conflicted
+++ resolved
@@ -43,11 +43,7 @@
 			Cfg:    *fc.Config,
 		}
 	}
-<<<<<<< HEAD
-	return NewKafkaNotifier(cfg, fc.ImageStore, fc.NotificationService, fc.Template), nil
-=======
 	return ch, nil
->>>>>>> 89b365f8
 }
 
 // newKafkaNotifier is the constructor function for the Kafka notifier.
@@ -63,11 +59,6 @@
 	description := fc.Config.Settings.Get("description").MustString(DefaultMessageTitleEmbed)
 	details := fc.Config.Settings.Get("details").MustString(DefaultMessageEmbed)
 
-<<<<<<< HEAD
-// NewKafkaNotifier is the constructor function for the Kafka notifier.
-func NewKafkaNotifier(config *KafkaConfig, images ImageStore, ns notifications.WebhookSender, t *template.Template) *KafkaNotifier {
-=======
->>>>>>> 89b365f8
 	return &KafkaNotifier{
 		Base: NewBase(&models.AlertNotification{
 			Uid:                   fc.Config.UID,
@@ -77,60 +68,21 @@
 			Settings:              fc.Config.Settings,
 		}),
 		log:      log.New("alerting.notifier.kafka"),
-<<<<<<< HEAD
-		images:   images,
-		ns:       ns,
-		tmpl:     t,
-	}
-=======
 		images:   fc.ImageStore,
 		ns:       fc.NotificationService,
 		tmpl:     fc.Template,
 		settings: kafkaSettings{Endpoint: endpoint, Topic: topic, Description: description, Details: details},
 	}, nil
->>>>>>> 89b365f8
 }
 
 // Notify sends the alert notification.
 func (kn *KafkaNotifier) Notify(ctx context.Context, as ...*types.Alert) (bool, error) {
-<<<<<<< HEAD
-	// We are using the state from 7.x to not break kafka.
-	// TODO: should we switch to the new ones?
-	alerts := types.Alerts(as...)
-	state := models.AlertStateAlerting
-	if alerts.Status() == model.AlertResolved {
-		state = models.AlertStateOK
-	}
-
-	kn.log.Debug("notifying Kafka", "alert_state", state)
-
-=======
->>>>>>> 89b365f8
 	var tmplErr error
 	tmpl, _ := TmplText(ctx, kn.tmpl, as, kn.log, &tmplErr)
 
 	topicURL := strings.TrimRight(kn.settings.Endpoint, "/") + "/topics/" + tmpl(kn.settings.Topic)
 
-<<<<<<< HEAD
-	var contexts []interface{}
-	_ = withStoredImages(ctx, kn.log, kn.images,
-		func(_ int, image ngmodels.Image) error {
-			if image.URL != "" {
-				imageJSON := simplejson.New()
-				imageJSON.Set("type", "image")
-				imageJSON.Set("src", image.URL)
-				contexts = append(contexts, imageJSON)
-			}
-			return nil
-		}, as...)
-	if len(contexts) > 0 {
-		bodyJSON.Set("contexts", contexts)
-	}
-
-	groupKey, err := notify.ExtractGroupKey(ctx)
-=======
 	body, err := kn.buildBody(ctx, tmpl, as...)
->>>>>>> 89b365f8
 	if err != nil {
 		return false, err
 	}
