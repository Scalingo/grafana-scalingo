--- conflicted
+++ resolved
@@ -31,11 +31,7 @@
 		expMsgError    error
 	}{
 		{
-<<<<<<< HEAD
-			name: "A single alert with image",
-=======
 			name: "A single alert with image and custom description and details",
->>>>>>> 89b365f8
 			settings: `{
 				"kafkaRestProxy": "http://localhost",
 				"kafkaTopic": "sometopic",
@@ -46,11 +42,7 @@
 				{
 					Alert: model.Alert{
 						Labels:      model.LabelSet{"alertname": "alert1", "lbl1": "val1"},
-<<<<<<< HEAD
-						Annotations: model.LabelSet{"ann1": "annv1", "__dashboardUid__": "abcd", "__panelId__": "efgh", "__alertScreenshotToken__": "test-image-1"},
-=======
 						Annotations: model.LabelSet{"ann1": "annv1", "__dashboardUid__": "abcd", "__panelId__": "efgh", "__alertImageToken__": "test-image-1"},
->>>>>>> 89b365f8
 					},
 				},
 			},
@@ -63,13 +55,8 @@
 						"client": "Grafana",
 						"client_url": "http://localhost/alerting/list",
 						"contexts": [{"type": "image", "src": "https://www.example.com/test-image-1.jpg"}],
-<<<<<<< HEAD
-						"description": "[FIRING:1]  (val1)",
-						"details": "**Firing**\n\nValue: [no value]\nLabels:\n - alertname = alert1\n - lbl1 = val1\nAnnotations:\n - ann1 = annv1\nSilence: http://localhost/alerting/silence/new?alertmanager=grafana&matcher=alertname%3Dalert1&matcher=lbl1%3Dval1\nDashboard: http://localhost/d/abcd\nPanel: http://localhost/d/abcd?viewPanel=efgh\n",
-=======
 						"description": "customDescription",
 						"details": "customDetails",
->>>>>>> 89b365f8
 						"incident_key": "6e3538104c14b583da237e9693b76debbc17f0f8058ef20492e5853096cf8733"
 					  }
 					}
@@ -77,11 +64,7 @@
 				}`,
 			expMsgError: nil,
 		}, {
-<<<<<<< HEAD
-			name: "Multiple alerts with images",
-=======
 			name: "Multiple alerts with images with default description and details",
->>>>>>> 89b365f8
 			settings: `{
 				"kafkaRestProxy": "http://localhost",
 				"kafkaTopic": "sometopic"
@@ -90,20 +73,12 @@
 				{
 					Alert: model.Alert{
 						Labels:      model.LabelSet{"alertname": "alert1", "lbl1": "val1"},
-<<<<<<< HEAD
-						Annotations: model.LabelSet{"ann1": "annv1", "__alertScreenshotToken__": "test-image-1"},
-=======
 						Annotations: model.LabelSet{"ann1": "annv1", "__alertImageToken__": "test-image-1"},
->>>>>>> 89b365f8
 					},
 				}, {
 					Alert: model.Alert{
 						Labels:      model.LabelSet{"alertname": "alert1", "lbl1": "val2"},
-<<<<<<< HEAD
-						Annotations: model.LabelSet{"ann1": "annv2", "__alertScreenshotToken__": "test-image-2"},
-=======
 						Annotations: model.LabelSet{"ann1": "annv2", "__alertImageToken__": "test-image-2"},
->>>>>>> 89b365f8
 					},
 				},
 			},
@@ -166,10 +141,6 @@
 			ctx := notify.WithGroupKey(context.Background(), "alertname")
 			ctx = notify.WithGroupLabels(ctx, model.LabelSet{"alertname": ""})
 
-<<<<<<< HEAD
-			pn := NewKafkaNotifier(cfg, images, webhookSender, tmpl)
-=======
->>>>>>> 89b365f8
 			ok, err := pn.Notify(ctx, c.alerts...)
 			if c.expMsgError != nil {
 				require.False(t, ok)
