package channels

import (
	"bytes"
	"context"
	"errors"
	"fmt"
	"io"
	"mime/multipart"
	"net/url"
	"strings"
	"testing"

	"github.com/grafana/grafana/pkg/bus"
	"github.com/grafana/grafana/pkg/components/simplejson"
	"github.com/grafana/grafana/pkg/models"
	"github.com/grafana/grafana/pkg/services/secrets/fakes"
	secretsManager "github.com/grafana/grafana/pkg/services/secrets/manager"

	"github.com/prometheus/alertmanager/notify"
	"github.com/prometheus/alertmanager/types"
	"github.com/prometheus/common/model"
	"github.com/stretchr/testify/assert"
	"github.com/stretchr/testify/require"
)

func TestPushoverNotifier(t *testing.T) {
	tmpl := templateForTests(t)

	externalURL, err := url.Parse("http://localhost")
	require.NoError(t, err)
	tmpl.ExternalURL = externalURL

	cases := []struct {
		name         string
		settings     string
		alerts       []*types.Alert
		expMsg       map[string]string
		expInitError string
		expMsgError  error
	}{
		{
			name: "Correct config with one alert",
			settings: `{
				"userKey": "<userKey>",
				"apiToken": "<apiToken>"
			}`,
			alerts: []*types.Alert{
				{
					Alert: model.Alert{
						Labels:      model.LabelSet{"__alert_rule_uid__": "rule uid", "alertname": "alert1", "lbl1": "val1"},
						Annotations: model.LabelSet{"ann1": "annv1", "__dashboardUid__": "abcd", "__panelId__": "efgh"},
					},
				},
			},
			expMsg: map[string]string{
				"user":      "<userKey>",
				"token":     "<apiToken>",
				"priority":  "0",
				"sound":     "",
				"title":     "[FIRING:1]  (val1)",
				"url":       "http://localhost/alerting/list",
				"url_title": "Show alert rule",
<<<<<<< HEAD
				"message":   "**Firing**\n\nValue: <no value>\nLabels:\n - alertname = alert1\n - lbl1 = val1\nAnnotations:\n - ann1 = annv1\nSilence: http://localhost/alerting/silence/new?alertmanager=grafana&matchers=alertname%3Dalert1%2Clbl1%3Dval1\nDashboard: http://localhost/d/abcd\nPanel: http://localhost/d/abcd?viewPanel=efgh\n",
=======
				"message":   "**Firing**\n\nValue: [no value]\nLabels:\n - alertname = alert1\n - lbl1 = val1\nAnnotations:\n - ann1 = annv1\nSilence: http://localhost/alerting/silence/new?alertmanager=grafana&matchers=alertname%3Dalert1%2Clbl1%3Dval1\nDashboard: http://localhost/d/abcd\nPanel: http://localhost/d/abcd?viewPanel=efgh\n",
>>>>>>> c1ba0afd
				"html":      "1",
			},
			expMsgError: nil,
		},
		{
			name: "Custom config with multiple alerts",
			settings: `{
					"userKey": "<userKey>",
					"apiToken": "<apiToken>",
					"device": "device",
					"priority": "2",
					"okpriority": "0",
					"retry": "30",
					"expire": "86400",
					"sound": "echo",
					"oksound": "magic",
					"message": "{{ len .Alerts.Firing }} alerts are firing, {{ len .Alerts.Resolved }} are resolved"
				}`,
			alerts: []*types.Alert{
				{
					Alert: model.Alert{
						Labels:      model.LabelSet{"__alert_rule_uid__": "rule uid", "alertname": "alert1", "lbl1": "val1"},
						Annotations: model.LabelSet{"ann1": "annv1"},
					},
				}, {
					Alert: model.Alert{
						Labels:      model.LabelSet{"alertname": "alert1", "lbl1": "val2"},
						Annotations: model.LabelSet{"ann1": "annv2"},
					},
				},
			},
			expMsg: map[string]string{
				"user":      "<userKey>",
				"token":     "<apiToken>",
				"priority":  "2",
				"sound":     "echo",
				"title":     "[FIRING:2]  ",
				"url":       "http://localhost/alerting/list",
				"url_title": "Show alert rule",
				"message":   "2 alerts are firing, 0 are resolved",
				"html":      "1",
				"retry":     "30",
				"expire":    "86400",
				"device":    "device",
			},
			expMsgError: nil,
		},
		{
			name: "Missing user key",
			settings: `{
				"apiToken": "<apiToken>"
			}`,
			expInitError: `failed to validate receiver "pushover_testing" of type "pushover": user key not found`,
		}, {
			name: "Missing api key",
			settings: `{
				"userKey": "<userKey>"
			}`,
			expInitError: `failed to validate receiver "pushover_testing" of type "pushover": API token not found`,
		},
	}

	for _, c := range cases {
		origGetBoundary := GetBoundary
		boundary := "abcd"
		GetBoundary = func() string {
			return boundary
		}
		t.Cleanup(func() {
			GetBoundary = origGetBoundary
		})

		t.Run(c.name, func(t *testing.T) {
			settingsJSON, err := simplejson.NewJson([]byte(c.settings))
			require.NoError(t, err)
			secureSettings := make(map[string][]byte)

			m := &NotificationChannelConfig{
				Name:           "pushover_testing",
				Type:           "pushover",
				Settings:       settingsJSON,
				SecureSettings: secureSettings,
			}

			secretsService := secretsManager.SetupTestService(t, fakes.NewFakeSecretsStore())
			decryptFn := secretsService.GetDecryptedValue
			pn, err := NewPushoverNotifier(m, tmpl, decryptFn)
			if c.expInitError != "" {
				require.Error(t, err)
				require.Equal(t, c.expInitError, err.Error())
				return
			}
			require.NoError(t, err)

			body := ""
			bus.AddHandler("test", func(ctx context.Context, webhook *models.SendWebhookSync) error {
				body = webhook.Body
				return nil
			})

			ctx := notify.WithGroupKey(context.Background(), "alertname")
			ctx = notify.WithGroupLabels(ctx, model.LabelSet{"alertname": ""})
			ok, err := pn.Notify(ctx, c.alerts...)
			if c.expMsgError != nil {
				require.Error(t, err)
				require.False(t, ok)
				require.Equal(t, c.expMsgError.Error(), err.Error())
				return
			}
			require.NoError(t, err)
			require.True(t, ok)

			bodyReader := multipart.NewReader(strings.NewReader(body), boundary)
			for {
				part, err := bodyReader.NextPart()
				if part == nil || errors.Is(err, io.EOF) {
					assert.Empty(t, c.expMsg, fmt.Sprintf("expected fields %v", c.expMsg))
					break
				}
				formField := part.FormName()
				expected, ok := c.expMsg[formField]
				assert.True(t, ok, fmt.Sprintf("unexpected field %s", formField))
				actual := []byte("")
				if expected != "" {
					buf := new(bytes.Buffer)
					_, err := buf.ReadFrom(part)
					require.NoError(t, err)
					actual = buf.Bytes()
				}
				assert.Equal(t, expected, string(actual))
				delete(c.expMsg, formField)
			}
		})
	}
}<|MERGE_RESOLUTION|>--- conflicted
+++ resolved
@@ -61,11 +61,7 @@
 				"title":     "[FIRING:1]  (val1)",
 				"url":       "http://localhost/alerting/list",
 				"url_title": "Show alert rule",
-<<<<<<< HEAD
-				"message":   "**Firing**\n\nValue: <no value>\nLabels:\n - alertname = alert1\n - lbl1 = val1\nAnnotations:\n - ann1 = annv1\nSilence: http://localhost/alerting/silence/new?alertmanager=grafana&matchers=alertname%3Dalert1%2Clbl1%3Dval1\nDashboard: http://localhost/d/abcd\nPanel: http://localhost/d/abcd?viewPanel=efgh\n",
-=======
 				"message":   "**Firing**\n\nValue: [no value]\nLabels:\n - alertname = alert1\n - lbl1 = val1\nAnnotations:\n - ann1 = annv1\nSilence: http://localhost/alerting/silence/new?alertmanager=grafana&matchers=alertname%3Dalert1%2Clbl1%3Dval1\nDashboard: http://localhost/d/abcd\nPanel: http://localhost/d/abcd?viewPanel=efgh\n",
->>>>>>> c1ba0afd
 				"html":      "1",
 			},
 			expMsgError: nil,
