--- conflicted
+++ resolved
@@ -62,13 +62,8 @@
 							"ruleURL": "http://localhost/alerting/list",
 						},
 					},
-<<<<<<< HEAD
-					"output":   "**Firing**\n\nValue: <no value>\nLabels:\n - alertname = alert1\n - lbl1 = val1\nAnnotations:\n - ann1 = annv1\nSilence: http://localhost/alerting/silence/new?alertmanager=grafana&matchers=alertname%3Dalert1%2Clbl1%3Dval1\nDashboard: http://localhost/d/abcd\nPanel: http://localhost/d/abcd?viewPanel=efgh\n",
-					"issued":   time.Now().Unix(),
-=======
 					"output":   "**Firing**\n\nValue: [no value]\nLabels:\n - alertname = alert1\n - lbl1 = val1\nAnnotations:\n - ann1 = annv1\nSilence: http://localhost/alerting/silence/new?alertmanager=grafana&matchers=alertname%3Dalert1%2Clbl1%3Dval1\nDashboard: http://localhost/d/abcd\nPanel: http://localhost/d/abcd?viewPanel=efgh\n",
 					"issued":   timeNow().Unix(),
->>>>>>> c1ba0afd
 					"interval": 86400,
 					"status":   2,
 					"handlers": nil,
