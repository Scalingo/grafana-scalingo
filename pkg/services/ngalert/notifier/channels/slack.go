package channels

import (
	"bytes"
	"context"
	"crypto/tls"
	"encoding/json"
	"errors"
	"fmt"
	"io"
	"net"
	"net/http"
	"net/url"
	"strings"
	"time"

	"github.com/prometheus/alertmanager/config"
	"github.com/prometheus/alertmanager/template"
	"github.com/prometheus/alertmanager/types"

	"github.com/grafana/grafana/pkg/infra/log"
	"github.com/grafana/grafana/pkg/models"
	ngmodels "github.com/grafana/grafana/pkg/services/ngalert/models"
	"github.com/grafana/grafana/pkg/services/notifications"
	"github.com/grafana/grafana/pkg/setting"
)

var SlackAPIEndpoint = "https://slack.com/api/chat.postMessage"

// SlackNotifier is responsible for sending
// alert notification to Slack.
type SlackNotifier struct {
	*Base
	log           log.Logger
	tmpl          *template.Template
	images        ImageStore
	webhookSender notifications.WebhookSender
<<<<<<< HEAD

	URL            *url.URL
	Username       string
	IconEmoji      string
	IconURL        string
	Recipient      string
	Text           string
	Title          string
	MentionUsers   []string
	MentionGroups  []string
	MentionChannel string
	Token          string
}

type SlackConfig struct {
	*NotificationChannelConfig
	URL            *url.URL
	Username       string
	IconEmoji      string
	IconURL        string
	Recipient      string
	Text           string
	Title          string
	MentionUsers   []string
	MentionGroups  []string
	MentionChannel string
	Token          string
=======
	settings      slackSettings
}

type slackSettings struct {
	EndpointURL    string                `json:"endpointUrl,omitempty" yaml:"endpointUrl,omitempty"`
	URL            string                `json:"url,omitempty" yaml:"url,omitempty"`
	Token          string                `json:"token,omitempty" yaml:"token,omitempty"`
	Recipient      string                `json:"recipient,omitempty" yaml:"recipient,omitempty"`
	Text           string                `json:"text,omitempty" yaml:"text,omitempty"`
	Title          string                `json:"title,omitempty" yaml:"title,omitempty"`
	Username       string                `json:"username,omitempty" yaml:"username,omitempty"`
	IconEmoji      string                `json:"icon_emoji,omitempty" yaml:"icon_emoji,omitempty"`
	IconURL        string                `json:"icon_url,omitempty" yaml:"icon_url,omitempty"`
	MentionChannel string                `json:"mentionChannel,omitempty" yaml:"mentionChannel,omitempty"`
	MentionUsers   CommaSeparatedStrings `json:"mentionUsers,omitempty" yaml:"mentionUsers,omitempty"`
	MentionGroups  CommaSeparatedStrings `json:"mentionGroups,omitempty" yaml:"mentionGroups,omitempty"`
>>>>>>> 89b365f8
}

// SlackFactory creates a new NotificationChannel that sends notifications to Slack.
func SlackFactory(fc FactoryConfig) (NotificationChannel, error) {
	ch, err := buildSlackNotifier(fc)
	if err != nil {
		return nil, receiverInitError{
			Reason: err.Error(),
			Cfg:    *fc.Config,
		}
	}
	return ch, nil
}

func buildSlackNotifier(factoryConfig FactoryConfig) (*SlackNotifier, error) {
	decryptFunc := factoryConfig.DecryptFunc
<<<<<<< HEAD
	endpointURL := channelConfig.Settings.Get("endpointUrl").MustString(SlackAPIEndpoint)
	slackURL := decryptFunc(context.Background(), channelConfig.SecureSettings, "url", channelConfig.Settings.Get("url").MustString())
=======
	var settings slackSettings
	err := factoryConfig.Config.unmarshalSettings(&settings)
	if err != nil {
		return nil, fmt.Errorf("failed to unmarshal settings: %w", err)
	}

	if settings.EndpointURL == "" {
		settings.EndpointURL = SlackAPIEndpoint
	}
	slackURL := decryptFunc(context.Background(), factoryConfig.Config.SecureSettings, "url", settings.URL)
>>>>>>> 89b365f8
	if slackURL == "" {
		slackURL = settings.EndpointURL
	}
	apiURL, err := url.Parse(slackURL)
	if err != nil {
		return nil, fmt.Errorf("invalid URL %q", slackURL)
	}
	settings.URL = apiURL.String()

	settings.Recipient = strings.TrimSpace(settings.Recipient)
	if settings.Recipient == "" && settings.URL == SlackAPIEndpoint {
		return nil, errors.New("recipient must be specified when using the Slack chat API")
	}
	if settings.MentionChannel != "" && settings.MentionChannel != "here" && settings.MentionChannel != "channel" {
		return nil, fmt.Errorf("invalid value for mentionChannel: %q", settings.MentionChannel)
	}
	settings.Token = decryptFunc(context.Background(), factoryConfig.Config.SecureSettings, "token", settings.Token)
	if settings.Token == "" && settings.URL == SlackAPIEndpoint {
		return nil, errors.New("token must be specified when using the Slack chat API")
	}
	if settings.Username == "" {
		settings.Username = "Grafana"
	}
	if settings.Text == "" {
		settings.Text = DefaultMessageEmbed
	}
	if settings.Title == "" {
		settings.Title = DefaultMessageTitleEmbed
	}
<<<<<<< HEAD
	return &SlackConfig{
		NotificationChannelConfig: channelConfig,
		Recipient:                 strings.TrimSpace(channelConfig.Settings.Get("recipient").MustString()),
		MentionChannel:            channelConfig.Settings.Get("mentionChannel").MustString(),
		MentionUsers:              mentionUsers,
		MentionGroups:             mentionGroups,
		URL:                       apiURL,
		Username:                  channelConfig.Settings.Get("username").MustString("Grafana"),
		IconEmoji:                 channelConfig.Settings.Get("icon_emoji").MustString(),
		IconURL:                   channelConfig.Settings.Get("icon_url").MustString(),
		Token:                     token,
		Text:                      channelConfig.Settings.Get("text").MustString(`{{ template "default.message" . }}`),
		Title:                     channelConfig.Settings.Get("title").MustString(DefaultMessageTitleEmbed),
	}, nil
}
=======
>>>>>>> 89b365f8

	return &SlackNotifier{
		Base: NewBase(&models.AlertNotification{
			Uid:                   factoryConfig.Config.UID,
			Name:                  factoryConfig.Config.Name,
			Type:                  factoryConfig.Config.Type,
			DisableResolveMessage: factoryConfig.Config.DisableResolveMessage,
			Settings:              factoryConfig.Config.Settings,
		}),
<<<<<<< HEAD
		URL:            config.URL,
		Recipient:      config.Recipient,
		MentionUsers:   config.MentionUsers,
		MentionGroups:  config.MentionGroups,
		MentionChannel: config.MentionChannel,
		Username:       config.Username,
		IconEmoji:      config.IconEmoji,
		IconURL:        config.IconURL,
		Token:          config.Token,
		Text:           config.Text,
		Title:          config.Title,
		images:         images,
		webhookSender:  webhookSender,
		log:            log.New("alerting.notifier.slack"),
		tmpl:           t,
	}
=======
		settings: settings,

		images:        factoryConfig.ImageStore,
		webhookSender: factoryConfig.NotificationService,
		log:           log.New("alerting.notifier.slack"),
		tmpl:          factoryConfig.Template,
	}, nil
>>>>>>> 89b365f8
}

// slackMessage is the slackMessage for sending a slack notification.
type slackMessage struct {
	Channel     string                   `json:"channel,omitempty"`
	Text        string                   `json:"text,omitempty"`
	Username    string                   `json:"username,omitempty"`
	IconEmoji   string                   `json:"icon_emoji,omitempty"`
	IconURL     string                   `json:"icon_url,omitempty"`
	Attachments []attachment             `json:"attachments"`
	Blocks      []map[string]interface{} `json:"blocks,omitempty"`
}

// attachment is used to display a richly-formatted message block.
type attachment struct {
	Title      string              `json:"title,omitempty"`
	TitleLink  string              `json:"title_link,omitempty"`
	Text       string              `json:"text"`
	ImageURL   string              `json:"image_url,omitempty"`
	Fallback   string              `json:"fallback"`
	Fields     []config.SlackField `json:"fields,omitempty"`
	Footer     string              `json:"footer"`
	FooterIcon string              `json:"footer_icon"`
	Color      string              `json:"color,omitempty"`
	Ts         int64               `json:"ts,omitempty"`
	Pretext    string              `json:"pretext,omitempty"`
	MrkdwnIn   []string            `json:"mrkdwn_in,omitempty"`
}

// Notify sends an alert notification to Slack.
func (sn *SlackNotifier) Notify(ctx context.Context, alerts ...*types.Alert) (bool, error) {
	sn.log.Debug("building slack message", "alerts", len(alerts))
	msg, err := sn.buildSlackMessage(ctx, alerts)
	if err != nil {
		return false, fmt.Errorf("build slack message: %w", err)
	}

	b, err := json.Marshal(msg)
	if err != nil {
		return false, fmt.Errorf("marshal json: %w", err)
	}

<<<<<<< HEAD
	sn.log.Debug("sending Slack API request", "url", sn.URL.String(), "data", string(b))
	request, err := http.NewRequestWithContext(ctx, http.MethodPost, sn.URL.String(), bytes.NewReader(b))
=======
	sn.log.Debug("sending Slack API request", "url", sn.settings.URL, "data", string(b))
	request, err := http.NewRequestWithContext(ctx, http.MethodPost, sn.settings.URL, bytes.NewReader(b))
>>>>>>> 89b365f8
	if err != nil {
		return false, fmt.Errorf("failed to create HTTP request: %w", err)
	}

	request.Header.Set("Content-Type", "application/json")
	request.Header.Set("User-Agent", "Grafana")
	if sn.settings.Token == "" {
		if sn.settings.URL == SlackAPIEndpoint {
			panic("Token should be set when using the Slack chat API")
		}
	} else {
		sn.log.Debug("adding authorization header to HTTP request")
<<<<<<< HEAD
		request.Header.Set("Authorization", fmt.Sprintf("Bearer %s", sn.Token))
=======
		request.Header.Set("Authorization", fmt.Sprintf("Bearer %s", sn.settings.Token))
>>>>>>> 89b365f8
	}

	if err := sendSlackRequest(request, sn.log); err != nil {
		return false, err
	}

	return true, nil
}

// sendSlackRequest sends a request to the Slack API.
// Stubbable by tests.
var sendSlackRequest = func(request *http.Request, logger log.Logger) (retErr error) {
	defer func() {
		if retErr != nil {
<<<<<<< HEAD
			logger.Warn("failed to send slack request", "err", retErr)
=======
			logger.Warn("failed to send slack request", "error", retErr)
>>>>>>> 89b365f8
		}
	}()

	netTransport := &http.Transport{
		TLSClientConfig: &tls.Config{
			Renegotiation: tls.RenegotiateFreelyAsClient,
		},
		Proxy: http.ProxyFromEnvironment,
		DialContext: (&net.Dialer{
			Timeout: 30 * time.Second,
		}).DialContext,
		TLSHandshakeTimeout: 5 * time.Second,
	}
	netClient := &http.Client{
		Timeout:   time.Second * 30,
		Transport: netTransport,
	}
	resp, err := netClient.Do(request)
	if err != nil {
		return err
	}
	defer func() {
		if err := resp.Body.Close(); err != nil {
<<<<<<< HEAD
			logger.Warn("failed to close response body", "err", err)
=======
			logger.Warn("failed to close response body", "error", err)
>>>>>>> 89b365f8
		}
	}()

	body, err := io.ReadAll(resp.Body)
	if err != nil {
		return fmt.Errorf("failed to read response body: %w", err)
	}

	if resp.StatusCode < 200 || resp.StatusCode >= 300 {
		logger.Error("Slack API request failed", "url", request.URL.String(), "statusCode", resp.Status, "body", string(body))
		return fmt.Errorf("request to Slack API failed with status code %d", resp.StatusCode)
	}

	// Slack responds to some requests with a JSON document, that might contain an error.
	rslt := struct {
		Ok  bool   `json:"ok"`
		Err string `json:"error"`
	}{}

	// Marshaling can fail if Slack's response body is plain text (e.g. "ok").
	if err := json.Unmarshal(body, &rslt); err != nil && json.Valid(body) {
		logger.Error("Failed to unmarshal Slack API response", "url", request.URL.String(), "statusCode", resp.Status,
			"body", string(body))
		return fmt.Errorf("failed to unmarshal Slack API response: %s", err)
	}

	if !rslt.Ok && rslt.Err != "" {
		logger.Error("Sending Slack API request failed", "url", request.URL.String(), "statusCode", resp.Status,
			"error", rslt.Err)
		return fmt.Errorf("failed to make Slack API request: %s", rslt.Err)
	}

	logger.Debug("sending Slack API request succeeded", "url", request.URL.String(), "statusCode", resp.Status)
	return nil
}

func (sn *SlackNotifier) buildSlackMessage(ctx context.Context, alrts []*types.Alert) (*slackMessage, error) {
	alerts := types.Alerts(alrts...)
	var tmplErr error
	tmpl, _ := TmplText(ctx, sn.tmpl, alrts, sn.log, &tmplErr)

	ruleURL := joinUrlPath(sn.tmpl.ExternalURL.String(), "/alerting/list", sn.log)

	req := &slackMessage{
<<<<<<< HEAD
		Channel:   tmpl(sn.Recipient),
		Text:      tmpl(sn.Title),
		Username:  tmpl(sn.Username),
		IconEmoji: tmpl(sn.IconEmoji),
		IconURL:   tmpl(sn.IconURL),
=======
		Channel:   tmpl(sn.settings.Recipient),
		Username:  tmpl(sn.settings.Username),
		IconEmoji: tmpl(sn.settings.IconEmoji),
		IconURL:   tmpl(sn.settings.IconURL),
>>>>>>> 89b365f8
		// TODO: We should use the Block Kit API instead:
		// https://api.slack.com/messaging/composing/layouts#when-to-use-attachments
		Attachments: []attachment{
			{
				Color:      getAlertStatusColor(alerts.Status()),
				Title:      tmpl(sn.settings.Title),
				Fallback:   tmpl(sn.settings.Title),
				Footer:     "Grafana v" + setting.BuildVersion,
				FooterIcon: FooterIconURL,
				Ts:         time.Now().Unix(),
				TitleLink:  ruleURL,
				Text:       tmpl(sn.settings.Text),
				Fields:     nil, // TODO. Should be a config.
			},
		},
	}

	_ = withStoredImages(ctx, sn.log, sn.images, func(index int, image ngmodels.Image) error {
		req.Attachments[0].ImageURL = image.URL
		return ErrImagesDone
	}, alrts...)

	if tmplErr != nil {
		sn.log.Warn("failed to template Slack message", "error", tmplErr.Error())
	}

	mentionsBuilder := strings.Builder{}
	appendSpace := func() {
		if mentionsBuilder.Len() > 0 {
			mentionsBuilder.WriteString(" ")
		}
	}
	mentionChannel := strings.TrimSpace(sn.settings.MentionChannel)
	if mentionChannel != "" {
		mentionsBuilder.WriteString(fmt.Sprintf("<!%s|%s>", mentionChannel, mentionChannel))
	}
	if len(sn.settings.MentionGroups) > 0 {
		appendSpace()
		for _, g := range sn.settings.MentionGroups {
			mentionsBuilder.WriteString(fmt.Sprintf("<!subteam^%s>", tmpl(g)))
		}
	}
	if len(sn.settings.MentionUsers) > 0 {
		appendSpace()
		for _, u := range sn.settings.MentionUsers {
			mentionsBuilder.WriteString(fmt.Sprintf("<@%s>", tmpl(u)))
		}
	}

	if mentionsBuilder.Len() > 0 {
		// Use markdown-formatted pretext for any mentions.
		req.Attachments[0].MrkdwnIn = []string{"pretext"}
		req.Attachments[0].Pretext = mentionsBuilder.String()
	}

	return req, nil
}

func (sn *SlackNotifier) SendResolved() bool {
	return !sn.GetDisableResolveMessage()
}<|MERGE_RESOLUTION|>--- conflicted
+++ resolved
@@ -35,35 +35,6 @@
 	tmpl          *template.Template
 	images        ImageStore
 	webhookSender notifications.WebhookSender
-<<<<<<< HEAD
-
-	URL            *url.URL
-	Username       string
-	IconEmoji      string
-	IconURL        string
-	Recipient      string
-	Text           string
-	Title          string
-	MentionUsers   []string
-	MentionGroups  []string
-	MentionChannel string
-	Token          string
-}
-
-type SlackConfig struct {
-	*NotificationChannelConfig
-	URL            *url.URL
-	Username       string
-	IconEmoji      string
-	IconURL        string
-	Recipient      string
-	Text           string
-	Title          string
-	MentionUsers   []string
-	MentionGroups  []string
-	MentionChannel string
-	Token          string
-=======
 	settings      slackSettings
 }
 
@@ -80,7 +51,6 @@
 	MentionChannel string                `json:"mentionChannel,omitempty" yaml:"mentionChannel,omitempty"`
 	MentionUsers   CommaSeparatedStrings `json:"mentionUsers,omitempty" yaml:"mentionUsers,omitempty"`
 	MentionGroups  CommaSeparatedStrings `json:"mentionGroups,omitempty" yaml:"mentionGroups,omitempty"`
->>>>>>> 89b365f8
 }
 
 // SlackFactory creates a new NotificationChannel that sends notifications to Slack.
@@ -97,10 +67,6 @@
 
 func buildSlackNotifier(factoryConfig FactoryConfig) (*SlackNotifier, error) {
 	decryptFunc := factoryConfig.DecryptFunc
-<<<<<<< HEAD
-	endpointURL := channelConfig.Settings.Get("endpointUrl").MustString(SlackAPIEndpoint)
-	slackURL := decryptFunc(context.Background(), channelConfig.SecureSettings, "url", channelConfig.Settings.Get("url").MustString())
-=======
 	var settings slackSettings
 	err := factoryConfig.Config.unmarshalSettings(&settings)
 	if err != nil {
@@ -111,7 +77,6 @@
 		settings.EndpointURL = SlackAPIEndpoint
 	}
 	slackURL := decryptFunc(context.Background(), factoryConfig.Config.SecureSettings, "url", settings.URL)
->>>>>>> 89b365f8
 	if slackURL == "" {
 		slackURL = settings.EndpointURL
 	}
@@ -141,24 +106,6 @@
 	if settings.Title == "" {
 		settings.Title = DefaultMessageTitleEmbed
 	}
-<<<<<<< HEAD
-	return &SlackConfig{
-		NotificationChannelConfig: channelConfig,
-		Recipient:                 strings.TrimSpace(channelConfig.Settings.Get("recipient").MustString()),
-		MentionChannel:            channelConfig.Settings.Get("mentionChannel").MustString(),
-		MentionUsers:              mentionUsers,
-		MentionGroups:             mentionGroups,
-		URL:                       apiURL,
-		Username:                  channelConfig.Settings.Get("username").MustString("Grafana"),
-		IconEmoji:                 channelConfig.Settings.Get("icon_emoji").MustString(),
-		IconURL:                   channelConfig.Settings.Get("icon_url").MustString(),
-		Token:                     token,
-		Text:                      channelConfig.Settings.Get("text").MustString(`{{ template "default.message" . }}`),
-		Title:                     channelConfig.Settings.Get("title").MustString(DefaultMessageTitleEmbed),
-	}, nil
-}
-=======
->>>>>>> 89b365f8
 
 	return &SlackNotifier{
 		Base: NewBase(&models.AlertNotification{
@@ -168,24 +115,6 @@
 			DisableResolveMessage: factoryConfig.Config.DisableResolveMessage,
 			Settings:              factoryConfig.Config.Settings,
 		}),
-<<<<<<< HEAD
-		URL:            config.URL,
-		Recipient:      config.Recipient,
-		MentionUsers:   config.MentionUsers,
-		MentionGroups:  config.MentionGroups,
-		MentionChannel: config.MentionChannel,
-		Username:       config.Username,
-		IconEmoji:      config.IconEmoji,
-		IconURL:        config.IconURL,
-		Token:          config.Token,
-		Text:           config.Text,
-		Title:          config.Title,
-		images:         images,
-		webhookSender:  webhookSender,
-		log:            log.New("alerting.notifier.slack"),
-		tmpl:           t,
-	}
-=======
 		settings: settings,
 
 		images:        factoryConfig.ImageStore,
@@ -193,7 +122,6 @@
 		log:           log.New("alerting.notifier.slack"),
 		tmpl:          factoryConfig.Template,
 	}, nil
->>>>>>> 89b365f8
 }
 
 // slackMessage is the slackMessage for sending a slack notification.
@@ -236,13 +164,8 @@
 		return false, fmt.Errorf("marshal json: %w", err)
 	}
 
-<<<<<<< HEAD
-	sn.log.Debug("sending Slack API request", "url", sn.URL.String(), "data", string(b))
-	request, err := http.NewRequestWithContext(ctx, http.MethodPost, sn.URL.String(), bytes.NewReader(b))
-=======
 	sn.log.Debug("sending Slack API request", "url", sn.settings.URL, "data", string(b))
 	request, err := http.NewRequestWithContext(ctx, http.MethodPost, sn.settings.URL, bytes.NewReader(b))
->>>>>>> 89b365f8
 	if err != nil {
 		return false, fmt.Errorf("failed to create HTTP request: %w", err)
 	}
@@ -255,11 +178,7 @@
 		}
 	} else {
 		sn.log.Debug("adding authorization header to HTTP request")
-<<<<<<< HEAD
-		request.Header.Set("Authorization", fmt.Sprintf("Bearer %s", sn.Token))
-=======
 		request.Header.Set("Authorization", fmt.Sprintf("Bearer %s", sn.settings.Token))
->>>>>>> 89b365f8
 	}
 
 	if err := sendSlackRequest(request, sn.log); err != nil {
@@ -274,11 +193,7 @@
 var sendSlackRequest = func(request *http.Request, logger log.Logger) (retErr error) {
 	defer func() {
 		if retErr != nil {
-<<<<<<< HEAD
-			logger.Warn("failed to send slack request", "err", retErr)
-=======
 			logger.Warn("failed to send slack request", "error", retErr)
->>>>>>> 89b365f8
 		}
 	}()
 
@@ -302,11 +217,7 @@
 	}
 	defer func() {
 		if err := resp.Body.Close(); err != nil {
-<<<<<<< HEAD
-			logger.Warn("failed to close response body", "err", err)
-=======
 			logger.Warn("failed to close response body", "error", err)
->>>>>>> 89b365f8
 		}
 	}()
 
@@ -351,18 +262,10 @@
 	ruleURL := joinUrlPath(sn.tmpl.ExternalURL.String(), "/alerting/list", sn.log)
 
 	req := &slackMessage{
-<<<<<<< HEAD
-		Channel:   tmpl(sn.Recipient),
-		Text:      tmpl(sn.Title),
-		Username:  tmpl(sn.Username),
-		IconEmoji: tmpl(sn.IconEmoji),
-		IconURL:   tmpl(sn.IconURL),
-=======
 		Channel:   tmpl(sn.settings.Recipient),
 		Username:  tmpl(sn.settings.Username),
 		IconEmoji: tmpl(sn.settings.IconEmoji),
 		IconURL:   tmpl(sn.settings.IconURL),
->>>>>>> 89b365f8
 		// TODO: We should use the Block Kit API instead:
 		// https://api.slack.com/messaging/composing/layouts#when-to-use-attachments
 		Attachments: []attachment{
