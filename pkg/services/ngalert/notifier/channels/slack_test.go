package channels

import (
	"context"
	"encoding/json"
	"io"
	"net/http"
	"net/http/httptest"
	"net/url"
	"testing"

	"github.com/grafana/grafana/pkg/components/simplejson"
	"github.com/grafana/grafana/pkg/infra/log"
	"github.com/grafana/grafana/pkg/services/ngalert/models"
	"github.com/grafana/grafana/pkg/services/secrets/fakes"
	secretsManager "github.com/grafana/grafana/pkg/services/secrets/manager"
	"github.com/grafana/grafana/pkg/setting"

	"github.com/prometheus/alertmanager/notify"
	"github.com/prometheus/alertmanager/types"
	"github.com/prometheus/common/model"
	"github.com/stretchr/testify/require"
)

func TestSlackNotifier(t *testing.T) {
	tmpl := templateForTests(t)

	fakeImageStore := &fakeImageStore{
		Images: []*models.Image{
			{
				Token: "test-with-url",
				URL:   "https://www.example.com/image.jpg",
			},
		},
	}

	externalURL, err := url.Parse("http://localhost")
	require.NoError(t, err)
	tmpl.ExternalURL = externalURL

	cases := []struct {
		name          string
		settings      string
		alerts        []*types.Alert
		expMsg        *slackMessage
		expInitError  string
		expMsgError   error
		expWebhookURL string
	}{
		{
			name: "Correct config with one alert",
			settings: `{
				"token": "1234",
				"recipient": "#testchannel",
				"icon_emoji": ":emoji:"
			}`,
			alerts: []*types.Alert{
				{
					Alert: model.Alert{
						Labels:      model.LabelSet{"alertname": "alert1", "lbl1": "val1"},
						Annotations: model.LabelSet{"ann1": "annv1", "__dashboardUid__": "abcd", "__panelId__": "efgh"},
					},
				},
			},
			expMsg: &slackMessage{
				Channel:   "#testchannel",
				Text:      "[FIRING:1]  (val1)",
				Username:  "Grafana",
				IconEmoji: ":emoji:",
				Attachments: []attachment{
					{
						Title:      "[FIRING:1]  (val1)",
						TitleLink:  "http://localhost/alerting/list",
						Text:       "**Firing**\n\nValue: [no value]\nLabels:\n - alertname = alert1\n - lbl1 = val1\nAnnotations:\n - ann1 = annv1\nSilence: http://localhost/alerting/silence/new?alertmanager=grafana&matcher=alertname%3Dalert1&matcher=lbl1%3Dval1\nDashboard: http://localhost/d/abcd\nPanel: http://localhost/d/abcd?viewPanel=efgh\n",
						Fallback:   "[FIRING:1]  (val1)",
						Fields:     nil,
						Footer:     "Grafana v" + setting.BuildVersion,
						FooterIcon: "https://grafana.com/assets/img/fav32.png",
						Color:      "#D63232",
						Ts:         0,
					},
				},
			},
			expMsgError: nil,
		},
		{
			name: "Correct config with webhook",
			settings: `{
				"url": "https://webhook.com",
				"recipient": "#testchannel",
				"icon_emoji": ":emoji:"
			}`,
			alerts: []*types.Alert{
				{
					Alert: model.Alert{
						Labels:      model.LabelSet{"alertname": "alert1", "lbl1": "val1"},
						Annotations: model.LabelSet{"ann1": "annv1"},
					},
				},
			},
			expMsg: &slackMessage{
				Channel:   "#testchannel",
				Text:      "[FIRING:1]  (val1)",
				Username:  "Grafana",
				IconEmoji: ":emoji:",
				Attachments: []attachment{
					{
						Title:      "[FIRING:1]  (val1)",
						TitleLink:  "http://localhost/alerting/list",
						Text:       "**Firing**\n\nValue: [no value]\nLabels:\n - alertname = alert1\n - lbl1 = val1\nAnnotations:\n - ann1 = annv1\nSilence: http://localhost/alerting/silence/new?alertmanager=grafana&matcher=alertname%3Dalert1&matcher=lbl1%3Dval1\n",
						Fallback:   "[FIRING:1]  (val1)",
						Fields:     nil,
						Footer:     "Grafana v" + setting.BuildVersion,
						FooterIcon: "https://grafana.com/assets/img/fav32.png",
						Color:      "#D63232",
						Ts:         0,
					},
				},
			},
			expMsgError: nil,
		},
		{
			name: "Image URL in alert appears in slack message",
			settings: `{
				"token": "1234",
				"recipient": "#testchannel",
				"icon_emoji": ":emoji:"
			}`,
			alerts: []*types.Alert{
				{
					Alert: model.Alert{
						Labels:      model.LabelSet{"alertname": "alert1", "lbl1": "val1"},
<<<<<<< HEAD
						Annotations: model.LabelSet{"ann1": "annv1", "__dashboardUid__": "abcd", "__panelId__": "efgh", "__alertScreenshotToken__": "test-with-url"},
=======
						Annotations: model.LabelSet{"ann1": "annv1", "__dashboardUid__": "abcd", "__panelId__": "efgh", "__alertImageToken__": "test-with-url"},
>>>>>>> 89b365f8
					},
				},
			},
			expMsg: &slackMessage{
				Channel:   "#testchannel",
<<<<<<< HEAD
				Text:      "[FIRING:1]  (val1)",
=======
>>>>>>> 89b365f8
				Username:  "Grafana",
				IconEmoji: ":emoji:",
				Attachments: []attachment{
					{
						Title:      "[FIRING:1]  (val1)",
						TitleLink:  "http://localhost/alerting/list",
						Text:       "**Firing**\n\nValue: [no value]\nLabels:\n - alertname = alert1\n - lbl1 = val1\nAnnotations:\n - ann1 = annv1\nSilence: http://localhost/alerting/silence/new?alertmanager=grafana&matcher=alertname%3Dalert1&matcher=lbl1%3Dval1\nDashboard: http://localhost/d/abcd\nPanel: http://localhost/d/abcd?viewPanel=efgh\n",
						Fallback:   "[FIRING:1]  (val1)",
						Fields:     nil,
						Footer:     "Grafana v" + setting.BuildVersion,
						FooterIcon: "https://grafana.com/assets/img/fav32.png",
						Color:      "#D63232",
						Ts:         0,
						ImageURL:   "https://www.example.com/image.jpg",
					},
				},
			},
			expMsgError: nil,
		},
		{
			name: "Correct config with multiple alerts and template",
			settings: `{
				"token": "1234",
				"recipient": "#testchannel",
				"icon_emoji": ":emoji:",
				"title": "{{ .Alerts.Firing | len }} firing, {{ .Alerts.Resolved | len }} resolved"
			}`,
			alerts: []*types.Alert{
				{
					Alert: model.Alert{
						Labels:      model.LabelSet{"alertname": "alert1", "lbl1": "val1"},
						Annotations: model.LabelSet{"ann1": "annv1"},
					},
				},
				{
					Alert: model.Alert{
						Labels:      model.LabelSet{"alertname": "alert1", "lbl1": "val2"},
						Annotations: model.LabelSet{"ann1": "annv2"},
					},
				},
			},
			expMsg: &slackMessage{
				Channel:   "#testchannel",
				Text:      "2 firing, 0 resolved",
				Username:  "Grafana",
				IconEmoji: ":emoji:",
				Attachments: []attachment{
					{
						Title:      "2 firing, 0 resolved",
						TitleLink:  "http://localhost/alerting/list",
						Text:       "**Firing**\n\nValue: [no value]\nLabels:\n - alertname = alert1\n - lbl1 = val1\nAnnotations:\n - ann1 = annv1\nSilence: http://localhost/alerting/silence/new?alertmanager=grafana&matcher=alertname%3Dalert1&matcher=lbl1%3Dval1\n\nValue: [no value]\nLabels:\n - alertname = alert1\n - lbl1 = val2\nAnnotations:\n - ann1 = annv2\nSilence: http://localhost/alerting/silence/new?alertmanager=grafana&matcher=alertname%3Dalert1&matcher=lbl1%3Dval2\n",
						Fallback:   "2 firing, 0 resolved",
						Fields:     nil,
						Footer:     "Grafana v" + setting.BuildVersion,
						FooterIcon: "https://grafana.com/assets/img/fav32.png",
						Color:      "#D63232",
						Ts:         0,
					},
				},
			},
			expMsgError: nil,
		}, {
			name: "Missing token",
			settings: `{
				"recipient": "#testchannel"
			}`,
			expInitError: `token must be specified when using the Slack chat API`,
		}, {
			name: "Missing recipient",
			settings: `{
				"token": "1234"
			}`,
			expInitError: `recipient must be specified when using the Slack chat API`,
		},
		{
			name: "Custom endpoint url",
			settings: `{
				"token": "1234",
				"recipient": "#testchannel",
				"endpointUrl": "https://slack-custom.com/api/",
				"icon_emoji": ":emoji:"
			}`,
			alerts: []*types.Alert{
				{
					Alert: model.Alert{
						Labels:      model.LabelSet{"alertname": "alert1", "lbl1": "val1"},
						Annotations: model.LabelSet{"ann1": "annv1"},
					},
				},
			},
			expMsg: &slackMessage{
				Channel:   "#testchannel",
				Text:      "[FIRING:1]  (val1)",
				Username:  "Grafana",
				IconEmoji: ":emoji:",
				Attachments: []attachment{
					{
						Title:      "[FIRING:1]  (val1)",
						TitleLink:  "http://localhost/alerting/list",
						Text:       "**Firing**\n\nValue: [no value]\nLabels:\n - alertname = alert1\n - lbl1 = val1\nAnnotations:\n - ann1 = annv1\nSilence: http://localhost/alerting/silence/new?alertmanager=grafana&matcher=alertname%3Dalert1&matcher=lbl1%3Dval1\n",
						Fallback:   "[FIRING:1]  (val1)",
						Fields:     nil,
						Footer:     "Grafana v" + setting.BuildVersion,
						FooterIcon: "https://grafana.com/assets/img/fav32.png",
						Color:      "#D63232",
						Ts:         0,
					},
				},
			},
			expMsgError: nil,
		},
	}

	for _, c := range cases {
		t.Run(c.name, func(t *testing.T) {
			settingsJSON, err := simplejson.NewJson([]byte(c.settings))
			require.NoError(t, err)
			secureSettings := make(map[string][]byte)

			secretsService := secretsManager.SetupTestService(t, fakes.NewFakeSecretsStore())
			decryptFn := secretsService.GetDecryptedValue
			notificationService := mockNotificationService()

			fc := FactoryConfig{
				Config: &NotificationChannelConfig{
					Name:           "slack_testing",
					Type:           "slack",
					Settings:       settingsJSON,
					SecureSettings: secureSettings,
				},
				ImageStore: fakeImageStore,
				// TODO: allow changing the associated values for different tests.
				NotificationService: notificationService,
				DecryptFunc:         decryptFn,
				Template:            tmpl,
			}

			pn, err := buildSlackNotifier(fc)
			if c.expInitError != "" {
				require.Error(t, err)
				require.Equal(t, c.expInitError, err.Error())
				return
			}
			require.NoError(t, err)

			body := ""
			origSendSlackRequest := sendSlackRequest
			t.Cleanup(func() {
				sendSlackRequest = origSendSlackRequest
			})
			sendSlackRequest = func(request *http.Request, log log.Logger) error {
				t.Helper()
				defer func() {
					_ = request.Body.Close()
				}()

				url := settingsJSON.Get("url").MustString()
				if len(url) == 0 {
					endpointUrl := settingsJSON.Get("endpointUrl").MustString(SlackAPIEndpoint)
					require.Equal(t, endpointUrl, request.URL.String())
				}

				b, err := io.ReadAll(request.Body)
				require.NoError(t, err)
				body = string(b)
				return nil
			}

			ctx := notify.WithGroupKey(context.Background(), "alertname")
			ctx = notify.WithGroupLabels(ctx, model.LabelSet{"alertname": ""})
			ok, err := pn.Notify(ctx, c.alerts...)
			if c.expMsgError != nil {
				require.Error(t, err)
				require.False(t, ok)
				require.Equal(t, c.expMsgError.Error(), err.Error())
				return
			}
			require.True(t, ok)
			require.NoError(t, err)

			// Getting Ts from actual since that can't be predicted.
			var obj slackMessage
			require.NoError(t, json.Unmarshal([]byte(body), &obj))
			c.expMsg.Attachments[0].Ts = obj.Attachments[0].Ts

			expBody, err := json.Marshal(c.expMsg)
			require.NoError(t, err)

			require.JSONEq(t, string(expBody), body)

			// If we should have sent to the webhook, the mock notification service
			// will have a record of it.
			require.Equal(t, c.expWebhookURL, notificationService.Webhook.Url)
		})
	}
}

func TestSendSlackRequest(t *testing.T) {
	tests := []struct {
		name          string
		slackResponse string
		statusCode    int
		expectError   bool
	}{
		{
			name: "Example error",
			slackResponse: `{
					"ok": false,
					"error": "too_many_attachments"
				}`,
			statusCode:  http.StatusBadRequest,
			expectError: true,
		},
		{
			name:        "Non 200 status code, no response body",
			statusCode:  http.StatusMovedPermanently,
			expectError: true,
		},
		{
			name: "Success case, normal response body",
			slackResponse: `{
				"ok": true,
				"channel": "C1H9RESGL",
				"ts": "1503435956.000247",
				"message": {
					"text": "Here's a message for you",
					"username": "ecto1",
					"bot_id": "B19LU7CSY",
					"attachments": [
						{
							"text": "This is an attachment",
							"id": 1,
							"fallback": "This is an attachment's fallback"
						}
					],
					"type": "message",
					"subtype": "bot_message",
					"ts": "1503435956.000247"
				}
			}`,
			statusCode:  http.StatusOK,
			expectError: false,
		},
		{
			name:       "No response body",
			statusCode: http.StatusOK,
		},
		{
			name:          "Success case, unexpected response body",
			statusCode:    http.StatusOK,
			slackResponse: `{"test": true}`,
			expectError:   false,
		},
		{
			name:          "Success case, ok: true",
			statusCode:    http.StatusOK,
			slackResponse: `{"ok": true}`,
			expectError:   false,
		},
		{
			name:          "200 status code, error in body",
			statusCode:    http.StatusOK,
			slackResponse: `{"ok": false, "error": "test error"}`,
			expectError:   true,
		},
	}

	for _, test := range tests {
		t.Run(test.name, func(tt *testing.T) {
			server := httptest.NewServer(http.HandlerFunc(func(w http.ResponseWriter, r *http.Request) {
				w.WriteHeader(test.statusCode)
				_, err := w.Write([]byte(test.slackResponse))
				require.NoError(tt, err)
			}))
			defer server.Close()
			req, err := http.NewRequest(http.MethodGet, server.URL, nil)
			require.NoError(tt, err)

			err = sendSlackRequest(req, log.New("test"))
			if !test.expectError {
				require.NoError(tt, err)
			} else {
				require.Error(tt, err)
			}
		})
	}
}<|MERGE_RESOLUTION|>--- conflicted
+++ resolved
@@ -64,7 +64,6 @@
 			},
 			expMsg: &slackMessage{
 				Channel:   "#testchannel",
-				Text:      "[FIRING:1]  (val1)",
 				Username:  "Grafana",
 				IconEmoji: ":emoji:",
 				Attachments: []attachment{
@@ -100,7 +99,6 @@
 			},
 			expMsg: &slackMessage{
 				Channel:   "#testchannel",
-				Text:      "[FIRING:1]  (val1)",
 				Username:  "Grafana",
 				IconEmoji: ":emoji:",
 				Attachments: []attachment{
@@ -130,20 +128,12 @@
 				{
 					Alert: model.Alert{
 						Labels:      model.LabelSet{"alertname": "alert1", "lbl1": "val1"},
-<<<<<<< HEAD
-						Annotations: model.LabelSet{"ann1": "annv1", "__dashboardUid__": "abcd", "__panelId__": "efgh", "__alertScreenshotToken__": "test-with-url"},
-=======
 						Annotations: model.LabelSet{"ann1": "annv1", "__dashboardUid__": "abcd", "__panelId__": "efgh", "__alertImageToken__": "test-with-url"},
->>>>>>> 89b365f8
 					},
 				},
 			},
 			expMsg: &slackMessage{
 				Channel:   "#testchannel",
-<<<<<<< HEAD
-				Text:      "[FIRING:1]  (val1)",
-=======
->>>>>>> 89b365f8
 				Username:  "Grafana",
 				IconEmoji: ":emoji:",
 				Attachments: []attachment{
@@ -187,7 +177,6 @@
 			},
 			expMsg: &slackMessage{
 				Channel:   "#testchannel",
-				Text:      "2 firing, 0 resolved",
 				Username:  "Grafana",
 				IconEmoji: ":emoji:",
 				Attachments: []attachment{
@@ -236,7 +225,6 @@
 			},
 			expMsg: &slackMessage{
 				Channel:   "#testchannel",
-				Text:      "[FIRING:1]  (val1)",
 				Username:  "Grafana",
 				IconEmoji: ":emoji:",
 				Attachments: []attachment{
