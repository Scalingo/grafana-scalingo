--- conflicted
+++ resolved
@@ -4,11 +4,7 @@
 	"context"
 	"encoding/json"
 	"errors"
-<<<<<<< HEAD
-	"io/ioutil"
-=======
 	"io"
->>>>>>> 89b365f8
 	"net/http"
 	"net/url"
 	"strings"
@@ -265,27 +261,6 @@
 				},
 			},
 		},
-<<<<<<< HEAD
-		{
-			name:     "webhook returns error message in body with 200",
-			settings: `{"url": "http://localhost"}`,
-			alerts: []*types.Alert{
-				{
-					Alert: model.Alert{
-						Labels:      model.LabelSet{"alertname": "alert1", "lbl1": "val1"},
-						Annotations: model.LabelSet{"ann1": "annv1", "__dashboardUid__": "abcd", "__panelId__": "efgh"},
-					},
-				},
-			},
-			response: &mockResponse{
-				status: 200,
-				body:   "some error message",
-				error:  nil,
-			},
-			expMsgError: errors.New("send notification to Teams: webhook failed validation: some error message"),
-		},
-	}
-=======
 		response: &mockResponse{
 			status: 200,
 			body:   "some error message",
@@ -293,7 +268,6 @@
 		},
 		expMsgError: errors.New("send notification to Teams: webhook failed validation: some error message"),
 	}}
->>>>>>> 89b365f8
 
 	for _, c := range cases {
 		t.Run(c.name, func(t *testing.T) {
@@ -341,11 +315,7 @@
 			expBody, err := json.Marshal(c.expMsg)
 			require.NoError(t, err)
 
-<<<<<<< HEAD
-			body, err := ioutil.ReadAll(clientStub.lastRequest.Body)
-=======
 			body, err := io.ReadAll(clientStub.lastRequest.Body)
->>>>>>> 89b365f8
 			require.NoError(t, err)
 			require.JSONEq(t, string(expBody), string(body))
 		})
@@ -388,10 +358,6 @@
 func makeResponse(status int, body string) *http.Response {
 	return &http.Response{
 		StatusCode: status,
-<<<<<<< HEAD
-		Body:       ioutil.NopCloser(strings.NewReader(body)),
-=======
 		Body:       io.NopCloser(strings.NewReader(body)),
->>>>>>> 89b365f8
 	}
 }