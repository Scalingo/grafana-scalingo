package channels

import (
	"bytes"
	"context"
	"errors"
	"fmt"
	"io"
	"mime/multipart"
	"os"

<<<<<<< HEAD
=======
	"github.com/prometheus/alertmanager/notify"
>>>>>>> 89b365f8
	"github.com/prometheus/alertmanager/template"
	"github.com/prometheus/alertmanager/types"

	"github.com/grafana/grafana/pkg/infra/log"
	"github.com/grafana/grafana/pkg/models"
	ngmodels "github.com/grafana/grafana/pkg/services/ngalert/models"
	"github.com/grafana/grafana/pkg/services/notifications"
)

var (
	TelegramAPIURL = "https://api.telegram.org/bot%s/%s"
)

// TelegramNotifier is responsible for sending
// alert notifications to Telegram.
type TelegramNotifier struct {
	*Base
	log      log.Logger
	images   ImageStore
	ns       notifications.WebhookSender
	tmpl     *template.Template
	settings telegramSettings
}

type telegramSettings struct {
	BotToken string `json:"bottoken,omitempty" yaml:"bottoken,omitempty"`
	ChatID   string `json:"chatid,omitempty" yaml:"chatid,omitempty"`
	Message  string `json:"message,omitempty" yaml:"message,omitempty"`
}

func buildTelegramSettings(fc FactoryConfig) (telegramSettings, error) {
	settings := telegramSettings{}
	err := fc.Config.unmarshalSettings(&settings)
	if err != nil {
		return settings, fmt.Errorf("failed to unmarshal settings: %w", err)
	}
	settings.BotToken = fc.DecryptFunc(context.Background(), fc.Config.SecureSettings, "bottoken", settings.BotToken)
	if settings.BotToken == "" {
		return settings, errors.New("could not find Bot Token in settings")
	}
	if settings.ChatID == "" {
		return settings, errors.New("could not find Chat Id in settings")
	}
	if settings.Message == "" {
		settings.Message = DefaultMessageEmbed
	}
	return settings, nil
}

func TelegramFactory(fc FactoryConfig) (NotificationChannel, error) {
	notifier, err := NewTelegramNotifier(fc)
	if err != nil {
		return nil, receiverInitError{
			Reason: err.Error(),
			Cfg:    *fc.Config,
		}
	}
<<<<<<< HEAD
	return NewTelegramNotifier(config, fc.ImageStore, fc.NotificationService, fc.Template), nil
}

func NewTelegramConfig(config *NotificationChannelConfig, fn GetDecryptedValueFn) (*TelegramConfig, error) {
	botToken := fn(context.Background(), config.SecureSettings, "bottoken", config.Settings.Get("bottoken").MustString())
	if botToken == "" {
		return &TelegramConfig{}, errors.New("could not find Bot Token in settings")
	}
	chatID := config.Settings.Get("chatid").MustString()
	if chatID == "" {
		return &TelegramConfig{}, errors.New("could not find Chat Id in settings")
	}
	return &TelegramConfig{
		NotificationChannelConfig: config,
		BotToken:                  botToken,
		ChatID:                    chatID,
		Message:                   config.Settings.Get("message").MustString(`{{ template "default.message" . }}`),
	}, nil
}

// NewTelegramNotifier is the constructor for the Telegram notifier
func NewTelegramNotifier(config *TelegramConfig, images ImageStore, ns notifications.WebhookSender, t *template.Template) *TelegramNotifier {
=======
	return notifier, nil
}

// NewTelegramNotifier is the constructor for the Telegram notifier
func NewTelegramNotifier(fc FactoryConfig) (*TelegramNotifier, error) {
	settings, err := buildTelegramSettings(fc)
	if err != nil {
		return nil, err
	}
>>>>>>> 89b365f8
	return &TelegramNotifier{
		Base: NewBase(&models.AlertNotification{
			Uid:                   fc.Config.UID,
			Name:                  fc.Config.Name,
			Type:                  fc.Config.Type,
			DisableResolveMessage: fc.Config.DisableResolveMessage,
			Settings:              fc.Config.Settings,
		}),
		tmpl:     fc.Template,
		log:      log.New("alerting.notifier.telegram"),
<<<<<<< HEAD
		images:   images,
		ns:       ns,
	}
=======
		images:   fc.ImageStore,
		ns:       fc.NotificationService,
		settings: settings,
	}, nil
>>>>>>> 89b365f8
}

// Notify send an alert notification to Telegram.
func (tn *TelegramNotifier) Notify(ctx context.Context, as ...*types.Alert) (bool, error) {
	// Create the cmd for sendMessage
	cmd, err := tn.newWebhookSyncCmd("sendMessage", func(w *multipart.Writer) error {
		msg, err := tn.buildTelegramMessage(ctx, as)
		if err != nil {
			return fmt.Errorf("failed to build message: %w", err)
		}
		for k, v := range msg {
			fw, err := w.CreateFormField(k)
			if err != nil {
				return fmt.Errorf("failed to create form field: %w", err)
			}
			if _, err := fw.Write([]byte(v)); err != nil {
				return fmt.Errorf("failed to write value: %w", err)
			}
		}
		return nil
	})
	if err != nil {
		return false, fmt.Errorf("failed to create telegram message: %w", err)
	}
	if err := tn.ns.SendWebhookSync(ctx, cmd); err != nil {
		return false, fmt.Errorf("failed to send telegram message: %w", err)
	}

	// Create the cmd to upload each image
	_ = withStoredImages(ctx, tn.log, tn.images, func(index int, image ngmodels.Image) error {
		cmd, err = tn.newWebhookSyncCmd("sendPhoto", func(w *multipart.Writer) error {
			f, err := os.Open(image.Path)
			if err != nil {
				return fmt.Errorf("failed to open image: %w", err)
			}
			defer func() {
				if err := f.Close(); err != nil {
<<<<<<< HEAD
					tn.log.Warn("failed to close image", "err", err)
=======
					tn.log.Warn("failed to close image", "error", err)
>>>>>>> 89b365f8
				}
			}()
			fw, err := w.CreateFormFile("photo", image.Path)
			if err != nil {
				return fmt.Errorf("failed to create form file: %w", err)
			}
			if _, err := io.Copy(fw, f); err != nil {
				return fmt.Errorf("failed to write to form file: %w", err)
			}
			return nil
		})
		if err != nil {
			return fmt.Errorf("failed to create image: %w", err)
		}
		if err := tn.ns.SendWebhookSync(ctx, cmd); err != nil {
			return fmt.Errorf("failed to upload image to telegram: %w", err)
		}
		return nil
	}, as...)

	return true, nil
}

func (tn *TelegramNotifier) buildTelegramMessage(ctx context.Context, as []*types.Alert) (map[string]string, error) {
	var tmplErr error
	defer func() {
		if tmplErr != nil {
<<<<<<< HEAD
			tn.log.Warn("failed to template Telegram message", "err", tmplErr)
=======
			tn.log.Warn("failed to template Telegram message", "error", tmplErr)
>>>>>>> 89b365f8
		}
	}()

	tmpl, _ := TmplText(ctx, tn.tmpl, as, tn.log, &tmplErr)
<<<<<<< HEAD
	m := make(map[string]string)
	m["text"] = tmpl(tn.Message)
=======
	// Telegram supports 4096 chars max
	messageText, truncated := notify.Truncate(tmpl(tn.settings.Message), 4096)
	if truncated {
		tn.log.Warn("Telegram message too long, truncate message", "original_message", tn.settings.Message)
	}

	m := make(map[string]string)
	m["text"] = messageText
>>>>>>> 89b365f8
	m["parse_mode"] = "html"
	return m, nil
}

func (tn *TelegramNotifier) newWebhookSyncCmd(action string, fn func(writer *multipart.Writer) error) (*models.SendWebhookSync, error) {
	b := bytes.Buffer{}
	w := multipart.NewWriter(&b)

	boundary := GetBoundary()
	if boundary != "" {
		if err := w.SetBoundary(boundary); err != nil {
			return nil, err
		}
	}

	fw, err := w.CreateFormField("chat_id")
	if err != nil {
		return nil, err
	}
<<<<<<< HEAD
	if _, err := fw.Write([]byte(tn.ChatID)); err != nil {
=======
	if _, err := fw.Write([]byte(tn.settings.ChatID)); err != nil {
>>>>>>> 89b365f8
		return nil, err
	}

	if err := fn(w); err != nil {
		return nil, err
	}

	if err := w.Close(); err != nil {
		return nil, fmt.Errorf("failed to close multipart: %w", err)
	}

	cmd := &models.SendWebhookSync{
<<<<<<< HEAD
		Url:        fmt.Sprintf(TelegramAPIURL, tn.BotToken, action),
=======
		Url:        fmt.Sprintf(TelegramAPIURL, tn.settings.BotToken, action),
>>>>>>> 89b365f8
		Body:       b.String(),
		HttpMethod: "POST",
		HttpHeader: map[string]string{
			"Content-Type": w.FormDataContentType(),
		},
	}
	return cmd, nil
}

func (tn *TelegramNotifier) SendResolved() bool {
	return !tn.GetDisableResolveMessage()
}<|MERGE_RESOLUTION|>--- conflicted
+++ resolved
@@ -9,10 +9,7 @@
 	"mime/multipart"
 	"os"
 
-<<<<<<< HEAD
-=======
 	"github.com/prometheus/alertmanager/notify"
->>>>>>> 89b365f8
 	"github.com/prometheus/alertmanager/template"
 	"github.com/prometheus/alertmanager/types"
 
@@ -70,30 +67,6 @@
 			Cfg:    *fc.Config,
 		}
 	}
-<<<<<<< HEAD
-	return NewTelegramNotifier(config, fc.ImageStore, fc.NotificationService, fc.Template), nil
-}
-
-func NewTelegramConfig(config *NotificationChannelConfig, fn GetDecryptedValueFn) (*TelegramConfig, error) {
-	botToken := fn(context.Background(), config.SecureSettings, "bottoken", config.Settings.Get("bottoken").MustString())
-	if botToken == "" {
-		return &TelegramConfig{}, errors.New("could not find Bot Token in settings")
-	}
-	chatID := config.Settings.Get("chatid").MustString()
-	if chatID == "" {
-		return &TelegramConfig{}, errors.New("could not find Chat Id in settings")
-	}
-	return &TelegramConfig{
-		NotificationChannelConfig: config,
-		BotToken:                  botToken,
-		ChatID:                    chatID,
-		Message:                   config.Settings.Get("message").MustString(`{{ template "default.message" . }}`),
-	}, nil
-}
-
-// NewTelegramNotifier is the constructor for the Telegram notifier
-func NewTelegramNotifier(config *TelegramConfig, images ImageStore, ns notifications.WebhookSender, t *template.Template) *TelegramNotifier {
-=======
 	return notifier, nil
 }
 
@@ -103,7 +76,6 @@
 	if err != nil {
 		return nil, err
 	}
->>>>>>> 89b365f8
 	return &TelegramNotifier{
 		Base: NewBase(&models.AlertNotification{
 			Uid:                   fc.Config.UID,
@@ -114,16 +86,10 @@
 		}),
 		tmpl:     fc.Template,
 		log:      log.New("alerting.notifier.telegram"),
-<<<<<<< HEAD
-		images:   images,
-		ns:       ns,
-	}
-=======
 		images:   fc.ImageStore,
 		ns:       fc.NotificationService,
 		settings: settings,
 	}, nil
->>>>>>> 89b365f8
 }
 
 // Notify send an alert notification to Telegram.
@@ -161,11 +127,7 @@
 			}
 			defer func() {
 				if err := f.Close(); err != nil {
-<<<<<<< HEAD
-					tn.log.Warn("failed to close image", "err", err)
-=======
 					tn.log.Warn("failed to close image", "error", err)
->>>>>>> 89b365f8
 				}
 			}()
 			fw, err := w.CreateFormFile("photo", image.Path)
@@ -193,19 +155,11 @@
 	var tmplErr error
 	defer func() {
 		if tmplErr != nil {
-<<<<<<< HEAD
-			tn.log.Warn("failed to template Telegram message", "err", tmplErr)
-=======
 			tn.log.Warn("failed to template Telegram message", "error", tmplErr)
->>>>>>> 89b365f8
 		}
 	}()
 
 	tmpl, _ := TmplText(ctx, tn.tmpl, as, tn.log, &tmplErr)
-<<<<<<< HEAD
-	m := make(map[string]string)
-	m["text"] = tmpl(tn.Message)
-=======
 	// Telegram supports 4096 chars max
 	messageText, truncated := notify.Truncate(tmpl(tn.settings.Message), 4096)
 	if truncated {
@@ -214,7 +168,6 @@
 
 	m := make(map[string]string)
 	m["text"] = messageText
->>>>>>> 89b365f8
 	m["parse_mode"] = "html"
 	return m, nil
 }
@@ -234,11 +187,7 @@
 	if err != nil {
 		return nil, err
 	}
-<<<<<<< HEAD
-	if _, err := fw.Write([]byte(tn.ChatID)); err != nil {
-=======
 	if _, err := fw.Write([]byte(tn.settings.ChatID)); err != nil {
->>>>>>> 89b365f8
 		return nil, err
 	}
 
@@ -251,11 +200,7 @@
 	}
 
 	cmd := &models.SendWebhookSync{
-<<<<<<< HEAD
-		Url:        fmt.Sprintf(TelegramAPIURL, tn.BotToken, action),
-=======
 		Url:        fmt.Sprintf(TelegramAPIURL, tn.settings.BotToken, action),
->>>>>>> 89b365f8
 		Body:       b.String(),
 		HttpMethod: "POST",
 		HttpHeader: map[string]string{
