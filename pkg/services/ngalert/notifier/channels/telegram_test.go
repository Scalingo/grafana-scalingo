--- conflicted
+++ resolved
@@ -41,11 +41,7 @@
 				{
 					Alert: model.Alert{
 						Labels:       model.LabelSet{"alertname": "alert1", "lbl1": "val1"},
-<<<<<<< HEAD
-						Annotations:  model.LabelSet{"ann1": "annv1", "__dashboardUid__": "abcd", "__panelId__": "efgh", "__alertScreenshotToken__": "test-image-1"},
-=======
 						Annotations:  model.LabelSet{"ann1": "annv1", "__dashboardUid__": "abcd", "__panelId__": "efgh", "__alertImageToken__": "test-image-1"},
->>>>>>> 89b365f8
 						GeneratorURL: "a URL",
 					},
 				},
@@ -66,21 +62,13 @@
 				{
 					Alert: model.Alert{
 						Labels:       model.LabelSet{"alertname": "alert1", "lbl1": "val1"},
-<<<<<<< HEAD
-						Annotations:  model.LabelSet{"ann1": "annv1", "__alertScreenshotToken__": "test-image-1"},
-=======
 						Annotations:  model.LabelSet{"ann1": "annv1", "__alertImageToken__": "test-image-1"},
->>>>>>> 89b365f8
 						GeneratorURL: "a URL",
 					},
 				}, {
 					Alert: model.Alert{
 						Labels:      model.LabelSet{"alertname": "alert1", "lbl1": "val2"},
-<<<<<<< HEAD
-						Annotations: model.LabelSet{"ann1": "annv2", "__alertScreenshotToken__": "test-image-2"},
-=======
 						Annotations: model.LabelSet{"ann1": "annv2", "__alertImageToken__": "test-image-2"},
->>>>>>> 89b365f8
 					},
 				},
 			},
@@ -135,16 +123,10 @@
 				ImageStore:          images,
 				NotificationService: notificationService,
 				DecryptFunc:         decryptFn,
-<<<<<<< HEAD
-			}
-
-			cfg, err := NewTelegramConfig(fc.Config, decryptFn)
-=======
 				Template:            tmpl,
 			}
 
 			n, err := NewTelegramNotifier(fc)
->>>>>>> 89b365f8
 			if c.expInitError != "" {
 				require.Error(t, err)
 				require.Equal(t, c.expInitError, err.Error())
@@ -152,11 +134,6 @@
 			}
 			require.NoError(t, err)
 
-<<<<<<< HEAD
-			n := NewTelegramNotifier(cfg, images, notificationService, tmpl)
-
-=======
->>>>>>> 89b365f8
 			ctx := notify.WithGroupKey(context.Background(), "alertname")
 			ctx = notify.WithGroupLabels(ctx, model.LabelSet{"alertname": ""})
 			ok, err := n.Notify(ctx, c.alerts...)
