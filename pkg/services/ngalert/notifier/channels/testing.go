--- conflicted
+++ resolved
@@ -153,12 +153,7 @@
 func CreateNotificationService(t *testing.T) *notifications.NotificationService {
 	t.Helper()
 
-<<<<<<< HEAD
-	tracer, err := tracing.InitializeTracerForTest()
-	require.NoError(t, err)
-=======
 	tracer := tracing.InitializeTracerForTest()
->>>>>>> 89b365f8
 	bus := bus.ProvideBus(tracer)
 
 	cfg := setting.NewCfg()
