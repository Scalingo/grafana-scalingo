--- conflicted
+++ resolved
@@ -26,21 +26,11 @@
 // alert notifications to Threema.
 type ThreemaNotifier struct {
 	*Base
-<<<<<<< HEAD
-	GatewayID   string
-	RecipientID string
-	APISecret   string
-	log         log.Logger
-	images      ImageStore
-	ns          notifications.WebhookSender
-	tmpl        *template.Template
-=======
 	log      log.Logger
 	images   ImageStore
 	ns       notifications.WebhookSender
 	tmpl     *template.Template
 	settings threemaSettings
->>>>>>> 89b365f8
 }
 
 type threemaSettings struct {
@@ -67,11 +57,6 @@
 	if len(settings.GatewayID) != 8 {
 		return settings, errors.New("invalid Threema Gateway ID: Must be 8 characters long")
 	}
-<<<<<<< HEAD
-	return NewThreemaNotifier(cfg, fc.ImageStore, fc.NotificationService, fc.Template), nil
-}
-=======
->>>>>>> 89b365f8
 
 	// RecipientID validation
 	if settings.RecipientID == "" {
@@ -106,16 +91,11 @@
 	return notifier, nil
 }
 
-<<<<<<< HEAD
-// NewThreemaNotifier is the constructor for the Threema notifier
-func NewThreemaNotifier(config *ThreemaConfig, images ImageStore, ns notifications.WebhookSender, t *template.Template) *ThreemaNotifier {
-=======
 func NewThreemaNotifier(fc FactoryConfig) (*ThreemaNotifier, error) {
 	settings, err := buildThreemaSettings(fc)
 	if err != nil {
 		return nil, err
 	}
->>>>>>> 89b365f8
 	return &ThreemaNotifier{
 		Base: NewBase(&models.AlertNotification{
 			Uid:                   fc.Config.UID,
@@ -124,68 +104,16 @@
 			DisableResolveMessage: fc.Config.DisableResolveMessage,
 			Settings:              fc.Config.Settings,
 		}),
-<<<<<<< HEAD
-		GatewayID:   config.GatewayID,
-		RecipientID: config.RecipientID,
-		APISecret:   config.APISecret,
-		log:         log.New("alerting.notifier.threema"),
-		images:      images,
-		ns:          ns,
-		tmpl:        t,
-	}
-=======
 		log:      log.New("alerting.notifier.threema"),
 		images:   fc.ImageStore,
 		ns:       fc.NotificationService,
 		tmpl:     fc.Template,
 		settings: settings,
 	}, nil
->>>>>>> 89b365f8
 }
 
 // Notify send an alert notification to Threema
 func (tn *ThreemaNotifier) Notify(ctx context.Context, as ...*types.Alert) (bool, error) {
-<<<<<<< HEAD
-	tn.log.Debug("sending threema alert notification", "from", tn.GatewayID, "to", tn.RecipientID)
-
-	var tmplErr error
-	tmpl, _ := TmplText(ctx, tn.tmpl, as, tn.log, &tmplErr)
-
-	// Set up basic API request data
-	data := url.Values{}
-	data.Set("from", tn.GatewayID)
-	data.Set("to", tn.RecipientID)
-	data.Set("secret", tn.APISecret)
-
-	// Determine emoji
-	stateEmoji := "\u26A0\uFE0F " // Warning sign
-	alerts := types.Alerts(as...)
-	if alerts.Status() == model.AlertResolved {
-		stateEmoji = "\u2705 " // Check Mark Button
-	}
-
-	// Build message
-	message := fmt.Sprintf("%s%s\n\n*Message:*\n%s\n*URL:* %s\n",
-		stateEmoji,
-		tmpl(DefaultMessageTitleEmbed),
-		tmpl(`{{ template "default.message" . }}`),
-		path.Join(tn.tmpl.ExternalURL.String(), "/alerting/list"),
-	)
-
-	_ = withStoredImages(ctx, tn.log, tn.images,
-		func(_ int, image ngmodels.Image) error {
-			if image.URL != "" {
-				message += fmt.Sprintf("*Image:* %s\n", image.URL)
-			}
-			return nil
-		}, as...)
-
-	data.Set("text", message)
-
-	if tmplErr != nil {
-		tn.log.Warn("failed to template Threema message", "err", tmplErr.Error())
-	}
-=======
 	tn.log.Debug("sending threema alert notification", "from", tn.settings.GatewayID, "to", tn.settings.RecipientID)
 
 	// Set up basic API request data
@@ -194,7 +122,6 @@
 	data.Set("to", tn.settings.RecipientID)
 	data.Set("secret", tn.settings.APISecret)
 	data.Set("text", tn.buildMessage(ctx, as...))
->>>>>>> 89b365f8
 
 	cmd := &models.SendWebhookSync{
 		Url:        ThreemaGwBaseURL,
@@ -205,7 +132,7 @@
 		},
 	}
 	if err := tn.ns.SendWebhookSync(ctx, cmd); err != nil {
-		tn.log.Error("Failed to send threema notification", "err", err, "webhook", tn.Name)
+		tn.log.Error("Failed to send threema notification", "error", err, "webhook", tn.Name)
 		return false, err
 	}
 
