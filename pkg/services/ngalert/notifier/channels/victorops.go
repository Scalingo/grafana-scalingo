package channels

import (
	"context"
	"encoding/json"
	"errors"
	"fmt"
	"strings"
	"time"

	"github.com/prometheus/alertmanager/notify"
	"github.com/prometheus/alertmanager/template"
	"github.com/prometheus/alertmanager/types"
	"github.com/prometheus/common/model"

	"github.com/grafana/grafana/pkg/infra/log"
	"github.com/grafana/grafana/pkg/models"
	ngmodels "github.com/grafana/grafana/pkg/services/ngalert/models"
	"github.com/grafana/grafana/pkg/services/notifications"
	"github.com/grafana/grafana/pkg/setting"
)

const (
	// victoropsAlertStateCritical - Victorops uses "CRITICAL" string to indicate "Alerting" state
	victoropsAlertStateCritical = "CRITICAL"

	// victoropsAlertStateRecovery - VictorOps "RECOVERY" message type
	victoropsAlertStateRecovery = "RECOVERY"
)

type victorOpsSettings struct {
	URL         string `json:"url,omitempty" yaml:"url,omitempty"`
	MessageType string `json:"messageType,omitempty" yaml:"messageType,omitempty"`
	Title       string `json:"title,omitempty" yaml:"title,omitempty"`
	Description string `json:"description,omitempty" yaml:"description,omitempty"`
}

func buildVictorOpsSettings(fc FactoryConfig) (victorOpsSettings, error) {
	settings := victorOpsSettings{}
	err := fc.Config.unmarshalSettings(&settings)
	if err != nil {
		return settings, fmt.Errorf("failed to unmarshal settings: %w", err)
	}
	if settings.URL == "" {
		return settings, errors.New("could not find victorops url property in settings")
	}
	if settings.MessageType == "" {
		settings.MessageType = victoropsAlertStateCritical
	}
	if settings.Title == "" {
		settings.Title = DefaultMessageTitleEmbed
	}
	if settings.Description == "" {
		settings.Description = DefaultMessageEmbed
	}
	return settings, nil
}

func VictorOpsFactory(fc FactoryConfig) (NotificationChannel, error) {
	notifier, err := NewVictoropsNotifier(fc)
	if err != nil {
		return nil, receiverInitError{
			Reason: err.Error(),
			Cfg:    *fc.Config,
		}
	}
<<<<<<< HEAD
	return NewVictoropsNotifier(cfg, fc.ImageStore, fc.NotificationService, fc.Template), nil
}

func NewVictorOpsConfig(config *NotificationChannelConfig) (*VictorOpsConfig, error) {
	url := config.Settings.Get("url").MustString()
	if url == "" {
		return nil, errors.New("could not find victorops url property in settings")
	}
	return &VictorOpsConfig{
		NotificationChannelConfig: config,
		URL:                       url,
		MessageType:               config.Settings.Get("messageType").MustString(),
	}, nil
=======
	return notifier, nil
>>>>>>> 89b365f8
}

// NewVictoropsNotifier creates an instance of VictoropsNotifier that
// handles posting notifications to Victorops REST API
<<<<<<< HEAD
func NewVictoropsNotifier(config *VictorOpsConfig, images ImageStore, ns notifications.WebhookSender, t *template.Template) *VictoropsNotifier {
=======
func NewVictoropsNotifier(fc FactoryConfig) (*VictoropsNotifier, error) {
	settings, err := buildVictorOpsSettings(fc)
	if err != nil {
		return nil, err
	}
>>>>>>> 89b365f8
	return &VictoropsNotifier{
		Base: NewBase(&models.AlertNotification{
			Uid:                   fc.Config.UID,
			Name:                  fc.Config.Name,
			Type:                  fc.Config.Type,
			DisableResolveMessage: fc.Config.DisableResolveMessage,
			Settings:              fc.Config.Settings,
		}),
<<<<<<< HEAD
		URL:         config.URL,
		MessageType: config.MessageType,
		log:         log.New("alerting.notifier.victorops"),
		images:      images,
		ns:          ns,
		tmpl:        t,
	}
=======
		log:      log.New("alerting.notifier.victorops"),
		images:   fc.ImageStore,
		ns:       fc.NotificationService,
		tmpl:     fc.Template,
		settings: settings,
	}, nil
>>>>>>> 89b365f8
}

// VictoropsNotifier defines URL property for Victorops REST API
// and handles notification process by formatting POST body according to
// Victorops specifications (http://victorops.force.com/knowledgebase/articles/Integration/Alert-Ingestion-API-Documentation/)
type VictoropsNotifier struct {
	*Base
<<<<<<< HEAD
	URL         string
	MessageType string
	log         log.Logger
	images      ImageStore
	ns          notifications.WebhookSender
	tmpl        *template.Template
=======
	log      log.Logger
	images   ImageStore
	ns       notifications.WebhookSender
	tmpl     *template.Template
	settings victorOpsSettings
>>>>>>> 89b365f8
}

// Notify sends notification to Victorops via POST to URL endpoint
func (vn *VictoropsNotifier) Notify(ctx context.Context, as ...*types.Alert) (bool, error) {
<<<<<<< HEAD
	vn.log.Debug("executing victorops notification", "notification", vn.Name)
=======
	vn.log.Debug("sending notification", "notification", vn.Name)
>>>>>>> 89b365f8

	var tmplErr error
	tmpl, _ := TmplText(ctx, vn.tmpl, as, vn.log, &tmplErr)

	messageType := buildMessageType(vn.log, tmpl, vn.settings.MessageType, as...)

	groupKey, err := notify.ExtractGroupKey(ctx)
	if err != nil {
		return false, err
	}

<<<<<<< HEAD
	bodyJSON := simplejson.New()
	bodyJSON.Set("message_type", messageType)
	bodyJSON.Set("entity_id", groupKey.Hash())
	bodyJSON.Set("entity_display_name", tmpl(DefaultMessageTitleEmbed))
	bodyJSON.Set("timestamp", time.Now().Unix())
	bodyJSON.Set("state_message", tmpl(`{{ template "default.message" . }}`))
	bodyJSON.Set("monitoring_tool", "Grafana v"+setting.BuildVersion)

	_ = withStoredImages(ctx, vn.log, vn.images,
		func(index int, image ngmodels.Image) error {
			if image.URL != "" {
				bodyJSON.Set("image_url", image.URL)
				return ErrImagesDone
			}
			return nil
		}, as...)

	ruleURL := joinUrlPath(vn.tmpl.ExternalURL.String(), "/alerting/list", vn.log)
	bodyJSON.Set("alert_url", ruleURL)
=======
	bodyJSON := map[string]interface{}{
		"message_type":        messageType,
		"entity_id":           groupKey.Hash(),
		"entity_display_name": tmpl(vn.settings.Title),
		"timestamp":           time.Now().Unix(),
		"state_message":       tmpl(vn.settings.Description),
		"monitoring_tool":     "Grafana v" + setting.BuildVersion,
	}
>>>>>>> 89b365f8

	if tmplErr != nil {
		vn.log.Warn("failed to expand message template. "+
			"", "error", tmplErr.Error())
		tmplErr = nil
	}

	_ = withStoredImages(ctx, vn.log, vn.images,
		func(index int, image ngmodels.Image) error {
			if image.URL != "" {
				bodyJSON["image_url"] = image.URL
				return ErrImagesDone
			}
			return nil
		}, as...)

	ruleURL := joinUrlPath(vn.tmpl.ExternalURL.String(), "/alerting/list", vn.log)
	bodyJSON["alert_url"] = ruleURL

	u := tmpl(vn.settings.URL)
	if tmplErr != nil {
		vn.log.Info("failed to expand URL template", "error", tmplErr.Error(), "fallback", vn.settings.URL)
		u = vn.settings.URL
	}

	b, err := json.Marshal(bodyJSON)
	if err != nil {
		return false, err
	}
	cmd := &models.SendWebhookSync{
		Url:  u,
		Body: string(b),
	}

	if err := vn.ns.SendWebhookSync(ctx, cmd); err != nil {
<<<<<<< HEAD
		vn.log.Error("Failed to send Victorops notification", "err", err, "webhook", vn.Name)
=======
		vn.log.Error("failed to send notification", "error", err, "webhook", vn.Name)
>>>>>>> 89b365f8
		return false, err
	}

	return true, nil
}

func (vn *VictoropsNotifier) SendResolved() bool {
	return !vn.GetDisableResolveMessage()
}

func buildMessageType(l log.Logger, tmpl func(string) string, msgType string, as ...*types.Alert) string {
	if types.Alerts(as...).Status() == model.AlertResolved {
		return victoropsAlertStateRecovery
	}
	if messageType := strings.ToUpper(tmpl(msgType)); messageType != "" {
		return messageType
	}
	l.Warn("expansion of message type template resulted in an empty string. Using fallback", "fallback", victoropsAlertStateCritical, "template", msgType)
	return victoropsAlertStateCritical
}<|MERGE_RESOLUTION|>--- conflicted
+++ resolved
@@ -64,36 +64,16 @@
 			Cfg:    *fc.Config,
 		}
 	}
-<<<<<<< HEAD
-	return NewVictoropsNotifier(cfg, fc.ImageStore, fc.NotificationService, fc.Template), nil
-}
-
-func NewVictorOpsConfig(config *NotificationChannelConfig) (*VictorOpsConfig, error) {
-	url := config.Settings.Get("url").MustString()
-	if url == "" {
-		return nil, errors.New("could not find victorops url property in settings")
-	}
-	return &VictorOpsConfig{
-		NotificationChannelConfig: config,
-		URL:                       url,
-		MessageType:               config.Settings.Get("messageType").MustString(),
-	}, nil
-=======
 	return notifier, nil
->>>>>>> 89b365f8
 }
 
 // NewVictoropsNotifier creates an instance of VictoropsNotifier that
 // handles posting notifications to Victorops REST API
-<<<<<<< HEAD
-func NewVictoropsNotifier(config *VictorOpsConfig, images ImageStore, ns notifications.WebhookSender, t *template.Template) *VictoropsNotifier {
-=======
 func NewVictoropsNotifier(fc FactoryConfig) (*VictoropsNotifier, error) {
 	settings, err := buildVictorOpsSettings(fc)
 	if err != nil {
 		return nil, err
 	}
->>>>>>> 89b365f8
 	return &VictoropsNotifier{
 		Base: NewBase(&models.AlertNotification{
 			Uid:                   fc.Config.UID,
@@ -102,22 +82,12 @@
 			DisableResolveMessage: fc.Config.DisableResolveMessage,
 			Settings:              fc.Config.Settings,
 		}),
-<<<<<<< HEAD
-		URL:         config.URL,
-		MessageType: config.MessageType,
-		log:         log.New("alerting.notifier.victorops"),
-		images:      images,
-		ns:          ns,
-		tmpl:        t,
-	}
-=======
 		log:      log.New("alerting.notifier.victorops"),
 		images:   fc.ImageStore,
 		ns:       fc.NotificationService,
 		tmpl:     fc.Template,
 		settings: settings,
 	}, nil
->>>>>>> 89b365f8
 }
 
 // VictoropsNotifier defines URL property for Victorops REST API
@@ -125,29 +95,16 @@
 // Victorops specifications (http://victorops.force.com/knowledgebase/articles/Integration/Alert-Ingestion-API-Documentation/)
 type VictoropsNotifier struct {
 	*Base
-<<<<<<< HEAD
-	URL         string
-	MessageType string
-	log         log.Logger
-	images      ImageStore
-	ns          notifications.WebhookSender
-	tmpl        *template.Template
-=======
 	log      log.Logger
 	images   ImageStore
 	ns       notifications.WebhookSender
 	tmpl     *template.Template
 	settings victorOpsSettings
->>>>>>> 89b365f8
 }
 
 // Notify sends notification to Victorops via POST to URL endpoint
 func (vn *VictoropsNotifier) Notify(ctx context.Context, as ...*types.Alert) (bool, error) {
-<<<<<<< HEAD
-	vn.log.Debug("executing victorops notification", "notification", vn.Name)
-=======
 	vn.log.Debug("sending notification", "notification", vn.Name)
->>>>>>> 89b365f8
 
 	var tmplErr error
 	tmpl, _ := TmplText(ctx, vn.tmpl, as, vn.log, &tmplErr)
@@ -159,27 +116,6 @@
 		return false, err
 	}
 
-<<<<<<< HEAD
-	bodyJSON := simplejson.New()
-	bodyJSON.Set("message_type", messageType)
-	bodyJSON.Set("entity_id", groupKey.Hash())
-	bodyJSON.Set("entity_display_name", tmpl(DefaultMessageTitleEmbed))
-	bodyJSON.Set("timestamp", time.Now().Unix())
-	bodyJSON.Set("state_message", tmpl(`{{ template "default.message" . }}`))
-	bodyJSON.Set("monitoring_tool", "Grafana v"+setting.BuildVersion)
-
-	_ = withStoredImages(ctx, vn.log, vn.images,
-		func(index int, image ngmodels.Image) error {
-			if image.URL != "" {
-				bodyJSON.Set("image_url", image.URL)
-				return ErrImagesDone
-			}
-			return nil
-		}, as...)
-
-	ruleURL := joinUrlPath(vn.tmpl.ExternalURL.String(), "/alerting/list", vn.log)
-	bodyJSON.Set("alert_url", ruleURL)
-=======
 	bodyJSON := map[string]interface{}{
 		"message_type":        messageType,
 		"entity_id":           groupKey.Hash(),
@@ -188,7 +124,6 @@
 		"state_message":       tmpl(vn.settings.Description),
 		"monitoring_tool":     "Grafana v" + setting.BuildVersion,
 	}
->>>>>>> 89b365f8
 
 	if tmplErr != nil {
 		vn.log.Warn("failed to expand message template. "+
@@ -224,11 +159,7 @@
 	}
 
 	if err := vn.ns.SendWebhookSync(ctx, cmd); err != nil {
-<<<<<<< HEAD
-		vn.log.Error("Failed to send Victorops notification", "err", err, "webhook", vn.Name)
-=======
 		vn.log.Error("failed to send notification", "error", err, "webhook", vn.Name)
->>>>>>> 89b365f8
 		return false, err
 	}
 
