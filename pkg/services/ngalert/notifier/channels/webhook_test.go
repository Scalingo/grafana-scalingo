package channels

import (
	"context"
	"encoding/json"
	"fmt"
	"net/url"
	"testing"

	"github.com/grafana/grafana/pkg/components/simplejson"
	"github.com/grafana/grafana/pkg/services/secrets/fakes"
	secretsManager "github.com/grafana/grafana/pkg/services/secrets/manager"

	"github.com/prometheus/alertmanager/notify"
	"github.com/prometheus/alertmanager/template"
	"github.com/prometheus/alertmanager/types"
	"github.com/prometheus/common/model"
	"github.com/stretchr/testify/require"
)

func TestWebhookNotifier(t *testing.T) {
	tmpl := templateForTests(t)

	externalURL, err := url.Parse("http://localhost")
	require.NoError(t, err)
	tmpl.ExternalURL = externalURL

	orgID := int64(1)

	cases := []struct {
		name     string
		settings string
		alerts   []*types.Alert

<<<<<<< HEAD
		expMsg        *webhookMessage
=======
		expMsg        *WebhookMessage
>>>>>>> 89b365f8
		expUrl        string
		expUsername   string
		expPassword   string
		expHeaders    map[string]string
		expHttpMethod string
		expInitError  string
		expMsgError   error
	}{
		{
			name:     "Default config with one alert with custom message",
			settings: `{"url": "http://localhost/test", "message": "Custom message"}`,
			alerts: []*types.Alert{
				{
					Alert: model.Alert{
						Labels:      model.LabelSet{"alertname": "alert1", "lbl1": "val1"},
						Annotations: model.LabelSet{"ann1": "annv1", "__dashboardUid__": "abcd", "__panelId__": "efgh"},
					},
				},
			},
			expUrl:        "http://localhost/test",
			expHttpMethod: "POST",
			expMsg: &WebhookMessage{
				ExtendedData: &ExtendedData{
					Receiver: "my_receiver",
					Status:   "firing",
					Alerts: ExtendedAlerts{
						{
							Status: "firing",
							Labels: template.KV{
								"alertname": "alert1",
								"lbl1":      "val1",
							},
							Annotations: template.KV{
								"ann1": "annv1",
							},
							Fingerprint:  "fac0861a85de433a",
							DashboardURL: "http://localhost/d/abcd",
							PanelURL:     "http://localhost/d/abcd?viewPanel=efgh",
							SilenceURL:   "http://localhost/alerting/silence/new?alertmanager=grafana&matcher=alertname%3Dalert1&matcher=lbl1%3Dval1",
						},
					},
					GroupLabels: template.KV{
						"alertname": "",
					},
					CommonLabels: template.KV{
						"alertname": "alert1",
						"lbl1":      "val1",
					},
					CommonAnnotations: template.KV{
						"ann1": "annv1",
					},
					ExternalURL: "http://localhost",
				},
				Version:  "1",
				GroupKey: "alertname",
				Title:    "[FIRING:1]  (val1)",
				State:    "alerting",
				Message:  "Custom message",
				OrgID:    orgID,
			},
			expMsgError: nil,
			expHeaders:  map[string]string{},
		},
		{
<<<<<<< HEAD
			name: "Custom config with multiple alerts",
=======
			name: "Custom config with multiple alerts with custom title",
>>>>>>> 89b365f8
			settings: `{
				"url": "http://localhost/test1",
				"title": "Alerts firing: {{ len .Alerts.Firing }}",
				"username": "user1",
				"password": "mysecret",
				"httpMethod": "PUT",
				"maxAlerts": "2"
			}`,
			alerts: []*types.Alert{
				{
					Alert: model.Alert{
						Labels:      model.LabelSet{"alertname": "alert1", "lbl1": "val1"},
						Annotations: model.LabelSet{"ann1": "annv1"},
					},
				}, {
					Alert: model.Alert{
						Labels:      model.LabelSet{"alertname": "alert1", "lbl1": "val2"},
						Annotations: model.LabelSet{"ann1": "annv2"},
					},
				}, {
					Alert: model.Alert{
						Labels:      model.LabelSet{"alertname": "alert1", "lbl1": "val3"},
						Annotations: model.LabelSet{"ann1": "annv3"},
					},
				},
			},
			expUrl:        "http://localhost/test1",
			expHttpMethod: "PUT",
			expUsername:   "user1",
			expPassword:   "mysecret",
			expMsg: &WebhookMessage{
				ExtendedData: &ExtendedData{
					Receiver: "my_receiver",
					Status:   "firing",
					Alerts: ExtendedAlerts{
						{
							Status: "firing",
							Labels: template.KV{
								"alertname": "alert1",
								"lbl1":      "val1",
							},
							Annotations: template.KV{
								"ann1": "annv1",
							},
							Fingerprint: "fac0861a85de433a",
							SilenceURL:  "http://localhost/alerting/silence/new?alertmanager=grafana&matcher=alertname%3Dalert1&matcher=lbl1%3Dval1",
						}, {
							Status: "firing",
							Labels: template.KV{
								"alertname": "alert1",
								"lbl1":      "val2",
							},
							Annotations: template.KV{
								"ann1": "annv2",
							},
							Fingerprint: "fab6861a85d5eeb5",
							SilenceURL:  "http://localhost/alerting/silence/new?alertmanager=grafana&matcher=alertname%3Dalert1&matcher=lbl1%3Dval2",
						},
					},
					GroupLabels: template.KV{
						"alertname": "",
					},
					CommonLabels: template.KV{
						"alertname": "alert1",
					},
					CommonAnnotations: template.KV{},
					ExternalURL:       "http://localhost",
				},
				Version:         "1",
				GroupKey:        "alertname",
				TruncatedAlerts: 1,
				Title:           "Alerts firing: 2",
				State:           "alerting",
				Message:         "**Firing**\n\nValue: [no value]\nLabels:\n - alertname = alert1\n - lbl1 = val1\nAnnotations:\n - ann1 = annv1\nSilence: http://localhost/alerting/silence/new?alertmanager=grafana&matcher=alertname%3Dalert1&matcher=lbl1%3Dval1\n\nValue: [no value]\nLabels:\n - alertname = alert1\n - lbl1 = val2\nAnnotations:\n - ann1 = annv2\nSilence: http://localhost/alerting/silence/new?alertmanager=grafana&matcher=alertname%3Dalert1&matcher=lbl1%3Dval2\n",
				OrgID:           orgID,
			},
			expMsgError: nil,
			expHeaders:  map[string]string{},
		},
		{
			name:     "Default config, template variables in URL",
			settings: `{"url": "http://localhost/test?numAlerts={{len .Alerts}}&status={{.Status}}"}`,
			alerts: []*types.Alert{
				{
					Alert: model.Alert{
						Labels:      model.LabelSet{"alertname": "alert1", "lbl1": "val1"},
						Annotations: model.LabelSet{"ann1": "annv1"},
					},
				}, {
					Alert: model.Alert{
						Labels:      model.LabelSet{"alertname": "alert1", "lbl1": "val2"},
						Annotations: model.LabelSet{"ann1": "annv2"},
					},
				},
			},
			expUrl:        "http://localhost/test?numAlerts=2&status=firing",
			expHttpMethod: "POST",
			expMsg: &WebhookMessage{
				ExtendedData: &ExtendedData{
					Receiver: "my_receiver",
					Status:   "firing",
					Alerts: ExtendedAlerts{
						{
							Status: "firing",
							Labels: template.KV{
								"alertname": "alert1",
								"lbl1":      "val1",
							},
							Annotations: template.KV{
								"ann1": "annv1",
							},
							Fingerprint: "fac0861a85de433a",
							SilenceURL:  "http://localhost/alerting/silence/new?alertmanager=grafana&matcher=alertname%3Dalert1&matcher=lbl1%3Dval1",
						}, {
							Status: "firing",
							Labels: template.KV{
								"alertname": "alert1",
								"lbl1":      "val2",
							},
							Annotations: template.KV{
								"ann1": "annv2",
							},
							Fingerprint: "fab6861a85d5eeb5",
							SilenceURL:  "http://localhost/alerting/silence/new?alertmanager=grafana&matcher=alertname%3Dalert1&matcher=lbl1%3Dval2",
						},
					},
					GroupLabels: template.KV{
						"alertname": "",
					},
					CommonLabels: template.KV{
						"alertname": "alert1",
					},
					CommonAnnotations: template.KV{},
					ExternalURL:       "http://localhost",
				},
				Version:         "1",
				GroupKey:        "alertname",
				TruncatedAlerts: 0,
				Title:           "[FIRING:2]  ",
				State:           "alerting",
				Message:         "**Firing**\n\nValue: [no value]\nLabels:\n - alertname = alert1\n - lbl1 = val1\nAnnotations:\n - ann1 = annv1\nSilence: http://localhost/alerting/silence/new?alertmanager=grafana&matcher=alertname%3Dalert1&matcher=lbl1%3Dval1\n\nValue: [no value]\nLabels:\n - alertname = alert1\n - lbl1 = val2\nAnnotations:\n - ann1 = annv2\nSilence: http://localhost/alerting/silence/new?alertmanager=grafana&matcher=alertname%3Dalert1&matcher=lbl1%3Dval2\n",
				OrgID:           orgID,
			},
			expMsgError: nil,
			expHeaders:  map[string]string{},
		},
		{
			name: "with Authorization set",
			settings: `{
				"url": "http://localhost/test1",
				"authorization_credentials": "mysecret",
				"httpMethod": "POST",
				"maxAlerts": 2
			}`,
			alerts: []*types.Alert{
				{
					Alert: model.Alert{
						Labels:      model.LabelSet{"alertname": "alert1", "lbl1": "val1"},
						Annotations: model.LabelSet{"ann1": "annv1", "__dashboardUid__": "abcd", "__panelId__": "efgh"},
					},
				},
			},
<<<<<<< HEAD
			expMsg: &webhookMessage{
=======
			expMsg: &WebhookMessage{
>>>>>>> 89b365f8
				ExtendedData: &ExtendedData{
					Receiver: "my_receiver",
					Status:   "firing",
					Alerts: ExtendedAlerts{
						{
							Status: "firing",
							Labels: template.KV{
								"alertname": "alert1",
								"lbl1":      "val1",
							},
							Annotations: template.KV{
								"ann1": "annv1",
							},
							Fingerprint:  "fac0861a85de433a",
							DashboardURL: "http://localhost/d/abcd",
							PanelURL:     "http://localhost/d/abcd?viewPanel=efgh",
							SilenceURL:   "http://localhost/alerting/silence/new?alertmanager=grafana&matcher=alertname%3Dalert1&matcher=lbl1%3Dval1",
						},
					},
					GroupLabels: template.KV{
						"alertname": "",
					},
					CommonLabels: template.KV{
						"alertname": "alert1",
						"lbl1":      "val1",
					},
					CommonAnnotations: template.KV{
						"ann1": "annv1",
					},
					ExternalURL: "http://localhost",
				},
				Version:  "1",
				GroupKey: "alertname",
				Title:    "[FIRING:1]  (val1)",
				State:    "alerting",
				Message:  "**Firing**\n\nValue: [no value]\nLabels:\n - alertname = alert1\n - lbl1 = val1\nAnnotations:\n - ann1 = annv1\nSilence: http://localhost/alerting/silence/new?alertmanager=grafana&matcher=alertname%3Dalert1&matcher=lbl1%3Dval1\nDashboard: http://localhost/d/abcd\nPanel: http://localhost/d/abcd?viewPanel=efgh\n",
				OrgID:    orgID,
			},
			expUrl:        "http://localhost/test1",
			expHttpMethod: "POST",
			expHeaders:    map[string]string{"Authorization": "Bearer mysecret"},
		},
		{
<<<<<<< HEAD
=======
			name:     "bad template in url",
			settings: `{"url": "http://localhost/test1?numAlerts={{len Alerts}}"}`,
			alerts: []*types.Alert{
				{
					Alert: model.Alert{
						Labels:      model.LabelSet{"alertname": "alert1", "lbl1": "val1"},
						Annotations: model.LabelSet{"ann1": "annv1", "__dashboardUid__": "abcd", "__panelId__": "efgh"},
					},
				},
			},
			expMsgError: fmt.Errorf("template: :1: function \"Alerts\" not defined"),
		},
		{
>>>>>>> 89b365f8
			name: "with both HTTP basic auth and Authorization Header set",
			settings: `{
				"url": "http://localhost/test1",
				"username": "user1",
				"password": "mysecret",
				"authorization_credentials": "mysecret",
				"httpMethod": "POST",
<<<<<<< HEAD
				"maxAlerts": 2
=======
				"maxAlerts": "2"
>>>>>>> 89b365f8
			}`,
			expInitError: "both HTTP Basic Authentication and Authorization Header are set, only 1 is permitted",
		},
		{
			name:         "Error in initing",
			settings:     `{}`,
			expInitError: `required field 'url' is not specified`,
		},
	}

	for _, c := range cases {
		t.Run(c.name, func(t *testing.T) {
			settingsJSON, err := simplejson.NewJson([]byte(c.settings))
			require.NoError(t, err)
			secureSettings := make(map[string][]byte)

			m := &NotificationChannelConfig{
				OrgID:          orgID,
				Name:           "webhook_testing",
				Type:           "webhook",
				Settings:       settingsJSON,
				SecureSettings: secureSettings,
			}

			webhookSender := mockNotificationService()
			secretsService := secretsManager.SetupTestService(t, fakes.NewFakeSecretsStore())

			fc := FactoryConfig{
				Config:              m,
				NotificationService: webhookSender,
				DecryptFunc:         secretsService.GetDecryptedValue,
				ImageStore:          &UnavailableImageStore{},
				Template:            tmpl,
			}

			pn, err := buildWebhookNotifier(fc)
			if c.expInitError != "" {
				require.Error(t, err)
				require.Equal(t, c.expInitError, err.Error())
				return
			}
			require.NoError(t, err)

			ctx := notify.WithGroupKey(context.Background(), "alertname")
			ctx = notify.WithGroupLabels(ctx, model.LabelSet{"alertname": ""})
			ctx = notify.WithReceiverName(ctx, "my_receiver")
			ok, err := pn.Notify(ctx, c.alerts...)
			if c.expMsgError != nil {
				require.False(t, ok)
				require.Error(t, err)
				require.Equal(t, c.expMsgError.Error(), err.Error())
				return
			}
			require.NoError(t, err)
			require.True(t, ok)

			expBody, err := json.Marshal(c.expMsg)
			require.NoError(t, err)

			require.JSONEq(t, string(expBody), webhookSender.Webhook.Body)
			require.Equal(t, c.expUrl, webhookSender.Webhook.Url)
			require.Equal(t, c.expUsername, webhookSender.Webhook.User)
			require.Equal(t, c.expPassword, webhookSender.Webhook.Password)
			require.Equal(t, c.expHttpMethod, webhookSender.Webhook.HttpMethod)
			require.Equal(t, c.expHeaders, webhookSender.Webhook.HttpHeader)
		})
	}
}<|MERGE_RESOLUTION|>--- conflicted
+++ resolved
@@ -32,11 +32,7 @@
 		settings string
 		alerts   []*types.Alert
 
-<<<<<<< HEAD
-		expMsg        *webhookMessage
-=======
 		expMsg        *WebhookMessage
->>>>>>> 89b365f8
 		expUrl        string
 		expUsername   string
 		expPassword   string
@@ -101,11 +97,7 @@
 			expHeaders:  map[string]string{},
 		},
 		{
-<<<<<<< HEAD
-			name: "Custom config with multiple alerts",
-=======
 			name: "Custom config with multiple alerts with custom title",
->>>>>>> 89b365f8
 			settings: `{
 				"url": "http://localhost/test1",
 				"title": "Alerts firing: {{ len .Alerts.Firing }}",
@@ -268,11 +260,7 @@
 					},
 				},
 			},
-<<<<<<< HEAD
-			expMsg: &webhookMessage{
-=======
 			expMsg: &WebhookMessage{
->>>>>>> 89b365f8
 				ExtendedData: &ExtendedData{
 					Receiver: "my_receiver",
 					Status:   "firing",
@@ -316,8 +304,6 @@
 			expHeaders:    map[string]string{"Authorization": "Bearer mysecret"},
 		},
 		{
-<<<<<<< HEAD
-=======
 			name:     "bad template in url",
 			settings: `{"url": "http://localhost/test1?numAlerts={{len Alerts}}"}`,
 			alerts: []*types.Alert{
@@ -331,7 +317,6 @@
 			expMsgError: fmt.Errorf("template: :1: function \"Alerts\" not defined"),
 		},
 		{
->>>>>>> 89b365f8
 			name: "with both HTTP basic auth and Authorization Header set",
 			settings: `{
 				"url": "http://localhost/test1",
@@ -339,11 +324,7 @@
 				"password": "mysecret",
 				"authorization_credentials": "mysecret",
 				"httpMethod": "POST",
-<<<<<<< HEAD
-				"maxAlerts": 2
-=======
 				"maxAlerts": "2"
->>>>>>> 89b365f8
 			}`,
 			expInitError: "both HTTP Basic Authentication and Authorization Header are set, only 1 is permitted",
 		},
