package channels

import (
	"context"
	"encoding/json"
	"errors"
	"fmt"
	"net/http"
	"time"

	"github.com/prometheus/alertmanager/template"
	"github.com/prometheus/alertmanager/types"
	"golang.org/x/sync/singleflight"

	"github.com/grafana/grafana/pkg/infra/log"
	"github.com/grafana/grafana/pkg/models"
	"github.com/grafana/grafana/pkg/services/notifications"
)

var weComEndpoint = "https://qyapi.weixin.qq.com"

const defaultWeComChannelType = "groupRobot"
const defaultWeComMsgType = WeComMsgTypeMarkdown
const defaultWeComToUser = "@all"

type WeComMsgType string

const WeComMsgTypeMarkdown WeComMsgType = "markdown" // use these in available_channels.go too
const WeComMsgTypeText WeComMsgType = "text"

// IsValid checks wecom message type
func (mt WeComMsgType) IsValid() bool {
	return mt == WeComMsgTypeMarkdown || mt == WeComMsgTypeText
}

type wecomSettings struct {
	channel     string
	EndpointURL string       `json:"endpointUrl,omitempty" yaml:"endpointUrl,omitempty"`
	URL         string       `json:"url" yaml:"url"`
	AgentID     string       `json:"agent_id,omitempty" yaml:"agent_id,omitempty"`
	CorpID      string       `json:"corp_id,omitempty" yaml:"corp_id,omitempty"`
	Secret      string       `json:"secret,omitempty" yaml:"secret,omitempty"`
	MsgType     WeComMsgType `json:"msgtype,omitempty" yaml:"msgtype,omitempty"`
	Message     string       `json:"message,omitempty" yaml:"message,omitempty"`
	Title       string       `json:"title,omitempty" yaml:"title,omitempty"`
	ToUser      string       `json:"touser,omitempty" yaml:"touser,omitempty"`
}

func buildWecomSettings(factoryConfig FactoryConfig) (wecomSettings, error) {
	var settings = wecomSettings{
		channel: defaultWeComChannelType,
	}

	err := factoryConfig.Config.unmarshalSettings(&settings)
	if err != nil {
		return settings, fmt.Errorf("failed to unmarshal settings: %w", err)
	}

	if len(settings.EndpointURL) == 0 {
		settings.EndpointURL = weComEndpoint
	}

	if !settings.MsgType.IsValid() {
		settings.MsgType = defaultWeComMsgType
	}

	if len(settings.Message) == 0 {
		settings.Message = DefaultMessageEmbed
	}
	if len(settings.Title) == 0 {
		settings.Title = DefaultMessageTitleEmbed
	}
	if len(settings.ToUser) == 0 {
		settings.ToUser = defaultWeComToUser
	}

	settings.URL = factoryConfig.DecryptFunc(context.Background(), factoryConfig.Config.SecureSettings, "url", settings.URL)
	settings.Secret = factoryConfig.DecryptFunc(context.Background(), factoryConfig.Config.SecureSettings, "secret", settings.Secret)

	if len(settings.URL) == 0 && len(settings.Secret) == 0 {
		return settings, errors.New("either url or secret is required")
	}

	if len(settings.URL) == 0 {
		settings.channel = "apiapp"
		if len(settings.AgentID) == 0 {
			return settings, errors.New("could not find AgentID in settings")
		}
		if len(settings.CorpID) == 0 {
			return settings, errors.New("could not find CorpID in settings")
		}
	}

	return settings, nil
}

func WeComFactory(fc FactoryConfig) (NotificationChannel, error) {
	ch, err := buildWecomNotifier(fc)
	if err != nil {
		return nil, receiverInitError{
			Reason: err.Error(),
			Cfg:    *fc.Config,
		}
	}
	return ch, nil
}

func buildWecomNotifier(factoryConfig FactoryConfig) (*WeComNotifier, error) {
	settings, err := buildWecomSettings(factoryConfig)
	if err != nil {
		return nil, err
	}
	return &WeComNotifier{
		Base: NewBase(&models.AlertNotification{
			Uid:                   factoryConfig.Config.UID,
			Name:                  factoryConfig.Config.Name,
			Type:                  factoryConfig.Config.Type,
			DisableResolveMessage: factoryConfig.Config.DisableResolveMessage,
			Settings:              factoryConfig.Config.Settings,
		}),
		tmpl:     factoryConfig.Template,
		log:      log.New("alerting.notifier.wecom"),
		ns:       factoryConfig.NotificationService,
		settings: settings,
	}, nil
}

// WeComNotifier is responsible for sending alert notifications to WeCom.
type WeComNotifier struct {
	*Base
	tmpl        *template.Template
	log         log.Logger
	ns          notifications.WebhookSender
	settings    wecomSettings
	tok         *WeComAccessToken
	tokExpireAt time.Time
	group       singleflight.Group
}

// Notify send an alert notification to WeCom.
func (w *WeComNotifier) Notify(ctx context.Context, as ...*types.Alert) (bool, error) {
	w.log.Info("executing WeCom notification", "notification", w.Name)

	var tmplErr error
	tmpl, _ := TmplText(ctx, w.tmpl, as, w.log, &tmplErr)

	bodyMsg := map[string]interface{}{
		"msgtype": w.settings.MsgType,
	}
	content := fmt.Sprintf("# %s\n%s\n",
		tmpl(w.settings.Title),
		tmpl(w.settings.Message),
	)
	if w.settings.MsgType != defaultWeComMsgType {
		content = fmt.Sprintf("%s\n%s\n",
			tmpl(w.settings.Title),
			tmpl(w.settings.Message),
		)
	}

	msgType := string(w.settings.MsgType)
	bodyMsg[msgType] = map[string]interface{}{
		"content": content,
	}

	url := w.settings.URL
	if w.settings.channel != defaultWeComChannelType {
		bodyMsg["agentid"] = w.settings.AgentID
		bodyMsg["touser"] = w.settings.ToUser
		token, err := w.GetAccessToken(ctx)
		if err != nil {
			return false, err
		}
		url = fmt.Sprintf(w.settings.EndpointURL+"/cgi-bin/message/send?access_token=%s", token)
	}

	body, err := json.Marshal(bodyMsg)
	if err != nil {
		return false, err
	}

	if tmplErr != nil {
		w.log.Warn("failed to template WeCom message", "error", tmplErr.Error())
	}

	cmd := &models.SendWebhookSync{
		Url:  url,
		Body: string(body),
	}

<<<<<<< HEAD
	if err := w.ns.SendWebhookSync(ctx, cmd); err != nil {
		w.log.Error("failed to send WeCom webhook", "err", err, "notification", w.Name)
=======
	if err = w.ns.SendWebhookSync(ctx, cmd); err != nil {
		w.log.Error("failed to send WeCom webhook", "error", err, "notification", w.Name)
>>>>>>> 89b365f8
		return false, err
	}

	return true, nil
}

// GetAccessToken returns the access token for apiapp
func (w *WeComNotifier) GetAccessToken(ctx context.Context) (string, error) {
	t := w.tok
	if w.tokExpireAt.Before(time.Now()) || w.tok == nil {
		// avoid multiple calls when there are multiple alarms
		tok, err, _ := w.group.Do("GetAccessToken", func() (interface{}, error) {
			return w.getAccessToken(ctx)
		})
		if err != nil {
			return "", err
		}
		t = tok.(*WeComAccessToken)
		// expire five minutes in advance to avoid using it when it is about to expire
		w.tokExpireAt = time.Now().Add(time.Second * time.Duration(t.ExpireIn-300))
		w.tok = t
	}
	return t.AccessToken, nil
}

type WeComAccessToken struct {
	AccessToken string `json:"access_token"`
	ErrMsg      string `json:"errmsg"`
	ErrCode     int    `json:"errcode"`
	ExpireIn    int    `json:"expire_in"`
}

func (w *WeComNotifier) getAccessToken(ctx context.Context) (*WeComAccessToken, error) {
	geTokenURL := fmt.Sprintf(w.settings.EndpointURL+"/cgi-bin/gettoken?corpid=%s&corpsecret=%s", w.settings.CorpID, w.settings.Secret)

	request, err := http.NewRequestWithContext(ctx, http.MethodPost, geTokenURL, nil)
	if err != nil {
		return nil, err
	}

	request.Header.Add("Content-Type", "application/json")
	request.Header.Add("User-Agent", "Grafana")

	resp, err := http.DefaultClient.Do(request)
	if err != nil {
		return nil, err
	}

	if resp.StatusCode/100 != 2 {
		return nil, fmt.Errorf("WeCom returned statuscode invalid status code: %v", resp.Status)
	}
	defer func() {
		_ = resp.Body.Close()
	}()

	var accessToken WeComAccessToken
	err = json.NewDecoder(resp.Body).Decode(&accessToken)
	if err != nil {
		return nil, err
	}

	if accessToken.ErrCode != 0 {
		return nil, fmt.Errorf("WeCom returned errmsg: %s", accessToken.ErrMsg)
	}
	return &accessToken, nil
}

func (w *WeComNotifier) SendResolved() bool {
	return !w.GetDisableResolveMessage()
}<|MERGE_RESOLUTION|>--- conflicted
+++ resolved
@@ -188,13 +188,8 @@
 		Body: string(body),
 	}
 
-<<<<<<< HEAD
-	if err := w.ns.SendWebhookSync(ctx, cmd); err != nil {
-		w.log.Error("failed to send WeCom webhook", "err", err, "notification", w.Name)
-=======
 	if err = w.ns.SendWebhookSync(ctx, cmd); err != nil {
 		w.log.Error("failed to send WeCom webhook", "error", err, "notification", w.Name)
->>>>>>> 89b365f8
 		return false, err
 	}
 
