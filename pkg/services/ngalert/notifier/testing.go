--- conflicted
+++ resolved
@@ -27,13 +27,8 @@
 	return nil, models.ErrImageNotFound
 }
 
-<<<<<<< HEAD
-func (f *FakeConfigStore) GetImages(ctx context.Context, tokens []string) ([]models.Image, error) {
-	return nil, models.ErrImageNotFound
-=======
 func (f *FakeConfigStore) GetImages(ctx context.Context, tokens []string) ([]models.Image, []string, error) {
 	return nil, nil, models.ErrImageNotFound
->>>>>>> 89b365f8
 }
 
 func NewFakeConfigStore(t *testing.T, configs map[int64]*models.AlertConfiguration) FakeConfigStore {
