--- conflicted
+++ resolved
@@ -2,13 +2,9 @@
 
 import (
 	"context"
-<<<<<<< HEAD
-	"fmt"
-=======
 	"encoding/json"
 	"fmt"
 	"strings"
->>>>>>> 1e84fede
 	"testing"
 
 	"github.com/prometheus/alertmanager/config"
@@ -214,21 +210,13 @@
 		}
 		for _, test := range tests {
 			t.Run(test.name, func(t *testing.T) {
-<<<<<<< HEAD
-				sut := createContactPointServiceSut(secretsService)
-=======
 				sut := createContactPointServiceSut(t, secretsService)
->>>>>>> 1e84fede
 				newCp := createTestContactPoint()
 
 				newCp, err := sut.CreateContactPoint(context.Background(), 1, newCp, test.from)
 				require.NoError(t, err)
 
-<<<<<<< HEAD
-				cps, err := sut.GetContactPoints(context.Background(), cpsQuery(1))
-=======
 				cps, err := sut.GetContactPoints(context.Background(), cpsQuery(1), nil)
->>>>>>> 1e84fede
 				require.NoError(t, err)
 				require.Equal(t, newCp.UID, cps[1].UID)
 				require.Equal(t, test.from, models.Provenance(cps[1].Provenance))
@@ -237,11 +225,7 @@
 				if test.errNil {
 					require.NoError(t, err)
 
-<<<<<<< HEAD
-					cps, err = sut.GetContactPoints(context.Background(), cpsQuery(1))
-=======
 					cps, err = sut.GetContactPoints(context.Background(), cpsQuery(1), nil)
->>>>>>> 1e84fede
 					require.NoError(t, err)
 					require.Equal(t, newCp.UID, cps[1].UID)
 					require.Equal(t, test.to, models.Provenance(cps[1].Provenance))
@@ -250,8 +234,6 @@
 				}
 			})
 		}
-<<<<<<< HEAD
-=======
 	})
 
 	t.Run("service respects concurrency token when updating", func(t *testing.T) {
@@ -304,7 +286,6 @@
 		q.Decrypt = true
 		_, err := sut.GetContactPoints(context.Background(), q, nil)
 		require.ErrorIs(t, err, ErrPermissionDenied)
->>>>>>> 1e84fede
 	})
 
 	t.Run("GetContactPoints gets decrypted contact points when Decrypt = true and user has permissions", func(t *testing.T) {
