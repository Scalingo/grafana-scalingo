--- conflicted
+++ resolved
@@ -66,18 +66,9 @@
 	err := tree.Validate()
 	if err != nil {
 		return fmt.Errorf("%w: %s", ErrValidation, err.Error())
-<<<<<<< HEAD
-	}
-
-	q := models.GetLatestAlertmanagerConfigurationQuery{
-		OrgID: orgID,
-	}
-	err = nps.amStore.GetLatestAlertmanagerConfiguration(ctx, &q)
-=======
 	}
 
 	revision, err := getLastConfiguration(ctx, orgID, nps.amStore)
->>>>>>> c2560129
 	if err != nil {
 		return err
 	}
@@ -126,8 +117,6 @@
 	}
 
 	return nil
-<<<<<<< HEAD
-=======
 }
 
 func (nps *NotificationPolicyService) ResetPolicyTree(ctx context.Context, orgID int64) (definitions.Route, error) {
@@ -179,5 +168,4 @@
 		receivers[receiver.Name] = struct{}{}
 	}
 	return receivers, nil
->>>>>>> c2560129
 }