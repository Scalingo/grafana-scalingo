package provisioning

import (
	"context"
	"testing"

	"github.com/grafana/grafana/pkg/infra/log"
	"github.com/grafana/grafana/pkg/services/ngalert/api/tooling/definitions"
	"github.com/grafana/grafana/pkg/services/ngalert/models"
	"github.com/grafana/grafana/pkg/setting"
	"github.com/prometheus/alertmanager/config"
	"github.com/prometheus/alertmanager/timeinterval"
	"github.com/prometheus/common/model"
	"github.com/stretchr/testify/mock"
	"github.com/stretchr/testify/require"
)

func TestNotificationPolicyService(t *testing.T) {
	t.Run("service gets policy tree from org's AM config", func(t *testing.T) {
		sut := createNotificationPolicyServiceSut()

		tree, err := sut.GetPolicyTree(context.Background(), 1)
		require.NoError(t, err)

		require.Equal(t, "grafana-default-email", tree.Receiver)
	})

	t.Run("error if referenced mute time interval is not existing", func(t *testing.T) {
		sut := createNotificationPolicyServiceSut()
		sut.amStore = &MockAMConfigStore{}
		sut.amStore.(*MockAMConfigStore).On("GetLatestAlertmanagerConfiguration", mock.Anything, mock.Anything).
			Return(
				func(ctx context.Context, query *models.GetLatestAlertmanagerConfigurationQuery) error {
<<<<<<< HEAD
					cfg, _ := deserializeAlertmanagerConfig([]byte(defaultConfig))
					mti := config.MuteTimeInterval{
						Name:          "not-the-one-we-need",
						TimeIntervals: []timeinterval.TimeInterval{},
					}
					cfg.AlertmanagerConfig.MuteTimeIntervals = append(cfg.AlertmanagerConfig.MuteTimeIntervals, mti)
					cfg.AlertmanagerConfig.Receivers = append(cfg.AlertmanagerConfig.Receivers,
						&definitions.PostableApiReceiver{
							Receiver: config.Receiver{
								// default one from createTestRoutingTree()
								Name: "a new receiver",
							},
						})
=======
					cfg := createTestAlertingConfig()
					cfg.AlertmanagerConfig.MuteTimeIntervals = []config.MuteTimeInterval{
						{
							Name:          "not-the-one-we-need",
							TimeIntervals: []timeinterval.TimeInterval{},
						},
					}
>>>>>>> 89b365f8
					data, _ := serializeAlertmanagerConfig(*cfg)
					query.Result = &models.AlertConfiguration{
						AlertmanagerConfiguration: string(data),
					}
					return nil
				})
		sut.amStore.(*MockAMConfigStore).EXPECT().
			UpdateAlertmanagerConfiguration(mock.Anything, mock.Anything).
			Return(nil)
		newRoute := createTestRoutingTree()
		newRoute.Routes = append(newRoute.Routes, &definitions.Route{
			Receiver:          "a new receiver",
			MuteTimeIntervals: []string{"not-existing"},
		})

		err := sut.UpdatePolicyTree(context.Background(), 1, newRoute, models.ProvenanceNone)
		require.Error(t, err)
	})

	t.Run("pass if referenced mute time interval is existing", func(t *testing.T) {
		sut := createNotificationPolicyServiceSut()
		sut.amStore = &MockAMConfigStore{}
		sut.amStore.(*MockAMConfigStore).On("GetLatestAlertmanagerConfiguration", mock.Anything, mock.Anything).
			Return(
				func(ctx context.Context, query *models.GetLatestAlertmanagerConfigurationQuery) error {
<<<<<<< HEAD
					cfg, _ := deserializeAlertmanagerConfig([]byte(defaultConfig))
					mti := config.MuteTimeInterval{
						Name:          "existing",
						TimeIntervals: []timeinterval.TimeInterval{},
					}
					cfg.AlertmanagerConfig.MuteTimeIntervals = append(cfg.AlertmanagerConfig.MuteTimeIntervals, mti)
					cfg.AlertmanagerConfig.Receivers = append(cfg.AlertmanagerConfig.Receivers,
						&definitions.PostableApiReceiver{
							Receiver: config.Receiver{
								// default one from createTestRoutingTree()
								Name: "a new receiver",
							},
						})
=======
					cfg := createTestAlertingConfig()
					cfg.AlertmanagerConfig.MuteTimeIntervals = []config.MuteTimeInterval{
						{
							Name:          "existing",
							TimeIntervals: []timeinterval.TimeInterval{},
						},
					}
>>>>>>> 89b365f8
					data, _ := serializeAlertmanagerConfig(*cfg)
					query.Result = &models.AlertConfiguration{
						AlertmanagerConfiguration: string(data),
					}
					return nil
				})
		sut.amStore.(*MockAMConfigStore).EXPECT().
			UpdateAlertmanagerConfiguration(mock.Anything, mock.Anything).
			Return(nil)
		newRoute := createTestRoutingTree()
		newRoute.Routes = append(newRoute.Routes, &definitions.Route{
			Receiver:          "a new receiver",
			MuteTimeIntervals: []string{"existing"},
		})

		err := sut.UpdatePolicyTree(context.Background(), 1, newRoute, models.ProvenanceNone)
		require.NoError(t, err)
	})

	t.Run("service stitches policy tree into org's AM config", func(t *testing.T) {
		sut := createNotificationPolicyServiceSut()

		newRoute := createTestRoutingTree()

		err := sut.UpdatePolicyTree(context.Background(), 1, newRoute, models.ProvenanceNone)
		require.NoError(t, err)

		updated, err := sut.GetPolicyTree(context.Background(), 1)
		require.NoError(t, err)
		require.Equal(t, "a new receiver", updated.Receiver)
	})

	t.Run("not existing receiver reference will error", func(t *testing.T) {
		sut := createNotificationPolicyServiceSut()

		newRoute := createTestRoutingTree()
		newRoute.Routes = append(newRoute.Routes, &definitions.Route{
			Receiver: "not-existing",
		})

		err := sut.UpdatePolicyTree(context.Background(), 1, newRoute, models.ProvenanceNone)
		require.Error(t, err)
	})

	t.Run("existing receiver reference will pass", func(t *testing.T) {
		sut := createNotificationPolicyServiceSut()
		sut.amStore = &MockAMConfigStore{}
		sut.amStore.(*MockAMConfigStore).On("GetLatestAlertmanagerConfiguration", mock.Anything, mock.Anything).
			Return(
				func(ctx context.Context, query *models.GetLatestAlertmanagerConfigurationQuery) error {
<<<<<<< HEAD
					cfg, _ := deserializeAlertmanagerConfig([]byte(defaultConfig))
					cfg.AlertmanagerConfig.Receivers = append(cfg.AlertmanagerConfig.Receivers,
						&definitions.PostableApiReceiver{
							Receiver: config.Receiver{
								// default one from createTestRoutingTree()
								Name: "a new receiver",
							},
						})
					cfg.AlertmanagerConfig.Receivers = append(cfg.AlertmanagerConfig.Receivers,
						&definitions.PostableApiReceiver{
							Receiver: config.Receiver{
								Name: "existing",
							},
						})
=======
					cfg := createTestAlertingConfig()
>>>>>>> 89b365f8
					data, _ := serializeAlertmanagerConfig(*cfg)
					query.Result = &models.AlertConfiguration{
						AlertmanagerConfiguration: string(data),
					}
					return nil
				})
		sut.amStore.(*MockAMConfigStore).EXPECT().
			UpdateAlertmanagerConfiguration(mock.Anything, mock.Anything).
			Return(nil)
		newRoute := createTestRoutingTree()
		newRoute.Routes = append(newRoute.Routes, &definitions.Route{
			Receiver: "existing",
		})

		err := sut.UpdatePolicyTree(context.Background(), 1, newRoute, models.ProvenanceNone)
		require.NoError(t, err)
	})

	t.Run("default provenance of records is none", func(t *testing.T) {
		sut := createNotificationPolicyServiceSut()

		tree, err := sut.GetPolicyTree(context.Background(), 1)
		require.NoError(t, err)

		require.Equal(t, models.ProvenanceNone, tree.Provenance)
	})

	t.Run("service returns upgraded provenance value", func(t *testing.T) {
		sut := createNotificationPolicyServiceSut()
		newRoute := createTestRoutingTree()

		err := sut.UpdatePolicyTree(context.Background(), 1, newRoute, models.ProvenanceAPI)
		require.NoError(t, err)

		updated, err := sut.GetPolicyTree(context.Background(), 1)
		require.NoError(t, err)
		require.Equal(t, models.ProvenanceAPI, updated.Provenance)
	})

	t.Run("service respects concurrency token when updating", func(t *testing.T) {
		sut := createNotificationPolicyServiceSut()
		newRoute := createTestRoutingTree()
		q := models.GetLatestAlertmanagerConfigurationQuery{
			OrgID: 1,
		}
		err := sut.GetAMConfigStore().GetLatestAlertmanagerConfiguration(context.Background(), &q)
		require.NoError(t, err)
		expectedConcurrencyToken := q.Result.ConfigurationHash

		err = sut.UpdatePolicyTree(context.Background(), 1, newRoute, models.ProvenanceAPI)
		require.NoError(t, err)

		fake := sut.GetAMConfigStore().(*fakeAMConfigStore)
		intercepted := fake.lastSaveCommand
		require.Equal(t, expectedConcurrencyToken, intercepted.FetchedConfigurationHash)
	})

	t.Run("updating invalid route returns ValidationError", func(t *testing.T) {
		sut := createNotificationPolicyServiceSut()
		invalid := createTestRoutingTree()
		repeat := model.Duration(0)
		invalid.RepeatInterval = &repeat

		err := sut.UpdatePolicyTree(context.Background(), 1, invalid, models.ProvenanceNone)

		require.Error(t, err)
		require.ErrorIs(t, err, ErrValidation)
	})

	t.Run("deleting route replaces with default", func(t *testing.T) {
		sut := createNotificationPolicyServiceSut()

		tree, err := sut.ResetPolicyTree(context.Background(), 1)

		require.NoError(t, err)
		require.Equal(t, "grafana-default-email", tree.Receiver)
		require.Nil(t, tree.Routes)
<<<<<<< HEAD
		require.Nil(t, tree.GroupBy)
=======
		require.Equal(t, []model.LabelName{models.FolderTitleLabel, model.AlertNameLabel}, tree.GroupBy)
	})

	t.Run("deleting route with missing default receiver restores receiver", func(t *testing.T) {
		sut := createNotificationPolicyServiceSut()
		sut.amStore = &MockAMConfigStore{}
		sut.amStore.(*MockAMConfigStore).On("GetLatestAlertmanagerConfiguration", mock.Anything, mock.Anything).
			Return(
				func(ctx context.Context, query *models.GetLatestAlertmanagerConfigurationQuery) error {
					cfg := createTestAlertingConfig()
					cfg.AlertmanagerConfig.Route = &definitions.Route{
						Receiver: "a new receiver",
					}
					cfg.AlertmanagerConfig.Receivers = []*definitions.PostableApiReceiver{
						{
							Receiver: config.Receiver{
								Name: "a new receiver",
							},
						},
						// No default receiver! Only our custom one.
					}
					data, _ := serializeAlertmanagerConfig(*cfg)
					query.Result = &models.AlertConfiguration{
						AlertmanagerConfiguration: string(data),
					}
					return nil
				})
		var interceptedSave = models.SaveAlertmanagerConfigurationCmd{}
		sut.amStore.(*MockAMConfigStore).EXPECT().SaveSucceedsIntercept(&interceptedSave)

		tree, err := sut.ResetPolicyTree(context.Background(), 1)

		require.NoError(t, err)
		require.Equal(t, "grafana-default-email", tree.Receiver)
		require.NotEmpty(t, interceptedSave.AlertmanagerConfiguration)
		// Deserializing with no error asserts that the saved config is semantically valid.
		newCfg, err := deserializeAlertmanagerConfig([]byte(interceptedSave.AlertmanagerConfiguration))
		require.NoError(t, err)
		require.Len(t, newCfg.AlertmanagerConfig.Receivers, 2)
>>>>>>> 89b365f8
	})
}

func createNotificationPolicyServiceSut() *NotificationPolicyService {
	return &NotificationPolicyService{
		amStore:         newFakeAMConfigStore(),
		provenanceStore: NewFakeProvisioningStore(),
		xact:            newNopTransactionManager(),
		log:             log.NewNopLogger(),
		settings: setting.UnifiedAlertingSettings{
			DefaultConfiguration: setting.GetAlertmanagerDefaultConfiguration(),
		},
	}
}

func createTestRoutingTree() definitions.Route {
	return definitions.Route{
		Receiver: "a new receiver",
	}
}

func createTestAlertingConfig() *definitions.PostableUserConfig {
	cfg, _ := deserializeAlertmanagerConfig([]byte(defaultConfig))
	cfg.AlertmanagerConfig.Receivers = append(cfg.AlertmanagerConfig.Receivers,
		&definitions.PostableApiReceiver{
			Receiver: config.Receiver{
				// default one from createTestRoutingTree()
				Name: "a new receiver",
			},
		})
	cfg.AlertmanagerConfig.Receivers = append(cfg.AlertmanagerConfig.Receivers,
		&definitions.PostableApiReceiver{
			Receiver: config.Receiver{
				Name: "existing",
			},
		})
	return cfg
}<|MERGE_RESOLUTION|>--- conflicted
+++ resolved
@@ -31,21 +31,6 @@
 		sut.amStore.(*MockAMConfigStore).On("GetLatestAlertmanagerConfiguration", mock.Anything, mock.Anything).
 			Return(
 				func(ctx context.Context, query *models.GetLatestAlertmanagerConfigurationQuery) error {
-<<<<<<< HEAD
-					cfg, _ := deserializeAlertmanagerConfig([]byte(defaultConfig))
-					mti := config.MuteTimeInterval{
-						Name:          "not-the-one-we-need",
-						TimeIntervals: []timeinterval.TimeInterval{},
-					}
-					cfg.AlertmanagerConfig.MuteTimeIntervals = append(cfg.AlertmanagerConfig.MuteTimeIntervals, mti)
-					cfg.AlertmanagerConfig.Receivers = append(cfg.AlertmanagerConfig.Receivers,
-						&definitions.PostableApiReceiver{
-							Receiver: config.Receiver{
-								// default one from createTestRoutingTree()
-								Name: "a new receiver",
-							},
-						})
-=======
 					cfg := createTestAlertingConfig()
 					cfg.AlertmanagerConfig.MuteTimeIntervals = []config.MuteTimeInterval{
 						{
@@ -53,7 +38,6 @@
 							TimeIntervals: []timeinterval.TimeInterval{},
 						},
 					}
->>>>>>> 89b365f8
 					data, _ := serializeAlertmanagerConfig(*cfg)
 					query.Result = &models.AlertConfiguration{
 						AlertmanagerConfiguration: string(data),
@@ -79,21 +63,6 @@
 		sut.amStore.(*MockAMConfigStore).On("GetLatestAlertmanagerConfiguration", mock.Anything, mock.Anything).
 			Return(
 				func(ctx context.Context, query *models.GetLatestAlertmanagerConfigurationQuery) error {
-<<<<<<< HEAD
-					cfg, _ := deserializeAlertmanagerConfig([]byte(defaultConfig))
-					mti := config.MuteTimeInterval{
-						Name:          "existing",
-						TimeIntervals: []timeinterval.TimeInterval{},
-					}
-					cfg.AlertmanagerConfig.MuteTimeIntervals = append(cfg.AlertmanagerConfig.MuteTimeIntervals, mti)
-					cfg.AlertmanagerConfig.Receivers = append(cfg.AlertmanagerConfig.Receivers,
-						&definitions.PostableApiReceiver{
-							Receiver: config.Receiver{
-								// default one from createTestRoutingTree()
-								Name: "a new receiver",
-							},
-						})
-=======
 					cfg := createTestAlertingConfig()
 					cfg.AlertmanagerConfig.MuteTimeIntervals = []config.MuteTimeInterval{
 						{
@@ -101,7 +70,6 @@
 							TimeIntervals: []timeinterval.TimeInterval{},
 						},
 					}
->>>>>>> 89b365f8
 					data, _ := serializeAlertmanagerConfig(*cfg)
 					query.Result = &models.AlertConfiguration{
 						AlertmanagerConfiguration: string(data),
@@ -152,24 +120,7 @@
 		sut.amStore.(*MockAMConfigStore).On("GetLatestAlertmanagerConfiguration", mock.Anything, mock.Anything).
 			Return(
 				func(ctx context.Context, query *models.GetLatestAlertmanagerConfigurationQuery) error {
-<<<<<<< HEAD
-					cfg, _ := deserializeAlertmanagerConfig([]byte(defaultConfig))
-					cfg.AlertmanagerConfig.Receivers = append(cfg.AlertmanagerConfig.Receivers,
-						&definitions.PostableApiReceiver{
-							Receiver: config.Receiver{
-								// default one from createTestRoutingTree()
-								Name: "a new receiver",
-							},
-						})
-					cfg.AlertmanagerConfig.Receivers = append(cfg.AlertmanagerConfig.Receivers,
-						&definitions.PostableApiReceiver{
-							Receiver: config.Receiver{
-								Name: "existing",
-							},
-						})
-=======
-					cfg := createTestAlertingConfig()
->>>>>>> 89b365f8
+					cfg := createTestAlertingConfig()
 					data, _ := serializeAlertmanagerConfig(*cfg)
 					query.Result = &models.AlertConfiguration{
 						AlertmanagerConfiguration: string(data),
@@ -247,9 +198,6 @@
 		require.NoError(t, err)
 		require.Equal(t, "grafana-default-email", tree.Receiver)
 		require.Nil(t, tree.Routes)
-<<<<<<< HEAD
-		require.Nil(t, tree.GroupBy)
-=======
 		require.Equal(t, []model.LabelName{models.FolderTitleLabel, model.AlertNameLabel}, tree.GroupBy)
 	})
 
@@ -289,7 +237,6 @@
 		newCfg, err := deserializeAlertmanagerConfig([]byte(interceptedSave.AlertmanagerConfiguration))
 		require.NoError(t, err)
 		require.Len(t, newCfg.AlertmanagerConfig.Receivers, 2)
->>>>>>> 89b365f8
 	})
 }
 
