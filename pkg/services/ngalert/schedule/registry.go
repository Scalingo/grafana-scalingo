package schedule

import (
	"context"
	"errors"
	"fmt"
	"sync"
	"time"

	"github.com/grafana/grafana/pkg/services/ngalert/models"
	"github.com/grafana/grafana/pkg/util"
)

<<<<<<< HEAD
=======
var errRuleDeleted = errors.New("rule deleted")

>>>>>>> 89b365f8
type alertRuleInfoRegistry struct {
	mu            sync.Mutex
	alertRuleInfo map[models.AlertRuleKey]*alertRuleInfo
}

// getOrCreateInfo gets rule routine information from registry by the key. If it does not exist, it creates a new one.
// Returns a pointer to the rule routine information and a flag that indicates whether it is a new struct or not.
func (r *alertRuleInfoRegistry) getOrCreateInfo(context context.Context, key models.AlertRuleKey) (*alertRuleInfo, bool) {
	r.mu.Lock()
	defer r.mu.Unlock()

	info, ok := r.alertRuleInfo[key]
	if !ok {
		info = newAlertRuleInfo(context)
		r.alertRuleInfo[key] = info
	}
	return info, !ok
}

// get returns the channel for the specific alert rule
// if the key does not exist returns an error
func (r *alertRuleInfoRegistry) get(key models.AlertRuleKey) (*alertRuleInfo, error) {
	r.mu.Lock()
	defer r.mu.Unlock()

	info, ok := r.alertRuleInfo[key]
	if !ok {
		return nil, fmt.Errorf("%v key not found", key)
	}
	return info, nil
}

func (r *alertRuleInfoRegistry) exists(key models.AlertRuleKey) bool {
	r.mu.Lock()
	defer r.mu.Unlock()

	_, ok := r.alertRuleInfo[key]
	return ok
}

// del removes pair that has specific key from alertRuleInfo.
// Returns 2-tuple where the first element is value of the removed pair
// and the second element indicates whether element with the specified key existed.
func (r *alertRuleInfoRegistry) del(key models.AlertRuleKey) (*alertRuleInfo, bool) {
	r.mu.Lock()
	defer r.mu.Unlock()
	info, ok := r.alertRuleInfo[key]
	if ok {
		delete(r.alertRuleInfo, key)
	}
	return info, ok
}

func (r *alertRuleInfoRegistry) keyMap() map[models.AlertRuleKey]struct{} {
	r.mu.Lock()
	defer r.mu.Unlock()
	definitionsIDs := make(map[models.AlertRuleKey]struct{}, len(r.alertRuleInfo))
	for k := range r.alertRuleInfo {
		definitionsIDs[k] = struct{}{}
	}
	return definitionsIDs
}

type ruleVersion int64

type alertRuleInfo struct {
	evalCh   chan *evaluation
	updateCh chan ruleVersion
	ctx      context.Context
	stop     func(reason error)
}

func newAlertRuleInfo(parent context.Context) *alertRuleInfo {
	ctx, stop := util.WithCancelCause(parent)
	return &alertRuleInfo{evalCh: make(chan *evaluation), updateCh: make(chan ruleVersion), ctx: ctx, stop: stop}
}

// eval signals the rule evaluation routine to perform the evaluation of the rule. Does nothing if the loop is stopped.
// Before sending a message into the channel, it does non-blocking read to make sure that there is no concurrent send operation.
// Returns a tuple where first element is
//   - true when message was sent
//   - false when the send operation is stopped
//
// the second element contains a dropped message that was sent by a concurrent sender.
func (a *alertRuleInfo) eval(eval *evaluation) (bool, *evaluation) {
	// read the channel in unblocking manner to make sure that there is no concurrent send operation.
	var droppedMsg *evaluation
	select {
	case droppedMsg = <-a.evalCh:
	default:
	}

	select {
	case a.evalCh <- eval:
		return true, droppedMsg
	case <-a.ctx.Done():
		return false, droppedMsg
	}
}

// update sends an instruction to the rule evaluation routine to update the scheduled rule to the specified version. The specified version must be later than the current version, otherwise no update will happen.
func (a *alertRuleInfo) update(lastVersion ruleVersion) bool {
	// check if the channel is not empty.
	msg := lastVersion
	select {
	case v := <-a.updateCh:
		// if it has a version pick the greatest one.
		if v > msg {
			msg = v
		}
	case <-a.ctx.Done():
		return false
	default:
	}

	select {
	case a.updateCh <- msg:
		return true
	case <-a.ctx.Done():
		return false
	}
}

type evaluation struct {
	scheduledAt time.Time
<<<<<<< HEAD
	version     int64
}

type schedulableAlertRulesRegistry struct {
	rules map[models.AlertRuleKey]*models.SchedulableAlertRule
	mu    sync.Mutex
}

// all returns all rules in the registry.
func (r *schedulableAlertRulesRegistry) all() []*models.SchedulableAlertRule {
	r.mu.Lock()
	defer r.mu.Unlock()
	result := make([]*models.SchedulableAlertRule, 0, len(r.rules))
	for _, rule := range r.rules {
		result = append(result, rule)
	}
	return result
}

func (r *schedulableAlertRulesRegistry) get(k models.AlertRuleKey) *models.SchedulableAlertRule {
=======
	rule        *models.AlertRule
	folderTitle string
}

type alertRulesRegistry struct {
	rules        map[models.AlertRuleKey]*models.AlertRule
	folderTitles map[string]string
	mu           sync.Mutex
}

// all returns all rules in the registry.
func (r *alertRulesRegistry) all() ([]*models.AlertRule, map[string]string) {
	r.mu.Lock()
	defer r.mu.Unlock()
	result := make([]*models.AlertRule, 0, len(r.rules))
	for _, rule := range r.rules {
		result = append(result, rule)
	}
	return result, r.folderTitles
}

func (r *alertRulesRegistry) get(k models.AlertRuleKey) *models.AlertRule {
>>>>>>> 89b365f8
	r.mu.Lock()
	defer r.mu.Unlock()
	return r.rules[k]
}

// set replaces all rules in the registry.
<<<<<<< HEAD
func (r *schedulableAlertRulesRegistry) set(rules []*models.SchedulableAlertRule) {
	r.mu.Lock()
	defer r.mu.Unlock()
	r.rules = make(map[models.AlertRuleKey]*models.SchedulableAlertRule)
	for _, rule := range rules {
		r.rules[rule.GetKey()] = rule
	}
}

// update inserts or replaces a rule in the registry.
func (r *schedulableAlertRulesRegistry) update(rule *models.SchedulableAlertRule) {
=======
func (r *alertRulesRegistry) set(rules []*models.AlertRule, folders map[string]string) {
	r.mu.Lock()
	defer r.mu.Unlock()
	r.rules = make(map[models.AlertRuleKey]*models.AlertRule)
	for _, rule := range rules {
		r.rules[rule.GetKey()] = rule
	}
	// return the map as is without copying because it is not mutated
	r.folderTitles = folders
}

// update inserts or replaces a rule in the registry.
func (r *alertRulesRegistry) update(rule *models.AlertRule) {
>>>>>>> 89b365f8
	r.mu.Lock()
	defer r.mu.Unlock()
	r.rules[rule.GetKey()] = rule
}

<<<<<<< HEAD
// del removes pair that has specific key from schedulableAlertRulesRegistry.
// Returns 2-tuple where the first element is value of the removed pair
// and the second element indicates whether element with the specified key existed.
func (r *schedulableAlertRulesRegistry) del(k models.AlertRuleKey) (*models.SchedulableAlertRule, bool) {
=======
// del removes pair that has specific key from alertRulesRegistry.
// Returns 2-tuple where the first element is value of the removed pair
// and the second element indicates whether element with the specified key existed.
func (r *alertRulesRegistry) del(k models.AlertRuleKey) (*models.AlertRule, bool) {
>>>>>>> 89b365f8
	r.mu.Lock()
	defer r.mu.Unlock()
	rule, ok := r.rules[k]
	if ok {
		delete(r.rules, k)
	}
	return rule, ok
<<<<<<< HEAD
=======
}

func (r *alertRulesRegistry) isEmpty() bool {
	r.mu.Lock()
	defer r.mu.Unlock()
	return len(r.rules) == 0
}

func (r *alertRulesRegistry) needsUpdate(keys []models.AlertRuleKeyWithVersion) bool {
	if len(r.rules) != len(keys) {
		return true
	}
	for _, key := range keys {
		rule, ok := r.rules[key.AlertRuleKey]
		if !ok || rule.Version != key.Version {
			return true
		}
	}
	return false
>>>>>>> 89b365f8
}<|MERGE_RESOLUTION|>--- conflicted
+++ resolved
@@ -11,11 +11,8 @@
 	"github.com/grafana/grafana/pkg/util"
 )
 
-<<<<<<< HEAD
-=======
 var errRuleDeleted = errors.New("rule deleted")
 
->>>>>>> 89b365f8
 type alertRuleInfoRegistry struct {
 	mu            sync.Mutex
 	alertRuleInfo map[models.AlertRuleKey]*alertRuleInfo
@@ -141,28 +138,6 @@
 
 type evaluation struct {
 	scheduledAt time.Time
-<<<<<<< HEAD
-	version     int64
-}
-
-type schedulableAlertRulesRegistry struct {
-	rules map[models.AlertRuleKey]*models.SchedulableAlertRule
-	mu    sync.Mutex
-}
-
-// all returns all rules in the registry.
-func (r *schedulableAlertRulesRegistry) all() []*models.SchedulableAlertRule {
-	r.mu.Lock()
-	defer r.mu.Unlock()
-	result := make([]*models.SchedulableAlertRule, 0, len(r.rules))
-	for _, rule := range r.rules {
-		result = append(result, rule)
-	}
-	return result
-}
-
-func (r *schedulableAlertRulesRegistry) get(k models.AlertRuleKey) *models.SchedulableAlertRule {
-=======
 	rule        *models.AlertRule
 	folderTitle string
 }
@@ -185,26 +160,12 @@
 }
 
 func (r *alertRulesRegistry) get(k models.AlertRuleKey) *models.AlertRule {
->>>>>>> 89b365f8
 	r.mu.Lock()
 	defer r.mu.Unlock()
 	return r.rules[k]
 }
 
 // set replaces all rules in the registry.
-<<<<<<< HEAD
-func (r *schedulableAlertRulesRegistry) set(rules []*models.SchedulableAlertRule) {
-	r.mu.Lock()
-	defer r.mu.Unlock()
-	r.rules = make(map[models.AlertRuleKey]*models.SchedulableAlertRule)
-	for _, rule := range rules {
-		r.rules[rule.GetKey()] = rule
-	}
-}
-
-// update inserts or replaces a rule in the registry.
-func (r *schedulableAlertRulesRegistry) update(rule *models.SchedulableAlertRule) {
-=======
 func (r *alertRulesRegistry) set(rules []*models.AlertRule, folders map[string]string) {
 	r.mu.Lock()
 	defer r.mu.Unlock()
@@ -218,23 +179,15 @@
 
 // update inserts or replaces a rule in the registry.
 func (r *alertRulesRegistry) update(rule *models.AlertRule) {
->>>>>>> 89b365f8
 	r.mu.Lock()
 	defer r.mu.Unlock()
 	r.rules[rule.GetKey()] = rule
 }
 
-<<<<<<< HEAD
-// del removes pair that has specific key from schedulableAlertRulesRegistry.
-// Returns 2-tuple where the first element is value of the removed pair
-// and the second element indicates whether element with the specified key existed.
-func (r *schedulableAlertRulesRegistry) del(k models.AlertRuleKey) (*models.SchedulableAlertRule, bool) {
-=======
 // del removes pair that has specific key from alertRulesRegistry.
 // Returns 2-tuple where the first element is value of the removed pair
 // and the second element indicates whether element with the specified key existed.
 func (r *alertRulesRegistry) del(k models.AlertRuleKey) (*models.AlertRule, bool) {
->>>>>>> 89b365f8
 	r.mu.Lock()
 	defer r.mu.Unlock()
 	rule, ok := r.rules[k]
@@ -242,8 +195,6 @@
 		delete(r.rules, k)
 	}
 	return rule, ok
-<<<<<<< HEAD
-=======
 }
 
 func (r *alertRulesRegistry) isEmpty() bool {
@@ -263,5 +214,4 @@
 		}
 	}
 	return false
->>>>>>> 89b365f8
 }