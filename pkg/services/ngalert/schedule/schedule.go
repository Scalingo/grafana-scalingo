package schedule

import (
	"context"
	"errors"
	"fmt"
	"net/url"
	"time"

	prometheusModel "github.com/prometheus/common/model"

	"github.com/grafana/grafana/pkg/infra/log"
	"github.com/grafana/grafana/pkg/services/datasources"
	"github.com/grafana/grafana/pkg/services/ngalert/api/tooling/definitions"
	"github.com/grafana/grafana/pkg/services/ngalert/eval"
	"github.com/grafana/grafana/pkg/services/ngalert/metrics"
	ngmodels "github.com/grafana/grafana/pkg/services/ngalert/models"
	"github.com/grafana/grafana/pkg/services/ngalert/state"
	"github.com/grafana/grafana/pkg/services/org"
	"github.com/grafana/grafana/pkg/services/user"
	"github.com/grafana/grafana/pkg/setting"
	"github.com/grafana/grafana/pkg/util/ticker"

	"github.com/benbjohnson/clock"
	"golang.org/x/sync/errgroup"
)

// ScheduleService is an interface for a service that schedules the evaluation
// of alert rules.
//
//go:generate mockery --name ScheduleService --structname FakeScheduleService --inpackage --filename schedule_mock.go --unroll-variadic=False
type ScheduleService interface {
	// Run the scheduler until the context is canceled or the scheduler returns
	// an error. The scheduler is terminated when this function returns.
	Run(context.Context) error
	// UpdateAlertRule notifies scheduler that a rule has been changed
	UpdateAlertRule(key ngmodels.AlertRuleKey, lastVersion int64)
	// DeleteAlertRule notifies scheduler that rules have been deleted
	DeleteAlertRule(keys ...ngmodels.AlertRuleKey)
}

// AlertsSender is an interface for a service that is responsible for sending notifications to the end-user.
//
//go:generate mockery --name AlertsSender --structname AlertsSenderMock --inpackage --filename alerts_sender_mock.go --with-expecter
type AlertsSender interface {
	Send(key ngmodels.AlertRuleKey, alerts definitions.PostableAlerts)
}

// RulesStore is a store that provides alert rules for scheduling
type RulesStore interface {
	GetAlertRulesKeysForScheduling(ctx context.Context) ([]ngmodels.AlertRuleKeyWithVersion, error)
	GetAlertRulesForScheduling(ctx context.Context, query *ngmodels.GetAlertRulesForSchedulingQuery) error
}

type schedule struct {
	// base tick rate (fastest possible configured check)
	baseInterval time.Duration

	// each alert rule gets its own channel and routine
	registry alertRuleInfoRegistry

	maxAttempts int64

	clock clock.Clock

	// evalApplied is only used for tests: test code can set it to non-nil
	// function, and then it'll be called from the event loop whenever the
	// message from evalApplied is handled.
	evalAppliedFunc func(ngmodels.AlertRuleKey, time.Time)

	// stopApplied is only used for tests: test code can set it to non-nil
	// function, and then it'll be called from the event loop whenever the
	// message from stopApplied is handled.
	stopAppliedFunc func(ngmodels.AlertRuleKey)

	log log.Logger

	evaluatorFactory eval.EvaluatorFactory

	ruleStore RulesStore

	stateManager *state.Manager

	appURL               *url.URL
	disableGrafanaFolder bool

	metrics *metrics.Scheduler

<<<<<<< HEAD
	// Senders help us send alerts to external Alertmanagers.
	adminConfigMtx          sync.RWMutex
	sendAlertsTo            map[int64]models.AlertmanagersChoice
	sendersCfgHash          map[int64]string
	senders                 map[int64]*sender.Sender
	adminConfigPollInterval time.Duration
	disabledOrgs            map[int64]struct{}
	minRuleInterval         time.Duration
=======
	alertsSender    AlertsSender
	minRuleInterval time.Duration
>>>>>>> 89b365f8

	// schedulableAlertRules contains the alert rules that are considered for
	// evaluation in the current tick. The evaluation of an alert rule in the
	// current tick depends on its evaluation interval and when it was
	// last evaluated.
<<<<<<< HEAD
	schedulableAlertRules schedulableAlertRulesRegistry
=======
	schedulableAlertRules alertRulesRegistry
>>>>>>> 89b365f8
}

// SchedulerCfg is the scheduler configuration.
type SchedulerCfg struct {
	Cfg              setting.UnifiedAlertingSettings
	C                clock.Clock
	EvaluatorFactory eval.EvaluatorFactory
	RuleStore        RulesStore
	Metrics          *metrics.Scheduler
	AlertSender      AlertsSender
}

// NewScheduler returns a new schedule.
func NewScheduler(cfg SchedulerCfg, appURL *url.URL, stateManager *state.Manager) *schedule {
	sch := schedule{
<<<<<<< HEAD
		registry:                alertRuleInfoRegistry{alertRuleInfo: make(map[models.AlertRuleKey]*alertRuleInfo)},
		maxAttempts:             cfg.MaxAttempts,
		clock:                   cfg.C,
		baseInterval:            cfg.BaseInterval,
		log:                     cfg.Logger,
		ticker:                  ticker,
		evalAppliedFunc:         cfg.EvalAppliedFunc,
		stopAppliedFunc:         cfg.StopAppliedFunc,
		evaluator:               cfg.Evaluator,
		ruleStore:               cfg.RuleStore,
		instanceStore:           cfg.InstanceStore,
		orgStore:                cfg.OrgStore,
		expressionService:       expressionService,
		adminConfigStore:        cfg.AdminConfigStore,
		multiOrgNotifier:        cfg.MultiOrgNotifier,
		metrics:                 cfg.Metrics,
		appURL:                  appURL,
		stateManager:            stateManager,
		sendAlertsTo:            map[int64]models.AlertmanagersChoice{},
		senders:                 map[int64]*sender.Sender{},
		sendersCfgHash:          map[int64]string{},
		adminConfigPollInterval: cfg.AdminConfigPollInterval,
		disabledOrgs:            cfg.DisabledOrgs,
		minRuleInterval:         cfg.MinRuleInterval,
		schedulableAlertRules:   schedulableAlertRulesRegistry{rules: make(map[models.AlertRuleKey]*models.SchedulableAlertRule)},
=======
		registry:              alertRuleInfoRegistry{alertRuleInfo: make(map[ngmodels.AlertRuleKey]*alertRuleInfo)},
		maxAttempts:           cfg.Cfg.MaxAttempts,
		clock:                 cfg.C,
		baseInterval:          cfg.Cfg.BaseInterval,
		log:                   log.New("ngalert.scheduler"),
		evaluatorFactory:      cfg.EvaluatorFactory,
		ruleStore:             cfg.RuleStore,
		metrics:               cfg.Metrics,
		appURL:                appURL,
		disableGrafanaFolder:  cfg.Cfg.ReservedLabels.IsReservedLabelDisabled(ngmodels.FolderTitleLabel),
		stateManager:          stateManager,
		minRuleInterval:       cfg.Cfg.MinInterval,
		schedulableAlertRules: alertRulesRegistry{rules: make(map[ngmodels.AlertRuleKey]*ngmodels.AlertRule)},
		alertsSender:          cfg.AlertSender,
>>>>>>> 89b365f8
	}

	return &sch
}

func (sch *schedule) Run(ctx context.Context) error {
	t := ticker.New(sch.clock, sch.baseInterval, sch.metrics.Ticker)
	defer t.Stop()

	if err := sch.schedulePeriodic(ctx, t); err != nil {
		sch.log.Error("Failure while running the rule evaluation loop", "error", err)
	}
	return nil
}

// UpdateAlertRule looks for the active rule evaluation and commands it to update the rule
func (sch *schedule) UpdateAlertRule(key ngmodels.AlertRuleKey, lastVersion int64) {
	ruleInfo, err := sch.registry.get(key)
	if err != nil {
		return
	}
	ruleInfo.update(ruleVersion(lastVersion))
}

// DeleteAlertRule stops evaluation of the rule, deletes it from active rules, and cleans up state cache.
<<<<<<< HEAD
func (sch *schedule) DeleteAlertRule(key models.AlertRuleKey) {
	// It can happen that the scheduler has deleted the alert rule before the
	// Ruler API has called DeleteAlertRule. This can happen as requests to
	// the Ruler API do not hold an exclusive lock over all scheduler operations.
	if _, ok := sch.schedulableAlertRules.del(key); !ok {
		sch.log.Info("alert rule cannot be removed from the scheduler as it is not scheduled", "uid", key.UID, "org_id", key.OrgID)
	}

	// Delete the rule routine
	ruleInfo, ok := sch.registry.del(key)
	if !ok {
		sch.log.Info("alert rule cannot be stopped as it is not running", "uid", key.UID, "org_id", key.OrgID)
		return
	}
	// stop rule evaluation
	ruleInfo.stop()

	// Our best bet at this point is that we update the metrics with what we hope to schedule in the next tick.
	alertRules := sch.schedulableAlertRules.all()
	sch.metrics.SchedulableAlertRules.Set(float64(len(alertRules)))
	sch.metrics.SchedulableAlertRulesHash.Set(float64(hashUIDs(alertRules)))
}

func (sch *schedule) adminConfigSync(ctx context.Context) error {
	for {
		select {
		case <-time.After(sch.adminConfigPollInterval):
			if err := sch.SyncAndApplyConfigFromDatabase(); err != nil {
				sch.log.Error("unable to sync admin configuration", "err", err)
			}
		case <-ctx.Done():
			// Stop sending alerts to all external Alertmanager(s).
			sch.adminConfigMtx.Lock()
			for orgID, s := range sch.senders {
				delete(sch.senders, orgID) // delete before we stop to make sure we don't accept any more alerts.
				s.Stop()
			}
			sch.adminConfigMtx.Unlock()

			return nil
=======
func (sch *schedule) DeleteAlertRule(keys ...ngmodels.AlertRuleKey) {
	for _, key := range keys {
		// It can happen that the scheduler has deleted the alert rule before the
		// Ruler API has called DeleteAlertRule. This can happen as requests to
		// the Ruler API do not hold an exclusive lock over all scheduler operations.
		if _, ok := sch.schedulableAlertRules.del(key); !ok {
			sch.log.Info("Alert rule cannot be removed from the scheduler as it is not scheduled", key.LogContext()...)
		}
		// Delete the rule routine
		ruleInfo, ok := sch.registry.del(key)
		if !ok {
			sch.log.Info("Alert rule cannot be stopped as it is not running", key.LogContext()...)
			continue
>>>>>>> 89b365f8
		}
		// stop rule evaluation
		ruleInfo.stop(errRuleDeleted)
	}
	// Our best bet at this point is that we update the metrics with what we hope to schedule in the next tick.
	alertRules, _ := sch.schedulableAlertRules.all()
	sch.metrics.SchedulableAlertRules.Set(float64(len(alertRules)))
	sch.metrics.SchedulableAlertRulesHash.Set(float64(hashUIDs(alertRules)))
}

func (sch *schedule) schedulePeriodic(ctx context.Context, t *ticker.T) error {
	dispatcherGroup, ctx := errgroup.WithContext(ctx)
	for {
		select {
		case tick := <-t.C:
			// We use Round(0) on the start time to remove the monotonic clock.
			// This is required as ticks from the ticker and time.Now() can have
			// a monotonic clock that when subtracted do not represent the delta
			// in wall clock time.
			start := time.Now().Round(0)
			sch.metrics.BehindSeconds.Set(start.Sub(tick).Seconds())

<<<<<<< HEAD
			tickNum := tick.Unix() / int64(sch.baseInterval.Seconds())
			disabledOrgs := make([]int64, 0, len(sch.disabledOrgs))
			for disabledOrg := range sch.disabledOrgs {
				disabledOrgs = append(disabledOrgs, disabledOrg)
			}

			if err := sch.updateSchedulableAlertRules(ctx, disabledOrgs); err != nil {
				sch.log.Error("scheduler failed to update alert rules", "err", err)
			}
			alertRules := sch.schedulableAlertRules.all()
=======
			sch.processTick(ctx, dispatcherGroup, tick)
>>>>>>> 89b365f8

			sch.metrics.SchedulePeriodicDuration.Observe(time.Since(start).Seconds())
		case <-ctx.Done():
			// waiting for all rule evaluation routines to stop
			waitErr := dispatcherGroup.Wait()
			return waitErr
		}
	}
}

<<<<<<< HEAD
			// While these are the rules that we iterate over, at the moment there's no 100% guarantee that they'll be
			// scheduled as rules could be removed before we get a chance to evaluate them.
			sch.metrics.SchedulableAlertRules.Set(float64(len(alertRules)))
			sch.metrics.SchedulableAlertRulesHash.Set(float64(hashUIDs(alertRules)))

			type readyToRunItem struct {
				key      models.AlertRuleKey
				ruleInfo *alertRuleInfo
				version  int64
			}
=======
type readyToRunItem struct {
	ruleInfo *alertRuleInfo
	evaluation
}
>>>>>>> 89b365f8

func (sch *schedule) processTick(ctx context.Context, dispatcherGroup *errgroup.Group, tick time.Time) ([]readyToRunItem, map[ngmodels.AlertRuleKey]struct{}) {
	tickNum := tick.Unix() / int64(sch.baseInterval.Seconds())

	if err := sch.updateSchedulableAlertRules(ctx); err != nil {
		sch.log.Error("Failed to update alert rules", "error", err)
	}
	alertRules, folderTitles := sch.schedulableAlertRules.all()

	// registeredDefinitions is a map used for finding deleted alert rules
	// initially it is assigned to all known alert rules from the previous cycle
	// each alert rule found also in this cycle is removed
	// so, at the end, the remaining registered alert rules are the deleted ones
	registeredDefinitions := sch.registry.keyMap()

	// While these are the rules that we iterate over, at the moment there's no 100% guarantee that they'll be
	// scheduled as rules could be removed before we get a chance to evaluate them.
	sch.metrics.SchedulableAlertRules.Set(float64(len(alertRules)))
	sch.metrics.SchedulableAlertRulesHash.Set(float64(hashUIDs(alertRules)))

	readyToRun := make([]readyToRunItem, 0)
	missingFolder := make(map[string][]string)
	for _, item := range alertRules {
		key := item.GetKey()
		ruleInfo, newRoutine := sch.registry.getOrCreateInfo(ctx, key)

		// enforce minimum evaluation interval
		if item.IntervalSeconds < int64(sch.minRuleInterval.Seconds()) {
			sch.log.Debug("Interval adjusted", append(key.LogContext(), "originalInterval", item.IntervalSeconds, "adjustedInterval", sch.minRuleInterval.Seconds())...)
			item.IntervalSeconds = int64(sch.minRuleInterval.Seconds())
		}

		invalidInterval := item.IntervalSeconds%int64(sch.baseInterval.Seconds()) != 0

		if newRoutine && !invalidInterval {
			dispatcherGroup.Go(func() error {
				return sch.ruleRoutine(ruleInfo.ctx, key, ruleInfo.evalCh, ruleInfo.updateCh)
			})
		}

		if invalidInterval {
			// this is expected to be always false
			// given that we validate interval during alert rule updates
			sch.log.Warn("Rule has an invalid interval and will be ignored. Interval should be divided exactly by scheduler interval", append(key.LogContext(), "ruleInterval", time.Duration(item.IntervalSeconds)*time.Second, "schedulerInterval", sch.baseInterval)...)
			continue
		}

		itemFrequency := item.IntervalSeconds / int64(sch.baseInterval.Seconds())
		if item.IntervalSeconds != 0 && tickNum%itemFrequency == 0 {
			var folderTitle string
			if !sch.disableGrafanaFolder {
				title, ok := folderTitles[item.NamespaceUID]
				if ok {
					folderTitle = title
				} else {
					missingFolder[item.NamespaceUID] = append(missingFolder[item.NamespaceUID], item.UID)
				}
			}
			readyToRun = append(readyToRun, readyToRunItem{ruleInfo: ruleInfo, evaluation: evaluation{
				scheduledAt: tick,
				rule:        item,
				folderTitle: folderTitle,
			}})
		}

		// remove the alert rule from the registered alert rules
		delete(registeredDefinitions, key)
	}

<<<<<<< HEAD
				time.AfterFunc(time.Duration(int64(i)*step), func() {
					success := item.ruleInfo.eval(tick, item.version)
					if !success {
						sch.log.Debug("scheduled evaluation was canceled because evaluation routine was stopped", "uid", item.key.UID, "org", item.key.OrgID, "time", tick)
					}
				})
			}
=======
	if len(missingFolder) > 0 { // if this happens then there can be problems with fetching folders from the database.
		sch.log.Warn("Unable to obtain folder titles for some rules", "missingFolderUIDToRuleUID", missingFolder)
	}
>>>>>>> 89b365f8

	var step int64 = 0
	if len(readyToRun) > 0 {
		step = sch.baseInterval.Nanoseconds() / int64(len(readyToRun))
	}

	for i := range readyToRun {
		item := readyToRun[i]

		time.AfterFunc(time.Duration(int64(i)*step), func() {
			key := item.rule.GetKey()
			success, dropped := item.ruleInfo.eval(&item.evaluation)
			if !success {
				sch.log.Debug("Scheduled evaluation was canceled because evaluation routine was stopped", append(key.LogContext(), "time", tick)...)
				return
			}
			if dropped != nil {
				sch.log.Warn("Tick dropped because alert rule evaluation is too slow", append(key.LogContext(), "time", tick)...)
				orgID := fmt.Sprint(key.OrgID)
				sch.metrics.EvaluationMissed.WithLabelValues(orgID, item.rule.Title).Inc()
			}
		})
	}

	// unregister and stop routines of the deleted alert rules
	for key := range registeredDefinitions {
		sch.DeleteAlertRule(key)
	}

	return readyToRun, registeredDefinitions
}

func (sch *schedule) ruleRoutine(grafanaCtx context.Context, key ngmodels.AlertRuleKey, evalCh <-chan *evaluation, updateCh <-chan ruleVersion) error {
	grafanaCtx = ngmodels.WithRuleKey(grafanaCtx, key)
	logger := sch.log.FromContext(grafanaCtx)
	logger.Debug("Alert rule routine started")

	orgID := fmt.Sprint(key.OrgID)
	evalTotal := sch.metrics.EvalTotal.WithLabelValues(orgID)
	evalDuration := sch.metrics.EvalDuration.WithLabelValues(orgID)
	evalTotalFailures := sch.metrics.EvalFailures.WithLabelValues(orgID)

	clearState := func() {
		states := sch.stateManager.ResetStateByRuleUID(grafanaCtx, key)
		expiredAlerts := FromAlertsStateToStoppedAlert(states, sch.appURL, sch.clock)
		if len(expiredAlerts.PostableAlerts) > 0 {
			sch.alertsSender.Send(key, expiredAlerts)
		}
	}

	evaluate := func(ctx context.Context, attempt int64, e *evaluation) {
		logger := logger.New("version", e.rule.Version, "attempt", attempt, "now", e.scheduledAt)
		start := sch.clock.Now()

		schedulerUser := &user.SignedInUser{
			UserID:           -1,
			IsServiceAccount: true,
			Login:            "grafana_scheduler",
			OrgID:            e.rule.OrgID,
			OrgRole:          org.RoleAdmin,
			Permissions: map[int64]map[string][]string{
				e.rule.OrgID: {
					datasources.ActionQuery: []string{
						datasources.ScopeAll,
					},
				},
			},
		}
		evalCtx := eval.Context(ctx, schedulerUser)
		ruleEval, err := sch.evaluatorFactory.Create(evalCtx, e.rule.GetEvalCondition())
		var results eval.Results
		var dur time.Duration
		if err == nil {
			results, err = ruleEval.Evaluate(ctx, e.scheduledAt)
			if err != nil {
				logger.Error("Failed to evaluate rule", "error", err, "duration", dur)
			}
		} else {
			logger.Error("Failed to build rule evaluator", "error", err)
		}
		dur = sch.clock.Now().Sub(start)

		evalTotal.Inc()
		evalDuration.Observe(dur.Seconds())

		if err != nil || results.HasErrors() {
			evalTotalFailures.Inc()
			if results == nil {
				results = append(results, eval.NewResultFromError(err, e.scheduledAt, dur))
			}
		} else {
			logger.Debug("Alert rule evaluated", "results", results, "duration", dur)
		}
		if ctx.Err() != nil { // check if the context is not cancelled. The evaluation can be a long-running task.
			logger.Debug("Skip updating the state because the context has been cancelled")
			return
		}
		processedStates := sch.stateManager.ProcessEvalResults(ctx, e.scheduledAt, e.rule, results, sch.getRuleExtraLabels(e))
		alerts := FromAlertStateToPostableAlerts(processedStates, sch.stateManager, sch.appURL)
		if len(alerts.PostableAlerts) > 0 {
			sch.alertsSender.Send(key, alerts)
		}
	}

	retryIfError := func(f func(attempt int64) error) error {
		var attempt int64
		var err error
		for attempt = 0; attempt < sch.maxAttempts; attempt++ {
			err = f(attempt)
			if err == nil {
				return nil
			}
		}
		return err
	}

	evalRunning := false
	var currentRuleVersion int64 = 0
	defer sch.stopApplied(key)
	for {
		select {
		// used by external services (API) to notify that rule is updated.
<<<<<<< HEAD
		case <-updateCh:
			logger.Info("fetching new version of the rule")
			err := retryIfError(func(attempt int64) error {
				newRule, err := updateRule(grafanaCtx, currentRule)
				if err != nil {
					return err
				}
				logger.Debug("new alert rule version fetched", "title", newRule.Title, "version", newRule.Version)
				currentRule = newRule
				return nil
			})
			if err != nil {
				logger.Error("updating rule failed after all retries", "err", err)
=======
		case lastVersion := <-updateCh:
			// sometimes it can happen when, for example, the rule evaluation took so long,
			// and there were two concurrent messages in updateCh and evalCh, and the eval's one got processed first.
			// therefore, at the time when message from updateCh is processed the current rule will have
			// at least the same version (or greater) and the state created for the new version of the rule.
			if currentRuleVersion >= int64(lastVersion) {
				logger.Info("Skip updating rule because its current version is actual", "version", currentRuleVersion, "newVersion", lastVersion)
				continue
>>>>>>> 89b365f8
			}
			logger.Info("Clearing the state of the rule because version has changed", "version", currentRuleVersion, "newVersion", lastVersion)
			// clear the state. So the next evaluation will start from the scratch.
			clearState()
		// evalCh - used by the scheduler to signal that evaluation is needed.
		case ctx, ok := <-evalCh:
			if !ok {
				logger.Debug("evaluation channel has been closed. Exiting")
				return nil
			}
			if evalRunning {
				continue
			}

			func() {
				evalRunning = true
				defer func() {
					evalRunning = false
					sch.evalApplied(key, ctx.scheduledAt)
				}()

				err := retryIfError(func(attempt int64) error {
					newVersion := ctx.rule.Version
					// fetch latest alert rule version
					if currentRuleVersion != newVersion {
						if currentRuleVersion > 0 { // do not clean up state if the eval loop has just started.
							logger.Debug("Got a new version of alert rule. Clear up the state and refresh extra labels", "version", currentRuleVersion, "newVersion", newVersion)
							clearState()
						}
						currentRuleVersion = newVersion
					}
					evaluate(grafanaCtx, attempt, ctx)
					return nil
				})
				if err != nil {
					logger.Error("Evaluation failed after all retries", "error", err)
				}
			}()
		case <-grafanaCtx.Done():
			// clean up the state only if the reason for stopping the evaluation loop is that the rule was deleted
			if errors.Is(grafanaCtx.Err(), errRuleDeleted) {
				clearState()
			}
			logger.Debug("Stopping alert rule routine")
			return nil
		}
	}
}

// evalApplied is only used on tests.
func (sch *schedule) evalApplied(alertDefKey ngmodels.AlertRuleKey, now time.Time) {
	if sch.evalAppliedFunc == nil {
		return
	}

	sch.evalAppliedFunc(alertDefKey, now)
}

// stopApplied is only used on tests.
func (sch *schedule) stopApplied(alertDefKey ngmodels.AlertRuleKey) {
	if sch.stopAppliedFunc == nil {
		return
	}

	sch.stopAppliedFunc(alertDefKey)
}

func (sch *schedule) getRuleExtraLabels(evalCtx *evaluation) map[string]string {
	extraLabels := make(map[string]string, 4)

	extraLabels[ngmodels.NamespaceUIDLabel] = evalCtx.rule.NamespaceUID
	extraLabels[prometheusModel.AlertNameLabel] = evalCtx.rule.Title
	extraLabels[ngmodels.RuleUIDLabel] = evalCtx.rule.UID

	if !sch.disableGrafanaFolder {
		extraLabels[ngmodels.FolderTitleLabel] = evalCtx.folderTitle
	}
	return extraLabels
}<|MERGE_RESOLUTION|>--- conflicted
+++ resolved
@@ -86,29 +86,14 @@
 
 	metrics *metrics.Scheduler
 
-<<<<<<< HEAD
-	// Senders help us send alerts to external Alertmanagers.
-	adminConfigMtx          sync.RWMutex
-	sendAlertsTo            map[int64]models.AlertmanagersChoice
-	sendersCfgHash          map[int64]string
-	senders                 map[int64]*sender.Sender
-	adminConfigPollInterval time.Duration
-	disabledOrgs            map[int64]struct{}
-	minRuleInterval         time.Duration
-=======
 	alertsSender    AlertsSender
 	minRuleInterval time.Duration
->>>>>>> 89b365f8
 
 	// schedulableAlertRules contains the alert rules that are considered for
 	// evaluation in the current tick. The evaluation of an alert rule in the
 	// current tick depends on its evaluation interval and when it was
 	// last evaluated.
-<<<<<<< HEAD
-	schedulableAlertRules schedulableAlertRulesRegistry
-=======
 	schedulableAlertRules alertRulesRegistry
->>>>>>> 89b365f8
 }
 
 // SchedulerCfg is the scheduler configuration.
@@ -124,33 +109,6 @@
 // NewScheduler returns a new schedule.
 func NewScheduler(cfg SchedulerCfg, appURL *url.URL, stateManager *state.Manager) *schedule {
 	sch := schedule{
-<<<<<<< HEAD
-		registry:                alertRuleInfoRegistry{alertRuleInfo: make(map[models.AlertRuleKey]*alertRuleInfo)},
-		maxAttempts:             cfg.MaxAttempts,
-		clock:                   cfg.C,
-		baseInterval:            cfg.BaseInterval,
-		log:                     cfg.Logger,
-		ticker:                  ticker,
-		evalAppliedFunc:         cfg.EvalAppliedFunc,
-		stopAppliedFunc:         cfg.StopAppliedFunc,
-		evaluator:               cfg.Evaluator,
-		ruleStore:               cfg.RuleStore,
-		instanceStore:           cfg.InstanceStore,
-		orgStore:                cfg.OrgStore,
-		expressionService:       expressionService,
-		adminConfigStore:        cfg.AdminConfigStore,
-		multiOrgNotifier:        cfg.MultiOrgNotifier,
-		metrics:                 cfg.Metrics,
-		appURL:                  appURL,
-		stateManager:            stateManager,
-		sendAlertsTo:            map[int64]models.AlertmanagersChoice{},
-		senders:                 map[int64]*sender.Sender{},
-		sendersCfgHash:          map[int64]string{},
-		adminConfigPollInterval: cfg.AdminConfigPollInterval,
-		disabledOrgs:            cfg.DisabledOrgs,
-		minRuleInterval:         cfg.MinRuleInterval,
-		schedulableAlertRules:   schedulableAlertRulesRegistry{rules: make(map[models.AlertRuleKey]*models.SchedulableAlertRule)},
-=======
 		registry:              alertRuleInfoRegistry{alertRuleInfo: make(map[ngmodels.AlertRuleKey]*alertRuleInfo)},
 		maxAttempts:           cfg.Cfg.MaxAttempts,
 		clock:                 cfg.C,
@@ -165,7 +123,6 @@
 		minRuleInterval:       cfg.Cfg.MinInterval,
 		schedulableAlertRules: alertRulesRegistry{rules: make(map[ngmodels.AlertRuleKey]*ngmodels.AlertRule)},
 		alertsSender:          cfg.AlertSender,
->>>>>>> 89b365f8
 	}
 
 	return &sch
@@ -191,48 +148,6 @@
 }
 
 // DeleteAlertRule stops evaluation of the rule, deletes it from active rules, and cleans up state cache.
-<<<<<<< HEAD
-func (sch *schedule) DeleteAlertRule(key models.AlertRuleKey) {
-	// It can happen that the scheduler has deleted the alert rule before the
-	// Ruler API has called DeleteAlertRule. This can happen as requests to
-	// the Ruler API do not hold an exclusive lock over all scheduler operations.
-	if _, ok := sch.schedulableAlertRules.del(key); !ok {
-		sch.log.Info("alert rule cannot be removed from the scheduler as it is not scheduled", "uid", key.UID, "org_id", key.OrgID)
-	}
-
-	// Delete the rule routine
-	ruleInfo, ok := sch.registry.del(key)
-	if !ok {
-		sch.log.Info("alert rule cannot be stopped as it is not running", "uid", key.UID, "org_id", key.OrgID)
-		return
-	}
-	// stop rule evaluation
-	ruleInfo.stop()
-
-	// Our best bet at this point is that we update the metrics with what we hope to schedule in the next tick.
-	alertRules := sch.schedulableAlertRules.all()
-	sch.metrics.SchedulableAlertRules.Set(float64(len(alertRules)))
-	sch.metrics.SchedulableAlertRulesHash.Set(float64(hashUIDs(alertRules)))
-}
-
-func (sch *schedule) adminConfigSync(ctx context.Context) error {
-	for {
-		select {
-		case <-time.After(sch.adminConfigPollInterval):
-			if err := sch.SyncAndApplyConfigFromDatabase(); err != nil {
-				sch.log.Error("unable to sync admin configuration", "err", err)
-			}
-		case <-ctx.Done():
-			// Stop sending alerts to all external Alertmanager(s).
-			sch.adminConfigMtx.Lock()
-			for orgID, s := range sch.senders {
-				delete(sch.senders, orgID) // delete before we stop to make sure we don't accept any more alerts.
-				s.Stop()
-			}
-			sch.adminConfigMtx.Unlock()
-
-			return nil
-=======
 func (sch *schedule) DeleteAlertRule(keys ...ngmodels.AlertRuleKey) {
 	for _, key := range keys {
 		// It can happen that the scheduler has deleted the alert rule before the
@@ -246,7 +161,6 @@
 		if !ok {
 			sch.log.Info("Alert rule cannot be stopped as it is not running", key.LogContext()...)
 			continue
->>>>>>> 89b365f8
 		}
 		// stop rule evaluation
 		ruleInfo.stop(errRuleDeleted)
@@ -269,20 +183,7 @@
 			start := time.Now().Round(0)
 			sch.metrics.BehindSeconds.Set(start.Sub(tick).Seconds())
 
-<<<<<<< HEAD
-			tickNum := tick.Unix() / int64(sch.baseInterval.Seconds())
-			disabledOrgs := make([]int64, 0, len(sch.disabledOrgs))
-			for disabledOrg := range sch.disabledOrgs {
-				disabledOrgs = append(disabledOrgs, disabledOrg)
-			}
-
-			if err := sch.updateSchedulableAlertRules(ctx, disabledOrgs); err != nil {
-				sch.log.Error("scheduler failed to update alert rules", "err", err)
-			}
-			alertRules := sch.schedulableAlertRules.all()
-=======
 			sch.processTick(ctx, dispatcherGroup, tick)
->>>>>>> 89b365f8
 
 			sch.metrics.SchedulePeriodicDuration.Observe(time.Since(start).Seconds())
 		case <-ctx.Done():
@@ -293,23 +194,10 @@
 	}
 }
 
-<<<<<<< HEAD
-			// While these are the rules that we iterate over, at the moment there's no 100% guarantee that they'll be
-			// scheduled as rules could be removed before we get a chance to evaluate them.
-			sch.metrics.SchedulableAlertRules.Set(float64(len(alertRules)))
-			sch.metrics.SchedulableAlertRulesHash.Set(float64(hashUIDs(alertRules)))
-
-			type readyToRunItem struct {
-				key      models.AlertRuleKey
-				ruleInfo *alertRuleInfo
-				version  int64
-			}
-=======
 type readyToRunItem struct {
 	ruleInfo *alertRuleInfo
 	evaluation
 }
->>>>>>> 89b365f8
 
 func (sch *schedule) processTick(ctx context.Context, dispatcherGroup *errgroup.Group, tick time.Time) ([]readyToRunItem, map[ngmodels.AlertRuleKey]struct{}) {
 	tickNum := tick.Unix() / int64(sch.baseInterval.Seconds())
@@ -379,19 +267,9 @@
 		delete(registeredDefinitions, key)
 	}
 
-<<<<<<< HEAD
-				time.AfterFunc(time.Duration(int64(i)*step), func() {
-					success := item.ruleInfo.eval(tick, item.version)
-					if !success {
-						sch.log.Debug("scheduled evaluation was canceled because evaluation routine was stopped", "uid", item.key.UID, "org", item.key.OrgID, "time", tick)
-					}
-				})
-			}
-=======
 	if len(missingFolder) > 0 { // if this happens then there can be problems with fetching folders from the database.
 		sch.log.Warn("Unable to obtain folder titles for some rules", "missingFolderUIDToRuleUID", missingFolder)
 	}
->>>>>>> 89b365f8
 
 	var step int64 = 0
 	if len(readyToRun) > 0 {
@@ -514,21 +392,6 @@
 	for {
 		select {
 		// used by external services (API) to notify that rule is updated.
-<<<<<<< HEAD
-		case <-updateCh:
-			logger.Info("fetching new version of the rule")
-			err := retryIfError(func(attempt int64) error {
-				newRule, err := updateRule(grafanaCtx, currentRule)
-				if err != nil {
-					return err
-				}
-				logger.Debug("new alert rule version fetched", "title", newRule.Title, "version", newRule.Version)
-				currentRule = newRule
-				return nil
-			})
-			if err != nil {
-				logger.Error("updating rule failed after all retries", "err", err)
-=======
 		case lastVersion := <-updateCh:
 			// sometimes it can happen when, for example, the rule evaluation took so long,
 			// and there were two concurrent messages in updateCh and evalCh, and the eval's one got processed first.
@@ -537,7 +400,6 @@
 			if currentRuleVersion >= int64(lastVersion) {
 				logger.Info("Skip updating rule because its current version is actual", "version", currentRuleVersion, "newVersion", lastVersion)
 				continue
->>>>>>> 89b365f8
 			}
 			logger.Info("Clearing the state of the rule because version has changed", "version", currentRuleVersion, "newVersion", lastVersion)
 			// clear the state. So the next evaluation will start from the scratch.
@@ -545,7 +407,7 @@
 		// evalCh - used by the scheduler to signal that evaluation is needed.
 		case ctx, ok := <-evalCh:
 			if !ok {
-				logger.Debug("evaluation channel has been closed. Exiting")
+				logger.Debug("Evaluation channel has been closed. Exiting")
 				return nil
 			}
 			if evalRunning {
