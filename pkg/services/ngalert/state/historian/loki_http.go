package historian

import (
	"bytes"
	"context"
	"encoding/json"
	"fmt"
	"io"
	"net/http"
	"net/url"
	"strconv"
	"time"

	"github.com/grafana/grafana/pkg/infra/log"
	"github.com/grafana/grafana/pkg/services/ngalert/metrics"
	"github.com/grafana/grafana/pkg/setting"
	"github.com/weaveworks/common/http/client"
)

<<<<<<< HEAD
=======
const defaultPageSize = 1000
const maximumPageSize = 5000

>>>>>>> 1e84fede
func NewRequester() client.Requester {
	return &http.Client{}
}

// encoder serializes log streams to some byte format.
type encoder interface {
	// encode serializes a set of log streams to bytes.
	encode(s []Stream) ([]byte, error)
	// headers returns a set of HTTP-style headers that describes the encoding scheme used.
	headers() map[string]string
}

type LokiConfig struct {
	ReadPathURL       *url.URL
	WritePathURL      *url.URL
	BasicAuthUser     string
	BasicAuthPassword string
	TenantID          string
	ExternalLabels    map[string]string
	Encoder           encoder
}

func NewLokiConfig(cfg setting.UnifiedAlertingStateHistorySettings) (LokiConfig, error) {
	read, write := cfg.LokiReadURL, cfg.LokiWriteURL
	if read == "" {
		read = cfg.LokiRemoteURL
	}
	if write == "" {
		write = cfg.LokiRemoteURL
	}

	if read == "" {
		return LokiConfig{}, fmt.Errorf("either read path URL or remote Loki URL must be provided")
	}
	if write == "" {
		return LokiConfig{}, fmt.Errorf("either write path URL or remote Loki URL must be provided")
	}

	readURL, err := url.Parse(read)
	if err != nil {
		return LokiConfig{}, fmt.Errorf("failed to parse loki remote read URL: %w", err)
	}
	writeURL, err := url.Parse(write)
	if err != nil {
		return LokiConfig{}, fmt.Errorf("failed to parse loki remote write URL: %w", err)
	}

	return LokiConfig{
		ReadPathURL:       readURL,
		WritePathURL:      writeURL,
		BasicAuthUser:     cfg.LokiBasicAuthUsername,
		BasicAuthPassword: cfg.LokiBasicAuthPassword,
		TenantID:          cfg.LokiTenantID,
		ExternalLabels:    cfg.ExternalLabels,
		// Snappy-compressed protobuf is the default, same goes for Promtail.
		Encoder: SnappyProtoEncoder{},
	}, nil
}

type HttpLokiClient struct {
	client  client.Requester
	encoder encoder
	cfg     LokiConfig
	metrics *metrics.Historian
	log     log.Logger
}

// Kind of Operation (=, !=, =~, !~)
type Operator string

const (
	// Equal operator (=)
	Eq Operator = "="
	// Not Equal operator (!=)
	Neq Operator = "!="
	// Equal operator supporting RegEx (=~)
	EqRegEx Operator = "=~"
	// Not Equal operator supporting RegEx (!~)
	NeqRegEx Operator = "!~"
)

func NewLokiClient(cfg LokiConfig, req client.Requester, metrics *metrics.Historian, logger log.Logger) *HttpLokiClient {
	tc := client.NewTimedClient(req, metrics.WriteDuration)
	return &HttpLokiClient{
		client:  tc,
		encoder: cfg.Encoder,
		cfg:     cfg,
		metrics: metrics,
		log:     logger.New("protocol", "http"),
	}
}

func (c *HttpLokiClient) Ping(ctx context.Context) error {
	uri := c.cfg.ReadPathURL.JoinPath("/loki/api/v1/labels")
	req, err := http.NewRequest(http.MethodGet, uri.String(), nil)
	if err != nil {
		return fmt.Errorf("error creating request: %w", err)
	}
	c.setAuthAndTenantHeaders(req)

	req = req.WithContext(ctx)
	res, err := c.client.Do(req)
	if res != nil {
		defer func() {
			if err := res.Body.Close(); err != nil {
				c.log.Warn("Failed to close response body", "err", err)
			}
		}()
	}
	if err != nil {
		return fmt.Errorf("error sending request: %w", err)
	}

	if res.StatusCode < 200 || res.StatusCode >= 300 {
		return fmt.Errorf("ping request to loki endpoint returned a non-200 status code: %d", res.StatusCode)
	}
	c.log.Debug("Ping request to Loki endpoint succeeded", "status", res.StatusCode)
	return nil
}

type Stream struct {
	Stream map[string]string `json:"stream"`
	Values []Sample          `json:"values"`
}

type Sample struct {
	T time.Time
	V string
}

func (r *Sample) MarshalJSON() ([]byte, error) {
	return json.Marshal([2]string{
		fmt.Sprintf("%d", r.T.UnixNano()), r.V,
	})
}

func (r *Sample) UnmarshalJSON(b []byte) error {
	// A Loki stream sample is formatted like a list with two elements, [At, Val]
	// At is a string wrapping a timestamp, in nanosecond unix epoch.
	// Val is a string containing the log line.
	var tuple [2]string
	if err := json.Unmarshal(b, &tuple); err != nil {
		return fmt.Errorf("failed to deserialize sample in Loki response: %w", err)
	}
	nano, err := strconv.ParseInt(tuple[0], 10, 64)
	if err != nil {
		return fmt.Errorf("timestamp in Loki sample not convertible to nanosecond epoch: %v", tuple[0])
	}
	r.T = time.Unix(0, nano)
	r.V = tuple[1]
	return nil
}

func (c *HttpLokiClient) Push(ctx context.Context, s []Stream) error {
	enc, err := c.encoder.encode(s)
	if err != nil {
		return err
	}

	uri := c.cfg.WritePathURL.JoinPath("/loki/api/v1/push")
	req, err := http.NewRequest(http.MethodPost, uri.String(), bytes.NewBuffer(enc))
	if err != nil {
		return fmt.Errorf("failed to create Loki request: %w", err)
	}

	c.setAuthAndTenantHeaders(req)
	for k, v := range c.encoder.headers() {
		req.Header.Add(k, v)
	}

	c.metrics.BytesWritten.Add(float64(len(enc)))
	req = req.WithContext(ctx)
	resp, err := c.client.Do(req)
	if resp != nil {
		defer func() {
			if err := resp.Body.Close(); err != nil {
				c.log.Warn("Failed to close response body", "err", err)
			}
		}()
	}
	if err != nil {
		return fmt.Errorf("failed to send request: %w", err)
	}

	if resp.StatusCode < 200 || resp.StatusCode >= 300 {
		byt, _ := io.ReadAll(resp.Body)
		if len(byt) > 0 {
			c.log.Error("Error response from Loki", "response", string(byt), "status", resp.StatusCode)
		} else {
			c.log.Error("Error response from Loki with an empty body", "status", resp.StatusCode)
		}
		return fmt.Errorf("received a non-200 response from loki, status: %d", resp.StatusCode)
	}
	return nil
}

func (c *HttpLokiClient) setAuthAndTenantHeaders(req *http.Request) {
	if c.cfg.BasicAuthUser != "" || c.cfg.BasicAuthPassword != "" {
		req.SetBasicAuth(c.cfg.BasicAuthUser, c.cfg.BasicAuthPassword)
	}

	if c.cfg.TenantID != "" {
		req.Header.Add("X-Scope-OrgID", c.cfg.TenantID)
	}
}

func (c *HttpLokiClient) RangeQuery(ctx context.Context, logQL string, start, end, limit int64) (QueryRes, error) {
	// Run the pre-flight checks for the query.
	if start > end {
		return QueryRes{}, fmt.Errorf("start time cannot be after end time")
	}
	if limit < 1 {
		limit = defaultPageSize
	}
	if limit > maximumPageSize {
		limit = maximumPageSize
	}

	queryURL := c.cfg.ReadPathURL.JoinPath("/loki/api/v1/query_range")

	values := url.Values{}
	values.Set("query", logQL)
	values.Set("start", fmt.Sprintf("%d", start))
	values.Set("end", fmt.Sprintf("%d", end))
	values.Set("limit", fmt.Sprintf("%d", limit))

	queryURL.RawQuery = values.Encode()

	req, err := http.NewRequest(http.MethodGet,
		queryURL.String(), nil)
	if err != nil {
		return QueryRes{}, fmt.Errorf("error creating request: %w", err)
	}

	req = req.WithContext(ctx)
	c.setAuthAndTenantHeaders(req)

	res, err := c.client.Do(req)
	if err != nil {
		return QueryRes{}, fmt.Errorf("error executing request: %w", err)
	}

	defer func() {
		_ = res.Body.Close()
	}()

	data, err := io.ReadAll(res.Body)
	if err != nil {
		return QueryRes{}, fmt.Errorf("error reading request response: %w", err)
	}

	if res.StatusCode < 200 || res.StatusCode >= 300 {
		if len(data) > 0 {
			c.log.Error("Error response from Loki", "response", string(data), "status", res.StatusCode)
		} else {
			c.log.Error("Error response from Loki with an empty body", "status", res.StatusCode)
		}
		return QueryRes{}, fmt.Errorf("received a non-200 response from loki, status: %d", res.StatusCode)
	}

	result := QueryRes{}
	err = json.Unmarshal(data, &result)
	if err != nil {
		fmt.Println(string(data))
		return QueryRes{}, fmt.Errorf("error parsing request response: %w", err)
	}

	return result, nil
}

type QueryRes struct {
	Data QueryData `json:"data"`
}

type QueryData struct {
	Result []Stream `json:"result"`
}<|MERGE_RESOLUTION|>--- conflicted
+++ resolved
@@ -17,12 +17,9 @@
 	"github.com/weaveworks/common/http/client"
 )
 
-<<<<<<< HEAD
-=======
 const defaultPageSize = 1000
 const maximumPageSize = 5000
 
->>>>>>> 1e84fede
 func NewRequester() client.Requester {
 	return &http.Client{}
 }
