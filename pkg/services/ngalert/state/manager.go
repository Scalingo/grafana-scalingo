--- conflicted
+++ resolved
@@ -43,14 +43,9 @@
 	historian     Historian
 	externalURL   *url.URL
 
-<<<<<<< HEAD
-	doNotSaveNormalState    bool
-	maxStateSaveConcurrency int
-=======
 	doNotSaveNormalState           bool
 	maxStateSaveConcurrency        int
 	applyNoDataAndErrorToAllStates bool
->>>>>>> 1e84fede
 }
 
 type ManagerCfg struct {
@@ -64,23 +59,6 @@
 	DoNotSaveNormalState bool
 	// MaxStateSaveConcurrency controls the number of goroutines (per rule) that can save alert state in parallel.
 	MaxStateSaveConcurrency int
-<<<<<<< HEAD
-}
-
-func NewManager(cfg ManagerCfg) *Manager {
-	return &Manager{
-		cache:                   newCache(),
-		ResendDelay:             ResendDelay, // TODO: make this configurable
-		log:                     log.New("ngalert.state.manager"),
-		metrics:                 cfg.Metrics,
-		instanceStore:           cfg.InstanceStore,
-		images:                  cfg.Images,
-		historian:               cfg.Historian,
-		clock:                   cfg.Clock,
-		externalURL:             cfg.ExternalURL,
-		doNotSaveNormalState:    cfg.DoNotSaveNormalState,
-		maxStateSaveConcurrency: cfg.MaxStateSaveConcurrency,
-=======
 
 	// ApplyNoDataAndErrorToAllStates makes state manager to apply exceptional results (NoData and Error)
 	// to all states when corresponding execution in the rule definition is set to either `Alerting` or `OK`
@@ -95,7 +73,6 @@
 	c := newCache()
 	if cfg.Metrics != nil {
 		c.RegisterMetrics(cfg.Metrics.Registerer())
->>>>>>> 1e84fede
 	}
 
 	m := &Manager{
@@ -491,16 +468,10 @@
 		return nil
 	}
 
-<<<<<<< HEAD
-	logger.Debug("Saving alert states", "count", len(states), "max_state_save_concurrency", st.maxStateSaveConcurrency)
-	_ = concurrency.ForEachJob(ctx, len(states), st.maxStateSaveConcurrency, saveState)
-	logger.Debug("Saving alert states done", "count", len(states), "max_state_save_concurrency", st.maxStateSaveConcurrency)
-=======
 	start := time.Now()
 	logger.Debug("Saving alert states", "count", len(states), "max_state_save_concurrency", st.maxStateSaveConcurrency)
 	_ = concurrency.ForEachJob(ctx, len(states), st.maxStateSaveConcurrency, saveState)
 	logger.Debug("Saving alert states done", "count", len(states), "max_state_save_concurrency", st.maxStateSaveConcurrency, "duration", time.Since(start))
->>>>>>> 1e84fede
 }
 
 func (st *Manager) deleteAlertStates(ctx context.Context, logger log.Logger, states []StateTransition) {
