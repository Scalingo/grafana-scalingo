package state

import (
	"context"
	"net/url"
	"time"

	"github.com/benbjohnson/clock"
	"github.com/grafana/grafana-plugin-sdk-go/data"

	"github.com/grafana/grafana/pkg/infra/log"
	"github.com/grafana/grafana/pkg/services/ngalert/eval"
	"github.com/grafana/grafana/pkg/services/ngalert/metrics"
	ngModels "github.com/grafana/grafana/pkg/services/ngalert/models"
)

var (
	ResendDelay           = 30 * time.Second
	MetricsScrapeInterval = 15 * time.Second // TODO: parameterize? // Setting to a reasonable default scrape interval for Prometheus.
)

// AlertInstanceManager defines the interface for querying the current alert instances.
type AlertInstanceManager interface {
	GetAll(orgID int64) []*State
	GetStatesForRuleUID(orgID int64, alertRuleUID string) []*State
}

type Manager struct {
	log     log.Logger
	metrics *metrics.State

	clock       clock.Clock
	cache       *cache
	ResendDelay time.Duration

	instanceStore InstanceStore
	images        ImageCapturer
	historian     Historian
	externalURL   *url.URL
}

func NewManager(metrics *metrics.State, externalURL *url.URL, instanceStore InstanceStore, images ImageCapturer, clock clock.Clock, historian Historian) *Manager {
	return &Manager{
		cache:         newCache(),
		ResendDelay:   ResendDelay, // TODO: make this configurable
		log:           log.New("ngalert.state.manager"),
		metrics:       metrics,
		instanceStore: instanceStore,
		images:        images,
		historian:     historian,
		clock:         clock,
		externalURL:   externalURL,
	}
}

func (st *Manager) Run(ctx context.Context) error {
	ticker := st.clock.Ticker(MetricsScrapeInterval)
	for {
		select {
		case <-ticker.C:
			st.log.Debug("Recording state cache metrics", "now", st.clock.Now())
			st.cache.recordMetrics(st.metrics)
		case <-ctx.Done():
			st.log.Debug("Stopping")
			ticker.Stop()
			return ctx.Err()
		}
	}
}

func (st *Manager) Warm(ctx context.Context, rulesReader RuleReader) {
	if st.instanceStore == nil {
		st.log.Info("Skip warming the state because instance store is not configured")
		return
	}
	startTime := time.Now()
	st.log.Info("Warming state cache for startup")

	orgIds, err := st.instanceStore.FetchOrgIds(ctx)
	if err != nil {
		st.log.Error("Unable to fetch orgIds", "error", err)
	}

	statesCount := 0
	states := make(map[int64]map[string]*ruleStates, len(orgIds))
	for _, orgId := range orgIds {
		// Get Rules
		ruleCmd := ngModels.ListAlertRulesQuery{
			OrgID: orgId,
		}
		if err := rulesReader.ListAlertRules(ctx, &ruleCmd); err != nil {
			st.log.Error("Unable to fetch previous state", "error", err)
		}

		ruleByUID := make(map[string]*ngModels.AlertRule, len(ruleCmd.Result))
		for _, rule := range ruleCmd.Result {
			ruleByUID[rule.UID] = rule
		}

		orgStates := make(map[string]*ruleStates, len(ruleByUID))
		states[orgId] = orgStates

		// Get Instances
		cmd := ngModels.ListAlertInstancesQuery{
			RuleOrgID: orgId,
		}
		if err := st.instanceStore.ListAlertInstances(ctx, &cmd); err != nil {
			st.log.Error("Unable to fetch previous state", "error", err)
		}

		for _, entry := range cmd.Result {
			ruleForEntry, ok := ruleByUID[entry.RuleUID]
			if !ok {
				// TODO Should we delete the orphaned state from the db?
				continue
			}

			rulesStates, ok := orgStates[entry.RuleUID]
			if !ok {
				rulesStates = &ruleStates{states: make(map[string]*State)}
				orgStates[entry.RuleUID] = rulesStates
			}

			lbs := map[string]string(entry.Labels)
			cacheID, err := entry.Labels.StringKey()
			if err != nil {
				st.log.Error("Error getting cacheId for entry", "error", err)
			}
			rulesStates.states[cacheID] = &State{
				AlertRuleUID:         entry.RuleUID,
				OrgID:                entry.RuleOrgID,
				CacheID:              cacheID,
				Labels:               lbs,
				State:                translateInstanceState(entry.CurrentState),
				StateReason:          entry.CurrentReason,
				LastEvaluationString: "",
				StartsAt:             entry.CurrentStateSince,
				EndsAt:               entry.CurrentStateEnd,
				LastEvaluationTime:   entry.LastEvalTime,
				Annotations:          ruleForEntry.Annotations,
			}
			statesCount++
		}
	}
	st.cache.setAllStates(states)
	st.log.Info("State cache has been initialized", "states", statesCount, "duration", time.Since(startTime))
}

func (st *Manager) Get(orgID int64, alertRuleUID, stateId string) *State {
	return st.cache.get(orgID, alertRuleUID, stateId)
}

// ResetStateByRuleUID deletes all entries in the state manager that match the given rule UID.
func (st *Manager) ResetStateByRuleUID(ctx context.Context, ruleKey ngModels.AlertRuleKey) []*State {
	logger := st.log.New(ruleKey.LogContext()...)
	logger.Debug("Resetting state of the rule")
	states := st.cache.removeByRuleUID(ruleKey.OrgID, ruleKey.UID)
	if len(states) > 0 && st.instanceStore != nil {
		err := st.instanceStore.DeleteAlertInstancesByRule(ctx, ruleKey)
		if err != nil {
			logger.Error("Failed to delete states that belong to a rule from database", "error", err)
		}
	}
	logger.Info("Rules state was reset", "states", len(states))
	return states
}

// ProcessEvalResults updates the current states that belong to a rule with the evaluation results.
// if extraLabels is not empty, those labels will be added to every state. The extraLabels take precedence over rule labels and result labels
func (st *Manager) ProcessEvalResults(ctx context.Context, evaluatedAt time.Time, alertRule *ngModels.AlertRule, results eval.Results, extraLabels data.Labels) []*State {
	logger := st.log.FromContext(ctx)
	logger.Debug("State manager processing evaluation results", "resultCount", len(results))
	var states []StateTransition

	for _, result := range results {
		s := st.setNextState(ctx, alertRule, result, extraLabels, logger)
		states = append(states, s)
	}
	staleStates := st.deleteStaleStatesFromCache(ctx, logger, evaluatedAt, alertRule)
	st.deleteAlertStates(ctx, logger, staleStates)

	st.saveAlertStates(ctx, logger, states...)

	st.logStateTransitions(ctx, alertRule, states, staleStates)

	nextStates := make([]*State, 0, len(states))
	for _, s := range states {
		nextStates = append(nextStates, s.State)
	}
	// TODO refactor further. Do not filter because it will be filtered downstream
	for _, s := range staleStates {
		if s.PreviousState == eval.Alerting {
			nextStates = append(nextStates, s.State)
		}
	}
	return nextStates
}

// Set the current state based on evaluation results
func (st *Manager) setNextState(ctx context.Context, alertRule *ngModels.AlertRule, result eval.Result, extraLabels data.Labels, logger log.Logger) StateTransition {
	currentState := st.cache.getOrCreate(ctx, st.log, alertRule, result, extraLabels, st.externalURL)

	currentState.LastEvaluationTime = result.EvaluatedAt
	currentState.EvaluationDuration = result.EvaluationDuration
	currentState.Results = append(currentState.Results, Evaluation{
		EvaluationTime:  result.EvaluatedAt,
		EvaluationState: result.State,
		Values:          NewEvaluationValues(result.Values),
		Condition:       alertRule.Condition,
	})
	currentState.LastEvaluationString = result.EvaluationString
	currentState.TrimResults(alertRule)
	oldState := currentState.State
	oldReason := currentState.StateReason

	logger.Debug("Setting alert state")
	switch result.State {
	case eval.Normal:
		currentState.resultNormal(alertRule, result)
	case eval.Alerting:
		currentState.resultAlerting(alertRule, result)
	case eval.Error:
		currentState.resultError(alertRule, result)
	case eval.NoData:
		currentState.resultNoData(alertRule, result)
	case eval.Pending: // we do not emit results with this state
	}

	// Set reason iff: result is different than state, reason is not Alerting or Normal
	currentState.StateReason = ""

	if currentState.State != result.State &&
		result.State != eval.Normal &&
		result.State != eval.Alerting {
		currentState.StateReason = result.State.String()
	}

	// Set Resolved property so the scheduler knows to send a postable alert
	// to Alertmanager.
	currentState.Resolved = oldState == eval.Alerting && currentState.State == eval.Normal

<<<<<<< HEAD
	err := st.maybeTakeScreenshot(ctx, alertRule, currentState, oldState)
	if err != nil {
		st.log.Warn("failed to generate a screenshot for an alert instance",
			"alert_rule", alertRule.UID,
			"dashboard", alertRule.DashboardUID,
			"panel", alertRule.PanelID,
			"err", err)
=======
	if shouldTakeImage(currentState.State, oldState, currentState.Image, currentState.Resolved) {
		image, err := takeImage(ctx, st.images, alertRule)
		if err != nil {
			logger.Warn("Failed to take an image",
				"dashboard", alertRule.GetDashboardUID(),
				"panel", alertRule.GetPanelID(),
				"error", err)
		} else if image != nil {
			currentState.Image = image
		}
>>>>>>> 89b365f8
	}

	st.cache.set(currentState)

	nextState := StateTransition{
		State:               currentState,
		PreviousState:       oldState,
		PreviousStateReason: oldReason,
	}

	return nextState
}

func (st *Manager) GetAll(orgID int64) []*State {
	return st.cache.getAll(orgID)
}

func (st *Manager) GetStatesForRuleUID(orgID int64, alertRuleUID string) []*State {
	return st.cache.getStatesForRuleUID(orgID, alertRuleUID)
}

func (st *Manager) Put(states []*State) {
	for _, s := range states {
		st.cache.set(s)
	}
}

// TODO: Is the `State` type necessary? Should it embed the instance?
func (st *Manager) saveAlertStates(ctx context.Context, logger log.Logger, states ...StateTransition) {
	if st.instanceStore == nil || len(states) == 0 {
		return
	}

	logger.Debug("Saving alert states", "count", len(states))
	instances := make([]ngModels.AlertInstance, 0, len(states))

	for _, s := range states {
		key, err := s.GetAlertInstanceKey()
		if err != nil {
			logger.Error("Failed to create a key for alert state to save it to database. The state will be ignored ", "cacheID", s.CacheID, "error", err)
			continue
		}
		fields := ngModels.AlertInstance{
			AlertInstanceKey:  key,
			Labels:            ngModels.InstanceLabels(s.Labels),
			CurrentState:      ngModels.InstanceStateType(s.State.State.String()),
			CurrentReason:     s.StateReason,
			LastEvalTime:      s.LastEvaluationTime,
			CurrentStateSince: s.StartsAt,
			CurrentStateEnd:   s.EndsAt,
		}
		instances = append(instances, fields)
	}

	if err := st.instanceStore.SaveAlertInstances(ctx, instances...); err != nil {
		type debugInfo struct {
			State  string
			Labels string
		}
		debug := make([]debugInfo, 0)
		for _, inst := range instances {
			debug = append(debug, debugInfo{string(inst.CurrentState), data.Labels(inst.Labels).String()})
		}
		logger.Error("Failed to save alert states", "states", debug, "error", err)
	}
}

func (st *Manager) logStateTransitions(ctx context.Context, alertRule *ngModels.AlertRule, newStates, staleStates []StateTransition) {
	if st.historian == nil {
		return
	}
	changedStates := make([]StateTransition, 0, len(staleStates))
	for _, s := range newStates {
		if s.changed() {
			changedStates = append(changedStates, s)
		}
	}

	// TODO refactor further. Let historian decide what to log. Current logic removes states `Normal (reason-X) -> Normal (reason-Y)`
	for _, t := range staleStates {
		if t.PreviousState == eval.Alerting {
			changedStates = append(changedStates, t)
		}
	}
	st.historian.RecordStates(ctx, alertRule, changedStates)
}

func (st *Manager) deleteAlertStates(ctx context.Context, logger log.Logger, states []StateTransition) {
	if st.instanceStore == nil || len(states) == 0 {
		return
	}

	logger.Debug("Deleting alert states", "count", len(states))
	toDelete := make([]ngModels.AlertInstanceKey, 0, len(states))

	for _, s := range states {
		key, err := s.GetAlertInstanceKey()
		if err != nil {
<<<<<<< HEAD
			st.log.Error("error getting dashboard for alert annotation", "dashboardUID", dashUid, "alertRuleUID", alertRule.UID, "err", err.Error())
			return
=======
			logger.Error("Failed to delete alert instance with invalid labels", "cacheID", s.CacheID, "error", err)
			continue
>>>>>>> 89b365f8
		}
		toDelete = append(toDelete, key)
	}

	err := st.instanceStore.DeleteAlertInstances(ctx, toDelete...)
	if err != nil {
		logger.Error("Failed to delete stale states", "error", err)
	}
}

<<<<<<< HEAD
	annotationRepo := annotations.GetRepository()
	if err := annotationRepo.Save(item); err != nil {
		st.log.Error("error saving alert annotation", "alertRuleUID", alertRule.UID, "err", err.Error())
		return
	}
}

func (st *Manager) staleResultsHandler(ctx context.Context, alertRule *ngModels.AlertRule, states map[string]*State) {
	allStates := st.GetStatesForRuleUID(alertRule.OrgID, alertRule.UID)
	for _, s := range allStates {
		_, ok := states[s.CacheId]
		if !ok && isItStale(s.LastEvaluationTime, alertRule.IntervalSeconds) {
			st.log.Debug("removing stale state entry", "orgID", s.OrgID, "alertRuleUID", s.AlertRuleUID, "cacheID", s.CacheId)
			st.cache.deleteEntry(s.OrgID, s.AlertRuleUID, s.CacheId)
			ilbs := ngModels.InstanceLabels(s.Labels)
			_, labelsHash, err := ilbs.StringAndHash()
			if err != nil {
				st.log.Error("unable to get labelsHash", "err", err.Error(), "orgID", s.OrgID, "alertRuleUID", s.AlertRuleUID)
			}

			if err = st.instanceStore.DeleteAlertInstance(ctx, s.OrgID, s.AlertRuleUID, labelsHash); err != nil {
				st.log.Error("unable to delete stale instance from database", "err", err.Error(), "orgID", s.OrgID, "alertRuleUID", s.AlertRuleUID, "cacheID", s.CacheId)
			}
=======
// TODO: why wouldn't you allow other types like NoData or Error?
func translateInstanceState(state ngModels.InstanceStateType) eval.State {
	switch {
	case state == ngModels.InstanceStateFiring:
		return eval.Alerting
	case state == ngModels.InstanceStateNormal:
		return eval.Normal
	default:
		return eval.Error
	}
}

func (st *Manager) deleteStaleStatesFromCache(ctx context.Context, logger log.Logger, evaluatedAt time.Time, alertRule *ngModels.AlertRule) []StateTransition {
	// If we are removing two or more stale series it makes sense to share the resolved image as the alert rule is the same.
	// TODO: We will need to change this when we support images without screenshots as each series will have a different image
	var resolvedImage *ngModels.Image

	var resolvedStates []StateTransition
	staleStates := st.cache.deleteRuleStates(alertRule.GetKey(), func(s *State) bool {
		return stateIsStale(evaluatedAt, s.LastEvaluationTime, alertRule.IntervalSeconds)
	})
>>>>>>> 89b365f8

	for _, s := range staleStates {
		logger.Info("Detected stale state entry", "cacheID", s.CacheID, "state", s.State, "reason", s.StateReason)
		oldState := s.State
		oldReason := s.StateReason

		s.State = eval.Normal
		s.StateReason = ngModels.StateReasonMissingSeries
		s.EndsAt = evaluatedAt
		s.LastEvaluationTime = evaluatedAt

		if oldState == eval.Alerting {
			s.Resolved = true
			// If there is no resolved image for this rule then take one
			if resolvedImage == nil {
				image, err := takeImage(ctx, st.images, alertRule)
				if err != nil {
					logger.Warn("Failed to take an image",
						"dashboard", alertRule.GetDashboardUID(),
						"panel", alertRule.GetPanelID(),
						"error", err)
				} else if image != nil {
					resolvedImage = image
				}
			}
			s.Image = resolvedImage
		}

		record := StateTransition{
			State:               s,
			PreviousState:       oldState,
			PreviousStateReason: oldReason,
		}
		resolvedStates = append(resolvedStates, record)
	}
	return resolvedStates
}

func stateIsStale(evaluatedAt time.Time, lastEval time.Time, intervalSeconds int64) bool {
	return !lastEval.Add(2 * time.Duration(intervalSeconds) * time.Second).After(evaluatedAt)
}<|MERGE_RESOLUTION|>--- conflicted
+++ resolved
@@ -239,15 +239,6 @@
 	// to Alertmanager.
 	currentState.Resolved = oldState == eval.Alerting && currentState.State == eval.Normal
 
-<<<<<<< HEAD
-	err := st.maybeTakeScreenshot(ctx, alertRule, currentState, oldState)
-	if err != nil {
-		st.log.Warn("failed to generate a screenshot for an alert instance",
-			"alert_rule", alertRule.UID,
-			"dashboard", alertRule.DashboardUID,
-			"panel", alertRule.PanelID,
-			"err", err)
-=======
 	if shouldTakeImage(currentState.State, oldState, currentState.Image, currentState.Resolved) {
 		image, err := takeImage(ctx, st.images, alertRule)
 		if err != nil {
@@ -258,7 +249,6 @@
 		} else if image != nil {
 			currentState.Image = image
 		}
->>>>>>> 89b365f8
 	}
 
 	st.cache.set(currentState)
@@ -357,13 +347,8 @@
 	for _, s := range states {
 		key, err := s.GetAlertInstanceKey()
 		if err != nil {
-<<<<<<< HEAD
-			st.log.Error("error getting dashboard for alert annotation", "dashboardUID", dashUid, "alertRuleUID", alertRule.UID, "err", err.Error())
-			return
-=======
 			logger.Error("Failed to delete alert instance with invalid labels", "cacheID", s.CacheID, "error", err)
 			continue
->>>>>>> 89b365f8
 		}
 		toDelete = append(toDelete, key)
 	}
@@ -374,31 +359,6 @@
 	}
 }
 
-<<<<<<< HEAD
-	annotationRepo := annotations.GetRepository()
-	if err := annotationRepo.Save(item); err != nil {
-		st.log.Error("error saving alert annotation", "alertRuleUID", alertRule.UID, "err", err.Error())
-		return
-	}
-}
-
-func (st *Manager) staleResultsHandler(ctx context.Context, alertRule *ngModels.AlertRule, states map[string]*State) {
-	allStates := st.GetStatesForRuleUID(alertRule.OrgID, alertRule.UID)
-	for _, s := range allStates {
-		_, ok := states[s.CacheId]
-		if !ok && isItStale(s.LastEvaluationTime, alertRule.IntervalSeconds) {
-			st.log.Debug("removing stale state entry", "orgID", s.OrgID, "alertRuleUID", s.AlertRuleUID, "cacheID", s.CacheId)
-			st.cache.deleteEntry(s.OrgID, s.AlertRuleUID, s.CacheId)
-			ilbs := ngModels.InstanceLabels(s.Labels)
-			_, labelsHash, err := ilbs.StringAndHash()
-			if err != nil {
-				st.log.Error("unable to get labelsHash", "err", err.Error(), "orgID", s.OrgID, "alertRuleUID", s.AlertRuleUID)
-			}
-
-			if err = st.instanceStore.DeleteAlertInstance(ctx, s.OrgID, s.AlertRuleUID, labelsHash); err != nil {
-				st.log.Error("unable to delete stale instance from database", "err", err.Error(), "orgID", s.OrgID, "alertRuleUID", s.AlertRuleUID, "cacheID", s.CacheId)
-			}
-=======
 // TODO: why wouldn't you allow other types like NoData or Error?
 func translateInstanceState(state ngModels.InstanceStateType) eval.State {
 	switch {
@@ -420,7 +380,6 @@
 	staleStates := st.cache.deleteRuleStates(alertRule.GetKey(), func(s *State) bool {
 		return stateIsStale(evaluatedAt, s.LastEvaluationTime, alertRule.IntervalSeconds)
 	})
->>>>>>> 89b365f8
 
 	for _, s := range staleStates {
 		logger.Info("Detected stale state entry", "cacheID", s.CacheID, "state", s.State, "reason", s.StateReason)
