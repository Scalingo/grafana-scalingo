package state_test

import (
	"context"
	"errors"
	"fmt"
	"math/rand"
	"sort"
	"testing"
	"time"

	"github.com/benbjohnson/clock"
	"github.com/google/go-cmp/cmp"
	"github.com/google/go-cmp/cmp/cmpopts"
	"github.com/grafana/grafana-plugin-sdk-go/data"
	"github.com/prometheus/client_golang/prometheus"
	"github.com/stretchr/testify/assert"
	"github.com/stretchr/testify/require"

	"github.com/grafana/grafana/pkg/expr"
	"github.com/grafana/grafana/pkg/services/annotations"
	"github.com/grafana/grafana/pkg/services/annotations/annotationstest"
	"github.com/grafana/grafana/pkg/services/dashboards"
	"github.com/grafana/grafana/pkg/services/ngalert/eval"
	"github.com/grafana/grafana/pkg/services/ngalert/metrics"
	"github.com/grafana/grafana/pkg/services/ngalert/models"
	"github.com/grafana/grafana/pkg/services/ngalert/state"
	"github.com/grafana/grafana/pkg/services/ngalert/state/historian"
	"github.com/grafana/grafana/pkg/services/ngalert/tests"
)

var testMetrics = metrics.NewNGAlert(prometheus.NewPedanticRegistry())

func TestWarmStateCache(t *testing.T) {
	evaluationTime, err := time.Parse("2006-01-02", "2021-03-25")
	require.NoError(t, err)
	ctx := context.Background()
	_, dbstore := tests.SetupTestEnv(t, 1)

	const mainOrgID int64 = 1
	rule := tests.CreateTestAlertRule(t, ctx, dbstore, 600, mainOrgID)

	expectedEntries := []*state.State{
		{
			AlertRuleUID: rule.UID,
			OrgID:        rule.OrgID,
			CacheID:      `[["test1","testValue1"]]`,
			Labels:       data.Labels{"test1": "testValue1"},
			State:        eval.Normal,
			Results: []state.Evaluation{
				{EvaluationTime: evaluationTime, EvaluationState: eval.Normal},
			},
			StartsAt:           evaluationTime.Add(-1 * time.Minute),
			EndsAt:             evaluationTime.Add(1 * time.Minute),
			LastEvaluationTime: evaluationTime,
			Annotations:        map[string]string{"testAnnoKey": "testAnnoValue"},
		}, {
			AlertRuleUID: rule.UID,
			OrgID:        rule.OrgID,
			CacheID:      `[["test2","testValue2"]]`,
			Labels:       data.Labels{"test2": "testValue2"},
			State:        eval.Alerting,
			Results: []state.Evaluation{
				{EvaluationTime: evaluationTime, EvaluationState: eval.Alerting},
			},
			StartsAt:           evaluationTime.Add(-1 * time.Minute),
			EndsAt:             evaluationTime.Add(1 * time.Minute),
			LastEvaluationTime: evaluationTime,
			Annotations:        map[string]string{"testAnnoKey": "testAnnoValue"},
		},
	}

	labels := models.InstanceLabels{"test1": "testValue1"}
	_, hash, _ := labels.StringAndHash()
	instance1 := models.AlertInstance{
		AlertInstanceKey: models.AlertInstanceKey{
			RuleOrgID:  rule.OrgID,
			RuleUID:    rule.UID,
			LabelsHash: hash,
		},
		CurrentState:      models.InstanceStateNormal,
		LastEvalTime:      evaluationTime,
		CurrentStateSince: evaluationTime.Add(-1 * time.Minute),
		CurrentStateEnd:   evaluationTime.Add(1 * time.Minute),
		Labels:            labels,
	}

	_ = dbstore.SaveAlertInstances(ctx, instance1)

	labels = models.InstanceLabels{"test2": "testValue2"}
	_, hash, _ = labels.StringAndHash()
	instance2 := models.AlertInstance{
		AlertInstanceKey: models.AlertInstanceKey{
			RuleOrgID:  rule.OrgID,
			RuleUID:    rule.UID,
			LabelsHash: hash,
		},
		CurrentState:      models.InstanceStateFiring,
		LastEvalTime:      evaluationTime,
		CurrentStateSince: evaluationTime.Add(-1 * time.Minute),
		CurrentStateEnd:   evaluationTime.Add(1 * time.Minute),
		Labels:            labels,
	}
	_ = dbstore.SaveAlertInstances(ctx, instance2)
	st := state.NewManager(testMetrics.GetStateMetrics(), nil, dbstore, &state.NoopImageService{}, clock.NewMock(), &state.FakeHistorian{})
	st.Warm(ctx, dbstore)

	t.Run("instance cache has expected entries", func(t *testing.T) {
		for _, entry := range expectedEntries {
			cacheEntry := st.Get(entry.OrgID, entry.AlertRuleUID, entry.CacheID)

			if diff := cmp.Diff(entry, cacheEntry, cmpopts.IgnoreFields(state.State{}, "Results")); diff != "" {
				t.Errorf("Result mismatch (-want +got):\n%s", diff)
				t.FailNow()
			}
		}
	})
}

func TestDashboardAnnotations(t *testing.T) {
	evaluationTime, err := time.Parse("2006-01-02", "2022-01-01")
	require.NoError(t, err)

	ctx := context.Background()
	_, dbstore := tests.SetupTestEnv(t, 1)

	fakeAnnoRepo := annotationstest.NewFakeAnnotationsRepo()
	hist := historian.NewAnnotationHistorian(fakeAnnoRepo, &dashboards.FakeDashboardService{})
	st := state.NewManager(testMetrics.GetStateMetrics(), nil, dbstore, &state.NoopImageService{}, clock.New(), hist)

	const mainOrgID int64 = 1

	rule := tests.CreateTestAlertRuleWithLabels(t, ctx, dbstore, 600, mainOrgID, map[string]string{
		"test1": "testValue1",
		"test2": "{{ $labels.instance_label }}",
	})

	st.Warm(ctx, dbstore)
	bValue := float64(42)
	cValue := float64(1)
	_ = st.ProcessEvalResults(ctx, evaluationTime, rule, eval.Results{{
		Instance:    data.Labels{"instance_label": "testValue2"},
		State:       eval.Alerting,
		EvaluatedAt: evaluationTime,
		Values: map[string]eval.NumberValueCapture{
			"B": {Var: "B", Value: &bValue, Labels: data.Labels{"job": "prometheus"}},
			"C": {Var: "C", Value: &cValue, Labels: data.Labels{"job": "prometheus"}},
		},
	}}, data.Labels{
		"alertname": rule.Title,
	})

	expected := []string{rule.Title + " {alertname=" + rule.Title + ", instance_label=testValue2, test1=testValue1, test2=testValue2} - B=42.000000, C=1.000000"}
	sort.Strings(expected)
	require.Eventuallyf(t, func() bool {
		var actual []string
		for _, next := range fakeAnnoRepo.Items() {
			actual = append(actual, next.Text)
		}
		sort.Strings(actual)
		if len(expected) != len(actual) {
			return false
		}
		for i := 0; i < len(expected); i++ {
			if expected[i] != actual[i] {
				return false
			}
		}
		return true
	}, time.Second, 100*time.Millisecond, "unexpected annotations")
}

func TestProcessEvalResults(t *testing.T) {
	evaluationTime, err := time.Parse("2006-01-02", "2021-03-25")
	if err != nil {
		t.Fatalf("error parsing date format: %s", err.Error())
	}
	evaluationDuration := 10 * time.Millisecond

	testCases := []struct {
		desc                string
		alertRule           *models.AlertRule
		evalResults         []eval.Results
		expectedStates      map[string]*state.State
		expectedAnnotations int
	}{
		{
			desc: "a cache entry is correctly created",
			alertRule: &models.AlertRule{
				OrgID:           1,
				Title:           "test_title",
				UID:             "test_alert_rule_uid",
				NamespaceUID:    "test_namespace_uid",
				Annotations:     map[string]string{"annotation": "test"},
				Labels:          map[string]string{"label": "test"},
				IntervalSeconds: 10,
			},
			evalResults: []eval.Results{
				{
					eval.Result{
						Instance:           data.Labels{"instance_label": "test"},
						State:              eval.Normal,
						EvaluatedAt:        evaluationTime,
						EvaluationDuration: evaluationDuration,
					},
				},
			},
			expectedStates: map[string]*state.State{
				`[["__alert_rule_namespace_uid__","test_namespace_uid"],["__alert_rule_uid__","test_alert_rule_uid"],["alertname","test_title"],["instance_label","test"],["label","test"]]`: {
					AlertRuleUID: "test_alert_rule_uid",
					OrgID:        1,
					CacheID:      `[["__alert_rule_namespace_uid__","test_namespace_uid"],["__alert_rule_uid__","test_alert_rule_uid"],["alertname","test_title"],["instance_label","test"],["label","test"]]`,
					Labels: data.Labels{
						"__alert_rule_namespace_uid__": "test_namespace_uid",
						"__alert_rule_uid__":           "test_alert_rule_uid",
						"alertname":                    "test_title",
						"label":                        "test",
						"instance_label":               "test",
					},
					Values: make(map[string]float64),
					State:  eval.Normal,
					Results: []state.Evaluation{
						{
							EvaluationTime:  evaluationTime,
							EvaluationState: eval.Normal,
							Values:          make(map[string]*float64),
						},
					},
					LastEvaluationTime: evaluationTime,
					EvaluationDuration: evaluationDuration,
					Annotations:        map[string]string{"annotation": "test"},
				},
			},
		},
		{
			desc: "two results create two correct cache entries",
			alertRule: &models.AlertRule{
				OrgID:           1,
				Title:           "test_title",
				UID:             "test_alert_rule_uid",
				NamespaceUID:    "test_namespace_uid",
				Annotations:     map[string]string{"annotation": "test"},
				Labels:          map[string]string{"label": "test"},
				IntervalSeconds: 10,
			},
			evalResults: []eval.Results{
				{
					eval.Result{
						Instance:           data.Labels{"instance_label_1": "test"},
						State:              eval.Normal,
						EvaluatedAt:        evaluationTime,
						EvaluationDuration: evaluationDuration,
					},
					eval.Result{
						Instance:           data.Labels{"instance_label_2": "test"},
						State:              eval.Alerting,
						EvaluatedAt:        evaluationTime,
						EvaluationDuration: evaluationDuration,
					},
				},
			},
			expectedAnnotations: 1,
			expectedStates: map[string]*state.State{
				`[["__alert_rule_namespace_uid__","test_namespace_uid"],["__alert_rule_uid__","test_alert_rule_uid"],["alertname","test_title"],["instance_label_1","test"],["label","test"]]`: {
					AlertRuleUID: "test_alert_rule_uid",
					OrgID:        1,
					CacheID:      `[["__alert_rule_namespace_uid__","test_namespace_uid"],["__alert_rule_uid__","test_alert_rule_uid"],["alertname","test_title"],["instance_label_1","test"],["label","test"]]`,
					Labels: data.Labels{
						"__alert_rule_namespace_uid__": "test_namespace_uid",
						"__alert_rule_uid__":           "test_alert_rule_uid",
						"alertname":                    "test_title",
						"label":                        "test",
						"instance_label_1":             "test",
					},
					Values: make(map[string]float64),
					State:  eval.Normal,
					Results: []state.Evaluation{
						{
							EvaluationTime:  evaluationTime,
							EvaluationState: eval.Normal,
							Values:          make(map[string]*float64),
						},
					},
					LastEvaluationTime: evaluationTime,
					EvaluationDuration: evaluationDuration,
					Annotations:        map[string]string{"annotation": "test"},
				},
				`[["__alert_rule_namespace_uid__","test_namespace_uid"],["__alert_rule_uid__","test_alert_rule_uid"],["alertname","test_title"],["instance_label_2","test"],["label","test"]]`: {
					AlertRuleUID: "test_alert_rule_uid",
					OrgID:        1,
					CacheID:      `[["__alert_rule_namespace_uid__","test_namespace_uid"],["__alert_rule_uid__","test_alert_rule_uid"],["alertname","test_title"],["instance_label_2","test"],["label","test"]]`,
					Labels: data.Labels{
						"__alert_rule_namespace_uid__": "test_namespace_uid",
						"__alert_rule_uid__":           "test_alert_rule_uid",
						"alertname":                    "test_title",
						"label":                        "test",
						"instance_label_2":             "test",
					},
					Values: make(map[string]float64),
					State:  eval.Alerting,
					Results: []state.Evaluation{
						{
							EvaluationTime:  evaluationTime,
							EvaluationState: eval.Alerting,
							Values:          make(map[string]*float64),
						},
					},
					StartsAt:           evaluationTime,
					EndsAt:             evaluationTime.Add(state.ResendDelay * 3),
					LastEvaluationTime: evaluationTime,
					EvaluationDuration: evaluationDuration,
					Annotations:        map[string]string{"annotation": "test"},
				},
			},
		},
		{
			desc: "state is maintained",
			alertRule: &models.AlertRule{
				OrgID:           1,
				Title:           "test_title",
				UID:             "test_alert_rule_uid_1",
				NamespaceUID:    "test_namespace_uid",
				Annotations:     map[string]string{"annotation": "test"},
				Labels:          map[string]string{"label": "test"},
				IntervalSeconds: 10,
			},
			evalResults: []eval.Results{
				{
					eval.Result{
						Instance:           data.Labels{"instance_label": "test"},
						State:              eval.Normal,
						EvaluatedAt:        evaluationTime,
						EvaluationDuration: evaluationDuration,
					},
				},
				{
					eval.Result{
						Instance:           data.Labels{"instance_label": "test"},
						State:              eval.Normal,
						EvaluatedAt:        evaluationTime.Add(1 * time.Minute),
						EvaluationDuration: evaluationDuration,
					},
				},
			},
			expectedStates: map[string]*state.State{
				`[["__alert_rule_namespace_uid__","test_namespace_uid"],["__alert_rule_uid__","test_alert_rule_uid_1"],["alertname","test_title"],["instance_label","test"],["label","test"]]`: {
					AlertRuleUID: "test_alert_rule_uid_1",
					OrgID:        1,
					CacheID:      `[["__alert_rule_namespace_uid__","test_namespace_uid"],["__alert_rule_uid__","test_alert_rule_uid_1"],["alertname","test_title"],["instance_label","test"],["label","test"]]`,
					Labels: data.Labels{
						"__alert_rule_namespace_uid__": "test_namespace_uid",
						"__alert_rule_uid__":           "test_alert_rule_uid_1",
						"alertname":                    "test_title",
						"label":                        "test",
						"instance_label":               "test",
					},
					Values: make(map[string]float64),
					State:  eval.Normal,
					Results: []state.Evaluation{
						{
							EvaluationTime:  evaluationTime,
							EvaluationState: eval.Normal,
							Values:          make(map[string]*float64),
						},
						{
							EvaluationTime:  evaluationTime.Add(1 * time.Minute),
							EvaluationState: eval.Normal,
							Values:          make(map[string]*float64),
						},
					},
					LastEvaluationTime: evaluationTime.Add(1 * time.Minute),
					EvaluationDuration: evaluationDuration,
					Annotations:        map[string]string{"annotation": "test"},
				},
			},
		},
		{
			desc: "normal -> alerting transition when For is unset",
			alertRule: &models.AlertRule{
				OrgID:           1,
				Title:           "test_title",
				UID:             "test_alert_rule_uid_2",
				NamespaceUID:    "test_namespace_uid",
				Annotations:     map[string]string{"annotation": "test"},
				Labels:          map[string]string{"label": "test"},
				IntervalSeconds: 10,
			},
			evalResults: []eval.Results{
				{
					eval.Result{
						Instance:           data.Labels{"instance_label": "test"},
						State:              eval.Normal,
						EvaluatedAt:        evaluationTime,
						EvaluationDuration: evaluationDuration,
					},
				},
				{
					eval.Result{
						Instance:           data.Labels{"instance_label": "test"},
						State:              eval.Alerting,
						EvaluatedAt:        evaluationTime.Add(1 * time.Minute),
						EvaluationDuration: evaluationDuration,
					},
				},
			},
			expectedAnnotations: 1,
			expectedStates: map[string]*state.State{
				`[["__alert_rule_namespace_uid__","test_namespace_uid"],["__alert_rule_uid__","test_alert_rule_uid_2"],["alertname","test_title"],["instance_label","test"],["label","test"]]`: {
					AlertRuleUID: "test_alert_rule_uid_2",
					OrgID:        1,
					CacheID:      `[["__alert_rule_namespace_uid__","test_namespace_uid"],["__alert_rule_uid__","test_alert_rule_uid_2"],["alertname","test_title"],["instance_label","test"],["label","test"]]`,
					Labels: data.Labels{
						"__alert_rule_namespace_uid__": "test_namespace_uid",
						"__alert_rule_uid__":           "test_alert_rule_uid_2",
						"alertname":                    "test_title",
						"label":                        "test",
						"instance_label":               "test",
					},
					Values: make(map[string]float64),
					State:  eval.Alerting,
					Results: []state.Evaluation{
						{
							EvaluationTime:  evaluationTime,
							EvaluationState: eval.Normal,
							Values:          make(map[string]*float64),
						},
						{
							EvaluationTime:  evaluationTime.Add(1 * time.Minute),
							EvaluationState: eval.Alerting,
							Values:          make(map[string]*float64),
						},
					},
					StartsAt:           evaluationTime.Add(1 * time.Minute),
					EndsAt:             evaluationTime.Add(1 * time.Minute).Add(state.ResendDelay * 3),
					LastEvaluationTime: evaluationTime.Add(1 * time.Minute),
					EvaluationDuration: evaluationDuration,
					Annotations:        map[string]string{"annotation": "test"},
				},
			},
		},
		{
			desc: "normal -> alerting when For is set",
			alertRule: &models.AlertRule{
				OrgID:           1,
				Title:           "test_title",
				UID:             "test_alert_rule_uid_2",
				NamespaceUID:    "test_namespace_uid",
				Annotations:     map[string]string{"annotation": "test"},
				Labels:          map[string]string{"label": "test"},
				IntervalSeconds: 10,
				For:             1 * time.Minute,
			},
			evalResults: []eval.Results{
				{
					eval.Result{
						Instance:           data.Labels{"instance_label": "test"},
						State:              eval.Normal,
						EvaluatedAt:        evaluationTime,
						EvaluationDuration: evaluationDuration,
					},
				},
				{
					eval.Result{
						Instance:           data.Labels{"instance_label": "test"},
						State:              eval.Alerting,
						EvaluatedAt:        evaluationTime.Add(10 * time.Second),
						EvaluationDuration: evaluationDuration,
					},
				},
				{
					eval.Result{
						Instance:           data.Labels{"instance_label": "test"},
						State:              eval.Alerting,
						EvaluatedAt:        evaluationTime.Add(80 * time.Second),
						EvaluationDuration: evaluationDuration,
					},
				},
			},
			expectedAnnotations: 2,
			expectedStates: map[string]*state.State{
				`[["__alert_rule_namespace_uid__","test_namespace_uid"],["__alert_rule_uid__","test_alert_rule_uid_2"],["alertname","test_title"],["instance_label","test"],["label","test"]]`: {
					AlertRuleUID: "test_alert_rule_uid_2",
					OrgID:        1,
					CacheID:      `[["__alert_rule_namespace_uid__","test_namespace_uid"],["__alert_rule_uid__","test_alert_rule_uid_2"],["alertname","test_title"],["instance_label","test"],["label","test"]]`,
					Labels: data.Labels{
						"__alert_rule_namespace_uid__": "test_namespace_uid",
						"__alert_rule_uid__":           "test_alert_rule_uid_2",
						"alertname":                    "test_title",
						"label":                        "test",
						"instance_label":               "test",
					},
					Values: make(map[string]float64),
					State:  eval.Alerting,
					Results: []state.Evaluation{
						{
							EvaluationTime:  evaluationTime,
							EvaluationState: eval.Normal,
							Values:          make(map[string]*float64),
						},
						{
							EvaluationTime:  evaluationTime.Add(10 * time.Second),
							EvaluationState: eval.Alerting,
							Values:          make(map[string]*float64),
						},
						{
							EvaluationTime:  evaluationTime.Add(80 * time.Second),
							EvaluationState: eval.Alerting,
							Values:          make(map[string]*float64),
						},
					},
					StartsAt:           evaluationTime.Add(80 * time.Second),
					EndsAt:             evaluationTime.Add(80 * time.Second).Add(state.ResendDelay * 3),
					LastEvaluationTime: evaluationTime.Add(80 * time.Second),
					EvaluationDuration: evaluationDuration,
					Annotations:        map[string]string{"annotation": "test"},
				},
			},
		},
		{
			desc: "normal -> alerting -> noData -> alerting when For is set",
			alertRule: &models.AlertRule{
				OrgID:           1,
				Title:           "test_title",
				UID:             "test_alert_rule_uid_2",
				NamespaceUID:    "test_namespace_uid",
				Annotations:     map[string]string{"annotation": "test"},
				Labels:          map[string]string{"label": "test"},
				IntervalSeconds: 10,
				For:             20 * time.Second,
				NoDataState:     models.NoData,
			},
			evalResults: []eval.Results{
				{
					eval.Result{
						Instance:           data.Labels{"instance_label": "test"},
						State:              eval.Normal,
						EvaluatedAt:        evaluationTime,
						EvaluationDuration: evaluationDuration,
					},
				},
				{
					eval.Result{
						Instance:           data.Labels{"instance_label": "test"},
						State:              eval.Alerting,
						EvaluatedAt:        evaluationTime.Add(10 * time.Second),
						EvaluationDuration: evaluationDuration,
					},
				},
				{
					eval.Result{
						Instance:           data.Labels{"instance_label": "test"},
						State:              eval.NoData,
						EvaluatedAt:        evaluationTime.Add(20 * time.Second),
						EvaluationDuration: evaluationDuration,
					},
				},
				{
					eval.Result{
						Instance:           data.Labels{"instance_label": "test"},
						State:              eval.Alerting,
						EvaluatedAt:        evaluationTime.Add(30 * time.Second),
						EvaluationDuration: evaluationDuration,
					},
				},
				{
					eval.Result{
						Instance:           data.Labels{"instance_label": "test"},
						State:              eval.Alerting,
						EvaluatedAt:        evaluationTime.Add(40 * time.Second),
						EvaluationDuration: evaluationDuration,
					},
				},
			},
			expectedAnnotations: 3,
			expectedStates: map[string]*state.State{
				`[["__alert_rule_namespace_uid__","test_namespace_uid"],["__alert_rule_uid__","test_alert_rule_uid_2"],["alertname","test_title"],["instance_label","test"],["label","test"]]`: {
					AlertRuleUID: "test_alert_rule_uid_2",
					OrgID:        1,
					CacheID:      `[["__alert_rule_namespace_uid__","test_namespace_uid"],["__alert_rule_uid__","test_alert_rule_uid_2"],["alertname","test_title"],["instance_label","test"],["label","test"]]`,
					Labels: data.Labels{
						"__alert_rule_namespace_uid__": "test_namespace_uid",
						"__alert_rule_uid__":           "test_alert_rule_uid_2",
						"alertname":                    "test_title",
						"label":                        "test",
						"instance_label":               "test",
					},
					Values: make(map[string]float64),
					State:  eval.Pending,
					Results: []state.Evaluation{
						{
							EvaluationTime:  evaluationTime.Add(30 * time.Second),
							EvaluationState: eval.Alerting,
							Values:          make(map[string]*float64),
						},
						{
							EvaluationTime:  evaluationTime.Add(40 * time.Second),
							EvaluationState: eval.Alerting,
							Values:          make(map[string]*float64),
						},
					},
					StartsAt:           evaluationTime.Add(30 * time.Second),
					EndsAt:             evaluationTime.Add(30 * time.Second).Add(state.ResendDelay * 3),
					LastEvaluationTime: evaluationTime.Add(40 * time.Second),
					EvaluationDuration: evaluationDuration,
					Annotations:        map[string]string{"annotation": "test"},
				},
			},
		},
		{
			desc: "pending -> alerting -> noData when For is set and NoDataState is NoData",
			alertRule: &models.AlertRule{
				OrgID:           1,
				Title:           "test_title",
				UID:             "test_alert_rule_uid_2",
				NamespaceUID:    "test_namespace_uid",
				Annotations:     map[string]string{"annotation": "test"},
				Labels:          map[string]string{"label": "test"},
				IntervalSeconds: 10,
				For:             20 * time.Second,
				NoDataState:     models.NoData,
			},
			evalResults: []eval.Results{
				{
					eval.Result{
						Instance:           data.Labels{"instance_label": "test"},
						State:              eval.Alerting,
						EvaluatedAt:        evaluationTime,
						EvaluationDuration: evaluationDuration,
					},
				},
				{
					eval.Result{
						Instance:           data.Labels{"instance_label": "test"},
						State:              eval.Alerting,
						EvaluatedAt:        evaluationTime.Add(10 * time.Second),
						EvaluationDuration: evaluationDuration,
					},
				},
				{
					eval.Result{
						Instance:           data.Labels{"instance_label": "test"},
						State:              eval.Alerting,
						EvaluatedAt:        evaluationTime.Add(20 * time.Second),
						EvaluationDuration: evaluationDuration,
					},
				},
				{
					eval.Result{
						Instance:           data.Labels{"instance_label": "test"},
						State:              eval.NoData,
						EvaluatedAt:        evaluationTime.Add(30 * time.Second),
						EvaluationDuration: evaluationDuration,
					},
				},
			},
			expectedAnnotations: 3,
			expectedStates: map[string]*state.State{
				`[["__alert_rule_namespace_uid__","test_namespace_uid"],["__alert_rule_uid__","test_alert_rule_uid_2"],["alertname","test_title"],["instance_label","test"],["label","test"]]`: {
					AlertRuleUID: "test_alert_rule_uid_2",
					OrgID:        1,
					CacheID:      `[["__alert_rule_namespace_uid__","test_namespace_uid"],["__alert_rule_uid__","test_alert_rule_uid_2"],["alertname","test_title"],["instance_label","test"],["label","test"]]`,
					Labels: data.Labels{
						"__alert_rule_namespace_uid__": "test_namespace_uid",
						"__alert_rule_uid__":           "test_alert_rule_uid_2",
						"alertname":                    "test_title",
						"label":                        "test",
						"instance_label":               "test",
					},
					Values: make(map[string]float64),
					State:  eval.NoData,
					Results: []state.Evaluation{
						{
							EvaluationTime:  evaluationTime.Add(20 * time.Second),
							EvaluationState: eval.Alerting,
							Values:          make(map[string]*float64),
						},
						{
							EvaluationTime:  evaluationTime.Add(30 * time.Second),
							EvaluationState: eval.NoData,
							Values:          make(map[string]*float64),
						},
					},
					StartsAt:           evaluationTime.Add(20 * time.Second),
					EndsAt:             evaluationTime.Add(30 * time.Second).Add(state.ResendDelay * 3),
					LastEvaluationTime: evaluationTime.Add(30 * time.Second),
					EvaluationDuration: evaluationDuration,
					Annotations:        map[string]string{"annotation": "test"},
				},
			},
		},
		{
			desc: "normal -> pending when For is set but not exceeded and first result is normal",
			alertRule: &models.AlertRule{
				OrgID:           1,
				Title:           "test_title",
				UID:             "test_alert_rule_uid_2",
				NamespaceUID:    "test_namespace_uid",
				Annotations:     map[string]string{"annotation": "test"},
				Labels:          map[string]string{"label": "test"},
				IntervalSeconds: 10,
				For:             1 * time.Minute,
			},
			evalResults: []eval.Results{
				{
					eval.Result{
						Instance:           data.Labels{"instance_label": "test"},
						State:              eval.Normal,
						EvaluatedAt:        evaluationTime,
						EvaluationDuration: evaluationDuration,
					},
				},
				{
					eval.Result{
						Instance:           data.Labels{"instance_label": "test"},
						State:              eval.Alerting,
						EvaluatedAt:        evaluationTime.Add(10 * time.Second),
						EvaluationDuration: evaluationDuration,
					},
				},
			},
			expectedAnnotations: 1,
			expectedStates: map[string]*state.State{
				`[["__alert_rule_namespace_uid__","test_namespace_uid"],["__alert_rule_uid__","test_alert_rule_uid_2"],["alertname","test_title"],["instance_label","test"],["label","test"]]`: {
					AlertRuleUID: "test_alert_rule_uid_2",
					OrgID:        1,
					CacheID:      `[["__alert_rule_namespace_uid__","test_namespace_uid"],["__alert_rule_uid__","test_alert_rule_uid_2"],["alertname","test_title"],["instance_label","test"],["label","test"]]`,
					Labels: data.Labels{
						"__alert_rule_namespace_uid__": "test_namespace_uid",
						"__alert_rule_uid__":           "test_alert_rule_uid_2",
						"alertname":                    "test_title",
						"label":                        "test",
						"instance_label":               "test",
					},
					Values: make(map[string]float64),
					State:  eval.Pending,
					Results: []state.Evaluation{
						{
							EvaluationTime:  evaluationTime,
							EvaluationState: eval.Normal,
							Values:          make(map[string]*float64),
						},
						{
							EvaluationTime:  evaluationTime.Add(10 * time.Second),
							EvaluationState: eval.Alerting,
							Values:          make(map[string]*float64),
						},
					},
					StartsAt:           evaluationTime.Add(10 * time.Second),
					EndsAt:             evaluationTime.Add(10 * time.Second).Add(state.ResendDelay * 3),
					LastEvaluationTime: evaluationTime.Add(10 * time.Second),
					EvaluationDuration: evaluationDuration,
					Annotations:        map[string]string{"annotation": "test"},
				},
			},
		},
		{
			desc: "normal -> pending when For is set but not exceeded and first result is alerting",
			alertRule: &models.AlertRule{
				OrgID:           1,
				Title:           "test_title",
				UID:             "test_alert_rule_uid_2",
				NamespaceUID:    "test_namespace_uid",
				Annotations:     map[string]string{"annotation": "test"},
				Labels:          map[string]string{"label": "test"},
				IntervalSeconds: 10,
				For:             1 * time.Minute,
			},
			evalResults: []eval.Results{
				{
					eval.Result{
						Instance:           data.Labels{"instance_label": "test"},
						State:              eval.Alerting,
						EvaluatedAt:        evaluationTime,
						EvaluationDuration: evaluationDuration,
					},
				},
				{
					eval.Result{
						Instance:           data.Labels{"instance_label": "test"},
						State:              eval.Alerting,
						EvaluatedAt:        evaluationTime.Add(10 * time.Second),
						EvaluationDuration: evaluationDuration,
					},
				},
			},
			expectedAnnotations: 1,
			expectedStates: map[string]*state.State{
				`[["__alert_rule_namespace_uid__","test_namespace_uid"],["__alert_rule_uid__","test_alert_rule_uid_2"],["alertname","test_title"],["instance_label","test"],["label","test"]]`: {
					AlertRuleUID: "test_alert_rule_uid_2",
					OrgID:        1,
					CacheID:      `[["__alert_rule_namespace_uid__","test_namespace_uid"],["__alert_rule_uid__","test_alert_rule_uid_2"],["alertname","test_title"],["instance_label","test"],["label","test"]]`,
					Labels: data.Labels{
						"__alert_rule_namespace_uid__": "test_namespace_uid",
						"__alert_rule_uid__":           "test_alert_rule_uid_2",
						"alertname":                    "test_title",
						"label":                        "test",
						"instance_label":               "test",
					},
					Values: make(map[string]float64),
					State:  eval.Pending,
					Results: []state.Evaluation{
						{
							EvaluationTime:  evaluationTime,
							EvaluationState: eval.Alerting,
							Values:          make(map[string]*float64),
						},
						{
							EvaluationTime:  evaluationTime.Add(10 * time.Second),
							EvaluationState: eval.Alerting,
							Values:          make(map[string]*float64),
						},
					},
					StartsAt:           evaluationTime,
					EndsAt:             evaluationTime.Add(state.ResendDelay * 3),
					LastEvaluationTime: evaluationTime.Add(10 * time.Second),
					EvaluationDuration: evaluationDuration,
					Annotations:        map[string]string{"annotation": "test"},
				},
			},
		},
		{
			desc: "normal -> alerting when result is NoData and NoDataState is alerting",
			alertRule: &models.AlertRule{
				OrgID:           1,
				Title:           "test_title",
				UID:             "test_alert_rule_uid_2",
				NamespaceUID:    "test_namespace_uid",
				Annotations:     map[string]string{"annotation": "test"},
				Labels:          map[string]string{"label": "test"},
				IntervalSeconds: 10,
				NoDataState:     models.Alerting,
			},
			evalResults: []eval.Results{
				{
					eval.Result{
						Instance:           data.Labels{"instance_label": "test"},
						State:              eval.Normal,
						EvaluatedAt:        evaluationTime,
						EvaluationDuration: evaluationDuration,
					},
				},
				{
					eval.Result{
						Instance:           data.Labels{"instance_label": "test"},
						State:              eval.NoData,
						EvaluatedAt:        evaluationTime.Add(10 * time.Second),
						EvaluationDuration: evaluationDuration,
					},
				},
			},
			expectedAnnotations: 1,
			expectedStates: map[string]*state.State{
				`[["__alert_rule_namespace_uid__","test_namespace_uid"],["__alert_rule_uid__","test_alert_rule_uid_2"],["alertname","test_title"],["instance_label","test"],["label","test"]]`: {
					AlertRuleUID: "test_alert_rule_uid_2",
					OrgID:        1,
					CacheID:      `[["__alert_rule_namespace_uid__","test_namespace_uid"],["__alert_rule_uid__","test_alert_rule_uid_2"],["alertname","test_title"],["instance_label","test"],["label","test"]]`,
					Labels: data.Labels{
						"__alert_rule_namespace_uid__": "test_namespace_uid",
						"__alert_rule_uid__":           "test_alert_rule_uid_2",
						"alertname":                    "test_title",
						"label":                        "test",
						"instance_label":               "test",
					},
					Values:      make(map[string]float64),
					State:       eval.Alerting,
					StateReason: eval.NoData.String(),
					Results: []state.Evaluation{
						{
							EvaluationTime:  evaluationTime,
							EvaluationState: eval.Normal,
							Values:          make(map[string]*float64),
						},
						{
							EvaluationTime:  evaluationTime.Add(10 * time.Second),
							EvaluationState: eval.NoData,
							Values:          make(map[string]*float64),
						},
					},
					StartsAt:           evaluationTime.Add(10 * time.Second),
					EndsAt:             evaluationTime.Add(10 * time.Second).Add(state.ResendDelay * 3),
					LastEvaluationTime: evaluationTime.Add(10 * time.Second),
					EvaluationDuration: evaluationDuration,
					Annotations:        map[string]string{"annotation": "test"},
				},
			},
		},
		{
			desc: "normal -> nodata when result is NoData and NoDataState is nodata",
			alertRule: &models.AlertRule{
				OrgID:           1,
				Title:           "test_title",
				UID:             "test_alert_rule_uid_2",
				NamespaceUID:    "test_namespace_uid",
				Annotations:     map[string]string{"annotation": "test"},
				Labels:          map[string]string{"label": "test"},
				IntervalSeconds: 10,
				NoDataState:     models.NoData,
			},
			evalResults: []eval.Results{
				{
					eval.Result{
						Instance:           data.Labels{"instance_label": "test"},
						State:              eval.Normal,
						EvaluatedAt:        evaluationTime,
						EvaluationDuration: evaluationDuration,
					},
				},
				{
					eval.Result{
						Instance:           data.Labels{"instance_label": "test"},
						State:              eval.NoData,
						EvaluatedAt:        evaluationTime.Add(10 * time.Second),
						EvaluationDuration: evaluationDuration,
					},
				},
			},
			expectedAnnotations: 1,
			expectedStates: map[string]*state.State{
				`[["__alert_rule_namespace_uid__","test_namespace_uid"],["__alert_rule_uid__","test_alert_rule_uid_2"],["alertname","test_title"],["instance_label","test"],["label","test"]]`: {
					AlertRuleUID: "test_alert_rule_uid_2",
					OrgID:        1,
					CacheID:      `[["__alert_rule_namespace_uid__","test_namespace_uid"],["__alert_rule_uid__","test_alert_rule_uid_2"],["alertname","test_title"],["instance_label","test"],["label","test"]]`,
					Labels: data.Labels{
						"__alert_rule_namespace_uid__": "test_namespace_uid",
						"__alert_rule_uid__":           "test_alert_rule_uid_2",
						"alertname":                    "test_title",
						"label":                        "test",
						"instance_label":               "test",
					},
					Values: make(map[string]float64),
					State:  eval.NoData,
					Results: []state.Evaluation{
						{
							EvaluationTime:  evaluationTime,
							EvaluationState: eval.Normal,
							Values:          make(map[string]*float64),
						},
						{
							EvaluationTime:  evaluationTime.Add(10 * time.Second),
							EvaluationState: eval.NoData,
							Values:          make(map[string]*float64),
						},
					},
					StartsAt:           evaluationTime.Add(10 * time.Second),
					EndsAt:             evaluationTime.Add(10 * time.Second).Add(state.ResendDelay * 3),
					LastEvaluationTime: evaluationTime.Add(10 * time.Second),
					EvaluationDuration: evaluationDuration,
					Annotations:        map[string]string{"annotation": "test"},
				},
			},
		},
		{
			desc: "normal -> nodata no labels when result is NoData and NoDataState is nodata",
			alertRule: &models.AlertRule{
				OrgID:           1,
				Title:           "test_title",
				UID:             "test_alert_rule_uid_2",
				NamespaceUID:    "test_namespace_uid",
				Annotations:     map[string]string{"annotation": "test"},
				Labels:          map[string]string{"label": "test"},
				IntervalSeconds: 10,
				NoDataState:     models.NoData,
			},
			evalResults: []eval.Results{
				{
					eval.Result{
						Instance:           data.Labels{"instance_label": "test"},
						State:              eval.Normal,
						EvaluatedAt:        evaluationTime,
						EvaluationDuration: evaluationDuration,
					},
				},
				{
					eval.Result{
						Instance:           data.Labels{},
						State:              eval.NoData,
						EvaluatedAt:        evaluationTime.Add(10 * time.Second),
						EvaluationDuration: evaluationDuration,
					},
				},
			},
			expectedAnnotations: 1,
			expectedStates: map[string]*state.State{
				`[["__alert_rule_namespace_uid__","test_namespace_uid"],["__alert_rule_uid__","test_alert_rule_uid_2"],["alertname","test_title"],["instance_label","test"],["label","test"]]`: {
					AlertRuleUID: "test_alert_rule_uid_2",
					OrgID:        1,
					CacheID:      `[["__alert_rule_namespace_uid__","test_namespace_uid"],["__alert_rule_uid__","test_alert_rule_uid_2"],["alertname","test_title"],["instance_label","test"],["label","test"]]`,
					Labels: data.Labels{
						"__alert_rule_namespace_uid__": "test_namespace_uid",
						"__alert_rule_uid__":           "test_alert_rule_uid_2",
						"alertname":                    "test_title",
						"label":                        "test",
						"instance_label":               "test",
					},
					Values: make(map[string]float64),
					State:  eval.Normal,
					Results: []state.Evaluation{
						{
							EvaluationTime:  evaluationTime,
							EvaluationState: eval.Normal,
							Values:          make(map[string]*float64),
						},
					},
					StartsAt:           time.Time{},
					EndsAt:             time.Time{},
					LastEvaluationTime: evaluationTime,
					EvaluationDuration: evaluationDuration,
					Annotations:        map[string]string{"annotation": "test"},
				},
				`[["__alert_rule_namespace_uid__","test_namespace_uid"],["__alert_rule_uid__","test_alert_rule_uid_2"],["alertname","test_title"],["label","test"]]`: {
					AlertRuleUID: "test_alert_rule_uid_2",
					OrgID:        1,
					CacheID:      `[["__alert_rule_namespace_uid__","test_namespace_uid"],["__alert_rule_uid__","test_alert_rule_uid_2"],["alertname","test_title"],["label","test"]]`,
					Labels: data.Labels{
						"__alert_rule_namespace_uid__": "test_namespace_uid",
						"__alert_rule_uid__":           "test_alert_rule_uid_2",
						"alertname":                    "test_title",
						"label":                        "test",
					},
					Values: make(map[string]float64),
					State:  eval.NoData,
					Results: []state.Evaluation{
						{
							EvaluationTime:  evaluationTime.Add(10 * time.Second),
							EvaluationState: eval.NoData,
							Values:          make(map[string]*float64),
						},
					},
					StartsAt:           evaluationTime.Add(10 * time.Second),
					EndsAt:             evaluationTime.Add(10 * time.Second).Add(state.ResendDelay * 3),
					LastEvaluationTime: evaluationTime.Add(10 * time.Second),
					EvaluationDuration: evaluationDuration,
					Annotations:        map[string]string{"annotation": "test"},
				},
			},
		},
		{
			desc: "normal (multi-dimensional) -> nodata no labels when result is NoData and NoDataState is nodata",
			alertRule: &models.AlertRule{
				OrgID:           1,
				Title:           "test_title",
				UID:             "test_alert_rule_uid_2",
				NamespaceUID:    "test_namespace_uid",
				Annotations:     map[string]string{"annotation": "test"},
				Labels:          map[string]string{"label": "test"},
				IntervalSeconds: 10,
				NoDataState:     models.NoData,
			},
			evalResults: []eval.Results{
				{
					eval.Result{
						Instance:           data.Labels{"instance_label": "test-1"},
						State:              eval.Normal,
						EvaluatedAt:        evaluationTime,
						EvaluationDuration: evaluationDuration,
					},
					eval.Result{
						Instance:           data.Labels{"instance_label": "test-2"},
						State:              eval.Normal,
						EvaluatedAt:        evaluationTime,
						EvaluationDuration: evaluationDuration,
					},
				},
				{
					eval.Result{
						Instance:           data.Labels{},
						State:              eval.NoData,
						EvaluatedAt:        evaluationTime.Add(10 * time.Second),
						EvaluationDuration: evaluationDuration,
					},
				},
			},
			expectedAnnotations: 1,
			expectedStates: map[string]*state.State{
				`[["__alert_rule_namespace_uid__","test_namespace_uid"],["__alert_rule_uid__","test_alert_rule_uid_2"],["alertname","test_title"],["instance_label","test-1"],["label","test"]]`: {
					AlertRuleUID: "test_alert_rule_uid_2",
					OrgID:        1,
					CacheID:      `[["__alert_rule_namespace_uid__","test_namespace_uid"],["__alert_rule_uid__","test_alert_rule_uid_2"],["alertname","test_title"],["instance_label","test-1"],["label","test"]]`,
					Labels: data.Labels{
						"__alert_rule_namespace_uid__": "test_namespace_uid",
						"__alert_rule_uid__":           "test_alert_rule_uid_2",
						"alertname":                    "test_title",
						"label":                        "test",
						"instance_label":               "test-1",
					},
					Values: make(map[string]float64),
					State:  eval.Normal,
					Results: []state.Evaluation{
						{
							EvaluationTime:  evaluationTime,
							EvaluationState: eval.Normal,
							Values:          make(map[string]*float64),
						},
					},
					StartsAt:           time.Time{},
					EndsAt:             time.Time{},
					LastEvaluationTime: evaluationTime,
					EvaluationDuration: evaluationDuration,
					Annotations:        map[string]string{"annotation": "test"},
				},
				`[["__alert_rule_namespace_uid__","test_namespace_uid"],["__alert_rule_uid__","test_alert_rule_uid_2"],["alertname","test_title"],["instance_label","test-2"],["label","test"]]`: {
					AlertRuleUID: "test_alert_rule_uid_2",
					OrgID:        1,
					CacheID:      `[["__alert_rule_namespace_uid__","test_namespace_uid"],["__alert_rule_uid__","test_alert_rule_uid_2"],["alertname","test_title"],["instance_label","test-2"],["label","test"]]`,
					Labels: data.Labels{
						"__alert_rule_namespace_uid__": "test_namespace_uid",
						"__alert_rule_uid__":           "test_alert_rule_uid_2",
						"alertname":                    "test_title",
						"label":                        "test",
						"instance_label":               "test-2",
					},
					Values: make(map[string]float64),
					State:  eval.Normal,
					Results: []state.Evaluation{
						{
							EvaluationTime:  evaluationTime,
							EvaluationState: eval.Normal,
							Values:          make(map[string]*float64),
						},
					},
					StartsAt:           time.Time{},
					EndsAt:             time.Time{},
					LastEvaluationTime: evaluationTime,
					EvaluationDuration: evaluationDuration,
					Annotations:        map[string]string{"annotation": "test"},
				},
				`[["__alert_rule_namespace_uid__","test_namespace_uid"],["__alert_rule_uid__","test_alert_rule_uid_2"],["alertname","test_title"],["label","test"]]`: {
					AlertRuleUID: "test_alert_rule_uid_2",
					OrgID:        1,
					CacheID:      `[["__alert_rule_namespace_uid__","test_namespace_uid"],["__alert_rule_uid__","test_alert_rule_uid_2"],["alertname","test_title"],["label","test"]]`,
					Labels: data.Labels{
						"__alert_rule_namespace_uid__": "test_namespace_uid",
						"__alert_rule_uid__":           "test_alert_rule_uid_2",
						"alertname":                    "test_title",
						"label":                        "test",
					},
					Values: make(map[string]float64),
					State:  eval.NoData,
					Results: []state.Evaluation{
						{
							EvaluationTime:  evaluationTime.Add(10 * time.Second),
							EvaluationState: eval.NoData,
							Values:          make(map[string]*float64),
						},
					},
					StartsAt:           evaluationTime.Add(10 * time.Second),
					EndsAt:             evaluationTime.Add(10 * time.Second).Add(state.ResendDelay * 3),
					LastEvaluationTime: evaluationTime.Add(10 * time.Second),
					EvaluationDuration: evaluationDuration,
					Annotations:        map[string]string{"annotation": "test"},
				},
			},
		},
		{
			desc: "normal -> nodata no labels -> normal when result is NoData and NoDataState is nodata",
			alertRule: &models.AlertRule{
				OrgID:           1,
				Title:           "test_title",
				UID:             "test_alert_rule_uid_2",
				NamespaceUID:    "test_namespace_uid",
				Annotations:     map[string]string{"annotation": "test"},
				Labels:          map[string]string{"label": "test"},
				IntervalSeconds: 10,
				NoDataState:     models.NoData,
			},
			evalResults: []eval.Results{
				{
					eval.Result{
						Instance:           data.Labels{"instance_label": "test"},
						State:              eval.Normal,
						EvaluatedAt:        evaluationTime,
						EvaluationDuration: evaluationDuration,
					},
				},
				{
					eval.Result{
						Instance:           data.Labels{},
						State:              eval.NoData,
						EvaluatedAt:        evaluationTime.Add(10 * time.Second),
						EvaluationDuration: evaluationDuration,
					},
				},
				{
					eval.Result{
						Instance:           data.Labels{"instance_label": "test"},
						State:              eval.Normal,
						EvaluatedAt:        evaluationTime.Add(20 * time.Second),
						EvaluationDuration: evaluationDuration,
					},
				},
			},
			expectedAnnotations: 1,
			expectedStates: map[string]*state.State{
				`[["__alert_rule_namespace_uid__","test_namespace_uid"],["__alert_rule_uid__","test_alert_rule_uid_2"],["alertname","test_title"],["instance_label","test"],["label","test"]]`: {
					AlertRuleUID: "test_alert_rule_uid_2",
					OrgID:        1,
					CacheID:      `[["__alert_rule_namespace_uid__","test_namespace_uid"],["__alert_rule_uid__","test_alert_rule_uid_2"],["alertname","test_title"],["instance_label","test"],["label","test"]]`,
					Labels: data.Labels{
						"__alert_rule_namespace_uid__": "test_namespace_uid",
						"__alert_rule_uid__":           "test_alert_rule_uid_2",
						"alertname":                    "test_title",
						"label":                        "test",
						"instance_label":               "test",
					},
					Values: make(map[string]float64),
					State:  eval.Normal,
					Results: []state.Evaluation{
						{
							EvaluationTime:  evaluationTime,
							EvaluationState: eval.Normal,
							Values:          make(map[string]*float64),
						},
						{
							EvaluationTime:  evaluationTime.Add(20 * time.Second),
							EvaluationState: eval.Normal,
							Values:          make(map[string]*float64),
						},
					},
					StartsAt:           time.Time{},
					EndsAt:             time.Time{},
					LastEvaluationTime: evaluationTime.Add(20 * time.Second),
					EvaluationDuration: evaluationDuration,
					Annotations:        map[string]string{"annotation": "test"},
				},
				`[["__alert_rule_namespace_uid__","test_namespace_uid"],["__alert_rule_uid__","test_alert_rule_uid_2"],["alertname","test_title"],["label","test"]]`: {
					AlertRuleUID: "test_alert_rule_uid_2",
					OrgID:        1,
					CacheID:      `[["__alert_rule_namespace_uid__","test_namespace_uid"],["__alert_rule_uid__","test_alert_rule_uid_2"],["alertname","test_title"],["label","test"]]`,
					Labels: data.Labels{
						"__alert_rule_namespace_uid__": "test_namespace_uid",
						"__alert_rule_uid__":           "test_alert_rule_uid_2",
						"alertname":                    "test_title",
						"label":                        "test",
					},
					Values: make(map[string]float64),
					State:  eval.NoData,
					Results: []state.Evaluation{
						{
							EvaluationTime:  evaluationTime.Add(10 * time.Second),
							EvaluationState: eval.NoData,
							Values:          make(map[string]*float64),
						},
					},
					StartsAt:           evaluationTime.Add(10 * time.Second),
					EndsAt:             evaluationTime.Add(10 * time.Second).Add(state.ResendDelay * 3),
					LastEvaluationTime: evaluationTime.Add(10 * time.Second),
					EvaluationDuration: evaluationDuration,
					Annotations:        map[string]string{"annotation": "test"},
				},
			},
		},
		{
			desc: "normal -> normal when result is NoData and NoDataState is ok",
			alertRule: &models.AlertRule{
				OrgID:           1,
				Title:           "test_title",
				UID:             "test_alert_rule_uid_2",
				NamespaceUID:    "test_namespace_uid",
				Annotations:     map[string]string{"annotation": "test"},
				Labels:          map[string]string{"label": "test"},
				IntervalSeconds: 10,
				NoDataState:     models.OK,
			},
			evalResults: []eval.Results{
				{
					eval.Result{
						Instance:           data.Labels{"instance_label": "test"},
						State:              eval.Normal,
						EvaluatedAt:        evaluationTime,
						EvaluationDuration: evaluationDuration,
					},
				},
				{
					eval.Result{
						Instance:           data.Labels{"instance_label": "test"},
						State:              eval.NoData,
						EvaluatedAt:        evaluationTime.Add(10 * time.Second),
						EvaluationDuration: evaluationDuration,
					},
				},
			},
			expectedAnnotations: 1,
			expectedStates: map[string]*state.State{
				`[["__alert_rule_namespace_uid__","test_namespace_uid"],["__alert_rule_uid__","test_alert_rule_uid_2"],["alertname","test_title"],["instance_label","test"],["label","test"]]`: {
					AlertRuleUID: "test_alert_rule_uid_2",
					OrgID:        1,
					CacheID:      `[["__alert_rule_namespace_uid__","test_namespace_uid"],["__alert_rule_uid__","test_alert_rule_uid_2"],["alertname","test_title"],["instance_label","test"],["label","test"]]`,
					Labels: data.Labels{
						"__alert_rule_namespace_uid__": "test_namespace_uid",
						"__alert_rule_uid__":           "test_alert_rule_uid_2",
						"alertname":                    "test_title",
						"label":                        "test",
						"instance_label":               "test",
					},
					Values:      make(map[string]float64),
					State:       eval.Normal,
					StateReason: eval.NoData.String(),
					Results: []state.Evaluation{
						{
							EvaluationTime:  evaluationTime,
							EvaluationState: eval.Normal,
							Values:          make(map[string]*float64),
						},
						{
							EvaluationTime:  evaluationTime.Add(10 * time.Second),
							EvaluationState: eval.NoData,
							Values:          make(map[string]*float64),
						},
					},
					StartsAt:           evaluationTime.Add(10 * time.Second),
					EndsAt:             evaluationTime.Add(10 * time.Second).Add(state.ResendDelay * 3),
					LastEvaluationTime: evaluationTime.Add(10 * time.Second),
					EvaluationDuration: evaluationDuration,
					Annotations:        map[string]string{"annotation": "test"},
				},
			},
		},
		{
			desc: "EndsAt set correctly. normal -> alerting when result is NoData and NoDataState is alerting and For is set and For is breached",
			alertRule: &models.AlertRule{
				OrgID:           1,
				Title:           "test_title",
				UID:             "test_alert_rule_uid_2",
				NamespaceUID:    "test_namespace_uid",
				Annotations:     map[string]string{"annotation": "test"},
				Labels:          map[string]string{"label": "test"},
				IntervalSeconds: 10,
				For:             1 * time.Minute,
				NoDataState:     models.Alerting,
			},
			evalResults: []eval.Results{
				{
					eval.Result{
						Instance:           data.Labels{"instance_label": "test"},
						State:              eval.Normal,
						EvaluatedAt:        evaluationTime,
						EvaluationDuration: evaluationDuration,
					},
				},
				{
					eval.Result{
						Instance:           data.Labels{"instance_label": "test"},
						State:              eval.NoData,
						EvaluatedAt:        evaluationTime.Add(10 * time.Second),
						EvaluationDuration: evaluationDuration,
					},
				},
			},
			expectedAnnotations: 1,
			expectedStates: map[string]*state.State{
				`[["__alert_rule_namespace_uid__","test_namespace_uid"],["__alert_rule_uid__","test_alert_rule_uid_2"],["alertname","test_title"],["instance_label","test"],["label","test"]]`: {
					AlertRuleUID: "test_alert_rule_uid_2",
					OrgID:        1,
					CacheID:      `[["__alert_rule_namespace_uid__","test_namespace_uid"],["__alert_rule_uid__","test_alert_rule_uid_2"],["alertname","test_title"],["instance_label","test"],["label","test"]]`,
					Labels: data.Labels{
						"__alert_rule_namespace_uid__": "test_namespace_uid",
						"__alert_rule_uid__":           "test_alert_rule_uid_2",
						"alertname":                    "test_title",
						"label":                        "test",
						"instance_label":               "test",
					},
					Values:      make(map[string]float64),
					State:       eval.Alerting,
					StateReason: eval.NoData.String(),

					Results: []state.Evaluation{
						{
							EvaluationTime:  evaluationTime,
							EvaluationState: eval.Normal,
							Values:          make(map[string]*float64),
						},
						{
							EvaluationTime:  evaluationTime.Add(10 * time.Second),
							EvaluationState: eval.NoData,
							Values:          make(map[string]*float64),
						},
					},
					StartsAt:           evaluationTime.Add(10 * time.Second),
					EndsAt:             evaluationTime.Add(10 * time.Second).Add(state.ResendDelay * 3),
					LastEvaluationTime: evaluationTime.Add(10 * time.Second),
					EvaluationDuration: evaluationDuration,
					Annotations:        map[string]string{"annotation": "test"},
				},
			},
		},
		{
			desc: "normal -> pending when For is set but not exceeded, result is Error and ExecErrState is Alerting",
			alertRule: &models.AlertRule{
				OrgID:           1,
				Title:           "test_title",
				UID:             "test_alert_rule_uid_2",
				NamespaceUID:    "test_namespace_uid",
				Annotations:     map[string]string{"annotation": "test"},
				Labels:          map[string]string{"label": "test"},
				IntervalSeconds: 10,
				For:             1 * time.Minute,
				ExecErrState:    models.AlertingErrState,
			},
			evalResults: []eval.Results{
				{
					eval.Result{
						Instance:           data.Labels{"instance_label": "test"},
						State:              eval.Normal,
						EvaluatedAt:        evaluationTime,
						EvaluationDuration: evaluationDuration,
					},
				},
				{
					eval.Result{
						Instance:           data.Labels{"instance_label": "test"},
						State:              eval.Error,
						Error:              errors.New("test error"),
						EvaluatedAt:        evaluationTime.Add(10 * time.Second),
						EvaluationDuration: evaluationDuration,
					},
				},
			},
			expectedAnnotations: 1,
			expectedStates: map[string]*state.State{
				`[["__alert_rule_namespace_uid__","test_namespace_uid"],["__alert_rule_uid__","test_alert_rule_uid_2"],["alertname","test_title"],["instance_label","test"],["label","test"]]`: {
					AlertRuleUID: "test_alert_rule_uid_2",
					OrgID:        1,
					CacheID:      `[["__alert_rule_namespace_uid__","test_namespace_uid"],["__alert_rule_uid__","test_alert_rule_uid_2"],["alertname","test_title"],["instance_label","test"],["label","test"]]`,
					Labels: data.Labels{
						"__alert_rule_namespace_uid__": "test_namespace_uid",
						"__alert_rule_uid__":           "test_alert_rule_uid_2",
						"alertname":                    "test_title",
						"label":                        "test",
						"instance_label":               "test",
					},
					Values:      make(map[string]float64),
					State:       eval.Pending,
					StateReason: eval.Error.String(),
					Error:       errors.New("test error"),
					Results: []state.Evaluation{
						{
							EvaluationTime:  evaluationTime,
							EvaluationState: eval.Normal,
							Values:          make(map[string]*float64),
						},
						{
							EvaluationTime:  evaluationTime.Add(10 * time.Second),
							EvaluationState: eval.Error,
							Values:          make(map[string]*float64),
						},
					},
					StartsAt:           evaluationTime.Add(10 * time.Second),
					EndsAt:             evaluationTime.Add(10 * time.Second).Add(state.ResendDelay * 3),
					LastEvaluationTime: evaluationTime.Add(10 * time.Second),
					EvaluationDuration: evaluationDuration,
					Annotations:        map[string]string{"annotation": "test"},
				},
			},
		},
		{
			desc: "normal -> alerting when For is exceeded, result is Error and ExecErrState is Alerting",
			alertRule: &models.AlertRule{
				OrgID:           1,
				Title:           "test_title",
				UID:             "test_alert_rule_uid_2",
				NamespaceUID:    "test_namespace_uid",
				Annotations:     map[string]string{"annotation": "test"},
				Labels:          map[string]string{"label": "test"},
				IntervalSeconds: 10,
				For:             30 * time.Second,
				ExecErrState:    models.AlertingErrState,
			},
			evalResults: []eval.Results{
				{
					eval.Result{
						Instance:           data.Labels{"instance_label": "test"},
						State:              eval.Normal,
						EvaluatedAt:        evaluationTime,
						EvaluationDuration: evaluationDuration,
					},
				},
				{
					eval.Result{
						Instance:           data.Labels{"instance_label": "test"},
						State:              eval.Error,
						EvaluatedAt:        evaluationTime.Add(10 * time.Second),
						EvaluationDuration: evaluationDuration,
					},
				},
				{
					eval.Result{
						Instance:           data.Labels{"instance_label": "test"},
						State:              eval.Error,
						EvaluatedAt:        evaluationTime.Add(20 * time.Second),
						EvaluationDuration: evaluationDuration,
					},
				},
				{
					eval.Result{
						Instance:           data.Labels{"instance_label": "test"},
						State:              eval.Error,
						EvaluatedAt:        evaluationTime.Add(30 * time.Second),
						EvaluationDuration: evaluationDuration,
					},
				},
				{
					eval.Result{
						Instance:           data.Labels{"instance_label": "test"},
						State:              eval.Error,
						EvaluatedAt:        evaluationTime.Add(40 * time.Second),
						EvaluationDuration: evaluationDuration,
					},
				},
			},
			expectedAnnotations: 2,
			expectedStates: map[string]*state.State{
				`[["__alert_rule_namespace_uid__","test_namespace_uid"],["__alert_rule_uid__","test_alert_rule_uid_2"],["alertname","test_title"],["instance_label","test"],["label","test"]]`: {
					AlertRuleUID: "test_alert_rule_uid_2",
					OrgID:        1,
					CacheID:      `[["__alert_rule_namespace_uid__","test_namespace_uid"],["__alert_rule_uid__","test_alert_rule_uid_2"],["alertname","test_title"],["instance_label","test"],["label","test"]]`,
					Labels: data.Labels{
						"__alert_rule_namespace_uid__": "test_namespace_uid",
						"__alert_rule_uid__":           "test_alert_rule_uid_2",
						"alertname":                    "test_title",
						"label":                        "test",
						"instance_label":               "test",
					},
					Values:      make(map[string]float64),
					State:       eval.Alerting,
					StateReason: eval.Error.String(),
					Results: []state.Evaluation{
						{
							EvaluationTime:  evaluationTime.Add(20 * time.Second),
							EvaluationState: eval.Error,
							Values:          make(map[string]*float64),
						},
						{
							EvaluationTime:  evaluationTime.Add(30 * time.Second),
							EvaluationState: eval.Error,
							Values:          make(map[string]*float64),
						},
						{
							EvaluationTime:  evaluationTime.Add(40 * time.Second),
							EvaluationState: eval.Error,
							Values:          make(map[string]*float64),
						},
					},
					StartsAt:           evaluationTime.Add(40 * time.Second),
					EndsAt:             evaluationTime.Add(40 * time.Second).Add(state.ResendDelay * 3),
					LastEvaluationTime: evaluationTime.Add(40 * time.Second),
					EvaluationDuration: evaluationDuration,
					Annotations:        map[string]string{"annotation": "test"},
				},
			},
		},
		{
			desc: "normal -> error when result is Error and ExecErrState is Error",
			alertRule: &models.AlertRule{
				OrgID:        1,
				Title:        "test_title",
				UID:          "test_alert_rule_uid_2",
				NamespaceUID: "test_namespace_uid",
				Data: []models.AlertQuery{{
					RefID:         "A",
					DatasourceUID: "datasource_uid_1",
				}},
				Annotations:     map[string]string{"annotation": "test"},
				Labels:          map[string]string{"label": "test"},
				IntervalSeconds: 10,
				For:             1 * time.Minute,
				ExecErrState:    models.ErrorErrState,
			},
			evalResults: []eval.Results{
				{
					eval.Result{
						Instance:           data.Labels{"instance_label": "test"},
						State:              eval.Normal,
						EvaluatedAt:        evaluationTime,
						EvaluationDuration: evaluationDuration,
					},
				},
				{
					eval.Result{
						Instance: data.Labels{"instance_label": "test"},
						Error: expr.QueryError{
							RefID: "A",
							Err:   errors.New("this is an error"),
						},
						State:              eval.Error,
						EvaluatedAt:        evaluationTime.Add(10 * time.Second),
						EvaluationDuration: evaluationDuration,
					},
				},
			},
			expectedAnnotations: 1,
			expectedStates: map[string]*state.State{
				`[["__alert_rule_namespace_uid__","test_namespace_uid"],["__alert_rule_uid__","test_alert_rule_uid_2"],["alertname","test_title"],["instance_label","test"],["label","test"]]`: {
					AlertRuleUID: "test_alert_rule_uid_2",
					OrgID:        1,
					CacheID:      `[["__alert_rule_namespace_uid__","test_namespace_uid"],["__alert_rule_uid__","test_alert_rule_uid_2"],["alertname","test_title"],["instance_label","test"],["label","test"]]`,
					Labels: data.Labels{
						"__alert_rule_namespace_uid__": "test_namespace_uid",
						"__alert_rule_uid__":           "test_alert_rule_uid_2",
						"alertname":                    "test_title",
						"label":                        "test",
						"instance_label":               "test",
						"datasource_uid":               "datasource_uid_1",
						"ref_id":                       "A",
					},
					Values: make(map[string]float64),
					State:  eval.Error,
					Error: expr.QueryError{
						RefID: "A",
						Err:   errors.New("this is an error"),
					},
					Results: []state.Evaluation{
						{
							EvaluationTime:  evaluationTime,
							EvaluationState: eval.Normal,
							Values:          make(map[string]*float64),
						},
						{
							EvaluationTime:  evaluationTime.Add(10 * time.Second),
							EvaluationState: eval.Error,
							Values:          make(map[string]*float64),
						},
					},
					StartsAt:           evaluationTime.Add(10 * time.Second),
					EndsAt:             evaluationTime.Add(10 * time.Second).Add(state.ResendDelay * 3),
					LastEvaluationTime: evaluationTime.Add(10 * time.Second),
					EvaluationDuration: evaluationDuration,
					Annotations:        map[string]string{"annotation": "test", "Error": "failed to execute query A: this is an error"},
				},
			},
		},
		{
			desc: "normal -> normal when result is Error and ExecErrState is OK",
			alertRule: &models.AlertRule{
				OrgID:        1,
				Title:        "test_title",
				UID:          "test_alert_rule_uid_2",
				NamespaceUID: "test_namespace_uid",
				Data: []models.AlertQuery{{
					RefID:         "A",
					DatasourceUID: "datasource_uid_1",
				}},
				Annotations:     map[string]string{"annotation": "test"},
				Labels:          map[string]string{"label": "test"},
				IntervalSeconds: 10,
				For:             1 * time.Minute,
				ExecErrState:    models.OkErrState,
			},
			evalResults: []eval.Results{
				{
					eval.Result{
						Instance:           data.Labels{"instance_label": "test"},
						State:              eval.Normal,
						EvaluatedAt:        evaluationTime,
						EvaluationDuration: evaluationDuration,
					},
				},
				{
					eval.Result{
						Instance: data.Labels{"instance_label": "test"},
						Error: expr.QueryError{
							RefID: "A",
							Err:   errors.New("this is an error"),
						},
						State:              eval.Error,
						EvaluatedAt:        evaluationTime.Add(10 * time.Second),
						EvaluationDuration: evaluationDuration,
					},
				},
			},
			expectedAnnotations: 1,
			expectedStates: map[string]*state.State{
				`[["__alert_rule_namespace_uid__","test_namespace_uid"],["__alert_rule_uid__","test_alert_rule_uid_2"],["alertname","test_title"],["instance_label","test"],["label","test"]]`: {
					AlertRuleUID: "test_alert_rule_uid_2",
					OrgID:        1,
					CacheID:      `[["__alert_rule_namespace_uid__","test_namespace_uid"],["__alert_rule_uid__","test_alert_rule_uid_2"],["alertname","test_title"],["instance_label","test"],["label","test"]]`,
					Labels: data.Labels{
						"__alert_rule_namespace_uid__": "test_namespace_uid",
						"__alert_rule_uid__":           "test_alert_rule_uid_2",
						"alertname":                    "test_title",
						"label":                        "test",
						"instance_label":               "test",
					},
					Values:      make(map[string]float64),
					State:       eval.Normal,
					StateReason: eval.Error.String(),
					Error:       nil,
					Results: []state.Evaluation{
						{
							EvaluationTime:  evaluationTime,
							EvaluationState: eval.Normal,
							Values:          make(map[string]*float64),
						},
						{
							EvaluationTime:  evaluationTime.Add(10 * time.Second),
							EvaluationState: eval.Error,
							Values:          make(map[string]*float64),
						},
					},
					LastEvaluationTime: evaluationTime.Add(10 * time.Second),
					EvaluationDuration: evaluationDuration,
					Annotations:        map[string]string{"annotation": "test"},
				},
			},
		},
		{
			desc: "alerting -> normal when result is Error and ExecErrState is OK",
			alertRule: &models.AlertRule{
				OrgID:        1,
				Title:        "test_title",
				UID:          "test_alert_rule_uid_2",
				NamespaceUID: "test_namespace_uid",
				Data: []models.AlertQuery{{
					RefID:         "A",
					DatasourceUID: "datasource_uid_1",
				}},
				Annotations:     map[string]string{"annotation": "test"},
				Labels:          map[string]string{"label": "test"},
				IntervalSeconds: 10,
				For:             1 * time.Minute,
				ExecErrState:    models.OkErrState,
			},
			evalResults: []eval.Results{
				{
					eval.Result{
						Instance:           data.Labels{"instance_label": "test"},
						State:              eval.Alerting,
						EvaluatedAt:        evaluationTime,
						EvaluationDuration: evaluationDuration,
					},
				},
				{
					eval.Result{
						Instance: data.Labels{"instance_label": "test"},
						Error: expr.QueryError{
							RefID: "A",
							Err:   errors.New("this is an error"),
						},
						State:              eval.Error,
						EvaluatedAt:        evaluationTime.Add(10 * time.Second),
						EvaluationDuration: evaluationDuration,
					},
				},
			},
			expectedAnnotations: 2,
			expectedStates: map[string]*state.State{
				`[["__alert_rule_namespace_uid__","test_namespace_uid"],["__alert_rule_uid__","test_alert_rule_uid_2"],["alertname","test_title"],["instance_label","test"],["label","test"]]`: {
					AlertRuleUID: "test_alert_rule_uid_2",
					OrgID:        1,
					CacheID:      `[["__alert_rule_namespace_uid__","test_namespace_uid"],["__alert_rule_uid__","test_alert_rule_uid_2"],["alertname","test_title"],["instance_label","test"],["label","test"]]`,
					Labels: data.Labels{
						"__alert_rule_namespace_uid__": "test_namespace_uid",
						"__alert_rule_uid__":           "test_alert_rule_uid_2",
						"alertname":                    "test_title",
						"label":                        "test",
						"instance_label":               "test",
					},
					Values:      make(map[string]float64),
					State:       eval.Normal,
					StateReason: eval.Error.String(),
					Error:       nil,
					Results: []state.Evaluation{
						{
							EvaluationTime:  evaluationTime,
							EvaluationState: eval.Alerting,
							Values:          make(map[string]*float64),
						},
						{
							EvaluationTime:  evaluationTime.Add(10 * time.Second),
							EvaluationState: eval.Error,
							Values:          make(map[string]*float64),
						},
					},
					StartsAt:           evaluationTime.Add(10 * time.Second),
					EndsAt:             evaluationTime.Add(10 * time.Second),
					LastEvaluationTime: evaluationTime.Add(10 * time.Second),
					EvaluationDuration: evaluationDuration,
					Annotations:        map[string]string{"annotation": "test"},
				},
			},
		},
		{
			desc: "normal -> alerting -> error when result is Error and ExecErrorState is Error",
			alertRule: &models.AlertRule{
				OrgID:           1,
				Title:           "test_title",
				UID:             "test_alert_rule_uid_2",
				NamespaceUID:    "test_namespace_uid",
				Annotations:     map[string]string{"annotation": "test"},
				Labels:          map[string]string{"label": "test"},
				IntervalSeconds: 10,
				For:             20 * time.Second,
				ExecErrState:    models.ErrorErrState,
			},
			evalResults: []eval.Results{
				{
					eval.Result{
						Instance:           data.Labels{"instance_label": "test"},
						State:              eval.Alerting,
						EvaluatedAt:        evaluationTime,
						EvaluationDuration: evaluationDuration,
					},
				},
				{
					eval.Result{
						Instance:           data.Labels{"instance_label": "test"},
						State:              eval.Alerting,
						EvaluatedAt:        evaluationTime.Add(10 * time.Second),
						EvaluationDuration: evaluationDuration,
					},
				},
				{
					eval.Result{
						Instance:           data.Labels{"instance_label": "test"},
						State:              eval.Alerting,
						EvaluatedAt:        evaluationTime.Add(20 * time.Second),
						EvaluationDuration: evaluationDuration,
					},
				},
				{
					eval.Result{
						Instance:           data.Labels{"instance_label": "test"},
						State:              eval.Error,
						EvaluatedAt:        evaluationTime.Add(30 * time.Second),
						EvaluationDuration: evaluationDuration,
					},
				},
				{
					eval.Result{
						Instance:           data.Labels{"instance_label": "test"},
						State:              eval.Error,
						EvaluatedAt:        evaluationTime.Add(40 * time.Second),
						EvaluationDuration: evaluationDuration,
					},
				},
				{
					eval.Result{
						Instance:           data.Labels{"instance_label": "test"},
						State:              eval.Error,
						EvaluatedAt:        evaluationTime.Add(50 * time.Second),
						EvaluationDuration: evaluationDuration,
					},
				},
			},
			expectedAnnotations: 3,
			expectedStates: map[string]*state.State{
				`[["__alert_rule_namespace_uid__","test_namespace_uid"],["__alert_rule_uid__","test_alert_rule_uid_2"],["alertname","test_title"],["instance_label","test"],["label","test"]]`: {
					AlertRuleUID: "test_alert_rule_uid_2",
					OrgID:        1,
<<<<<<< HEAD
					CacheId:      `[["__alert_rule_namespace_uid__","test_namespace_uid"],["__alert_rule_uid__","test_alert_rule_uid_2"],["alertname","test_title"],["instance_label","test"],["label","test"]]`,
=======
					CacheID:      `[["__alert_rule_namespace_uid__","test_namespace_uid"],["__alert_rule_uid__","test_alert_rule_uid_2"],["alertname","test_title"],["instance_label","test"],["label","test"]]`,
>>>>>>> 89b365f8
					Labels: data.Labels{
						"__alert_rule_namespace_uid__": "test_namespace_uid",
						"__alert_rule_uid__":           "test_alert_rule_uid_2",
						"alertname":                    "test_title",
						"label":                        "test",
						"instance_label":               "test",
					},
<<<<<<< HEAD
					State: eval.Error,
=======
					Values: make(map[string]float64),
					State:  eval.Error,
>>>>>>> 89b365f8
					Results: []state.Evaluation{
						{
							EvaluationTime:  evaluationTime.Add(40 * time.Second),
							EvaluationState: eval.Error,
							Values:          make(map[string]*float64),
						},
						{
							EvaluationTime:  evaluationTime.Add(50 * time.Second),
							EvaluationState: eval.Error,
							Values:          make(map[string]*float64),
						},
					},
					StartsAt:           evaluationTime.Add(20 * time.Second),
					EndsAt:             evaluationTime.Add(50 * time.Second).Add(state.ResendDelay * 3),
					LastEvaluationTime: evaluationTime.Add(50 * time.Second),
					EvaluationDuration: evaluationDuration,
					Annotations:        map[string]string{"annotation": "test"},
				},
			},
		},
		{
			desc: "normal -> alerting -> error -> alerting - it should clear the error",
			alertRule: &models.AlertRule{
				OrgID:           1,
				Title:           "test_title",
				UID:             "test_alert_rule_uid_2",
				NamespaceUID:    "test_namespace_uid",
				Annotations:     map[string]string{"annotation": "test"},
				Labels:          map[string]string{"label": "test"},
				IntervalSeconds: 10,
				For:             30 * time.Second,
			},
			evalResults: []eval.Results{
				{
					eval.Result{
						Instance:           data.Labels{"instance_label": "test"},
						State:              eval.Normal,
						EvaluatedAt:        evaluationTime,
						EvaluationDuration: evaluationDuration,
					},
				},
				{
					eval.Result{
						Instance:           data.Labels{"instance_label": "test"},
						State:              eval.Alerting,
						EvaluatedAt:        evaluationTime.Add(30 * time.Second),
						EvaluationDuration: evaluationDuration,
					},
				},
				{
					eval.Result{
						Instance:           data.Labels{"instance_label": "test"},
						State:              eval.Error,
						Error:              fmt.Errorf("Failed to query data"),
						EvaluatedAt:        evaluationTime.Add(40 * time.Second),
						EvaluationDuration: evaluationDuration,
					},
				},
				{
					eval.Result{
						Instance:           data.Labels{"instance_label": "test"},
						State:              eval.Alerting,
						EvaluatedAt:        evaluationTime.Add(70 * time.Second),
						EvaluationDuration: evaluationDuration,
					},
				},
			},
			expectedAnnotations: 3,
			expectedStates: map[string]*state.State{
				`[["__alert_rule_namespace_uid__","test_namespace_uid"],["__alert_rule_uid__","test_alert_rule_uid_2"],["alertname","test_title"],["instance_label","test"],["label","test"]]`: {
					AlertRuleUID: "test_alert_rule_uid_2",
					OrgID:        1,
					CacheID:      `[["__alert_rule_namespace_uid__","test_namespace_uid"],["__alert_rule_uid__","test_alert_rule_uid_2"],["alertname","test_title"],["instance_label","test"],["label","test"]]`,
					Labels: data.Labels{
						"__alert_rule_namespace_uid__": "test_namespace_uid",
						"__alert_rule_uid__":           "test_alert_rule_uid_2",
						"alertname":                    "test_title",
						"label":                        "test",
						"instance_label":               "test",
					},
					Values: make(map[string]float64),
					State:  eval.Alerting,
					Results: []state.Evaluation{
						{
							EvaluationTime:  evaluationTime.Add(30 * time.Second),
							EvaluationState: eval.Alerting,
							Values:          make(map[string]*float64),
						},
						{
							EvaluationTime:  evaluationTime.Add(40 * time.Second),
							EvaluationState: eval.Error,
							Values:          make(map[string]*float64),
						},
						{
							EvaluationTime:  evaluationTime.Add(70 * time.Second),
							EvaluationState: eval.Alerting,
							Values:          make(map[string]*float64),
						},
					},
					StartsAt:           evaluationTime.Add(70 * time.Second),
					EndsAt:             evaluationTime.Add(70 * time.Second).Add(state.ResendDelay * 3),
					LastEvaluationTime: evaluationTime.Add(70 * time.Second),
					EvaluationDuration: evaluationDuration,
					Annotations:        map[string]string{"annotation": "test"},
				},
			},
		},
		{
			desc: "normal -> alerting -> error -> no data - it should clear the error",
			alertRule: &models.AlertRule{
				OrgID:           1,
				Title:           "test_title",
				UID:             "test_alert_rule_uid_2",
				NamespaceUID:    "test_namespace_uid",
				Annotations:     map[string]string{"annotation": "test"},
				Labels:          map[string]string{"label": "test"},
				IntervalSeconds: 10,
				For:             30 * time.Second,
				NoDataState:     models.NoData,
			},
			evalResults: []eval.Results{
				{
					eval.Result{
						Instance:           data.Labels{"instance_label": "test"},
						State:              eval.Normal,
						EvaluatedAt:        evaluationTime,
						EvaluationDuration: evaluationDuration,
					},
				},
				{
					eval.Result{
						Instance:           data.Labels{"instance_label": "test"},
						State:              eval.Alerting,
						EvaluatedAt:        evaluationTime.Add(30 * time.Second),
						EvaluationDuration: evaluationDuration,
					},
				},
				{
					eval.Result{
						Instance:           data.Labels{"instance_label": "test"},
						State:              eval.Error,
						Error:              fmt.Errorf("Failed to query data"),
						EvaluatedAt:        evaluationTime.Add(40 * time.Second),
						EvaluationDuration: evaluationDuration,
					},
				},
				{
					eval.Result{
						Instance:           data.Labels{"instance_label": "test"},
						State:              eval.NoData,
						EvaluatedAt:        evaluationTime.Add(50 * time.Second),
						EvaluationDuration: evaluationDuration,
					},
				},
			},
			expectedAnnotations: 3,
			expectedStates: map[string]*state.State{
				`[["__alert_rule_namespace_uid__","test_namespace_uid"],["__alert_rule_uid__","test_alert_rule_uid_2"],["alertname","test_title"],["instance_label","test"],["label","test"]]`: {
					AlertRuleUID: "test_alert_rule_uid_2",
					OrgID:        1,
					CacheID:      `[["__alert_rule_namespace_uid__","test_namespace_uid"],["__alert_rule_uid__","test_alert_rule_uid_2"],["alertname","test_title"],["instance_label","test"],["label","test"]]`,
					Labels: data.Labels{
						"__alert_rule_namespace_uid__": "test_namespace_uid",
						"__alert_rule_uid__":           "test_alert_rule_uid_2",
						"alertname":                    "test_title",
						"label":                        "test",
						"instance_label":               "test",
					},
					Values: make(map[string]float64),
					State:  eval.NoData,
					Results: []state.Evaluation{
						{
							EvaluationTime:  evaluationTime.Add(30 * time.Second),
							EvaluationState: eval.Alerting,
							Values:          make(map[string]*float64),
						},
						{
							EvaluationTime:  evaluationTime.Add(40 * time.Second),
							EvaluationState: eval.Error,
							Values:          make(map[string]*float64),
						},
						{
							EvaluationTime:  evaluationTime.Add(50 * time.Second),
							EvaluationState: eval.NoData,
							Values:          make(map[string]*float64),
						},
					},
					StartsAt:           evaluationTime.Add(30 * time.Second),
					EndsAt:             evaluationTime.Add(50 * time.Second).Add(state.ResendDelay * 3),
					LastEvaluationTime: evaluationTime.Add(50 * time.Second),
					EvaluationDuration: evaluationDuration,
					Annotations:        map[string]string{"annotation": "test"},
				},
			},
		},
		{
			desc: "template is correctly expanded",
			alertRule: &models.AlertRule{
				OrgID:           1,
				Title:           "test_title",
				UID:             "test_alert_rule_uid",
				NamespaceUID:    "test_namespace_uid",
				Annotations:     map[string]string{"summary": "{{$labels.pod}} is down in {{$labels.cluster}} cluster -> {{$labels.namespace}} namespace"},
				Labels:          map[string]string{"label": "test", "job": "{{$labels.namespace}}/{{$labels.pod}}"},
				IntervalSeconds: 10,
			},
			evalResults: []eval.Results{
				{
					eval.Result{
						Instance:           data.Labels{"cluster": "us-central-1", "namespace": "prod", "pod": "grafana"},
						State:              eval.Normal,
						EvaluatedAt:        evaluationTime,
						EvaluationDuration: evaluationDuration,
					},
				},
			},
			expectedStates: map[string]*state.State{
				`[["__alert_rule_namespace_uid__","test_namespace_uid"],["__alert_rule_uid__","test_alert_rule_uid"],["alertname","test_title"],["cluster","us-central-1"],["job","prod/grafana"],["label","test"],["namespace","prod"],["pod","grafana"]]`: {
					AlertRuleUID: "test_alert_rule_uid",
					OrgID:        1,
					CacheID:      `[["__alert_rule_namespace_uid__","test_namespace_uid"],["__alert_rule_uid__","test_alert_rule_uid"],["alertname","test_title"],["cluster","us-central-1"],["job","prod/grafana"],["label","test"],["namespace","prod"],["pod","grafana"]]`,
					Labels: data.Labels{
						"__alert_rule_namespace_uid__": "test_namespace_uid",
						"__alert_rule_uid__":           "test_alert_rule_uid",
						"alertname":                    "test_title",
						"cluster":                      "us-central-1",
						"namespace":                    "prod",
						"pod":                          "grafana",
						"label":                        "test",
						"job":                          "prod/grafana",
					},
					Values: make(map[string]float64),
					State:  eval.Normal,
					Results: []state.Evaluation{
						{
							EvaluationTime:  evaluationTime,
							EvaluationState: eval.Normal,
							Values:          make(map[string]*float64),
						},
					},
					LastEvaluationTime: evaluationTime,
					EvaluationDuration: evaluationDuration,
					Annotations:        map[string]string{"summary": "grafana is down in us-central-1 cluster -> prod namespace"},
				},
			},
		},
	}

	for _, tc := range testCases {
		fakeAnnoRepo := annotationstest.NewFakeAnnotationsRepo()
		hist := historian.NewAnnotationHistorian(fakeAnnoRepo, &dashboards.FakeDashboardService{})
		st := state.NewManager(testMetrics.GetStateMetrics(), nil, &state.FakeInstanceStore{}, &state.NotAvailableImageService{}, clock.New(), hist)
		t.Run(tc.desc, func(t *testing.T) {
			for _, res := range tc.evalResults {
				_ = st.ProcessEvalResults(context.Background(), evaluationTime, tc.alertRule, res, data.Labels{
					"alertname":                    tc.alertRule.Title,
					"__alert_rule_namespace_uid__": tc.alertRule.NamespaceUID,
					"__alert_rule_uid__":           tc.alertRule.UID,
				})
			}

			states := st.GetStatesForRuleUID(tc.alertRule.OrgID, tc.alertRule.UID)
			assert.Len(t, states, len(tc.expectedStates))

			for _, s := range tc.expectedStates {
				cachedState := st.Get(s.OrgID, s.AlertRuleUID, s.CacheID)
				assert.Equal(t, s, cachedState)
			}

			require.Eventuallyf(t, func() bool {
				return tc.expectedAnnotations == fakeAnnoRepo.Len()
			}, time.Second, 100*time.Millisecond, "%d annotations are present, expected %d. We have %+v", fakeAnnoRepo.Len(), tc.expectedAnnotations, printAllAnnotations(fakeAnnoRepo.Items()))
		})
	}

	t.Run("should save state to database", func(t *testing.T) {
		instanceStore := &state.FakeInstanceStore{}
		clk := clock.New()
		st := state.NewManager(testMetrics.GetStateMetrics(), nil, instanceStore, &state.NotAvailableImageService{}, clk, &state.FakeHistorian{})
		rule := models.AlertRuleGen()()
		var results = eval.GenerateResults(rand.Intn(4)+1, eval.ResultGen(eval.WithEvaluatedAt(clk.Now())))

		states := st.ProcessEvalResults(context.Background(), clk.Now(), rule, results, make(data.Labels))

		require.NotEmpty(t, states)

		savedStates := make(map[string]models.AlertInstance)
		for _, op := range instanceStore.RecordedOps {
			switch q := op.(type) {
			case models.AlertInstance:
				cacheId, err := q.Labels.StringKey()
				require.NoError(t, err)
				savedStates[cacheId] = q
			}
		}
		require.Len(t, savedStates, len(states))
		for _, s := range states {
			require.Contains(t, savedStates, s.CacheID)
		}
	})
}

func printAllAnnotations(annos map[int64]annotations.Item) string {
	str := "["
	for _, anno := range annos {
		str += fmt.Sprintf("%+v, ", anno)
	}
	str += "]"

	return str
}

func TestStaleResultsHandler(t *testing.T) {
	evaluationTime := time.Now()
	interval := 60 * time.Second

	ctx := context.Background()
	_, dbstore := tests.SetupTestEnv(t, 1)

	const mainOrgID int64 = 1
	rule := tests.CreateTestAlertRule(t, ctx, dbstore, int64(interval.Seconds()), mainOrgID)
	lastEval := evaluationTime.Add(-2 * interval)

	labels1 := models.InstanceLabels{"test1": "testValue1"}
	_, hash1, _ := labels1.StringAndHash()
	labels2 := models.InstanceLabels{"test2": "testValue2"}
	_, hash2, _ := labels2.StringAndHash()
	instances := []models.AlertInstance{
		{
			AlertInstanceKey: models.AlertInstanceKey{
				RuleOrgID:  rule.OrgID,
				RuleUID:    rule.UID,
				LabelsHash: hash1,
			},
			CurrentState:      models.InstanceStateNormal,
			Labels:            labels1,
			LastEvalTime:      lastEval,
			CurrentStateSince: lastEval,
			CurrentStateEnd:   lastEval.Add(3 * interval),
		},
		{
			AlertInstanceKey: models.AlertInstanceKey{
				RuleOrgID:  rule.OrgID,
				RuleUID:    rule.UID,
				LabelsHash: hash2,
			},
			CurrentState:      models.InstanceStateFiring,
			Labels:            labels2,
			LastEvalTime:      lastEval,
			CurrentStateSince: lastEval,
			CurrentStateEnd:   lastEval.Add(3 * interval),
		},
	}

	_ = dbstore.SaveAlertInstances(ctx, instances...)

	testCases := []struct {
		desc               string
		evalResults        []eval.Results
		expectedStates     map[string]*state.State
		startingStateCount int
		finalStateCount    int
	}{
		{
			desc: "stale cache entries are removed",
			evalResults: []eval.Results{
				{
					eval.Result{
						Instance:    data.Labels{"test1": "testValue1"},
						State:       eval.Normal,
						EvaluatedAt: evaluationTime,
					},
				},
			},
			expectedStates: map[string]*state.State{
				`[["__alert_rule_namespace_uid__","namespace"],["__alert_rule_uid__","` + rule.UID + `"],["alertname","` + rule.Title + `"],["test1","testValue1"]]`: {
					AlertRuleUID: rule.UID,
					OrgID:        1,
					CacheID:      `[["__alert_rule_namespace_uid__","namespace"],["__alert_rule_uid__","` + rule.UID + `"],["alertname","` + rule.Title + `"],["test1","testValue1"]]`,
					Labels: data.Labels{
						"__alert_rule_namespace_uid__": "namespace",
						"__alert_rule_uid__":           rule.UID,
						"alertname":                    rule.Title,
						"test1":                        "testValue1",
					},
					Values: make(map[string]float64),
					State:  eval.Normal,
					Results: []state.Evaluation{
						{
							EvaluationTime:  evaluationTime,
							EvaluationState: eval.Normal,
							Values:          make(map[string]*float64),
							Condition:       "A",
						},
					},
					LastEvaluationTime: evaluationTime,
					EvaluationDuration: 0,
					Annotations:        map[string]string{"testAnnoKey": "testAnnoValue"},
				},
			},
			startingStateCount: 2,
			finalStateCount:    1,
		},
	}

	for _, tc := range testCases {
		ctx := context.Background()
		st := state.NewManager(testMetrics.GetStateMetrics(), nil, dbstore, &state.NoopImageService{}, clock.New(), &state.FakeHistorian{})
		st.Warm(ctx, dbstore)
		existingStatesForRule := st.GetStatesForRuleUID(rule.OrgID, rule.UID)

		// We have loaded the expected number of entries from the db
		assert.Equal(t, tc.startingStateCount, len(existingStatesForRule))
		for _, res := range tc.evalResults {
			evalTime := evaluationTime
			for _, re := range res {
				if re.EvaluatedAt.After(evalTime) {
					evalTime = re.EvaluatedAt
				}
			}
			st.ProcessEvalResults(context.Background(), evalTime, rule, res, data.Labels{
				"alertname":                    rule.Title,
				"__alert_rule_namespace_uid__": rule.NamespaceUID,
				"__alert_rule_uid__":           rule.UID,
			})
			for _, s := range tc.expectedStates {
				cachedState := st.Get(s.OrgID, s.AlertRuleUID, s.CacheID)
				assert.Equal(t, s, cachedState)
			}
		}
		existingStatesForRule = st.GetStatesForRuleUID(rule.OrgID, rule.UID)

		// The expected number of state entries remains after results are processed
		assert.Equal(t, tc.finalStateCount, len(existingStatesForRule))
	}
}

func TestStaleResults(t *testing.T) {
	getCacheID := func(t *testing.T, rule *models.AlertRule, result eval.Result) string {
		t.Helper()
		labels := data.Labels{}
		for key, value := range rule.Labels {
			labels[key] = value
		}
		for key, value := range result.Instance {
			labels[key] = value
		}
		lbls := models.InstanceLabels(labels)
		key, err := lbls.StringKey()
		require.NoError(t, err)
		return key
	}

	checkExpectedStates := func(t *testing.T, actual []*state.State, expected map[string]struct{}) {
		t.Helper()
		require.Len(t, actual, len(expected))
		for _, currentState := range actual {
			_, ok := expected[currentState.CacheID]
			require.Truef(t, ok, "State %s is not expected. States: %v", currentState.CacheID, expected)
		}
	}

	t.Run("should mark missing states as stale", func(t *testing.T) {
		// init
		ctx := context.Background()
		_, dbstore := tests.SetupTestEnv(t, 1)
		clk := clock.NewMock()
		clk.Set(time.Now())

		st := state.NewManager(testMetrics.GetStateMetrics(), nil, dbstore, &state.NoopImageService{}, clk, &state.FakeHistorian{})

		orgID := rand.Int63()
		rule := tests.CreateTestAlertRule(t, ctx, dbstore, 10, orgID)

		initResults := eval.Results{
			eval.Result{
				Instance:    data.Labels{"test1": "testValue1"},
				State:       eval.Alerting,
				EvaluatedAt: clk.Now(),
			},
			eval.Result{
				Instance:    data.Labels{"test1": "testValue2"},
				State:       eval.Alerting,
				EvaluatedAt: clk.Now(),
			},
			eval.Result{
				Instance:    data.Labels{"test1": "testValue3"},
				State:       eval.Normal,
				EvaluatedAt: clk.Now(),
			},
		}

		initStates := map[string]struct{}{
			getCacheID(t, rule, initResults[0]): {},
			getCacheID(t, rule, initResults[1]): {},
			getCacheID(t, rule, initResults[2]): {},
		}

		// Init
		processed := st.ProcessEvalResults(ctx, clk.Now(), rule, initResults, nil)
		checkExpectedStates(t, processed, initStates)
		currentStates := st.GetStatesForRuleUID(orgID, rule.UID)
		checkExpectedStates(t, currentStates, initStates)

		staleDuration := 2 * time.Duration(rule.IntervalSeconds) * time.Second
		clk.Add(staleDuration)
		results := eval.Results{
			eval.Result{
				Instance:    data.Labels{"test1": "testValue1"},
				State:       eval.Alerting,
				EvaluatedAt: clk.Now(),
			},
		}
		clk.Add(time.Nanosecond) // we use time now when calculate stale states. Evaluation tick and real time are not the same. usually, difference is way greater than nanosecond.
		expectedStaleReturned := getCacheID(t, rule, initResults[1])
		processed = st.ProcessEvalResults(ctx, clk.Now(), rule, results, nil)
		checkExpectedStates(t, processed, map[string]struct{}{
			getCacheID(t, rule, results[0]): {},
			expectedStaleReturned:           {},
		})
		for _, s := range processed {
			if s.CacheID == expectedStaleReturned {
				assert.Truef(t, s.Resolved, "Returned stale state should have Resolved set to true")
				assert.Equal(t, eval.Normal, s.State)
				assert.Equal(t, models.StateReasonMissingSeries, s.StateReason)
				break
			}
		}
		currentStates = st.GetStatesForRuleUID(orgID, rule.UID)
		checkExpectedStates(t, currentStates, map[string]struct{}{
			getCacheID(t, rule, results[0]): {},
		})
	})
}<|MERGE_RESOLUTION|>--- conflicted
+++ resolved
@@ -1846,11 +1846,7 @@
 				`[["__alert_rule_namespace_uid__","test_namespace_uid"],["__alert_rule_uid__","test_alert_rule_uid_2"],["alertname","test_title"],["instance_label","test"],["label","test"]]`: {
 					AlertRuleUID: "test_alert_rule_uid_2",
 					OrgID:        1,
-<<<<<<< HEAD
-					CacheId:      `[["__alert_rule_namespace_uid__","test_namespace_uid"],["__alert_rule_uid__","test_alert_rule_uid_2"],["alertname","test_title"],["instance_label","test"],["label","test"]]`,
-=======
 					CacheID:      `[["__alert_rule_namespace_uid__","test_namespace_uid"],["__alert_rule_uid__","test_alert_rule_uid_2"],["alertname","test_title"],["instance_label","test"],["label","test"]]`,
->>>>>>> 89b365f8
 					Labels: data.Labels{
 						"__alert_rule_namespace_uid__": "test_namespace_uid",
 						"__alert_rule_uid__":           "test_alert_rule_uid_2",
@@ -1858,12 +1854,8 @@
 						"label":                        "test",
 						"instance_label":               "test",
 					},
-<<<<<<< HEAD
-					State: eval.Error,
-=======
 					Values: make(map[string]float64),
 					State:  eval.Error,
->>>>>>> 89b365f8
 					Results: []state.Evaluation{
 						{
 							EvaluationTime:  evaluationTime.Add(40 * time.Second),
