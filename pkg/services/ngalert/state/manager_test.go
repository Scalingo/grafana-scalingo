package state_test

import (
	"context"
	"errors"
	"fmt"
	"testing"
	"time"

	"github.com/grafana/grafana/pkg/services/annotations"

	"github.com/grafana/grafana-plugin-sdk-go/data"

	"github.com/grafana/grafana/pkg/expr"
	"github.com/grafana/grafana/pkg/infra/log"
	"github.com/grafana/grafana/pkg/services/ngalert/eval"
	"github.com/grafana/grafana/pkg/services/ngalert/metrics"
	"github.com/grafana/grafana/pkg/services/ngalert/models"
	"github.com/grafana/grafana/pkg/services/ngalert/schedule"
	"github.com/grafana/grafana/pkg/services/ngalert/state"
	"github.com/grafana/grafana/pkg/services/ngalert/tests"

	"github.com/prometheus/client_golang/prometheus"
	"github.com/stretchr/testify/assert"
	"github.com/stretchr/testify/require"
)

var testMetrics = metrics.NewNGAlert(prometheus.NewPedanticRegistry())

func TestProcessEvalResults(t *testing.T) {
	evaluationTime, err := time.Parse("2006-01-02", "2021-03-25")
	if err != nil {
		t.Fatalf("error parsing date format: %s", err.Error())
	}
	evaluationDuration := 10 * time.Millisecond

	testCases := []struct {
		desc                string
		alertRule           *models.AlertRule
		evalResults         []eval.Results
		expectedStates      map[string]*state.State
		expectedAnnotations int
	}{
		{
			desc: "a cache entry is correctly created",
			alertRule: &models.AlertRule{
				OrgID:           1,
				Title:           "test_title",
				UID:             "test_alert_rule_uid",
				NamespaceUID:    "test_namespace_uid",
				Annotations:     map[string]string{"annotation": "test"},
				Labels:          map[string]string{"label": "test"},
				IntervalSeconds: 10,
			},
			evalResults: []eval.Results{
				{
					eval.Result{
						Instance:           data.Labels{"instance_label": "test"},
						State:              eval.Normal,
						EvaluatedAt:        evaluationTime,
						EvaluationDuration: evaluationDuration,
					},
				},
			},
			expectedStates: map[string]*state.State{
				`[["__alert_rule_namespace_uid__","test_namespace_uid"],["__alert_rule_uid__","test_alert_rule_uid"],["alertname","test_title"],["instance_label","test"],["label","test"]]`: {
					AlertRuleUID: "test_alert_rule_uid",
					OrgID:        1,
					CacheId:      `[["__alert_rule_namespace_uid__","test_namespace_uid"],["__alert_rule_uid__","test_alert_rule_uid"],["alertname","test_title"],["instance_label","test"],["label","test"]]`,
					Labels: data.Labels{
						"__alert_rule_namespace_uid__": "test_namespace_uid",
						"__alert_rule_uid__":           "test_alert_rule_uid",
						"alertname":                    "test_title",
						"label":                        "test",
						"instance_label":               "test",
					},
					State: eval.Normal,
					Results: []state.Evaluation{
						{
							EvaluationTime:  evaluationTime,
							EvaluationState: eval.Normal,
							Values:          make(map[string]state.EvaluationValue),
						},
					},
					LastEvaluationTime: evaluationTime,
					EvaluationDuration: evaluationDuration,
					Annotations:        map[string]string{"annotation": "test"},
				},
			},
		},
		{
			desc: "two results create two correct cache entries",
			alertRule: &models.AlertRule{
				OrgID:           1,
				Title:           "test_title",
				UID:             "test_alert_rule_uid",
				NamespaceUID:    "test_namespace_uid",
				Annotations:     map[string]string{"annotation": "test"},
				Labels:          map[string]string{"label": "test"},
				IntervalSeconds: 10,
			},
			evalResults: []eval.Results{
				{
					eval.Result{
						Instance:           data.Labels{"instance_label_1": "test"},
						State:              eval.Normal,
						EvaluatedAt:        evaluationTime,
						EvaluationDuration: evaluationDuration,
					},
					eval.Result{
						Instance:           data.Labels{"instance_label_2": "test"},
						State:              eval.Alerting,
						EvaluatedAt:        evaluationTime,
						EvaluationDuration: evaluationDuration,
					},
				},
			},
			expectedAnnotations: 1,
			expectedStates: map[string]*state.State{
				`[["__alert_rule_namespace_uid__","test_namespace_uid"],["__alert_rule_uid__","test_alert_rule_uid"],["alertname","test_title"],["instance_label_1","test"],["label","test"]]`: {
					AlertRuleUID: "test_alert_rule_uid",
					OrgID:        1,
					CacheId:      `[["__alert_rule_namespace_uid__","test_namespace_uid"],["__alert_rule_uid__","test_alert_rule_uid"],["alertname","test_title"],["instance_label_1","test"],["label","test"]]`,
					Labels: data.Labels{
						"__alert_rule_namespace_uid__": "test_namespace_uid",
						"__alert_rule_uid__":           "test_alert_rule_uid",
						"alertname":                    "test_title",
						"label":                        "test",
						"instance_label_1":             "test",
					},
					State: eval.Normal,
					Results: []state.Evaluation{
						{
							EvaluationTime:  evaluationTime,
							EvaluationState: eval.Normal,
							Values:          make(map[string]state.EvaluationValue),
						},
					},
					LastEvaluationTime: evaluationTime,
					EvaluationDuration: evaluationDuration,
					Annotations:        map[string]string{"annotation": "test"},
				},
				`[["__alert_rule_namespace_uid__","test_namespace_uid"],["__alert_rule_uid__","test_alert_rule_uid"],["alertname","test_title"],["instance_label_2","test"],["label","test"]]`: {
					AlertRuleUID: "test_alert_rule_uid",
					OrgID:        1,
					CacheId:      `[["__alert_rule_namespace_uid__","test_namespace_uid"],["__alert_rule_uid__","test_alert_rule_uid"],["alertname","test_title"],["instance_label_2","test"],["label","test"]]`,
					Labels: data.Labels{
						"__alert_rule_namespace_uid__": "test_namespace_uid",
						"__alert_rule_uid__":           "test_alert_rule_uid",
						"alertname":                    "test_title",
						"label":                        "test",
						"instance_label_2":             "test",
					},
					State: eval.Alerting,
					Results: []state.Evaluation{
						{
							EvaluationTime:  evaluationTime,
							EvaluationState: eval.Alerting,
							Values:          make(map[string]state.EvaluationValue),
						},
					},
					StartsAt:           evaluationTime,
					EndsAt:             evaluationTime.Add(state.ResendDelay * 3),
					LastEvaluationTime: evaluationTime,
					EvaluationDuration: evaluationDuration,
					Annotations:        map[string]string{"annotation": "test"},
				},
			},
		},
		{
			desc: "state is maintained",
			alertRule: &models.AlertRule{
				OrgID:           1,
				Title:           "test_title",
				UID:             "test_alert_rule_uid_1",
				NamespaceUID:    "test_namespace_uid",
				Annotations:     map[string]string{"annotation": "test"},
				Labels:          map[string]string{"label": "test"},
				IntervalSeconds: 10,
			},
			evalResults: []eval.Results{
				{
					eval.Result{
						Instance:           data.Labels{"instance_label": "test"},
						State:              eval.Normal,
						EvaluatedAt:        evaluationTime,
						EvaluationDuration: evaluationDuration,
					},
				},
				{
					eval.Result{
						Instance:           data.Labels{"instance_label": "test"},
						State:              eval.Normal,
						EvaluatedAt:        evaluationTime.Add(1 * time.Minute),
						EvaluationDuration: evaluationDuration,
					},
				},
			},
			expectedStates: map[string]*state.State{
				`[["__alert_rule_namespace_uid__","test_namespace_uid"],["__alert_rule_uid__","test_alert_rule_uid_1"],["alertname","test_title"],["instance_label","test"],["label","test"]]`: {
					AlertRuleUID: "test_alert_rule_uid_1",
					OrgID:        1,
					CacheId:      `[["__alert_rule_namespace_uid__","test_namespace_uid"],["__alert_rule_uid__","test_alert_rule_uid_1"],["alertname","test_title"],["instance_label","test"],["label","test"]]`,
					Labels: data.Labels{
						"__alert_rule_namespace_uid__": "test_namespace_uid",
						"__alert_rule_uid__":           "test_alert_rule_uid_1",
						"alertname":                    "test_title",
						"label":                        "test",
						"instance_label":               "test",
					},
					State: eval.Normal,
					Results: []state.Evaluation{
						{
							EvaluationTime:  evaluationTime,
							EvaluationState: eval.Normal,
							Values:          make(map[string]state.EvaluationValue),
						},
						{
							EvaluationTime:  evaluationTime.Add(1 * time.Minute),
							EvaluationState: eval.Normal,
							Values:          make(map[string]state.EvaluationValue),
						},
					},
					LastEvaluationTime: evaluationTime.Add(1 * time.Minute),
					EvaluationDuration: evaluationDuration,
					Annotations:        map[string]string{"annotation": "test"},
				},
			},
		},
		{
			desc: "normal -> alerting transition when For is unset",
			alertRule: &models.AlertRule{
				OrgID:           1,
				Title:           "test_title",
				UID:             "test_alert_rule_uid_2",
				NamespaceUID:    "test_namespace_uid",
				Annotations:     map[string]string{"annotation": "test"},
				Labels:          map[string]string{"label": "test"},
				IntervalSeconds: 10,
			},
			evalResults: []eval.Results{
				{
					eval.Result{
						Instance:           data.Labels{"instance_label": "test"},
						State:              eval.Normal,
						EvaluatedAt:        evaluationTime,
						EvaluationDuration: evaluationDuration,
					},
				},
				{
					eval.Result{
						Instance:           data.Labels{"instance_label": "test"},
						State:              eval.Alerting,
						EvaluatedAt:        evaluationTime.Add(1 * time.Minute),
						EvaluationDuration: evaluationDuration,
					},
				},
			},
			expectedAnnotations: 1,
			expectedStates: map[string]*state.State{
				`[["__alert_rule_namespace_uid__","test_namespace_uid"],["__alert_rule_uid__","test_alert_rule_uid_2"],["alertname","test_title"],["instance_label","test"],["label","test"]]`: {
					AlertRuleUID: "test_alert_rule_uid_2",
					OrgID:        1,
					CacheId:      `[["__alert_rule_namespace_uid__","test_namespace_uid"],["__alert_rule_uid__","test_alert_rule_uid_2"],["alertname","test_title"],["instance_label","test"],["label","test"]]`,
					Labels: data.Labels{
						"__alert_rule_namespace_uid__": "test_namespace_uid",
						"__alert_rule_uid__":           "test_alert_rule_uid_2",
						"alertname":                    "test_title",
						"label":                        "test",
						"instance_label":               "test",
					},
					State: eval.Alerting,
					Results: []state.Evaluation{
						{
							EvaluationTime:  evaluationTime,
							EvaluationState: eval.Normal,
							Values:          make(map[string]state.EvaluationValue),
						},
						{
							EvaluationTime:  evaluationTime.Add(1 * time.Minute),
							EvaluationState: eval.Alerting,
							Values:          make(map[string]state.EvaluationValue),
						},
					},
					StartsAt:           evaluationTime.Add(1 * time.Minute),
					EndsAt:             evaluationTime.Add(1 * time.Minute).Add(state.ResendDelay * 3),
					LastEvaluationTime: evaluationTime.Add(1 * time.Minute),
					EvaluationDuration: evaluationDuration,
					Annotations:        map[string]string{"annotation": "test"},
				},
			},
		},
		{
			desc: "normal -> alerting when For is set",
			alertRule: &models.AlertRule{
				OrgID:           1,
				Title:           "test_title",
				UID:             "test_alert_rule_uid_2",
				NamespaceUID:    "test_namespace_uid",
				Annotations:     map[string]string{"annotation": "test"},
				Labels:          map[string]string{"label": "test"},
				IntervalSeconds: 10,
				For:             1 * time.Minute,
			},
			evalResults: []eval.Results{
				{
					eval.Result{
						Instance:           data.Labels{"instance_label": "test"},
						State:              eval.Normal,
						EvaluatedAt:        evaluationTime,
						EvaluationDuration: evaluationDuration,
					},
				},
				{
					eval.Result{
						Instance:           data.Labels{"instance_label": "test"},
						State:              eval.Alerting,
						EvaluatedAt:        evaluationTime.Add(10 * time.Second),
						EvaluationDuration: evaluationDuration,
					},
				},
				{
					eval.Result{
						Instance:           data.Labels{"instance_label": "test"},
						State:              eval.Alerting,
						EvaluatedAt:        evaluationTime.Add(80 * time.Second),
						EvaluationDuration: evaluationDuration,
					},
				},
			},
			expectedAnnotations: 2,
			expectedStates: map[string]*state.State{
				`[["__alert_rule_namespace_uid__","test_namespace_uid"],["__alert_rule_uid__","test_alert_rule_uid_2"],["alertname","test_title"],["instance_label","test"],["label","test"]]`: {
					AlertRuleUID: "test_alert_rule_uid_2",
					OrgID:        1,
					CacheId:      `[["__alert_rule_namespace_uid__","test_namespace_uid"],["__alert_rule_uid__","test_alert_rule_uid_2"],["alertname","test_title"],["instance_label","test"],["label","test"]]`,
					Labels: data.Labels{
						"__alert_rule_namespace_uid__": "test_namespace_uid",
						"__alert_rule_uid__":           "test_alert_rule_uid_2",
						"alertname":                    "test_title",
						"label":                        "test",
						"instance_label":               "test",
					},
					State: eval.Alerting,
					Results: []state.Evaluation{
						{
							EvaluationTime:  evaluationTime,
							EvaluationState: eval.Normal,
							Values:          make(map[string]state.EvaluationValue),
						},
						{
							EvaluationTime:  evaluationTime.Add(10 * time.Second),
							EvaluationState: eval.Alerting,
							Values:          make(map[string]state.EvaluationValue),
						},
						{
							EvaluationTime:  evaluationTime.Add(80 * time.Second),
							EvaluationState: eval.Alerting,
							Values:          make(map[string]state.EvaluationValue),
						},
					},
					StartsAt:           evaluationTime.Add(80 * time.Second),
					EndsAt:             evaluationTime.Add(80 * time.Second).Add(state.ResendDelay * 3),
					LastEvaluationTime: evaluationTime.Add(80 * time.Second),
					EvaluationDuration: evaluationDuration,
					Annotations:        map[string]string{"annotation": "test"},
				},
			},
		},
		{
			desc: "normal -> alerting -> noData -> alerting when For is set",
			alertRule: &models.AlertRule{
				OrgID:           1,
				Title:           "test_title",
				UID:             "test_alert_rule_uid_2",
				NamespaceUID:    "test_namespace_uid",
				Annotations:     map[string]string{"annotation": "test"},
				Labels:          map[string]string{"label": "test"},
				IntervalSeconds: 10,
				For:             20 * time.Second,
				NoDataState:     models.NoData,
			},
			evalResults: []eval.Results{
				{
					eval.Result{
						Instance:           data.Labels{"instance_label": "test"},
						State:              eval.Normal,
						EvaluatedAt:        evaluationTime,
						EvaluationDuration: evaluationDuration,
					},
				},
				{
					eval.Result{
						Instance:           data.Labels{"instance_label": "test"},
						State:              eval.Alerting,
						EvaluatedAt:        evaluationTime.Add(10 * time.Second),
						EvaluationDuration: evaluationDuration,
					},
				},
				{
					eval.Result{
						Instance:           data.Labels{"instance_label": "test"},
						State:              eval.NoData,
						EvaluatedAt:        evaluationTime.Add(20 * time.Second),
						EvaluationDuration: evaluationDuration,
					},
				},
				{
					eval.Result{
						Instance:           data.Labels{"instance_label": "test"},
						State:              eval.Alerting,
						EvaluatedAt:        evaluationTime.Add(30 * time.Second),
						EvaluationDuration: evaluationDuration,
					},
				},
				{
					eval.Result{
						Instance:           data.Labels{"instance_label": "test"},
						State:              eval.Alerting,
						EvaluatedAt:        evaluationTime.Add(40 * time.Second),
						EvaluationDuration: evaluationDuration,
					},
				},
			},
			expectedAnnotations: 3,
			expectedStates: map[string]*state.State{
				`[["__alert_rule_namespace_uid__","test_namespace_uid"],["__alert_rule_uid__","test_alert_rule_uid_2"],["alertname","test_title"],["instance_label","test"],["label","test"]]`: {
					AlertRuleUID: "test_alert_rule_uid_2",
					OrgID:        1,
					CacheId:      `[["__alert_rule_namespace_uid__","test_namespace_uid"],["__alert_rule_uid__","test_alert_rule_uid_2"],["alertname","test_title"],["instance_label","test"],["label","test"]]`,
					Labels: data.Labels{
						"__alert_rule_namespace_uid__": "test_namespace_uid",
						"__alert_rule_uid__":           "test_alert_rule_uid_2",
						"alertname":                    "test_title",
						"label":                        "test",
						"instance_label":               "test",
					},
					State: eval.Pending,
					Results: []state.Evaluation{
						{
							EvaluationTime:  evaluationTime.Add(10 * time.Second),
							EvaluationState: eval.Alerting,
							Values:          make(map[string]state.EvaluationValue),
						},
						{
							EvaluationTime:  evaluationTime.Add(20 * time.Second),
							EvaluationState: eval.NoData,
							Values:          make(map[string]state.EvaluationValue),
						},
						{
							EvaluationTime:  evaluationTime.Add(30 * time.Second),
							EvaluationState: eval.Alerting,
							Values:          make(map[string]state.EvaluationValue),
						},
						{
							EvaluationTime:  evaluationTime.Add(40 * time.Second),
							EvaluationState: eval.Alerting,
							Values:          make(map[string]state.EvaluationValue),
						},
					},
					StartsAt:           evaluationTime.Add(30 * time.Second),
					EndsAt:             evaluationTime.Add(30 * time.Second).Add(state.ResendDelay * 3),
					LastEvaluationTime: evaluationTime.Add(40 * time.Second),
					EvaluationDuration: evaluationDuration,
					Annotations:        map[string]string{"annotation": "test"},
				},
			},
		},
		{
			desc: "pending -> alerting -> noData when For is set and NoDataState is NoData",
			alertRule: &models.AlertRule{
				OrgID:           1,
				Title:           "test_title",
				UID:             "test_alert_rule_uid_2",
				NamespaceUID:    "test_namespace_uid",
				Annotations:     map[string]string{"annotation": "test"},
				Labels:          map[string]string{"label": "test"},
				IntervalSeconds: 10,
				For:             20 * time.Second,
				NoDataState:     models.NoData,
			},
			evalResults: []eval.Results{
				{
					eval.Result{
						Instance:           data.Labels{"instance_label": "test"},
						State:              eval.Alerting,
						EvaluatedAt:        evaluationTime,
						EvaluationDuration: evaluationDuration,
					},
				},
				{
					eval.Result{
						Instance:           data.Labels{"instance_label": "test"},
						State:              eval.Alerting,
						EvaluatedAt:        evaluationTime.Add(10 * time.Second),
						EvaluationDuration: evaluationDuration,
					},
				},
				{
					eval.Result{
						Instance:           data.Labels{"instance_label": "test"},
						State:              eval.Alerting,
						EvaluatedAt:        evaluationTime.Add(20 * time.Second),
						EvaluationDuration: evaluationDuration,
					},
				},
				{
					eval.Result{
						Instance:           data.Labels{"instance_label": "test"},
						State:              eval.NoData,
						EvaluatedAt:        evaluationTime.Add(30 * time.Second),
						EvaluationDuration: evaluationDuration,
					},
				},
			},
			expectedAnnotations: 2,
			expectedStates: map[string]*state.State{
				`[["__alert_rule_namespace_uid__","test_namespace_uid"],["__alert_rule_uid__","test_alert_rule_uid_2"],["alertname","test_title"],["instance_label","test"],["label","test"]]`: {
					AlertRuleUID: "test_alert_rule_uid_2",
					OrgID:        1,
					CacheId:      `[["__alert_rule_namespace_uid__","test_namespace_uid"],["__alert_rule_uid__","test_alert_rule_uid_2"],["alertname","test_title"],["instance_label","test"],["label","test"]]`,
					Labels: data.Labels{
						"__alert_rule_namespace_uid__": "test_namespace_uid",
						"__alert_rule_uid__":           "test_alert_rule_uid_2",
						"alertname":                    "test_title",
						"label":                        "test",
						"instance_label":               "test",
					},
					State: eval.NoData,
					Results: []state.Evaluation{
						{
							EvaluationTime:  evaluationTime,
							EvaluationState: eval.Alerting,
							Values:          make(map[string]state.EvaluationValue),
						},
						{
							EvaluationTime:  evaluationTime.Add(10 * time.Second),
							EvaluationState: eval.Alerting,
							Values:          make(map[string]state.EvaluationValue),
						},
						{
							EvaluationTime:  evaluationTime.Add(20 * time.Second),
							EvaluationState: eval.Alerting,
							Values:          make(map[string]state.EvaluationValue),
						},
						{
							EvaluationTime:  evaluationTime.Add(30 * time.Second),
							EvaluationState: eval.NoData,
							Values:          make(map[string]state.EvaluationValue),
						},
					},
					StartsAt:           evaluationTime,
					EndsAt:             evaluationTime.Add(30 * time.Second).Add(state.ResendDelay * 3),
					LastEvaluationTime: evaluationTime.Add(30 * time.Second),
					EvaluationDuration: evaluationDuration,
					Annotations:        map[string]string{"annotation": "test"},
				},
			},
		},
		{
			desc: "normal -> pending when For is set but not exceeded and first result is normal",
			alertRule: &models.AlertRule{
				OrgID:           1,
				Title:           "test_title",
				UID:             "test_alert_rule_uid_2",
				NamespaceUID:    "test_namespace_uid",
				Annotations:     map[string]string{"annotation": "test"},
				Labels:          map[string]string{"label": "test"},
				IntervalSeconds: 10,
				For:             1 * time.Minute,
			},
			evalResults: []eval.Results{
				{
					eval.Result{
						Instance:           data.Labels{"instance_label": "test"},
						State:              eval.Normal,
						EvaluatedAt:        evaluationTime,
						EvaluationDuration: evaluationDuration,
					},
				},
				{
					eval.Result{
						Instance:           data.Labels{"instance_label": "test"},
						State:              eval.Alerting,
						EvaluatedAt:        evaluationTime.Add(10 * time.Second),
						EvaluationDuration: evaluationDuration,
					},
				},
			},
			expectedAnnotations: 1,
			expectedStates: map[string]*state.State{
				`[["__alert_rule_namespace_uid__","test_namespace_uid"],["__alert_rule_uid__","test_alert_rule_uid_2"],["alertname","test_title"],["instance_label","test"],["label","test"]]`: {
					AlertRuleUID: "test_alert_rule_uid_2",
					OrgID:        1,
					CacheId:      `[["__alert_rule_namespace_uid__","test_namespace_uid"],["__alert_rule_uid__","test_alert_rule_uid_2"],["alertname","test_title"],["instance_label","test"],["label","test"]]`,
					Labels: data.Labels{
						"__alert_rule_namespace_uid__": "test_namespace_uid",
						"__alert_rule_uid__":           "test_alert_rule_uid_2",
						"alertname":                    "test_title",
						"label":                        "test",
						"instance_label":               "test",
					},
					State: eval.Pending,
					Results: []state.Evaluation{
						{
							EvaluationTime:  evaluationTime,
							EvaluationState: eval.Normal,
							Values:          make(map[string]state.EvaluationValue),
						},
						{
							EvaluationTime:  evaluationTime.Add(10 * time.Second),
							EvaluationState: eval.Alerting,
							Values:          make(map[string]state.EvaluationValue),
						},
					},
					StartsAt:           evaluationTime.Add(10 * time.Second),
					EndsAt:             evaluationTime.Add(10 * time.Second).Add(state.ResendDelay * 3),
					LastEvaluationTime: evaluationTime.Add(10 * time.Second),
					EvaluationDuration: evaluationDuration,
					Annotations:        map[string]string{"annotation": "test"},
				},
			},
		},
		{
			desc: "normal -> pending when For is set but not exceeded and first result is alerting",
			alertRule: &models.AlertRule{
				OrgID:           1,
				Title:           "test_title",
				UID:             "test_alert_rule_uid_2",
				NamespaceUID:    "test_namespace_uid",
				Annotations:     map[string]string{"annotation": "test"},
				Labels:          map[string]string{"label": "test"},
				IntervalSeconds: 10,
				For:             1 * time.Minute,
			},
			evalResults: []eval.Results{
				{
					eval.Result{
						Instance:           data.Labels{"instance_label": "test"},
						State:              eval.Alerting,
						EvaluatedAt:        evaluationTime,
						EvaluationDuration: evaluationDuration,
					},
				},
				{
					eval.Result{
						Instance:           data.Labels{"instance_label": "test"},
						State:              eval.Alerting,
						EvaluatedAt:        evaluationTime.Add(10 * time.Second),
						EvaluationDuration: evaluationDuration,
					},
				},
			},
			expectedAnnotations: 1,
			expectedStates: map[string]*state.State{
				`[["__alert_rule_namespace_uid__","test_namespace_uid"],["__alert_rule_uid__","test_alert_rule_uid_2"],["alertname","test_title"],["instance_label","test"],["label","test"]]`: {
					AlertRuleUID: "test_alert_rule_uid_2",
					OrgID:        1,
					CacheId:      `[["__alert_rule_namespace_uid__","test_namespace_uid"],["__alert_rule_uid__","test_alert_rule_uid_2"],["alertname","test_title"],["instance_label","test"],["label","test"]]`,
					Labels: data.Labels{
						"__alert_rule_namespace_uid__": "test_namespace_uid",
						"__alert_rule_uid__":           "test_alert_rule_uid_2",
						"alertname":                    "test_title",
						"label":                        "test",
						"instance_label":               "test",
					},
					State: eval.Pending,
					Results: []state.Evaluation{
						{
							EvaluationTime:  evaluationTime,
							EvaluationState: eval.Alerting,
							Values:          make(map[string]state.EvaluationValue),
						},
						{
							EvaluationTime:  evaluationTime.Add(10 * time.Second),
							EvaluationState: eval.Alerting,
							Values:          make(map[string]state.EvaluationValue),
						},
					},
					StartsAt:           evaluationTime,
					EndsAt:             evaluationTime.Add(state.ResendDelay * 3),
					LastEvaluationTime: evaluationTime.Add(10 * time.Second),
					EvaluationDuration: evaluationDuration,
					Annotations:        map[string]string{"annotation": "test"},
				},
			},
		},
		{
			desc: "normal -> alerting when result is NoData and NoDataState is alerting",
			alertRule: &models.AlertRule{
				OrgID:           1,
				Title:           "test_title",
				UID:             "test_alert_rule_uid_2",
				NamespaceUID:    "test_namespace_uid",
				Annotations:     map[string]string{"annotation": "test"},
				Labels:          map[string]string{"label": "test"},
				IntervalSeconds: 10,
				NoDataState:     models.Alerting,
			},
			evalResults: []eval.Results{
				{
					eval.Result{
						Instance:           data.Labels{"instance_label": "test"},
						State:              eval.Normal,
						EvaluatedAt:        evaluationTime,
						EvaluationDuration: evaluationDuration,
					},
				},
				{
					eval.Result{
						Instance:           data.Labels{"instance_label": "test"},
						State:              eval.NoData,
						EvaluatedAt:        evaluationTime.Add(10 * time.Second),
						EvaluationDuration: evaluationDuration,
					},
				},
			},
			expectedAnnotations: 1,
			expectedStates: map[string]*state.State{
				`[["__alert_rule_namespace_uid__","test_namespace_uid"],["__alert_rule_uid__","test_alert_rule_uid_2"],["alertname","test_title"],["instance_label","test"],["label","test"]]`: {
					AlertRuleUID: "test_alert_rule_uid_2",
					OrgID:        1,
					CacheId:      `[["__alert_rule_namespace_uid__","test_namespace_uid"],["__alert_rule_uid__","test_alert_rule_uid_2"],["alertname","test_title"],["instance_label","test"],["label","test"]]`,
					Labels: data.Labels{
						"__alert_rule_namespace_uid__": "test_namespace_uid",
						"__alert_rule_uid__":           "test_alert_rule_uid_2",
						"alertname":                    "test_title",
						"label":                        "test",
						"instance_label":               "test",
					},
					State: eval.Alerting,
					Results: []state.Evaluation{
						{
							EvaluationTime:  evaluationTime,
							EvaluationState: eval.Normal,
							Values:          make(map[string]state.EvaluationValue),
						},
						{
							EvaluationTime:  evaluationTime.Add(10 * time.Second),
							EvaluationState: eval.NoData,
							Values:          make(map[string]state.EvaluationValue),
						},
					},
					StartsAt:           evaluationTime.Add(10 * time.Second),
					EndsAt:             evaluationTime.Add(10 * time.Second).Add(state.ResendDelay * 3),
					LastEvaluationTime: evaluationTime.Add(10 * time.Second),
					EvaluationDuration: evaluationDuration,
					Annotations:        map[string]string{"annotation": "test"},
				},
			},
		},
		{
			desc: "normal -> nodata when result is NoData and NoDataState is nodata",
			alertRule: &models.AlertRule{
				OrgID:           1,
				Title:           "test_title",
				UID:             "test_alert_rule_uid_2",
				NamespaceUID:    "test_namespace_uid",
				Annotations:     map[string]string{"annotation": "test"},
				Labels:          map[string]string{"label": "test"},
				IntervalSeconds: 10,
				NoDataState:     models.NoData,
			},
			evalResults: []eval.Results{
				{
					eval.Result{
						Instance:           data.Labels{"instance_label": "test"},
						State:              eval.Normal,
						EvaluatedAt:        evaluationTime,
						EvaluationDuration: evaluationDuration,
					},
				},
				{
					eval.Result{
						Instance:           data.Labels{"instance_label": "test"},
						State:              eval.NoData,
						EvaluatedAt:        evaluationTime.Add(10 * time.Second),
						EvaluationDuration: evaluationDuration,
					},
				},
			},
			expectedAnnotations: 1,
			expectedStates: map[string]*state.State{
				`[["__alert_rule_namespace_uid__","test_namespace_uid"],["__alert_rule_uid__","test_alert_rule_uid_2"],["alertname","test_title"],["instance_label","test"],["label","test"]]`: {
					AlertRuleUID: "test_alert_rule_uid_2",
					OrgID:        1,
					CacheId:      `[["__alert_rule_namespace_uid__","test_namespace_uid"],["__alert_rule_uid__","test_alert_rule_uid_2"],["alertname","test_title"],["instance_label","test"],["label","test"]]`,
					Labels: data.Labels{
						"__alert_rule_namespace_uid__": "test_namespace_uid",
						"__alert_rule_uid__":           "test_alert_rule_uid_2",
						"alertname":                    "test_title",
						"label":                        "test",
						"instance_label":               "test",
					},
					State: eval.NoData,
					Results: []state.Evaluation{
						{
							EvaluationTime:  evaluationTime,
							EvaluationState: eval.Normal,
							Values:          make(map[string]state.EvaluationValue),
						},
						{
							EvaluationTime:  evaluationTime.Add(10 * time.Second),
							EvaluationState: eval.NoData,
							Values:          make(map[string]state.EvaluationValue),
						},
					},
					StartsAt:           evaluationTime.Add(10 * time.Second),
					EndsAt:             evaluationTime.Add(10 * time.Second).Add(state.ResendDelay * 3),
					LastEvaluationTime: evaluationTime.Add(10 * time.Second),
					EvaluationDuration: evaluationDuration,
					Annotations:        map[string]string{"annotation": "test"},
				},
			},
		},
		{
			desc: "normal -> nodata no labels when result is NoData and NoDataState is nodata",
			alertRule: &models.AlertRule{
				OrgID:           1,
				Title:           "test_title",
				UID:             "test_alert_rule_uid_2",
				NamespaceUID:    "test_namespace_uid",
				Annotations:     map[string]string{"annotation": "test"},
				Labels:          map[string]string{"label": "test"},
				IntervalSeconds: 10,
				NoDataState:     models.NoData,
			},
			evalResults: []eval.Results{
				{
					eval.Result{
						Instance:           data.Labels{"instance_label": "test"},
						State:              eval.Normal,
						EvaluatedAt:        evaluationTime,
						EvaluationDuration: evaluationDuration,
					},
				},
				{
					eval.Result{
						Instance:           data.Labels{},
						State:              eval.NoData,
						EvaluatedAt:        evaluationTime.Add(10 * time.Second),
						EvaluationDuration: evaluationDuration,
					},
				},
			},
			expectedAnnotations: 1,
			expectedStates: map[string]*state.State{
				`[["__alert_rule_namespace_uid__","test_namespace_uid"],["__alert_rule_uid__","test_alert_rule_uid_2"],["alertname","test_title"],["label","test"]]`: {
					AlertRuleUID: "test_alert_rule_uid_2",
					OrgID:        1,
					CacheId:      `[["__alert_rule_namespace_uid__","test_namespace_uid"],["__alert_rule_uid__","test_alert_rule_uid_2"],["alertname","test_title"],["label","test"]]`,
					Labels: data.Labels{
						"__alert_rule_namespace_uid__": "test_namespace_uid",
						"__alert_rule_uid__":           "test_alert_rule_uid_2",
						"alertname":                    "test_title",
						"label":                        "test",
					},
					State: eval.NoData,
					Results: []state.Evaluation{
						{
							EvaluationTime:  evaluationTime.Add(10 * time.Second),
							EvaluationState: eval.NoData,
							Values:          make(map[string]state.EvaluationValue),
						},
					},
					StartsAt:           evaluationTime.Add(10 * time.Second),
					EndsAt:             evaluationTime.Add(10 * time.Second).Add(state.ResendDelay * 3),
					LastEvaluationTime: evaluationTime.Add(10 * time.Second),
					EvaluationDuration: evaluationDuration,
					Annotations:        map[string]string{"annotation": "test"},
				},
			},
		},
		{
			desc: "normal (multi-dimensional) -> nodata no labels when result is NoData and NoDataState is nodata",
			alertRule: &models.AlertRule{
				OrgID:           1,
				Title:           "test_title",
				UID:             "test_alert_rule_uid_2",
				NamespaceUID:    "test_namespace_uid",
				Annotations:     map[string]string{"annotation": "test"},
				Labels:          map[string]string{"label": "test"},
				IntervalSeconds: 10,
				NoDataState:     models.NoData,
			},
			evalResults: []eval.Results{
				{
					eval.Result{
						Instance:           data.Labels{"instance_label": "test-1"},
						State:              eval.Normal,
						EvaluatedAt:        evaluationTime,
						EvaluationDuration: evaluationDuration,
					},
					eval.Result{
						Instance:           data.Labels{"instance_label": "test-2"},
						State:              eval.Normal,
						EvaluatedAt:        evaluationTime,
						EvaluationDuration: evaluationDuration,
					},
				},
				{
					eval.Result{
						Instance:           data.Labels{},
						State:              eval.NoData,
						EvaluatedAt:        evaluationTime.Add(10 * time.Second),
						EvaluationDuration: evaluationDuration,
					},
				},
			},
			expectedAnnotations: 1,
			expectedStates: map[string]*state.State{
				`[["__alert_rule_namespace_uid__","test_namespace_uid"],["__alert_rule_uid__","test_alert_rule_uid_2"],["alertname","test_title"],["label","test"]]`: {
					AlertRuleUID: "test_alert_rule_uid_2",
					OrgID:        1,
					CacheId:      `[["__alert_rule_namespace_uid__","test_namespace_uid"],["__alert_rule_uid__","test_alert_rule_uid_2"],["alertname","test_title"],["label","test"]]`,
					Labels: data.Labels{
						"__alert_rule_namespace_uid__": "test_namespace_uid",
						"__alert_rule_uid__":           "test_alert_rule_uid_2",
						"alertname":                    "test_title",
						"label":                        "test",
					},
					State: eval.NoData,
					Results: []state.Evaluation{
						{
							EvaluationTime:  evaluationTime.Add(10 * time.Second),
							EvaluationState: eval.NoData,
							Values:          make(map[string]state.EvaluationValue),
						},
					},
					StartsAt:           evaluationTime.Add(10 * time.Second),
					EndsAt:             evaluationTime.Add(10 * time.Second).Add(state.ResendDelay * 3),
					LastEvaluationTime: evaluationTime.Add(10 * time.Second),
					EvaluationDuration: evaluationDuration,
					Annotations:        map[string]string{"annotation": "test"},
				},
			},
		},
		{
			desc: "normal -> nodata no labels -> normal when result is NoData and NoDataState is nodata",
			alertRule: &models.AlertRule{
				OrgID:           1,
				Title:           "test_title",
				UID:             "test_alert_rule_uid_2",
				NamespaceUID:    "test_namespace_uid",
				Annotations:     map[string]string{"annotation": "test"},
				Labels:          map[string]string{"label": "test"},
				IntervalSeconds: 10,
				NoDataState:     models.NoData,
			},
			evalResults: []eval.Results{
				{
					eval.Result{
						Instance:           data.Labels{"instance_label": "test"},
						State:              eval.Normal,
						EvaluatedAt:        evaluationTime,
						EvaluationDuration: evaluationDuration,
					},
				},
				{
					eval.Result{
						Instance:           data.Labels{},
						State:              eval.NoData,
						EvaluatedAt:        evaluationTime.Add(10 * time.Second),
						EvaluationDuration: evaluationDuration,
					},
				},
				{
					eval.Result{
						Instance:           data.Labels{"instance_label": "test"},
						State:              eval.Normal,
						EvaluatedAt:        evaluationTime.Add(20 * time.Second),
						EvaluationDuration: evaluationDuration,
					},
				},
			},
			expectedAnnotations: 1,
			expectedStates: map[string]*state.State{
				`[["__alert_rule_namespace_uid__","test_namespace_uid"],["__alert_rule_uid__","test_alert_rule_uid_2"],["alertname","test_title"],["instance_label","test"],["label","test"]]`: {
					AlertRuleUID: "test_alert_rule_uid_2",
					OrgID:        1,
					CacheId:      `[["__alert_rule_namespace_uid__","test_namespace_uid"],["__alert_rule_uid__","test_alert_rule_uid_2"],["alertname","test_title"],["instance_label","test"],["label","test"]]`,
					Labels: data.Labels{
						"__alert_rule_namespace_uid__": "test_namespace_uid",
						"__alert_rule_uid__":           "test_alert_rule_uid_2",
						"alertname":                    "test_title",
						"label":                        "test",
						"instance_label":               "test",
					},
					State: eval.Normal,
					Results: []state.Evaluation{
						{
							EvaluationTime:  evaluationTime.Add(20 * time.Second),
							EvaluationState: eval.Normal,
							Values:          make(map[string]state.EvaluationValue),
						},
					},
					StartsAt:           time.Time{},
					EndsAt:             time.Time{},
					LastEvaluationTime: evaluationTime.Add(20 * time.Second),
					EvaluationDuration: evaluationDuration,
					Annotations:        map[string]string{"annotation": "test"},
				},
			},
		},
		{
			desc: "normal -> normal when result is NoData and NoDataState is ok",
			alertRule: &models.AlertRule{
				OrgID:           1,
				Title:           "test_title",
				UID:             "test_alert_rule_uid_2",
				NamespaceUID:    "test_namespace_uid",
				Annotations:     map[string]string{"annotation": "test"},
				Labels:          map[string]string{"label": "test"},
				IntervalSeconds: 10,
				NoDataState:     models.OK,
			},
			evalResults: []eval.Results{
				{
					eval.Result{
						Instance:           data.Labels{"instance_label": "test"},
						State:              eval.Normal,
						EvaluatedAt:        evaluationTime,
						EvaluationDuration: evaluationDuration,
					},
				},
				{
					eval.Result{
						Instance:           data.Labels{"instance_label": "test"},
						State:              eval.NoData,
						EvaluatedAt:        evaluationTime.Add(10 * time.Second),
						EvaluationDuration: evaluationDuration,
					},
				},
			},
			expectedStates: map[string]*state.State{
				`[["__alert_rule_namespace_uid__","test_namespace_uid"],["__alert_rule_uid__","test_alert_rule_uid_2"],["alertname","test_title"],["instance_label","test"],["label","test"]]`: {
					AlertRuleUID: "test_alert_rule_uid_2",
					OrgID:        1,
					CacheId:      `[["__alert_rule_namespace_uid__","test_namespace_uid"],["__alert_rule_uid__","test_alert_rule_uid_2"],["alertname","test_title"],["instance_label","test"],["label","test"]]`,
					Labels: data.Labels{
						"__alert_rule_namespace_uid__": "test_namespace_uid",
						"__alert_rule_uid__":           "test_alert_rule_uid_2",
						"alertname":                    "test_title",
						"label":                        "test",
						"instance_label":               "test",
					},
					State: eval.Normal,
					Results: []state.Evaluation{
						{
							EvaluationTime:  evaluationTime,
							EvaluationState: eval.Normal,
							Values:          make(map[string]state.EvaluationValue),
						},
						{
							EvaluationTime:  evaluationTime.Add(10 * time.Second),
							EvaluationState: eval.NoData,
							Values:          make(map[string]state.EvaluationValue),
						},
					},
					StartsAt:           evaluationTime.Add(10 * time.Second),
					EndsAt:             evaluationTime.Add(10 * time.Second).Add(state.ResendDelay * 3),
					LastEvaluationTime: evaluationTime.Add(10 * time.Second),
					EvaluationDuration: evaluationDuration,
					Annotations:        map[string]string{"annotation": "test"},
				},
			},
		},
		{
			desc: "EndsAt set correctly. normal -> alerting when result is NoData and NoDataState is alerting and For is set and For is breached",
			alertRule: &models.AlertRule{
				OrgID:           1,
				Title:           "test_title",
				UID:             "test_alert_rule_uid_2",
				NamespaceUID:    "test_namespace_uid",
				Annotations:     map[string]string{"annotation": "test"},
				Labels:          map[string]string{"label": "test"},
				IntervalSeconds: 10,
				For:             1 * time.Minute,
				NoDataState:     models.Alerting,
			},
			evalResults: []eval.Results{
				{
					eval.Result{
						Instance:           data.Labels{"instance_label": "test"},
						State:              eval.Normal,
						EvaluatedAt:        evaluationTime,
						EvaluationDuration: evaluationDuration,
					},
				},
				{
					eval.Result{
						Instance:           data.Labels{"instance_label": "test"},
						State:              eval.NoData,
						EvaluatedAt:        evaluationTime.Add(10 * time.Second),
						EvaluationDuration: evaluationDuration,
					},
				},
			},
			expectedAnnotations: 1,
			expectedStates: map[string]*state.State{
				`[["__alert_rule_namespace_uid__","test_namespace_uid"],["__alert_rule_uid__","test_alert_rule_uid_2"],["alertname","test_title"],["instance_label","test"],["label","test"]]`: {
					AlertRuleUID: "test_alert_rule_uid_2",
					OrgID:        1,
					CacheId:      `[["__alert_rule_namespace_uid__","test_namespace_uid"],["__alert_rule_uid__","test_alert_rule_uid_2"],["alertname","test_title"],["instance_label","test"],["label","test"]]`,
					Labels: data.Labels{
						"__alert_rule_namespace_uid__": "test_namespace_uid",
						"__alert_rule_uid__":           "test_alert_rule_uid_2",
						"alertname":                    "test_title",
						"label":                        "test",
						"instance_label":               "test",
					},
					State: eval.Alerting,
					Results: []state.Evaluation{
						{
							EvaluationTime:  evaluationTime,
							EvaluationState: eval.Normal,
							Values:          make(map[string]state.EvaluationValue),
						},
						{
							EvaluationTime:  evaluationTime.Add(10 * time.Second),
							EvaluationState: eval.NoData,
							Values:          make(map[string]state.EvaluationValue),
						},
					},
					StartsAt:           evaluationTime.Add(10 * time.Second),
					EndsAt:             evaluationTime.Add(10 * time.Second).Add(state.ResendDelay * 3),
					LastEvaluationTime: evaluationTime.Add(10 * time.Second),
					EvaluationDuration: evaluationDuration,
					Annotations:        map[string]string{"annotation": "test"},
				},
			},
		},
		{
			desc: "normal -> alerting when result is Error and ExecErrState is Alerting",
			alertRule: &models.AlertRule{
				OrgID:           1,
				Title:           "test_title",
				UID:             "test_alert_rule_uid_2",
				NamespaceUID:    "test_namespace_uid",
				Annotations:     map[string]string{"annotation": "test"},
				Labels:          map[string]string{"label": "test"},
				IntervalSeconds: 10,
				For:             1 * time.Minute,
				ExecErrState:    models.AlertingErrState,
			},
			evalResults: []eval.Results{
				{
					eval.Result{
						Instance:           data.Labels{"instance_label": "test"},
						State:              eval.Normal,
						EvaluatedAt:        evaluationTime,
						EvaluationDuration: evaluationDuration,
					},
				},
				{
					eval.Result{
						Instance:           data.Labels{"instance_label": "test"},
						State:              eval.Error,
						EvaluatedAt:        evaluationTime.Add(10 * time.Second),
						EvaluationDuration: evaluationDuration,
					},
				},
			},
			expectedAnnotations: 1,
			expectedStates: map[string]*state.State{
				`[["__alert_rule_namespace_uid__","test_namespace_uid"],["__alert_rule_uid__","test_alert_rule_uid_2"],["alertname","test_title"],["instance_label","test"],["label","test"]]`: {
					AlertRuleUID: "test_alert_rule_uid_2",
					OrgID:        1,
					CacheId:      `[["__alert_rule_namespace_uid__","test_namespace_uid"],["__alert_rule_uid__","test_alert_rule_uid_2"],["alertname","test_title"],["instance_label","test"],["label","test"]]`,
					Labels: data.Labels{
						"__alert_rule_namespace_uid__": "test_namespace_uid",
						"__alert_rule_uid__":           "test_alert_rule_uid_2",
						"alertname":                    "test_title",
						"label":                        "test",
						"instance_label":               "test",
					},
					State: eval.Alerting,
					Results: []state.Evaluation{
						{
							EvaluationTime:  evaluationTime,
							EvaluationState: eval.Normal,
							Values:          make(map[string]state.EvaluationValue),
						},
						{
							EvaluationTime:  evaluationTime.Add(10 * time.Second),
							EvaluationState: eval.Error,
							Values:          make(map[string]state.EvaluationValue),
						},
					},
					StartsAt:           evaluationTime.Add(10 * time.Second),
					EndsAt:             evaluationTime.Add(10 * time.Second).Add(state.ResendDelay * 3),
					LastEvaluationTime: evaluationTime.Add(10 * time.Second),
					EvaluationDuration: evaluationDuration,
					Annotations:        map[string]string{"annotation": "test"},
				},
			},
		},
		{
			desc: "normal -> error when result is Error and ExecErrState is Error",
			alertRule: &models.AlertRule{
				OrgID:        1,
				Title:        "test_title",
				UID:          "test_alert_rule_uid_2",
				NamespaceUID: "test_namespace_uid",
				Data: []models.AlertQuery{{
					RefID:         "A",
					DatasourceUID: "datasource_uid_1",
				}},
				Annotations:     map[string]string{"annotation": "test"},
				Labels:          map[string]string{"label": "test"},
				IntervalSeconds: 10,
				For:             1 * time.Minute,
				ExecErrState:    models.ErrorErrState,
			},
			evalResults: []eval.Results{
				{
					eval.Result{
						Instance:           data.Labels{"instance_label": "test"},
						State:              eval.Normal,
						EvaluatedAt:        evaluationTime,
						EvaluationDuration: evaluationDuration,
					},
				},
				{
					eval.Result{
						Instance: data.Labels{"instance_label": "test"},
						Error: expr.QueryError{
							RefID: "A",
							Err:   errors.New("this is an error"),
						},
						State:              eval.Error,
						EvaluatedAt:        evaluationTime.Add(10 * time.Second),
						EvaluationDuration: evaluationDuration,
					},
				},
			},
<<<<<<< HEAD
=======
			expectedAnnotations: 1,
>>>>>>> c1ba0afd
			expectedStates: map[string]*state.State{
				`[["__alert_rule_namespace_uid__","test_namespace_uid"],["__alert_rule_uid__","test_alert_rule_uid_2"],["alertname","test_title"],["instance_label","test"],["label","test"]]`: {
					AlertRuleUID: "test_alert_rule_uid_2",
					OrgID:        1,
					CacheId:      `[["__alert_rule_namespace_uid__","test_namespace_uid"],["__alert_rule_uid__","test_alert_rule_uid_2"],["alertname","test_title"],["instance_label","test"],["label","test"]]`,
					Labels: data.Labels{
						"__alert_rule_namespace_uid__": "test_namespace_uid",
						"__alert_rule_uid__":           "test_alert_rule_uid_2",
						"alertname":                    "test_title",
						"label":                        "test",
						"instance_label":               "test",
						"datasource_uid":               "datasource_uid_1",
<<<<<<< HEAD
=======
						"ref_id":                       "A",
>>>>>>> c1ba0afd
					},
					State: eval.Error,
					Error: expr.QueryError{
						RefID: "A",
						Err:   errors.New("this is an error"),
					},
					Results: []state.Evaluation{
						{
							EvaluationTime:  evaluationTime,
							EvaluationState: eval.Normal,
							Values:          make(map[string]state.EvaluationValue),
						},
						{
							EvaluationTime:  evaluationTime.Add(10 * time.Second),
							EvaluationState: eval.Error,
							Values:          make(map[string]state.EvaluationValue),
						},
					},
					StartsAt:           evaluationTime.Add(10 * time.Second),
					EndsAt:             evaluationTime.Add(10 * time.Second).Add(state.ResendDelay * 3),
					LastEvaluationTime: evaluationTime.Add(10 * time.Second),
					EvaluationDuration: evaluationDuration,
					Annotations:        map[string]string{"annotation": "test", "Error": "failed to execute query A: this is an error"},
				},
			},
		},
		{
			desc: "normal -> alerting -> error -> alerting - it should clear the error",
			alertRule: &models.AlertRule{
				OrgID:           1,
				Title:           "test_title",
				UID:             "test_alert_rule_uid_2",
				NamespaceUID:    "test_namespace_uid",
				Annotations:     map[string]string{"annotation": "test"},
				Labels:          map[string]string{"label": "test"},
				IntervalSeconds: 10,
				For:             30 * time.Second,
			},
			evalResults: []eval.Results{
				{
					eval.Result{
						Instance:           data.Labels{"instance_label": "test"},
						State:              eval.Normal,
						EvaluatedAt:        evaluationTime,
						EvaluationDuration: evaluationDuration,
					},
				},
				{
					eval.Result{
						Instance:           data.Labels{"instance_label": "test"},
						State:              eval.Alerting,
						EvaluatedAt:        evaluationTime.Add(30 * time.Second),
						EvaluationDuration: evaluationDuration,
					},
				},
				{
					eval.Result{
						Instance:           data.Labels{"instance_label": "test"},
						State:              eval.Error,
						Error:              fmt.Errorf("Failed to query data"),
						EvaluatedAt:        evaluationTime.Add(40 * time.Second),
						EvaluationDuration: evaluationDuration,
					},
				},
				{
					eval.Result{
						Instance:           data.Labels{"instance_label": "test"},
						State:              eval.Alerting,
						EvaluatedAt:        evaluationTime.Add(70 * time.Second),
						EvaluationDuration: evaluationDuration,
					},
				},
			},
<<<<<<< HEAD
=======
			expectedAnnotations: 2,
>>>>>>> c1ba0afd
			expectedStates: map[string]*state.State{
				`[["__alert_rule_namespace_uid__","test_namespace_uid"],["__alert_rule_uid__","test_alert_rule_uid_2"],["alertname","test_title"],["instance_label","test"],["label","test"]]`: {
					AlertRuleUID: "test_alert_rule_uid_2",
					OrgID:        1,
					CacheId:      `[["__alert_rule_namespace_uid__","test_namespace_uid"],["__alert_rule_uid__","test_alert_rule_uid_2"],["alertname","test_title"],["instance_label","test"],["label","test"]]`,
					Labels: data.Labels{
						"__alert_rule_namespace_uid__": "test_namespace_uid",
						"__alert_rule_uid__":           "test_alert_rule_uid_2",
						"alertname":                    "test_title",
						"label":                        "test",
						"instance_label":               "test",
					},
					State: eval.Alerting,
					Results: []state.Evaluation{
						{
							EvaluationTime:  evaluationTime,
							EvaluationState: eval.Normal,
							Values:          make(map[string]state.EvaluationValue),
						},
						{
							EvaluationTime:  evaluationTime.Add(30 * time.Second),
							EvaluationState: eval.Alerting,
							Values:          make(map[string]state.EvaluationValue),
						},
						{
							EvaluationTime:  evaluationTime.Add(40 * time.Second),
							EvaluationState: eval.Error,
							Values:          make(map[string]state.EvaluationValue),
						},
						{
							EvaluationTime:  evaluationTime.Add(70 * time.Second),
							EvaluationState: eval.Alerting,
							Values:          make(map[string]state.EvaluationValue),
						},
					},
					StartsAt:           evaluationTime.Add(70 * time.Second),
					EndsAt:             evaluationTime.Add(70 * time.Second).Add(state.ResendDelay * 3),
					LastEvaluationTime: evaluationTime.Add(70 * time.Second),
					EvaluationDuration: evaluationDuration,
					Annotations:        map[string]string{"annotation": "test"},
				},
			},
		},
		{
			desc: "normal -> alerting -> error -> no data - it should clear the error",
			alertRule: &models.AlertRule{
				OrgID:           1,
				Title:           "test_title",
				UID:             "test_alert_rule_uid_2",
				NamespaceUID:    "test_namespace_uid",
				Annotations:     map[string]string{"annotation": "test"},
				Labels:          map[string]string{"label": "test"},
				IntervalSeconds: 10,
				For:             30 * time.Second,
				NoDataState:     models.NoData,
			},
			evalResults: []eval.Results{
				{
					eval.Result{
						Instance:           data.Labels{"instance_label": "test"},
						State:              eval.Normal,
						EvaluatedAt:        evaluationTime,
						EvaluationDuration: evaluationDuration,
					},
				},
				{
					eval.Result{
						Instance:           data.Labels{"instance_label": "test"},
						State:              eval.Alerting,
						EvaluatedAt:        evaluationTime.Add(30 * time.Second),
						EvaluationDuration: evaluationDuration,
					},
				},
				{
					eval.Result{
						Instance:           data.Labels{"instance_label": "test"},
						State:              eval.Error,
						Error:              fmt.Errorf("Failed to query data"),
						EvaluatedAt:        evaluationTime.Add(40 * time.Second),
						EvaluationDuration: evaluationDuration,
					},
				},
				{
					eval.Result{
						Instance:           data.Labels{"instance_label": "test"},
						State:              eval.NoData,
						EvaluatedAt:        evaluationTime.Add(50 * time.Second),
						EvaluationDuration: evaluationDuration,
					},
				},
			},
<<<<<<< HEAD
=======
			expectedAnnotations: 2,
>>>>>>> c1ba0afd
			expectedStates: map[string]*state.State{
				`[["__alert_rule_namespace_uid__","test_namespace_uid"],["__alert_rule_uid__","test_alert_rule_uid_2"],["alertname","test_title"],["instance_label","test"],["label","test"]]`: {
					AlertRuleUID: "test_alert_rule_uid_2",
					OrgID:        1,
					CacheId:      `[["__alert_rule_namespace_uid__","test_namespace_uid"],["__alert_rule_uid__","test_alert_rule_uid_2"],["alertname","test_title"],["instance_label","test"],["label","test"]]`,
					Labels: data.Labels{
						"__alert_rule_namespace_uid__": "test_namespace_uid",
						"__alert_rule_uid__":           "test_alert_rule_uid_2",
						"alertname":                    "test_title",
						"label":                        "test",
						"instance_label":               "test",
					},
					State: eval.NoData,
					Results: []state.Evaluation{
						{
							EvaluationTime:  evaluationTime,
							EvaluationState: eval.Normal,
							Values:          make(map[string]state.EvaluationValue),
						},
						{
							EvaluationTime:  evaluationTime.Add(30 * time.Second),
							EvaluationState: eval.Alerting,
							Values:          make(map[string]state.EvaluationValue),
						},
						{
							EvaluationTime:  evaluationTime.Add(40 * time.Second),
							EvaluationState: eval.Error,
							Values:          make(map[string]state.EvaluationValue),
						},
						{
							EvaluationTime:  evaluationTime.Add(50 * time.Second),
							EvaluationState: eval.NoData,
							Values:          make(map[string]state.EvaluationValue),
						},
					},
					StartsAt:           evaluationTime.Add(30 * time.Second),
					EndsAt:             evaluationTime.Add(50 * time.Second).Add(state.ResendDelay * 3),
					LastEvaluationTime: evaluationTime.Add(50 * time.Second),
					EvaluationDuration: evaluationDuration,
					Annotations:        map[string]string{"annotation": "test"},
				},
			},
		},
		{
			desc: "template is correctly expanded",
			alertRule: &models.AlertRule{
				OrgID:           1,
				Title:           "test_title",
				UID:             "test_alert_rule_uid",
				NamespaceUID:    "test_namespace_uid",
				Annotations:     map[string]string{"summary": "{{$labels.pod}} is down in {{$labels.cluster}} cluster -> {{$labels.namespace}} namespace"},
				Labels:          map[string]string{"label": "test", "job": "{{$labels.namespace}}/{{$labels.pod}}"},
				IntervalSeconds: 10,
			},
			evalResults: []eval.Results{
				{
					eval.Result{
						Instance:           data.Labels{"cluster": "us-central-1", "namespace": "prod", "pod": "grafana"},
						State:              eval.Normal,
						EvaluatedAt:        evaluationTime,
						EvaluationDuration: evaluationDuration,
					},
				},
			},
			expectedStates: map[string]*state.State{
				`[["__alert_rule_namespace_uid__","test_namespace_uid"],["__alert_rule_uid__","test_alert_rule_uid"],["alertname","test_title"],["cluster","us-central-1"],["job","prod/grafana"],["label","test"],["namespace","prod"],["pod","grafana"]]`: {
					AlertRuleUID: "test_alert_rule_uid",
					OrgID:        1,
					CacheId:      `[["__alert_rule_namespace_uid__","test_namespace_uid"],["__alert_rule_uid__","test_alert_rule_uid"],["alertname","test_title"],["cluster","us-central-1"],["job","prod/grafana"],["label","test"],["namespace","prod"],["pod","grafana"]]`,
					Labels: data.Labels{
						"__alert_rule_namespace_uid__": "test_namespace_uid",
						"__alert_rule_uid__":           "test_alert_rule_uid",
						"alertname":                    "test_title",
						"cluster":                      "us-central-1",
						"namespace":                    "prod",
						"pod":                          "grafana",
						"label":                        "test",
						"job":                          "prod/grafana",
					},
					State: eval.Normal,
					Results: []state.Evaluation{
						{
							EvaluationTime:  evaluationTime,
							EvaluationState: eval.Normal,
							Values:          make(map[string]state.EvaluationValue),
						},
					},
					LastEvaluationTime: evaluationTime,
					EvaluationDuration: evaluationDuration,
					Annotations:        map[string]string{"summary": "grafana is down in us-central-1 cluster -> prod namespace"},
				},
			},
		},
	}

	for _, tc := range testCases {
		st := state.NewManager(log.New("test_state_manager"), testMetrics.GetStateMetrics(), nil, nil, &schedule.FakeInstanceStore{})
		t.Run(tc.desc, func(t *testing.T) {
			fakeAnnoRepo := schedule.NewFakeAnnotationsRepo()
			annotations.SetRepository(fakeAnnoRepo)

			for _, res := range tc.evalResults {
				_ = st.ProcessEvalResults(context.Background(), tc.alertRule, res)
			}

			states := st.GetStatesForRuleUID(tc.alertRule.OrgID, tc.alertRule.UID)
			assert.Len(t, states, len(tc.expectedStates))

			for _, s := range tc.expectedStates {
				cachedState, err := st.Get(s.OrgID, s.AlertRuleUID, s.CacheId)
				require.NoError(t, err)
				assert.Equal(t, s, cachedState)
			}

			require.Eventuallyf(t, func() bool {
				return tc.expectedAnnotations == fakeAnnoRepo.Len()
			}, time.Second, 100*time.Millisecond, "only %d annotations are present", fakeAnnoRepo.Len())
		})
	}
}

func TestStaleResultsHandler(t *testing.T) {
	evaluationTime, err := time.Parse("2006-01-02", "2021-03-25")
	if err != nil {
		t.Fatalf("error parsing date format: %s", err.Error())
	}

	_, dbstore := tests.SetupTestEnv(t, 1)

	const mainOrgID int64 = 1
	rule := tests.CreateTestAlertRule(t, dbstore, 600, mainOrgID)

	saveCmd1 := &models.SaveAlertInstanceCommand{
		RuleOrgID:         rule.OrgID,
		RuleUID:           rule.UID,
		Labels:            models.InstanceLabels{"test1": "testValue1"},
		State:             models.InstanceStateNormal,
		LastEvalTime:      evaluationTime,
		CurrentStateSince: evaluationTime.Add(-1 * time.Minute),
		CurrentStateEnd:   evaluationTime.Add(1 * time.Minute),
	}

	_ = dbstore.SaveAlertInstance(saveCmd1)

	saveCmd2 := &models.SaveAlertInstanceCommand{
		RuleOrgID:         rule.OrgID,
		RuleUID:           rule.UID,
		Labels:            models.InstanceLabels{"test2": "testValue2"},
		State:             models.InstanceStateFiring,
		LastEvalTime:      evaluationTime,
		CurrentStateSince: evaluationTime.Add(-1 * time.Minute),
		CurrentStateEnd:   evaluationTime.Add(1 * time.Minute),
	}
	_ = dbstore.SaveAlertInstance(saveCmd2)

	testCases := []struct {
		desc               string
		evalResults        []eval.Results
		expectedStates     map[string]*state.State
		startingStateCount int
		finalStateCount    int
	}{
		{
			desc: "stale cache entries are removed",
			evalResults: []eval.Results{
				{
					eval.Result{
						Instance:    data.Labels{"test1": "testValue1"},
						State:       eval.Normal,
						EvaluatedAt: evaluationTime.Add(3 * time.Minute),
					},
				},
			},
			expectedStates: map[string]*state.State{
				`[["__alert_rule_namespace_uid__","namespace"],["__alert_rule_uid__","` + rule.UID + `"],["alertname","` + rule.Title + `"],["test1","testValue1"]]`: {
					AlertRuleUID: rule.UID,
					OrgID:        1,
					CacheId:      `[["__alert_rule_namespace_uid__","namespace"],["__alert_rule_uid__","` + rule.UID + `"],["alertname","` + rule.Title + `"],["test1","testValue1"]]`,
					Labels: data.Labels{
						"__alert_rule_namespace_uid__": "namespace",
						"__alert_rule_uid__":           rule.UID,
						"alertname":                    rule.Title,
						"test1":                        "testValue1",
					},
					State: eval.Normal,
					Results: []state.Evaluation{
						{
							EvaluationTime:  evaluationTime.Add(3 * time.Minute),
							EvaluationState: eval.Normal,
							Values:          make(map[string]state.EvaluationValue),
						},
					},
					LastEvaluationTime: evaluationTime.Add(3 * time.Minute),
					EvaluationDuration: 0,
					Annotations:        map[string]string{"testAnnoKey": "testAnnoValue"},
				},
			},
			startingStateCount: 2,
			finalStateCount:    1,
		},
	}

	for _, tc := range testCases {
		st := state.NewManager(log.New("test_stale_results_handler"), testMetrics.GetStateMetrics(), nil, dbstore, dbstore)
		st.Warm()
		existingStatesForRule := st.GetStatesForRuleUID(rule.OrgID, rule.UID)

		// We have loaded the expected number of entries from the db
		assert.Equal(t, tc.startingStateCount, len(existingStatesForRule))
		for _, res := range tc.evalResults {
			st.ProcessEvalResults(context.Background(), rule, res)
			for _, s := range tc.expectedStates {
				cachedState, err := st.Get(s.OrgID, s.AlertRuleUID, s.CacheId)
				require.NoError(t, err)
				assert.Equal(t, s, cachedState)
			}
		}
		existingStatesForRule = st.GetStatesForRuleUID(rule.OrgID, rule.UID)

		// The expected number of state entries remains after results are processed
		assert.Equal(t, tc.finalStateCount, len(existingStatesForRule))
	}
}<|MERGE_RESOLUTION|>--- conflicted
+++ resolved
@@ -1234,10 +1234,7 @@
 					},
 				},
 			},
-<<<<<<< HEAD
-=======
 			expectedAnnotations: 1,
->>>>>>> c1ba0afd
 			expectedStates: map[string]*state.State{
 				`[["__alert_rule_namespace_uid__","test_namespace_uid"],["__alert_rule_uid__","test_alert_rule_uid_2"],["alertname","test_title"],["instance_label","test"],["label","test"]]`: {
 					AlertRuleUID: "test_alert_rule_uid_2",
@@ -1250,10 +1247,7 @@
 						"label":                        "test",
 						"instance_label":               "test",
 						"datasource_uid":               "datasource_uid_1",
-<<<<<<< HEAD
-=======
 						"ref_id":                       "A",
->>>>>>> c1ba0afd
 					},
 					State: eval.Error,
 					Error: expr.QueryError{
@@ -1327,10 +1321,7 @@
 					},
 				},
 			},
-<<<<<<< HEAD
-=======
 			expectedAnnotations: 2,
->>>>>>> c1ba0afd
 			expectedStates: map[string]*state.State{
 				`[["__alert_rule_namespace_uid__","test_namespace_uid"],["__alert_rule_uid__","test_alert_rule_uid_2"],["alertname","test_title"],["instance_label","test"],["label","test"]]`: {
 					AlertRuleUID: "test_alert_rule_uid_2",
@@ -1422,10 +1413,7 @@
 					},
 				},
 			},
-<<<<<<< HEAD
-=======
 			expectedAnnotations: 2,
->>>>>>> c1ba0afd
 			expectedStates: map[string]*state.State{
 				`[["__alert_rule_namespace_uid__","test_namespace_uid"],["__alert_rule_uid__","test_alert_rule_uid_2"],["alertname","test_title"],["instance_label","test"],["label","test"]]`: {
 					AlertRuleUID: "test_alert_rule_uid_2",
