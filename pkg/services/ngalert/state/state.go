package state

import (
	"context"
	"errors"
	"fmt"
	"math"
	"strings"
	"time"

	"github.com/grafana/grafana-plugin-sdk-go/data"

	"github.com/grafana/grafana/pkg/expr"
	"github.com/grafana/grafana/pkg/services/ngalert/eval"
	"github.com/grafana/grafana/pkg/services/ngalert/models"
<<<<<<< HEAD
=======
	"github.com/grafana/grafana/pkg/services/screenshot"
>>>>>>> 89b365f8
)

type State struct {
	OrgID        int64
	AlertRuleUID string

	// CacheID is a unique, opaque identifier for the state, and is used to find the state
	// in the state cache. It tends to be derived from the state's labels.
	CacheID string

	// State represents the current state.
	State eval.State

	// StateReason is a textual description to explain why the state has its current state.
	StateReason string

	// Results contains the result of the current and previous evaluations.
	Results []Evaluation

	// Error is set if the current evaluation returned an error. If error is non-nil results
	// can still contain the results of previous evaluations.
	Error error

	// Resolved is set to true if this state is the transitional state between Firing and Normal.
	// All subsequent states will be false until the next transition from Firing to Normal.
	Resolved bool

	// Image contains an optional image for the state. It tends to be included in notifications
	// as a visualization to show why the alert fired.
	Image *models.Image

	// Annotations contains the annotations from the alert rule. If an annotation is templated
	// then the template is first evaluated to derive the final annotation.
	Annotations map[string]string

	// Labels contain the labels from the query and any custom labels from the alert rule.
	// If a label is templated then the template is first evaluated to derive the final label.
	Labels data.Labels

	// Values contains the values of any instant vectors, reduce and math expressions, or classic
	// conditions.
	Values map[string]float64

	StartsAt             time.Time
	EndsAt               time.Time
	LastSentAt           time.Time
	LastEvaluationString string
	LastEvaluationTime   time.Time
	EvaluationDuration   time.Duration
<<<<<<< HEAD
	Results              []Evaluation
	Resolved             bool
	Annotations          map[string]string
	Labels               data.Labels
	Image                *models.Image
	Error                error
=======
}

func (a *State) GetRuleKey() models.AlertRuleKey {
	return models.AlertRuleKey{
		OrgID: a.OrgID,
		UID:   a.AlertRuleUID,
	}
}

func (a *State) GetAlertInstanceKey() (models.AlertInstanceKey, error) {
	instanceLabels := models.InstanceLabels(a.Labels)
	_, labelsHash, err := instanceLabels.StringAndHash()
	if err != nil {
		return models.AlertInstanceKey{}, err
	}
	return models.AlertInstanceKey{RuleOrgID: a.OrgID, RuleUID: a.AlertRuleUID, LabelsHash: labelsHash}, nil
}

func (a *State) Resolve(reason string, endsAt time.Time) {
	a.State = eval.Normal
	a.StateReason = reason
	a.EndsAt = endsAt
	a.Resolved = true
}

// StateTransition describes the transition from one state to another.
type StateTransition struct {
	*State
	PreviousState       eval.State
	PreviousStateReason string
}

func (c StateTransition) Formatted() string {
	return FormatStateAndReason(c.State.State, c.State.StateReason)
}

func (c StateTransition) PreviousFormatted() string {
	return FormatStateAndReason(c.PreviousState, c.PreviousStateReason)
}

func (c StateTransition) changed() bool {
	return c.PreviousState != c.State.State || c.PreviousStateReason != c.State.StateReason
>>>>>>> 89b365f8
}

type Evaluation struct {
	EvaluationTime  time.Time
	EvaluationState eval.State
	// Values contains the RefID and value of reduce and math expressions.
	// Classic conditions can have different values for the same RefID as they can include multiple conditions.
	// For these, we use the index of the condition in addition RefID as the key e.g. "A0, A1, A2, etc.".
	Values map[string]*float64
	// Condition is the refID specified as the condition in the alerting rule at the time of the evaluation.
	Condition string
}

// NewEvaluationValues returns the labels and values for each RefID in the capture.
func NewEvaluationValues(m map[string]eval.NumberValueCapture) map[string]*float64 {
	result := make(map[string]*float64, len(m))
	for k, v := range m {
		result[k] = v.Value
	}
	return result
}

func (a *State) resultNormal(_ *models.AlertRule, result eval.Result) {
	a.Error = nil // should be nil since state is not error
	if a.State != eval.Normal {
		a.EndsAt = result.EvaluatedAt
		a.StartsAt = result.EvaluatedAt
	}
	a.State = eval.Normal
}

func (a *State) resultAlerting(alertRule *models.AlertRule, result eval.Result) {
	a.Error = result.Error // should be nil since the state is not an error

	switch a.State {
	case eval.Alerting:
		a.setEndsAt(alertRule, result)
	case eval.Pending:
		if result.EvaluatedAt.Sub(a.StartsAt) >= alertRule.For {
			a.State = eval.Alerting
			a.StartsAt = result.EvaluatedAt
			a.setEndsAt(alertRule, result)
		}
	default:
		a.StartsAt = result.EvaluatedAt
		a.setEndsAt(alertRule, result)
		if !(alertRule.For > 0) {
			// If For is 0, immediately set Alerting
			a.State = eval.Alerting
		} else {
			a.State = eval.Pending
		}
	}
}

func (a *State) resultError(alertRule *models.AlertRule, result eval.Result) {
	a.Error = result.Error

	execErrState := eval.Error
	switch alertRule.ExecErrState {
	case models.AlertingErrState:
		execErrState = eval.Alerting
	case models.ErrorErrState:
		// If the evaluation failed because a query returned an error then
		// update the state with the Datasource UID as a label and the error
		// message as an annotation so other code can use this metadata to
		// add context to alerts
		var queryError expr.QueryError
		if errors.As(a.Error, &queryError) {
			for _, next := range alertRule.Data {
				if next.RefID == queryError.RefID {
					a.Labels["ref_id"] = next.RefID
					a.Labels["datasource_uid"] = next.DatasourceUID
					break
				}
			}
			a.Annotations["Error"] = queryError.Error()
		}
		execErrState = eval.Error
	case models.OkErrState:
		a.resultNormal(alertRule, result)
		return
	default:
		a.Error = fmt.Errorf("cannot map error to a state because option [%s] is not supported. evaluation error: %w", alertRule.ExecErrState, a.Error)
	}

	switch a.State {
	case eval.Alerting, eval.Error:
		// We must set the state here as the state can change both from Alerting
		// to Error and from Error to Alerting. This can happen when the datasource
		// is unavailable or queries against the datasource returns errors, and is
		// then resolved as soon as the datasource is available and queries return
		// without error
		a.State = execErrState
		a.setEndsAt(alertRule, result)
	case eval.Pending:
		if result.EvaluatedAt.Sub(a.StartsAt) >= alertRule.For {
			a.State = execErrState
			a.StartsAt = result.EvaluatedAt
			a.setEndsAt(alertRule, result)
		}
	default:
		// For is observed when Alerting is chosen for the alert state
		// if execution error or timeout.
		if execErrState == eval.Alerting && alertRule.For > 0 {
			a.State = eval.Pending
		} else {
			a.State = execErrState
		}
		a.StartsAt = result.EvaluatedAt
		a.setEndsAt(alertRule, result)
	}
}

func (a *State) resultNoData(alertRule *models.AlertRule, result eval.Result) {
	a.Error = result.Error

	if a.StartsAt.IsZero() {
		a.StartsAt = result.EvaluatedAt
	}
	a.setEndsAt(alertRule, result)

	switch alertRule.NoDataState {
	case models.Alerting:
		a.State = eval.Alerting
	case models.NoData:
		a.State = eval.NoData
	case models.OK:
		a.State = eval.Normal
	}
}

func (a *State) NeedsSending(resendDelay time.Duration) bool {
	switch a.State {
	case eval.Pending:
		// We do not send notifications for pending states
		return false
	case eval.Normal:
		// We should send a notification if the state is Normal because it was resolved
		return a.Resolved
	default:
		// We should send, and re-send notifications, each time LastSentAt is <= LastEvaluationTime + resendDelay
		nextSent := a.LastSentAt.Add(resendDelay)
		return nextSent.Before(a.LastEvaluationTime) || nextSent.Equal(a.LastEvaluationTime)
	}
}

func (a *State) Equals(b *State) bool {
	return a.AlertRuleUID == b.AlertRuleUID &&
		a.OrgID == b.OrgID &&
		a.CacheID == b.CacheID &&
		a.Labels.String() == b.Labels.String() &&
		a.State.String() == b.State.String() &&
		a.StartsAt == b.StartsAt &&
		a.EndsAt == b.EndsAt &&
		a.LastEvaluationTime == b.LastEvaluationTime &&
		data.Labels(a.Annotations).String() == data.Labels(b.Annotations).String()
}

func (a *State) TrimResults(alertRule *models.AlertRule) {
	numBuckets := int64(alertRule.For.Seconds()) / alertRule.IntervalSeconds
	if numBuckets == 0 {
		numBuckets = 10 // keep at least 10 evaluations in the event For is set to 0
	}

	if len(a.Results) < int(numBuckets) {
		return
	}
	newResults := make([]Evaluation, numBuckets)
	copy(newResults, a.Results[len(a.Results)-int(numBuckets):])
	a.Results = newResults
}

// setEndsAt sets the ending timestamp of the alert.
// The internal Alertmanager will use this time to know when it should automatically resolve the alert
// in case it hasn't received additional alerts. Under regular operations the scheduler will continue to send the
// alert with an updated EndsAt, if the alert is resolved then a last alert is sent with EndsAt = last evaluation time.
func (a *State) setEndsAt(alertRule *models.AlertRule, result eval.Result) {
	ends := ResendDelay
	if alertRule.IntervalSeconds > int64(ResendDelay.Seconds()) {
		ends = time.Second * time.Duration(alertRule.IntervalSeconds)
	}

	a.EndsAt = result.EvaluatedAt.Add(ends * 3)
}

func (a *State) GetLabels(opts ...models.LabelOption) map[string]string {
	labels := a.Labels.Copy()

	for _, opt := range opts {
		opt(labels)
	}

	return labels
}

func (a *State) GetLastEvaluationValuesForCondition() map[string]float64 {
	if len(a.Results) <= 0 {
		return nil
	}

	lastResult := a.Results[len(a.Results)-1]
	r := make(map[string]float64, len(lastResult.Values))

	for refID, value := range lastResult.Values {
		if strings.Contains(refID, lastResult.Condition) {
			if value != nil {
				r[refID] = *value
				continue
			}
			r[refID] = math.NaN()
		}
	}

	return r
}

// shouldTakeImage returns true if the state just has transitioned to alerting from another state,
// transitioned to alerting in a previous evaluation but does not have a screenshot, or has just
// been resolved.
func shouldTakeImage(state, previousState eval.State, previousImage *models.Image, resolved bool) bool {
	return resolved ||
		state == eval.Alerting && previousState != eval.Alerting ||
		state == eval.Alerting && previousImage == nil
}

// takeImage takes an image for the alert rule. It returns nil if screenshots are disabled or
// the rule is not associated with a dashboard panel.
func takeImage(ctx context.Context, s ImageCapturer, r *models.AlertRule) (*models.Image, error) {
	img, err := s.NewImage(ctx, r)
	if err != nil {
		if errors.Is(err, screenshot.ErrScreenshotsUnavailable) ||
			errors.Is(err, models.ErrNoDashboard) ||
			errors.Is(err, models.ErrNoPanel) {
			return nil, nil
		}
		return nil, err
	}
	return img, nil
}

func FormatStateAndReason(state eval.State, reason string) string {
	s := fmt.Sprintf("%v", state)
	if len(reason) > 0 {
		s += fmt.Sprintf(" (%v)", reason)
	}
	return s
}<|MERGE_RESOLUTION|>--- conflicted
+++ resolved
@@ -13,10 +13,7 @@
 	"github.com/grafana/grafana/pkg/expr"
 	"github.com/grafana/grafana/pkg/services/ngalert/eval"
 	"github.com/grafana/grafana/pkg/services/ngalert/models"
-<<<<<<< HEAD
-=======
 	"github.com/grafana/grafana/pkg/services/screenshot"
->>>>>>> 89b365f8
 )
 
 type State struct {
@@ -66,14 +63,6 @@
 	LastEvaluationString string
 	LastEvaluationTime   time.Time
 	EvaluationDuration   time.Duration
-<<<<<<< HEAD
-	Results              []Evaluation
-	Resolved             bool
-	Annotations          map[string]string
-	Labels               data.Labels
-	Image                *models.Image
-	Error                error
-=======
 }
 
 func (a *State) GetRuleKey() models.AlertRuleKey {
@@ -116,7 +105,6 @@
 
 func (c StateTransition) changed() bool {
 	return c.PreviousState != c.State.State || c.PreviousStateReason != c.State.StateReason
->>>>>>> 89b365f8
 }
 
 type Evaluation struct {
