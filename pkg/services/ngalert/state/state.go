package state

import (
	"errors"
	"time"

	"github.com/grafana/grafana-plugin-sdk-go/data"

	"github.com/grafana/grafana/pkg/expr"
	"github.com/grafana/grafana/pkg/services/ngalert/eval"
	ngModels "github.com/grafana/grafana/pkg/services/ngalert/models"
)

type State struct {
	AlertRuleUID       string
	OrgID              int64
	CacheId            string
	State              eval.State
	Resolved           bool
	Results            []Evaluation
	StartsAt           time.Time
	EndsAt             time.Time
	LastEvaluationTime time.Time
	EvaluationDuration time.Duration
	LastSentAt         time.Time
	Annotations        map[string]string
	Labels             data.Labels
	Error              error
}

type Evaluation struct {
	EvaluationTime   time.Time
	EvaluationState  eval.State
	EvaluationString string
	// Values contains the RefID and value of reduce and math expressions.
	// It does not contain values for classic conditions as the values
	// in classic conditions do not have a RefID.
	Values map[string]EvaluationValue
}

// EvaluationValue contains the labels and value for a RefID in an evaluation.
type EvaluationValue struct {
	Labels data.Labels
	Value  *float64
}

// NewEvaluationValues returns the labels and values for each RefID in the capture.
func NewEvaluationValues(m map[string]eval.NumberValueCapture) map[string]EvaluationValue {
	result := make(map[string]EvaluationValue, len(m))
	for k, v := range m {
		result[k] = EvaluationValue{
			Labels: v.Labels,
			Value:  v.Value,
		}
	}
	return result
}

func (a *State) resultNormal(alertRule *ngModels.AlertRule, result eval.Result) {
	a.Error = result.Error // should be nil since state is not error

	if a.State != eval.Normal {
		a.EndsAt = result.EvaluatedAt
		a.StartsAt = result.EvaluatedAt
	}
	a.State = eval.Normal
}

func (a *State) resultAlerting(alertRule *ngModels.AlertRule, result eval.Result) {
	a.Error = result.Error // should be nil since the state is not an error

	switch a.State {
	case eval.Alerting:
		a.setEndsAt(alertRule, result)
	case eval.Pending:
		if result.EvaluatedAt.Sub(a.StartsAt) > alertRule.For {
			a.State = eval.Alerting
			a.StartsAt = result.EvaluatedAt
			a.setEndsAt(alertRule, result)
		}
	default:
		a.StartsAt = result.EvaluatedAt
		a.setEndsAt(alertRule, result)
		if !(alertRule.For > 0) {
			// If For is 0, immediately set Alerting
			a.State = eval.Alerting
		} else {
			a.State = eval.Pending
		}
	}
}

func (a *State) resultError(alertRule *ngModels.AlertRule, result eval.Result) {
	a.Error = result.Error

	if a.StartsAt.IsZero() {
		a.StartsAt = result.EvaluatedAt
	}
	a.setEndsAt(alertRule, result)

	if alertRule.ExecErrState == ngModels.AlertingErrState {
		a.State = eval.Alerting
	} else if alertRule.ExecErrState == ngModels.ErrorErrState {
		a.State = eval.Error

		// If the evaluation failed because a query returned an error then
		// update the state with the Datasource UID as a label and the error
		// message as an annotation so other code can use this metadata to
		// add context to alerts
		var queryError expr.QueryError
		if errors.As(a.Error, &queryError) {
			for _, next := range alertRule.Data {
				if next.RefID == queryError.RefID {
<<<<<<< HEAD
=======
					a.Labels["ref_id"] = next.RefID
>>>>>>> c1ba0afd
					a.Labels["datasource_uid"] = next.DatasourceUID
					break
				}
			}
			a.Annotations["Error"] = queryError.Error()
		}
	}
}

func (a *State) resultNoData(alertRule *ngModels.AlertRule, result eval.Result) {
	a.Error = result.Error

	if a.StartsAt.IsZero() {
		a.StartsAt = result.EvaluatedAt
	}
	a.setEndsAt(alertRule, result)

	switch alertRule.NoDataState {
	case ngModels.Alerting:
		a.State = eval.Alerting
	case ngModels.NoData:
		a.State = eval.NoData
	case ngModels.OK:
		a.State = eval.Normal
	}
}

func (a *State) NeedsSending(resendDelay time.Duration) bool {
	if a.State == eval.Pending || a.State == eval.Normal && !a.Resolved {
		return false
	}
	// if LastSentAt is before or equal to LastEvaluationTime + resendDelay, send again
	nextSent := a.LastSentAt.Add(resendDelay)
	return nextSent.Before(a.LastEvaluationTime) || nextSent.Equal(a.LastEvaluationTime)
}

func (a *State) Equals(b *State) bool {
	return a.AlertRuleUID == b.AlertRuleUID &&
		a.OrgID == b.OrgID &&
		a.CacheId == b.CacheId &&
		a.Labels.String() == b.Labels.String() &&
		a.State.String() == b.State.String() &&
		a.StartsAt == b.StartsAt &&
		a.EndsAt == b.EndsAt &&
		a.LastEvaluationTime == b.LastEvaluationTime &&
		data.Labels(a.Annotations).String() == data.Labels(b.Annotations).String()
}

func (a *State) TrimResults(alertRule *ngModels.AlertRule) {
	numBuckets := 2 * (int64(alertRule.For.Seconds()) / alertRule.IntervalSeconds)
	if numBuckets == 0 {
		numBuckets = 10 // keep at least 10 evaluations in the event For is set to 0
	}

	if len(a.Results) < int(numBuckets) {
		return
	}
	newResults := make([]Evaluation, numBuckets)
	copy(newResults, a.Results[len(a.Results)-int(numBuckets):])
	a.Results = newResults
}

// setEndsAt sets the ending timestamp of the alert.
// The internal Alertmanager will use this time to know when it should automatically resolve the alert
// in case it hasn't received additional alerts. Under regular operations the scheduler will continue to send the
// alert with an updated EndsAt, if the alert is resolved then a last alert is sent with EndsAt = last evaluation time.
func (a *State) setEndsAt(alertRule *ngModels.AlertRule, result eval.Result) {
	ends := ResendDelay
	if alertRule.IntervalSeconds > int64(ResendDelay.Seconds()) {
		ends = time.Second * time.Duration(alertRule.IntervalSeconds)
	}

	a.EndsAt = result.EvaluatedAt.Add(ends * 3)
}<|MERGE_RESOLUTION|>--- conflicted
+++ resolved
@@ -111,10 +111,7 @@
 		if errors.As(a.Error, &queryError) {
 			for _, next := range alertRule.Data {
 				if next.RefID == queryError.RefID {
-<<<<<<< HEAD
-=======
 					a.Labels["ref_id"] = next.RefID
->>>>>>> c1ba0afd
 					a.Labels["datasource_uid"] = next.DatasourceUID
 					break
 				}
