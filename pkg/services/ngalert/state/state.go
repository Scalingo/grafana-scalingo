--- conflicted
+++ resolved
@@ -56,11 +56,7 @@
 	return result
 }
 
-<<<<<<< HEAD
-func (a *State) resultNormal(_ *ngModels.AlertRule, result eval.Result) {
-=======
 func (a *State) resultNormal(_ *models.AlertRule, result eval.Result) {
->>>>>>> c2560129
 	a.Error = nil // should be nil since state is not error
 	if a.State != eval.Normal {
 		a.EndsAt = result.EvaluatedAt
@@ -98,15 +94,9 @@
 
 	execErrState := eval.Error
 	switch alertRule.ExecErrState {
-<<<<<<< HEAD
-	case ngModels.AlertingErrState:
-		execErrState = eval.Alerting
-	case ngModels.ErrorErrState:
-=======
 	case models.AlertingErrState:
 		execErrState = eval.Alerting
 	case models.ErrorErrState:
->>>>>>> c2560129
 		// If the evaluation failed because a query returned an error then
 		// update the state with the Datasource UID as a label and the error
 		// message as an annotation so other code can use this metadata to
@@ -123,11 +113,7 @@
 			a.Annotations["Error"] = queryError.Error()
 		}
 		execErrState = eval.Error
-<<<<<<< HEAD
-	case ngModels.OkErrState:
-=======
 	case models.OkErrState:
->>>>>>> c2560129
 		a.resultNormal(alertRule, result)
 		return
 	default:
