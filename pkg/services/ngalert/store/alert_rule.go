--- conflicted
+++ resolved
@@ -32,27 +32,15 @@
 	New      ngmodels.AlertRule
 }
 
-<<<<<<< HEAD
-=======
 var (
 	ErrAlertRuleGroupNotFound = errors.New("rulegroup not found")
 )
 
->>>>>>> c2560129
 // RuleStore is the interface for persisting alert rules and instances
 type RuleStore interface {
 	DeleteAlertRulesByUID(ctx context.Context, orgID int64, ruleUID ...string) error
 	DeleteAlertInstancesByRuleUID(ctx context.Context, orgID int64, ruleUID string) error
 	GetAlertRuleByUID(ctx context.Context, query *ngmodels.GetAlertRuleByUIDQuery) error
-<<<<<<< HEAD
-	GetAlertRulesForScheduling(ctx context.Context, query *ngmodels.ListAlertRulesQuery) error
-	ListAlertRules(ctx context.Context, query *ngmodels.ListAlertRulesQuery) error
-	// GetRuleGroups returns the unique rule groups across all organizations.
-	GetRuleGroups(ctx context.Context, query *ngmodels.ListRuleGroupsQuery) error
-	GetUserVisibleNamespaces(context.Context, int64, *models.SignedInUser) (map[string]*models.Folder, error)
-	GetNamespaceByTitle(context.Context, string, int64, *models.SignedInUser, bool) (*models.Folder, error)
-	InsertAlertRules(ctx context.Context, rule []ngmodels.AlertRule) error
-=======
 	GetAlertRulesForScheduling(ctx context.Context, query *ngmodels.GetAlertRulesForSchedulingQuery) error
 	ListAlertRules(ctx context.Context, query *ngmodels.ListAlertRulesQuery) error
 	// GetRuleGroups returns the unique rule groups across all organizations.
@@ -63,7 +51,6 @@
 	// InsertAlertRules will insert all alert rules passed into the function
 	// and return the map of uuid to id.
 	InsertAlertRules(ctx context.Context, rule []ngmodels.AlertRule) (map[string]int64, error)
->>>>>>> c2560129
 	UpdateAlertRules(ctx context.Context, rule []UpdateRule) error
 }
 
@@ -130,25 +117,13 @@
 }
 
 // InsertAlertRules is a handler for creating/updating alert rules.
-<<<<<<< HEAD
-func (st DBstore) InsertAlertRules(ctx context.Context, rules []ngmodels.AlertRule) error {
-	return st.SQLStore.WithTransactionalDbSession(ctx, func(sess *sqlstore.DBSession) error {
-=======
 func (st DBstore) InsertAlertRules(ctx context.Context, rules []ngmodels.AlertRule) (map[string]int64, error) {
 	ids := make(map[string]int64, len(rules))
 	return ids, st.SQLStore.WithTransactionalDbSession(ctx, func(sess *sqlstore.DBSession) error {
->>>>>>> c2560129
 		newRules := make([]ngmodels.AlertRule, 0, len(rules))
 		ruleVersions := make([]ngmodels.AlertRuleVersion, 0, len(rules))
 		for i := range rules {
 			r := rules[i]
-<<<<<<< HEAD
-			uid, err := GenerateNewAlertRuleUID(sess, r.OrgID, r.Title)
-			if err != nil {
-				return fmt.Errorf("failed to generate UID for alert rule %q: %w", r.Title, err)
-			}
-			r.UID = uid
-=======
 			if r.UID == "" {
 				uid, err := GenerateNewAlertRuleUID(sess, r.OrgID, r.Title)
 				if err != nil {
@@ -156,7 +131,6 @@
 				}
 				r.UID = uid
 			}
->>>>>>> c2560129
 			r.Version = 1
 			if err := st.validateAlertRule(r); err != nil {
 				return err
@@ -166,13 +140,8 @@
 			}
 			newRules = append(newRules, r)
 			ruleVersions = append(ruleVersions, ngmodels.AlertRuleVersion{
-<<<<<<< HEAD
-				RuleOrgID:        r.OrgID,
-				RuleUID:          r.UID,
-=======
 				RuleUID:          r.UID,
 				RuleOrgID:        r.OrgID,
->>>>>>> c2560129
 				RuleNamespaceUID: r.NamespaceUID,
 				RuleGroup:        r.RuleGroup,
 				ParentVersion:    0,
@@ -190,48 +159,6 @@
 			})
 		}
 		if len(newRules) > 0 {
-<<<<<<< HEAD
-			if _, err := sess.Insert(&newRules); err != nil {
-				if st.SQLStore.Dialect.IsUniqueConstraintViolation(err) {
-					return ngmodels.ErrAlertRuleUniqueConstraintViolation
-				}
-				return fmt.Errorf("failed to create new rules: %w", err)
-			}
-		}
-
-		if len(ruleVersions) > 0 {
-			if _, err := sess.Insert(&ruleVersions); err != nil {
-				return fmt.Errorf("failed to create new rule versions: %w", err)
-			}
-		}
-
-		return nil
-	})
-}
-
-// UpdateAlertRules is a handler for creating/updating alert rules.
-func (st DBstore) UpdateAlertRules(ctx context.Context, rules []UpdateRule) error {
-	return st.SQLStore.WithTransactionalDbSession(ctx, func(sess *sqlstore.DBSession) error {
-		newRules := make([]ngmodels.AlertRule, 0, len(rules))
-		ruleVersions := make([]ngmodels.AlertRuleVersion, 0, len(rules))
-		for _, r := range rules {
-			var parentVersion int64
-			r.New.ID = r.Existing.ID
-			r.New.Version = r.Existing.Version + 1
-			if err := st.validateAlertRule(r.New); err != nil {
-				return err
-			}
-			if err := (&r.New).PreSave(TimeNow); err != nil {
-				return err
-			}
-			// no way to update multiple rules at once
-			if _, err := sess.ID(r.Existing.ID).AllCols().Update(r.New); err != nil {
-				if st.SQLStore.Dialect.IsUniqueConstraintViolation(err) {
-					return ngmodels.ErrAlertRuleUniqueConstraintViolation
-				}
-				return fmt.Errorf("failed to update rule [%s] %s: %w", r.New.UID, r.New.Title, err)
-			}
-=======
 			// we have to insert the rules one by one as otherwise we are
 			// not able to fetch the inserted id as it's not supported by xorm
 			for i := range newRules {
@@ -275,7 +202,6 @@
 				}
 				return fmt.Errorf("failed to update rule [%s] %s: %w", r.New.UID, r.New.Title, err)
 			}
->>>>>>> c2560129
 			parentVersion = r.Existing.Version
 			ruleVersions = append(ruleVersions, ngmodels.AlertRuleVersion{
 				RuleOrgID:        r.New.OrgID,
@@ -296,17 +222,6 @@
 				Labels:           r.New.Labels,
 			})
 		}
-<<<<<<< HEAD
-		if len(newRules) > 0 {
-			if _, err := sess.Insert(&newRules); err != nil {
-				if st.SQLStore.Dialect.IsUniqueConstraintViolation(err) {
-					return ngmodels.ErrAlertRuleUniqueConstraintViolation
-				}
-				return fmt.Errorf("failed to create new rules: %w", err)
-			}
-		}
-=======
->>>>>>> c2560129
 		if len(ruleVersions) > 0 {
 			if _, err := sess.Insert(&ruleVersions); err != nil {
 				return fmt.Errorf("failed to create new rule versions: %w", err)
@@ -522,8 +437,6 @@
 		return fmt.Errorf("%w: cannot have Panel ID without a Dashboard UID", ngmodels.ErrAlertRuleFailedValidation)
 	}
 
-<<<<<<< HEAD
-=======
 	if _, err := ngmodels.ErrStateFromString(string(alertRule.ExecErrState)); err != nil {
 		return err
 	}
@@ -532,6 +445,5 @@
 		return err
 	}
 
->>>>>>> c2560129
 	return nil
 }