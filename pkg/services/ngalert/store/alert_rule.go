package store

import (
	"context"
	"errors"
	"fmt"
	"strings"

	"github.com/google/uuid"

	"github.com/grafana/grafana/pkg/infra/db"
	"github.com/grafana/grafana/pkg/services/accesscontrol"
	"github.com/grafana/grafana/pkg/services/auth/identity"
	"github.com/grafana/grafana/pkg/services/dashboards"
	"github.com/grafana/grafana/pkg/services/dashboards/dashboardaccess"
	"github.com/grafana/grafana/pkg/services/folder"
	ngmodels "github.com/grafana/grafana/pkg/services/ngalert/models"
	"github.com/grafana/grafana/pkg/services/search/model"
	"github.com/grafana/grafana/pkg/services/sqlstore"
	"github.com/grafana/grafana/pkg/services/sqlstore/searchstore"
	"github.com/grafana/grafana/pkg/services/store/entity"
	"github.com/grafana/grafana/pkg/util"
)

// AlertRuleMaxTitleLength is the maximum length of the alert rule title
const AlertRuleMaxTitleLength = 190

// AlertRuleMaxRuleGroupNameLength is the maximum length of the alert rule group name
const AlertRuleMaxRuleGroupNameLength = 190

var (
	ErrAlertRuleGroupNotFound = errors.New("rulegroup not found")
	ErrOptimisticLock         = errors.New("version conflict while updating a record in the database with optimistic locking")
)

func getAlertRuleByUID(sess *db.Session, alertRuleUID string, orgID int64) (*ngmodels.AlertRule, error) {
	// we consider optionally enabling some caching
	alertRule := ngmodels.AlertRule{OrgID: orgID, UID: alertRuleUID}
	has, err := sess.Get(&alertRule)
	if err != nil {
		return nil, err
	}
	if !has {
		return nil, ngmodels.ErrAlertRuleNotFound
	}
	return &alertRule, nil
}

// DeleteAlertRulesByUID is a handler for deleting an alert rule.
func (st DBstore) DeleteAlertRulesByUID(ctx context.Context, orgID int64, ruleUID ...string) error {
	logger := st.Logger.New("org_id", orgID, "rule_uids", ruleUID)
	return st.SQLStore.WithTransactionalDbSession(ctx, func(sess *db.Session) error {
		rows, err := sess.Table("alert_rule").Where("org_id = ?", orgID).In("uid", ruleUID).Delete(ngmodels.AlertRule{})
		if err != nil {
			return err
		}
		logger.Debug("Deleted alert rules", "count", rows)

		rows, err = sess.Table("alert_rule_version").Where("rule_org_id = ?", orgID).In("rule_uid", ruleUID).Delete(ngmodels.AlertRule{})
		if err != nil {
			return err
		}
		logger.Debug("Deleted alert rule versions", "count", rows)

		rows, err = sess.Table("alert_instance").Where("rule_org_id = ?", orgID).In("rule_uid", ruleUID).Delete(ngmodels.AlertRule{})
		if err != nil {
			return err
		}
		logger.Debug("Deleted alert instances", "count", rows)
		return nil
	})
}

// IncreaseVersionForAllRulesInNamespace Increases version for all rules that have specified namespace. Returns all rules that belong to the namespace
func (st DBstore) IncreaseVersionForAllRulesInNamespace(ctx context.Context, orgID int64, namespaceUID string) ([]ngmodels.AlertRuleKeyWithVersionAndPauseStatus, error) {
	var keys []ngmodels.AlertRuleKeyWithVersionAndPauseStatus
	err := st.SQLStore.WithTransactionalDbSession(ctx, func(sess *db.Session) error {
		now := TimeNow()
		_, err := sess.Exec("UPDATE alert_rule SET version = version + 1, updated = ? WHERE namespace_uid = ? AND org_id = ?", now, namespaceUID, orgID)
		if err != nil {
			return err
		}
		return sess.Table(ngmodels.AlertRule{}).Where("namespace_uid = ? AND org_id = ?", namespaceUID, orgID).Find(&keys)
	})
	return keys, err
}

// GetAlertRuleByUID is a handler for retrieving an alert rule from that database by its UID and organisation ID.
// It returns ngmodels.ErrAlertRuleNotFound if no alert rule is found for the provided ID.
func (st DBstore) GetAlertRuleByUID(ctx context.Context, query *ngmodels.GetAlertRuleByUIDQuery) (result *ngmodels.AlertRule, err error) {
	err = st.SQLStore.WithDbSession(ctx, func(sess *db.Session) error {
		alertRule, err := getAlertRuleByUID(sess, query.UID, query.OrgID)
		if err != nil {
			return err
		}
		result = alertRule
		return nil
	})
	return result, err
}

// GetAlertRulesGroupByRuleUID is a handler for retrieving a group of alert rules from that database by UID and organisation ID of one of rules that belong to that group.
func (st DBstore) GetAlertRulesGroupByRuleUID(ctx context.Context, query *ngmodels.GetAlertRulesGroupByRuleUIDQuery) (result []*ngmodels.AlertRule, err error) {
	err = st.SQLStore.WithDbSession(ctx, func(sess *db.Session) error {
		var rules []*ngmodels.AlertRule
		err := sess.Table("alert_rule").Alias("a").Join(
			"INNER",
			"alert_rule AS b", "a.org_id = b.org_id AND a.namespace_uid = b.namespace_uid AND a.rule_group = b.rule_group AND b.uid = ?", query.UID,
		).Where("a.org_id = ?", query.OrgID).Select("a.*").Find(&rules)
		if err != nil {
			return err
		}
		result = rules
		return nil
	})
	return result, err
}

// InsertAlertRules is a handler for creating/updating alert rules.
// Returns the UID and ID of rules that were created in the same order as the input rules.
func (st DBstore) InsertAlertRules(ctx context.Context, rules []ngmodels.AlertRule) ([]ngmodels.AlertRuleKeyWithId, error) {
	ids := make([]ngmodels.AlertRuleKeyWithId, 0, len(rules))
	return ids, st.SQLStore.WithTransactionalDbSession(ctx, func(sess *db.Session) error {
		newRules := make([]ngmodels.AlertRule, 0, len(rules))
		ruleVersions := make([]ngmodels.AlertRuleVersion, 0, len(rules))
		for i := range rules {
			r := rules[i]
			if r.UID == "" {
				uid, err := GenerateNewAlertRuleUID(sess, r.OrgID, r.Title)
				if err != nil {
					return fmt.Errorf("failed to generate UID for alert rule %q: %w", r.Title, err)
				}
				r.UID = uid
			}
			r.Version = 1
			if err := st.validateAlertRule(r); err != nil {
				return err
			}
			if err := (&r).PreSave(TimeNow); err != nil {
				return err
			}
			newRules = append(newRules, r)
			ruleVersions = append(ruleVersions, ngmodels.AlertRuleVersion{
				RuleUID:          r.UID,
				RuleOrgID:        r.OrgID,
				RuleNamespaceUID: r.NamespaceUID,
				RuleGroup:        r.RuleGroup,
				ParentVersion:    0,
				Version:          r.Version,
				Created:          r.Updated,
				Condition:        r.Condition,
				Title:            r.Title,
				Data:             r.Data,
				IntervalSeconds:  r.IntervalSeconds,
				NoDataState:      r.NoDataState,
				ExecErrState:     r.ExecErrState,
				For:              r.For,
				Annotations:      r.Annotations,
				Labels:           r.Labels,
			})
		}
		if len(newRules) > 0 {
			// we have to insert the rules one by one as otherwise we are
			// not able to fetch the inserted id as it's not supported by xorm
			for i := range newRules {
				if _, err := sess.Insert(&newRules[i]); err != nil {
					if st.SQLStore.GetDialect().IsUniqueConstraintViolation(err) {
						return ngmodels.ErrAlertRuleUniqueConstraintViolation
					}
					return fmt.Errorf("failed to create new rules: %w", err)
				}
				ids = append(ids, ngmodels.AlertRuleKeyWithId{
					AlertRuleKey: newRules[i].GetKey(),
					ID:           newRules[i].ID,
				})
			}
		}

		if len(ruleVersions) > 0 {
			if _, err := sess.Insert(&ruleVersions); err != nil {
				return fmt.Errorf("failed to create new rule versions: %w", err)
			}
		}
		return nil
	})
}

// UpdateAlertRules is a handler for updating alert rules.
func (st DBstore) UpdateAlertRules(ctx context.Context, rules []ngmodels.UpdateRule) error {
	return st.SQLStore.WithTransactionalDbSession(ctx, func(sess *db.Session) error {
		err := st.preventIntermediateUniqueConstraintViolations(sess, rules)
		if err != nil {
			return fmt.Errorf("failed when preventing intermediate unique constraint violation: %w", err)
		}

		ruleVersions := make([]ngmodels.AlertRuleVersion, 0, len(rules))
		for _, r := range rules {
			var parentVersion int64
			r.New.ID = r.Existing.ID
			r.New.Version = r.Existing.Version // xorm will take care of increasing it (see https://xorm.io/docs/chapter-06/1.lock/)
			if err := st.validateAlertRule(r.New); err != nil {
				return err
			}
			if err := (&r.New).PreSave(TimeNow); err != nil {
				return err
			}
			// no way to update multiple rules at once
			if updated, err := sess.ID(r.Existing.ID).AllCols().Update(r.New); err != nil || updated == 0 {
				if err != nil {
					if st.SQLStore.GetDialect().IsUniqueConstraintViolation(err) {
						return ngmodels.ErrAlertRuleUniqueConstraintViolation
					}
					return fmt.Errorf("failed to update rule [%s] %s: %w", r.New.UID, r.New.Title, err)
				}
				return fmt.Errorf("%w: alert rule UID %s version %d", ErrOptimisticLock, r.New.UID, r.New.Version)
			}
			parentVersion = r.Existing.Version
			ruleVersions = append(ruleVersions, ngmodels.AlertRuleVersion{
				RuleOrgID:        r.New.OrgID,
				RuleUID:          r.New.UID,
				RuleNamespaceUID: r.New.NamespaceUID,
				RuleGroup:        r.New.RuleGroup,
				RuleGroupIndex:   r.New.RuleGroupIndex,
				ParentVersion:    parentVersion,
				Version:          r.New.Version + 1,
				Created:          r.New.Updated,
				Condition:        r.New.Condition,
				Title:            r.New.Title,
				Data:             r.New.Data,
				IntervalSeconds:  r.New.IntervalSeconds,
				NoDataState:      r.New.NoDataState,
				ExecErrState:     r.New.ExecErrState,
				For:              r.New.For,
				Annotations:      r.New.Annotations,
				Labels:           r.New.Labels,
			})
		}
		if len(ruleVersions) > 0 {
			if _, err := sess.Insert(&ruleVersions); err != nil {
				return fmt.Errorf("failed to create new rule versions: %w", err)
			}
		}
		return nil
	})
}

// preventIntermediateUniqueConstraintViolations prevents unique constraint violations caused by an intermediate update.
// The uniqueness constraint for titles within an org+folder is enforced on every update within a transaction
// instead of on commit (deferred constraint). This means that there could be a set of updates that will throw
// a unique constraint violation in an intermediate step even though the final state is valid.
// For example, a chain of updates RuleA -> RuleB -> RuleC could fail if not executed in the correct order, or
// a swap of titles RuleA <-> RuleB cannot be executed in any order without violating the constraint.
func (st DBstore) preventIntermediateUniqueConstraintViolations(sess *db.Session, updates []ngmodels.UpdateRule) error {
	// The exact solution to this is complex and requires determining directed paths and cycles in the update graph,
	// adding in temporary updates to break cycles, and then executing the updates in reverse topological order.
	// This is not implemented here. Instead, we choose a simpler solution that works in all cases but might perform
	// more updates than necessary. This simpler solution makes a determination of whether an intermediate collision
	// could occur and if so, adds a temporary title on all updated rules to break any cycles and remove the need for
	// specific ordering.

	titleUpdates := make([]ngmodels.UpdateRule, 0)
	for _, update := range updates {
		if update.Existing.Title != update.New.Title {
			titleUpdates = append(titleUpdates, update)
		}
	}

	// If there is no overlap then an intermediate unique constraint violation is not possible. If there is an overlap,
	// then there is the possibility of intermediate unique constraint violation.
	if !newTitlesOverlapExisting(titleUpdates) {
		return nil
	}
<<<<<<< HEAD
	st.Logger.Debug("detected possible intermediate unique constraint violation, creating temporary title updates", "updates", len(titleUpdates))
=======
	st.Logger.Debug("Detected possible intermediate unique constraint violation, creating temporary title updates", "updates", len(titleUpdates))
>>>>>>> 1e84fede

	for _, update := range titleUpdates {
		r := update.Existing
		u := uuid.New().String()

		// Some defensive programming in case the temporary title is somehow persisted it will still be recognizable.
		uniqueTempTitle := r.Title + u
		if len(uniqueTempTitle) > AlertRuleMaxTitleLength {
			uniqueTempTitle = r.Title[:AlertRuleMaxTitleLength-len(u)] + uuid.New().String()
		}

		if updated, err := sess.ID(r.ID).Cols("title").Update(&ngmodels.AlertRule{Title: uniqueTempTitle, Version: r.Version}); err != nil || updated == 0 {
			if err != nil {
				return fmt.Errorf("failed to set temporary rule title [%s] %s: %w", r.UID, r.Title, err)
			}
			return fmt.Errorf("%w: alert rule UID %s version %d", ErrOptimisticLock, r.UID, r.Version)
		}
		// Otherwise optimistic locking will conflict on the 2nd update.
		r.Version++
		// For consistency.
		r.Title = uniqueTempTitle
	}

	return nil
}

// newTitlesOverlapExisting returns true if any new titles overlap with existing titles.
// It does so in a case-insensitive manner as some supported databases perform case-insensitive comparisons.
func newTitlesOverlapExisting(rules []ngmodels.UpdateRule) bool {
	existingTitles := make(map[string]struct{}, len(rules))
	for _, r := range rules {
		existingTitles[strings.ToLower(r.Existing.Title)] = struct{}{}
	}

	// Check if there is any overlap between lower case existing and new titles.
	for _, r := range rules {
		if _, ok := existingTitles[strings.ToLower(r.New.Title)]; ok {
			return true
		}
	}

	return false
}

<<<<<<< HEAD
// CountAlertRulesInFolder is a handler for retrieving the number of alert rules of
=======
// CountInFolder is a handler for retrieving the number of alert rules of
>>>>>>> 1e84fede
// specific organisation associated with a given namespace (parent folder).
func (st DBstore) CountInFolder(ctx context.Context, orgID int64, folderUID string, u identity.Requester) (int64, error) {
	var count int64
	var err error
	err = st.SQLStore.WithDbSession(ctx, func(sess *db.Session) error {
		q := sess.Table("alert_rule").Where("org_id = ?", orgID).Where("namespace_uid = ?", folderUID)
		count, err = q.Count()
		return err
	})
	return count, err
}

// ListAlertRules is a handler for retrieving alert rules of specific organisation.
func (st DBstore) ListAlertRules(ctx context.Context, query *ngmodels.ListAlertRulesQuery) (result ngmodels.RulesGroup, err error) {
	err = st.SQLStore.WithDbSession(ctx, func(sess *db.Session) error {
		q := sess.Table("alert_rule")

		if query.OrgID >= 0 {
			q = q.Where("org_id = ?", query.OrgID)
		}

		if query.DashboardUID != "" {
			q = q.Where("dashboard_uid = ?", query.DashboardUID)
			if query.PanelID != 0 {
				q = q.Where("panel_id = ?", query.PanelID)
			}
		}

		if len(query.NamespaceUIDs) > 0 {
			args := make([]any, 0, len(query.NamespaceUIDs))
			in := make([]string, 0, len(query.NamespaceUIDs))
			for _, namespaceUID := range query.NamespaceUIDs {
				args = append(args, namespaceUID)
				in = append(in, "?")
			}
			q = q.Where(fmt.Sprintf("namespace_uid IN (%s)", strings.Join(in, ",")), args...)
		}

		if query.RuleGroup != "" {
			q = q.Where("rule_group = ?", query.RuleGroup)
		}

		q = q.Asc("namespace_uid", "rule_group", "rule_group_idx", "id")

		alertRules := make([]*ngmodels.AlertRule, 0)
		rule := new(ngmodels.AlertRule)
		rows, err := q.Rows(rule)
		if err != nil {
			return err
		}
		defer func() {
			_ = rows.Close()
		}()

		// Deserialize each rule separately in case any of them contain invalid JSON.
		for rows.Next() {
			rule := new(ngmodels.AlertRule)
			err = rows.Scan(rule)
			if err != nil {
				st.Logger.Error("Invalid rule found in DB store, ignoring it", "func", "ListAlertRules", "error", err)
				continue
			}
			alertRules = append(alertRules, rule)
		}

		result = alertRules
		return nil
	})
	return result, err
}

// Count returns either the number of the alert rules under a specific org (if orgID is not zero)
// or the number of all the alert rules
func (st DBstore) Count(ctx context.Context, orgID int64) (int64, error) {
	type result struct {
		Count int64
	}

	r := result{}
	err := st.SQLStore.WithDbSession(ctx, func(sess *sqlstore.DBSession) error {
		rawSQL := "SELECT COUNT(*) as count from alert_rule"
		args := make([]any, 0)
		if orgID != 0 {
			rawSQL += " WHERE org_id=?"
			args = append(args, orgID)
		}
		if _, err := sess.SQL(rawSQL, args...).Get(&r); err != nil {
			return err
		}
		return nil
	})
	return r.Count, err
}

func (st DBstore) GetRuleGroupInterval(ctx context.Context, orgID int64, namespaceUID string, ruleGroup string) (int64, error) {
	var interval int64 = 0
	return interval, st.SQLStore.WithDbSession(ctx, func(sess *db.Session) error {
		ruleGroups := make([]ngmodels.AlertRule, 0)
		err := sess.Find(
			&ruleGroups,
			ngmodels.AlertRule{OrgID: orgID, RuleGroup: ruleGroup, NamespaceUID: namespaceUID},
		)
		if len(ruleGroups) == 0 {
			return ErrAlertRuleGroupNotFound
		}
		interval = ruleGroups[0].IntervalSeconds
		return err
	})
}

// GetUserVisibleNamespaces returns the folders that are visible to the user and have at least one alert in it
func (st DBstore) GetUserVisibleNamespaces(ctx context.Context, orgID int64, user identity.Requester) (map[string]*folder.Folder, error) {
	namespaceMap := make(map[string]*folder.Folder)

	searchQuery := dashboards.FindPersistedDashboardsQuery{
		OrgId:        orgID,
		SignedInUser: user,
		Type:         searchstore.TypeAlertFolder,
		Limit:        -1,
		Permission:   dashboardaccess.PERMISSION_VIEW,
		Sort:         model.SortOption{},
		Filters: []any{
			searchstore.FolderWithAlertsFilter{},
		},
	}

	var page int64 = 1
	for {
		query := searchQuery
		query.Page = page
		proj, err := st.DashboardService.FindDashboards(ctx, &query)
		if err != nil {
			return nil, err
		}

		if len(proj) == 0 {
			break
		}

		for _, hit := range proj {
			if !hit.IsFolder {
				continue
			}
			namespaceMap[hit.UID] = &folder.Folder{
				ID:    hit.ID, // nolint:staticcheck
				UID:   hit.UID,
				Title: hit.Title,
			}
		}
		page += 1
	}
	return namespaceMap, nil
}

// GetNamespaceByTitle is a handler for retrieving a namespace by its title. Alerting rules follow a Grafana folder-like structure which we call namespaces.
func (st DBstore) GetNamespaceByTitle(ctx context.Context, namespace string, orgID int64, user identity.Requester) (*folder.Folder, error) {
	folder, err := st.FolderService.Get(ctx, &folder.GetFolderQuery{OrgID: orgID, Title: &namespace, SignedInUser: user})
	if err != nil {
		return nil, err
	}

	return folder, nil
}

// GetNamespaceByUID is a handler for retrieving a namespace by its UID. Alerting rules follow a Grafana folder-like structure which we call namespaces.
func (st DBstore) GetNamespaceByUID(ctx context.Context, uid string, orgID int64, user identity.Requester) (*folder.Folder, error) {
	folder, err := st.FolderService.Get(ctx, &folder.GetFolderQuery{OrgID: orgID, UID: &uid, SignedInUser: user})
	if err != nil {
		return nil, err
	}

	return folder, nil
}

func (st DBstore) GetAlertRulesKeysForScheduling(ctx context.Context) ([]ngmodels.AlertRuleKeyWithVersion, error) {
	var result []ngmodels.AlertRuleKeyWithVersion
	err := st.SQLStore.WithDbSession(ctx, func(sess *db.Session) error {
		alertRulesSql := sess.Table("alert_rule").Select("org_id, uid, version")
		var disabledOrgs []int64

		for orgID := range st.Cfg.DisabledOrgs {
			disabledOrgs = append(disabledOrgs, orgID)
<<<<<<< HEAD
		}

		if len(disabledOrgs) > 0 {
			alertRulesSql = alertRulesSql.NotIn("org_id", disabledOrgs)
		}

=======
		}

		if len(disabledOrgs) > 0 {
			alertRulesSql = alertRulesSql.NotIn("org_id", disabledOrgs)
		}

>>>>>>> 1e84fede
		if err := alertRulesSql.Find(&result); err != nil {
			return err
		}

		return nil
	})
	return result, err
}

// GetAlertRulesForScheduling returns a short version of all alert rules except those that belong to an excluded list of organizations
func (st DBstore) GetAlertRulesForScheduling(ctx context.Context, query *ngmodels.GetAlertRulesForSchedulingQuery) error {
	var folders []struct {
		Uid   string
		Title string
	}
	var rules []*ngmodels.AlertRule
	return st.SQLStore.WithDbSession(ctx, func(sess *db.Session) error {
		var disabledOrgs []int64
		for orgID := range st.Cfg.DisabledOrgs {
			disabledOrgs = append(disabledOrgs, orgID)
		}

		alertRulesSql := sess.Table("alert_rule")
		if len(disabledOrgs) > 0 {
			alertRulesSql.NotIn("org_id", disabledOrgs)
		}

		if len(query.RuleGroups) > 0 {
			alertRulesSql.In("rule_group", query.RuleGroups)
		}

		rule := new(ngmodels.AlertRule)
		rows, err := alertRulesSql.Rows(rule)
		if err != nil {
			return fmt.Errorf("failed to fetch alert rules: %w", err)
		}
		defer func() {
			if err := rows.Close(); err != nil {
<<<<<<< HEAD
				st.Logger.Error("unable to close rows session", "error", err)
=======
				st.Logger.Error("Unable to close rows session", "error", err)
>>>>>>> 1e84fede
			}
		}()
		// Deserialize each rule separately in case any of them contain invalid JSON.
		for rows.Next() {
			rule := new(ngmodels.AlertRule)
			err = rows.Scan(rule)
			if err != nil {
				st.Logger.Error("Invalid rule found in DB store, ignoring it", "func", "GetAlertRulesForScheduling", "error", err)
				continue
			}
			if optimizations, err := OptimizeAlertQueries(rule.Data); err != nil {
				st.Logger.Error("Could not migrate rule from range to instant query", "rule", rule.UID, "err", err)
			} else if len(optimizations) > 0 {
				st.Logger.Info("Migrated rule from range to instant query", "rule", rule.UID, "migrated_queries", len(optimizations))
			}
			rules = append(rules, rule)
		}

		query.ResultRules = rules

		if query.PopulateFolders {
			foldersSql := sess.Table("dashboard").Alias("d").Select("d.uid, d.title").
				Where("is_folder = ?", st.SQLStore.GetDialect().BooleanStr(true)).
				And(`EXISTS (SELECT 1 FROM alert_rule a WHERE d.uid = a.namespace_uid)`)
			if len(disabledOrgs) > 0 {
				foldersSql.NotIn("org_id", disabledOrgs)
			}

			if err := foldersSql.Find(&folders); err != nil {
				return fmt.Errorf("failed to fetch a list of folders that contain alert rules: %w", err)
			}
			query.ResultFoldersTitles = make(map[string]string, len(folders))
			for _, folder := range folders {
				query.ResultFoldersTitles[folder.Uid] = folder.Title
			}
		}
		return nil
	})
}

// DeleteInFolder deletes the rules contained in a given folder along with their associated data.
func (st DBstore) DeleteInFolder(ctx context.Context, orgID int64, folderUID string, user identity.Requester) error {
	evaluator := accesscontrol.EvalPermission(accesscontrol.ActionAlertingRuleDelete, dashboards.ScopeFoldersProvider.GetResourceScopeName(folderUID))
	canSave, err := st.AccessControl.Evaluate(ctx, user, evaluator)
	if err != nil {
		st.Logger.Error("Failed to evaluate access control", "error", err)
		return err
	}
	if !canSave {
		st.Logger.Error("user is not allowed to delete alert rules in folder", "folder", folderUID, "user")
		return dashboards.ErrFolderAccessDenied
	}

	rules, err := st.ListAlertRules(ctx, &ngmodels.ListAlertRulesQuery{
		OrgID:         orgID,
		NamespaceUIDs: []string{folderUID},
	})
	if err != nil {
		return err
	}

	uids := make([]string, 0, len(rules))
	for _, tgt := range rules {
		if tgt != nil {
			uids = append(uids, tgt.UID)
		}
	}

	if err := st.DeleteAlertRulesByUID(ctx, orgID, uids...); err != nil {
		return err
	}
	return nil
}

// Kind returns the name of the alert rule type of entity.
func (st DBstore) Kind() string { return entity.StandardKindAlertRule }

// GenerateNewAlertRuleUID generates a unique UID for a rule.
// This is set as a variable so that the tests can override it.
// The ruleTitle is only used by the mocked functions.
var GenerateNewAlertRuleUID = func(sess *db.Session, orgID int64, ruleTitle string) (string, error) {
	for i := 0; i < 3; i++ {
		uid := util.GenerateShortUID()

		exists, err := sess.Where("org_id=? AND uid=?", orgID, uid).Get(&ngmodels.AlertRule{})
		if err != nil {
			return "", err
		}

		if !exists {
			return uid, nil
		}
	}

	return "", ngmodels.ErrAlertRuleFailedGenerateUniqueUID
}

// validateAlertRule validates the alert rule including db-level restrictions on field lengths.
func (st DBstore) validateAlertRule(alertRule ngmodels.AlertRule) error {
	if err := alertRule.ValidateAlertRule(st.Cfg); err != nil {
		return err
	}

	// enforce max name length.
	if len(alertRule.Title) > AlertRuleMaxTitleLength {
		return fmt.Errorf("%w: name length should not be greater than %d", ngmodels.ErrAlertRuleFailedValidation, AlertRuleMaxTitleLength)
	}

	// enforce max rule group name length.
	if len(alertRule.RuleGroup) > AlertRuleMaxRuleGroupNameLength {
		return fmt.Errorf("%w: rule group name length should not be greater than %d", ngmodels.ErrAlertRuleFailedValidation, AlertRuleMaxRuleGroupNameLength)
	}

	return nil
}<|MERGE_RESOLUTION|>--- conflicted
+++ resolved
@@ -270,11 +270,7 @@
 	if !newTitlesOverlapExisting(titleUpdates) {
 		return nil
 	}
-<<<<<<< HEAD
-	st.Logger.Debug("detected possible intermediate unique constraint violation, creating temporary title updates", "updates", len(titleUpdates))
-=======
 	st.Logger.Debug("Detected possible intermediate unique constraint violation, creating temporary title updates", "updates", len(titleUpdates))
->>>>>>> 1e84fede
 
 	for _, update := range titleUpdates {
 		r := update.Existing
@@ -319,11 +315,7 @@
 	return false
 }
 
-<<<<<<< HEAD
-// CountAlertRulesInFolder is a handler for retrieving the number of alert rules of
-=======
 // CountInFolder is a handler for retrieving the number of alert rules of
->>>>>>> 1e84fede
 // specific organisation associated with a given namespace (parent folder).
 func (st DBstore) CountInFolder(ctx context.Context, orgID int64, folderUID string, u identity.Requester) (int64, error) {
 	var count int64
@@ -506,21 +498,12 @@
 
 		for orgID := range st.Cfg.DisabledOrgs {
 			disabledOrgs = append(disabledOrgs, orgID)
-<<<<<<< HEAD
 		}
 
 		if len(disabledOrgs) > 0 {
 			alertRulesSql = alertRulesSql.NotIn("org_id", disabledOrgs)
 		}
 
-=======
-		}
-
-		if len(disabledOrgs) > 0 {
-			alertRulesSql = alertRulesSql.NotIn("org_id", disabledOrgs)
-		}
-
->>>>>>> 1e84fede
 		if err := alertRulesSql.Find(&result); err != nil {
 			return err
 		}
@@ -559,11 +542,7 @@
 		}
 		defer func() {
 			if err := rows.Close(); err != nil {
-<<<<<<< HEAD
-				st.Logger.Error("unable to close rows session", "error", err)
-=======
 				st.Logger.Error("Unable to close rows session", "error", err)
->>>>>>> 1e84fede
 			}
 		}()
 		// Deserialize each rule separately in case any of them contain invalid JSON.
