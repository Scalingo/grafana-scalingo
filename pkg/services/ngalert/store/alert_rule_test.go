package store

import (
	"context"
	"errors"
	"fmt"
	"strings"
	"testing"
	"time"

<<<<<<< HEAD
	"github.com/grafana/grafana/pkg/bus"
	"github.com/grafana/grafana/pkg/infra/log/logtest"
	"github.com/grafana/grafana/pkg/infra/tracing"
	"github.com/grafana/grafana/pkg/services/folder"
	"github.com/grafana/grafana/pkg/services/folder/folderimpl"
=======
	"github.com/google/uuid"

	"github.com/grafana/grafana/pkg/bus"
	"github.com/grafana/grafana/pkg/infra/log"
	"github.com/grafana/grafana/pkg/infra/log/logtest"
	"github.com/grafana/grafana/pkg/infra/tracing"
	"github.com/grafana/grafana/pkg/services/accesscontrol"
	"github.com/grafana/grafana/pkg/services/dashboards"
	"github.com/grafana/grafana/pkg/services/featuremgmt"
	"github.com/grafana/grafana/pkg/services/folder"
	"github.com/grafana/grafana/pkg/services/folder/folderimpl"
	"github.com/grafana/grafana/pkg/services/ngalert/testutil"
>>>>>>> 1e84fede
	"github.com/grafana/grafana/pkg/services/org"
	"github.com/grafana/grafana/pkg/services/sqlstore"
	"github.com/grafana/grafana/pkg/services/user"

	"github.com/stretchr/testify/require"
	"golang.org/x/exp/rand"

	"github.com/grafana/grafana/pkg/infra/db"
	acmock "github.com/grafana/grafana/pkg/services/accesscontrol/mock"
	"github.com/grafana/grafana/pkg/services/ngalert/models"
	"github.com/grafana/grafana/pkg/setting"
	"github.com/grafana/grafana/pkg/util"
)

func TestIntegrationUpdateAlertRules(t *testing.T) {
	if testing.Short() {
		t.Skip("skipping integration test")
	}
	cfg := setting.NewCfg()
<<<<<<< HEAD
	cfg.UnifiedAlerting = setting.UnifiedAlertingSettings{BaseInterval: time.Duration(rand.Int63n(100)) * time.Second}
=======
	cfg.UnifiedAlerting = setting.UnifiedAlertingSettings{BaseInterval: time.Duration(rand.Int63n(100)+1) * time.Second}
>>>>>>> 1e84fede
	sqlStore := db.InitTestDB(t)
	store := &DBstore{
		SQLStore:      sqlStore,
		Cfg:           cfg.UnifiedAlerting,
		FolderService: setupFolderService(t, sqlStore, cfg),
		Logger:        &logtest.Fake{},
	}
	generator := models.AlertRuleGen(withIntervalMatching(store.Cfg.BaseInterval), models.WithUniqueID())

	t.Run("should increase version", func(t *testing.T) {
		rule := createRule(t, store, generator)
		newRule := models.CopyRule(rule)
		newRule.Title = util.GenerateShortUID()
		err := store.UpdateAlertRules(context.Background(), []models.UpdateRule{{
			Existing: rule,
			New:      *newRule,
		},
		})
		require.NoError(t, err)

		dbrule := &models.AlertRule{}
		err = sqlStore.WithDbSession(context.Background(), func(sess *db.Session) error {
			exist, err := sess.Table(models.AlertRule{}).ID(rule.ID).Get(dbrule)
			require.Truef(t, exist, fmt.Sprintf("rule with ID %d does not exist", rule.ID))
			return err
		})

		require.NoError(t, err)
		require.Equal(t, rule.Version+1, dbrule.Version)
	})

	t.Run("should fail due to optimistic locking if version does not match", func(t *testing.T) {
		rule := createRule(t, store, generator)
		rule.Version-- // simulate version discrepancy

		newRule := models.CopyRule(rule)
		newRule.Title = util.GenerateShortUID()

		err := store.UpdateAlertRules(context.Background(), []models.UpdateRule{{
			Existing: rule,
			New:      *newRule,
		},
		})

		require.ErrorIs(t, err, ErrOptimisticLock)
	})
}

func TestIntegrationUpdateAlertRulesWithUniqueConstraintViolation(t *testing.T) {
	if testing.Short() {
		t.Skip("skipping integration test")
	}
	cfg := setting.NewCfg()
	cfg.UnifiedAlerting = setting.UnifiedAlertingSettings{BaseInterval: time.Duration(rand.Int63n(100)+1) * time.Second}
	sqlStore := db.InitTestDB(t)
	store := &DBstore{
		SQLStore:      sqlStore,
		Cfg:           cfg.UnifiedAlerting,
		FolderService: setupFolderService(t, sqlStore, cfg),
		Logger:        &logtest.Fake{},
<<<<<<< HEAD
	}

	//idMutator := models.WithUniqueID()
	createRuleInFolder := func(title string, orgID int64, namespaceUID string) *models.AlertRule {
		//generator := models.AlertRuleGen(withIntervalMatching(store.Cfg.BaseInterval), idMutator, models.WithNamespace(&folder.Folder{
		//	UID:   namespaceUID,
		//	Title: namespaceUID,
		//}), withOrgID(orgID), models.WithTitle(title))
		return createRule(t, store)
	}

=======
	}

	idMutator := models.WithUniqueID()
	createRuleInFolder := func(title string, orgID int64, namespaceUID string) *models.AlertRule {
		generator := models.AlertRuleGen(withIntervalMatching(store.Cfg.BaseInterval), idMutator, models.WithNamespace(&folder.Folder{
			UID:   namespaceUID,
			Title: namespaceUID,
		}), withOrgID(orgID), models.WithTitle(title))
		return createRule(t, store, generator)
	}

>>>>>>> 1e84fede
	t.Run("should handle update chains without unique constraint violation", func(t *testing.T) {
		rule1 := createRuleInFolder("chain-rule1", 1, "my-namespace")
		rule2 := createRuleInFolder("chain-rule2", 1, "my-namespace")

		newRule1 := models.CopyRule(rule1)
		newRule2 := models.CopyRule(rule2)
		newRule1.Title = rule2.Title
		newRule2.Title = util.GenerateShortUID()

		err := store.UpdateAlertRules(context.Background(), []models.UpdateRule{{
			Existing: rule1,
			New:      *newRule1,
		}, {
			Existing: rule2,
			New:      *newRule2,
		},
		})
		require.NoError(t, err)

		dbrule1 := &models.AlertRule{}
		dbrule2 := &models.AlertRule{}
		err = sqlStore.WithDbSession(context.Background(), func(sess *db.Session) error {
			exist, err := sess.Table(models.AlertRule{}).ID(rule1.ID).Get(dbrule1)
			if err != nil {
				return err
			}
			require.Truef(t, exist, fmt.Sprintf("rule with ID %d does not exist", rule1.ID))

			exist, err = sess.Table(models.AlertRule{}).ID(rule2.ID).Get(dbrule2)
			if err != nil {
				return err
			}
			require.Truef(t, exist, fmt.Sprintf("rule with ID %d does not exist", rule2.ID))
			return nil
		})

		require.NoError(t, err)
		require.Equal(t, newRule1.Title, dbrule1.Title)
		require.Equal(t, newRule2.Title, dbrule2.Title)
	})

	t.Run("should handle update chains with cycle without unique constraint violation", func(t *testing.T) {
		rule1 := createRuleInFolder("cycle-rule1", 1, "my-namespace")
		rule2 := createRuleInFolder("cycle-rule2", 1, "my-namespace")
		rule3 := createRuleInFolder("cycle-rule3", 1, "my-namespace")

		newRule1 := models.CopyRule(rule1)
		newRule2 := models.CopyRule(rule2)
		newRule3 := models.CopyRule(rule3)
		newRule1.Title = rule2.Title
		newRule2.Title = rule3.Title
		newRule3.Title = rule1.Title

		err := store.UpdateAlertRules(context.Background(), []models.UpdateRule{{
			Existing: rule1,
			New:      *newRule1,
		}, {
			Existing: rule2,
			New:      *newRule2,
		}, {
			Existing: rule3,
			New:      *newRule3,
		},
		})
		require.NoError(t, err)

		dbrule1 := &models.AlertRule{}
		dbrule2 := &models.AlertRule{}
		dbrule3 := &models.AlertRule{}
		err = sqlStore.WithDbSession(context.Background(), func(sess *db.Session) error {
			exist, err := sess.Table(models.AlertRule{}).ID(rule1.ID).Get(dbrule1)
			if err != nil {
				return err
			}
			require.Truef(t, exist, fmt.Sprintf("rule with ID %d does not exist", rule1.ID))

			exist, err = sess.Table(models.AlertRule{}).ID(rule2.ID).Get(dbrule2)
			if err != nil {
				return err
			}
			require.Truef(t, exist, fmt.Sprintf("rule with ID %d does not exist", rule2.ID))

			exist, err = sess.Table(models.AlertRule{}).ID(rule3.ID).Get(dbrule3)
			if err != nil {
				return err
			}
			require.Truef(t, exist, fmt.Sprintf("rule with ID %d does not exist", rule3.ID))
			return nil
		})

		require.NoError(t, err)
		require.Equal(t, newRule1.Title, dbrule1.Title)
		require.Equal(t, newRule2.Title, dbrule2.Title)
		require.Equal(t, newRule3.Title, dbrule3.Title)
	})

	t.Run("should handle case-insensitive intermediate collision without unique constraint violation", func(t *testing.T) {
		rule1 := createRuleInFolder("case-cycle-rule1", 1, "my-namespace")
		rule2 := createRuleInFolder("case-cycle-rule2", 1, "my-namespace")

		newRule1 := models.CopyRule(rule1)
		newRule2 := models.CopyRule(rule2)
		newRule1.Title = strings.ToUpper(rule2.Title)
		newRule2.Title = strings.ToUpper(rule1.Title)

		err := store.UpdateAlertRules(context.Background(), []models.UpdateRule{{
			Existing: rule1,
			New:      *newRule1,
		}, {
			Existing: rule2,
			New:      *newRule2,
		},
		})
		require.NoError(t, err)

		dbrule1 := &models.AlertRule{}
		dbrule2 := &models.AlertRule{}
		err = sqlStore.WithDbSession(context.Background(), func(sess *db.Session) error {
			exist, err := sess.Table(models.AlertRule{}).ID(rule1.ID).Get(dbrule1)
			if err != nil {
				return err
			}
			require.Truef(t, exist, fmt.Sprintf("rule with ID %d does not exist", rule1.ID))

			exist, err = sess.Table(models.AlertRule{}).ID(rule2.ID).Get(dbrule2)
			if err != nil {
				return err
			}
			require.Truef(t, exist, fmt.Sprintf("rule with ID %d does not exist", rule2.ID))
			return nil
		})

		require.NoError(t, err)
		require.Equal(t, newRule1.Title, dbrule1.Title)
		require.Equal(t, newRule2.Title, dbrule2.Title)
	})

	t.Run("should handle update multiple chains in different folders without unique constraint violation", func(t *testing.T) {
		rule1 := createRuleInFolder("multi-cycle-rule1", 1, "my-namespace")
		rule2 := createRuleInFolder("multi-cycle-rule2", 1, "my-namespace")
		rule3 := createRuleInFolder("multi-cycle-rule1", 1, "my-namespace2")
		rule4 := createRuleInFolder("multi-cycle-rule2", 1, "my-namespace2")

		newRule1 := models.CopyRule(rule1)
		newRule2 := models.CopyRule(rule2)
		newRule3 := models.CopyRule(rule3)
		newRule4 := models.CopyRule(rule4)
		newRule1.Title = rule2.Title
		newRule2.Title = rule1.Title
		newRule3.Title = rule4.Title
		newRule4.Title = rule3.Title

		err := store.UpdateAlertRules(context.Background(), []models.UpdateRule{{
			Existing: rule1,
			New:      *newRule1,
		}, {
			Existing: rule2,
			New:      *newRule2,
		}, {
			Existing: rule3,
			New:      *newRule3,
		}, {
			Existing: rule4,
			New:      *newRule4,
		},
		})
		require.NoError(t, err)

		dbrule1 := &models.AlertRule{}
		dbrule2 := &models.AlertRule{}
		dbrule3 := &models.AlertRule{}
		dbrule4 := &models.AlertRule{}
		err = sqlStore.WithDbSession(context.Background(), func(sess *db.Session) error {
			exist, err := sess.Table(models.AlertRule{}).ID(rule1.ID).Get(dbrule1)
			if err != nil {
				return err
			}
			require.Truef(t, exist, fmt.Sprintf("rule with ID %d does not exist", rule1.ID))

			exist, err = sess.Table(models.AlertRule{}).ID(rule2.ID).Get(dbrule2)
			if err != nil {
				return err
			}
			require.Truef(t, exist, fmt.Sprintf("rule with ID %d does not exist", rule2.ID))

			exist, err = sess.Table(models.AlertRule{}).ID(rule3.ID).Get(dbrule3)
			if err != nil {
				return err
			}
			require.Truef(t, exist, fmt.Sprintf("rule with ID %d does not exist", rule3.ID))

			exist, err = sess.Table(models.AlertRule{}).ID(rule4.ID).Get(dbrule4)
			if err != nil {
				return err
			}
			require.Truef(t, exist, fmt.Sprintf("rule with ID %d does not exist", rule4.ID))
			return nil
		})

		require.NoError(t, err)
		require.Equal(t, newRule1.Title, dbrule1.Title)
		require.Equal(t, newRule2.Title, dbrule2.Title)
		require.Equal(t, newRule3.Title, dbrule3.Title)
		require.Equal(t, newRule4.Title, dbrule4.Title)
	})
}

func TestIntegration_GetAlertRulesForScheduling(t *testing.T) {
	if testing.Short() {
		t.Skip("skipping integration test")
	}

	cfg := setting.NewCfg()
	cfg.UnifiedAlerting = setting.UnifiedAlertingSettings{
		BaseInterval: time.Duration(rand.Int63n(100)) * time.Second,
	}

	sqlStore := db.InitTestDB(t)
	store := &DBstore{
<<<<<<< HEAD
		SQLStore: sqlStore,
		Cfg: setting.UnifiedAlertingSettings{
			BaseInterval: time.Duration(rand.Int63n(100)) * time.Second,
		},
		FolderService: setupFolderService(t, sqlStore, cfg),
	}

	rule1 := createRule(t, store)
	rule2 := createRule(t, store)
=======
		SQLStore:       sqlStore,
		Cfg:            cfg.UnifiedAlerting,
		FolderService:  setupFolderService(t, sqlStore, cfg),
		FeatureToggles: featuremgmt.WithFeatures(),
	}

	generator := models.AlertRuleGen(withIntervalMatching(store.Cfg.BaseInterval), models.WithUniqueID(), models.WithUniqueOrgID())
	rule1 := createRule(t, store, generator)
	rule2 := createRule(t, store, generator)
	createFolder(t, store, rule1.NamespaceUID, rule1.Title, rule1.OrgID)
	createFolder(t, store, rule2.NamespaceUID, rule2.Title, rule2.OrgID)
>>>>>>> 1e84fede

	tc := []struct {
		name         string
		rules        []string
		ruleGroups   []string
		disabledOrgs []int64
		folders      map[string]string
	}{
		{
			name:  "without a rule group filter, it returns all created rules",
			rules: []string{rule1.Title, rule2.Title},
		},
		{
			name:       "with a rule group filter, it only returns the rules that match on rule group",
			ruleGroups: []string{rule1.RuleGroup},
			rules:      []string{rule1.Title},
		},
		{
			name:         "with a filter on orgs, it returns rules that do not belong to that org",
			rules:        []string{rule1.Title},
			disabledOrgs: []int64{rule2.OrgID},
		},
		{
			name:    "with populate folders enabled, it returns them",
			rules:   []string{rule1.Title, rule2.Title},
			folders: map[string]string{rule1.NamespaceUID: rule1.Title, rule2.NamespaceUID: rule2.Title},
		},
		{
			name:         "with populate folders enabled and a filter on orgs, it only returns selected information",
			rules:        []string{rule1.Title},
			disabledOrgs: []int64{rule2.OrgID},
			folders:      map[string]string{rule1.NamespaceUID: rule1.Title},
		},
	}

	for _, tt := range tc {
		t.Run(tt.name, func(t *testing.T) {
			if len(tt.disabledOrgs) > 0 {
				store.Cfg.DisabledOrgs = map[int64]struct{}{}

				for _, orgID := range tt.disabledOrgs {
					store.Cfg.DisabledOrgs[orgID] = struct{}{}
					t.Cleanup(func() {
						delete(store.Cfg.DisabledOrgs, orgID)
					})
				}
			}

			populateFolders := len(tt.folders) > 0
			query := &models.GetAlertRulesForSchedulingQuery{
				RuleGroups:      tt.ruleGroups,
				PopulateFolders: populateFolders,
			}
			require.NoError(t, store.GetAlertRulesForScheduling(context.Background(), query))
			require.Len(t, query.ResultRules, len(tt.rules))

			r := make([]string, 0, len(query.ResultRules))
			for _, rule := range query.ResultRules {
				r = append(r, rule.Title)
			}

			require.ElementsMatch(t, r, tt.rules)

			if populateFolders {
				require.Equal(t, tt.folders, query.ResultFoldersTitles)
			}
		})
	}
}

func withIntervalMatching(baseInterval time.Duration) func(*models.AlertRule) {
	return func(rule *models.AlertRule) {
<<<<<<< HEAD
		rule.IntervalSeconds = int64(baseInterval.Seconds()) * rand.Int63n(10)
=======
		rule.IntervalSeconds = int64(baseInterval.Seconds()) * (rand.Int63n(10) + 1)
>>>>>>> 1e84fede
		rule.For = time.Duration(rule.IntervalSeconds*rand.Int63n(9)+1) * time.Second
	}
}

func TestIntegration_CountAlertRules(t *testing.T) {
	if testing.Short() {
		t.Skip("skipping integration test")
	}

	sqlStore := db.InitTestDB(t)
	cfg := setting.NewCfg()
	store := &DBstore{SQLStore: sqlStore, FolderService: setupFolderService(t, sqlStore, cfg)}
<<<<<<< HEAD
	rule := createRule(t, store)
=======
	rule := createRule(t, store, nil)
>>>>>>> 1e84fede

	tests := map[string]struct {
		query     *models.CountAlertRulesQuery
		expected  int64
		expectErr bool
	}{
		"basic success": {
			&models.CountAlertRulesQuery{
				NamespaceUID: rule.NamespaceUID,
				OrgID:        rule.OrgID,
			},
			1,
			false,
		},
		"successfully returning no results": {
			&models.CountAlertRulesQuery{
				NamespaceUID: "probably not a uid we'd generate",
				OrgID:        rule.OrgID,
			},
			0,
			false,
		},
	}

	for name, test := range tests {
		t.Run(name, func(t *testing.T) {
			count, err := store.CountInFolder(context.Background(),
				test.query.OrgID, test.query.NamespaceUID, nil)
			if test.expectErr {
				require.Error(t, err)
			} else {
				require.NoError(t, err)
				require.Equal(t, test.expected, count)
			}
		})
	}
}

<<<<<<< HEAD
func createRule(t *testing.T, store *DBstore) *models.AlertRule {
	t.Helper()
	rule := models.AlertRuleGen(withIntervalMatching(store.Cfg.BaseInterval), models.WithUniqueID())()
	createFolder(t, store, rule.NamespaceUID, rule.Title, rule.OrgID)
=======
func TestIntegration_DeleteInFolder(t *testing.T) {
	if testing.Short() {
		t.Skip("skipping integration test")
	}

	sqlStore := db.InitTestDB(t)
	cfg := setting.NewCfg()
	store := &DBstore{
		SQLStore:      sqlStore,
		FolderService: setupFolderService(t, sqlStore, cfg),
		Logger:        log.New("test-dbstore"),
	}
	rule := createRule(t, store, nil)

	t.Run("should not be able to delete folder without permissions to delete rules", func(t *testing.T) {
		store.AccessControl = acmock.New()
		err := store.DeleteInFolder(context.Background(), rule.OrgID, rule.NamespaceUID, &user.SignedInUser{})
		require.ErrorIs(t, err, dashboards.ErrFolderAccessDenied)
	})

	t.Run("should be able to delete folder with permissions to delete rules", func(t *testing.T) {
		store.AccessControl = acmock.New().WithPermissions([]accesscontrol.Permission{
			{Action: accesscontrol.ActionAlertingRuleDelete, Scope: dashboards.ScopeFoldersAll},
		})
		err := store.DeleteInFolder(context.Background(), rule.OrgID, rule.NamespaceUID, &user.SignedInUser{})
		require.NoError(t, err)

		c, err := store.CountInFolder(context.Background(), rule.OrgID, rule.NamespaceUID, &user.SignedInUser{})
		require.NoError(t, err)
		require.Equal(t, int64(0), c)
	})
}

func TestIntegration_GetNamespaceByUID(t *testing.T) {
	if testing.Short() {
		t.Skip("skipping integration test")
	}

	sqlStore := db.InitTestDB(t)
	cfg := setting.NewCfg()
	store := &DBstore{
		SQLStore:      sqlStore,
		FolderService: setupFolderService(t, sqlStore, cfg),
		Logger:        log.New("test-dbstore"),
	}

	u := &user.SignedInUser{
		UserID:         1,
		OrgID:          1,
		OrgRole:        org.RoleAdmin,
		IsGrafanaAdmin: true,
	}

	uid := uuid.NewString()
	title := "folder-title"
	createFolder(t, store, uid, title, 1)

	actual, err := store.GetNamespaceByUID(context.Background(), uid, 1, u)
	require.NoError(t, err)
	require.Equal(t, title, actual.Title)
	require.Equal(t, uid, actual.UID)
}

func TestIntegrationInsertAlertRules(t *testing.T) {
	if testing.Short() {
		t.Skip("skipping integration test")
	}

	sqlStore := db.InitTestDB(t)
	cfg := setting.NewCfg()
	cfg.UnifiedAlerting.BaseInterval = 1 * time.Second
	store := &DBstore{
		SQLStore:      sqlStore,
		FolderService: setupFolderService(t, sqlStore, cfg),
		Logger:        log.New("test-dbstore"),
		Cfg:           cfg.UnifiedAlerting,
	}

	rules := models.GenerateAlertRules(5, models.AlertRuleGen(models.WithOrgID(1), withIntervalMatching(store.Cfg.BaseInterval)))
	deref := make([]models.AlertRule, 0, len(rules))
	for _, rule := range rules {
		deref = append(deref, *rule)
	}

	ids, err := store.InsertAlertRules(context.Background(), deref)
	require.NoError(t, err)
	require.Len(t, ids, len(rules))

	dbRules, err := store.ListAlertRules(context.Background(), &models.ListAlertRulesQuery{
		OrgID: 1,
	})
	require.NoError(t, err)
	for idx, keyWithID := range ids {
		found := false
		for _, rule := range dbRules {
			if rule.GetKey() == keyWithID.AlertRuleKey {
				expected := rules[idx]
				require.Equal(t, keyWithID.ID, rule.ID)
				require.Equal(t, expected.Title, rule.Title)
				found = true
				break
			}
		}
		require.Truef(t, found, "Rule with key %#v was not found in database", keyWithID)
	}
}

func createRule(t *testing.T, store *DBstore, generate func() *models.AlertRule) *models.AlertRule {
	t.Helper()
	if generate == nil {
		generate = models.AlertRuleGen(withIntervalMatching(store.Cfg.BaseInterval), models.WithUniqueID())
	}
	rule := generate()
>>>>>>> 1e84fede
	err := store.SQLStore.WithDbSession(context.Background(), func(sess *db.Session) error {
		_, err := sess.Table(models.AlertRule{}).InsertOne(rule)
		if err != nil {
			return err
		}
		dbRule := &models.AlertRule{}
		exist, err := sess.Table(models.AlertRule{}).ID(rule.ID).Get(dbRule)
		if err != nil {
			return err
		}
		if !exist {
			return errors.New("cannot read inserted record")
		}
		rule = dbRule

		require.NoError(t, err)

		return nil
	})
	require.NoError(t, err)

	return rule
}

<<<<<<< HEAD
func createFolder(t *testing.T, store *DBstore, namespace, title string, orgID int64) {
=======
func createFolder(t *testing.T, store *DBstore, uid, title string, orgID int64) {
>>>>>>> 1e84fede
	t.Helper()
	u := &user.SignedInUser{
		UserID:         1,
		OrgID:          orgID,
		OrgRole:        org.RoleAdmin,
		IsGrafanaAdmin: true,
	}

	_, err := store.FolderService.Create(context.Background(), &folder.CreateFolderCommand{
<<<<<<< HEAD
		UID:          namespace,
=======
		UID:          uid,
>>>>>>> 1e84fede
		OrgID:        orgID,
		Title:        title,
		Description:  "",
		SignedInUser: u,
	})

	require.NoError(t, err)
}

func setupFolderService(t *testing.T, sqlStore *sqlstore.SQLStore, cfg *setting.Cfg) folder.Service {
	tracer := tracing.InitializeTracerForTest()
	inProcBus := bus.ProvideBus(tracer)
	folderStore := folderimpl.ProvideDashboardFolderStore(sqlStore)
<<<<<<< HEAD
	_, dashboardStore := SetupDashboardService(t, sqlStore, folderStore, cfg)

	return SetupFolderService(t, cfg, dashboardStore, folderStore, inProcBus)
=======
	_, dashboardStore := testutil.SetupDashboardService(t, sqlStore, folderStore, cfg)

	return testutil.SetupFolderService(t, cfg, sqlStore, dashboardStore, folderStore, inProcBus)
>>>>>>> 1e84fede
}<|MERGE_RESOLUTION|>--- conflicted
+++ resolved
@@ -8,13 +8,6 @@
 	"testing"
 	"time"
 
-<<<<<<< HEAD
-	"github.com/grafana/grafana/pkg/bus"
-	"github.com/grafana/grafana/pkg/infra/log/logtest"
-	"github.com/grafana/grafana/pkg/infra/tracing"
-	"github.com/grafana/grafana/pkg/services/folder"
-	"github.com/grafana/grafana/pkg/services/folder/folderimpl"
-=======
 	"github.com/google/uuid"
 
 	"github.com/grafana/grafana/pkg/bus"
@@ -27,7 +20,6 @@
 	"github.com/grafana/grafana/pkg/services/folder"
 	"github.com/grafana/grafana/pkg/services/folder/folderimpl"
 	"github.com/grafana/grafana/pkg/services/ngalert/testutil"
->>>>>>> 1e84fede
 	"github.com/grafana/grafana/pkg/services/org"
 	"github.com/grafana/grafana/pkg/services/sqlstore"
 	"github.com/grafana/grafana/pkg/services/user"
@@ -43,64 +35,6 @@
 )
 
 func TestIntegrationUpdateAlertRules(t *testing.T) {
-	if testing.Short() {
-		t.Skip("skipping integration test")
-	}
-	cfg := setting.NewCfg()
-<<<<<<< HEAD
-	cfg.UnifiedAlerting = setting.UnifiedAlertingSettings{BaseInterval: time.Duration(rand.Int63n(100)) * time.Second}
-=======
-	cfg.UnifiedAlerting = setting.UnifiedAlertingSettings{BaseInterval: time.Duration(rand.Int63n(100)+1) * time.Second}
->>>>>>> 1e84fede
-	sqlStore := db.InitTestDB(t)
-	store := &DBstore{
-		SQLStore:      sqlStore,
-		Cfg:           cfg.UnifiedAlerting,
-		FolderService: setupFolderService(t, sqlStore, cfg),
-		Logger:        &logtest.Fake{},
-	}
-	generator := models.AlertRuleGen(withIntervalMatching(store.Cfg.BaseInterval), models.WithUniqueID())
-
-	t.Run("should increase version", func(t *testing.T) {
-		rule := createRule(t, store, generator)
-		newRule := models.CopyRule(rule)
-		newRule.Title = util.GenerateShortUID()
-		err := store.UpdateAlertRules(context.Background(), []models.UpdateRule{{
-			Existing: rule,
-			New:      *newRule,
-		},
-		})
-		require.NoError(t, err)
-
-		dbrule := &models.AlertRule{}
-		err = sqlStore.WithDbSession(context.Background(), func(sess *db.Session) error {
-			exist, err := sess.Table(models.AlertRule{}).ID(rule.ID).Get(dbrule)
-			require.Truef(t, exist, fmt.Sprintf("rule with ID %d does not exist", rule.ID))
-			return err
-		})
-
-		require.NoError(t, err)
-		require.Equal(t, rule.Version+1, dbrule.Version)
-	})
-
-	t.Run("should fail due to optimistic locking if version does not match", func(t *testing.T) {
-		rule := createRule(t, store, generator)
-		rule.Version-- // simulate version discrepancy
-
-		newRule := models.CopyRule(rule)
-		newRule.Title = util.GenerateShortUID()
-
-		err := store.UpdateAlertRules(context.Background(), []models.UpdateRule{{
-			Existing: rule,
-			New:      *newRule,
-		},
-		})
-
-		require.ErrorIs(t, err, ErrOptimisticLock)
-	})
-}
-
-func TestIntegrationUpdateAlertRulesWithUniqueConstraintViolation(t *testing.T) {
 	if testing.Short() {
 		t.Skip("skipping integration test")
 	}
@@ -112,19 +46,60 @@
 		Cfg:           cfg.UnifiedAlerting,
 		FolderService: setupFolderService(t, sqlStore, cfg),
 		Logger:        &logtest.Fake{},
-<<<<<<< HEAD
-	}
-
-	//idMutator := models.WithUniqueID()
-	createRuleInFolder := func(title string, orgID int64, namespaceUID string) *models.AlertRule {
-		//generator := models.AlertRuleGen(withIntervalMatching(store.Cfg.BaseInterval), idMutator, models.WithNamespace(&folder.Folder{
-		//	UID:   namespaceUID,
-		//	Title: namespaceUID,
-		//}), withOrgID(orgID), models.WithTitle(title))
-		return createRule(t, store)
-	}
-
-=======
+	}
+	generator := models.AlertRuleGen(withIntervalMatching(store.Cfg.BaseInterval), models.WithUniqueID())
+
+	t.Run("should increase version", func(t *testing.T) {
+		rule := createRule(t, store, generator)
+		newRule := models.CopyRule(rule)
+		newRule.Title = util.GenerateShortUID()
+		err := store.UpdateAlertRules(context.Background(), []models.UpdateRule{{
+			Existing: rule,
+			New:      *newRule,
+		},
+		})
+		require.NoError(t, err)
+
+		dbrule := &models.AlertRule{}
+		err = sqlStore.WithDbSession(context.Background(), func(sess *db.Session) error {
+			exist, err := sess.Table(models.AlertRule{}).ID(rule.ID).Get(dbrule)
+			require.Truef(t, exist, fmt.Sprintf("rule with ID %d does not exist", rule.ID))
+			return err
+		})
+
+		require.NoError(t, err)
+		require.Equal(t, rule.Version+1, dbrule.Version)
+	})
+
+	t.Run("should fail due to optimistic locking if version does not match", func(t *testing.T) {
+		rule := createRule(t, store, generator)
+		rule.Version-- // simulate version discrepancy
+
+		newRule := models.CopyRule(rule)
+		newRule.Title = util.GenerateShortUID()
+
+		err := store.UpdateAlertRules(context.Background(), []models.UpdateRule{{
+			Existing: rule,
+			New:      *newRule,
+		},
+		})
+
+		require.ErrorIs(t, err, ErrOptimisticLock)
+	})
+}
+
+func TestIntegrationUpdateAlertRulesWithUniqueConstraintViolation(t *testing.T) {
+	if testing.Short() {
+		t.Skip("skipping integration test")
+	}
+	cfg := setting.NewCfg()
+	cfg.UnifiedAlerting = setting.UnifiedAlertingSettings{BaseInterval: time.Duration(rand.Int63n(100)+1) * time.Second}
+	sqlStore := db.InitTestDB(t)
+	store := &DBstore{
+		SQLStore:      sqlStore,
+		Cfg:           cfg.UnifiedAlerting,
+		FolderService: setupFolderService(t, sqlStore, cfg),
+		Logger:        &logtest.Fake{},
 	}
 
 	idMutator := models.WithUniqueID()
@@ -136,7 +111,6 @@
 		return createRule(t, store, generator)
 	}
 
->>>>>>> 1e84fede
 	t.Run("should handle update chains without unique constraint violation", func(t *testing.T) {
 		rule1 := createRuleInFolder("chain-rule1", 1, "my-namespace")
 		rule2 := createRuleInFolder("chain-rule2", 1, "my-namespace")
@@ -356,17 +330,6 @@
 
 	sqlStore := db.InitTestDB(t)
 	store := &DBstore{
-<<<<<<< HEAD
-		SQLStore: sqlStore,
-		Cfg: setting.UnifiedAlertingSettings{
-			BaseInterval: time.Duration(rand.Int63n(100)) * time.Second,
-		},
-		FolderService: setupFolderService(t, sqlStore, cfg),
-	}
-
-	rule1 := createRule(t, store)
-	rule2 := createRule(t, store)
-=======
 		SQLStore:       sqlStore,
 		Cfg:            cfg.UnifiedAlerting,
 		FolderService:  setupFolderService(t, sqlStore, cfg),
@@ -378,7 +341,6 @@
 	rule2 := createRule(t, store, generator)
 	createFolder(t, store, rule1.NamespaceUID, rule1.Title, rule1.OrgID)
 	createFolder(t, store, rule2.NamespaceUID, rule2.Title, rule2.OrgID)
->>>>>>> 1e84fede
 
 	tc := []struct {
 		name         string
@@ -451,11 +413,7 @@
 
 func withIntervalMatching(baseInterval time.Duration) func(*models.AlertRule) {
 	return func(rule *models.AlertRule) {
-<<<<<<< HEAD
-		rule.IntervalSeconds = int64(baseInterval.Seconds()) * rand.Int63n(10)
-=======
 		rule.IntervalSeconds = int64(baseInterval.Seconds()) * (rand.Int63n(10) + 1)
->>>>>>> 1e84fede
 		rule.For = time.Duration(rule.IntervalSeconds*rand.Int63n(9)+1) * time.Second
 	}
 }
@@ -468,11 +426,7 @@
 	sqlStore := db.InitTestDB(t)
 	cfg := setting.NewCfg()
 	store := &DBstore{SQLStore: sqlStore, FolderService: setupFolderService(t, sqlStore, cfg)}
-<<<<<<< HEAD
-	rule := createRule(t, store)
-=======
 	rule := createRule(t, store, nil)
->>>>>>> 1e84fede
 
 	tests := map[string]struct {
 		query     *models.CountAlertRulesQuery
@@ -511,12 +465,6 @@
 	}
 }
 
-<<<<<<< HEAD
-func createRule(t *testing.T, store *DBstore) *models.AlertRule {
-	t.Helper()
-	rule := models.AlertRuleGen(withIntervalMatching(store.Cfg.BaseInterval), models.WithUniqueID())()
-	createFolder(t, store, rule.NamespaceUID, rule.Title, rule.OrgID)
-=======
 func TestIntegration_DeleteInFolder(t *testing.T) {
 	if testing.Short() {
 		t.Skip("skipping integration test")
@@ -630,7 +578,6 @@
 		generate = models.AlertRuleGen(withIntervalMatching(store.Cfg.BaseInterval), models.WithUniqueID())
 	}
 	rule := generate()
->>>>>>> 1e84fede
 	err := store.SQLStore.WithDbSession(context.Background(), func(sess *db.Session) error {
 		_, err := sess.Table(models.AlertRule{}).InsertOne(rule)
 		if err != nil {
@@ -655,11 +602,7 @@
 	return rule
 }
 
-<<<<<<< HEAD
-func createFolder(t *testing.T, store *DBstore, namespace, title string, orgID int64) {
-=======
 func createFolder(t *testing.T, store *DBstore, uid, title string, orgID int64) {
->>>>>>> 1e84fede
 	t.Helper()
 	u := &user.SignedInUser{
 		UserID:         1,
@@ -669,11 +612,7 @@
 	}
 
 	_, err := store.FolderService.Create(context.Background(), &folder.CreateFolderCommand{
-<<<<<<< HEAD
-		UID:          namespace,
-=======
 		UID:          uid,
->>>>>>> 1e84fede
 		OrgID:        orgID,
 		Title:        title,
 		Description:  "",
@@ -687,13 +626,7 @@
 	tracer := tracing.InitializeTracerForTest()
 	inProcBus := bus.ProvideBus(tracer)
 	folderStore := folderimpl.ProvideDashboardFolderStore(sqlStore)
-<<<<<<< HEAD
-	_, dashboardStore := SetupDashboardService(t, sqlStore, folderStore, cfg)
-
-	return SetupFolderService(t, cfg, dashboardStore, folderStore, inProcBus)
-=======
 	_, dashboardStore := testutil.SetupDashboardService(t, sqlStore, folderStore, cfg)
 
 	return testutil.SetupFolderService(t, cfg, sqlStore, dashboardStore, folderStore, inProcBus)
->>>>>>> 1e84fede
 }