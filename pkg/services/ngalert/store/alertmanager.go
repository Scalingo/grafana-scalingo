package store

import (
	"context"
	"crypto/md5"
	"fmt"
	"time"

	"xorm.io/builder"
	"xorm.io/core"

	"github.com/grafana/grafana/pkg/infra/db"
	"github.com/grafana/grafana/pkg/services/ngalert/models"
)

var (
	// ErrNoAlertmanagerConfiguration is an error for when no alertmanager configuration is found.
	ErrNoAlertmanagerConfiguration = fmt.Errorf("could not find an Alertmanager configuration")
	// ErrVersionLockedObjectNotFound is returned when an object is not
	// found using the current hash.
	ErrVersionLockedObjectNotFound = fmt.Errorf("could not find object using provided id and hash")
	// ConfigRecordsLimit defines the limit of how many alertmanager configuration versions
	// should be stored in the database for each organization including the current one.
	// Has to be > 0
<<<<<<< HEAD
	ConfigRecordsLimit int64 = 100
=======
	ConfigRecordsLimit int = 100
>>>>>>> 89b365f8
)

// GetLatestAlertmanagerConfiguration returns the lastest version of the alertmanager configuration.
// It returns ErrNoAlertmanagerConfiguration if no configuration is found.
func (st *DBstore) GetLatestAlertmanagerConfiguration(ctx context.Context, query *models.GetLatestAlertmanagerConfigurationQuery) error {
	return st.SQLStore.WithDbSession(ctx, func(sess *db.Session) error {
		c := &models.AlertConfiguration{}
		// The ID is already an auto incremental column, using the ID as an order should guarantee the latest.
		ok, err := sess.Desc("id").Where("org_id = ?", query.OrgID).Limit(1).Get(c)
		if err != nil {
			return err
		}

		if !ok {
			return ErrNoAlertmanagerConfiguration
		}

		query.Result = c
		return nil
	})
}

// GetAllLatestAlertmanagerConfiguration returns the latest configuration of every organization
func (st *DBstore) GetAllLatestAlertmanagerConfiguration(ctx context.Context) ([]*models.AlertConfiguration, error) {
	var result []*models.AlertConfiguration
	err := st.SQLStore.WithDbSession(ctx, func(sess *db.Session) error {
		condition := builder.In("id", builder.Select("MAX(id)").From("alert_configuration").GroupBy("org_id"))
		if err := sess.Table("alert_configuration").Where(condition).Find(&result); err != nil {
			return err
		}
		return nil
	})
	if err != nil {
		return nil, err
	}
	return result, nil
}

// SaveAlertmanagerConfiguration creates an alertmanager configuration.
func (st DBstore) SaveAlertmanagerConfiguration(ctx context.Context, cmd *models.SaveAlertmanagerConfigurationCmd) error {
	return st.SaveAlertmanagerConfigurationWithCallback(ctx, cmd, func() error { return nil })
}

type SaveCallback func() error

// SaveAlertmanagerConfigurationWithCallback creates an alertmanager configuration version and then executes a callback.
// If the callback results in error it rolls back the transaction.
func (st DBstore) SaveAlertmanagerConfigurationWithCallback(ctx context.Context, cmd *models.SaveAlertmanagerConfigurationCmd, callback SaveCallback) error {
	return st.SQLStore.WithTransactionalDbSession(ctx, func(sess *db.Session) error {
		config := models.AlertConfiguration{
			AlertmanagerConfiguration: cmd.AlertmanagerConfiguration,
			ConfigurationHash:         fmt.Sprintf("%x", md5.Sum([]byte(cmd.AlertmanagerConfiguration))),
			ConfigurationVersion:      cmd.ConfigurationVersion,
			Default:                   cmd.Default,
			OrgID:                     cmd.OrgID,
		}
		if _, err := sess.Insert(config); err != nil {
			return err
		}
		if _, err := st.deleteOldConfigurations(ctx, cmd.OrgID, ConfigRecordsLimit); err != nil {
<<<<<<< HEAD
			st.Logger.Warn("failed to delete old am configs", "org", cmd.OrgID, "err", err)
=======
			st.Logger.Warn("failed to delete old am configs", "org", cmd.OrgID, "error", err)
>>>>>>> 89b365f8
		}
		if err := callback(); err != nil {
			return err
		}

		return nil
	})
}

func (st *DBstore) UpdateAlertmanagerConfiguration(ctx context.Context, cmd *models.SaveAlertmanagerConfigurationCmd) error {
	return st.SQLStore.WithTransactionalDbSession(ctx, func(sess *db.Session) error {
		config := models.AlertConfiguration{
			AlertmanagerConfiguration: cmd.AlertmanagerConfiguration,
			ConfigurationHash:         fmt.Sprintf("%x", md5.Sum([]byte(cmd.AlertmanagerConfiguration))),
			ConfigurationVersion:      cmd.ConfigurationVersion,
			Default:                   cmd.Default,
			OrgID:                     cmd.OrgID,
			CreatedAt:                 time.Now().Unix(),
		}
<<<<<<< HEAD
		res, err := sess.Exec(fmt.Sprintf(getInsertQuery(st.SQLStore.Dialect.DriverName()), st.SQLStore.Dialect.Quote("default")),
=======
		res, err := sess.Exec(fmt.Sprintf(getInsertQuery(st.SQLStore.GetDialect().DriverName()), st.SQLStore.GetDialect().Quote("default")),
>>>>>>> 89b365f8
			config.AlertmanagerConfiguration,
			config.ConfigurationHash,
			config.ConfigurationVersion,
			config.OrgID,
			config.CreatedAt,
<<<<<<< HEAD
			st.SQLStore.Dialect.BooleanStr(config.Default),
=======
			st.SQLStore.GetDialect().BooleanStr(config.Default),
>>>>>>> 89b365f8
			cmd.OrgID,
			cmd.OrgID,
			cmd.FetchedConfigurationHash,
		)
		if err != nil {
			return err
		}
		rows, err := res.RowsAffected()
		if err != nil {
			return err
		}
		if rows == 0 {
			return ErrVersionLockedObjectNotFound
		}
		if _, err := st.deleteOldConfigurations(ctx, cmd.OrgID, ConfigRecordsLimit); err != nil {
<<<<<<< HEAD
			st.Logger.Warn("failed to delete old am configs", "org", cmd.OrgID, "err", err)
=======
			st.Logger.Warn("failed to delete old am configs", "org", cmd.OrgID, "error", err)
>>>>>>> 89b365f8
		}
		return err
	})
}

// getInsertQuery is used to determinate the insert query for the alertmanager config
// based on the provided sql driver. This is necesarry as such an advanced query
// is not supported by our ORM and we need to generate it manually for each SQL dialect.
// We introduced this as part of a bug fix as the old approach wasn't working.
// Rel: https://github.com/grafana/grafana/issues/51356
func getInsertQuery(driver string) string {
	switch driver {
	case core.MYSQL:
		return `
		INSERT INTO alert_configuration
		(alertmanager_configuration, configuration_hash, configuration_version, org_id, created_at, %s) 
		SELECT T.* FROM (SELECT ? AS alertmanager_configuration,? AS configuration_hash,? AS configuration_version,? AS org_id,? AS created_at,? AS 'default') AS T
		WHERE
		EXISTS (
			SELECT 1 
			FROM alert_configuration 
			WHERE 
				org_id = ? 
			AND 
				id = (SELECT MAX(id) FROM alert_configuration WHERE org_id = ?) 
			AND 
				configuration_hash = ?
		)`
	case core.POSTGRES:
		return `
		INSERT INTO alert_configuration
		(alertmanager_configuration, configuration_hash, configuration_version, org_id, created_at, %s) 
		SELECT T.* FROM (VALUES($1,$2,$3,$4::bigint,$5::integer,$6::boolean)) AS T
		WHERE
		EXISTS (
			SELECT 1 
			FROM alert_configuration 
			WHERE 
				org_id = $7 
			AND 
				id = (SELECT MAX(id) FROM alert_configuration WHERE org_id = $8::bigint) 
			AND 
				configuration_hash = $9
		)`
	case core.SQLITE:
		return `
		INSERT INTO alert_configuration
		(alertmanager_configuration, configuration_hash, configuration_version, org_id, created_at, %s) 
		SELECT T.* FROM (VALUES(?,?,?,?,?,?)) AS T
		WHERE
		EXISTS (
			SELECT 1 
			FROM alert_configuration 
			WHERE 
				org_id = ? 
			AND 
				id = (SELECT MAX(id) FROM alert_configuration WHERE org_id = ?) 
			AND 
				configuration_hash = ?
		)`
	default:
		// SQLite version
		return `
		INSERT INTO alert_configuration
		(alertmanager_configuration, configuration_hash, configuration_version, org_id, created_at, %s) 
		SELECT T.* FROM (VALUES(?,?,?,?,?,?)) AS T
		WHERE
		EXISTS (
			SELECT 1 
			FROM alert_configuration 
			WHERE 
				org_id = ? 
			AND 
				id = (SELECT MAX(id) FROM alert_configuration WHERE org_id = ?) 
			AND 
				configuration_hash = ?
		)`
	}
}

<<<<<<< HEAD
func (st *DBstore) deleteOldConfigurations(ctx context.Context, orgID, limit int64) (int64, error) {
	if limit < 1 {
		return 0, fmt.Errorf("failed to delete old configurations: limit is set to '%d' but needs to be > 0", limit)
	}
	var affactedRows int64
	err := st.SQLStore.WithDbSession(ctx, func(sess *sqlstore.DBSession) error {
=======
func (st *DBstore) deleteOldConfigurations(ctx context.Context, orgID int64, limit int) (int64, error) {
	if limit < 1 {
		return 0, fmt.Errorf("failed to delete old configurations: limit is set to '%d' but needs to be > 0", limit)
	}

	if limit < 1 {
		limit = ConfigRecordsLimit
	}

	var affectedRows int64
	err := st.SQLStore.WithDbSession(ctx, func(sess *db.Session) error {
		highest := &models.AlertConfiguration{}
		ok, err := sess.Desc("id").Where("org_id = ?", orgID).OrderBy("id").Limit(1, limit-1).Get(highest)
		if err != nil {
			return err
		}
		if !ok {
			// No configurations exist. Nothing to clean up.
			affectedRows = 0
			return nil
		}

		threshold := highest.ID - 1
		if threshold < 1 {
			// Fewer than `limit` records even exist. Nothing to clean up.
			affectedRows = 0
			return nil
		}

>>>>>>> 89b365f8
		res, err := sess.Exec(`
			DELETE FROM 
				alert_configuration 
			WHERE
				org_id = ?
			AND 
<<<<<<< HEAD
				id NOT IN (
					SELECT T.* FROM (
						SELECT id 
						FROM alert_configuration 
						WHERE org_id = ? ORDER BY id DESC LIMIT ?
					)AS T
				)
		`, orgID, orgID, limit)
=======
				id < ?
		`, orgID, threshold)
>>>>>>> 89b365f8
		if err != nil {
			return err
		}
		rows, err := res.RowsAffected()
		if err != nil {
			return err
		}
<<<<<<< HEAD
		affactedRows = rows
		if affactedRows > 0 {
			st.Logger.Info("deleted old alert_configuration(s)", "org", orgID, "limit", limit, "delete_count", affactedRows)
		}
		return nil
	})
	return affactedRows, err
=======
		affectedRows = rows
		if affectedRows > 0 {
			st.Logger.Info("deleted old alert_configuration(s)", "org", orgID, "limit", limit, "delete_count", affectedRows)
		}
		return nil
	})
	return affectedRows, err
>>>>>>> 89b365f8
}<|MERGE_RESOLUTION|>--- conflicted
+++ resolved
@@ -22,11 +22,7 @@
 	// ConfigRecordsLimit defines the limit of how many alertmanager configuration versions
 	// should be stored in the database for each organization including the current one.
 	// Has to be > 0
-<<<<<<< HEAD
-	ConfigRecordsLimit int64 = 100
-=======
 	ConfigRecordsLimit int = 100
->>>>>>> 89b365f8
 )
 
 // GetLatestAlertmanagerConfiguration returns the lastest version of the alertmanager configuration.
@@ -87,11 +83,7 @@
 			return err
 		}
 		if _, err := st.deleteOldConfigurations(ctx, cmd.OrgID, ConfigRecordsLimit); err != nil {
-<<<<<<< HEAD
-			st.Logger.Warn("failed to delete old am configs", "org", cmd.OrgID, "err", err)
-=======
 			st.Logger.Warn("failed to delete old am configs", "org", cmd.OrgID, "error", err)
->>>>>>> 89b365f8
 		}
 		if err := callback(); err != nil {
 			return err
@@ -111,21 +103,13 @@
 			OrgID:                     cmd.OrgID,
 			CreatedAt:                 time.Now().Unix(),
 		}
-<<<<<<< HEAD
-		res, err := sess.Exec(fmt.Sprintf(getInsertQuery(st.SQLStore.Dialect.DriverName()), st.SQLStore.Dialect.Quote("default")),
-=======
 		res, err := sess.Exec(fmt.Sprintf(getInsertQuery(st.SQLStore.GetDialect().DriverName()), st.SQLStore.GetDialect().Quote("default")),
->>>>>>> 89b365f8
 			config.AlertmanagerConfiguration,
 			config.ConfigurationHash,
 			config.ConfigurationVersion,
 			config.OrgID,
 			config.CreatedAt,
-<<<<<<< HEAD
-			st.SQLStore.Dialect.BooleanStr(config.Default),
-=======
 			st.SQLStore.GetDialect().BooleanStr(config.Default),
->>>>>>> 89b365f8
 			cmd.OrgID,
 			cmd.OrgID,
 			cmd.FetchedConfigurationHash,
@@ -141,11 +125,7 @@
 			return ErrVersionLockedObjectNotFound
 		}
 		if _, err := st.deleteOldConfigurations(ctx, cmd.OrgID, ConfigRecordsLimit); err != nil {
-<<<<<<< HEAD
-			st.Logger.Warn("failed to delete old am configs", "org", cmd.OrgID, "err", err)
-=======
 			st.Logger.Warn("failed to delete old am configs", "org", cmd.OrgID, "error", err)
->>>>>>> 89b365f8
 		}
 		return err
 	})
@@ -226,14 +206,6 @@
 	}
 }
 
-<<<<<<< HEAD
-func (st *DBstore) deleteOldConfigurations(ctx context.Context, orgID, limit int64) (int64, error) {
-	if limit < 1 {
-		return 0, fmt.Errorf("failed to delete old configurations: limit is set to '%d' but needs to be > 0", limit)
-	}
-	var affactedRows int64
-	err := st.SQLStore.WithDbSession(ctx, func(sess *sqlstore.DBSession) error {
-=======
 func (st *DBstore) deleteOldConfigurations(ctx context.Context, orgID int64, limit int) (int64, error) {
 	if limit < 1 {
 		return 0, fmt.Errorf("failed to delete old configurations: limit is set to '%d' but needs to be > 0", limit)
@@ -263,26 +235,14 @@
 			return nil
 		}
 
->>>>>>> 89b365f8
 		res, err := sess.Exec(`
 			DELETE FROM 
 				alert_configuration 
 			WHERE
 				org_id = ?
 			AND 
-<<<<<<< HEAD
-				id NOT IN (
-					SELECT T.* FROM (
-						SELECT id 
-						FROM alert_configuration 
-						WHERE org_id = ? ORDER BY id DESC LIMIT ?
-					)AS T
-				)
-		`, orgID, orgID, limit)
-=======
 				id < ?
 		`, orgID, threshold)
->>>>>>> 89b365f8
 		if err != nil {
 			return err
 		}
@@ -290,15 +250,6 @@
 		if err != nil {
 			return err
 		}
-<<<<<<< HEAD
-		affactedRows = rows
-		if affactedRows > 0 {
-			st.Logger.Info("deleted old alert_configuration(s)", "org", orgID, "limit", limit, "delete_count", affactedRows)
-		}
-		return nil
-	})
-	return affactedRows, err
-=======
 		affectedRows = rows
 		if affectedRows > 0 {
 			st.Logger.Info("deleted old alert_configuration(s)", "org", orgID, "limit", limit, "delete_count", affectedRows)
@@ -306,5 +257,4 @@
 		return nil
 	})
 	return affectedRows, err
->>>>>>> 89b365f8
 }