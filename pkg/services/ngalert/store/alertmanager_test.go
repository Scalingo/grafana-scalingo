--- conflicted
+++ resolved
@@ -6,12 +6,6 @@
 	"fmt"
 	"testing"
 
-<<<<<<< HEAD
-	"github.com/grafana/grafana/pkg/infra/log"
-	"github.com/grafana/grafana/pkg/services/ngalert/models"
-	"github.com/grafana/grafana/pkg/services/sqlstore"
-=======
->>>>>>> 89b365f8
 	"github.com/stretchr/testify/require"
 
 	"github.com/grafana/grafana/pkg/infra/db"
@@ -86,11 +80,7 @@
 	if testing.Short() {
 		t.Skip("skipping integration test")
 	}
-<<<<<<< HEAD
-	sqlStore := sqlstore.InitTestDB(t)
-=======
 	sqlStore := db.InitTestDB(t)
->>>>>>> 89b365f8
 	store := &DBstore{
 		SQLStore: sqlStore,
 		Logger:   log.NewNopLogger(),
