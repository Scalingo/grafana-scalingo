--- conflicted
+++ resolved
@@ -8,72 +8,25 @@
 	"github.com/stretchr/testify/assert"
 	"github.com/stretchr/testify/require"
 
-<<<<<<< HEAD
-=======
 	"github.com/grafana/grafana/pkg/infra/db"
->>>>>>> 89b365f8
 	"github.com/grafana/grafana/pkg/services/ngalert/models"
 	"github.com/grafana/grafana/pkg/services/ngalert/store"
 	"github.com/grafana/grafana/pkg/services/ngalert/tests"
 )
 
-<<<<<<< HEAD
-func createTestImg(fakeUrl string, fakePath string) *models.Image {
-	return &models.Image{
-		ID:    0,
-		Token: "",
-		Path:  fakeUrl + "local",
-		URL:   fakeUrl,
-=======
 func TestIntegrationSaveAndGetImage(t *testing.T) {
 	if testing.Short() {
 		t.Skip("skipping integration test")
->>>>>>> 89b365f8
-	}
-
-<<<<<<< HEAD
-func addID(img *models.Image, id int64) *models.Image {
-	img.ID = id
-	return img
-}
-
-func addToken(img *models.Image) *models.Image {
-	token, err := uuid.NewV4()
-	if err != nil {
-		panic("wat")
-=======
+	}
+
 	// our database schema uses second precision for timestamps
 	store.TimeNow = func() time.Time {
 		return time.Now().Truncate(time.Second)
->>>>>>> 89b365f8
 	}
 
 	ctx := context.Background()
 	_, dbstore := tests.SetupTestEnv(t, baseIntervalSeconds)
 
-<<<<<<< HEAD
-	// Here are some images to save.
-	imgs := []struct {
-		name   string
-		img    *models.Image
-		errors bool
-	}{
-		{
-			"with file path",
-			createTestImg("", "path"),
-			false,
-		},
-		{
-			"with URL",
-			createTestImg("url", ""),
-			false,
-		},
-		{
-			"ID already set, should not change",
-			addToken(addID(createTestImg("Foo", ""), 123)),
-			true,
-		},
-=======
 	// create an image with a path on disk
 	image1 := models.Image{Path: "example.png"}
 	require.NoError(t, dbstore.SaveImage(ctx, &image1))
@@ -118,7 +71,6 @@
 func TestIntegrationGetImages(t *testing.T) {
 	if testing.Short() {
 		t.Skip("skipping integration test")
->>>>>>> 89b365f8
 	}
 
 	// our database schema uses second precision for timestamps
@@ -126,76 +78,12 @@
 		return time.Now().Truncate(time.Second)
 	}
 
-<<<<<<< HEAD
-func TestIntegrationGetImages(t *testing.T) {
-	mockTimeNow()
-	ctx, cancel := context.WithTimeout(context.Background(), 5*time.Second)
-	defer cancel()
-	_, dbstore := tests.SetupTestEnv(t, baseIntervalSeconds)
-
-	// create an image foo.png
-	img1 := models.Image{Path: "foo.png"}
-	require.NoError(t, dbstore.SaveImage(ctx, &img1))
-
-	// GetImages should return the first image
-	imgs, err := dbstore.GetImages(ctx, []string{img1.Token})
-	require.NoError(t, err)
-	assert.Equal(t, []models.Image{img1}, imgs)
-
-	// create another image bar.png
-	img2 := models.Image{Path: "bar.png"}
-	require.NoError(t, dbstore.SaveImage(ctx, &img2))
-
-	// GetImages should return both images
-	imgs, err = dbstore.GetImages(ctx, []string{img1.Token, img2.Token})
-	require.NoError(t, err)
-	assert.ElementsMatch(t, []models.Image{img1, img2}, imgs)
-
-	// GetImages should return the first image
-	imgs, err = dbstore.GetImages(ctx, []string{img1.Token})
-	require.NoError(t, err)
-	assert.Equal(t, []models.Image{img1}, imgs)
-
-	// GetImages should return the second image
-	imgs, err = dbstore.GetImages(ctx, []string{img2.Token})
-	require.NoError(t, err)
-	assert.Equal(t, []models.Image{img2}, imgs)
-
-	// GetImages should return the first image and an error
-	imgs, err = dbstore.GetImages(ctx, []string{img1.Token, "unknown"})
-	assert.EqualError(t, err, "image not found")
-	assert.Equal(t, []models.Image{img1}, imgs)
-
-	// GetImages should return no images for no tokens
-	imgs, err = dbstore.GetImages(ctx, []string{})
-	require.NoError(t, err)
-	assert.Len(t, imgs, 0)
-
-	// GetImages should return no images for nil tokens
-	imgs, err = dbstore.GetImages(ctx, nil)
-	require.NoError(t, err)
-	assert.Len(t, imgs, 0)
-}
-
-func TestIntegrationDeleteExpiredImages(t *testing.T) {
-	mockTimeNow()
-	ctx, cancel := context.WithTimeout(context.Background(), 1*time.Minute)
-	defer cancel()
-	_, dbstore := tests.SetupTestEnv(t, baseIntervalSeconds)
-
-	// Save two images.
-	imgs := []*models.Image{
-		createTestImg("", ""),
-		createTestImg("", ""),
-	}
-=======
 	ctx := context.Background()
 	_, dbstore := tests.SetupTestEnv(t, baseIntervalSeconds)
 
 	// create an image with a path on disk
 	image1 := models.Image{Path: "example.png"}
 	require.NoError(t, dbstore.SaveImage(ctx, &image1))
->>>>>>> 89b365f8
 
 	// should return the first image
 	images, mismatched, err := dbstore.GetImages(ctx, []string{image1.Token})
