package store

import (
	"context"
	"encoding/json"
	"fmt"
	"io/ioutil"
	"math/rand"
	"net/http"
	"net/http/httptest"
	"sync"
	"testing"

	"github.com/grafana/grafana/pkg/services/annotations"
	"github.com/grafana/grafana/pkg/util"

	models2 "github.com/grafana/grafana/pkg/models"
	"github.com/grafana/grafana/pkg/services/ngalert/models"

	amv2 "github.com/prometheus/alertmanager/api/v2/models"
	"github.com/prometheus/common/model"
	"github.com/stretchr/testify/assert"
	"github.com/stretchr/testify/require"
)

func NewFakeRuleStore(t *testing.T) *FakeRuleStore {
	return &FakeRuleStore{
		t:     t,
		Rules: map[int64][]*models.AlertRule{},
		Hook: func(interface{}) error {
			return nil
		},
		Folders: map[int64][]*models2.Folder{},
	}
}

// FakeRuleStore mocks the RuleStore of the scheduler.
type FakeRuleStore struct {
	t   *testing.T
	mtx sync.Mutex
	// OrgID -> RuleGroup -> Namespace -> Rules
	Rules       map[int64][]*models.AlertRule
	Hook        func(cmd interface{}) error // use Hook if you need to intercept some query and return an error
	RecordedOps []interface{}
	Folders     map[int64][]*models2.Folder
}

type GenericRecordedQuery struct {
	Name   string
	Params []interface{}
}

// PutRule puts the rule in the Rules map. If there are existing rule in the same namespace, they will be overwritten
func (f *FakeRuleStore) PutRule(_ context.Context, rules ...*models.AlertRule) {
	f.mtx.Lock()
	defer f.mtx.Unlock()
mainloop:
	for _, r := range rules {
		rgs := f.Rules[r.OrgID]
		for idx, rulePtr := range rgs {
			if rulePtr.UID == r.UID {
				rgs[idx] = r
				continue mainloop
			}
		}
		rgs = append(rgs, r)
		f.Rules[r.OrgID] = rgs

		var existing *models2.Folder
		folders := f.Folders[r.OrgID]
		for _, folder := range folders {
			if folder.Uid == r.NamespaceUID {
				existing = folder
				break
			}
		}
		if existing == nil {
			folders = append(folders, &models2.Folder{
				Id:    rand.Int63(),
				Uid:   r.NamespaceUID,
				Title: "TEST-FOLDER-" + util.GenerateShortUID(),
			})
			f.Folders[r.OrgID] = folders
		}
	}
}

// GetRecordedCommands filters recorded commands using predicate function. Returns the subset of the recorded commands that meet the predicate
func (f *FakeRuleStore) GetRecordedCommands(predicate func(cmd interface{}) (interface{}, bool)) []interface{} {
	f.mtx.Lock()
	defer f.mtx.Unlock()

	result := make([]interface{}, 0, len(f.RecordedOps))
	for _, op := range f.RecordedOps {
		cmd, ok := predicate(op)
		if !ok {
			continue
		}
		result = append(result, cmd)
	}
	return result
}

func (f *FakeRuleStore) DeleteAlertRulesByUID(_ context.Context, orgID int64, UIDs ...string) error {
	f.RecordedOps = append(f.RecordedOps, GenericRecordedQuery{
		Name:   "DeleteAlertRulesByUID",
		Params: []interface{}{orgID, UIDs},
	})

	rules := f.Rules[orgID]

	var result = make([]*models.AlertRule, 0, len(rules))

	for _, rule := range rules {
		add := true
		for _, UID := range UIDs {
			if rule.UID == UID {
				add = false
				break
			}
		}
		if add {
			result = append(result, rule)
		}
	}

	f.Rules[orgID] = result
	return nil
}

func (f *FakeRuleStore) DeleteAlertInstancesByRuleUID(_ context.Context, _ int64, _ string) error {
	return nil
}
func (f *FakeRuleStore) GetAlertRuleByUID(_ context.Context, q *models.GetAlertRuleByUIDQuery) error {
	f.mtx.Lock()
	defer f.mtx.Unlock()
	f.RecordedOps = append(f.RecordedOps, *q)
	if err := f.Hook(*q); err != nil {
		return err
	}
	rules, ok := f.Rules[q.OrgID]
	if !ok {
		return nil
	}

	for _, rule := range rules {
		if rule.UID == q.UID {
			q.Result = rule
			break
		}
	}
	return nil
}

// For now, we're not implementing namespace filtering.
func (f *FakeRuleStore) GetAlertRulesForScheduling(_ context.Context, q *models.GetAlertRulesForSchedulingQuery) error {
	f.mtx.Lock()
	defer f.mtx.Unlock()
	f.RecordedOps = append(f.RecordedOps, *q)
	if err := f.Hook(*q); err != nil {
		return err
	}
	for _, rules := range f.Rules {
		for _, rule := range rules {
			q.Result = append(q.Result, &models.SchedulableAlertRule{
				UID:             rule.UID,
				OrgID:           rule.OrgID,
				IntervalSeconds: rule.IntervalSeconds,
				Version:         rule.Version,
			})
		}
	}
	return nil
}

func (f *FakeRuleStore) ListAlertRules(_ context.Context, q *models.ListAlertRulesQuery) error {
	f.mtx.Lock()
	defer f.mtx.Unlock()
	f.RecordedOps = append(f.RecordedOps, *q)

	if err := f.Hook(*q); err != nil {
		return err
	}

	hasDashboard := func(r *models.AlertRule, dashboardUID string, panelID int64) bool {
		if dashboardUID != "" {
			if r.DashboardUID == nil || *r.DashboardUID != dashboardUID {
				return false
			}
			if panelID > 0 {
				if r.PanelID == nil || *r.PanelID != panelID {
					return false
				}
			}
		}
		return true
	}

	hasNamespace := func(r *models.AlertRule, namespaceUIDs []string) bool {
		if len(namespaceUIDs) > 0 {
			var ok bool
			for _, uid := range q.NamespaceUIDs {
				if uid == r.NamespaceUID {
					ok = true
					break
				}
			}
			if !ok {
				return false
			}
		}
		return true
	}

	for _, r := range f.Rules[q.OrgID] {
		if !hasDashboard(r, q.DashboardUID, q.PanelID) {
<<<<<<< HEAD
			continue
		}
		if !hasNamespace(r, q.NamespaceUIDs) {
			continue
		}
		if q.RuleGroup != "" && r.RuleGroup != q.RuleGroup {
			continue
		}
		q.Result = append(q.Result, r)
=======
			continue
		}
		if !hasNamespace(r, q.NamespaceUIDs) {
			continue
		}
		if q.RuleGroup != "" && r.RuleGroup != q.RuleGroup {
			continue
		}
		q.Result = append(q.Result, r)
	}

	return nil
}

func (f *FakeRuleStore) GetRuleGroups(_ context.Context, q *models.ListRuleGroupsQuery) error {
	f.mtx.Lock()
	defer f.mtx.Unlock()
	f.RecordedOps = append(f.RecordedOps, *q)

	m := make(map[string]struct{})
	for _, rules := range f.Rules {
		for _, rule := range rules {
			m[rule.RuleGroup] = struct{}{}
		}
	}

	for s := range m {
		q.Result = append(q.Result, s)
>>>>>>> 556faf82
	}

	return nil
}

<<<<<<< HEAD
func (f *FakeRuleStore) GetRuleGroups(_ context.Context, q *models.ListRuleGroupsQuery) error {
	f.mtx.Lock()
	defer f.mtx.Unlock()
	f.RecordedOps = append(f.RecordedOps, *q)

	m := make(map[string]struct{})
	for _, rules := range f.Rules {
		for _, rule := range rules {
			m[rule.RuleGroup] = struct{}{}
		}
	}

	for s := range m {
		q.Result = append(q.Result, s)
	}

	return nil
}

=======
>>>>>>> 556faf82
func (f *FakeRuleStore) GetUserVisibleNamespaces(_ context.Context, orgID int64, _ *models2.SignedInUser) (map[string]*models2.Folder, error) {
	f.mtx.Lock()
	defer f.mtx.Unlock()

	namespacesMap := map[string]*models2.Folder{}

	_, ok := f.Rules[orgID]
	if !ok {
		return namespacesMap, nil
	}

	for _, folder := range f.Folders[orgID] {
		namespacesMap[folder.Uid] = folder
	}
	return namespacesMap, nil
}

func (f *FakeRuleStore) GetNamespaceByTitle(_ context.Context, title string, orgID int64, _ *models2.SignedInUser, _ bool) (*models2.Folder, error) {
	folders := f.Folders[orgID]
	for _, folder := range folders {
		if folder.Title == title {
			return folder, nil
		}
	}
	return nil, fmt.Errorf("not found")
}

func (f *FakeRuleStore) UpdateAlertRules(_ context.Context, q []UpdateRule) error {
	f.mtx.Lock()
	defer f.mtx.Unlock()
	f.RecordedOps = append(f.RecordedOps, q)
	if err := f.Hook(q); err != nil {
		return err
	}
	return nil
}

<<<<<<< HEAD
func (f *FakeRuleStore) InsertAlertRules(_ context.Context, q []models.AlertRule) error {
=======
func (f *FakeRuleStore) InsertAlertRules(_ context.Context, q []models.AlertRule) (map[string]int64, error) {
>>>>>>> 556faf82
	f.mtx.Lock()
	defer f.mtx.Unlock()
	f.RecordedOps = append(f.RecordedOps, q)
	ids := make(map[string]int64, len(q))
	if err := f.Hook(q); err != nil {
		return ids, err
	}
	return ids, nil
}

func (f *FakeRuleStore) InTransaction(ctx context.Context, fn func(c context.Context) error) error {
	return fn(ctx)
}

func (f *FakeRuleStore) GetRuleGroupInterval(ctx context.Context, orgID int64, namespaceUID string, ruleGroup string) (int64, error) {
	f.mtx.Lock()
	defer f.mtx.Unlock()
	for _, rule := range f.Rules[orgID] {
		if rule.RuleGroup == ruleGroup && rule.NamespaceUID == namespaceUID {
			return rule.IntervalSeconds, nil
		}
	}
	return 0, ErrAlertRuleGroupNotFound
}

func (f *FakeRuleStore) UpdateRuleGroup(ctx context.Context, orgID int64, namespaceUID string, ruleGroup string, interval int64) error {
	f.mtx.Lock()
	defer f.mtx.Unlock()
	for _, rule := range f.Rules[orgID] {
		if rule.RuleGroup == ruleGroup && rule.NamespaceUID == namespaceUID {
			rule.IntervalSeconds = interval
		}
	}
	return nil
}

type FakeInstanceStore struct {
	mtx         sync.Mutex
	RecordedOps []interface{}
}

func (f *FakeInstanceStore) GetAlertInstance(_ context.Context, q *models.GetAlertInstanceQuery) error {
	f.mtx.Lock()
	defer f.mtx.Unlock()
	f.RecordedOps = append(f.RecordedOps, *q)
	return nil
}
func (f *FakeInstanceStore) ListAlertInstances(_ context.Context, q *models.ListAlertInstancesQuery) error {
	f.mtx.Lock()
	defer f.mtx.Unlock()
	f.RecordedOps = append(f.RecordedOps, *q)
	return nil
}
func (f *FakeInstanceStore) SaveAlertInstance(_ context.Context, q *models.SaveAlertInstanceCommand) error {
	f.mtx.Lock()
	defer f.mtx.Unlock()
	f.RecordedOps = append(f.RecordedOps, *q)
	return nil
}

func (f *FakeInstanceStore) FetchOrgIds(_ context.Context) ([]int64, error) { return []int64{}, nil }
func (f *FakeInstanceStore) DeleteAlertInstance(_ context.Context, _ int64, _, _ string) error {
	return nil
}

func NewFakeAdminConfigStore(t *testing.T) *FakeAdminConfigStore {
	t.Helper()
	return &FakeAdminConfigStore{Configs: map[int64]*models.AdminConfiguration{}}
}

type FakeAdminConfigStore struct {
	mtx     sync.Mutex
	Configs map[int64]*models.AdminConfiguration
}

func (f *FakeAdminConfigStore) GetAdminConfiguration(orgID int64) (*models.AdminConfiguration, error) {
	f.mtx.Lock()
	defer f.mtx.Unlock()
	return f.Configs[orgID], nil
}

func (f *FakeAdminConfigStore) GetAdminConfigurations() ([]*models.AdminConfiguration, error) {
	f.mtx.Lock()
	defer f.mtx.Unlock()
	acs := make([]*models.AdminConfiguration, 0, len(f.Configs))
	for _, ac := range f.Configs {
		acs = append(acs, ac)
	}

	return acs, nil
}

func (f *FakeAdminConfigStore) DeleteAdminConfiguration(orgID int64) error {
	f.mtx.Lock()
	defer f.mtx.Unlock()
	delete(f.Configs, orgID)
	return nil
}
func (f *FakeAdminConfigStore) UpdateAdminConfiguration(cmd UpdateAdminConfigurationCmd) error {
	f.mtx.Lock()
	defer f.mtx.Unlock()
	f.Configs[cmd.AdminConfiguration.OrgID] = cmd.AdminConfiguration

	return nil
}

type FakeExternalAlertmanager struct {
	t      *testing.T
	mtx    sync.Mutex
	alerts amv2.PostableAlerts
	Server *httptest.Server
}

func NewFakeExternalAlertmanager(t *testing.T) *FakeExternalAlertmanager {
	t.Helper()

	am := &FakeExternalAlertmanager{
		t:      t,
		alerts: amv2.PostableAlerts{},
	}
	am.Server = httptest.NewServer(http.HandlerFunc(am.Handler()))

	return am
}

func (am *FakeExternalAlertmanager) URL() string {
	return am.Server.URL
}

func (am *FakeExternalAlertmanager) AlertNamesCompare(expected []string) bool {
	n := []string{}
	alerts := am.Alerts()

	if len(expected) != len(alerts) {
		return false
	}

	for _, a := range am.Alerts() {
		for k, v := range a.Alert.Labels {
			if k == model.AlertNameLabel {
				n = append(n, v)
			}
		}
	}

	return assert.ObjectsAreEqual(expected, n)
}

func (am *FakeExternalAlertmanager) AlertsCount() int {
	am.mtx.Lock()
	defer am.mtx.Unlock()

	return len(am.alerts)
}

func (am *FakeExternalAlertmanager) Alerts() amv2.PostableAlerts {
	am.mtx.Lock()
	defer am.mtx.Unlock()
	return am.alerts
}

func (am *FakeExternalAlertmanager) Handler() func(w http.ResponseWriter, r *http.Request) {
	return func(w http.ResponseWriter, r *http.Request) {
		b, err := ioutil.ReadAll(r.Body)
		require.NoError(am.t, err)

		a := amv2.PostableAlerts{}
		require.NoError(am.t, json.Unmarshal(b, &a))

		am.mtx.Lock()
		am.alerts = append(am.alerts, a...)
		am.mtx.Unlock()
	}
}

func (am *FakeExternalAlertmanager) Close() {
	am.Server.Close()
}

type FakeAnnotationsRepo struct {
	mtx   sync.Mutex
	Items []*annotations.Item
}

func NewFakeAnnotationsRepo() *FakeAnnotationsRepo {
	return &FakeAnnotationsRepo{
		Items: make([]*annotations.Item, 0),
	}
}

func (repo *FakeAnnotationsRepo) Len() int {
	repo.mtx.Lock()
	defer repo.mtx.Unlock()
	return len(repo.Items)
}

func (repo *FakeAnnotationsRepo) Delete(_ context.Context, params *annotations.DeleteParams) error {
	return nil
}

func (repo *FakeAnnotationsRepo) Save(item *annotations.Item) error {
	repo.mtx.Lock()
	defer repo.mtx.Unlock()
	repo.Items = append(repo.Items, item)

	return nil
}
func (repo *FakeAnnotationsRepo) Update(_ context.Context, item *annotations.Item) error {
	return nil
}

func (repo *FakeAnnotationsRepo) Find(_ context.Context, query *annotations.ItemQuery) ([]*annotations.ItemDTO, error) {
	annotations := []*annotations.ItemDTO{{Id: 1}}
	return annotations, nil
}

func (repo *FakeAnnotationsRepo) FindTags(_ context.Context, query *annotations.TagsQuery) (annotations.FindTagsResult, error) {
	result := annotations.FindTagsResult{
		Tags: []*annotations.TagsDTO{},
	}
	return result, nil
}<|MERGE_RESOLUTION|>--- conflicted
+++ resolved
@@ -214,17 +214,6 @@
 
 	for _, r := range f.Rules[q.OrgID] {
 		if !hasDashboard(r, q.DashboardUID, q.PanelID) {
-<<<<<<< HEAD
-			continue
-		}
-		if !hasNamespace(r, q.NamespaceUIDs) {
-			continue
-		}
-		if q.RuleGroup != "" && r.RuleGroup != q.RuleGroup {
-			continue
-		}
-		q.Result = append(q.Result, r)
-=======
 			continue
 		}
 		if !hasNamespace(r, q.NamespaceUIDs) {
@@ -253,34 +242,11 @@
 
 	for s := range m {
 		q.Result = append(q.Result, s)
->>>>>>> 556faf82
-	}
-
-	return nil
-}
-
-<<<<<<< HEAD
-func (f *FakeRuleStore) GetRuleGroups(_ context.Context, q *models.ListRuleGroupsQuery) error {
-	f.mtx.Lock()
-	defer f.mtx.Unlock()
-	f.RecordedOps = append(f.RecordedOps, *q)
-
-	m := make(map[string]struct{})
-	for _, rules := range f.Rules {
-		for _, rule := range rules {
-			m[rule.RuleGroup] = struct{}{}
-		}
-	}
-
-	for s := range m {
-		q.Result = append(q.Result, s)
-	}
-
-	return nil
-}
-
-=======
->>>>>>> 556faf82
+	}
+
+	return nil
+}
+
 func (f *FakeRuleStore) GetUserVisibleNamespaces(_ context.Context, orgID int64, _ *models2.SignedInUser) (map[string]*models2.Folder, error) {
 	f.mtx.Lock()
 	defer f.mtx.Unlock()
@@ -318,11 +284,7 @@
 	return nil
 }
 
-<<<<<<< HEAD
-func (f *FakeRuleStore) InsertAlertRules(_ context.Context, q []models.AlertRule) error {
-=======
 func (f *FakeRuleStore) InsertAlertRules(_ context.Context, q []models.AlertRule) (map[string]int64, error) {
->>>>>>> 556faf82
 	f.mtx.Lock()
 	defer f.mtx.Unlock()
 	f.RecordedOps = append(f.RecordedOps, q)
