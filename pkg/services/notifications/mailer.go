// Copyright 2014 The Gogs Authors. All rights reserved.
// Use of this source code is governed by a MIT-style
// license that can be found in the LICENSE file.

package notifications

import (
	"bytes"
	"crypto/tls"
	"fmt"
	"html/template"
	"io"
	"net"
	"net/mail"
	"strconv"
	"strings"

	"github.com/grafana/grafana/pkg/models"
	"github.com/grafana/grafana/pkg/setting"
	"github.com/grafana/grafana/pkg/util/errutil"
	"github.com/prometheus/client_golang/prometheus"
	"github.com/prometheus/client_golang/prometheus/promauto"
<<<<<<< HEAD
)

var (
	emailsSentTotal  prometheus.Counter
	emailsSentFailed prometheus.Counter
)

=======
	gomail "gopkg.in/mail.v2"
)

var (
	emailsSentTotal  prometheus.Counter
	emailsSentFailed prometheus.Counter
)

>>>>>>> 914fcedb
func init() {
	emailsSentTotal = promauto.NewCounter(prometheus.CounterOpts{
		Name:      "emails_sent_total",
		Help:      "Number of emails sent by Grafana",
		Namespace: "grafana",
	})

	emailsSentFailed = promauto.NewCounter(prometheus.CounterOpts{
		Name:      "emails_sent_failed",
		Help:      "Number of emails Grafana failed to send",
		Namespace: "grafana",
	})
}

<<<<<<< HEAD
func (ns *NotificationService) send(msg *Message) (int, error) {
=======
func (ns *NotificationService) Send(msg *Message) (int, error) {
>>>>>>> 914fcedb
	messages := []*Message{}

	if msg.SingleEmail {
		messages = append(messages, msg)
	} else {
		for _, address := range msg.To {
			copy := *msg
			copy.To = []string{address}
			messages = append(messages, &copy)
		}
	}

	return ns.dialAndSend(messages...)
}

func (ns *NotificationService) dialAndSend(messages ...*Message) (int, error) {
	sentEmailsCount := 0
	dialer, err := ns.createDialer()
	if err != nil {
		return sentEmailsCount, err
	}

	for _, msg := range messages {
		m := ns.buildEmail(msg)

		innerError := dialer.DialAndSend(m)
		emailsSentTotal.Inc()
		if innerError != nil {
			// As gomail does not returned typed errors we have to parse the error
			// to catch invalid error when the address is invalid.
			// https://github.com/go-gomail/gomail/blob/81ebce5c23dfd25c6c67194b37d3dd3f338c98b1/send.go#L113
			if !strings.HasPrefix(innerError.Error(), "gomail: invalid address") {
				emailsSentFailed.Inc()
			}

			err = errutil.Wrapf(innerError, "Failed to send notification to email addresses: %s", strings.Join(msg.To, ";"))
			continue
		}

		sentEmailsCount++
	}

<<<<<<< HEAD
		innerError := dialer.DialAndSend(m)
		emailsSentTotal.Inc()
		if innerError != nil {
			// As gomail does not returned typed errors we have to parse the error
			// to catch invalid error when the address is invalid.
			// https://github.com/go-gomail/gomail/blob/81ebce5c23dfd25c6c67194b37d3dd3f338c98b1/send.go#L113
			if !strings.HasPrefix(innerError.Error(), "gomail: invalid address") {
				emailsSentFailed.Inc()
			}

			err = errutil.Wrapf(innerError, "Failed to send notification to email addresses: %s", strings.Join(msg.To, ";"))
			continue
		}

		sentEmailsCount++
	}

	return sentEmailsCount, err
=======
	return sentEmailsCount, err
}

func (ns *NotificationService) buildEmail(msg *Message) *gomail.Message {
	m := gomail.NewMessage()
	m.SetHeader("From", msg.From)
	m.SetHeader("To", msg.To...)
	m.SetHeader("Subject", msg.Subject)
	ns.setFiles(m, msg)
	for _, replyTo := range msg.ReplyTo {
		m.SetAddressHeader("Reply-To", replyTo, "")
	}
	// loop over content types from settings in reverse order as they are ordered in according to descending
	// preference while the alternatives should be ordered according to ascending preference
	for i := len(ns.Cfg.Smtp.ContentTypes) - 1; i >= 0; i-- {
		if i == len(ns.Cfg.Smtp.ContentTypes)-1 {
			m.SetBody(ns.Cfg.Smtp.ContentTypes[i], msg.Body[ns.Cfg.Smtp.ContentTypes[i]])
		} else {
			m.AddAlternative(ns.Cfg.Smtp.ContentTypes[i], msg.Body[ns.Cfg.Smtp.ContentTypes[i]])
		}
	}

	return m
>>>>>>> 914fcedb
}

// setFiles attaches files in various forms
func (ns *NotificationService) setFiles(
	m *gomail.Message,
	msg *Message,
) {
	for _, file := range msg.EmbeddedFiles {
		m.Embed(file)
	}

	for _, file := range msg.AttachedFiles {
		file := file
		m.Attach(file.Name, gomail.SetCopyFunc(func(writer io.Writer) error {
			_, err := writer.Write(file.Content)
			return err
		}))
	}
}

func (ns *NotificationService) createDialer() (*gomail.Dialer, error) {
	host, port, err := net.SplitHostPort(ns.Cfg.Smtp.Host)
	if err != nil {
		return nil, err
	}
	iPort, err := strconv.Atoi(port)
	if err != nil {
		return nil, err
	}

	tlsconfig := &tls.Config{
		InsecureSkipVerify: ns.Cfg.Smtp.SkipVerify,
		ServerName:         host,
	}

	if ns.Cfg.Smtp.CertFile != "" {
		cert, err := tls.LoadX509KeyPair(ns.Cfg.Smtp.CertFile, ns.Cfg.Smtp.KeyFile)
		if err != nil {
			return nil, fmt.Errorf("could not load cert or key file: %w", err)
		}
		tlsconfig.Certificates = []tls.Certificate{cert}
	}

	d := gomail.NewDialer(host, iPort, ns.Cfg.Smtp.User, ns.Cfg.Smtp.Password)
	d.TLSConfig = tlsconfig
	d.StartTLSPolicy = getStartTLSPolicy(ns.Cfg.Smtp.StartTLSPolicy)

	if ns.Cfg.Smtp.EhloIdentity != "" {
		d.LocalName = ns.Cfg.Smtp.EhloIdentity
	} else {
		d.LocalName = setting.InstanceName
	}
	return d, nil
}

func getStartTLSPolicy(policy string) gomail.StartTLSPolicy {
	switch policy {
	case "NoStartTLS":
		return -1
	case "MandatoryStartTLS":
		return 1
	default:
		return 0
	}
}

func (ns *NotificationService) buildEmailMessage(cmd *models.SendEmailCommand) (*Message, error) {
	if !ns.Cfg.Smtp.Enabled {
		return nil, models.ErrSmtpNotEnabled
	}

	data := cmd.Data
	if data == nil {
		data = make(map[string]interface{}, 10)
	}

	setDefaultTemplateData(ns.Cfg, data, nil)

	body := make(map[string]string)
	for _, contentType := range ns.Cfg.Smtp.ContentTypes {
		fileExtension, err := getFileExtensionByContentType(contentType)
		if err != nil {
			return nil, err
		}
		var buffer bytes.Buffer
		err = mailTemplates.ExecuteTemplate(&buffer, cmd.Template+fileExtension, data)
		if err != nil {
			return nil, err
		}

		body[contentType] = buffer.String()
	}

	subject := cmd.Subject
	if cmd.Subject == "" {
		var subjectText interface{}
		subjectData := data["Subject"].(map[string]interface{})
		subjectText, hasSubject := subjectData["value"]

		if !hasSubject {
			return nil, fmt.Errorf("missing subject in template %s", cmd.Template)
		}

		subjectTmpl, err := template.New("subject").Parse(subjectText.(string))
		if err != nil {
			return nil, err
		}

		var subjectBuffer bytes.Buffer
		err = subjectTmpl.ExecuteTemplate(&subjectBuffer, "subject", data)
		if err != nil {
			return nil, err
		}

		subject = subjectBuffer.String()
	}

	addr := mail.Address{Name: ns.Cfg.Smtp.FromName, Address: ns.Cfg.Smtp.FromAddress}
	return &Message{
		To:            cmd.To,
		SingleEmail:   cmd.SingleEmail,
		From:          addr.String(),
		Subject:       subject,
		Body:          body,
		EmbeddedFiles: cmd.EmbeddedFiles,
		AttachedFiles: buildAttachedFiles(cmd.AttachedFiles),
		ReplyTo:       cmd.ReplyTo,
	}, nil
}

// buildAttachedFiles build attached files
func buildAttachedFiles(
	attached []*models.SendEmailAttachFile,
) []*AttachedFile {
	result := make([]*AttachedFile, 0)

	for _, file := range attached {
		result = append(result, &AttachedFile{
			Name:    file.Name,
			Content: file.Content,
		})
	}

	return result
}

func getFileExtensionByContentType(contentType string) (string, error) {
	switch contentType {
	case "text/html":
		return ".html", nil
	case "text/plain":
		return ".txt", nil
	default:
		return "", fmt.Errorf("unrecognized content type %q", contentType)
	}
}<|MERGE_RESOLUTION|>--- conflicted
+++ resolved
@@ -20,7 +20,7 @@
 	"github.com/grafana/grafana/pkg/util/errutil"
 	"github.com/prometheus/client_golang/prometheus"
 	"github.com/prometheus/client_golang/prometheus/promauto"
-<<<<<<< HEAD
+	gomail "gopkg.in/mail.v2"
 )
 
 var (
@@ -28,16 +28,6 @@
 	emailsSentFailed prometheus.Counter
 )
 
-=======
-	gomail "gopkg.in/mail.v2"
-)
-
-var (
-	emailsSentTotal  prometheus.Counter
-	emailsSentFailed prometheus.Counter
-)
-
->>>>>>> 914fcedb
 func init() {
 	emailsSentTotal = promauto.NewCounter(prometheus.CounterOpts{
 		Name:      "emails_sent_total",
@@ -52,11 +42,7 @@
 	})
 }
 
-<<<<<<< HEAD
-func (ns *NotificationService) send(msg *Message) (int, error) {
-=======
 func (ns *NotificationService) Send(msg *Message) (int, error) {
->>>>>>> 914fcedb
 	messages := []*Message{}
 
 	if msg.SingleEmail {
@@ -99,26 +85,6 @@
 		sentEmailsCount++
 	}
 
-<<<<<<< HEAD
-		innerError := dialer.DialAndSend(m)
-		emailsSentTotal.Inc()
-		if innerError != nil {
-			// As gomail does not returned typed errors we have to parse the error
-			// to catch invalid error when the address is invalid.
-			// https://github.com/go-gomail/gomail/blob/81ebce5c23dfd25c6c67194b37d3dd3f338c98b1/send.go#L113
-			if !strings.HasPrefix(innerError.Error(), "gomail: invalid address") {
-				emailsSentFailed.Inc()
-			}
-
-			err = errutil.Wrapf(innerError, "Failed to send notification to email addresses: %s", strings.Join(msg.To, ";"))
-			continue
-		}
-
-		sentEmailsCount++
-	}
-
-	return sentEmailsCount, err
-=======
 	return sentEmailsCount, err
 }
 
@@ -142,7 +108,6 @@
 	}
 
 	return m
->>>>>>> 914fcedb
 }
 
 // setFiles attaches files in various forms
