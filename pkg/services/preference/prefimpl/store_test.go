--- conflicted
+++ resolved
@@ -117,11 +117,7 @@
 			Timezone:        "browser",
 			HomeDashboardID: 5,
 			WeekStart:       &weekStartOne,
-<<<<<<< HEAD
-			JSONData:        &pref.PreferenceJSONData{Navbar: orgNavbarPreferences},
-=======
 			JSONData:        &pref.PreferenceJSONData{},
->>>>>>> 284c43c2
 			Created:         time.Now(),
 			Updated:         time.Now(),
 		})
