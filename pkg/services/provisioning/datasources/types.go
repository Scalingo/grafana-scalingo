--- conflicted
+++ resolved
@@ -42,10 +42,7 @@
 	BasicAuthUser   string
 	WithCredentials bool
 	IsDefault       bool
-<<<<<<< HEAD
-=======
 	Correlations    []map[string]interface{}
->>>>>>> 89b365f8
 	JSONData        map[string]interface{}
 	SecureJSONData  map[string]string
 	Editable        bool
@@ -78,23 +75,6 @@
 }
 
 type upsertDataSourceFromConfigV0 struct {
-<<<<<<< HEAD
-	OrgID           int64                  `json:"org_id" yaml:"org_id"`
-	Version         int                    `json:"version" yaml:"version"`
-	Name            string                 `json:"name" yaml:"name"`
-	Type            string                 `json:"type" yaml:"type"`
-	Access          string                 `json:"access" yaml:"access"`
-	URL             string                 `json:"url" yaml:"url"`
-	User            string                 `json:"user" yaml:"user"`
-	Database        string                 `json:"database" yaml:"database"`
-	BasicAuth       bool                   `json:"basic_auth" yaml:"basic_auth"`
-	BasicAuthUser   string                 `json:"basic_auth_user" yaml:"basic_auth_user"`
-	WithCredentials bool                   `json:"with_credentials" yaml:"with_credentials"`
-	IsDefault       bool                   `json:"is_default" yaml:"is_default"`
-	JSONData        map[string]interface{} `json:"json_data" yaml:"json_data"`
-	SecureJSONData  map[string]string      `json:"secure_json_data" yaml:"secure_json_data"`
-	Editable        bool                   `json:"editable" yaml:"editable"`
-=======
 	OrgID           int64                    `json:"org_id" yaml:"org_id"`
 	Version         int                      `json:"version" yaml:"version"`
 	Name            string                   `json:"name" yaml:"name"`
@@ -111,7 +91,6 @@
 	JSONData        map[string]interface{}   `json:"json_data" yaml:"json_data"`
 	SecureJSONData  map[string]string        `json:"secure_json_data" yaml:"secure_json_data"`
 	Editable        bool                     `json:"editable" yaml:"editable"`
->>>>>>> 89b365f8
 }
 
 type upsertDataSourceFromConfigV1 struct {
@@ -127,10 +106,7 @@
 	BasicAuthUser   values.StringValue    `json:"basicAuthUser" yaml:"basicAuthUser"`
 	WithCredentials values.BoolValue      `json:"withCredentials" yaml:"withCredentials"`
 	IsDefault       values.BoolValue      `json:"isDefault" yaml:"isDefault"`
-<<<<<<< HEAD
-=======
 	Correlations    values.JSONSliceValue `json:"correlations" yaml:"correlations"`
->>>>>>> 89b365f8
 	JSONData        values.JSONValue      `json:"jsonData" yaml:"jsonData"`
 	SecureJSONData  values.StringMapValue `json:"secureJsonData" yaml:"secureJsonData"`
 	Editable        values.BoolValue      `json:"editable" yaml:"editable"`
@@ -159,10 +135,7 @@
 			BasicAuthUser:   ds.BasicAuthUser.Value(),
 			WithCredentials: ds.WithCredentials.Value(),
 			IsDefault:       ds.IsDefault.Value(),
-<<<<<<< HEAD
-=======
 			Correlations:    ds.Correlations.Value(),
->>>>>>> 89b365f8
 			JSONData:        ds.JSONData.Value(),
 			SecureJSONData:  ds.SecureJSONData.Value(),
 			Editable:        ds.Editable.Value(),
@@ -203,10 +176,7 @@
 			BasicAuthUser:   ds.BasicAuthUser,
 			WithCredentials: ds.WithCredentials,
 			IsDefault:       ds.IsDefault,
-<<<<<<< HEAD
-=======
 			Correlations:    ds.Correlations,
->>>>>>> 89b365f8
 			JSONData:        ds.JSONData,
 			SecureJSONData:  ds.SecureJSONData,
 			Editable:        ds.Editable,
@@ -232,19 +202,11 @@
 		}
 	}
 
-<<<<<<< HEAD
-	cmd := &models.AddDataSourceCommand{
-		OrgId:           ds.OrgID,
-		Name:            ds.Name,
-		Type:            ds.Type,
-		Access:          models.DsAccess(ds.Access),
-=======
 	cmd := &datasources.AddDataSourceCommand{
 		OrgId:           ds.OrgID,
 		Name:            ds.Name,
 		Type:            ds.Type,
 		Access:          datasources.DsAccess(ds.Access),
->>>>>>> 89b365f8
 		Url:             ds.URL,
 		User:            ds.User,
 		Database:        ds.Database,
@@ -279,21 +241,13 @@
 		}
 	}
 
-<<<<<<< HEAD
-	return &models.UpdateDataSourceCommand{
-=======
 	return &datasources.UpdateDataSourceCommand{
->>>>>>> 89b365f8
 		Id:              id,
 		Uid:             ds.UID,
 		OrgId:           ds.OrgID,
 		Name:            ds.Name,
 		Type:            ds.Type,
-<<<<<<< HEAD
-		Access:          models.DsAccess(ds.Access),
-=======
 		Access:          datasources.DsAccess(ds.Access),
->>>>>>> 89b365f8
 		Url:             ds.URL,
 		User:            ds.User,
 		Database:        ds.Database,
