--- conflicted
+++ resolved
@@ -244,13 +244,8 @@
 	return datasourceUids
 }
 
-<<<<<<< HEAD
-func getFlattenedPanels(dashboard *simplejson.Json) []interface{} {
-	var flatPanels []interface{}
-=======
 func getFlattenedPanels(dashboard *simplejson.Json) []any {
 	var flatPanels []any
->>>>>>> 1e84fede
 	for _, panelObj := range dashboard.Get("panels").MustArray() {
 		panel := simplejson.NewFromAny(panelObj)
 		// if the panel is a row and it is collapsed, get the queries from the panels inside the row
