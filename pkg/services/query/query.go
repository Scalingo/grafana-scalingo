--- conflicted
+++ resolved
@@ -182,12 +182,6 @@
 		exprReq.OrgId = user.OrgID
 	}
 
-<<<<<<< HEAD
-	disallowedCookies := []string{s.cfg.LoginCookieName}
-	queryEnrichers := parsedReq.createDataSourceQueryEnrichers(ctx, user, s.oAuthTokenService, disallowedCookies)
-
-=======
->>>>>>> ac7f9d45
 	for _, pq := range parsedReq.getFlattenedQueries() {
 		if pq.datasource == nil {
 			return nil, ErrMissingDataSourceInfo.Build(errutil.TemplateData{
@@ -208,7 +202,6 @@
 				From: pq.query.TimeRange.From,
 				To:   pq.query.TimeRange.To,
 			},
-			QueryEnricher: queryEnrichers[pq.datasource.Uid],
 		})
 	}
 
@@ -250,36 +243,6 @@
 		Queries: []backend.DataQuery{},
 	}
 
-<<<<<<< HEAD
-	disallowedCookies := []string{s.cfg.LoginCookieName}
-	middlewares := []httpclient.Middleware{}
-	if parsedReq.httpRequest != nil {
-		middlewares = append(middlewares,
-			httpclientprovider.ForwardedCookiesMiddleware(parsedReq.httpRequest.Cookies(), ds.AllowedCookies(), disallowedCookies),
-		)
-	}
-
-	if s.oAuthTokenService.IsOAuthPassThruEnabled(ds) {
-		if token := s.oAuthTokenService.GetCurrentOAuthToken(ctx, user); token != nil {
-			req.Headers["Authorization"] = fmt.Sprintf("%s %s", token.Type(), token.AccessToken)
-
-			idToken, ok := token.Extra("id_token").(string)
-			if ok && idToken != "" {
-				req.Headers["X-ID-Token"] = idToken
-			}
-			middlewares = append(middlewares, httpclientprovider.ForwardedOAuthIdentityMiddleware(token))
-		}
-	}
-
-	if parsedReq.httpRequest != nil {
-		proxyutil.ClearCookieHeader(parsedReq.httpRequest, ds.AllowedCookies(), disallowedCookies)
-		if cookieStr := parsedReq.httpRequest.Header.Get("Cookie"); cookieStr != "" {
-			req.Headers["Cookie"] = cookieStr
-		}
-	}
-
-=======
->>>>>>> ac7f9d45
 	for _, q := range queries {
 		req.Queries = append(req.Queries, q.query)
 	}
@@ -346,16 +309,7 @@
 		})
 	}
 
-<<<<<<< HEAD
-	if reqDTO.HTTPRequest != nil {
-		req.httpRequest = reqDTO.HTTPRequest
-	}
-
-	_ = req.validateRequest()
-	return req, nil // TODO req.validateRequest()
-=======
 	return req, req.validateRequest(ctx)
->>>>>>> ac7f9d45
 }
 
 func (s *ServiceImpl) getDataSourceFromQuery(ctx context.Context, user *user.SignedInUser, skipCache bool, query *simplejson.Json, history map[string]*datasources.DataSource) (*datasources.DataSource, error) {
