--- conflicted
+++ resolved
@@ -568,11 +568,7 @@
 		httpReq, err := http.NewRequest(http.MethodGet, "/", nil)
 		require.NoError(t, err)
 		metricReq.HTTPRequest = httpReq
-<<<<<<< HEAD
-		_, err = tc.queryService.QueryData(context.Background(), nil, true, metricReq, false)
-=======
 		_, err = tc.queryService.QueryData(context.Background(), tc.signedInUser, true, metricReq)
->>>>>>> 89b365f8
 		require.NoError(t, err)
 
 		require.Empty(t, tc.pluginContext.req.Headers)
@@ -593,17 +589,11 @@
 		httpReq.AddCookie(&http.Cookie{Name: "foo", Value: "oof"})
 		httpReq.AddCookie(&http.Cookie{Name: "c"})
 		metricReq.HTTPRequest = httpReq
-<<<<<<< HEAD
-		_, err = tc.queryService.QueryData(context.Background(), nil, true, metricReq, false)
-=======
 		_, err = tc.queryService.QueryData(context.Background(), tc.signedInUser, true, metricReq)
->>>>>>> 89b365f8
 		require.NoError(t, err)
 
 		require.Equal(t, map[string]string{"Cookie": "bar=rab; foo=oof"}, tc.pluginContext.req.Headers)
 	})
-<<<<<<< HEAD
-=======
 
 	t.Run("it doesn't adds cookie header to the request when keepCookies configured with login cookie name", func(t *testing.T) {
 		tc := setup(t)
@@ -627,7 +617,6 @@
 
 		require.Equal(t, map[string]string{"Cookie": "bar=rab"}, tc.pluginContext.req.Headers)
 	})
->>>>>>> 89b365f8
 }
 
 func setup(t *testing.T) *testContext {
