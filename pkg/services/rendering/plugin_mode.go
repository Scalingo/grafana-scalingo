package rendering

import (
	"context"
	"fmt"
	"time"

	pluginModel "github.com/grafana/grafana-plugin-model/go/renderer"
)

func (rs *RenderingService) startPlugin(ctx context.Context) error {
	return rs.pluginInfo.Start(ctx)
}

func (rs *RenderingService) renderViaPlugin(ctx context.Context, opts Opts) (*RenderResult, error) {
	pngPath, err := rs.getFilePathForNewImage()
	if err != nil {
		return nil, err
	}

	renderKey, err := rs.getRenderKey(opts.OrgId, opts.UserId, opts.OrgRole)
	if err != nil {
		return nil, err
	}

<<<<<<< HEAD
	ctx, cancel := context.WithTimeout(ctx, opts.Timeout)
	defer cancel()

	rsp, err := rs.grpcPlugin.Render(ctx, &pluginModel.RenderRequest{
=======
	// gives plugin some additional time to timeout and return possible errors.
	ctx, cancel := context.WithTimeout(ctx, opts.Timeout+time.Second*2)
	defer cancel()

	req := &pluginModel.RenderRequest{
>>>>>>> 3fa63cfc
		Url:       rs.getURL(opts.Path),
		Width:     int32(opts.Width),
		Height:    int32(opts.Height),
		FilePath:  pngPath,
		Timeout:   int32(opts.Timeout.Seconds()),
		RenderKey: renderKey,
		Encoding:  opts.Encoding,
		Timezone:  isoTimeOffsetToPosixTz(opts.Timezone),
		Domain:    rs.domain,
	}
	rs.log.Debug("calling renderer plugin", "req", req)

	rsp, err := rs.pluginInfo.GrpcPlugin.Render(ctx, req)
	if err != nil {
		return nil, err
	}
	if rsp.Error != "" {
		return nil, fmt.Errorf("Rendering failed: %v", rsp.Error)
	}

	return &RenderResult{FilePath: pngPath}, err
}<|MERGE_RESOLUTION|>--- conflicted
+++ resolved
@@ -23,18 +23,11 @@
 		return nil, err
 	}
 
-<<<<<<< HEAD
-	ctx, cancel := context.WithTimeout(ctx, opts.Timeout)
-	defer cancel()
-
-	rsp, err := rs.grpcPlugin.Render(ctx, &pluginModel.RenderRequest{
-=======
 	// gives plugin some additional time to timeout and return possible errors.
 	ctx, cancel := context.WithTimeout(ctx, opts.Timeout+time.Second*2)
 	defer cancel()
 
 	req := &pluginModel.RenderRequest{
->>>>>>> 3fa63cfc
 		Url:       rs.getURL(opts.Path),
 		Width:     int32(opts.Width),
 		Height:    int32(opts.Height),
