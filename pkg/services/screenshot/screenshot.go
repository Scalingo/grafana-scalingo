--- conflicted
+++ resolved
@@ -42,27 +42,6 @@
 	Take(ctx context.Context, opts ScreenshotOptions) (*Screenshot, error)
 }
 
-<<<<<<< HEAD
-// CachableScreenshotService caches screenshots.
-type CachableScreenshotService struct {
-	cache       *gocache.Cache
-	service     ScreenshotService
-	cacheHits   prometheus.Counter
-	cacheMisses prometheus.Counter
-}
-
-func NewCachableScreenshotService(r prometheus.Registerer, expiration time.Duration, service ScreenshotService) ScreenshotService {
-	return &CachableScreenshotService{
-		cache:   gocache.New(expiration, time.Minute),
-		service: service,
-		cacheHits: promauto.With(r).NewCounter(prometheus.CounterOpts{
-			Name:      "cache_hits_total",
-			Namespace: namespace,
-			Subsystem: subsystem,
-		}),
-		cacheMisses: promauto.With(r).NewCounter(prometheus.CounterOpts{
-			Name:      "cache_misses_total",
-=======
 // HeadlessScreenshotService takes screenshots using a headless browser.
 type HeadlessScreenshotService struct {
 	ds dashboards.DashboardService
@@ -90,29 +69,12 @@
 		}, []string{"reason"}),
 		successes: promauto.With(r).NewCounter(prometheus.CounterOpts{
 			Name:      "successes_total",
->>>>>>> 89b365f8
 			Namespace: namespace,
 			Subsystem: subsystem,
 		}),
 	}
 }
 
-<<<<<<< HEAD
-// Take returns the screenshot from the cache or asks the service to take a
-// new screenshot and cache it before returning it.
-func (s *CachableScreenshotService) Take(ctx context.Context, opts ScreenshotOptions) (*Screenshot, error) {
-	k := fmt.Sprintf("%s-%d-%s", opts.DashboardUID, opts.PanelID, opts.Theme)
-
-	if v, ok := s.cache.Get(k); ok {
-		defer s.cacheHits.Inc()
-		return v.(*Screenshot), nil
-	}
-
-	defer s.cacheMisses.Inc()
-	screenshot, err := s.service.Take(ctx, opts)
-	if err != nil {
-		return nil, err
-=======
 // Take returns a screenshot of the panel. It returns an error if either the panel,
 // or the dashboard that contains the panel, does not exist, or the screenshot could not be
 // taken due to an error. It uses both the context and the timeout in ScreenshotOptions,
@@ -181,7 +143,6 @@
 		defer s.failures.With(prometheus.Labels{
 			"reason": "error",
 		}).Inc()
->>>>>>> 89b365f8
 	}
 }
 
@@ -192,236 +153,9 @@
 	return &Screenshot{}, nil
 }
 
-<<<<<<< HEAD
-// ObservableScreenshotService is a service that records metrics about screenshots.
-type ObservableScreenshotService struct {
-	service   ScreenshotService
-	duration  prometheus.Histogram
-	failures  *prometheus.CounterVec
-	successes prometheus.Counter
-}
-
-func NewObservableScreenshotService(r prometheus.Registerer, service ScreenshotService) ScreenshotService {
-	return &ObservableScreenshotService{
-		service: service,
-		duration: promauto.With(r).NewHistogram(prometheus.HistogramOpts{
-			Name:      "duration_seconds",
-			Buckets:   []float64{0.1, 0.25, 0.5, 1, 2, 5, 10, 15},
-			Namespace: namespace,
-			Subsystem: subsystem,
-		}),
-		failures: promauto.With(r).NewCounterVec(prometheus.CounterOpts{
-			Name:      "failures_total",
-			Namespace: namespace,
-			Subsystem: subsystem,
-		}, []string{"reason"}),
-		successes: promauto.With(r).NewCounter(prometheus.CounterOpts{
-			Name:      "successes_total",
-			Namespace: namespace,
-			Subsystem: subsystem,
-		}),
-	}
-}
-
-func (s *ObservableScreenshotService) Take(ctx context.Context, opts ScreenshotOptions) (*Screenshot, error) {
-	start := time.Now()
-	defer func() { s.duration.Observe(time.Since(start).Seconds()) }()
-
-	screenshot, err := s.service.Take(ctx, opts)
-	if err != nil {
-		if errors.Is(err, models.ErrDashboardNotFound) {
-			defer s.failures.With(prometheus.Labels{
-				"reason": "dashboard_not_found",
-			}).Inc()
-		} else if errors.Is(err, context.Canceled) {
-			defer s.failures.With(prometheus.Labels{
-				"reason": "context_canceled",
-			}).Inc()
-		} else {
-			defer s.failures.With(prometheus.Labels{
-				"reason": "error",
-			}).Inc()
-		}
-	} else {
-		defer s.successes.Inc()
-	}
-	return screenshot, err
-}
-
-// RemoteRenderScreenshotService takes screenshots using a remote render service.
-type RemoteRenderScreenshotService struct {
-	ds dashboards.DashboardService
-	rs rendering.Service
-}
-
-func NewRemoteRenderScreenshotService(ds dashboards.DashboardService, rs rendering.Service) ScreenshotService {
-	return &RemoteRenderScreenshotService{
-		ds: ds,
-		rs: rs,
-	}
-}
-
-// Take returns a screenshot or an error if either the dashboard does not exist or
-// the service failed to screenshot the dashboard. It uses both the context and the
-// timeout in ScreenshotOptions, however the context is used in any database queries
-// and the request to the remote render service, while the timeout in ScreenshotOptions
-// is passed to the remote render service where it is used as a client timeout. It is
-// not recommended to pass a context without a deadline.
-func (s *RemoteRenderScreenshotService) Take(ctx context.Context, opts ScreenshotOptions) (*Screenshot, error) {
-	q := models.GetDashboardQuery{Uid: opts.DashboardUID}
-	if err := s.ds.GetDashboard(ctx, &q); err != nil {
-		return nil, err
-	}
-
-	u := url.URL{}
-	u.Path = path.Join("d-solo", q.Result.Uid, q.Result.Slug)
-	p := u.Query()
-	p.Add("orgId", strconv.FormatInt(q.Result.OrgId, 10))
-	p.Add("panelId", strconv.FormatInt(opts.PanelID, 10))
-	u.RawQuery = p.Encode()
-
-	opts = opts.SetDefaults()
-	renderOpts := rendering.Opts{
-		AuthOpts: rendering.AuthOpts{
-			OrgID:   q.Result.OrgId,
-			OrgRole: models.ROLE_ADMIN,
-		},
-		ErrorOpts: rendering.ErrorOpts{
-			ErrorConcurrentLimitReached: true,
-			ErrorRenderUnavailable:      true,
-		},
-		TimeoutOpts: rendering.TimeoutOpts{
-			Timeout: opts.Timeout,
-		},
-		Width:           opts.Width,
-		Height:          opts.Height,
-		Theme:           opts.Theme,
-		ConcurrentLimit: setting.AlertingRenderLimit,
-		Path:            u.String(),
-	}
-
-	result, err := s.rs.Render(ctx, renderOpts, nil)
-	if err != nil {
-		return nil, fmt.Errorf("failed to take screenshot: %w", err)
-	}
-
-	screenshot := Screenshot{Path: result.FilePath}
-	return &screenshot, nil
-}
-
-=======
 // ScreenshotUnavailableService is a service that returns ErrScreenshotsUnavailable.
->>>>>>> 89b365f8
 type ScreenshotUnavailableService struct{}
 
 func (s *ScreenshotUnavailableService) Take(_ context.Context, _ ScreenshotOptions) (*Screenshot, error) {
 	return nil, ErrScreenshotsUnavailable
-<<<<<<< HEAD
-}
-
-// SingleFlightScreenshotService prevents duplicate screenshots.
-type SingleFlightScreenshotService struct {
-	f       singleflight.Group
-	service ScreenshotService
-}
-
-func NewSingleFlightScreenshotService(service ScreenshotService) ScreenshotService {
-	return &SingleFlightScreenshotService{service: service}
-}
-
-// Take returns a screenshot or an error. It ensures that at most one screenshot
-// can be taken at a time for the same dashboard and theme. Duplicate screenshots
-// wait for the first screenshot to complete and receive the same screenshot.
-func (s *SingleFlightScreenshotService) Take(ctx context.Context, opts ScreenshotOptions) (*Screenshot, error) {
-	k := fmt.Sprintf("%s-%d-%s", opts.DashboardUID, opts.PanelID, opts.Theme)
-
-	v, err, _ := s.f.Do(k, func() (interface{}, error) {
-		return s.service.Take(ctx, opts)
-	})
-	if err != nil {
-		return nil, err
-	}
-
-	screenshot := v.(*Screenshot)
-	return screenshot, err
-}
-
-// RateLimitScreenshotService ensures that at most N screenshots can be taken
-// at a time.
-type RateLimitScreenshotService struct {
-	service ScreenshotService
-	tokens  chan struct{}
-}
-
-func NewRateLimitScreenshotService(service ScreenshotService, n int64) ScreenshotService {
-	return &RateLimitScreenshotService{
-		service: service,
-		tokens:  make(chan struct{}, n),
-	}
-}
-
-// Take returns a screenshot or an error. It ensures that at most N screenshots
-// can be taken at a time. The service has N tokens such that a token is consumed
-// at the start of a screenshot and returned when the screenshot has either
-// succeeded or failed. A screenshot can timeout if the context is canceled
-// while waiting for a token or while the screenshot is being taken.
-func (s *RateLimitScreenshotService) Take(ctx context.Context, opts ScreenshotOptions) (*Screenshot, error) {
-	select {
-	// the context is canceled
-	case <-ctx.Done():
-		return nil, ctx.Err()
-	// there is a token available
-	case s.tokens <- struct{}{}:
-	}
-	// acquired token must be returned
-	defer func() {
-		<-s.tokens
-	}()
-	return s.service.Take(ctx, opts)
-}
-
-// UploadingScreenshotService uploads taken screenshots.
-type UploadingScreenshotService struct {
-	service         ScreenshotService
-	uploader        imguploader.ImageUploader
-	uploadFailures  prometheus.Counter
-	uploadSuccesses prometheus.Counter
-}
-
-func NewUploadingScreenshotService(r prometheus.Registerer, service ScreenshotService, uploader imguploader.ImageUploader) ScreenshotService {
-	return &UploadingScreenshotService{
-		service:  service,
-		uploader: uploader,
-		uploadFailures: promauto.With(r).NewCounter(prometheus.CounterOpts{
-			Name:      "upload_failures_total",
-			Namespace: namespace,
-			Subsystem: subsystem,
-		}),
-		uploadSuccesses: promauto.With(r).NewCounter(prometheus.CounterOpts{
-			Name:      "upload_successes_total",
-			Namespace: namespace,
-			Subsystem: subsystem,
-		}),
-	}
-}
-
-// Take uploads a screenshot with a path and returns a new screenshot with the
-// unmodified path and a URL. It returns the unmodified screenshot on error.
-func (s *UploadingScreenshotService) Take(ctx context.Context, opts ScreenshotOptions) (*Screenshot, error) {
-	screenshot, err := s.service.Take(ctx, opts)
-	if err != nil {
-		return nil, err
-	}
-
-	url, err := s.uploader.Upload(ctx, screenshot.Path)
-	if err != nil {
-		defer s.uploadFailures.Inc()
-		return screenshot, fmt.Errorf("failed to upload screenshot: %w", err)
-	}
-	screenshot.URL = url
-
-	defer s.uploadSuccesses.Inc()
-	return screenshot, nil
-=======
->>>>>>> 89b365f8
 }