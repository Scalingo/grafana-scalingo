package search

import (
	"context"
	"sort"

	"github.com/grafana/grafana/pkg/services/sqlstore"
	"github.com/grafana/grafana/pkg/services/star"
	"github.com/grafana/grafana/pkg/setting"

	"github.com/grafana/grafana/pkg/models"
)

<<<<<<< HEAD
func ProvideService(cfg *setting.Cfg, sqlstore *sqlstore.SQLStore) *SearchService {
=======
func ProvideService(cfg *setting.Cfg, sqlstore *sqlstore.SQLStore, starService star.Service) *SearchService {
>>>>>>> 556faf82
	s := &SearchService{
		Cfg: cfg,
		sortOptions: map[string]models.SortOption{
			SortAlphaAsc.Name:  SortAlphaAsc,
			SortAlphaDesc.Name: SortAlphaDesc,
		},
		sqlstore:    sqlstore,
		starService: starService,
	}
	return s
}

type Query struct {
	Title         string
	Tags          []string
	OrgId         int64
	SignedInUser  *models.SignedInUser
	Limit         int64
	Page          int64
	IsStarred     bool
	Type          string
	DashboardUIDs []string
	DashboardIds  []int64
	FolderIds     []int64
	Permission    models.PermissionType
	Sort          string

	Result models.HitList
}

type Service interface {
	SearchHandler(context.Context, *Query) error
	SortOptions() []models.SortOption
}

type SearchService struct {
	Cfg         *setting.Cfg
	sortOptions map[string]models.SortOption
	sqlstore    sqlstore.Store
	starService star.Service
}

func (s *SearchService) SearchHandler(ctx context.Context, query *Query) error {
	dashboardQuery := models.FindPersistedDashboardsQuery{
		Title:         query.Title,
		SignedInUser:  query.SignedInUser,
		IsStarred:     query.IsStarred,
		DashboardUIDs: query.DashboardUIDs,
		DashboardIds:  query.DashboardIds,
		Type:          query.Type,
		FolderIds:     query.FolderIds,
		Tags:          query.Tags,
		Limit:         query.Limit,
		Page:          query.Page,
		Permission:    query.Permission,
	}

	if sortOpt, exists := s.sortOptions[query.Sort]; exists {
		dashboardQuery.Sort = sortOpt
	}

	if err := s.sqlstore.SearchDashboards(ctx, &dashboardQuery); err != nil {
		return err
	}

	hits := dashboardQuery.Result
	if query.Sort == "" {
		hits = sortedHits(hits)
	}

	if err := s.setStarredDashboards(ctx, query.SignedInUser.UserId, hits); err != nil {
		return err
	}

	query.Result = hits

	return nil
}

func sortedHits(unsorted models.HitList) models.HitList {
	hits := make(models.HitList, 0)
	hits = append(hits, unsorted...)

	sort.Sort(hits)

	for _, hit := range hits {
		sort.Strings(hit.Tags)
	}

	return hits
}

func (s *SearchService) setStarredDashboards(ctx context.Context, userID int64, hits []*models.Hit) error {
	query := star.GetUserStarsQuery{
		UserID: userID,
	}

	res, err := s.starService.GetByUser(ctx, &query)
	if err != nil {
		return err
	}
	iuserstars := res.UserStars
	for _, dashboard := range hits {
		if _, ok := iuserstars[dashboard.ID]; ok {
			dashboard.IsStarred = true
		}
	}

	return nil
}<|MERGE_RESOLUTION|>--- conflicted
+++ resolved
@@ -11,11 +11,7 @@
 	"github.com/grafana/grafana/pkg/models"
 )
 
-<<<<<<< HEAD
-func ProvideService(cfg *setting.Cfg, sqlstore *sqlstore.SQLStore) *SearchService {
-=======
 func ProvideService(cfg *setting.Cfg, sqlstore *sqlstore.SQLStore, starService star.Service) *SearchService {
->>>>>>> 556faf82
 	s := &SearchService{
 		Cfg: cfg,
 		sortOptions: map[string]models.SortOption{
