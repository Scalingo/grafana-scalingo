--- conflicted
+++ resolved
@@ -31,11 +31,7 @@
 	Title         string
 	Tags          []string
 	OrgId         int64
-<<<<<<< HEAD
-	SignedInUser  *models.SignedInUser
-=======
 	SignedInUser  *user.SignedInUser
->>>>>>> 89b365f8
 	Limit         int64
 	Page          int64
 	IsStarred     bool
