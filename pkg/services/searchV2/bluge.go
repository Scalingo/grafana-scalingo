package searchV2

import (
	"context"
	"encoding/json"
	"fmt"
	"strings"
	"time"

	"github.com/blugelabs/bluge"
	"github.com/blugelabs/bluge/search"
	"github.com/blugelabs/bluge/search/aggregations"
	"github.com/grafana/grafana-plugin-sdk-go/backend"
	"github.com/grafana/grafana-plugin-sdk-go/data"

	"github.com/grafana/grafana/pkg/infra/log"
	"github.com/grafana/grafana/pkg/models"
)

const (
	documentFieldUID         = "_id" // actually UID!! but bluge likes "_id"
	documentFieldKind        = "kind"
	documentFieldTag         = "tag"
	documentFieldURL         = "url"
	documentFieldName        = "name"
	documentFieldName_sort   = "name_sort"
	documentFieldName_ngram  = "name_ngram"
	documentFieldLocation    = "location" // parent path
	documentFieldPanelType   = "panel_type"
	documentFieldTransformer = "transformer"
	documentFieldDSUID       = "ds_uid"
	documentFieldDSType      = "ds_type"
	DocumentFieldCreatedAt   = "created_at"
	DocumentFieldUpdatedAt   = "updated_at"
)

func initOrgIndex(dashboards []dashboard, logger log.Logger, extendDoc ExtendDashboardFunc) (*orgIndex, error) {
	dashboardWriter, err := bluge.OpenWriter(bluge.InMemoryOnlyConfig())
	if err != nil {
		return nil, fmt.Errorf("error opening writer: %v", err)
	}
	// Not closing Writer here since we use it later while processing dashboard change events.

	start := time.Now()
	label := start

	batch := bluge.NewBatch()

	// In order to reduce memory usage while initial indexing we are limiting
	// the size of batch here.
	docsInBatch := 0
	maxBatchSize := 100

	flushIfRequired := func(force bool) error {
		docsInBatch++
		needFlush := force || (maxBatchSize > 0 && docsInBatch >= maxBatchSize)
		if !needFlush {
			return nil
		}
		err := dashboardWriter.Batch(batch)
		if err != nil {
			return err
		}
		docsInBatch = 0
		batch.Reset()
		return nil
	}

	// First index the folders to construct folderIdLookup.
	folderIdLookup := make(map[int64]string, 50)
	for _, dash := range dashboards {
		if !dash.isFolder {
			continue
		}
		doc := getFolderDashboardDoc(dash)
		if err := extendDoc(dash.uid, doc); err != nil {
			return nil, err
		}
		batch.Insert(doc)
		if err := flushIfRequired(false); err != nil {
			return nil, err
		}
		uid := dash.uid
		if uid == "" {
			uid = "general"
		}
		folderIdLookup[dash.id] = uid
	}

	// Then each dashboard.
	for _, dash := range dashboards {
		if dash.isFolder {
			continue
		}
		folderUID := folderIdLookup[dash.folderID]
		location := folderUID

		doc := getNonFolderDashboardDoc(dash, location)
		if err := extendDoc(dash.uid, doc); err != nil {
			return nil, err
		}
		batch.Insert(doc)
		if err := flushIfRequired(false); err != nil {
			return nil, err
		}

		// Index each panel in dashboard.
		if location != "" {
			location += "/"
		}
		location += dash.uid
		docs := getDashboardPanelDocs(dash, location)

		for _, panelDoc := range docs {
			batch.Insert(panelDoc)
			if err := flushIfRequired(false); err != nil {
				return nil, err
			}
		}
	}
<<<<<<< HEAD
	if err := flushIfRequired(true); err != nil {
		return nil, nil, err
	}
	logger.Info("Finish inserting docs into index", "elapsed", time.Since(label))
=======
>>>>>>> 89b365f8

	// Flush docs in batch with force as we are in the end.
	if err := flushIfRequired(true); err != nil {
		return nil, err
	}

	logger.Info("Finish inserting docs into index", "elapsed", time.Since(label))
	logger.Info("Finish building index", "totalElapsed", time.Since(start))
	return &orgIndex{
		writers: map[indexType]*bluge.Writer{
			indexTypeDashboard: dashboardWriter,
		},
	}, err
}

func getFolderDashboardDoc(dash dashboard) *bluge.Document {
	uid := dash.uid
	url := fmt.Sprintf("/dashboards/f/%s/%s", dash.uid, dash.slug)
	if uid == "" {
		uid = "general"
		url = "/dashboards"
		dash.summary.Name = "General"
		dash.summary.Description = ""
	}

	return newSearchDocument(uid, dash.summary.Name, dash.summary.Description, url).
		AddField(bluge.NewKeywordField(documentFieldKind, string(entityKindFolder)).Aggregatable().StoreValue()).
		AddField(bluge.NewDateTimeField(DocumentFieldCreatedAt, dash.created).Sortable().StoreValue()).
		AddField(bluge.NewDateTimeField(DocumentFieldUpdatedAt, dash.updated).Sortable().StoreValue())
}

func getNonFolderDashboardDoc(dash dashboard, location string) *bluge.Document {
	url := fmt.Sprintf("/d/%s/%s", dash.uid, dash.slug)

	// Dashboard document
	doc := newSearchDocument(dash.uid, dash.summary.Name, dash.summary.Description, url).
		AddField(bluge.NewKeywordField(documentFieldKind, string(entityKindDashboard)).Aggregatable().StoreValue()).
		AddField(bluge.NewKeywordField(documentFieldLocation, location).Aggregatable().StoreValue()).
		AddField(bluge.NewDateTimeField(DocumentFieldCreatedAt, dash.created).Sortable().StoreValue()).
		AddField(bluge.NewDateTimeField(DocumentFieldUpdatedAt, dash.updated).Sortable().StoreValue())

	// dashboards only use the key part of labels
	for k := range dash.summary.Labels {
		doc.AddField(bluge.NewKeywordField(documentFieldTag, k).
			StoreValue().
			Aggregatable().
			SearchTermPositions())
	}

	for _, ref := range dash.summary.References {
		if ref.Kind == models.StandardKindDataSource {
			if ref.Type != "" {
				doc.AddField(bluge.NewKeywordField(documentFieldDSType, ref.Type).
					StoreValue().
					Aggregatable().
					SearchTermPositions())
			}
			if ref.UID != "" {
				doc.AddField(bluge.NewKeywordField(documentFieldDSUID, ref.UID).
					StoreValue().
					Aggregatable().
					SearchTermPositions())
			}
		}
	}

	return doc
}

func getDashboardPanelDocs(dash dashboard, location string) []*bluge.Document {
	var docs []*bluge.Document
<<<<<<< HEAD
	url := fmt.Sprintf("/d/%s/%s", dash.uid, dash.slug)
	for _, panel := range dash.info.Panels {
		if panel.Type == "row" {
			continue // for now, we are excluding rows from the search index
		}

		uid := dash.uid + "#" + strconv.FormatInt(panel.ID, 10)
		purl := fmt.Sprintf("%s?viewPanel=%d", url, panel.ID)

		doc := newSearchDocument(uid, panel.Title, panel.Description, purl).
			AddField(bluge.NewKeywordField(documentFieldPanelType, panel.Type).Aggregatable().StoreValue()).
=======
	for _, panel := range dash.summary.Nested {
		if panel.Kind == "panel-row" {
			continue // for now, we are excluding rows from the search index
		}

		doc := newSearchDocument(panel.UID, panel.Name, panel.Description, panel.URL).
>>>>>>> 89b365f8
			AddField(bluge.NewKeywordField(documentFieldLocation, location).Aggregatable().StoreValue()).
			AddField(bluge.NewKeywordField(documentFieldKind, string(entityKindPanel)).Aggregatable().StoreValue()) // likely want independent index for this

		for _, ref := range dash.summary.References {
			switch ref.Kind {
			case models.StandardKindDashboard:
				if ref.Type != "" {
					doc.AddField(bluge.NewKeywordField(documentFieldDSType, ref.Type).
						StoreValue().
						Aggregatable().
						SearchTermPositions())
				}
				if ref.UID != "" {
					doc.AddField(bluge.NewKeywordField(documentFieldDSUID, ref.UID).
						StoreValue().
						Aggregatable().
						SearchTermPositions())
				}
			case models.ExternalEntityReferencePlugin:
				if ref.Type == models.StandardKindPanel && ref.UID != "" {
					doc.AddField(bluge.NewKeywordField(documentFieldPanelType, ref.UID).Aggregatable().StoreValue())
				}
			case models.ExternalEntityReferenceRuntime:
				if ref.Type == models.ExternalEntityReferenceRuntime_Transformer && ref.UID != "" {
					doc.AddField(bluge.NewKeywordField(documentFieldTransformer, ref.UID).Aggregatable())
				}
			}
		}

		docs = append(docs, doc)
	}
	return docs
}

// Names need to be indexed a few ways to support key features
func newSearchDocument(uid string, name string, descr string, url string) *bluge.Document {
	doc := bluge.NewDocument(uid)

	if name != "" {
		doc.AddField(bluge.NewTextField(documentFieldName, name).StoreValue().SearchTermPositions())
		doc.AddField(bluge.NewTextField(documentFieldName_ngram, name).WithAnalyzer(ngramIndexAnalyzer))

		// Don't add a field for empty names
		sortStr := formatForNameSortField(name)
		if len(sortStr) > 0 {
			doc.AddField(bluge.NewKeywordField(documentFieldName_sort, sortStr).Sortable())
		}
	}
	if url != "" {
		doc.AddField(bluge.NewKeywordField(documentFieldURL, url).StoreValue())
	}
	return doc
}

<<<<<<< HEAD
func getDashboardPanelIDs(reader *bluge.Reader, panelLocation string) ([]string, error) {
=======
func getDashboardPanelIDs(index *orgIndex, panelLocation string) ([]string, error) {
>>>>>>> 89b365f8
	var panelIDs []string

	reader, cancel, err := index.readerForIndex(indexTypeDashboard)
	if err != nil {
		return nil, err
	}
	defer cancel()

	fullQuery := bluge.NewBooleanQuery()
	fullQuery.AddMust(bluge.NewTermQuery(panelLocation).SetField(documentFieldLocation))
	fullQuery.AddMust(bluge.NewTermQuery(string(entityKindPanel)).SetField(documentFieldKind))
	req := bluge.NewAllMatches(fullQuery)
	documentMatchIterator, err := reader.Search(context.Background(), req)
	if err != nil {
		return nil, err
	}
	match, err := documentMatchIterator.Next()
	for err == nil && match != nil {
		// load the identifier for this match
		err = match.VisitStoredFields(func(field string, value []byte) bool {
			if field == documentFieldUID {
				panelIDs = append(panelIDs, string(value))
			}
			return true
		})
		if err != nil {
			return nil, err
		}
		// load the next document match
		match, err = documentMatchIterator.Next()
	}
	return panelIDs, err
}

<<<<<<< HEAD
func getDocsIDsByLocationPrefix(reader *bluge.Reader, prefix string) ([]string, error) {
	var ids []string
	fullQuery := bluge.NewBooleanQuery()
	fullQuery.AddMust(bluge.NewPrefixQuery(prefix).SetField(documentFieldLocation))
	req := bluge.NewAllMatches(fullQuery)
	documentMatchIterator, err := reader.Search(context.Background(), req)
	if err != nil {
		return nil, err
	}
	match, err := documentMatchIterator.Next()
	for err == nil && match != nil {
		// load the identifier for this match
		err = match.VisitStoredFields(func(field string, value []byte) bool {
			if field == documentFieldUID {
				ids = append(ids, string(value))
			}
			return true
		})
		if err != nil {
			return nil, err
		}
		// load the next document match
		match, err = documentMatchIterator.Next()
	}
	return ids, err
}

func getDashboardLocation(reader *bluge.Reader, dashboardUID string) (string, bool, error) {
	var dashboardLocation string
	var found bool
=======
func getDocsIDsByLocationPrefix(index *orgIndex, prefix string) ([]string, error) {
	var ids []string

	reader, cancel, err := index.readerForIndex(indexTypeDashboard)
	if err != nil {
		return nil, fmt.Errorf("error getting reader: %w", err)
	}
	defer cancel()

	fullQuery := bluge.NewBooleanQuery()
	fullQuery.AddMust(bluge.NewPrefixQuery(prefix).SetField(documentFieldLocation))
	req := bluge.NewAllMatches(fullQuery)
	documentMatchIterator, err := reader.Search(context.Background(), req)
	if err != nil {
		return nil, fmt.Errorf("error search: %w", err)
	}
	match, err := documentMatchIterator.Next()
	for err == nil && match != nil {
		// load the identifier for this match
		err = match.VisitStoredFields(func(field string, value []byte) bool {
			if field == documentFieldUID {
				ids = append(ids, string(value))
			}
			return true
		})
		if err != nil {
			return nil, err
		}
		// load the next document match
		match, err = documentMatchIterator.Next()
	}
	return ids, err
}

func getDashboardLocation(index *orgIndex, dashboardUID string) (string, bool, error) {
	var dashboardLocation string
	var found bool

	reader, cancel, err := index.readerForIndex(indexTypeDashboard)
	if err != nil {
		return "", false, err
	}
	defer cancel()

>>>>>>> 89b365f8
	fullQuery := bluge.NewBooleanQuery()
	fullQuery.AddMust(bluge.NewTermQuery(dashboardUID).SetField(documentFieldUID))
	fullQuery.AddMust(bluge.NewTermQuery(string(entityKindDashboard)).SetField(documentFieldKind))
	req := bluge.NewAllMatches(fullQuery)
	documentMatchIterator, err := reader.Search(context.Background(), req)
	if err != nil {
		return "", false, err
	}
	match, err := documentMatchIterator.Next()
	for err == nil && match != nil {
		// load the identifier for this match
		err = match.VisitStoredFields(func(field string, value []byte) bool {
			if field == documentFieldLocation {
				dashboardLocation = string(value)
				found = true
				return false
			}
			return true
		})
		if err != nil {
			return "", false, err
		}
		// load the next document match
		match, err = documentMatchIterator.Next()
	}
	return dashboardLocation, found, err
}

<<<<<<< HEAD
//nolint: gocyclo
func doSearchQuery(
	ctx context.Context,
	logger log.Logger,
	reader *bluge.Reader,
=======
//nolint:gocyclo
func doSearchQuery(
	ctx context.Context,
	logger log.Logger,
	index *orgIndex,
>>>>>>> 89b365f8
	filter ResourceFilter,
	q DashboardQuery,
	extender QueryExtender,
	appSubUrl string,
) *backend.DataResponse {
	response := &backend.DataResponse{}
	header := &customMeta{}
<<<<<<< HEAD
=======

	reader, cancel, err := index.readerForIndex(indexTypeDashboard)
	if err != nil {
		logger.Error("error getting reader for dashboard index: %v", err)
		response.Error = err
		return response
	}
	defer cancel()
>>>>>>> 89b365f8

	hasConstraints := false
	fullQuery := bluge.NewBooleanQuery()
	fullQuery.AddMust(newPermissionFilter(filter, logger))

	// Only show dashboard / folders / panels.
	if len(q.Kind) > 0 {
		bq := bluge.NewBooleanQuery()
		for _, k := range q.Kind {
			bq.AddShould(bluge.NewTermQuery(k).SetField(documentFieldKind))
		}
		fullQuery.AddMust(bq)
		hasConstraints = true
	}

	// Explicit UID lookup (stars etc)
	if len(q.UIDs) > 0 {
		count := len(q.UIDs) + 3
		bq := bluge.NewBooleanQuery()
		for i, v := range q.UIDs {
			bq.AddShould(bluge.NewTermQuery(v).
				SetField(documentFieldUID).
				SetBoost(float64(count - i)))
		}
		fullQuery.AddMust(bq)
		hasConstraints = true
	}

	// Tags
	if len(q.Tags) > 0 {
		bq := bluge.NewBooleanQuery()
		for _, v := range q.Tags {
			bq.AddMust(bluge.NewTermQuery(v).SetField(documentFieldTag))
		}
		fullQuery.AddMust(bq)
		hasConstraints = true
	}

	// Panel type
	if q.PanelType != "" {
		fullQuery.AddMust(bluge.NewTermQuery(q.PanelType).SetField(documentFieldPanelType))
		hasConstraints = true
	}

	// Datasource
	if q.Datasource != "" {
		fullQuery.AddMust(bluge.NewTermQuery(q.Datasource).SetField(documentFieldDSUID))
		hasConstraints = true
	}

	// Folder
	if q.Location != "" {
		fullQuery.AddMust(bluge.NewTermQuery(q.Location).SetField(documentFieldLocation))
		hasConstraints = true
	}

	isMatchAllQuery := q.Query == "*" || q.Query == ""
	if isMatchAllQuery {
		if !hasConstraints {
			fullQuery.AddShould(bluge.NewMatchAllQuery())
		}
	} else {
		bq := bluge.NewBooleanQuery()

		bq.AddShould(NewSubstringQuery(formatForNameSortField(q.Query)).
			SetField(documentFieldName_sort).
			SetBoost(6))

		if shouldUseNgram(q) {
			bq.AddShould(bluge.NewMatchQuery(q.Query).
				SetField(documentFieldName_ngram).
				SetOperator(bluge.MatchQueryOperatorAnd). // all terms must match
				SetAnalyzer(ngramQueryAnalyzer).SetBoost(1))
		}

		fullQuery.AddMust(bq)
	}

	limit := 50 // default view
	if q.Limit > 0 {
		limit = q.Limit
	}

	req := bluge.NewTopNSearch(limit, fullQuery)
	if q.From > 0 {
		req.SetFrom(q.From)
	}
	if q.Explain {
		req.ExplainScores()
	}
	req.WithStandardAggregations()

	if q.Sort != "" {
		req.SortBy([]string{q.Sort})
		header.SortBy = strings.TrimPrefix(q.Sort, "-")
	}

	for _, t := range q.Facet {
		lim := t.Limit
		if lim < 1 {
			lim = 50
		}
		req.AddAggregation(t.Field, aggregations.NewTermsAggregation(search.Field(t.Field), lim))
	}

	// execute this search on the reader
	documentMatchIterator, err := reader.Search(ctx, req)
	if err != nil {
		logger.Error("error executing search", "err", err)
		response.Error = err
		return response
	}

	fScore := data.NewFieldFromFieldType(data.FieldTypeFloat64, 0)
	fUID := data.NewFieldFromFieldType(data.FieldTypeString, 0)
	fKind := data.NewFieldFromFieldType(data.FieldTypeString, 0)
	fPType := data.NewFieldFromFieldType(data.FieldTypeString, 0)
	fName := data.NewFieldFromFieldType(data.FieldTypeString, 0)
	fURL := data.NewFieldFromFieldType(data.FieldTypeString, 0)
	fLocation := data.NewFieldFromFieldType(data.FieldTypeString, 0)
	fTags := data.NewFieldFromFieldType(data.FieldTypeNullableJSON, 0)
	fDSUIDs := data.NewFieldFromFieldType(data.FieldTypeJSON, 0)
	fExplain := data.NewFieldFromFieldType(data.FieldTypeNullableJSON, 0)

	fScore.Name = "score"
	fUID.Name = "uid"
	fKind.Name = "kind"
	fName.Name = "name"
	fLocation.Name = "location"
	fURL.Name = "url"
	fURL.Config = &data.FieldConfig{
		Links: []data.DataLink{
			{Title: "link", URL: "${__value.text}"},
		},
	}
	fPType.Name = "panel_type"
	fDSUIDs.Name = "ds_uid"
	fTags.Name = "tags"
	fExplain.Name = "explain"

	frame := data.NewFrame("Query results", fKind, fUID, fName, fPType, fURL, fTags, fDSUIDs, fLocation)
	if q.Explain {
		frame.Fields = append(frame.Fields, fScore, fExplain)
	}
	frame.SetMeta(&data.FrameMeta{
		Type:   "search-results",
		Custom: header,
	})

	fieldLen := 0
	ext := extender.GetFramer(frame)

	locationItems := make(map[string]bool, 50)

	// iterate through the document matches
	match, err := documentMatchIterator.Next()
	for err == nil && match != nil {
		uid := ""
		kind := ""
		ptype := ""
		name := ""
		url := ""
		loc := ""
		var dsUIDs []string
		var tags []string

		err = match.VisitStoredFields(func(field string, value []byte) bool {
			switch field {
			case documentFieldUID:
				uid = string(value)
			case documentFieldKind:
				kind = string(value)
			case documentFieldPanelType:
				ptype = string(value)
			case documentFieldName:
				name = string(value)
			case documentFieldURL:
				url = appSubUrl + string(value)
			case documentFieldLocation:
				loc = string(value)
			case documentFieldDSUID:
				dsUIDs = append(dsUIDs, string(value))
			case documentFieldTag:
				tags = append(tags, string(value))
			default:
				ext(field, value)
			}
			return true
		})
		if err != nil {
			logger.Error("error loading stored fields", "err", err)
			response.Error = err
			return response
		}

		fKind.Append(kind)
		fUID.Append(uid)
		fPType.Append(ptype)
		fName.Append(name)
		fURL.Append(url)
		fLocation.Append(loc)

		// set a key for all path parts we return
		if !q.SkipLocation {
			for _, v := range strings.Split(loc, "/") {
				locationItems[v] = true
			}
		}

		if len(tags) > 0 {
			js, _ := json.Marshal(tags)
			jsb := json.RawMessage(js)
			fTags.Append(&jsb)
		} else {
			fTags.Append(nil)
		}

		if len(dsUIDs) == 0 {
			dsUIDs = []string{}
		}

		js, _ := json.Marshal(dsUIDs)
		jsb := json.RawMessage(js)
		fDSUIDs.Append(jsb)

		if q.Explain {
			if isMatchAllQuery {
				fScore.Append(float64(fieldLen + q.From))
			} else {
				fScore.Append(match.Score)
			}
			if match.Explanation != nil {
				js, _ := json.Marshal(&match.Explanation)
				jsb := json.RawMessage(js)
				fExplain.Append(&jsb)
			} else {
				fExplain.Append(nil)
			}
		}

		// extend fields to match the longest field
		fieldLen++
		for _, f := range frame.Fields {
			if fieldLen > f.Len() {
				f.Extend(fieldLen - f.Len())
			}
		}

		// load the next document match
		match, err = documentMatchIterator.Next()
	}

	// Must call after iterating :)
	aggs := documentMatchIterator.Aggregations()

	header.Count = aggs.Count() // Total count
	if q.Explain {
		header.MaxScore = aggs.Metric("max_score")
	}

	if len(locationItems) > 0 && !q.SkipLocation {
		header.Locations = getLocationLookupInfo(ctx, reader, locationItems)
	}

	response.Frames = append(response.Frames, frame)

	for _, t := range q.Facet {
		bbb := aggs.Buckets(t.Field)
		if bbb != nil {
			size := len(bbb)

			fName := data.NewFieldFromFieldType(data.FieldTypeString, size)
			fName.Name = t.Field

			fCount := data.NewFieldFromFieldType(data.FieldTypeUint64, size)
			fCount.Name = "Count"

			for i, v := range bbb {
				fName.Set(i, v.Name())
				fCount.Set(i, v.Count())
			}

			response.Frames = append(response.Frames, data.NewFrame("Facet: "+t.Field, fName, fCount))
		}
	}

	return response
}

func shouldUseNgram(q DashboardQuery) bool {
	var tokens []string
	if len(q.Query) > ngramEdgeFilterMaxLength {
		tokens = strings.Fields(q.Query)
		for _, k := range tokens {
			// ngram will never match if at least one input token exceeds the max token length,
			// as all tokens must match simultaneously with the `bluge.MatchQueryOperatorAnd` operator
			if len(k) > ngramEdgeFilterMaxLength {
				return false
			}
		}
	}
	return true
}

func formatForNameSortField(name string) string {
	return strings.Trim(strings.ToUpper(name), " ")
}

func getLocationLookupInfo(ctx context.Context, reader *bluge.Reader, uids map[string]bool) map[string]locationItem {
	res := make(map[string]locationItem, len(uids))
	bq := bluge.NewBooleanQuery()
	for k := range uids {
		bq.AddShould(bluge.NewTermQuery(k).SetField(documentFieldUID))
	}

	req := bluge.NewAllMatches(bq)

	documentMatchIterator, err := reader.Search(ctx, req)
	if err != nil {
		return res
	}

	dvfieldNames := []string{"type"}
	sctx := search.NewSearchContext(0, 0)

	// execute this search on the reader
	// iterate through the document matches
	match, err := documentMatchIterator.Next()
	for err == nil && match != nil {
		err = match.LoadDocumentValues(sctx, dvfieldNames)
		if err != nil {
			continue
		}

		uid := ""
		item := locationItem{}

		_ = match.VisitStoredFields(func(field string, value []byte) bool {
			switch field {
			case documentFieldUID:
				uid = string(value)
			case documentFieldKind:
				item.Kind = string(value)
			case documentFieldName:
				item.Name = string(value)
			case documentFieldURL:
				item.URL = string(value)
			}
			return true
		})

		res[uid] = item

		// load the next document match
		match, err = documentMatchIterator.Next()
	}

	return res
}

type locationItem struct {
	Name string `json:"name"`
	Kind string `json:"kind"`
	URL  string `json:"url"`
}

type customMeta struct {
	Count     uint64                  `json:"count"`
	MaxScore  float64                 `json:"max_score,omitempty"`
	Locations map[string]locationItem `json:"locationInfo,omitempty"`
	SortBy    string                  `json:"sortBy,omitempty"`
}<|MERGE_RESOLUTION|>--- conflicted
+++ resolved
@@ -118,13 +118,6 @@
 			}
 		}
 	}
-<<<<<<< HEAD
-	if err := flushIfRequired(true); err != nil {
-		return nil, nil, err
-	}
-	logger.Info("Finish inserting docs into index", "elapsed", time.Since(label))
-=======
->>>>>>> 89b365f8
 
 	// Flush docs in batch with force as we are in the end.
 	if err := flushIfRequired(true); err != nil {
@@ -196,26 +189,12 @@
 
 func getDashboardPanelDocs(dash dashboard, location string) []*bluge.Document {
 	var docs []*bluge.Document
-<<<<<<< HEAD
-	url := fmt.Sprintf("/d/%s/%s", dash.uid, dash.slug)
-	for _, panel := range dash.info.Panels {
-		if panel.Type == "row" {
-			continue // for now, we are excluding rows from the search index
-		}
-
-		uid := dash.uid + "#" + strconv.FormatInt(panel.ID, 10)
-		purl := fmt.Sprintf("%s?viewPanel=%d", url, panel.ID)
-
-		doc := newSearchDocument(uid, panel.Title, panel.Description, purl).
-			AddField(bluge.NewKeywordField(documentFieldPanelType, panel.Type).Aggregatable().StoreValue()).
-=======
 	for _, panel := range dash.summary.Nested {
 		if panel.Kind == "panel-row" {
 			continue // for now, we are excluding rows from the search index
 		}
 
 		doc := newSearchDocument(panel.UID, panel.Name, panel.Description, panel.URL).
->>>>>>> 89b365f8
 			AddField(bluge.NewKeywordField(documentFieldLocation, location).Aggregatable().StoreValue()).
 			AddField(bluge.NewKeywordField(documentFieldKind, string(entityKindPanel)).Aggregatable().StoreValue()) // likely want independent index for this
 
@@ -270,11 +249,7 @@
 	return doc
 }
 
-<<<<<<< HEAD
-func getDashboardPanelIDs(reader *bluge.Reader, panelLocation string) ([]string, error) {
-=======
 func getDashboardPanelIDs(index *orgIndex, panelLocation string) ([]string, error) {
->>>>>>> 89b365f8
 	var panelIDs []string
 
 	reader, cancel, err := index.readerForIndex(indexTypeDashboard)
@@ -309,15 +284,21 @@
 	return panelIDs, err
 }
 
-<<<<<<< HEAD
-func getDocsIDsByLocationPrefix(reader *bluge.Reader, prefix string) ([]string, error) {
+func getDocsIDsByLocationPrefix(index *orgIndex, prefix string) ([]string, error) {
 	var ids []string
+
+	reader, cancel, err := index.readerForIndex(indexTypeDashboard)
+	if err != nil {
+		return nil, fmt.Errorf("error getting reader: %w", err)
+	}
+	defer cancel()
+
 	fullQuery := bluge.NewBooleanQuery()
 	fullQuery.AddMust(bluge.NewPrefixQuery(prefix).SetField(documentFieldLocation))
 	req := bluge.NewAllMatches(fullQuery)
 	documentMatchIterator, err := reader.Search(context.Background(), req)
 	if err != nil {
-		return nil, err
+		return nil, fmt.Errorf("error search: %w", err)
 	}
 	match, err := documentMatchIterator.Next()
 	for err == nil && match != nil {
@@ -337,44 +318,6 @@
 	return ids, err
 }
 
-func getDashboardLocation(reader *bluge.Reader, dashboardUID string) (string, bool, error) {
-	var dashboardLocation string
-	var found bool
-=======
-func getDocsIDsByLocationPrefix(index *orgIndex, prefix string) ([]string, error) {
-	var ids []string
-
-	reader, cancel, err := index.readerForIndex(indexTypeDashboard)
-	if err != nil {
-		return nil, fmt.Errorf("error getting reader: %w", err)
-	}
-	defer cancel()
-
-	fullQuery := bluge.NewBooleanQuery()
-	fullQuery.AddMust(bluge.NewPrefixQuery(prefix).SetField(documentFieldLocation))
-	req := bluge.NewAllMatches(fullQuery)
-	documentMatchIterator, err := reader.Search(context.Background(), req)
-	if err != nil {
-		return nil, fmt.Errorf("error search: %w", err)
-	}
-	match, err := documentMatchIterator.Next()
-	for err == nil && match != nil {
-		// load the identifier for this match
-		err = match.VisitStoredFields(func(field string, value []byte) bool {
-			if field == documentFieldUID {
-				ids = append(ids, string(value))
-			}
-			return true
-		})
-		if err != nil {
-			return nil, err
-		}
-		// load the next document match
-		match, err = documentMatchIterator.Next()
-	}
-	return ids, err
-}
-
 func getDashboardLocation(index *orgIndex, dashboardUID string) (string, bool, error) {
 	var dashboardLocation string
 	var found bool
@@ -385,7 +328,6 @@
 	}
 	defer cancel()
 
->>>>>>> 89b365f8
 	fullQuery := bluge.NewBooleanQuery()
 	fullQuery.AddMust(bluge.NewTermQuery(dashboardUID).SetField(documentFieldUID))
 	fullQuery.AddMust(bluge.NewTermQuery(string(entityKindDashboard)).SetField(documentFieldKind))
@@ -414,19 +356,11 @@
 	return dashboardLocation, found, err
 }
 
-<<<<<<< HEAD
-//nolint: gocyclo
-func doSearchQuery(
-	ctx context.Context,
-	logger log.Logger,
-	reader *bluge.Reader,
-=======
 //nolint:gocyclo
 func doSearchQuery(
 	ctx context.Context,
 	logger log.Logger,
 	index *orgIndex,
->>>>>>> 89b365f8
 	filter ResourceFilter,
 	q DashboardQuery,
 	extender QueryExtender,
@@ -434,8 +368,6 @@
 ) *backend.DataResponse {
 	response := &backend.DataResponse{}
 	header := &customMeta{}
-<<<<<<< HEAD
-=======
 
 	reader, cancel, err := index.readerForIndex(indexTypeDashboard)
 	if err != nil {
@@ -444,7 +376,6 @@
 		return response
 	}
 	defer cancel()
->>>>>>> 89b365f8
 
 	hasConstraints := false
 	fullQuery := bluge.NewBooleanQuery()
