--- conflicted
+++ resolved
@@ -36,7 +36,6 @@
 }
 
 type eventStore interface {
-	OnEvent(handler store.EventHandler)
 	GetLastEvent(ctx context.Context) (*store.EntityEvent, error)
 	GetAllEventsAfter(ctx context.Context, id int64) ([]*store.EntityEvent, error)
 }
@@ -209,9 +208,6 @@
 		return err
 	}
 
-<<<<<<< HEAD
-	i.eventStore.OnEvent(i.applyEventOnIndex)
-=======
 	// This semaphore channel allows limiting concurrent async re-indexing routines to 1.
 	asyncReIndexSemaphore := make(chan struct{}, 1)
 
@@ -223,7 +219,6 @@
 	i.initializationMutex.Unlock()
 
 	initialSetupSpan.End()
->>>>>>> 89b365f8
 
 	for {
 		select {
@@ -625,11 +620,7 @@
 	return lastEventID
 }
 
-<<<<<<< HEAD
-func (i *dashboardIndex) applyEventOnIndex(ctx context.Context, e *store.EntityEvent) error {
-=======
 func (i *searchIndex) applyEventOnIndex(ctx context.Context, e *store.EntityEvent) error {
->>>>>>> 89b365f8
 	i.logger.Debug("processing event", "event", e)
 
 	if !strings.HasPrefix(e.EntityId, "database/") {
@@ -653,11 +644,7 @@
 	return i.applyEvent(ctx, orgID, kind, uid, e.EventType)
 }
 
-<<<<<<< HEAD
-func (i *dashboardIndex) applyEvent(ctx context.Context, orgID int64, kind store.EntityType, uid string, _ store.EntityEventType) error {
-=======
 func (i *searchIndex) applyEvent(ctx context.Context, orgID int64, kind store.EntityType, uid string, _ store.EntityEventType) error {
->>>>>>> 89b365f8
 	i.mu.Lock()
 	_, ok := i.perOrgIndex[orgID]
 	if !ok {
@@ -686,15 +673,9 @@
 	if len(dbDashboards) == 0 {
 		switch kind {
 		case store.EntityTypeDashboard:
-<<<<<<< HEAD
-			newReader, err = i.removeDashboard(ctx, writer, reader, uid)
-		case store.EntityTypeFolder:
-			newReader, err = i.removeFolder(ctx, writer, reader, uid)
-=======
 			err = i.removeDashboard(ctx, index, uid)
 		case store.EntityTypeFolder:
 			err = i.removeFolder(ctx, index, uid)
->>>>>>> 89b365f8
 		default:
 			return nil
 		}
@@ -707,16 +688,6 @@
 	return nil
 }
 
-<<<<<<< HEAD
-func (i *dashboardIndex) removeDashboard(_ context.Context, writer *bluge.Writer, reader *bluge.Reader, dashboardUID string) (*bluge.Reader, error) {
-	dashboardLocation, ok, err := getDashboardLocation(reader, dashboardUID)
-	if err != nil {
-		return nil, err
-	}
-	if !ok {
-		// No dashboard, nothing to remove.
-		return reader, nil
-=======
 func (i *searchIndex) removeDashboard(_ context.Context, index *orgIndex, dashboardUID string) error {
 	dashboardLocation, ok, err := getDashboardLocation(index, dashboardUID)
 	if err != nil {
@@ -725,7 +696,6 @@
 	if !ok {
 		// No dashboard, nothing to remove.
 		return nil
->>>>>>> 89b365f8
 	}
 
 	// Find all panel docs to remove with dashboard.
@@ -733,11 +703,7 @@
 	if dashboardLocation != "" {
 		panelLocation = dashboardLocation + "/" + dashboardUID
 	}
-<<<<<<< HEAD
-	panelIDs, err := getDocsIDsByLocationPrefix(reader, panelLocation)
-=======
 	panelIDs, err := getDocsIDsByLocationPrefix(index, panelLocation)
->>>>>>> 89b365f8
 	if err != nil {
 		return err
 	}
@@ -766,23 +732,6 @@
 	}
 	writer := index.writerForIndex(indexTypeDashboard)
 	return writer.Batch(batch)
-}
-
-func (i *dashboardIndex) removeFolder(_ context.Context, writer *bluge.Writer, reader *bluge.Reader, folderUID string) (*bluge.Reader, error) {
-	ids, err := getDocsIDsByLocationPrefix(reader, folderUID)
-	if err != nil {
-		return nil, err
-	}
-	batch := bluge.NewBatch()
-	batch.Delete(bluge.NewDocument(folderUID).ID())
-	for _, id := range ids {
-		batch.Delete(bluge.NewDocument(id).ID())
-	}
-	err = writer.Batch(batch)
-	if err != nil {
-		return nil, err
-	}
-	return writer.Reader()
 }
 
 func stringInSlice(str string, slice []string) bool {
@@ -829,22 +778,6 @@
 
 	var actualPanelIDs []string
 
-<<<<<<< HEAD
-		if location != "" {
-			location += "/"
-		}
-		location += dash.uid
-		panelDocs := getDashboardPanelDocs(dash, location)
-		for _, panelDoc := range panelDocs {
-			actualPanelIDs = append(actualPanelIDs, string(panelDoc.ID().Term()))
-			batch.Update(panelDoc.ID(), panelDoc)
-		}
-
-		indexedPanelIDs, err := getDashboardPanelIDs(reader, location)
-		if err != nil {
-			return nil, err
-		}
-=======
 	if location != "" {
 		location += "/"
 	}
@@ -859,7 +792,6 @@
 	if err != nil {
 		return err
 	}
->>>>>>> 89b365f8
 
 	for _, panelID := range indexedPanelIDs {
 		if !stringInSlice(panelID, actualPanelIDs) {
@@ -1015,12 +947,7 @@
 			break
 		}
 
-<<<<<<< HEAD
-			sess.OrderBy("id ASC")
-			sess.Limit(limit)
-=======
 		rows := res.dashboards
->>>>>>> 89b365f8
 
 		_, readDashboardSpan := l.tracer.Start(ctx, "sqlDashboardLoader readDashboard")
 		readDashboardSpan.SetAttributes("orgID", orgID, attribute.Key("orgID").Int64(orgID))
@@ -1054,11 +981,7 @@
 func newFolderIDLookup(sql db.DB) folderUIDLookup {
 	return func(ctx context.Context, folderID int64) (string, error) {
 		uid := ""
-<<<<<<< HEAD
-		err := sql.WithDbSession(ctx, func(sess *sqlstore.DBSession) error {
-=======
 		err := sql.WithDbSession(ctx, func(sess *db.Session) error {
->>>>>>> 89b365f8
 			res, err := sess.Query("SELECT uid FROM dashboard WHERE id=?", folderID)
 			if err != nil {
 				return err
