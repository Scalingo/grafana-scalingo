--- conflicted
+++ resolved
@@ -151,49 +151,14 @@
 func (s *StandardSearchService) getUser(ctx context.Context, backendUser *backend.User, orgId int64) (*user.SignedInUser, error) {
 	// TODO: get user & user's permissions from the request context
 
-<<<<<<< HEAD
-	var user *models.SignedInUser
-	if s.cfg.AnonymousEnabled && backendUser.Email == "" && backendUser.Login == "" {
-		org, err := s.sql.GetOrgByName(s.cfg.AnonymousOrgName)
-=======
 	var usr *user.SignedInUser
 	if s.cfg.AnonymousEnabled && backendUser.Email == "" && backendUser.Login == "" {
 		getOrg := org.GetOrgByNameQuery{Name: s.cfg.AnonymousOrgName}
 		orga, err := s.orgService.GetByName(ctx, &getOrg)
->>>>>>> 89b365f8
 		if err != nil {
 			s.logger.Error("Anonymous access organization error.", "org_name", s.cfg.AnonymousOrgName, "error", err)
 			return nil, err
 		}
-<<<<<<< HEAD
-
-		user = &models.SignedInUser{
-			OrgId:       org.Id,
-			OrgName:     org.Name,
-			OrgRole:     models.RoleType(s.cfg.AnonymousOrgRole),
-			IsAnonymous: true,
-		}
-	} else {
-		getSignedInUserQuery := &models.GetSignedInUserQuery{
-			Login: backendUser.Login,
-			Email: backendUser.Email,
-			OrgId: orgId,
-		}
-		err := s.sql.GetSignedInUser(ctx, getSignedInUserQuery)
-		if err != nil {
-			s.logger.Error("Error while retrieving user", "error", err, "email", backendUser.Email)
-			return nil, errors.New("auth error")
-		}
-
-		if getSignedInUserQuery.Result == nil {
-			s.logger.Error("No user found", "email", backendUser.Email)
-			return nil, errors.New("auth error")
-		}
-
-		user = getSignedInUserQuery.Result
-	}
-
-=======
 
 		usr = &user.SignedInUser{
 			OrgID:       orga.ID,
@@ -220,7 +185,6 @@
 		}
 	}
 
->>>>>>> 89b365f8
 	if s.ac.IsDisabled() {
 		return usr, nil
 	}
@@ -308,9 +272,6 @@
 		return rsp
 	}
 
-<<<<<<< HEAD
-	return doSearchQuery(ctx, s.logger, reader, filter, q, s.extender.GetQueryExtender(q), s.cfg.AppSubURL)
-=======
 	response := doSearchQuery(ctx, s.logger, index, filter, q, s.extender.GetQueryExtender(q), s.cfg.AppSubURL)
 
 	if q.WithAllowedActions {
@@ -326,5 +287,4 @@
 	}
 
 	return response
->>>>>>> 89b365f8
 }