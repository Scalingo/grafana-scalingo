--- conflicted
+++ resolved
@@ -57,11 +57,7 @@
 	err := ss.sqlStore.WithDbSession(ctx, func(sess *db.Session) error {
 		var err error
 		exists, err = sess.Table(dataKeysTable).
-<<<<<<< HEAD
-			Where("label = ? AND active = ?", label, ss.sqlStore.Dialect.BooleanStr(true)).
-=======
 			Where("label = ? AND active = ?", label, ss.sqlStore.GetDialect().BooleanStr(true)).
->>>>>>> 89b365f8
 			Get(dataKey)
 		return err
 	})
