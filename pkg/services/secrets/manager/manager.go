package manager

import (
	"bytes"
	"context"
	"crypto/rand"
	"encoding/base64"
	"errors"
	"fmt"
	"strconv"
<<<<<<< HEAD
=======
	"sync"
>>>>>>> c2560129
	"time"

	"github.com/grafana/grafana/pkg/infra/log"
	"github.com/grafana/grafana/pkg/infra/usagestats"
	"github.com/grafana/grafana/pkg/services/encryption"
	"github.com/grafana/grafana/pkg/services/featuremgmt"
	"github.com/grafana/grafana/pkg/services/kmsproviders"
	"github.com/grafana/grafana/pkg/services/secrets"
	"github.com/grafana/grafana/pkg/setting"
<<<<<<< HEAD
=======
	"github.com/grafana/grafana/pkg/util"
>>>>>>> c2560129
	"github.com/prometheus/client_golang/prometheus"
	"golang.org/x/sync/errgroup"
	"xorm.io/xorm"
)

type SecretsService struct {
	store      secrets.Store
	enc        encryption.Internal
	settings   setting.Provider
	features   featuremgmt.FeatureToggles
	usageStats usagestats.Service

	mtx          sync.Mutex
	dataKeyCache *dataKeyCache

	providers         map[secrets.ProviderID]secrets.Provider
	currentProviderID secrets.ProviderID

	log log.Logger
}

func ProvideSecretsService(
	store secrets.Store,
	kmsProvidersService kmsproviders.Service,
	enc encryption.Internal,
	settings setting.Provider,
	features featuremgmt.FeatureToggles,
	usageStats usagestats.Service,
) (*SecretsService, error) {
	providers, err := kmsProvidersService.Provide()
	if err != nil {
		return nil, err
	}

	logger := log.New("secrets")
	enabled := !features.IsEnabled(featuremgmt.FlagDisableEnvelopeEncryption)
	currentProviderID := kmsproviders.NormalizeProviderID(secrets.ProviderID(
		settings.KeyValue("security", "encryption_provider").MustString(kmsproviders.Default),
	))

	if _, ok := providers[currentProviderID]; enabled && !ok {
		return nil, fmt.Errorf("missing configuration for current encryption provider %s", currentProviderID)
	}

	if !enabled && currentProviderID != kmsproviders.Default {
		logger.Warn("Changing encryption provider requires enabling envelope encryption feature")
	}

	logger.Info("Envelope encryption state", "enabled", enabled, "current provider", currentProviderID)

	ttl := settings.KeyValue("security.encryption", "data_keys_cache_ttl").MustDuration(15 * time.Minute)

	s := &SecretsService{
		store:             store,
		enc:               enc,
		settings:          settings,
		usageStats:        usageStats,
		providers:         providers,
		dataKeyCache:      newDataKeyCache(ttl),
		currentProviderID: currentProviderID,
		features:          features,
		log:               logger,
	}

	s.registerUsageMetrics()

	return s, nil
}

func (s *SecretsService) registerUsageMetrics() {
	s.usageStats.RegisterMetricsFunc(func(context.Context) (map[string]interface{}, error) {
		usageMetrics := make(map[string]interface{})

		// Enabled / disabled
		usageMetrics["stats.encryption.envelope_encryption_enabled.count"] = 0
		if !s.features.IsEnabled(featuremgmt.FlagDisableEnvelopeEncryption) {
			usageMetrics["stats.encryption.envelope_encryption_enabled.count"] = 1
		}

		// Current provider
		kind, err := s.currentProviderID.Kind()
		if err != nil {
			return nil, err
		}
		usageMetrics[fmt.Sprintf("stats.encryption.current_provider.%s.count", kind)] = 1

		// Count by kind
		countByKind := make(map[string]int)
		for id := range s.providers {
			kind, err := id.Kind()
			if err != nil {
				return nil, err
			}

			countByKind[kind]++
		}

		for kind, count := range countByKind {
			usageMetrics[fmt.Sprintf(`stats.encryption.providers.%s.count`, kind)] = count
		}

		return usageMetrics, nil
	})
}

var b64 = base64.RawStdEncoding

func (s *SecretsService) Encrypt(ctx context.Context, payload []byte, opt secrets.EncryptionOptions) ([]byte, error) {
	return s.EncryptWithDBSession(ctx, payload, opt, nil)
}

func (s *SecretsService) EncryptWithDBSession(ctx context.Context, payload []byte, opt secrets.EncryptionOptions, sess *xorm.Session) ([]byte, error) {
	// Use legacy encryption service if featuremgmt.FlagDisableEnvelopeEncryption toggle is on
	if s.features.IsEnabled(featuremgmt.FlagDisableEnvelopeEncryption) {
		return s.enc.Encrypt(ctx, payload, setting.SecretKey)
	}

	var err error
	defer func() {
		opsCounter.With(prometheus.Labels{
			"success":   strconv.FormatBool(err == nil),
			"operation": OpEncrypt,
		}).Inc()
	}()

	// If encryption featuremgmt.FlagEnvelopeEncryption toggle is on, use envelope encryption
	scope := opt()
	label := secrets.KeyLabel(scope, s.currentProviderID)

<<<<<<< HEAD
	var dataKey []byte
	dataKey, err = s.dataKey(ctx, keyName)
=======
	var id string
	var dataKey []byte
	id, dataKey, err = s.currentDataKey(ctx, label, scope, sess)
>>>>>>> c2560129
	if err != nil {
		s.log.Error("Failed to get current data key", "error", err, "label", label)
		return nil, err
	}

	var encrypted []byte
	encrypted, err = s.enc.Encrypt(ctx, payload, string(dataKey))
	if err != nil {
		s.log.Error("Failed to encrypt secret", "error", err)
		return nil, err
	}

	prefix := make([]byte, b64.EncodedLen(len(id))+2)
	b64.Encode(prefix[1:], []byte(id))
	prefix[0] = '#'
	prefix[len(prefix)-1] = '#'

	blob := make([]byte, len(prefix)+len(encrypted))
	copy(blob, prefix)
	copy(blob[len(prefix):], encrypted)

	return blob, nil
}

// currentDataKey looks up for current data key in cache or database by name, and decrypts it.
// If there's no current data key in cache nor in database it generates a new random data key,
// and stores it into both the in-memory cache and database (encrypted by the encryption provider).
func (s *SecretsService) currentDataKey(ctx context.Context, label string, scope string, sess *xorm.Session) (string, []byte, error) {
	// We want only one request fetching current data key at time to
	// avoid the creation of multiple ones in case there's no one existing.
	s.mtx.Lock()
	defer s.mtx.Unlock()

	// We try to fetch the data key, either from cache or database
	id, dataKey, err := s.dataKeyByLabel(ctx, label)
	if err != nil {
		return "", nil, err
	}

	// If no existing data key was found, create a new one
	if dataKey == nil {
		id, dataKey, err = s.newDataKey(ctx, label, scope, sess)
		if err != nil {
			return "", nil, err
		}
	}

	return id, dataKey, nil
}

<<<<<<< HEAD
func (s *SecretsService) Decrypt(ctx context.Context, payload []byte) ([]byte, error) {
	if len(payload) == 0 {
		return nil, fmt.Errorf("unable to decrypt empty payload")
	}

	// Use legacy encryption service if featuremgmt.FlagDisableEnvelopeEncryption toggle is on
	if !s.features.IsEnabled(featuremgmt.FlagEnvelopeEncryption) {
		if len(payload) > 0 && payload[0] == '#' {
			return nil, fmt.Errorf("failed to decrypt a secret encrypted with envelope encryption: envelope encryption is disabled")
		}
		return s.enc.Decrypt(ctx, payload, setting.SecretKey)
	}

	// If encryption featuremgmt.FlagEnvelopeEncryption toggle is on, use envelope encryption
	var err error
	defer func() {
		opsCounter.With(prometheus.Labels{
			"success":   strconv.FormatBool(err == nil),
			"operation": OpDecrypt,
		}).Inc()
	}()
=======
// dataKeyByLabel looks up for data key in cache.
// Otherwise, it fetches it from database, decrypts it and caches it decrypted.
func (s *SecretsService) dataKeyByLabel(ctx context.Context, label string) (string, []byte, error) {
	// 0. Get data key from in-memory cache.
	if entry, exists := s.dataKeyCache.getByLabel(label); exists && entry.active {
		return entry.id, entry.dataKey, nil
	}

	// 1. Get data key from database.
	dataKey, err := s.store.GetCurrentDataKey(ctx, label)
	if err != nil {
		if errors.Is(err, secrets.ErrDataKeyNotFound) {
			return "", nil, nil
		}
		return "", nil, err
	}

	// 2.1 Find the encryption provider.
	provider, exists := s.providers[kmsproviders.NormalizeProviderID(dataKey.Provider)]
	if !exists {
		return "", nil, fmt.Errorf("could not find encryption provider '%s'", dataKey.Provider)
	}

	// 2.2 Decrypt the data key fetched from the database.
	decrypted, err := provider.Decrypt(ctx, dataKey.EncryptedData)
	if err != nil {
		return "", nil, err
	}

	// 3. Store the decrypted data key into the in-memory cache.
	s.dataKeyCache.add(&dataKeyCacheEntry{
		id:      dataKey.Id,
		label:   dataKey.Label,
		dataKey: decrypted,
		active:  dataKey.Active,
	})

	return dataKey.Id, decrypted, nil
}

// newDataKey creates a new random data key, encrypts it and stores it into the database and cache.
func (s *SecretsService) newDataKey(ctx context.Context, label string, scope string, sess *xorm.Session) (string, []byte, error) {
	// 1. Create new data key.
	dataKey, err := newRandomDataKey()
	if err != nil {
		return "", nil, err
	}

	// 2.1 Find the encryption provider.
	provider, exists := s.providers[s.currentProviderID]
	if !exists {
		return "", nil, fmt.Errorf("could not find encryption provider '%s'", s.currentProviderID)
	}

	// 2.2 Encrypt the data key.
	encrypted, err := provider.Encrypt(ctx, dataKey)
	if err != nil {
		return "", nil, err
	}

	// 3. Store its encrypted value into the DB.
	id := util.GenerateShortUID()
	dbDataKey := secrets.DataKey{
		Active:        true,
		Id:            id,
		Provider:      s.currentProviderID,
		EncryptedData: encrypted,
		Label:         label,
		Scope:         scope,
	}

	if sess == nil {
		err = s.store.CreateDataKey(ctx, &dbDataKey)
	} else {
		err = s.store.CreateDataKeyWithDBSession(ctx, &dbDataKey, sess)
	}

	if err != nil {
		return "", nil, err
	}

	// 4. Store the decrypted data key into the in-memory cache.
	s.dataKeyCache.add(&dataKeyCacheEntry{
		id:      id,
		label:   label,
		dataKey: dataKey,
		active:  true,
	})

	return id, dataKey, nil
}

func newRandomDataKey() ([]byte, error) {
	rawDataKey := make([]byte, 16)
	_, err := rand.Read(rawDataKey)
	if err != nil {
		return nil, err
	}
	return rawDataKey, nil
}

func (s *SecretsService) Decrypt(ctx context.Context, payload []byte) ([]byte, error) {
	if len(payload) == 0 {
		return nil, fmt.Errorf("unable to decrypt empty payload")
	}
>>>>>>> c2560129

	// Use legacy encryption service if featuremgmt.FlagDisableEnvelopeEncryption toggle is on
	if s.features.IsEnabled(featuremgmt.FlagDisableEnvelopeEncryption) {
		if len(payload) > 0 && payload[0] == '#' {
			return nil, fmt.Errorf("failed to decrypt a secret encrypted with envelope encryption: envelope encryption is disabled")
		}
		return s.enc.Decrypt(ctx, payload, setting.SecretKey)
	}

	// If encryption featuremgmt.FlagEnvelopeEncryption toggle is on, use envelope encryption
	var err error
	defer func() {
		opsCounter.With(prometheus.Labels{
			"success":   strconv.FormatBool(err == nil),
			"operation": OpDecrypt,
		}).Inc()

		if err != nil {
			s.log.Error("Failed to decrypt secret", "error", err)
		}
	}()

	var dataKey []byte

	if payload[0] != '#' {
		secretKey := s.settings.KeyValue("security", "secret_key").Value()
		dataKey = []byte(secretKey)
	} else {
		payload = payload[1:]
		endOfKey := bytes.Index(payload, []byte{'#'})
		if endOfKey == -1 {
<<<<<<< HEAD
			err = fmt.Errorf("could not find valid key in encrypted payload")
=======
			err = fmt.Errorf("could not find valid key id in encrypted payload")
>>>>>>> c2560129
			return nil, err
		}
		b64Key := payload[:endOfKey]
		payload = payload[endOfKey+1:]
<<<<<<< HEAD
		key := make([]byte, b64.DecodedLen(len(b64Key)))
		_, err = b64.Decode(key, b64Key)
=======
		keyId := make([]byte, b64.DecodedLen(len(b64Key)))
		_, err = b64.Decode(keyId, b64Key)
>>>>>>> c2560129
		if err != nil {
			return nil, err
		}

		dataKey, err = s.dataKeyById(ctx, string(keyId))
		if err != nil {
			s.log.Error("Failed to lookup data key by id", "id", string(keyId), "error", err)
			return nil, err
		}
	}

	var decrypted []byte
	decrypted, err = s.enc.Decrypt(ctx, payload, string(dataKey))

	return decrypted, err
}

func (s *SecretsService) EncryptJsonData(ctx context.Context, kv map[string]string, opt secrets.EncryptionOptions) (map[string][]byte, error) {
	return s.EncryptJsonDataWithDBSession(ctx, kv, opt, nil)
}

func (s *SecretsService) EncryptJsonDataWithDBSession(ctx context.Context, kv map[string]string, opt secrets.EncryptionOptions, sess *xorm.Session) (map[string][]byte, error) {
	encrypted := make(map[string][]byte)
	for key, value := range kv {
		encryptedData, err := s.EncryptWithDBSession(ctx, []byte(value), opt, sess)
		if err != nil {
			return nil, err
		}

		encrypted[key] = encryptedData
	}
	return encrypted, nil
}

func (s *SecretsService) DecryptJsonData(ctx context.Context, sjd map[string][]byte) (map[string]string, error) {
	decrypted := make(map[string]string)
	for key, data := range sjd {
		decryptedData, err := s.Decrypt(ctx, data)
		if err != nil {
			return nil, err
		}

		decrypted[key] = string(decryptedData)
	}
	return decrypted, nil
}

func (s *SecretsService) GetDecryptedValue(ctx context.Context, sjd map[string][]byte, key, fallback string) string {
	if value, ok := sjd[key]; ok {
		decryptedData, err := s.Decrypt(ctx, value)
		if err != nil {
			return fallback
		}

		return string(decryptedData)
	}

	return fallback
}

// dataKeyById looks up for data key in cache.
// Otherwise, it fetches it from database and returns it decrypted.
func (s *SecretsService) dataKeyById(ctx context.Context, id string) ([]byte, error) {
	// 0. Get decrypted data key from in-memory cache.
	if entry, exists := s.dataKeyCache.getById(id); exists {
		return entry.dataKey, nil
	}

	// 1. Get encrypted data key from database.
	dataKey, err := s.store.GetDataKey(ctx, id)
	if err != nil {
		return nil, err
	}

	// 2.1. Find the encryption provider.
	provider, exists := s.providers[kmsproviders.NormalizeProviderID(dataKey.Provider)]
	if !exists {
		return nil, fmt.Errorf("could not find encryption provider '%s'", dataKey.Provider)
	}

	// 2.2. Encrypt the data key.
	decrypted, err := provider.Decrypt(ctx, dataKey.EncryptedData)
	if err != nil {
		return nil, err
	}

	// 3. Store the decrypted data key into the in-memory cache.
	s.dataKeyCache.add(&dataKeyCacheEntry{
		id:      dataKey.Id,
		label:   dataKey.Label,
		dataKey: decrypted,
		active:  dataKey.Active,
	})

	return decrypted, nil
}

func (s *SecretsService) GetProviders() map[secrets.ProviderID]secrets.Provider {
	return s.providers
}

func (s *SecretsService) RotateDataKeys(ctx context.Context) error {
	s.log.Info("Data keys rotation triggered, acquiring lock...")

	s.mtx.Lock()
	defer s.mtx.Unlock()

	s.log.Info("Data keys rotation started")
	err := s.store.DisableDataKeys(ctx)
	if err != nil {
		s.log.Error("Data keys rotation failed", "error", err)
		return err
	}

	s.dataKeyCache.flush()
	s.log.Info("Data keys rotation finished successfully")

	return nil
}

func (s *SecretsService) ReEncryptDataKeys(ctx context.Context) error {
	s.log.Info("Data keys re-encryption triggered")
	err := s.store.ReEncryptDataKeys(ctx, s.providers, s.currentProviderID)
	if err != nil {
		s.log.Error("Data keys re-encryption failed", "error", err)
		return err
	}

	s.dataKeyCache.flush()
	s.log.Info("Data keys re-encryption finished successfully")
	return nil
}

func (s *SecretsService) Run(ctx context.Context) error {
	gc := time.NewTicker(
		s.settings.KeyValue("security.encryption", "data_keys_cache_cleanup_interval").
			MustDuration(time.Minute),
	)

	grp, gCtx := errgroup.WithContext(ctx)

	for _, p := range s.providers {
		if svc, ok := p.(secrets.BackgroundProvider); ok {
			grp.Go(func() error {
				return svc.Run(gCtx)
			})
		}
	}

	for {
		select {
		case <-gc.C:
			s.log.Debug("Removing expired data keys from cache...")
			s.dataKeyCache.removeExpired()
			s.log.Debug("Removing expired data keys from cache finished successfully")
		case <-gCtx.Done():
			s.log.Debug("Grafana is shutting down; stopping...")
			gc.Stop()

			if err := grp.Wait(); err != nil && !errors.Is(err, context.Canceled) {
				return err
			}

			return nil
		}
	}
}<|MERGE_RESOLUTION|>--- conflicted
+++ resolved
@@ -8,10 +8,7 @@
 	"errors"
 	"fmt"
 	"strconv"
-<<<<<<< HEAD
-=======
 	"sync"
->>>>>>> c2560129
 	"time"
 
 	"github.com/grafana/grafana/pkg/infra/log"
@@ -21,10 +18,7 @@
 	"github.com/grafana/grafana/pkg/services/kmsproviders"
 	"github.com/grafana/grafana/pkg/services/secrets"
 	"github.com/grafana/grafana/pkg/setting"
-<<<<<<< HEAD
-=======
 	"github.com/grafana/grafana/pkg/util"
->>>>>>> c2560129
 	"github.com/prometheus/client_golang/prometheus"
 	"golang.org/x/sync/errgroup"
 	"xorm.io/xorm"
@@ -154,14 +148,9 @@
 	scope := opt()
 	label := secrets.KeyLabel(scope, s.currentProviderID)
 
-<<<<<<< HEAD
-	var dataKey []byte
-	dataKey, err = s.dataKey(ctx, keyName)
-=======
 	var id string
 	var dataKey []byte
 	id, dataKey, err = s.currentDataKey(ctx, label, scope, sess)
->>>>>>> c2560129
 	if err != nil {
 		s.log.Error("Failed to get current data key", "error", err, "label", label)
 		return nil, err
@@ -212,29 +201,6 @@
 	return id, dataKey, nil
 }
 
-<<<<<<< HEAD
-func (s *SecretsService) Decrypt(ctx context.Context, payload []byte) ([]byte, error) {
-	if len(payload) == 0 {
-		return nil, fmt.Errorf("unable to decrypt empty payload")
-	}
-
-	// Use legacy encryption service if featuremgmt.FlagDisableEnvelopeEncryption toggle is on
-	if !s.features.IsEnabled(featuremgmt.FlagEnvelopeEncryption) {
-		if len(payload) > 0 && payload[0] == '#' {
-			return nil, fmt.Errorf("failed to decrypt a secret encrypted with envelope encryption: envelope encryption is disabled")
-		}
-		return s.enc.Decrypt(ctx, payload, setting.SecretKey)
-	}
-
-	// If encryption featuremgmt.FlagEnvelopeEncryption toggle is on, use envelope encryption
-	var err error
-	defer func() {
-		opsCounter.With(prometheus.Labels{
-			"success":   strconv.FormatBool(err == nil),
-			"operation": OpDecrypt,
-		}).Inc()
-	}()
-=======
 // dataKeyByLabel looks up for data key in cache.
 // Otherwise, it fetches it from database, decrypts it and caches it decrypted.
 func (s *SecretsService) dataKeyByLabel(ctx context.Context, label string) (string, []byte, error) {
@@ -340,7 +306,6 @@
 	if len(payload) == 0 {
 		return nil, fmt.Errorf("unable to decrypt empty payload")
 	}
->>>>>>> c2560129
 
 	// Use legacy encryption service if featuremgmt.FlagDisableEnvelopeEncryption toggle is on
 	if s.features.IsEnabled(featuremgmt.FlagDisableEnvelopeEncryption) {
@@ -372,22 +337,13 @@
 		payload = payload[1:]
 		endOfKey := bytes.Index(payload, []byte{'#'})
 		if endOfKey == -1 {
-<<<<<<< HEAD
-			err = fmt.Errorf("could not find valid key in encrypted payload")
-=======
 			err = fmt.Errorf("could not find valid key id in encrypted payload")
->>>>>>> c2560129
 			return nil, err
 		}
 		b64Key := payload[:endOfKey]
 		payload = payload[endOfKey+1:]
-<<<<<<< HEAD
-		key := make([]byte, b64.DecodedLen(len(b64Key)))
-		_, err = b64.Decode(key, b64Key)
-=======
 		keyId := make([]byte, b64.DecodedLen(len(b64Key)))
 		_, err = b64.Decode(keyId, b64Key)
->>>>>>> c2560129
 		if err != nil {
 			return nil, err
 		}
