--- conflicted
+++ resolved
@@ -24,17 +24,10 @@
 	settings   setting.Provider
 	usageStats usagestats.Service
 
-<<<<<<< HEAD
-	currentProvider string
-	providers       map[string]secrets.Provider
-	dataKeyCache    map[string]dataKeyCacheItem
-	log             log.Logger
-=======
 	currentProviderID secrets.ProviderID
 	providers         map[secrets.ProviderID]secrets.Provider
 	dataKeyCache      map[string]dataKeyCacheItem
 	log               log.Logger
->>>>>>> c1ba0afd
 }
 
 func ProvideSecretsService(
@@ -51,9 +44,6 @@
 
 	logger := log.New("secrets")
 	enabled := settings.IsFeatureToggleEnabled(secrets.EnvelopeEncryptionFeatureToggle)
-<<<<<<< HEAD
-	currentProvider := settings.KeyValue("security", "encryption_provider").MustString(kmsproviders.Default)
-=======
 	currentProviderID := readCurrentProviderID(settings)
 
 	if _, ok := providers[currentProviderID]; enabled && !ok {
@@ -65,29 +55,8 @@
 	}
 
 	logger.Debug("Envelope encryption state", "enabled", enabled, "current provider", currentProviderID)
->>>>>>> c1ba0afd
-
-	if _, ok := providers[currentProvider]; enabled && !ok {
-		return nil, fmt.Errorf("missing configuration for current encryption provider %s", currentProvider)
-	}
-
-	if !enabled && currentProvider != kmsproviders.Default {
-		logger.Warn("Changing encryption provider requires enabling envelope encryption feature")
-	}
-
-	logger.Debug("Envelope encryption state", "enabled", enabled, "current provider", currentProvider)
 
 	s := &SecretsService{
-<<<<<<< HEAD
-		store:           store,
-		enc:             enc,
-		settings:        settings,
-		usageStats:      usageStats,
-		providers:       providers,
-		currentProvider: currentProvider,
-		dataKeyCache:    make(map[string]dataKeyCacheItem),
-		log:             logger,
-=======
 		store:             store,
 		enc:               enc,
 		settings:          settings,
@@ -96,7 +65,6 @@
 		currentProviderID: currentProviderID,
 		dataKeyCache:      make(map[string]dataKeyCacheItem),
 		log:               logger,
->>>>>>> c1ba0afd
 	}
 
 	s.registerUsageMetrics()
@@ -104,17 +72,6 @@
 	return s, nil
 }
 
-<<<<<<< HEAD
-func (s *SecretsService) registerUsageMetrics() {
-	s.usageStats.RegisterMetricsFunc(func(context.Context) (map[string]interface{}, error) {
-		enabled := 0
-		if s.settings.IsFeatureToggleEnabled(secrets.EnvelopeEncryptionFeatureToggle) {
-			enabled = 1
-		}
-		return map[string]interface{}{
-			"stats.encryption.envelope_encryption_enabled.count": enabled,
-		}, nil
-=======
 func readCurrentProviderID(settings setting.Provider) secrets.ProviderID {
 	currentProvider := settings.KeyValue("security", "encryption_provider").MustString(kmsproviders.Default)
 	if currentProvider == kmsproviders.Legacy {
@@ -157,7 +114,6 @@
 		}
 
 		return usageMetrics, nil
->>>>>>> c1ba0afd
 	})
 }
 
@@ -387,10 +343,6 @@
 	return decrypted, nil
 }
 
-<<<<<<< HEAD
-func (s *SecretsService) GetProviders() map[string]secrets.Provider {
-	return s.providers
-=======
 func (s *SecretsService) GetProviders() map[secrets.ProviderID]secrets.Provider {
 	return s.providers
 }
@@ -427,5 +379,4 @@
 			delete(s.dataKeyCache, id)
 		}
 	}
->>>>>>> c1ba0afd
 }