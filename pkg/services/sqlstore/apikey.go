--- conflicted
+++ resolved
@@ -38,27 +38,14 @@
 	})
 }
 
-<<<<<<< HEAD
-func DeleteApiKeyCtx(ctx context.Context, cmd *models.DeleteApiKeyCommand) error {
-	return withDbSession(ctx, x, func(sess *DBSession) error {
-=======
 func (ss *SQLStore) DeleteApiKey(ctx context.Context, cmd *models.DeleteApiKeyCommand) error {
 	return ss.WithDbSession(ctx, func(sess *DBSession) error {
->>>>>>> 914fcedb
 		return deleteAPIKey(sess, cmd.Id, cmd.OrgId)
 	})
 }
 
 func deleteAPIKey(sess *DBSession, id, orgID int64) error {
 	rawSQL := "DELETE FROM api_key WHERE id=? and org_id=?"
-<<<<<<< HEAD
-	_, err := sess.Exec(rawSQL, id, orgID)
-	return err
-}
-
-func AddApiKey(cmd *models.AddApiKeyCommand) error {
-	return inTransaction(func(sess *DBSession) error {
-=======
 	result, err := sess.Exec(rawSQL, id, orgID)
 	if err != nil {
 		return err
@@ -75,7 +62,6 @@
 // AddAPIKey adds the API key to the database.
 func (ss *SQLStore) AddAPIKey(ctx context.Context, cmd *models.AddApiKeyCommand) error {
 	return ss.WithTransactionalDbSession(ctx, func(sess *DBSession) error {
->>>>>>> 914fcedb
 		key := models.ApiKey{OrgId: cmd.OrgId, Name: cmd.Name}
 		exists, _ := sess.Get(&key)
 		if exists {
