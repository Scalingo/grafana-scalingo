--- conflicted
+++ resolved
@@ -346,15 +346,9 @@
 
 	t.Run("GetDataSourcesByType", func(t *testing.T) {
 		t.Run("Only returns datasources of specified type", func(t *testing.T) {
-<<<<<<< HEAD
-			InitTestDB(t)
-
-			err := AddDataSource(&models.AddDataSourceCommand{
-=======
 			sqlStore := InitTestDB(t)
 
 			err := sqlStore.AddDataSource(context.Background(), &models.AddDataSourceCommand{
->>>>>>> 914fcedb
 				OrgId:    10,
 				Name:     "Elasticsearch",
 				Type:     models.DS_ES,
@@ -365,11 +359,7 @@
 			})
 			require.NoError(t, err)
 
-<<<<<<< HEAD
-			err = AddDataSource(&models.AddDataSourceCommand{
-=======
 			err = sqlStore.AddDataSource(context.Background(), &models.AddDataSourceCommand{
->>>>>>> 914fcedb
 				OrgId:    10,
 				Name:     "Graphite",
 				Type:     models.DS_GRAPHITE,
@@ -382,28 +372,18 @@
 
 			query := models.GetDataSourcesByTypeQuery{Type: models.DS_ES}
 
-<<<<<<< HEAD
-			err = GetDataSourcesByType(&query)
-=======
 			err = sqlStore.GetDataSourcesByType(&query)
->>>>>>> 914fcedb
 
 			require.NoError(t, err)
 			require.Equal(t, 1, len(query.Result))
 		})
 
 		t.Run("Returns an error if no type specified", func(t *testing.T) {
-<<<<<<< HEAD
+			sqlStore := InitTestDB(t)
+
 			query := models.GetDataSourcesByTypeQuery{}
 
-			err := GetDataSourcesByType(&query)
-=======
-			sqlStore := InitTestDB(t)
-
-			query := models.GetDataSourcesByTypeQuery{}
-
 			err := sqlStore.GetDataSourcesByType(&query)
->>>>>>> 914fcedb
 
 			require.Error(t, err)
 		})
