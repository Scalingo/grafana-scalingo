package accesscontrol

import (
	"fmt"
	"strconv"
	"strings"
	"time"

	"xorm.io/xorm"

	ac "github.com/grafana/grafana/pkg/services/accesscontrol"
	"github.com/grafana/grafana/pkg/services/dashboards"
	"github.com/grafana/grafana/pkg/services/sqlstore/migrator"
)

var dashboardPermissionTranslation = map[dashboards.PermissionType][]string{
	dashboards.PERMISSION_VIEW: {
		dashboards.ActionDashboardsRead,
	},
	dashboards.PERMISSION_EDIT: {
		dashboards.ActionDashboardsRead,
		dashboards.ActionDashboardsWrite,
		dashboards.ActionDashboardsDelete,
	},
	dashboards.PERMISSION_ADMIN: {
		dashboards.ActionDashboardsRead,
		dashboards.ActionDashboardsWrite,
		dashboards.ActionDashboardsCreate,
		dashboards.ActionDashboardsDelete,
		dashboards.ActionDashboardsPermissionsRead,
		dashboards.ActionDashboardsPermissionsWrite,
	},
}

var folderPermissionTranslation = map[dashboards.PermissionType][]string{
	dashboards.PERMISSION_VIEW: append(dashboardPermissionTranslation[dashboards.PERMISSION_VIEW], []string{
		dashboards.ActionFoldersRead,
	}...),
	dashboards.PERMISSION_EDIT: append(dashboardPermissionTranslation[dashboards.PERMISSION_EDIT], []string{
		dashboards.ActionDashboardsCreate,
		dashboards.ActionFoldersRead,
		dashboards.ActionFoldersWrite,
		dashboards.ActionFoldersDelete,
	}...),
	dashboards.PERMISSION_ADMIN: append(dashboardPermissionTranslation[dashboards.PERMISSION_ADMIN], []string{
		dashboards.ActionFoldersRead,
		dashboards.ActionFoldersWrite,
		dashboards.ActionFoldersDelete,
		dashboards.ActionFoldersPermissionsRead,
		dashboards.ActionFoldersPermissionsWrite,
	}...),
}

func AddDashboardPermissionsMigrator(mg *migrator.Migrator) {
	mg.AddMigration("dashboard permissions", &dashboardPermissionsMigrator{})
	mg.AddMigration("dashboard permissions uid scopes", &dashboardUidPermissionMigrator{})
	mg.AddMigration("drop managed folder create actions", &managedFolderCreateAction{})
}

var _ migrator.CodeMigration = new(dashboardPermissionsMigrator)

type dashboardPermissionsMigrator struct {
	permissionMigrator
}

type dashboard struct {
	ID       int64 `xorm:"id"`
	FolderID int64 `xorm:"folder_id"`
	OrgID    int64 `xorm:"org_id"`
	IsFolder bool
	HasAcl   bool `xorm:"has_acl"`
}

func (m dashboardPermissionsMigrator) Exec(sess *xorm.Session, migrator *migrator.Migrator) error {
	m.sess = sess
	m.dialect = migrator.Dialect

	var dashs []dashboard
	if err := m.sess.SQL("SELECT id, is_folder, folder_id, org_id, has_acl FROM dashboard").Find(&dashs); err != nil {
		return fmt.Errorf("failed to list dashboards: %w", err)
	}

	var acl []dashboards.DashboardACL
	if err := m.sess.Find(&acl); err != nil {
		return fmt.Errorf("failed to list dashboard ACL: %w", err)
	}

	aclMap := make(map[int64][]dashboards.DashboardACL, len(acl))
	for _, p := range acl {
		aclMap[p.DashboardID] = append(aclMap[p.DashboardID], p)
	}

	if err := m.migratePermissions(dashs, aclMap, migrator); err != nil {
		return fmt.Errorf("failed to migrate permissions: %w", err)
	}

	return nil
}

func (m dashboardPermissionsMigrator) migratePermissions(dashes []dashboard, aclMap map[int64][]dashboards.DashboardACL, migrator *migrator.Migrator) error {
	permissionMap := map[int64]map[string][]*ac.Permission{}
	for _, d := range dashes {
		if d.ID == -1 {
			continue
		}
		acls := aclMap[d.ID]
		if permissionMap[d.OrgID] == nil {
			permissionMap[d.OrgID] = map[string][]*ac.Permission{}
		}

		if (d.IsFolder || d.FolderID == 0) && len(acls) == 0 && !d.HasAcl {
			permissionMap[d.OrgID]["managed:builtins:editor:permissions"] = append(
				permissionMap[d.OrgID]["managed:builtins:editor:permissions"],
				m.mapPermission(d.ID, dashboards.PERMISSION_EDIT, d.IsFolder)...,
			)
			permissionMap[d.OrgID]["managed:builtins:viewer:permissions"] = append(
				permissionMap[d.OrgID]["managed:builtins:viewer:permissions"],
				m.mapPermission(d.ID, dashboards.PERMISSION_VIEW, d.IsFolder)...,
			)
		} else {
			for _, a := range deduplicateAcl(acls) {
				roleName := getRoleName(a)
				permissionMap[d.OrgID][roleName] = append(
					permissionMap[d.OrgID][roleName],
					m.mapPermission(d.ID, a.Permission, d.IsFolder)...,
				)
			}
		}
	}

	var allRoles []*ac.Role
	rolesToCreate := []*ac.Role{}
	for orgID, roles := range permissionMap {
		for name := range roles {
			role, err := m.findRole(orgID, name)
			if err != nil {
				return fmt.Errorf("failed to find role %s: %w", name, err)
			}
			if role.ID == 0 {
				rolesToCreate = append(rolesToCreate, &ac.Role{OrgID: orgID, Name: name})
			} else {
				allRoles = append(allRoles, &role)
			}
		}
	}

	migrator.Logger.Debug(fmt.Sprintf("bulk-creating roles %v", rolesToCreate))
	createdRoles, err := m.bulkCreateRoles(rolesToCreate)
	if err != nil {
		return fmt.Errorf("failed to bulk-create roles: %w", err)
	}

	allRoles = append(allRoles, createdRoles...)

	if err := m.bulkAssignRoles(createdRoles); err != nil {
		return fmt.Errorf("failed to bulk-assign roles: %w", err)
	}

	return m.setPermissions(allRoles, permissionMap, migrator)
}

func (m dashboardPermissionsMigrator) setPermissions(allRoles []*ac.Role, permissionMap map[int64]map[string][]*ac.Permission, migrator *migrator.Migrator) error {
	now := time.Now()
	for _, role := range allRoles {
		migrator.Logger.Debug(fmt.Sprintf("setting permissions for role %s with ID %d in org %d", role.Name, role.ID, role.OrgID))
		if _, err := m.sess.Exec("DELETE FROM permission WHERE role_id = ? AND (action LIKE ? OR action LIKE ?)", role.ID, "dashboards%", "folders%"); err != nil {
			return fmt.Errorf("failed to clear dashboard and folder permissions for role: %w", err)
		}
		var permissions []ac.Permission
		mappedPermissions := permissionMap[role.OrgID][role.Name]
		for _, p := range mappedPermissions {
			permissions = append(permissions, ac.Permission{
				RoleID:  role.ID,
				Action:  p.Action,
				Scope:   p.Scope,
				Updated: now,
				Created: now,
			})
		}

		err := batch(len(permissions), batchSize, func(start, end int) error {
			migrator.Logger.Debug(fmt.Sprintf("inserting permissions %v", permissions[start:end]))
			if _, err := m.sess.InsertMulti(permissions[start:end]); err != nil {
				return fmt.Errorf("failed to create permissions for role: %w", err)
			}
			return nil
		})
		if err != nil {
			return err
		}
	}
	return nil
}

func (m dashboardPermissionsMigrator) mapPermission(id int64, p dashboards.PermissionType, isFolder bool) []*ac.Permission {
	if isFolder {
		actions := folderPermissionTranslation[p]
		scope := dashboards.ScopeFoldersProvider.GetResourceScope(strconv.FormatInt(id, 10))
		permissions := make([]*ac.Permission, 0, len(actions))
		for _, action := range actions {
			permissions = append(permissions, &ac.Permission{Action: action, Scope: scope})
		}
		return permissions
	}

	actions := dashboardPermissionTranslation[p]
	scope := ac.Scope("dashboards", "id", strconv.FormatInt(id, 10))
	permissions := make([]*ac.Permission, 0, len(actions))
	for _, action := range actions {
		permissions = append(permissions, &ac.Permission{Action: action, Scope: scope})
	}
	return permissions
}

func getRoleName(p dashboards.DashboardACL) string {
	if p.UserID != 0 {
		return fmt.Sprintf("managed:users:%d:permissions", p.UserID)
	}
	if p.TeamID != 0 {
		return fmt.Sprintf("managed:teams:%d:permissions", p.TeamID)
	}
	return fmt.Sprintf("managed:builtins:%s:permissions", strings.ToLower(string(*p.Role)))
}

<<<<<<< HEAD
func deduplicateAcl(acl []models.DashboardACL) []models.DashboardACL {
	output := make([]models.DashboardACL, 0, len(acl))
	uniqueACL := map[string]models.DashboardACL{}
=======
func deduplicateAcl(acl []dashboards.DashboardACL) []dashboards.DashboardACL {
	output := make([]dashboards.DashboardACL, 0, len(acl))
	uniqueACL := map[string]dashboards.DashboardACL{}
>>>>>>> ac7f9d45
	for _, item := range acl {
		// acl items with userID or teamID is enforced to be unique by sql constraint, so we can skip those
		if item.UserID > 0 || item.TeamID > 0 {
			output = append(output, item)
			continue
		}

		// better to make sure so we don't panic
		if item.Role == nil {
			continue
		}

		current, ok := uniqueACL[string(*item.Role)]
		if !ok {
			uniqueACL[string(*item.Role)] = item
			continue
		}

		if current.Permission < item.Permission {
			uniqueACL[string(*item.Role)] = item
		}
	}

	for _, item := range uniqueACL {
		output = append(output, item)
	}

	return output
}

var _ migrator.CodeMigration = new(dashboardUidPermissionMigrator)

type dashboardUidPermissionMigrator struct {
	migrator.MigrationBase
}

func (d *dashboardUidPermissionMigrator) SQL(dialect migrator.Dialect) string {
	return "code migration"
}

func (d *dashboardUidPermissionMigrator) Exec(sess *xorm.Session, migrator *migrator.Migrator) error {
	if err := d.migrateWildcards(sess); err != nil {
		return err
	}
	return d.migrateIdScopes(sess)
}

func (d *dashboardUidPermissionMigrator) migrateWildcards(sess *xorm.Session) error {
	if _, err := sess.Exec("DELETE FROM permission WHERE action = 'dashboards:create' AND scope LIKE 'dashboards%'"); err != nil {
		return err
	}
	if _, err := sess.Exec("UPDATE permission SET scope = 'dashboards:uid:*' WHERE scope = 'dashboards:id:*'"); err != nil {
		return err
	}
	if _, err := sess.Exec("UPDATE permission SET scope = 'folders:uid:*' WHERE scope = 'folders:id:*'"); err != nil {
		return err
	}
	return nil
}

func (d *dashboardUidPermissionMigrator) migrateIdScopes(sess *xorm.Session) error {
	type dashboard struct {
		ID       int64  `xorm:"id"`
		UID      string `xorm:"uid"`
		IsFolder bool
	}
	var dashboards []dashboard
	if err := sess.SQL("SELECT id, uid, is_folder FROM dashboard").Find(&dashboards); err != nil {
		return err
	}

	for _, d := range dashboards {
		var idScope string
		var uidScope string

		if d.IsFolder {
			idScope = ac.Scope("folders", "id", strconv.FormatInt(d.ID, 10))
			uidScope = ac.Scope("folders", "uid", d.UID)
		} else {
			idScope = ac.Scope("dashboards", "id", strconv.FormatInt(d.ID, 10))
			uidScope = ac.Scope("dashboards", "uid", d.UID)
		}

		if _, err := sess.Exec("UPDATE permission SET scope = ? WHERE scope = ?", uidScope, idScope); err != nil {
			return err
		}
	}
	return nil
}

type managedFolderCreateAction struct {
	migrator.MigrationBase
}

func (m *managedFolderCreateAction) SQL(dialect migrator.Dialect) string {
	return CodeMigrationSQL
}

func (m *managedFolderCreateAction) Exec(sess *xorm.Session, migrator *migrator.Migrator) error {
	if _, err := sess.Exec("DELETE FROM permission WHERE action = 'folders:create' AND scope LIKE 'folders:uid:%'"); err != nil {
		return err
	}
	return nil
}

const managedFolderAlertActionsMigratorID = "managed folder permissions alert actions migration"

func AddManagedFolderAlertActionsMigration(mg *migrator.Migrator) {
	mg.AddMigration(managedFolderAlertActionsMigratorID, &managedFolderAlertActionsMigrator{})
}

type managedFolderAlertActionsMigrator struct {
	migrator.MigrationBase
}

func (m *managedFolderAlertActionsMigrator) SQL(dialect migrator.Dialect) string {
	return CodeMigrationSQL
}

func (m *managedFolderAlertActionsMigrator) Exec(sess *xorm.Session, mg *migrator.Migrator) error {
	var ids []interface{}
	if err := sess.SQL("SELECT id FROM role WHERE name LIKE 'managed:%'").Find(&ids); err != nil {
		return err
	}

	if len(ids) == 0 {
		return nil
	}

	var permissions []ac.Permission
	if err := sess.SQL("SELECT role_id, action, scope FROM permission WHERE role_id IN(?"+strings.Repeat(" ,?", len(ids)-1)+") AND scope LIKE 'folders:%'", ids...).Find(&permissions); err != nil {
		return err
	}

	mapped := make(map[int64]map[string][]ac.Permission, len(ids)-1)
	for _, p := range permissions {
		if mapped[p.RoleID] == nil {
			mapped[p.RoleID] = make(map[string][]ac.Permission)
		}
		mapped[p.RoleID][p.Scope] = append(mapped[p.RoleID][p.Scope], p)
	}

	var toAdd []ac.Permission
	now := time.Now()

	for id, a := range mapped {
		for scope, p := range a {
			if hasFolderView(p) {
				toAdd = append(toAdd, ac.Permission{
					RoleID:  id,
					Updated: now,
					Created: now,
					Scope:   scope,
					Action:  ac.ActionAlertingRuleRead,
				})
			}

			if hasFolderAdmin(p) || hasFolderEdit(p) {
				toAdd = append(
					toAdd,
					ac.Permission{
						RoleID:  id,
						Updated: now,
						Created: now,
						Scope:   scope,
						Action:  ac.ActionAlertingRuleCreate,
					},
					ac.Permission{
						RoleID:  id,
						Updated: now,
						Created: now,
						Scope:   scope,
						Action:  ac.ActionAlertingRuleDelete,
					},
					ac.Permission{
						RoleID:  id,
						Updated: now,
						Created: now,
						Scope:   scope,
						Action:  ac.ActionAlertingRuleUpdate,
					},
				)
			}
		}
	}

	if len(toAdd) == 0 {
		return nil
	}

	err := batch(len(toAdd), batchSize, func(start, end int) error {
		if _, err := sess.InsertMulti(toAdd[start:end]); err != nil {
			return err
		}
		return nil
	})

	if err != nil {
		return err
	}

	return nil
}

const managedFolderAlertActionsRepeatMigratorID = "managed folder permissions alert actions repeated migration"

/*
AddManagedFolderAlertActionsMigration has to be run after AddDashboardPermissionsMigrator, as it is only effective if dashboard permissions have already been migrated.
AddManagedFolderAlertActionsRepeatMigrator ensures that alerting permissions that have already been added won't get added twice.
*/
func AddManagedFolderAlertActionsRepeatMigration(mg *migrator.Migrator) {
	mg.AddMigration(managedFolderAlertActionsRepeatMigratorID, &managedFolderAlertActionsRepeatMigrator{})
}

const managedFolderAlertActionsRepeatMigratorFixedID = "managed folder permissions alert actions repeated fixed migration"

/*
AddManagedFolderAlertActionsRepeatFixedMigration is a fixed version of AddManagedFolderAlertActionsRepeatMigration.
*/
func AddManagedFolderAlertActionsRepeatFixedMigration(mg *migrator.Migrator) {
	mg.AddMigration(managedFolderAlertActionsRepeatMigratorFixedID, &managedFolderAlertActionsRepeatMigrator{})
}

type managedFolderAlertActionsRepeatMigrator struct {
	migrator.MigrationBase
}

func (m *managedFolderAlertActionsRepeatMigrator) SQL(dialect migrator.Dialect) string {
	return CodeMigrationSQL
}

func (m *managedFolderAlertActionsRepeatMigrator) Exec(sess *xorm.Session, mg *migrator.Migrator) error {
	var ids []interface{}
	if err := sess.SQL("SELECT id FROM role WHERE name LIKE 'managed:%'").Find(&ids); err != nil {
		return err
	}

	if len(ids) == 0 {
		return nil
	}

	var permissions []ac.Permission
	if err := sess.SQL("SELECT role_id, action, scope FROM permission WHERE role_id IN(?"+strings.Repeat(" ,?", len(ids)-1)+") AND scope LIKE 'folders:%'", ids...).Find(&permissions); err != nil {
		return err
	}

	mapped := make(map[int64]map[string][]ac.Permission, len(ids)-1)
	for _, p := range permissions {
		if mapped[p.RoleID] == nil {
			mapped[p.RoleID] = make(map[string][]ac.Permission)
		}
		mapped[p.RoleID][p.Scope] = append(mapped[p.RoleID][p.Scope], p)
	}

	var toAdd []ac.Permission
	now := time.Now()

	for id, a := range mapped {
		for scope, p := range a {
			// previous migration added this permission, but it was not added to the toAdd slice
			// because we were checking all permissions on top of folders, not just the scoped ones
			//
			// what we had:
			// if !hasAction(ac.<Action>, permissions) {
			// should have been:
			// if !hasAction(ac.<Action>, p) {
			//
			// see PR for explanation: https://github.com/grafana/grafana/pull/58054
			if hasFolderView(p) {
				if !hasAction(ac.ActionAlertingRuleRead, p) {
					toAdd = append(toAdd, ac.Permission{
						RoleID:  id,
						Updated: now,
						Created: now,
						Scope:   scope,
						Action:  ac.ActionAlertingRuleRead,
					})
				}
			}

			if hasFolderAdmin(p) || hasFolderEdit(p) {
				if !hasAction(ac.ActionAlertingRuleCreate, p) {
					toAdd = append(toAdd, ac.Permission{
						RoleID:  id,
						Updated: now,
						Created: now,
						Scope:   scope,
						Action:  ac.ActionAlertingRuleCreate,
					})
				}
				if !hasAction(ac.ActionAlertingRuleDelete, p) {
					toAdd = append(toAdd, ac.Permission{
						RoleID:  id,
						Updated: now,
						Created: now,
						Scope:   scope,
						Action:  ac.ActionAlertingRuleDelete,
					})
				}
				if !hasAction(ac.ActionAlertingRuleUpdate, p) {
					toAdd = append(toAdd, ac.Permission{
						RoleID:  id,
						Updated: now,
						Created: now,
						Scope:   scope,
						Action:  ac.ActionAlertingRuleUpdate,
					})
				}
			}
		}
	}

	if len(toAdd) == 0 {
		return nil
	}

	err := batch(len(toAdd), batchSize, func(start, end int) error {
		if _, err := sess.InsertMulti(toAdd[start:end]); err != nil {
			return err
		}
		return nil
	})

	if err != nil {
		return err
	}

	return nil
}

func hasFolderAdmin(permissions []ac.Permission) bool {
	return hasActions(folderPermissionTranslation[dashboards.PERMISSION_ADMIN], permissions)
}

func hasFolderEdit(permissions []ac.Permission) bool {
	return hasActions(folderPermissionTranslation[dashboards.PERMISSION_EDIT], permissions)
}

func hasFolderView(permissions []ac.Permission) bool {
	return hasActions(folderPermissionTranslation[dashboards.PERMISSION_VIEW], permissions)
}

func hasActions(actions []string, permissions []ac.Permission) bool {
	var contains int
	for _, action := range actions {
		for _, p := range permissions {
			if action == p.Action {
				contains++
				break
			}
		}
	}
	return contains >= len(actions)
}

func hasAction(action string, permissions []ac.Permission) bool {
	return hasActions([]string{action}, permissions)
}<|MERGE_RESOLUTION|>--- conflicted
+++ resolved
@@ -222,15 +222,9 @@
 	return fmt.Sprintf("managed:builtins:%s:permissions", strings.ToLower(string(*p.Role)))
 }
 
-<<<<<<< HEAD
-func deduplicateAcl(acl []models.DashboardACL) []models.DashboardACL {
-	output := make([]models.DashboardACL, 0, len(acl))
-	uniqueACL := map[string]models.DashboardACL{}
-=======
 func deduplicateAcl(acl []dashboards.DashboardACL) []dashboards.DashboardACL {
 	output := make([]dashboards.DashboardACL, 0, len(acl))
 	uniqueACL := map[string]dashboards.DashboardACL{}
->>>>>>> ac7f9d45
 	for _, item := range acl {
 		// acl items with userID or teamID is enforced to be unique by sql constraint, so we can skip those
 		if item.UserID > 0 || item.TeamID > 0 {
