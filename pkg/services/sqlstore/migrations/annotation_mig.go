package migrations

import (
	"github.com/go-xorm/xorm"
	. "github.com/grafana/grafana/pkg/services/sqlstore/migrator"
)

func addAnnotationMig(mg *Migrator) {

	table := Table{
		Name: "annotation",
		Columns: []*Column{
			{Name: "id", Type: DB_BigInt, IsPrimaryKey: true, IsAutoIncrement: true},
			{Name: "org_id", Type: DB_BigInt, Nullable: false},
			{Name: "alert_id", Type: DB_BigInt, Nullable: true},
			{Name: "user_id", Type: DB_BigInt, Nullable: true},
			{Name: "dashboard_id", Type: DB_BigInt, Nullable: true},
			{Name: "panel_id", Type: DB_BigInt, Nullable: true},
			{Name: "category_id", Type: DB_BigInt, Nullable: true},
			{Name: "type", Type: DB_NVarchar, Length: 25, Nullable: false},
			{Name: "title", Type: DB_Text, Nullable: false},
			{Name: "text", Type: DB_Text, Nullable: false},
			{Name: "metric", Type: DB_NVarchar, Length: 255, Nullable: true},
			{Name: "prev_state", Type: DB_NVarchar, Length: 25, Nullable: false},
			{Name: "new_state", Type: DB_NVarchar, Length: 25, Nullable: false},
			{Name: "data", Type: DB_Text, Nullable: false},
			{Name: "epoch", Type: DB_BigInt, Nullable: false},
		},
		Indices: []*Index{
			{Cols: []string{"org_id", "alert_id"}, Type: IndexType},
			{Cols: []string{"org_id", "type"}, Type: IndexType},
			{Cols: []string{"org_id", "category_id"}, Type: IndexType},
			{Cols: []string{"org_id", "dashboard_id", "panel_id", "epoch"}, Type: IndexType},
			{Cols: []string{"org_id", "epoch"}, Type: IndexType},
		},
	}

	mg.AddMigration("Drop old annotation table v4", NewDropTableMigration("annotation"))
	mg.AddMigration("create annotation table v5", NewAddTableMigration(table))

	// create indices
	mg.AddMigration("add index annotation 0 v3", NewAddIndexMigration(table, table.Indices[0]))
	mg.AddMigration("add index annotation 1 v3", NewAddIndexMigration(table, table.Indices[1]))
	mg.AddMigration("add index annotation 2 v3", NewAddIndexMigration(table, table.Indices[2]))
	mg.AddMigration("add index annotation 3 v3", NewAddIndexMigration(table, table.Indices[3]))
	mg.AddMigration("add index annotation 4 v3", NewAddIndexMigration(table, table.Indices[4]))

	mg.AddMigration("Update annotation table charset", NewTableCharsetMigration("annotation", []*Column{
		{Name: "type", Type: DB_NVarchar, Length: 25, Nullable: false},
		{Name: "title", Type: DB_Text, Nullable: false},
		{Name: "text", Type: DB_Text, Nullable: false},
		{Name: "metric", Type: DB_NVarchar, Length: 255, Nullable: true},
		{Name: "prev_state", Type: DB_NVarchar, Length: 25, Nullable: false},
		{Name: "new_state", Type: DB_NVarchar, Length: 25, Nullable: false},
		{Name: "data", Type: DB_Text, Nullable: false},
	}))

	mg.AddMigration("Add column region_id to annotation table", NewAddColumnMigration(table, &Column{
		Name: "region_id", Type: DB_BigInt, Nullable: true, Default: "0",
	}))

	categoryIdIndex := &Index{Cols: []string{"org_id", "category_id"}, Type: IndexType}
	mg.AddMigration("Drop category_id index", NewDropIndexMigration(table, categoryIdIndex))

	mg.AddMigration("Add column tags to annotation table", NewAddColumnMigration(table, &Column{
		Name: "tags", Type: DB_NVarchar, Nullable: true, Length: 500,
	}))

	///
	/// Annotation tag
	///
	annotationTagTable := Table{
		Name: "annotation_tag",
		Columns: []*Column{
			{Name: "annotation_id", Type: DB_BigInt, Nullable: false},
			{Name: "tag_id", Type: DB_BigInt, Nullable: false},
		},
		Indices: []*Index{
			{Cols: []string{"annotation_id", "tag_id"}, Type: UniqueIndex},
		},
	}

	mg.AddMigration("Create annotation_tag table v2", NewAddTableMigration(annotationTagTable))
	mg.AddMigration("Add unique index annotation_tag.annotation_id_tag_id", NewAddIndexMigration(annotationTagTable, annotationTagTable.Indices[0]))

	//
	// clear alert text
	//
	updateTextFieldSql := "UPDATE annotation SET TEXT = '' WHERE alert_id > 0"
	mg.AddMigration("Update alert annotations and set TEXT to empty", NewRawSqlMigration(updateTextFieldSql))

	//
	// Add a 'created' & 'updated' column
	//
	mg.AddMigration("Add created time to annotation table", NewAddColumnMigration(table, &Column{
		Name: "created", Type: DB_BigInt, Nullable: true, Default: "0",
	}))
	mg.AddMigration("Add updated time to annotation table", NewAddColumnMigration(table, &Column{
		Name: "updated", Type: DB_BigInt, Nullable: true, Default: "0",
	}))
	mg.AddMigration("Add index for created in annotation table", NewAddIndexMigration(table, &Index{
		Cols: []string{"org_id", "created"}, Type: IndexType,
	}))
	mg.AddMigration("Add index for updated in annotation table", NewAddIndexMigration(table, &Index{
		Cols: []string{"org_id", "updated"}, Type: IndexType,
	}))

	//
	// Convert epoch saved as seconds to milliseconds
	//
	updateEpochSql := "UPDATE annotation SET epoch = (epoch*1000) where epoch < 9999999999"
	mg.AddMigration("Convert existing annotations from seconds to milliseconds", NewRawSqlMigration(updateEpochSql))

	//
	// 6.4: Make Regions a single annotation row
	//
	mg.AddMigration("Add epoch_end column", NewAddColumnMigration(table, &Column{
		Name: "epoch_end", Type: DB_BigInt, Nullable: false, Default: "0",
	}))
	mg.AddMigration("Add index for epoch_end", NewAddIndexMigration(table, &Index{
		Cols: []string{"org_id", "epoch", "epoch_end"}, Type: IndexType,
	}))
	mg.AddMigration("Make epoch_end the same as epoch", NewRawSqlMigration("UPDATE annotation SET epoch_end = epoch"))
	mg.AddMigration("Move region to single row", &AddMakeRegionSingleRowMigration{})

	//
	// 6.6.1: Optimize annotation queries
	//
	mg.AddMigration("Remove index org_id_epoch from annotation table", NewDropIndexMigration(table, &Index{
		Cols: []string{"org_id", "epoch"}, Type: IndexType,
	}))

	mg.AddMigration("Remove index org_id_dashboard_id_panel_id_epoch from annotation table", NewDropIndexMigration(table, &Index{
		Cols: []string{"org_id", "dashboard_id", "panel_id", "epoch"}, Type: IndexType,
	}))

	mg.AddMigration("Add index for org_id_dashboard_id_epoch_end_epoch on annotation table", NewAddIndexMigration(table, &Index{
		Cols: []string{"org_id", "dashboard_id", "epoch_end", "epoch"}, Type: IndexType,
	}))

	mg.AddMigration("Add index for org_id_epoch_end_epoch on annotation table", NewAddIndexMigration(table, &Index{
		Cols: []string{"org_id", "epoch_end", "epoch"}, Type: IndexType,
	}))

	mg.AddMigration("Remove index org_id_epoch_epoch_end from annotation table", NewDropIndexMigration(table, &Index{
		Cols: []string{"org_id", "epoch", "epoch_end"}, Type: IndexType,
	}))
<<<<<<< HEAD
=======

	mg.AddMigration("Add index for alert_id on annotation table", NewAddIndexMigration(table, &Index{
		Cols: []string{"alert_id"}, Type: IndexType,
	}))
>>>>>>> ca6d08d5
}

type AddMakeRegionSingleRowMigration struct {
	MigrationBase
}

func (m *AddMakeRegionSingleRowMigration) Sql(dialect Dialect) string {
	return "code migration"
}

type TempRegionInfoDTO struct {
	RegionId int64
	Epoch    int64
}

func (m *AddMakeRegionSingleRowMigration) Exec(sess *xorm.Session, mg *Migrator) error {
	regions := make([]*TempRegionInfoDTO, 0)

	err := sess.SQL("SELECT region_id, epoch FROM annotation WHERE region_id>0 AND region_id <> id").Find(&regions)

	if err != nil {
		return err
	}

	for _, region := range regions {
		_, err := sess.Exec("UPDATE annotation SET epoch_end = ? WHERE id = ?", region.Epoch, region.RegionId)
		if err != nil {
			return err
		}
	}

	_, err = sess.Exec("DELETE FROM annotation WHERE region_id > 0 AND id <> region_id")
	return err
}<|MERGE_RESOLUTION|>--- conflicted
+++ resolved
@@ -145,13 +145,10 @@
 	mg.AddMigration("Remove index org_id_epoch_epoch_end from annotation table", NewDropIndexMigration(table, &Index{
 		Cols: []string{"org_id", "epoch", "epoch_end"}, Type: IndexType,
 	}))
-<<<<<<< HEAD
-=======
 
 	mg.AddMigration("Add index for alert_id on annotation table", NewAddIndexMigration(table, &Index{
 		Cols: []string{"alert_id"}, Type: IndexType,
 	}))
->>>>>>> ca6d08d5
 }
 
 type AddMakeRegionSingleRowMigration struct {
