package ualert

import (
	"context"
	"encoding/base64"
	"encoding/json"
	"fmt"
	"os"
	"path/filepath"
	"strconv"
	"strings"
	"time"

	pb "github.com/prometheus/alertmanager/silence/silencepb"
	"xorm.io/xorm"

	ngmodels "github.com/grafana/grafana/pkg/services/ngalert/models"
	"github.com/grafana/grafana/pkg/services/ngalert/notifier/channels"
	"github.com/grafana/grafana/pkg/services/sqlstore/migrator"
	"github.com/grafana/grafana/pkg/setting"
	"github.com/grafana/grafana/pkg/util"
)

const GENERAL_FOLDER = "General Alerting"
const DASHBOARD_FOLDER = "%s Alerts - %s"

// MaxFolderName is the maximum length of the folder name generated using DASHBOARD_FOLDER format
const MaxFolderName = 255

// FOLDER_CREATED_BY us used to track folders created by this migration
// during alert migration cleanup.
const FOLDER_CREATED_BY = -8

const KV_NAMESPACE = "alertmanager"

var migTitle = "move dashboard alerts to unified alerting"

var rmMigTitle = "remove unified alerting data"

const clearMigrationEntryTitle = "clear migration entry %q"
const codeMigration = "code migration"

type MigrationError struct {
	AlertId int64
	Err     error
}

func (e MigrationError) Error() string {
	return fmt.Sprintf("failed to migrate alert %d: %s", e.AlertId, e.Err.Error())
}

func (e *MigrationError) Unwrap() error { return e.Err }

func AddDashAlertMigration(mg *migrator.Migrator) {
	logs, err := mg.GetMigrationLog()
	if err != nil {
		mg.Logger.Error("alert migration failure: could not get migration log", "error", err)
		os.Exit(1)
	}

	_, migrationRun := logs[migTitle]

	switch {
	// If unified alerting is enabled and the upgrade migration has not been run
	case mg.Cfg.UnifiedAlerting.IsEnabled() && !migrationRun:
		// Remove the migration entry that removes all unified alerting data. This is so when the feature
		// flag is removed in future the "remove unified alerting data" migration will be run again.
		mg.AddMigration(fmt.Sprintf(clearMigrationEntryTitle, rmMigTitle), &clearMigrationEntry{
			migrationID: rmMigTitle,
		})
		if err != nil {
			mg.Logger.Error("alert migration error: could not clear alert migration for removing data", "error", err)
		}
		mg.AddMigration(migTitle, &migration{
			seenChannelUIDs: make(map[string]struct{}),
			silences:        make(map[int64][]*pb.MeshSilence),
		})
	// If unified alerting is disabled and upgrade migration has been run
	case !mg.Cfg.UnifiedAlerting.IsEnabled() && migrationRun:
		// If legacy alerting is also disabled, there is nothing to do
		if setting.AlertingEnabled != nil && !*setting.AlertingEnabled {
			return
		}

		// Safeguard to prevent data loss when migrating from UA to LA
		if !mg.Cfg.ForceMigration {
			panic("Grafana has already been migrated to Unified Alerting.\nAny alert rules created while using Unified Alerting will be deleted by rolling back.\n\nSet force_migration=true in your grafana.ini and restart Grafana to roll back and delete Unified Alerting configuration data.")
		}
		// Remove the migration entry that creates unified alerting data. This is so when the feature
		// flag is enabled in the future the migration "move dashboard alerts to unified alerting" will be run again.
		mg.AddMigration(fmt.Sprintf(clearMigrationEntryTitle, migTitle), &clearMigrationEntry{
			migrationID: migTitle,
		})
		if err != nil {
			mg.Logger.Error("alert migration error: could not clear dashboard alert migration", "error", err)
		}
		mg.AddMigration(rmMigTitle, &rmMigration{})
	}
}

// RerunDashAlertMigration force the dashboard alert migration to run
// to make sure that the Alertmanager configurations will be created for each organisation
func RerunDashAlertMigration(mg *migrator.Migrator) {
	logs, err := mg.GetMigrationLog()
	if err != nil {
		mg.Logger.Error("alert migration failure: could not get migration log", "error", err)
		os.Exit(1)
	}

	cloneMigTitle := fmt.Sprintf("clone %s", migTitle)

	_, migrationRun := logs[cloneMigTitle]
	ngEnabled := mg.Cfg.UnifiedAlerting.IsEnabled()

	switch {
	case ngEnabled && !migrationRun:
		// The only use of this migration is when a user enabled ng-alerting before 8.2.
		mg.AddMigration(cloneMigTitle, &upgradeNgAlerting{})
		// if user disables the feature flag and enables it back.
		// This migration does not need to be run because the original migration AddDashAlertMigration does what's needed
	}
}

func AddDashboardUIDPanelIDMigration(mg *migrator.Migrator) {
	logs, err := mg.GetMigrationLog()
	if err != nil {
		mg.Logger.Error("alert migration failure: could not get migration log", "error", err)
		os.Exit(1)
	}

	migrationID := "update dashboard_uid and panel_id from existing annotations"
	_, migrationRun := logs[migrationID]
	ngEnabled := mg.Cfg.UnifiedAlerting.IsEnabled()
	undoMigrationID := "undo " + migrationID

	if ngEnabled && !migrationRun {
		// If ngalert is enabled and the migration has not been run then run it.
		mg.AddMigration(migrationID, &updateDashboardUIDPanelIDMigration{})
	} else if !ngEnabled && migrationRun {
		// If ngalert is disabled and the migration has been run then remove it
		// from the migration log so it will run if ngalert is re-enabled.
		mg.AddMigration(undoMigrationID, &clearMigrationEntry{
			migrationID: migrationID,
		})
	}
}

// updateDashboardUIDPanelIDMigration sets the dashboard_uid and panel_id columns
// from the __dashboardUid__ and __panelId__ annotations.
type updateDashboardUIDPanelIDMigration struct {
	migrator.MigrationBase
}

func (m *updateDashboardUIDPanelIDMigration) SQL(_ migrator.Dialect) string {
	return "set dashboard_uid and panel_id migration"
}

func (m *updateDashboardUIDPanelIDMigration) Exec(sess *xorm.Session, mg *migrator.Migrator) error {
	var results []struct {
		ID          int64             `xorm:"id"`
		Annotations map[string]string `xorm:"annotations"`
	}
	if err := sess.SQL(`SELECT id, annotations FROM alert_rule`).Find(&results); err != nil {
		return fmt.Errorf("failed to get annotations for all alert rules: %w", err)
	}
	for _, next := range results {
		var (
			dashboardUID *string
			panelID      *int64
		)
		if s, ok := next.Annotations[ngmodels.DashboardUIDAnnotation]; ok {
			dashboardUID = &s
		}
		if s, ok := next.Annotations[ngmodels.PanelIDAnnotation]; ok {
			i, err := strconv.ParseInt(s, 10, 64)
			if err != nil {
				return fmt.Errorf("the %s annotation does not contain a valid Panel ID: %w", ngmodels.PanelIDAnnotation, err)
			}
			panelID = &i
		}
		// We do not want to set panel_id to a non-nil value when dashboard_uid is nil
		// as panel_id is not unique and so cannot be queried without its dashboard_uid.
		// This can happen where users have deleted the dashboard_uid annotation but kept
		// the panel_id annotation.
		if dashboardUID != nil {
			if _, err := sess.Exec(`UPDATE alert_rule SET dashboard_uid = ?, panel_id = ? WHERE id = ?`,
				dashboardUID,
				panelID,
				next.ID); err != nil {
				return fmt.Errorf("failed to set dashboard_uid and panel_id for alert rule: %w", err)
			}
		}
	}
	return nil
}

// clearMigrationEntry removes an entry fromt the migration_log table.
// This migration is not recorded in the migration_log so that it can re-run several times.
type clearMigrationEntry struct {
	migrator.MigrationBase

	migrationID string
}

func (m *clearMigrationEntry) SQL(dialect migrator.Dialect) string {
	return "clear migration entry code migration"
}

func (m *clearMigrationEntry) Exec(sess *xorm.Session, mg *migrator.Migrator) error {
	_, err := sess.SQL(`DELETE from migration_log where migration_id = ?`, m.migrationID).Query()
	if err != nil {
		return fmt.Errorf("failed to clear migration entry %v: %w", m.migrationID, err)
	}
	return nil
}

func (m *clearMigrationEntry) SkipMigrationLog() bool {
	return true
}

type migration struct {
	migrator.MigrationBase
	// session and mg are attached for convenience.
	sess *xorm.Session
	mg   *migrator.Migrator

	seenChannelUIDs map[string]struct{}
	silences        map[int64][]*pb.MeshSilence
}

func (m *migration) SQL(dialect migrator.Dialect) string {
	return codeMigration
}

//nolint:gocyclo
func (m *migration) Exec(sess *xorm.Session, mg *migrator.Migrator) error {
	m.sess = sess
	m.mg = mg

	dashAlerts, err := m.slurpDashAlerts()
	if err != nil {
		return err
	}
	mg.Logger.Info("alerts found to migrate", "alerts", len(dashAlerts))

	// [orgID, dataSourceId] -> UID
	dsIDMap, err := m.slurpDSIDs()
	if err != nil {
		return err
	}

	// [orgID, dashboardId] -> dashUID
	dashIDMap, err := m.slurpDashUIDs()
	if err != nil {
		return err
	}

	// cache for folders created for dashboards that have custom permissions
	folderCache := make(map[string]*dashboard)
	// cache for the general folders
	generalFolderCache := make(map[int64]*dashboard)

	// Per org map of newly created rules to which notification channels it should send to.
	rulesPerOrg := make(map[int64]map[*alertRule][]uidOrID)

	for _, da := range dashAlerts {
		newCond, err := transConditions(*da.ParsedSettings, da.OrgId, dsIDMap)
		if err != nil {
			return err
		}

		da.DashboardUID = dashIDMap[[2]int64{da.OrgId, da.DashboardId}]

		// get dashboard
		dash := dashboard{}
		exists, err := m.sess.Where("org_id=? AND uid=?", da.OrgId, da.DashboardUID).Get(&dash)
		if err != nil {
			return MigrationError{
				Err:     fmt.Errorf("failed to get dashboard %s under organisation %d: %w", da.DashboardUID, da.OrgId, err),
				AlertId: da.Id,
			}
		}
		if !exists {
			return MigrationError{
				Err:     fmt.Errorf("dashboard with UID %v under organisation %d not found: %w", da.DashboardUID, da.OrgId, err),
				AlertId: da.Id,
			}
		}

		folderHelper := folderHelper{
			sess: sess,
			mg:   mg,
		}

		var folder *dashboard
		switch {
		case dash.HasACL:
			folderName := getAlertFolderNameFromDashboard(&dash)
			f, ok := folderCache[folderName]
			if !ok {
				mg.Logger.Info("create a new folder for alerts that belongs to dashboard because it has custom permissions", "org", dash.OrgId, "dashboard_uid", dash.Uid, "folder", folderName)
				// create folder and assign the permissions of the dashboard (included default and inherited)
				f, err = folderHelper.createFolder(dash.OrgId, folderName)
				if err != nil {
					return MigrationError{
						Err:     fmt.Errorf("failed to create folder: %w", err),
						AlertId: da.Id,
					}
				}
				permissions, err := folderHelper.getACL(dash.OrgId, dash.Id)
				if err != nil {
					return MigrationError{
						Err:     fmt.Errorf("failed to get dashboard %d under organisation %d permissions: %w", dash.Id, dash.OrgId, err),
						AlertId: da.Id,
					}
				}
				err = folderHelper.setACL(f.OrgId, f.Id, permissions)
				if err != nil {
					return MigrationError{
						Err:     fmt.Errorf("failed to set folder %d under organisation %d permissions: %w", f.Id, f.OrgId, err),
						AlertId: da.Id,
					}
				}
				folderCache[folderName] = f
			}
			folder = f
		case dash.FolderId > 0:
			// get folder if exists
			f, err := folderHelper.getFolder(dash, da)
			if err != nil {
				return MigrationError{
					Err:     err,
					AlertId: da.Id,
				}
			}
			folder = &f
		default:
			f, ok := generalFolderCache[dash.OrgId]
			if !ok {
				// get or create general folder
				f, err = folderHelper.getOrCreateGeneralFolder(dash.OrgId)
				if err != nil {
					return MigrationError{
						Err:     fmt.Errorf("failed to get or create general folder under organisation %d: %w", dash.OrgId, err),
						AlertId: da.Id,
					}
				}
				generalFolderCache[dash.OrgId] = f
			}
			// No need to assign default permissions to general folder
			// because they are included to the query result if it's a folder with no permissions
			// https://github.com/grafana/grafana/blob/076e2ce06a6ecf15804423fcc8dca1b620a321e5/pkg/services/sqlstore/dashboard_acl.go#L109
			folder = f
		}

		if folder.Uid == "" {
			return MigrationError{
				Err:     fmt.Errorf("empty folder identifier"),
				AlertId: da.Id,
			}
		}
		rule, err := m.makeAlertRule(*newCond, da, folder.Uid)
		if err != nil {
			return err
		}

		if _, ok := rulesPerOrg[rule.OrgID]; !ok {
			rulesPerOrg[rule.OrgID] = make(map[*alertRule][]uidOrID)
		}
		if _, ok := rulesPerOrg[rule.OrgID][rule]; !ok {
			rulesPerOrg[rule.OrgID][rule] = extractChannelIDs(da)
		} else {
			return MigrationError{
				Err:     fmt.Errorf("duplicate generated rule UID"),
				AlertId: da.Id,
			}
		}
	}

	for orgID := range rulesPerOrg {
		if err := m.writeSilencesFile(orgID); err != nil {
			m.mg.Logger.Error("alert migration error: failed to write silence file", "err", err)
		}
	}

	amConfigPerOrg, err := m.setupAlertmanagerConfigs(rulesPerOrg)
	if err != nil {
		return err
	}

	err = m.insertRules(mg, rulesPerOrg)
	if err != nil {
		return err
	}

	for orgID, amConfig := range amConfigPerOrg {
		if err := m.writeAlertmanagerConfig(orgID, amConfig); err != nil {
			return err
		}
	}

	return nil
}

func (m *migration) insertRules(mg *migrator.Migrator, rulesPerOrg map[int64]map[*alertRule][]uidOrID) error {
	for _, rules := range rulesPerOrg {
		for rule := range rules {
			var err error
			if strings.HasPrefix(mg.Dialect.DriverName(), migrator.Postgres) {
				err = mg.InTransaction(func(sess *xorm.Session) error {
					_, err := sess.Insert(rule)
					return err
				})
			} else {
				_, err = m.sess.Insert(rule)
			}
			if err != nil {
				// TODO better error handling, if constraint
				rule.Title += fmt.Sprintf(" %v", rule.UID)
				rule.RuleGroup += fmt.Sprintf(" %v", rule.UID)

				_, err = m.sess.Insert(rule)
				if err != nil {
					return err
				}
			}

			// create entry in alert_rule_version
			_, err = m.sess.Insert(rule.makeVersion())
			if err != nil {
				return err
			}
		}
	}
	return nil
}

func (m *migration) writeAlertmanagerConfig(orgID int64, amConfig *PostableUserConfig) error {
	rawAmConfig, err := json.Marshal(amConfig)
	if err != nil {
		return err
	}

	// We don't need to apply the configuration, given the multi org alertmanager will do an initial sync before the server is ready.
	_, err = m.sess.Insert(AlertConfiguration{
		AlertmanagerConfiguration: string(rawAmConfig),
		// Since we are migration for a snapshot of the code, it is always going to migrate to
		// the v1 config.
		ConfigurationVersion: "v1",
		OrgID:                orgID,
	})
	if err != nil {
		return err
	}

	return nil
}

// validateAlertmanagerConfig validates the alertmanager configuration produced by the migration against the receivers.
func (m *migration) validateAlertmanagerConfig(orgID int64, config *PostableUserConfig) error {
	for _, r := range config.AlertmanagerConfig.Receivers {
		for _, gr := range r.GrafanaManagedReceivers {
			// First, let's decode the secure settings - given they're stored as base64.
			secureSettings := make(map[string][]byte, len(gr.SecureSettings))
			for k, v := range gr.SecureSettings {
				d, err := base64.StdEncoding.DecodeString(v)
				if err != nil {
					return err
				}
				secureSettings[k] = d
			}

			var (
				cfg = &channels.NotificationChannelConfig{
					UID:                   gr.UID,
					OrgID:                 orgID,
					Name:                  gr.Name,
					Type:                  gr.Type,
					DisableResolveMessage: gr.DisableResolveMessage,
					Settings:              gr.Settings,
					SecureSettings:        secureSettings,
				}
				err error
			)

			// decryptFunc represents the legacy way of decrypting data. Before the migration, we don't need any new way,
			// given that the previous alerting will never support it.
			decryptFunc := func(_ context.Context, sjd map[string][]byte, key string, fallback string) string {
				if value, ok := sjd[key]; ok {
					decryptedData, err := util.Decrypt(value, setting.SecretKey)
					if err != nil {
						m.mg.Logger.Warn("unable to decrypt key '%s' for %s receiver with uid %s, returning fallback.", key, gr.Type, gr.UID)
						return fallback
					}
					return string(decryptedData)
				}
				return fallback
			}
			receiverFactory, exists := channels.Factory(gr.Type)
			if !exists {
				return fmt.Errorf("notifier %s is not supported", gr.Type)
			}
			factoryConfig, err := channels.NewFactoryConfig(cfg, nil, decryptFunc, nil, nil)
			if err != nil {
				return err
			}
			_, err = receiverFactory(factoryConfig)
			if err != nil {
				return err
			}
		}
	}

	return nil
}

type AlertConfiguration struct {
	ID    int64 `xorm:"pk autoincr 'id'"`
	OrgID int64 `xorm:"org_id"`

	AlertmanagerConfiguration string
	ConfigurationVersion      string
	CreatedAt                 int64 `xorm:"created"`
}

// rmMigration removes Grafana 8 alert data
type rmMigration struct {
	migrator.MigrationBase
}

func (m *rmMigration) SQL(dialect migrator.Dialect) string {
	return codeMigration
}

func (m *rmMigration) Exec(sess *xorm.Session, mg *migrator.Migrator) error {
	_, err := sess.Exec("delete from alert_rule")
	if err != nil {
		return err
	}

	_, err = sess.Exec("delete from alert_rule_version")
	if err != nil {
		return err
	}

	_, err = sess.Exec("delete from dashboard_acl where dashboard_id IN (select id from dashboard where created_by = ?)", FOLDER_CREATED_BY)
	if err != nil {
		return err
	}

	_, err = sess.Exec("delete from dashboard where created_by = ?", FOLDER_CREATED_BY)
	if err != nil {
		return err
	}

	_, err = sess.Exec("delete from alert_configuration")
	if err != nil {
		return err
	}

	_, err = sess.Exec("delete from ngalert_configuration")
	if err != nil {
		return err
	}

	_, err = sess.Exec("delete from alert_instance")
	if err != nil {
		return err
	}

	exists, err := sess.IsTableExist("kv_store")
	if err != nil {
		return err
	}

	if exists {
		_, err = sess.Exec("delete from kv_store where namespace = ?", KV_NAMESPACE)
		if err != nil {
			return err
		}
	}

	files, err := getSilenceFileNamesForAllOrgs(mg)
	if err != nil {
		return err
	}
	for _, f := range files {
		if err := os.Remove(f); err != nil {
			mg.Logger.Error("alert migration error: failed to remove silence file", "file", f, "err", err)
		}
	}

	return nil
}

// rmMigrationWithoutLogging is similar migration to rmMigration
// but is not recorded in the migration_log table so that it can rerun in the future
type rmMigrationWithoutLogging = rmMigration

func (m *rmMigrationWithoutLogging) SkipMigrationLog() bool {
	return true
}

type upgradeNgAlerting struct {
	migrator.MigrationBase
}

var _ migrator.CodeMigration = &upgradeNgAlerting{}

func (u *upgradeNgAlerting) Exec(sess *xorm.Session, migrator *migrator.Migrator) error {
	firstOrgId, err := u.updateAlertConfigurations(sess, migrator)
	if err != nil {
		return err
	}
	u.updateAlertmanagerFiles(firstOrgId, migrator)
	return nil
}

func (u *upgradeNgAlerting) updateAlertConfigurations(sess *xorm.Session, migrator *migrator.Migrator) (int64, error) {
	// if there are records with org_id == 0 then the feature flag was enabled before 8.2 that introduced org separation.
	// if feature is enabled in 8.2 the migration "AddDashAlertMigration", which is effectively different from what was run in 8.1.x and earlier versions,
	// will handle organizations correctly, and, therefore, nothing needs to be fixed
	count, err := sess.Table(&AlertConfiguration{}).Where("org_id = 0").Count()
	if err != nil {
		return 0, fmt.Errorf("failed to query table alert_configuration: %w", err)
	}
	if count == 0 {
		return 0, nil // NOTHING TO DO
	}

	orgs := make([]int64, 0)
	// get all org IDs sorted in ascending order
	if err = sess.Table("org").OrderBy("id").Cols("id").Find(&orgs); err != nil {
		return 0, fmt.Errorf("failed to query table org: %w", err)
	}
	if len(orgs) == 0 { // should not really happen
		migrator.Logger.Info("No organizations are found. Nothing to migrate")
		return 0, nil
	}

	firstOrg := orgs[0]

	// assigning all configurations to the first org because 0 does not usually point to any
	migrator.Logger.Info("Assigning all existing records from alert_configuration to the first organization", "org", firstOrg)
	_, err = sess.Cols("org_id").Where("org_id = 0").Update(&AlertConfiguration{OrgID: firstOrg})
	if err != nil {
		return 0, fmt.Errorf("failed to update org_id for all rows in the table alert_configuration: %w", err)
	}

	// if there is a single organization it is safe to assume that all configurations belong to it.
	if len(orgs) == 1 {
		return firstOrg, nil
	}
	// if there are many organizations we cannot safely assume what organization an alert_configuration belongs to.
	// Therefore, we apply the default configuration to all organizations. The previous version could be restored if needed.
	migrator.Logger.Warn("Detected many organizations. The current alertmanager configuration will be replaced by the default one")
	configs := make([]*AlertConfiguration, 0, len(orgs))
	for _, org := range orgs {
		configs = append(configs, &AlertConfiguration{
			AlertmanagerConfiguration: migrator.Cfg.UnifiedAlerting.DefaultConfiguration,
			// Since we are migration for a snapshot of the code, it is always going to migrate to
			// the v1 config.
			ConfigurationVersion: "v1",
			OrgID:                org,
		})
	}

	_, err = sess.InsertMulti(configs)
	if err != nil {
		return 0, fmt.Errorf("failed to add default alertmanager configurations to every organization: %w", err)
	}
	return 0, nil
}

// updateAlertmanagerFiles scans the existing alerting directory '<data_dir>/alerting' for known files.
// If argument 'orgId' is not 0 updateAlertmanagerFiles moves all known files to the directory <data_dir>/alerting/<orgId>.
// Otherwise, it deletes those files.
// pre-8.2 version put all configuration files into the root of alerting directory. Since 8.2 configuration files are put in organization specific directory
func (u *upgradeNgAlerting) updateAlertmanagerFiles(orgId int64, migrator *migrator.Migrator) {
	knownFiles := map[string]interface{}{"__default__.tmpl": nil, "silences": nil, "notifications": nil}
	alertingDir := filepath.Join(migrator.Cfg.DataPath, "alerting")

	// do not fail if something goes wrong because these files are not used anymore. the worst that can happen is that we leave some leftovers behind
	deleteFile := func(fileName string) {
		path := filepath.Join(alertingDir, fileName)
		migrator.Logger.Info("Deleting alerting configuration file", "file", fileName)
		err := os.Remove(path)
		if err != nil {
			migrator.Logger.Warn("Failed to delete file", "file", path, "error", err)
		}
	}

	moveFile := func(fileName string) {
		alertingOrgDir := filepath.Join(alertingDir, strconv.FormatInt(orgId, 10))
		if err := os.MkdirAll(alertingOrgDir, 0750); err != nil {
			migrator.Logger.Error("Failed to create alerting directory for organization. Skip moving the file and delete it instead", "target_dir", alertingOrgDir, "org_id", orgId, "error", err, "file", fileName)
			deleteFile(fileName)
			return
		}
		err := os.Rename(filepath.Join(alertingDir, fileName), filepath.Join(alertingOrgDir, fileName))
		if err != nil {
			migrator.Logger.Error("Failed to move alertmanager configuration file to organization.", "source_dir", alertingDir, "target_dir", alertingOrgDir, "org_id", orgId, "error", err, "file", fileName)
			deleteFile(fileName)
		}
	}

	entries, err := os.ReadDir(alertingDir)
	if err != nil {
		if !os.IsNotExist(err) {
			keys := make([]string, 0, len(knownFiles))
			for key := range knownFiles {
				keys = append(keys, key)
			}
			migrator.Logger.Warn("Failed to clean up alerting directory. There may be files that are not used anymore.", "path", alertingDir, "files_to_delete", keys, "error", err)
		}
	}

	for _, entry := range entries {
		_, known := knownFiles[entry.Name()]
		if known {
			if orgId == 0 {
				deleteFile(entry.Name())
			} else {
				moveFile(entry.Name())
			}
		}
	}
}

func (u *upgradeNgAlerting) SQL(migrator.Dialect) string {
<<<<<<< HEAD
	return "code migration"
=======
	return codeMigration
>>>>>>> 89b365f8
}

// getAlertFolderNameFromDashboard generates a folder name for alerts that belong to a dashboard. Formats the string according to DASHBOARD_FOLDER format.
// If the resulting string exceeds the migrations.MaxTitleLength, the dashboard title is stripped to be at the maximum length
func getAlertFolderNameFromDashboard(dash *dashboard) string {
	maxLen := MaxFolderName - len(fmt.Sprintf(DASHBOARD_FOLDER, "", dash.Uid))
	title := dash.Title
	if len(title) > maxLen {
		title = title[:maxLen]
	}
	return fmt.Sprintf(DASHBOARD_FOLDER, title, dash.Uid) // include UID to the name to avoid collision
}

// CreateDefaultFoldersForAlertingMigration creates a folder dedicated for alerting if no folders exist
func CreateDefaultFoldersForAlertingMigration(mg *migrator.Migrator) {
	if !mg.Cfg.UnifiedAlerting.IsEnabled() {
		return
	}
	mg.AddMigration("create default alerting folders", &createDefaultFoldersForAlertingMigration{})
}

type createDefaultFoldersForAlertingMigration struct {
	migrator.MigrationBase
}

func (c createDefaultFoldersForAlertingMigration) Exec(sess *xorm.Session, migrator *migrator.Migrator) error {
	helper := folderHelper{
		sess: sess,
		mg:   migrator,
	}

	var rows []struct {
		Id   int64
		Name string
	}

	if err := sess.Table("org").Cols("id", "name").Find(&rows); err != nil {
		return fmt.Errorf("failed to read the list of organizations: %w", err)
	}

	orgsWithFolders, err := helper.getOrgsIDThatHaveFolders()
	if err != nil {
		return fmt.Errorf("failed to list organizations that have at least one folder: %w", err)
	}

	for _, row := range rows {
		// if there's at least one folder in the org or if alerting is disabled for that org, skip adding the default folder
		if _, ok := orgsWithFolders[row.Id]; ok {
			migrator.Logger.Debug("Skip adding default alerting folder because organization already has at least one folder", "org_id", row.Id)
			continue
		}
		if _, ok := migrator.Cfg.UnifiedAlerting.DisabledOrgs[row.Id]; ok {
			migrator.Logger.Debug("Skip adding default alerting folder because alerting is disabled for the organization ", "org_id", row.Id)
			continue
		}
		folder, err := helper.createGeneralFolder(row.Id)
		if err != nil {
			return fmt.Errorf("failed to create the default alerting folder for organization %s (ID: %d): %w", row.Name, row.Id, err)
		}
		migrator.Logger.Info("created the default folder for alerting", "org_id", row.Id, "folder_name", folder.Title, "folder_uid", folder.Uid)
	}
	return nil
}

func (c createDefaultFoldersForAlertingMigration) SQL(migrator.Dialect) string {
	return codeMigration
}

// UpdateRuleGroupIndexMigration updates a new field rule_group_index for alert rules that belong to a group with more than 1 alert.
func UpdateRuleGroupIndexMigration(mg *migrator.Migrator) {
	if !mg.Cfg.UnifiedAlerting.IsEnabled() {
		return
	}
	mg.AddMigration("update group index for alert rules", &updateRulesOrderInGroup{})
}

type updateRulesOrderInGroup struct {
	migrator.MigrationBase
}

func (c updateRulesOrderInGroup) SQL(migrator.Dialect) string {
	return codeMigration
}

func (c updateRulesOrderInGroup) Exec(sess *xorm.Session, migrator *migrator.Migrator) error {
	var rows []*alertRule
	if err := sess.Table(alertRule{}).Asc("id").Find(&rows); err != nil {
		return fmt.Errorf("failed to read the list of alert rules: %w", err)
	}

	if len(rows) == 0 {
		migrator.Logger.Debug("No rules to migrate.")
		return nil
	}

	groups := map[ngmodels.AlertRuleGroupKey][]*alertRule{}

	for _, row := range rows {
		groupKey := ngmodels.AlertRuleGroupKey{
			OrgID:        row.OrgID,
			NamespaceUID: row.NamespaceUID,
			RuleGroup:    row.RuleGroup,
		}
		groups[groupKey] = append(groups[groupKey], row)
	}

	toUpdate := make([]*alertRule, 0, len(rows))

	for _, rules := range groups {
		for i, rule := range rules {
			if rule.RuleGroupIndex == i+1 {
				continue
			}
			rule.RuleGroupIndex = i + 1
			toUpdate = append(toUpdate, rule)
		}
	}

	if len(toUpdate) == 0 {
		migrator.Logger.Debug("No rules to upgrade group index")
		return nil
	}

	updated := time.Now()
	versions := make([]interface{}, 0, len(toUpdate))

	for _, rule := range toUpdate {
		rule.Updated = updated
		version := rule.makeVersion()
		version.Version = rule.Version + 1
		version.ParentVersion = rule.Version
		rule.Version++
		_, err := sess.ID(rule.ID).Cols("version", "updated", "rule_group_idx").Update(rule)
		if err != nil {
			migrator.Logger.Error("failed to update alert rule", "uid", rule.UID, "err", err)
			return fmt.Errorf("unable to update alert rules with group index: %w", err)
		}
		migrator.Logger.Debug("updated group index for alert rule", "rule_uid", rule.UID)
		versions = append(versions, version)
	}
	_, err := sess.Insert(versions...)
	if err != nil {
		migrator.Logger.Error("failed to insert changes to alert_rule_version", "err", err)
		return fmt.Errorf("unable to update alert rules with group index: %w", err)
	}
	return nil
}<|MERGE_RESOLUTION|>--- conflicted
+++ resolved
@@ -728,11 +728,7 @@
 }
 
 func (u *upgradeNgAlerting) SQL(migrator.Dialect) string {
-<<<<<<< HEAD
-	return "code migration"
-=======
 	return codeMigration
->>>>>>> 89b365f8
 }
 
 // getAlertFolderNameFromDashboard generates a folder name for alerts that belong to a dashboard. Formats the string according to DASHBOARD_FOLDER format.
