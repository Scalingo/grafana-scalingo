--- conflicted
+++ resolved
@@ -128,13 +128,9 @@
 				return err
 			}
 			record.Success = true
-<<<<<<< HEAD
-			_, err = sess.Insert(&record)
-=======
 			if !m.SkipMigrationLog() {
 				_, err = sess.Insert(&record)
 			}
->>>>>>> 914fcedb
 			if err == nil {
 				migrationsPerformed++
 			}
