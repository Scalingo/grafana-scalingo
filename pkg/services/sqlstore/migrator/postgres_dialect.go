package migrator

import (
	"errors"
	"fmt"
	"regexp"
	"strconv"
	"strings"

	"github.com/golang-migrate/migrate/v4/database"
	"github.com/lib/pq"

	"xorm.io/xorm"
)

type PostgresDialect struct {
	BaseDialect
}

func NewPostgresDialect(engine *xorm.Engine) Dialect {
	d := PostgresDialect{}
	d.BaseDialect.dialect = &d
	d.BaseDialect.engine = engine
	d.BaseDialect.driverName = Postgres
	return &d
}

func (db *PostgresDialect) SupportEngine() bool {
	return false
}

func (db *PostgresDialect) Quote(name string) string {
	return "\"" + name + "\""
}

func (db *PostgresDialect) LikeStr() string {
	return "ILIKE"
}

func (db *PostgresDialect) AutoIncrStr() string {
	return ""
}

func (db *PostgresDialect) BooleanStr(value bool) string {
	return strconv.FormatBool(value)
}

func (db *PostgresDialect) BatchSize() int {
	return 1000
}

func (db *PostgresDialect) Default(col *Column) string {
	if col.Type == DB_Bool {
		if col.Default == "0" {
			return "FALSE"
		}
		return "TRUE"
	}
	return col.Default
}

func (db *PostgresDialect) SQLType(c *Column) string {
	var res string
	switch t := c.Type; t {
	case DB_TinyInt:
		res = DB_SmallInt
		return res
	case DB_MediumInt, DB_Int, DB_Integer:
		if c.IsAutoIncrement {
			return DB_Serial
		}
		return DB_Integer
	case DB_Serial, DB_BigSerial:
		c.IsAutoIncrement = true
		c.Nullable = false
		res = t
	case DB_Binary, DB_VarBinary:
		return DB_Bytea
	case DB_DateTime:
		res = DB_TimeStamp
	case DB_TimeStampz:
		return "timestamp with time zone"
	case DB_Float:
		res = DB_Real
	case DB_TinyText, DB_MediumText, DB_LongText:
		res = DB_Text
	case DB_NVarchar:
		res = DB_Varchar
	case DB_Uuid:
		res = DB_Uuid
	case DB_Blob, DB_TinyBlob, DB_MediumBlob, DB_LongBlob:
		return DB_Bytea
	case DB_Double:
		return "DOUBLE PRECISION"
	default:
		if c.IsAutoIncrement {
			return DB_Serial
		}
		res = t
	}

	var hasLen1 = (c.Length > 0)
	var hasLen2 = (c.Length2 > 0)
	if hasLen2 {
		res += "(" + strconv.Itoa(c.Length) + "," + strconv.Itoa(c.Length2) + ")"
	} else if hasLen1 {
		res += "(" + strconv.Itoa(c.Length) + ")"
	}
	return res
}

func (db *PostgresDialect) IndexCheckSQL(tableName, indexName string) (string, []interface{}) {
	args := []interface{}{tableName, indexName}
	sql := "SELECT 1 FROM " + db.Quote("pg_indexes") + " WHERE" + db.Quote("tablename") + "=? AND " + db.Quote("indexname") + "=?"
	return sql, args
}

func (db *PostgresDialect) DropIndexSQL(tableName string, index *Index) string {
	quote := db.Quote
	idxName := index.XName(tableName)
	return fmt.Sprintf("DROP INDEX %v CASCADE", quote(idxName))
}

func (db *PostgresDialect) UpdateTableSQL(tableName string, columns []*Column) string {
	var statements = []string{}

	for _, col := range columns {
		statements = append(statements, "ALTER "+db.Quote(col.Name)+" TYPE "+db.SQLType(col))
	}

	return "ALTER TABLE " + db.Quote(tableName) + " " + strings.Join(statements, ", ") + ";"
}

func (db *PostgresDialect) CleanDB() error {
	sess := db.engine.NewSession()
	defer sess.Close()

	if _, err := sess.Exec("DROP SCHEMA public CASCADE;"); err != nil {
		return fmt.Errorf("%v: %w", "failed to drop schema public", err)
	}

	if _, err := sess.Exec("CREATE SCHEMA public;"); err != nil {
		return fmt.Errorf("%v: %w", "failed to create schema public", err)
	}

	return nil
}

// TruncateDBTables truncates all the tables.
// A special case is the dashboard_acl table where we keep the default permissions.
func (db *PostgresDialect) TruncateDBTables() error {
	tables, err := db.engine.DBMetas()
	if err != nil {
		return err
	}
	sess := db.engine.NewSession()
	defer sess.Close()

	for _, table := range tables {
		switch table.Name {
		case "":
			continue
		case "migration_log":
			continue
		case "dashboard_acl":
			// keep default dashboard permissions
			if _, err := sess.Exec(fmt.Sprintf("DELETE FROM %v WHERE dashboard_id != -1 AND org_id != -1;", db.Quote(table.Name))); err != nil {
				return fmt.Errorf("failed to truncate table %q: %w", table.Name, err)
			}
			if _, err := sess.Exec(fmt.Sprintf("ALTER SEQUENCE %v RESTART WITH 3;", db.Quote(fmt.Sprintf("%v_id_seq", table.Name)))); err != nil {
				return fmt.Errorf("failed to reset table %q: %w", table.Name, err)
			}
		default:
			if _, err := sess.Exec(fmt.Sprintf("TRUNCATE TABLE %v RESTART IDENTITY CASCADE;", db.Quote(table.Name))); err != nil {
				if db.isUndefinedTable(err) {
					continue
				}
				return fmt.Errorf("failed to truncate table %q: %w", table.Name, err)
			}
		}
	}

	return nil
}

func (db *PostgresDialect) isThisError(err error, errcode string) bool {
	var driverErr *pq.Error
	if errors.As(err, &driverErr) {
		if string(driverErr.Code) == errcode {
			return true
		}
	}

	return false
}

func (db *PostgresDialect) ErrorMessage(err error) string {
	var driverErr *pq.Error
	if errors.As(err, &driverErr) {
		return driverErr.Message
	}
	return ""
}

func (db *PostgresDialect) isUndefinedTable(err error) bool {
	return db.isThisError(err, "42P01")
}

func (db *PostgresDialect) IsUniqueConstraintViolation(err error) bool {
	return db.isThisError(err, "23505")
}

func (db *PostgresDialect) IsDeadlock(err error) bool {
	return db.isThisError(err, "40P01")
}

func (db *PostgresDialect) PostInsertId(table string, sess *xorm.Session) error {
	if table != "org" {
		return nil
	}

	// sync primary key sequence of org table
	if _, err := sess.Exec("SELECT setval('org_id_seq', (SELECT max(id) FROM org));"); err != nil {
		return fmt.Errorf("failed to sync primary key for org table: %w", err)
	}
	return nil
}

// UpsertSQL returns the upsert sql statement for PostgreSQL dialect
func (db *PostgresDialect) UpsertSQL(tableName string, keyCols, updateCols []string) string {
	str, _ := db.UpsertMultipleSQL(tableName, keyCols, updateCols, 1)
	return str
}

// UpsertMultipleSQL returns the upsert sql statement for PostgreSQL dialect
func (db *PostgresDialect) UpsertMultipleSQL(tableName string, keyCols, updateCols []string, count int) (string, error) {
	if count < 1 {
		return "", fmt.Errorf("upsert statement must have count >= 1. Got %v", count)
	}
	columnsStr := strings.Builder{}
	onConflictStr := strings.Builder{}
	setStr := strings.Builder{}

	const separator = ", "
	separatorVar := separator
	for i, c := range updateCols {
		if i == len(updateCols)-1 {
			separatorVar = ""
		}

		columnsStr.WriteString(fmt.Sprintf("%s%s", db.Quote(c), separatorVar))
		setStr.WriteString(fmt.Sprintf("%s=EXCLUDED.%s%s", db.Quote(c), db.Quote(c), separatorVar))
	}

	separatorVar = separator
	for i, c := range keyCols {
		if i == len(keyCols)-1 {
			separatorVar = ""
		}
		onConflictStr.WriteString(fmt.Sprintf("%s%s", db.Quote(c), separatorVar))
	}

	valuesStr := strings.Builder{}
	separatorVar = separator
<<<<<<< HEAD
	colPlaceHolders := colPlaceHoldersStr.String()
=======
	nextPlaceHolder := 1

>>>>>>> 89b365f8
	for i := 0; i < count; i++ {
		if i == count-1 {
			separatorVar = ""
		}
<<<<<<< HEAD
		valuesStr.WriteString(fmt.Sprintf("(%s)%s", colPlaceHolders, separatorVar))
	}

	s := fmt.Sprintf(`INSERT INTO %s (%s) VALUES %s ON CONFLICT(%s) DO UPDATE SET %s`,
=======

		colPlaceHoldersStr := strings.Builder{}
		placeHolderSep := separator
		for j := 1; j <= len(updateCols); j++ {
			if j == len(updateCols) {
				placeHolderSep = ""
			}
			placeHolder := fmt.Sprintf("$%v%s", nextPlaceHolder, placeHolderSep)
			nextPlaceHolder++
			colPlaceHoldersStr.WriteString(placeHolder)
		}
		colPlaceHolders := colPlaceHoldersStr.String()

		valuesStr.WriteString(fmt.Sprintf("(%s)%s", colPlaceHolders, separatorVar))
	}

	s := fmt.Sprintf(`INSERT INTO %s (%s) VALUES %s ON CONFLICT (%s) DO UPDATE SET %s;`,
>>>>>>> 89b365f8
		tableName,
		columnsStr.String(),
		valuesStr.String(),
		onConflictStr.String(),
		setStr.String(),
	)
<<<<<<< HEAD
=======

>>>>>>> 89b365f8
	return s, nil
}

func (db *PostgresDialect) Lock(cfg LockCfg) error {
	// trying to obtain the lock for a resource identified by a 64-bit or 32-bit key value
	// the lock is exclusive: multiple lock requests stack, so that if the same resource is locked three times
	// it must then be unlocked three times to be released for other sessions' use.
	// it will either obtain the lock immediately and return true,
	// or return false if the lock cannot be acquired immediately.
	query := "SELECT pg_try_advisory_lock(?)"
	var success bool

	key, err := db.getLockKey()
	if err != nil {
		return fmt.Errorf("failed to generate advisory lock key: %w", err)
	}
	_, err = cfg.Session.SQL(query, key).Get(&success)
	if err != nil {
		return err
	}
	if !success {
		return ErrLockDB
	}

	return nil
}

// OrderBy normalizes ordering so that nulls end up last in sorting, which they do by default in both sqlite and mysql but not postgres
// order should be a string like `dashboard.id ASC`
func (db *PostgresDialect) OrderBy(order string) string {
	nullSort := "FIRST"
	normalizedOrder := strings.ToUpper(strings.TrimSpace(order))

	if strings.HasSuffix(normalizedOrder, " DESC") {
		nullSort = "LAST"
	}

	return fmt.Sprintf("%s NULLS %s", order, nullSort)
}

func (db *PostgresDialect) Unlock(cfg LockCfg) error {
	// trying to release a previously-acquired exclusive session level advisory lock.
	// it will either return true if the lock is successfully released or
	// false if the lock was not held (in addition an SQL warning will be reported by the server)
	query := "SELECT pg_advisory_unlock(?)"
	var success bool

	key, err := db.getLockKey()
	if err != nil {
		return fmt.Errorf("failed to generate advisory lock key: %w", err)
	}
	_, err = cfg.Session.SQL(query, key).Get(&success)
	if err != nil {
		return err
	}
	if !success {
		return ErrReleaseLockDB
	}
	return nil
}

func getDBName(dsn string) (string, error) {
	if strings.HasPrefix(dsn, "postgres://") || strings.HasPrefix(dsn, "postgresql://") {
		parsedDSN, err := pq.ParseURL(dsn)
		if err != nil {
			return "", err
		}
		dsn = parsedDSN
	}
	re := regexp.MustCompile(`dbname=(\w+)`)
	submatch := re.FindSubmatch([]byte(dsn))
	if len(submatch) < 2 {
		return "", fmt.Errorf("failed to get database name")
	}
	return string(submatch[1]), nil
}

func (db *PostgresDialect) getLockKey() (string, error) {
	dbName, err := getDBName(db.engine.DataSourceName())
	if err != nil {
		return "", err
	}
	key, err := database.GenerateAdvisoryLockId(dbName)
	if err != nil {
		return "", err
	}
	return key, nil
}<|MERGE_RESOLUTION|>--- conflicted
+++ resolved
@@ -262,22 +262,12 @@
 
 	valuesStr := strings.Builder{}
 	separatorVar = separator
-<<<<<<< HEAD
-	colPlaceHolders := colPlaceHoldersStr.String()
-=======
 	nextPlaceHolder := 1
 
->>>>>>> 89b365f8
 	for i := 0; i < count; i++ {
 		if i == count-1 {
 			separatorVar = ""
 		}
-<<<<<<< HEAD
-		valuesStr.WriteString(fmt.Sprintf("(%s)%s", colPlaceHolders, separatorVar))
-	}
-
-	s := fmt.Sprintf(`INSERT INTO %s (%s) VALUES %s ON CONFLICT(%s) DO UPDATE SET %s`,
-=======
 
 		colPlaceHoldersStr := strings.Builder{}
 		placeHolderSep := separator
@@ -295,17 +285,13 @@
 	}
 
 	s := fmt.Sprintf(`INSERT INTO %s (%s) VALUES %s ON CONFLICT (%s) DO UPDATE SET %s;`,
->>>>>>> 89b365f8
 		tableName,
 		columnsStr.String(),
 		valuesStr.String(),
 		onConflictStr.String(),
 		setStr.String(),
 	)
-<<<<<<< HEAD
-=======
-
->>>>>>> 89b365f8
+
 	return s, nil
 }
 
