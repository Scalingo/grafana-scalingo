package mockstore

import (
	"context"

	"xorm.io/core"

	"github.com/grafana/grafana/pkg/models"
	"github.com/grafana/grafana/pkg/services/sqlstore"
	"github.com/grafana/grafana/pkg/services/sqlstore/migrator"
<<<<<<< HEAD
=======
	"github.com/grafana/grafana/pkg/services/sqlstore/session"
	"github.com/grafana/grafana/pkg/services/user"
>>>>>>> 89b365f8
)

type OrgListResponse []struct {
	OrgId    int64
	Response error
}
type SQLStoreMock struct {
	LastGetAlertsQuery      *models.GetAlertsQuery
	LastLoginAttemptCommand *models.CreateLoginAttemptCommand

	ExpectedUser                   *user.User
	ExpectedTeamsByUser            []*models.TeamDTO
	ExpectedAlert                  *models.Alert
	ExpectedSystemStats            *models.SystemStats
	ExpectedDataSourceStats        []*models.DataSourceStats
	ExpectedDataSourcesAccessStats []*models.DataSourceAccessStats
	ExpectedNotifierUsageStats     []*models.NotifierUsageStats
	ExpectedSignedInUser           *user.SignedInUser
	ExpectedLoginAttempts          int64

	ExpectedError error
}

func NewSQLStoreMock() *SQLStoreMock {
	return &SQLStoreMock{}
}

func (m *SQLStoreMock) GetAdminStats(ctx context.Context, query *models.GetAdminStatsQuery) error {
	return m.ExpectedError
}

func (m *SQLStoreMock) GetAlertNotifiersUsageStats(ctx context.Context, query *models.GetAlertNotifierUsageStatsQuery) error {
	query.Result = m.ExpectedNotifierUsageStats
	return m.ExpectedError
}

func (m *SQLStoreMock) GetDataSourceStats(ctx context.Context, query *models.GetDataSourceStatsQuery) error {
	query.Result = m.ExpectedDataSourceStats
	return m.ExpectedError
}

func (m *SQLStoreMock) GetDataSourceAccessStats(ctx context.Context, query *models.GetDataSourceAccessStatsQuery) error {
	query.Result = m.ExpectedDataSourcesAccessStats
	return m.ExpectedError
}

func (m *SQLStoreMock) GetSystemStats(ctx context.Context, query *models.GetSystemStatsQuery) error {
	query.Result = m.ExpectedSystemStats
	return m.ExpectedError
}

func (m *SQLStoreMock) GetDialect() migrator.Dialect {
	return nil
<<<<<<< HEAD
}

func (m *SQLStoreMock) DeleteExpiredSnapshots(ctx context.Context, cmd *models.DeleteExpiredSnapshotsCommand) error {
	return m.ExpectedError
}

func (m *SQLStoreMock) CreateDashboardSnapshot(ctx context.Context, cmd *models.CreateDashboardSnapshotCommand) error {
	return m.ExpectedError
}

func (m *SQLStoreMock) DeleteDashboardSnapshot(ctx context.Context, cmd *models.DeleteDashboardSnapshotCommand) error {
	return m.ExpectedError
}

func (m *SQLStoreMock) GetDashboardSnapshot(ctx context.Context, query *models.GetDashboardSnapshotQuery) error {
	query.Result = m.ExpectedDashboardSnapshot
	return m.ExpectedError
}

func (m *SQLStoreMock) HasEditPermissionInFolders(ctx context.Context, query *models.HasEditPermissionInFoldersQuery) error {
	return m.ExpectedError
}

func (m *SQLStoreMock) SearchDashboardSnapshots(ctx context.Context, query *models.GetDashboardSnapshotsQuery) error {
	return m.ExpectedError
}

func (m *SQLStoreMock) GetOrgById(ctx context.Context, cmd *models.GetOrgByIdQuery) error {
	return m.ExpectedError
}

func (m *SQLStoreMock) GetOrgByName(name string) (*models.Org, error) {
	return m.ExpectedOrg, m.ExpectedError
}

func (m *SQLStoreMock) GetOrgByNameHandler(ctx context.Context, query *models.GetOrgByNameQuery) error {
	query.Result = m.ExpectedOrg
	return m.ExpectedError
}

func (m *SQLStoreMock) CreateOrgWithMember(name string, userID int64) (models.Org, error) {
	return *m.ExpectedOrg, nil
}
func (m *SQLStoreMock) CreateOrg(ctx context.Context, cmd *models.CreateOrgCommand) error {
	return m.ExpectedError
}

func (m *SQLStoreMock) UpdateOrg(ctx context.Context, cmd *models.UpdateOrgCommand) error {
	return m.ExpectedError
}

func (m *SQLStoreMock) UpdateOrgAddress(ctx context.Context, cmd *models.UpdateOrgAddressCommand) error {
	return m.ExpectedError
}

func (m *SQLStoreMock) DeleteOrg(ctx context.Context, cmd *models.DeleteOrgCommand) error {
	return m.ExpectedError
}

func (m SQLStoreMock) DeleteOrphanedProvisionedDashboards(ctx context.Context, cmd *models.DeleteOrphanedProvisionedDashboardsCommand) error {
	return m.ExpectedError
}

func (m *SQLStoreMock) CreateLoginAttempt(ctx context.Context, cmd *models.CreateLoginAttemptCommand) error {
	m.LastLoginAttemptCommand = cmd
	return m.ExpectedError
}

func (m *SQLStoreMock) GetUserLoginAttemptCount(ctx context.Context, query *models.GetUserLoginAttemptCountQuery) error {
	query.Result = m.ExpectedLoginAttempts
	return m.ExpectedError
=======
>>>>>>> 89b365f8
}

func (m *SQLStoreMock) GetDBType() core.DbType {
	return ""
}

func (m *SQLStoreMock) CreateUser(ctx context.Context, cmd user.CreateUserCommand) (*user.User, error) {
	return nil, m.ExpectedError
}

func (m *SQLStoreMock) GetUserProfile(ctx context.Context, query *models.GetUserProfileQuery) error {
	return m.ExpectedError
}

func (m *SQLStoreMock) GetSignedInUser(ctx context.Context, query *models.GetSignedInUserQuery) error {
	query.Result = m.ExpectedSignedInUser
	return m.ExpectedError
}

func (m *SQLStoreMock) CreateTeam(name string, email string, orgID int64) (models.Team, error) {
	return models.Team{
		Name:  name,
		Email: email,
		OrgId: orgID,
	}, nil
}

func (m *SQLStoreMock) WithDbSession(ctx context.Context, callback sqlstore.DBTransactionFunc) error {
	return m.ExpectedError
}

func (m *SQLStoreMock) WithNewDbSession(ctx context.Context, callback sqlstore.DBTransactionFunc) error {
	return m.ExpectedError
}

func (m *SQLStoreMock) WithTransactionalDbSession(ctx context.Context, callback sqlstore.DBTransactionFunc) error {
	return m.ExpectedError
}

func (m *SQLStoreMock) InTransaction(ctx context.Context, fn func(ctx context.Context) error) error {
	return m.ExpectedError
}

<<<<<<< HEAD
func (m *SQLStoreMock) GetDashboardVersion(ctx context.Context, query *models.GetDashboardVersionQuery) error {
	query.Result = &models.DashboardVersion{}
	for _, dashboardversion := range m.ExpectedDashboardVersions {
		if dashboardversion.DashboardId == query.DashboardId && dashboardversion.Version == query.Version {
			query.Result = dashboardversion
		}
	}
	return m.ExpectedError
}

func (m *SQLStoreMock) GetDashboardVersions(ctx context.Context, query *models.GetDashboardVersionsQuery) error {
	return m.ExpectedError
}

func (m *SQLStoreMock) DeleteExpiredVersions(ctx context.Context, cmd *models.DeleteExpiredVersionsCommand) error {
	return m.ExpectedError
}

func (m SQLStoreMock) GetDashboardAclInfoList(ctx context.Context, query *models.GetDashboardAclInfoListQuery) error {
	query.Result = m.ExpectedDashboardAclInfoList
	return m.ExpectedError
}

func (m *SQLStoreMock) CreatePlaylist(ctx context.Context, cmd *models.CreatePlaylistCommand) error {
	return m.ExpectedError
}

func (m *SQLStoreMock) UpdatePlaylist(ctx context.Context, cmd *models.UpdatePlaylistCommand) error {
	return m.ExpectedError
}

func (m *SQLStoreMock) GetPlaylist(ctx context.Context, query *models.GetPlaylistByUidQuery) error {
	return m.ExpectedError
}

func (m *SQLStoreMock) DeletePlaylist(ctx context.Context, cmd *models.DeletePlaylistCommand) error {
	return m.ExpectedError
}

func (m *SQLStoreMock) SearchPlaylists(ctx context.Context, query *models.GetPlaylistsQuery) error {
	return m.ExpectedError
}

func (m *SQLStoreMock) GetPlaylistItem(ctx context.Context, query *models.GetPlaylistItemsByUidQuery) error {
	return m.ExpectedError
}

func (m *SQLStoreMock) GetAlertById(ctx context.Context, query *models.GetAlertByIdQuery) error {
	query.Result = m.ExpectedAlert
	return m.ExpectedError
}

func (m *SQLStoreMock) GetAllAlertQueryHandler(ctx context.Context, query *models.GetAllAlertsQuery) error {
	return m.ExpectedError
}

func (m *SQLStoreMock) HandleAlertsQuery(ctx context.Context, query *models.GetAlertsQuery) error {
	m.LastGetAlertsQuery = query
	return m.ExpectedError
}

func (m SQLStoreMock) SetAlertState(ctx context.Context, cmd *models.SetAlertStateCommand) error {
	return m.ExpectedError
}

func (m *SQLStoreMock) PauseAlert(ctx context.Context, cmd *models.PauseAlertCommand) error {
	return m.ExpectedError
}

func (m *SQLStoreMock) PauseAllAlerts(ctx context.Context, cmd *models.PauseAllAlertCommand) error {
	return m.ExpectedError
}

func (m *SQLStoreMock) GetAlertStatesForDashboard(ctx context.Context, query *models.GetAlertStatesForDashboardQuery) error {
	return m.ExpectedError
}

func (m *SQLStoreMock) AddOrgUser(ctx context.Context, cmd *models.AddOrgUserCommand) error {
	return m.ExpectedError
}

func (m *SQLStoreMock) UpdateOrgUser(ctx context.Context, cmd *models.UpdateOrgUserCommand) error {
	return m.ExpectedError
}

func (m *SQLStoreMock) GetOrgUsers(ctx context.Context, query *models.GetOrgUsersQuery) error {
	return m.ExpectedError
}

func (m *SQLStoreMock) SearchOrgUsers(ctx context.Context, query *models.SearchOrgUsersQuery) error {
	return m.ExpectedError
}

func (m *SQLStoreMock) RemoveOrgUser(ctx context.Context, cmd *models.RemoveOrgUserCommand) error {
	testData := m.ExpectedOrgListResponse[0]
	m.ExpectedOrgListResponse = m.ExpectedOrgListResponse[1:]
	return testData.Response
}

func (m *SQLStoreMock) SaveDashboard(cmd models.SaveDashboardCommand) (*models.Dashboard, error) {
	return nil, m.ExpectedError
}

func (m SQLStoreMock) SearchDashboards(ctx context.Context, query *models.FindPersistedDashboardsQuery) error {
	query.Result = m.ExpectedPersistedDashboards
	return m.ExpectedError
}

func (m *SQLStoreMock) GetDashboardTags(ctx context.Context, query *models.GetDashboardTagsQuery) error {
	return nil // TODO: Implement
}

func (m *SQLStoreMock) GetDashboards(ctx context.Context, query *models.GetDashboardsQuery) error {
	query.Result = m.ExpectedDashboards
	return m.ExpectedError
}

func (m *SQLStoreMock) GetDashboardUIDById(ctx context.Context, query *models.GetDashboardRefByIdQuery) error {
	return m.ExpectedError
}

func (m SQLStoreMock) GetDataSource(ctx context.Context, query *models.GetDataSourceQuery) error {
	query.Result = m.ExpectedDatasource
	return m.ExpectedError
}

func (m *SQLStoreMock) GetDataSources(ctx context.Context, query *models.GetDataSourcesQuery) error {
	query.Result = m.ExpectedDatasources
	return m.ExpectedError
}

func (m *SQLStoreMock) GetDataSourcesByType(ctx context.Context, query *models.GetDataSourcesByTypeQuery) error {
	return m.ExpectedError
}

func (m *SQLStoreMock) GetDefaultDataSource(ctx context.Context, query *models.GetDefaultDataSourceQuery) error {
	query.Result = m.ExpectedDatasource
	return m.ExpectedError
}

func (m *SQLStoreMock) DeleteDataSource(ctx context.Context, cmd *models.DeleteDataSourceCommand) error {
	return m.ExpectedError
}

func (m *SQLStoreMock) AddDataSource(ctx context.Context, cmd *models.AddDataSourceCommand) error {
	cmd.Result = m.ExpectedDatasource
	return m.ExpectedError
}

func (m *SQLStoreMock) UpdateDataSource(ctx context.Context, cmd *models.UpdateDataSourceCommand) error {
	cmd.Result = m.ExpectedDatasource
	return m.ExpectedError
}

=======
>>>>>>> 89b365f8
func (m *SQLStoreMock) Migrate(_ bool) error {
	return m.ExpectedError
}

func (m *SQLStoreMock) Sync() error {
	return m.ExpectedError
}

func (m *SQLStoreMock) Reset() error {
	return m.ExpectedError
}

func (m *SQLStoreMock) Quote(value string) string {
	return ""
}

func (m *SQLStoreMock) GetDBHealthQuery(ctx context.Context, query *models.GetDBHealthQuery) error {
	return m.ExpectedError
}

func (m *SQLStoreMock) GetSqlxSession() *session.SessionDB {
	return nil
}

func (m *SQLStoreMock) CreateLoginAttempt(ctx context.Context, cmd *models.CreateLoginAttemptCommand) error {
	m.LastLoginAttemptCommand = cmd
	return m.ExpectedError
}

func (m *SQLStoreMock) GetAlertById(ctx context.Context, query *models.GetAlertByIdQuery) error {
	query.Result = m.ExpectedAlert
	return m.ExpectedError
}

func (m *SQLStoreMock) GetAlertNotificationUidWithId(ctx context.Context, query *models.GetAlertNotificationUidQuery) error {
	return m.ExpectedError
}

func (m *SQLStoreMock) DeleteOldLoginAttempts(ctx context.Context, cmd *models.DeleteOldLoginAttemptsCommand) error {
	return m.ExpectedError
}

func (m *SQLStoreMock) GetAlertNotificationsWithUidToSend(ctx context.Context, query *models.GetAlertNotificationsWithUidToSendQuery) error {
	return m.ExpectedError
}

func (m *SQLStoreMock) GetUserLoginAttemptCount(ctx context.Context, query *models.GetUserLoginAttemptCountQuery) error {
	query.Result = m.ExpectedLoginAttempts
	return m.ExpectedError
}

func (m *SQLStoreMock) GetAlertStatesForDashboard(ctx context.Context, query *models.GetAlertStatesForDashboardQuery) error {
	return m.ExpectedError
}

func (m *SQLStoreMock) GetAllAlertQueryHandler(ctx context.Context, query *models.GetAllAlertsQuery) error {
	return m.ExpectedError
}

func (m *SQLStoreMock) GetOrCreateAlertNotificationState(ctx context.Context, cmd *models.GetOrCreateNotificationStateQuery) error {
	return m.ExpectedError
}

func (m *SQLStoreMock) HandleAlertsQuery(ctx context.Context, query *models.GetAlertsQuery) error {
	m.LastGetAlertsQuery = query
	return m.ExpectedError
}

func (m *SQLStoreMock) PauseAlert(ctx context.Context, cmd *models.PauseAlertCommand) error {
	return m.ExpectedError
}

func (m *SQLStoreMock) PauseAllAlerts(ctx context.Context, cmd *models.PauseAllAlertCommand) error {
	return m.ExpectedError
}

func (m *SQLStoreMock) SetAlertNotificationStateToCompleteCommand(ctx context.Context, cmd *models.SetAlertNotificationStateToCompleteCommand) error {
	return m.ExpectedError
}

func (m *SQLStoreMock) SetAlertNotificationStateToPendingCommand(ctx context.Context, cmd *models.SetAlertNotificationStateToPendingCommand) error {
	return m.ExpectedError
}

func (m SQLStoreMock) SetAlertState(ctx context.Context, cmd *models.SetAlertStateCommand) error {
	return m.ExpectedError
}<|MERGE_RESOLUTION|>--- conflicted
+++ resolved
@@ -8,11 +8,8 @@
 	"github.com/grafana/grafana/pkg/models"
 	"github.com/grafana/grafana/pkg/services/sqlstore"
 	"github.com/grafana/grafana/pkg/services/sqlstore/migrator"
-<<<<<<< HEAD
-=======
 	"github.com/grafana/grafana/pkg/services/sqlstore/session"
 	"github.com/grafana/grafana/pkg/services/user"
->>>>>>> 89b365f8
 )
 
 type OrgListResponse []struct {
@@ -66,80 +63,6 @@
 
 func (m *SQLStoreMock) GetDialect() migrator.Dialect {
 	return nil
-<<<<<<< HEAD
-}
-
-func (m *SQLStoreMock) DeleteExpiredSnapshots(ctx context.Context, cmd *models.DeleteExpiredSnapshotsCommand) error {
-	return m.ExpectedError
-}
-
-func (m *SQLStoreMock) CreateDashboardSnapshot(ctx context.Context, cmd *models.CreateDashboardSnapshotCommand) error {
-	return m.ExpectedError
-}
-
-func (m *SQLStoreMock) DeleteDashboardSnapshot(ctx context.Context, cmd *models.DeleteDashboardSnapshotCommand) error {
-	return m.ExpectedError
-}
-
-func (m *SQLStoreMock) GetDashboardSnapshot(ctx context.Context, query *models.GetDashboardSnapshotQuery) error {
-	query.Result = m.ExpectedDashboardSnapshot
-	return m.ExpectedError
-}
-
-func (m *SQLStoreMock) HasEditPermissionInFolders(ctx context.Context, query *models.HasEditPermissionInFoldersQuery) error {
-	return m.ExpectedError
-}
-
-func (m *SQLStoreMock) SearchDashboardSnapshots(ctx context.Context, query *models.GetDashboardSnapshotsQuery) error {
-	return m.ExpectedError
-}
-
-func (m *SQLStoreMock) GetOrgById(ctx context.Context, cmd *models.GetOrgByIdQuery) error {
-	return m.ExpectedError
-}
-
-func (m *SQLStoreMock) GetOrgByName(name string) (*models.Org, error) {
-	return m.ExpectedOrg, m.ExpectedError
-}
-
-func (m *SQLStoreMock) GetOrgByNameHandler(ctx context.Context, query *models.GetOrgByNameQuery) error {
-	query.Result = m.ExpectedOrg
-	return m.ExpectedError
-}
-
-func (m *SQLStoreMock) CreateOrgWithMember(name string, userID int64) (models.Org, error) {
-	return *m.ExpectedOrg, nil
-}
-func (m *SQLStoreMock) CreateOrg(ctx context.Context, cmd *models.CreateOrgCommand) error {
-	return m.ExpectedError
-}
-
-func (m *SQLStoreMock) UpdateOrg(ctx context.Context, cmd *models.UpdateOrgCommand) error {
-	return m.ExpectedError
-}
-
-func (m *SQLStoreMock) UpdateOrgAddress(ctx context.Context, cmd *models.UpdateOrgAddressCommand) error {
-	return m.ExpectedError
-}
-
-func (m *SQLStoreMock) DeleteOrg(ctx context.Context, cmd *models.DeleteOrgCommand) error {
-	return m.ExpectedError
-}
-
-func (m SQLStoreMock) DeleteOrphanedProvisionedDashboards(ctx context.Context, cmd *models.DeleteOrphanedProvisionedDashboardsCommand) error {
-	return m.ExpectedError
-}
-
-func (m *SQLStoreMock) CreateLoginAttempt(ctx context.Context, cmd *models.CreateLoginAttemptCommand) error {
-	m.LastLoginAttemptCommand = cmd
-	return m.ExpectedError
-}
-
-func (m *SQLStoreMock) GetUserLoginAttemptCount(ctx context.Context, query *models.GetUserLoginAttemptCountQuery) error {
-	query.Result = m.ExpectedLoginAttempts
-	return m.ExpectedError
-=======
->>>>>>> 89b365f8
 }
 
 func (m *SQLStoreMock) GetDBType() core.DbType {
@@ -183,163 +106,6 @@
 	return m.ExpectedError
 }
 
-<<<<<<< HEAD
-func (m *SQLStoreMock) GetDashboardVersion(ctx context.Context, query *models.GetDashboardVersionQuery) error {
-	query.Result = &models.DashboardVersion{}
-	for _, dashboardversion := range m.ExpectedDashboardVersions {
-		if dashboardversion.DashboardId == query.DashboardId && dashboardversion.Version == query.Version {
-			query.Result = dashboardversion
-		}
-	}
-	return m.ExpectedError
-}
-
-func (m *SQLStoreMock) GetDashboardVersions(ctx context.Context, query *models.GetDashboardVersionsQuery) error {
-	return m.ExpectedError
-}
-
-func (m *SQLStoreMock) DeleteExpiredVersions(ctx context.Context, cmd *models.DeleteExpiredVersionsCommand) error {
-	return m.ExpectedError
-}
-
-func (m SQLStoreMock) GetDashboardAclInfoList(ctx context.Context, query *models.GetDashboardAclInfoListQuery) error {
-	query.Result = m.ExpectedDashboardAclInfoList
-	return m.ExpectedError
-}
-
-func (m *SQLStoreMock) CreatePlaylist(ctx context.Context, cmd *models.CreatePlaylistCommand) error {
-	return m.ExpectedError
-}
-
-func (m *SQLStoreMock) UpdatePlaylist(ctx context.Context, cmd *models.UpdatePlaylistCommand) error {
-	return m.ExpectedError
-}
-
-func (m *SQLStoreMock) GetPlaylist(ctx context.Context, query *models.GetPlaylistByUidQuery) error {
-	return m.ExpectedError
-}
-
-func (m *SQLStoreMock) DeletePlaylist(ctx context.Context, cmd *models.DeletePlaylistCommand) error {
-	return m.ExpectedError
-}
-
-func (m *SQLStoreMock) SearchPlaylists(ctx context.Context, query *models.GetPlaylistsQuery) error {
-	return m.ExpectedError
-}
-
-func (m *SQLStoreMock) GetPlaylistItem(ctx context.Context, query *models.GetPlaylistItemsByUidQuery) error {
-	return m.ExpectedError
-}
-
-func (m *SQLStoreMock) GetAlertById(ctx context.Context, query *models.GetAlertByIdQuery) error {
-	query.Result = m.ExpectedAlert
-	return m.ExpectedError
-}
-
-func (m *SQLStoreMock) GetAllAlertQueryHandler(ctx context.Context, query *models.GetAllAlertsQuery) error {
-	return m.ExpectedError
-}
-
-func (m *SQLStoreMock) HandleAlertsQuery(ctx context.Context, query *models.GetAlertsQuery) error {
-	m.LastGetAlertsQuery = query
-	return m.ExpectedError
-}
-
-func (m SQLStoreMock) SetAlertState(ctx context.Context, cmd *models.SetAlertStateCommand) error {
-	return m.ExpectedError
-}
-
-func (m *SQLStoreMock) PauseAlert(ctx context.Context, cmd *models.PauseAlertCommand) error {
-	return m.ExpectedError
-}
-
-func (m *SQLStoreMock) PauseAllAlerts(ctx context.Context, cmd *models.PauseAllAlertCommand) error {
-	return m.ExpectedError
-}
-
-func (m *SQLStoreMock) GetAlertStatesForDashboard(ctx context.Context, query *models.GetAlertStatesForDashboardQuery) error {
-	return m.ExpectedError
-}
-
-func (m *SQLStoreMock) AddOrgUser(ctx context.Context, cmd *models.AddOrgUserCommand) error {
-	return m.ExpectedError
-}
-
-func (m *SQLStoreMock) UpdateOrgUser(ctx context.Context, cmd *models.UpdateOrgUserCommand) error {
-	return m.ExpectedError
-}
-
-func (m *SQLStoreMock) GetOrgUsers(ctx context.Context, query *models.GetOrgUsersQuery) error {
-	return m.ExpectedError
-}
-
-func (m *SQLStoreMock) SearchOrgUsers(ctx context.Context, query *models.SearchOrgUsersQuery) error {
-	return m.ExpectedError
-}
-
-func (m *SQLStoreMock) RemoveOrgUser(ctx context.Context, cmd *models.RemoveOrgUserCommand) error {
-	testData := m.ExpectedOrgListResponse[0]
-	m.ExpectedOrgListResponse = m.ExpectedOrgListResponse[1:]
-	return testData.Response
-}
-
-func (m *SQLStoreMock) SaveDashboard(cmd models.SaveDashboardCommand) (*models.Dashboard, error) {
-	return nil, m.ExpectedError
-}
-
-func (m SQLStoreMock) SearchDashboards(ctx context.Context, query *models.FindPersistedDashboardsQuery) error {
-	query.Result = m.ExpectedPersistedDashboards
-	return m.ExpectedError
-}
-
-func (m *SQLStoreMock) GetDashboardTags(ctx context.Context, query *models.GetDashboardTagsQuery) error {
-	return nil // TODO: Implement
-}
-
-func (m *SQLStoreMock) GetDashboards(ctx context.Context, query *models.GetDashboardsQuery) error {
-	query.Result = m.ExpectedDashboards
-	return m.ExpectedError
-}
-
-func (m *SQLStoreMock) GetDashboardUIDById(ctx context.Context, query *models.GetDashboardRefByIdQuery) error {
-	return m.ExpectedError
-}
-
-func (m SQLStoreMock) GetDataSource(ctx context.Context, query *models.GetDataSourceQuery) error {
-	query.Result = m.ExpectedDatasource
-	return m.ExpectedError
-}
-
-func (m *SQLStoreMock) GetDataSources(ctx context.Context, query *models.GetDataSourcesQuery) error {
-	query.Result = m.ExpectedDatasources
-	return m.ExpectedError
-}
-
-func (m *SQLStoreMock) GetDataSourcesByType(ctx context.Context, query *models.GetDataSourcesByTypeQuery) error {
-	return m.ExpectedError
-}
-
-func (m *SQLStoreMock) GetDefaultDataSource(ctx context.Context, query *models.GetDefaultDataSourceQuery) error {
-	query.Result = m.ExpectedDatasource
-	return m.ExpectedError
-}
-
-func (m *SQLStoreMock) DeleteDataSource(ctx context.Context, cmd *models.DeleteDataSourceCommand) error {
-	return m.ExpectedError
-}
-
-func (m *SQLStoreMock) AddDataSource(ctx context.Context, cmd *models.AddDataSourceCommand) error {
-	cmd.Result = m.ExpectedDatasource
-	return m.ExpectedError
-}
-
-func (m *SQLStoreMock) UpdateDataSource(ctx context.Context, cmd *models.UpdateDataSourceCommand) error {
-	cmd.Result = m.ExpectedDatasource
-	return m.ExpectedError
-}
-
-=======
->>>>>>> 89b365f8
 func (m *SQLStoreMock) Migrate(_ bool) error {
 	return m.ExpectedError
 }
