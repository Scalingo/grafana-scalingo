package sqlstore

import (
	"fmt"
	"strings"
	"time"

	"github.com/grafana/grafana/pkg/bus"
	m "github.com/grafana/grafana/pkg/models"
	"github.com/grafana/grafana/pkg/util"
)

func init() {
	bus.AddHandler("sql", AddOrgUser)
	bus.AddHandler("sql", RemoveOrgUser)
	bus.AddHandler("sql", GetOrgUsers)
	bus.AddHandler("sql", UpdateOrgUser)
}

func AddOrgUser(cmd *m.AddOrgUserCommand) error {
	return inTransaction(func(sess *DBSession) error {
		// check if user exists
		var user m.User
<<<<<<< HEAD
		if exists, err := sess.Id(cmd.UserId).Get(&user); err != nil {
=======
		if exists, err := sess.ID(cmd.UserId).Get(&user); err != nil {
>>>>>>> 69c51919
			return err
		} else if !exists {
			return m.ErrUserNotFound
		}

		if res, err := sess.Query("SELECT 1 from org_user WHERE org_id=? and user_id=?", cmd.OrgId, user.Id); err != nil {
			return err
		} else if len(res) == 1 {
			return m.ErrOrgUserAlreadyAdded
		}

		if res, err := sess.Query("SELECT 1 from org WHERE id=?", cmd.OrgId); err != nil {
			return err
		} else if len(res) != 1 {
			return m.ErrOrgNotFound
		}

		entity := m.OrgUser{
			OrgId:   cmd.OrgId,
			UserId:  cmd.UserId,
			Role:    cmd.Role,
			Created: time.Now(),
			Updated: time.Now(),
		}

		_, err := sess.Insert(&entity)
		if err != nil {
			return err
		}

		var userOrgs []*m.UserOrgDTO
		sess.Table("org_user")
		sess.Join("INNER", "org", "org_user.org_id=org.id")
		sess.Where("org_user.user_id=? AND org_user.org_id=?", user.Id, user.OrgId)
		sess.Cols("org.name", "org_user.role", "org_user.org_id")
		err = sess.Find(&userOrgs)

		if err != nil {
			return err
		}

		if len(userOrgs) == 0 {
			return setUsingOrgInTransaction(sess, user.Id, cmd.OrgId)
		}

		return nil
	})
}

func UpdateOrgUser(cmd *m.UpdateOrgUserCommand) error {
	return inTransaction(func(sess *DBSession) error {
		var orgUser m.OrgUser
		exists, err := sess.Where("org_id=? AND user_id=?", cmd.OrgId, cmd.UserId).Get(&orgUser)
		if err != nil {
			return err
		}

		if !exists {
			return m.ErrOrgUserNotFound
		}

		orgUser.Role = cmd.Role
		orgUser.Updated = time.Now()
		_, err = sess.ID(orgUser.Id).Update(&orgUser)
		if err != nil {
			return err
		}

		return validateOneAdminLeftInOrg(cmd.OrgId, sess)
	})
}

func GetOrgUsers(query *m.GetOrgUsersQuery) error {
	query.Result = make([]*m.OrgUserDTO, 0)

	sess := x.Table("org_user")
	sess.Join("INNER", "user", fmt.Sprintf("org_user.user_id=%s.id", x.Dialect().Quote("user")))

	whereConditions := make([]string, 0)
	whereParams := make([]interface{}, 0)

	whereConditions = append(whereConditions, "org_user.org_id = ?")
	whereParams = append(whereParams, query.OrgId)

	if query.Query != "" {
		queryWithWildcards := "%" + query.Query + "%"
		whereConditions = append(whereConditions, "(email "+dialect.LikeStr()+" ? OR name "+dialect.LikeStr()+" ? OR login "+dialect.LikeStr()+" ?)")
		whereParams = append(whereParams, queryWithWildcards, queryWithWildcards, queryWithWildcards)
	}

	if len(whereConditions) > 0 {
		sess.Where(strings.Join(whereConditions, " AND "), whereParams...)
	}

	if query.Limit > 0 {
		sess.Limit(query.Limit, 0)
	}

	sess.Cols("org_user.org_id", "org_user.user_id", "user.email", "user.login", "org_user.role", "user.last_seen_at")
	sess.Asc("user.email", "user.login")

	if err := sess.Find(&query.Result); err != nil {
		return err
	}

	for _, user := range query.Result {
		user.LastSeenAtAge = util.GetAgeString(user.LastSeenAt)
	}

	return nil
}

func RemoveOrgUser(cmd *m.RemoveOrgUserCommand) error {
	return inTransaction(func(sess *DBSession) error {
		// check if user exists
		var user m.User
<<<<<<< HEAD
		if exists, err := sess.Id(cmd.UserId).Get(&user); err != nil {
=======
		if exists, err := sess.ID(cmd.UserId).Get(&user); err != nil {
>>>>>>> 69c51919
			return err
		} else if !exists {
			return m.ErrUserNotFound
		}

		deletes := []string{
			"DELETE FROM org_user WHERE org_id=? and user_id=?",
			"DELETE FROM dashboard_acl WHERE org_id=? and user_id = ?",
			"DELETE FROM team_member WHERE org_id=? and user_id = ?",
		}

		for _, sql := range deletes {
			_, err := sess.Exec(sql, cmd.OrgId, cmd.UserId)
			if err != nil {
				return err
			}
		}

<<<<<<< HEAD
=======
		// validate that after delete there is at least one user with admin role in org
		if err := validateOneAdminLeftInOrg(cmd.OrgId, sess); err != nil {
			return err
		}

		// check user other orgs and update user current org
>>>>>>> 69c51919
		var userOrgs []*m.UserOrgDTO
		sess.Table("org_user")
		sess.Join("INNER", "org", "org_user.org_id=org.id")
		sess.Where("org_user.user_id=?", user.Id)
		sess.Cols("org.name", "org_user.role", "org_user.org_id")
		err := sess.Find(&userOrgs)

		if err != nil {
			return err
		}

<<<<<<< HEAD
		hasCurrentOrgSet := false
		for _, userOrg := range userOrgs {
			if user.OrgId == userOrg.OrgId {
				hasCurrentOrgSet = true
				break
			}
		}

		if !hasCurrentOrgSet && len(userOrgs) > 0 {
			err = setUsingOrgInTransaction(sess, user.Id, userOrgs[0].OrgId)
			if err != nil {
				return err
			}
		}

		return validateOneAdminLeftInOrg(cmd.OrgId, sess)
=======
		if len(userOrgs) > 0 {
			hasCurrentOrgSet := false
			for _, userOrg := range userOrgs {
				if user.OrgId == userOrg.OrgId {
					hasCurrentOrgSet = true
					break
				}
			}

			if !hasCurrentOrgSet {
				err = setUsingOrgInTransaction(sess, user.Id, userOrgs[0].OrgId)
				if err != nil {
					return err
				}
			}
		} else if cmd.ShouldDeleteOrphanedUser {
			// no other orgs, delete the full user
			if err := deleteUserInTransaction(sess, &m.DeleteUserCommand{UserId: user.Id}); err != nil {
				return err
			}

			cmd.UserWasDeleted = true
		}

		return nil
>>>>>>> 69c51919
	})
}

func validateOneAdminLeftInOrg(orgId int64, sess *DBSession) error {
	// validate that there is an admin user left
	res, err := sess.Query("SELECT 1 from org_user WHERE org_id=? and role='Admin'", orgId)
	if err != nil {
		return err
	}

	if len(res) == 0 {
		return m.ErrLastOrgAdmin
	}

	return err
}<|MERGE_RESOLUTION|>--- conflicted
+++ resolved
@@ -21,11 +21,7 @@
 	return inTransaction(func(sess *DBSession) error {
 		// check if user exists
 		var user m.User
-<<<<<<< HEAD
-		if exists, err := sess.Id(cmd.UserId).Get(&user); err != nil {
-=======
 		if exists, err := sess.ID(cmd.UserId).Get(&user); err != nil {
->>>>>>> 69c51919
 			return err
 		} else if !exists {
 			return m.ErrUserNotFound
@@ -142,11 +138,7 @@
 	return inTransaction(func(sess *DBSession) error {
 		// check if user exists
 		var user m.User
-<<<<<<< HEAD
-		if exists, err := sess.Id(cmd.UserId).Get(&user); err != nil {
-=======
 		if exists, err := sess.ID(cmd.UserId).Get(&user); err != nil {
->>>>>>> 69c51919
 			return err
 		} else if !exists {
 			return m.ErrUserNotFound
@@ -165,15 +157,12 @@
 			}
 		}
 
-<<<<<<< HEAD
-=======
 		// validate that after delete there is at least one user with admin role in org
 		if err := validateOneAdminLeftInOrg(cmd.OrgId, sess); err != nil {
 			return err
 		}
 
 		// check user other orgs and update user current org
->>>>>>> 69c51919
 		var userOrgs []*m.UserOrgDTO
 		sess.Table("org_user")
 		sess.Join("INNER", "org", "org_user.org_id=org.id")
@@ -185,24 +174,6 @@
 			return err
 		}
 
-<<<<<<< HEAD
-		hasCurrentOrgSet := false
-		for _, userOrg := range userOrgs {
-			if user.OrgId == userOrg.OrgId {
-				hasCurrentOrgSet = true
-				break
-			}
-		}
-
-		if !hasCurrentOrgSet && len(userOrgs) > 0 {
-			err = setUsingOrgInTransaction(sess, user.Id, userOrgs[0].OrgId)
-			if err != nil {
-				return err
-			}
-		}
-
-		return validateOneAdminLeftInOrg(cmd.OrgId, sess)
-=======
 		if len(userOrgs) > 0 {
 			hasCurrentOrgSet := false
 			for _, userOrg := range userOrgs {
@@ -228,7 +199,6 @@
 		}
 
 		return nil
->>>>>>> 69c51919
 	})
 }
 
