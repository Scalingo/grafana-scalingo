package sqlstore

import (
	"context"
	"fmt"
	"strings"
	"time"

	"github.com/grafana/grafana/pkg/bus"
	"github.com/grafana/grafana/pkg/models"
	"github.com/grafana/grafana/pkg/services/accesscontrol"
	"github.com/grafana/grafana/pkg/util"
)

func (ss *SQLStore) addOrgUsersQueryAndCommandHandlers() {
	bus.AddHandler("sql", ss.AddOrgUser)
	bus.AddHandler("sql", ss.RemoveOrgUser)
	bus.AddHandler("sql", ss.GetOrgUsers)
	bus.AddHandler("sql", ss.UpdateOrgUser)
}

func (ss *SQLStore) AddOrgUser(ctx context.Context, cmd *models.AddOrgUserCommand) error {
	return ss.WithTransactionalDbSession(ctx, func(sess *DBSession) error {
		// check if user exists
		var user models.User
		if exists, err := sess.ID(cmd.UserId).Get(&user); err != nil {
			return err
		} else if !exists {
			return models.ErrUserNotFound
		}

		if res, err := sess.Query("SELECT 1 from org_user WHERE org_id=? and user_id=?", cmd.OrgId, user.Id); err != nil {
			return err
		} else if len(res) == 1 {
			return models.ErrOrgUserAlreadyAdded
		}

		if res, err := sess.Query("SELECT 1 from org WHERE id=?", cmd.OrgId); err != nil {
			return err
		} else if len(res) != 1 {
			return models.ErrOrgNotFound
		}

		entity := models.OrgUser{
			OrgId:   cmd.OrgId,
			UserId:  cmd.UserId,
			Role:    cmd.Role,
			Created: time.Now(),
			Updated: time.Now(),
		}

		_, err := sess.Insert(&entity)
		if err != nil {
			return err
		}

		var userOrgs []*models.UserOrgDTO
		sess.Table("org_user")
		sess.Join("INNER", "org", "org_user.org_id=org.id")
		sess.Where("org_user.user_id=? AND org_user.org_id=?", user.Id, user.OrgId)
		sess.Cols("org.name", "org_user.role", "org_user.org_id")
		err = sess.Find(&userOrgs)

		if err != nil {
			return err
		}

		if len(userOrgs) == 0 {
			return setUsingOrgInTransaction(sess, user.Id, cmd.OrgId)
		}

		return nil
	})
}

func (ss *SQLStore) UpdateOrgUser(ctx context.Context, cmd *models.UpdateOrgUserCommand) error {
	return ss.WithTransactionalDbSession(ctx, func(sess *DBSession) error {
		var orgUser models.OrgUser
		exists, err := sess.Where("org_id=? AND user_id=?", cmd.OrgId, cmd.UserId).Get(&orgUser)
		if err != nil {
			return err
		}

		if !exists {
			return models.ErrOrgUserNotFound
		}

		orgUser.Role = cmd.Role
		orgUser.Updated = time.Now()
		_, err = sess.ID(orgUser.Id).Update(&orgUser)
		if err != nil {
			return err
		}

		return validateOneAdminLeftInOrg(cmd.OrgId, sess)
	})
}

func (ss *SQLStore) GetOrgUsers(ctx context.Context, query *models.GetOrgUsersQuery) error {
	query.Result = make([]*models.OrgUserDTO, 0)

	sess := x.Table("org_user")
	sess.Join("INNER", x.Dialect().Quote("user"), fmt.Sprintf("org_user.user_id=%s.id", x.Dialect().Quote("user")))

	whereConditions := make([]string, 0)
	whereParams := make([]interface{}, 0)

	whereConditions = append(whereConditions, "org_user.org_id = ?")
	whereParams = append(whereParams, query.OrgId)

	// TODO: add to chore, for cleaning up after we have created
	// service accounts table in the modelling
<<<<<<< HEAD
	whereConditions = append(whereConditions, fmt.Sprintf("%s.is_service_account = false", x.Dialect().Quote("user")))
=======
	whereConditions = append(whereConditions, fmt.Sprintf("%s.is_service_account = %t", x.Dialect().Quote("user"), query.IsServiceAccount))

	if ss.Cfg.FeatureToggles["accesscontrol"] {
		q, args, err := accesscontrol.Filter(ctx, ss.Dialect, "org_user.user_id", "users", "org.users:read", query.User)
		if err != nil {
			return err
		}
		whereConditions = append(whereConditions, q)
		whereParams = append(whereParams, args...)
	}
>>>>>>> c1ba0afd

	if query.Query != "" {
		queryWithWildcards := "%" + query.Query + "%"
		whereConditions = append(whereConditions, "(email "+dialect.LikeStr()+" ? OR name "+dialect.LikeStr()+" ? OR login "+dialect.LikeStr()+" ?)")
		whereParams = append(whereParams, queryWithWildcards, queryWithWildcards, queryWithWildcards)
	}

	if len(whereConditions) > 0 {
		sess.Where(strings.Join(whereConditions, " AND "), whereParams...)
	}

	if query.Limit > 0 {
		sess.Limit(query.Limit, 0)
	}

	sess.Cols(
		"org_user.org_id",
		"org_user.user_id",
		"user.email",
		"user.name",
		"user.login",
		"org_user.role",
		"user.last_seen_at",
	)
	sess.Asc("user.email", "user.login")

	if err := sess.Find(&query.Result); err != nil {
		return err
	}

	for _, user := range query.Result {
		user.LastSeenAtAge = util.GetAgeString(user.LastSeenAt)
	}

	return nil
}

func (ss *SQLStore) SearchOrgUsers(ctx context.Context, query *models.SearchOrgUsersQuery) error {
	query.Result = models.SearchOrgUsersQueryResult{
		OrgUsers: make([]*models.OrgUserDTO, 0),
	}

	sess := x.Table("org_user")
	sess.Join("INNER", x.Dialect().Quote("user"), fmt.Sprintf("org_user.user_id=%s.id", x.Dialect().Quote("user")))

	whereConditions := make([]string, 0)
	whereParams := make([]interface{}, 0)

	whereConditions = append(whereConditions, "org_user.org_id = ?")
	whereParams = append(whereParams, query.OrgID)

	// TODO: add to chore, for cleaning up after we have created
	// service accounts table in the modelling
<<<<<<< HEAD
	whereConditions = append(whereConditions, fmt.Sprintf("%s.is_service_account = false", x.Dialect().Quote("user")))
=======
	whereConditions = append(whereConditions, fmt.Sprintf("%s.is_service_account = %t", x.Dialect().Quote("user"), query.IsServiceAccount))

	if ss.Cfg.FeatureToggles["accesscontrol"] {
		q, args, err := accesscontrol.Filter(ctx, ss.Dialect, "org_user.user_id", "users", "org.users:read", query.User)
		if err != nil {
			return err
		}
		whereConditions = append(whereConditions, q)
		whereParams = append(whereParams, args...)
	}
>>>>>>> c1ba0afd

	if query.Query != "" {
		queryWithWildcards := "%" + query.Query + "%"
		whereConditions = append(whereConditions, "(email "+dialect.LikeStr()+" ? OR name "+dialect.LikeStr()+" ? OR login "+dialect.LikeStr()+" ?)")
		whereParams = append(whereParams, queryWithWildcards, queryWithWildcards, queryWithWildcards)
	}

	if len(whereConditions) > 0 {
		sess.Where(strings.Join(whereConditions, " AND "), whereParams...)
	}

	if query.Limit > 0 {
		offset := query.Limit * (query.Page - 1)
		sess.Limit(query.Limit, offset)
	}

	sess.Cols(
		"org_user.org_id",
		"org_user.user_id",
		"user.email",
		"user.name",
		"user.login",
		"org_user.role",
		"user.last_seen_at",
	)
	sess.Asc("user.email", "user.login")

	if err := sess.Find(&query.Result.OrgUsers); err != nil {
		return err
	}

	// get total count
	orgUser := models.OrgUser{}
	countSess := x.Table("org_user").
		Join("INNER", x.Dialect().Quote("user"), fmt.Sprintf("org_user.user_id=%s.id", x.Dialect().Quote("user")))

	if len(whereConditions) > 0 {
		countSess.Where(strings.Join(whereConditions, " AND "), whereParams...)
	}

	count, err := countSess.Count(&orgUser)
	if err != nil {
		return err
	}
	query.Result.TotalCount = count

	for _, user := range query.Result.OrgUsers {
		user.LastSeenAtAge = util.GetAgeString(user.LastSeenAt)
	}

	return nil
}

func (ss *SQLStore) RemoveOrgUser(ctx context.Context, cmd *models.RemoveOrgUserCommand) error {
	return ss.WithTransactionalDbSession(ctx, func(sess *DBSession) error {
		// check if user exists
		var user models.User
		if exists, err := sess.ID(cmd.UserId).Get(&user); err != nil {
			return err
		} else if !exists {
			return models.ErrUserNotFound
		}

		deletes := []string{
			"DELETE FROM org_user WHERE org_id=? and user_id=?",
			"DELETE FROM dashboard_acl WHERE org_id=? and user_id = ?",
			"DELETE FROM team_member WHERE org_id=? and user_id = ?",
		}

		for _, sql := range deletes {
			_, err := sess.Exec(sql, cmd.OrgId, cmd.UserId)
			if err != nil {
				return err
			}
		}

		// validate that after delete there is at least one user with admin role in org
		if err := validateOneAdminLeftInOrg(cmd.OrgId, sess); err != nil {
			return err
		}

		// check user other orgs and update user current org
		var userOrgs []*models.UserOrgDTO
		sess.Table("org_user")
		sess.Join("INNER", "org", "org_user.org_id=org.id")
		sess.Where("org_user.user_id=?", user.Id)
		sess.Cols("org.name", "org_user.role", "org_user.org_id")
		err := sess.Find(&userOrgs)

		if err != nil {
			return err
		}

		if len(userOrgs) > 0 {
			hasCurrentOrgSet := false
			for _, userOrg := range userOrgs {
				if user.OrgId == userOrg.OrgId {
					hasCurrentOrgSet = true
					break
				}
			}

			if !hasCurrentOrgSet {
				err = setUsingOrgInTransaction(sess, user.Id, userOrgs[0].OrgId)
				if err != nil {
					return err
				}
			}
		} else if cmd.ShouldDeleteOrphanedUser {
			// no other orgs, delete the full user
			if err := deleteUserInTransaction(sess, &models.DeleteUserCommand{UserId: user.Id}); err != nil {
				return err
			}

			cmd.UserWasDeleted = true
		}

		return nil
	})
}

func validateOneAdminLeftInOrg(orgId int64, sess *DBSession) error {
	// validate that there is an admin user left
	res, err := sess.Query("SELECT 1 from org_user WHERE org_id=? and role='Admin'", orgId)
	if err != nil {
		return err
	}

	if len(res) == 0 {
		return models.ErrLastOrgAdmin
	}

	return err
}<|MERGE_RESOLUTION|>--- conflicted
+++ resolved
@@ -110,9 +110,6 @@
 
 	// TODO: add to chore, for cleaning up after we have created
 	// service accounts table in the modelling
-<<<<<<< HEAD
-	whereConditions = append(whereConditions, fmt.Sprintf("%s.is_service_account = false", x.Dialect().Quote("user")))
-=======
 	whereConditions = append(whereConditions, fmt.Sprintf("%s.is_service_account = %t", x.Dialect().Quote("user"), query.IsServiceAccount))
 
 	if ss.Cfg.FeatureToggles["accesscontrol"] {
@@ -123,7 +120,6 @@
 		whereConditions = append(whereConditions, q)
 		whereParams = append(whereParams, args...)
 	}
->>>>>>> c1ba0afd
 
 	if query.Query != "" {
 		queryWithWildcards := "%" + query.Query + "%"
@@ -177,9 +173,6 @@
 
 	// TODO: add to chore, for cleaning up after we have created
 	// service accounts table in the modelling
-<<<<<<< HEAD
-	whereConditions = append(whereConditions, fmt.Sprintf("%s.is_service_account = false", x.Dialect().Quote("user")))
-=======
 	whereConditions = append(whereConditions, fmt.Sprintf("%s.is_service_account = %t", x.Dialect().Quote("user"), query.IsServiceAccount))
 
 	if ss.Cfg.FeatureToggles["accesscontrol"] {
@@ -190,7 +183,6 @@
 		whereConditions = append(whereConditions, q)
 		whereParams = append(whereParams, args...)
 	}
->>>>>>> c1ba0afd
 
 	if query.Query != "" {
 		queryWithWildcards := "%" + query.Query + "%"
