package sqlstore

import (
	"context"
	"fmt"
	"strings"
	"time"

	"github.com/grafana/grafana/pkg/models"
	"github.com/grafana/grafana/pkg/services/accesscontrol"
	"github.com/grafana/grafana/pkg/util"
)

func (ss *SQLStore) AddOrgUser(ctx context.Context, cmd *models.AddOrgUserCommand) error {
	return ss.WithTransactionalDbSession(ctx, func(sess *DBSession) error {
		// check if user exists
		var user models.User
		if exists, err := sess.ID(cmd.UserId).Where(notServiceAccountFilter(ss)).Get(&user); err != nil {
			return err
		} else if !exists {
			return models.ErrUserNotFound
		}

		if res, err := sess.Query("SELECT 1 from org_user WHERE org_id=? and user_id=?", cmd.OrgId, user.Id); err != nil {
			return err
		} else if len(res) == 1 {
			return models.ErrOrgUserAlreadyAdded
		}

		if res, err := sess.Query("SELECT 1 from org WHERE id=?", cmd.OrgId); err != nil {
			return err
		} else if len(res) != 1 {
			return models.ErrOrgNotFound
		}

		entity := models.OrgUser{
			OrgId:   cmd.OrgId,
			UserId:  cmd.UserId,
			Role:    cmd.Role,
			Created: time.Now(),
			Updated: time.Now(),
		}

		_, err := sess.Insert(&entity)
		if err != nil {
			return err
		}

		var userOrgs []*models.UserOrgDTO
		sess.Table("org_user")
		sess.Join("INNER", "org", "org_user.org_id=org.id")
		sess.Where("org_user.user_id=? AND org_user.org_id=?", user.Id, user.OrgId)
		sess.Cols("org.name", "org_user.role", "org_user.org_id")
		err = sess.Find(&userOrgs)

		if err != nil {
			return err
		}

		if len(userOrgs) == 0 {
			return setUsingOrgInTransaction(sess, user.Id, cmd.OrgId)
		}

		return nil
	})
}

func (ss *SQLStore) UpdateOrgUser(ctx context.Context, cmd *models.UpdateOrgUserCommand) error {
	return ss.WithTransactionalDbSession(ctx, func(sess *DBSession) error {
		var orgUser models.OrgUser
		exists, err := sess.Where("org_id=? AND user_id=?", cmd.OrgId, cmd.UserId).Get(&orgUser)
		if err != nil {
			return err
		}

		if !exists {
			return models.ErrOrgUserNotFound
		}

		orgUser.Role = cmd.Role
		orgUser.Updated = time.Now()
		_, err = sess.ID(orgUser.Id).Update(&orgUser)
		if err != nil {
			return err
		}

		return validateOneAdminLeftInOrg(cmd.OrgId, sess)
	})
}

func (ss *SQLStore) GetOrgUsers(ctx context.Context, query *models.GetOrgUsersQuery) error {
	return ss.WithDbSession(ctx, func(dbSession *DBSession) error {
		query.Result = make([]*models.OrgUserDTO, 0)

		sess := dbSession.Table("org_user")
		sess.Join("INNER", ss.Dialect.Quote("user"), fmt.Sprintf("org_user.user_id=%s.id", ss.Dialect.Quote("user")))

		whereConditions := make([]string, 0)
		whereParams := make([]interface{}, 0)

		whereConditions = append(whereConditions, "org_user.org_id = ?")
		whereParams = append(whereParams, query.OrgId)

		if query.UserID != 0 {
			whereConditions = append(whereConditions, "org_user.user_id = ?")
			whereParams = append(whereParams, query.UserID)
		}

		whereConditions = append(whereConditions, fmt.Sprintf("%s.is_service_account = ?", ss.Dialect.Quote("user")))
		whereParams = append(whereParams, ss.Dialect.BooleanStr(false))

		if query.User == nil {
			ss.log.Warn("Query user not set for filtering.")
		}

<<<<<<< HEAD
		if !accesscontrol.IsDisabled(ss.Cfg) && query.User != nil {
=======
		if !query.DontEnforceAccessControl && !accesscontrol.IsDisabled(ss.Cfg) {
>>>>>>> 556faf82
			acFilter, err := accesscontrol.Filter(query.User, "org_user.user_id", "users:id:", accesscontrol.ActionOrgUsersRead)
			if err != nil {
				return err
			}
			whereConditions = append(whereConditions, acFilter.Where)
			whereParams = append(whereParams, acFilter.Args...)
		}

		if query.Query != "" {
			queryWithWildcards := "%" + query.Query + "%"
			whereConditions = append(whereConditions, "(email "+ss.Dialect.LikeStr()+" ? OR name "+ss.Dialect.LikeStr()+" ? OR login "+ss.Dialect.LikeStr()+" ?)")
			whereParams = append(whereParams, queryWithWildcards, queryWithWildcards, queryWithWildcards)
		}

		if len(whereConditions) > 0 {
			sess.Where(strings.Join(whereConditions, " AND "), whereParams...)
		}

		if query.Limit > 0 {
			sess.Limit(query.Limit, 0)
		}

		sess.Cols(
			"org_user.org_id",
			"org_user.user_id",
			"user.email",
			"user.name",
			"user.login",
			"org_user.role",
			"user.last_seen_at",
			"user.created",
			"user.updated",
		)
		sess.Asc("user.email", "user.login")

		if err := sess.Find(&query.Result); err != nil {
			return err
		}

		for _, user := range query.Result {
			user.LastSeenAtAge = util.GetAgeString(user.LastSeenAt)
		}

		return nil
	})
}

func (ss *SQLStore) SearchOrgUsers(ctx context.Context, query *models.SearchOrgUsersQuery) error {
	return ss.WithDbSession(ctx, func(dbSession *DBSession) error {
		query.Result = models.SearchOrgUsersQueryResult{
			OrgUsers: make([]*models.OrgUserDTO, 0),
		}

		sess := dbSession.Table("org_user")
		sess.Join("INNER", ss.Dialect.Quote("user"), fmt.Sprintf("org_user.user_id=%s.id", ss.Dialect.Quote("user")))

		whereConditions := make([]string, 0)
		whereParams := make([]interface{}, 0)

		whereConditions = append(whereConditions, "org_user.org_id = ?")
		whereParams = append(whereParams, query.OrgID)

		whereConditions = append(whereConditions, fmt.Sprintf("%s.is_service_account = %s", ss.Dialect.Quote("user"), ss.Dialect.BooleanStr(false)))

		if !accesscontrol.IsDisabled(ss.Cfg) {
			acFilter, err := accesscontrol.Filter(query.User, "org_user.user_id", "users:id:", accesscontrol.ActionOrgUsersRead)
			if err != nil {
				return err
			}
			whereConditions = append(whereConditions, acFilter.Where)
			whereParams = append(whereParams, acFilter.Args...)
		}

		if query.Query != "" {
			queryWithWildcards := "%" + query.Query + "%"
			whereConditions = append(whereConditions, "(email "+ss.Dialect.LikeStr()+" ? OR name "+ss.Dialect.LikeStr()+" ? OR login "+ss.Dialect.LikeStr()+" ?)")
			whereParams = append(whereParams, queryWithWildcards, queryWithWildcards, queryWithWildcards)
		}

		if len(whereConditions) > 0 {
			sess.Where(strings.Join(whereConditions, " AND "), whereParams...)
		}

		if query.Limit > 0 {
			offset := query.Limit * (query.Page - 1)
			sess.Limit(query.Limit, offset)
		}

		sess.Cols(
			"org_user.org_id",
			"org_user.user_id",
			"user.email",
			"user.name",
			"user.login",
			"org_user.role",
			"user.last_seen_at",
		)
		sess.Asc("user.email", "user.login")

		if err := sess.Find(&query.Result.OrgUsers); err != nil {
			return err
		}

		// get total count
		orgUser := models.OrgUser{}
		countSess := dbSession.Table("org_user").
			Join("INNER", ss.Dialect.Quote("user"), fmt.Sprintf("org_user.user_id=%s.id", ss.Dialect.Quote("user")))

		if len(whereConditions) > 0 {
			countSess.Where(strings.Join(whereConditions, " AND "), whereParams...)
		}

		count, err := countSess.Count(&orgUser)
		if err != nil {
			return err
		}
		query.Result.TotalCount = count

		for _, user := range query.Result.OrgUsers {
			user.LastSeenAtAge = util.GetAgeString(user.LastSeenAt)
		}

		return nil
	})
}

func (ss *SQLStore) RemoveOrgUser(ctx context.Context, cmd *models.RemoveOrgUserCommand) error {
	return ss.WithTransactionalDbSession(ctx, func(sess *DBSession) error {
		// check if user exists
		var user models.User
		if exists, err := sess.ID(cmd.UserId).Where(notServiceAccountFilter(ss)).Get(&user); err != nil {
			return err
		} else if !exists {
			return models.ErrUserNotFound
		}

		deletes := []string{
			"DELETE FROM org_user WHERE org_id=? and user_id=?",
			"DELETE FROM dashboard_acl WHERE org_id=? and user_id = ?",
			"DELETE FROM team_member WHERE org_id=? and user_id = ?",
			"DELETE FROM query_history_star WHERE org_id=? and user_id = ?",
		}

		for _, sql := range deletes {
			_, err := sess.Exec(sql, cmd.OrgId, cmd.UserId)
			if err != nil {
				return err
			}
		}

		// validate that after delete, there is at least one user with admin role in org
		if err := validateOneAdminLeftInOrg(cmd.OrgId, sess); err != nil {
			return err
		}

		// check user other orgs and update user current org
		var userOrgs []*models.UserOrgDTO
		sess.Table("org_user")
		sess.Join("INNER", "org", "org_user.org_id=org.id")
		sess.Where("org_user.user_id=?", user.Id)
		sess.Cols("org.name", "org_user.role", "org_user.org_id")
		err := sess.Find(&userOrgs)

		if err != nil {
			return err
		}

		if len(userOrgs) > 0 {
			hasCurrentOrgSet := false
			for _, userOrg := range userOrgs {
				if user.OrgId == userOrg.OrgId {
					hasCurrentOrgSet = true
					break
				}
			}

			if !hasCurrentOrgSet {
				err = setUsingOrgInTransaction(sess, user.Id, userOrgs[0].OrgId)
				if err != nil {
					return err
				}
			}
		} else if cmd.ShouldDeleteOrphanedUser {
			// no other orgs, delete the full user
			if err := deleteUserInTransaction(ss, sess, &models.DeleteUserCommand{UserId: user.Id}); err != nil {
				return err
			}

			cmd.UserWasDeleted = true
		} else {
			// no orgs, but keep the user -> clean up orgId
			err = removeUserOrg(sess, user.Id)
			if err != nil {
				return err
			}
		}

		return nil
	})
}

// validate that there is an org admin user left
func validateOneAdminLeftInOrg(orgId int64, sess *DBSession) error {
	res, err := sess.Query("SELECT 1 from org_user WHERE org_id=? and role='Admin'", orgId)
	if err != nil {
		return err
	}

	if len(res) == 0 {
		return models.ErrLastOrgAdmin
	}

	return err
}<|MERGE_RESOLUTION|>--- conflicted
+++ resolved
@@ -113,11 +113,7 @@
 			ss.log.Warn("Query user not set for filtering.")
 		}
 
-<<<<<<< HEAD
-		if !accesscontrol.IsDisabled(ss.Cfg) && query.User != nil {
-=======
 		if !query.DontEnforceAccessControl && !accesscontrol.IsDisabled(ss.Cfg) {
->>>>>>> 556faf82
 			acFilter, err := accesscontrol.Filter(query.User, "org_user.user_id", "users:id:", accesscontrol.ActionOrgUsersRead)
 			if err != nil {
 				return err
