--- conflicted
+++ resolved
@@ -14,11 +14,7 @@
 )
 
 func TestQuotaCommandsAndQueries(t *testing.T) {
-<<<<<<< HEAD
-	InitTestDB(t)
-=======
 	sqlStore := InitTestDB(t)
->>>>>>> 914fcedb
 	userId := int64(1)
 	orgId := int64(0)
 
@@ -29,10 +25,7 @@
 			Dashboard:  5,
 			DataSource: 5,
 			ApiKey:     5,
-<<<<<<< HEAD
-=======
 			AlertRule:  5,
->>>>>>> 914fcedb
 		},
 		User: &setting.UserQuota{
 			Org: 5,
@@ -44,10 +37,7 @@
 			DataSource: 5,
 			ApiKey:     5,
 			Session:    5,
-<<<<<<< HEAD
-=======
 			AlertRule:  5,
->>>>>>> 914fcedb
 		},
 	}
 
@@ -59,11 +49,7 @@
 		UserId: 1,
 	}
 
-<<<<<<< HEAD
-	err := CreateOrg(&userCmd)
-=======
 	err := CreateOrg(context.Background(), &userCmd)
->>>>>>> 914fcedb
 	require.NoError(t, err)
 	orgId = userCmd.Result.Id
 
@@ -73,79 +59,11 @@
 			Target: "org_user",
 			Limit:  10,
 		}
-<<<<<<< HEAD
-		err := UpdateOrgQuota(&orgCmd)
-=======
 		err := sqlStore.UpdateOrgQuota(context.Background(), &orgCmd)
->>>>>>> 914fcedb
 		require.NoError(t, err)
 
 		t.Run("Should be able to get saved quota by org id and target", func(t *testing.T) {
 			query := models.GetOrgQuotaByTargetQuery{OrgId: orgId, Target: "org_user", Default: 1}
-<<<<<<< HEAD
-			err = GetOrgQuotaByTarget(&query)
-
-			require.NoError(t, err)
-			require.Equal(t, int64(10), query.Result.Limit)
-		})
-
-		t.Run("Should be able to get default quota by org id and target", func(t *testing.T) {
-			query := models.GetOrgQuotaByTargetQuery{OrgId: 123, Target: "org_user", Default: 11}
-			err = GetOrgQuotaByTarget(&query)
-
-			require.NoError(t, err)
-			require.Equal(t, int64(11), query.Result.Limit)
-		})
-
-		t.Run("Should be able to get used org quota when rows exist", func(t *testing.T) {
-			query := models.GetOrgQuotaByTargetQuery{OrgId: orgId, Target: "org_user", Default: 11}
-			err = GetOrgQuotaByTarget(&query)
-
-			require.NoError(t, err)
-			require.Equal(t, int64(1), query.Result.Used)
-		})
-
-		t.Run("Should be able to get used org quota when no rows exist", func(t *testing.T) {
-			query := models.GetOrgQuotaByTargetQuery{OrgId: 2, Target: "org_user", Default: 11}
-			err = GetOrgQuotaByTarget(&query)
-
-			require.NoError(t, err)
-			require.Equal(t, int64(0), query.Result.Used)
-		})
-
-		t.Run("Should be able to quota list for org", func(t *testing.T) {
-			query := models.GetOrgQuotasQuery{OrgId: orgId}
-			err = GetOrgQuotas(&query)
-
-			require.NoError(t, err)
-			require.Len(t, query.Result, 4)
-			for _, res := range query.Result {
-				limit := int64(5) // default quota limit
-				used := int64(0)
-				if res.Target == "org_user" {
-					limit = 10 // customized quota limit.
-					used = 1
-				}
-				require.Equal(t, limit, res.Limit)
-				require.Equal(t, used, res.Used)
-			}
-		})
-	})
-
-	t.Run("Given saved org quota for dashboards", func(t *testing.T) {
-		orgCmd := models.UpdateOrgQuotaCmd{
-			OrgId:  orgId,
-			Target: dashboardTarget,
-			Limit:  10,
-		}
-		err := UpdateOrgQuota(&orgCmd)
-		require.NoError(t, err)
-
-		t.Run("Should be able to get saved quota by org id and target", func(t *testing.T) {
-			query := models.GetOrgQuotaByTargetQuery{OrgId: orgId, Target: dashboardTarget, Default: 1}
-			err = GetOrgQuotaByTarget(&query)
-
-=======
 			err = sqlStore.GetOrgQuotaByTarget(context.Background(), &query)
 
 			require.NoError(t, err)
@@ -216,7 +134,6 @@
 			query := models.GetOrgQuotaByTargetQuery{OrgId: orgId, Target: dashboardTarget, Default: 1}
 			err = sqlStore.GetOrgQuotaByTarget(context.Background(), &query)
 
->>>>>>> 914fcedb
 			require.NoError(t, err)
 			require.Equal(t, int64(10), query.Result.Limit)
 			require.Equal(t, int64(0), query.Result.Used)
@@ -229,20 +146,12 @@
 			Target: "org_user",
 			Limit:  10,
 		}
-<<<<<<< HEAD
-		err := UpdateUserQuota(&userQuotaCmd)
-=======
 		err := sqlStore.UpdateUserQuota(context.Background(), &userQuotaCmd)
->>>>>>> 914fcedb
 		require.NoError(t, err)
 
 		t.Run("Should be able to get saved quota by user id and target", func(t *testing.T) {
 			query := models.GetUserQuotaByTargetQuery{UserId: userId, Target: "org_user", Default: 1}
-<<<<<<< HEAD
-			err = GetUserQuotaByTarget(&query)
-=======
-			err = sqlStore.GetUserQuotaByTarget(context.Background(), &query)
->>>>>>> 914fcedb
+			err = sqlStore.GetUserQuotaByTarget(context.Background(), &query)
 
 			require.NoError(t, err)
 			require.Equal(t, int64(10), query.Result.Limit)
@@ -250,43 +159,10 @@
 
 		t.Run("Should be able to get default quota by user id and target", func(t *testing.T) {
 			query := models.GetUserQuotaByTargetQuery{UserId: 9, Target: "org_user", Default: 11}
-<<<<<<< HEAD
-			err = GetUserQuotaByTarget(&query)
+			err = sqlStore.GetUserQuotaByTarget(context.Background(), &query)
 
 			require.NoError(t, err)
 			require.Equal(t, int64(11), query.Result.Limit)
-		})
-
-		t.Run("Should be able to get used user quota when rows exist", func(t *testing.T) {
-			query := models.GetUserQuotaByTargetQuery{UserId: userId, Target: "org_user", Default: 11}
-			err = GetUserQuotaByTarget(&query)
-
-			require.NoError(t, err)
-			require.Equal(t, int64(1), query.Result.Used)
-		})
-
-		t.Run("Should be able to get used user quota when no rows exist", func(t *testing.T) {
-			query := models.GetUserQuotaByTargetQuery{UserId: 2, Target: "org_user", Default: 11}
-			err = GetUserQuotaByTarget(&query)
-
-			require.NoError(t, err)
-			require.Equal(t, int64(0), query.Result.Used)
-		})
-
-		t.Run("Should be able to quota list for user", func(t *testing.T) {
-			query := models.GetUserQuotasQuery{UserId: userId}
-			err = GetUserQuotas(&query)
-
-			require.NoError(t, err)
-			require.Len(t, query.Result, 1)
-			require.Equal(t, int64(10), query.Result[0].Limit)
-			require.Equal(t, int64(1), query.Result[0].Used)
-=======
-			err = sqlStore.GetUserQuotaByTarget(context.Background(), &query)
-
-			require.NoError(t, err)
-			require.Equal(t, int64(11), query.Result.Limit)
->>>>>>> 914fcedb
 		})
 
 		t.Run("Should be able to get used user quota when rows exist", func(t *testing.T) {
@@ -415,95 +291,4 @@
 		require.NoError(t, err)
 		require.Equal(t, int64(10), query.Result.Limit)
 	})
-
-	t.Run("Should be able to global user quota", func(t *testing.T) {
-		query := models.GetGlobalQuotaByTargetQuery{Target: "user", Default: 5}
-		err = GetGlobalQuotaByTarget(&query)
-		require.NoError(t, err)
-
-		require.Equal(t, int64(5), query.Result.Limit)
-		require.Equal(t, int64(0), query.Result.Used)
-	})
-
-	t.Run("Should be able to global org quota", func(t *testing.T) {
-		query := models.GetGlobalQuotaByTargetQuery{Target: "org", Default: 5}
-		err = GetGlobalQuotaByTarget(&query)
-		require.NoError(t, err)
-
-		require.Equal(t, int64(5), query.Result.Limit)
-		require.Equal(t, int64(1), query.Result.Used)
-	})
-
-	t.Run("Should be able to global dashboard quota", func(t *testing.T) {
-		query := models.GetGlobalQuotaByTargetQuery{Target: dashboardTarget, Default: 5}
-		err = GetGlobalQuotaByTarget(&query)
-		require.NoError(t, err)
-
-		require.Equal(t, int64(5), query.Result.Limit)
-		require.Equal(t, int64(0), query.Result.Used)
-	})
-
-	// related: https://github.com/grafana/grafana/issues/14342
-	t.Run("Should org quota updating is successful even if it called multiple time", func(t *testing.T) {
-		orgCmd := models.UpdateOrgQuotaCmd{
-			OrgId:  orgId,
-			Target: "org_user",
-			Limit:  5,
-		}
-		err := UpdateOrgQuota(&orgCmd)
-		require.NoError(t, err)
-
-		query := models.GetOrgQuotaByTargetQuery{OrgId: orgId, Target: "org_user", Default: 1}
-		err = GetOrgQuotaByTarget(&query)
-		require.NoError(t, err)
-		require.Equal(t, int64(5), query.Result.Limit)
-
-		// XXX: resolution of `Updated` column is 1sec, so this makes delay
-		time.Sleep(1 * time.Second)
-
-		orgCmd = models.UpdateOrgQuotaCmd{
-			OrgId:  orgId,
-			Target: "org_user",
-			Limit:  10,
-		}
-		err = UpdateOrgQuota(&orgCmd)
-		require.NoError(t, err)
-
-		query = models.GetOrgQuotaByTargetQuery{OrgId: orgId, Target: "org_user", Default: 1}
-		err = GetOrgQuotaByTarget(&query)
-		require.NoError(t, err)
-		require.Equal(t, int64(10), query.Result.Limit)
-	})
-
-	// related: https://github.com/grafana/grafana/issues/14342
-	t.Run("Should user quota updating is successful even if it called multiple time", func(t *testing.T) {
-		userQuotaCmd := models.UpdateUserQuotaCmd{
-			UserId: userId,
-			Target: "org_user",
-			Limit:  5,
-		}
-		err := UpdateUserQuota(&userQuotaCmd)
-		require.NoError(t, err)
-
-		query := models.GetUserQuotaByTargetQuery{UserId: userId, Target: "org_user", Default: 1}
-		err = GetUserQuotaByTarget(&query)
-		require.NoError(t, err)
-		require.Equal(t, int64(5), query.Result.Limit)
-
-		// XXX: resolution of `Updated` column is 1sec, so this makes delay
-		time.Sleep(1 * time.Second)
-
-		userQuotaCmd = models.UpdateUserQuotaCmd{
-			UserId: userId,
-			Target: "org_user",
-			Limit:  10,
-		}
-		err = UpdateUserQuota(&userQuotaCmd)
-		require.NoError(t, err)
-
-		query = models.GetUserQuotaByTargetQuery{UserId: userId, Target: "org_user", Default: 1}
-		err = GetUserQuotaByTarget(&query)
-		require.NoError(t, err)
-		require.Equal(t, int64(10), query.Result.Limit)
-	})
 }