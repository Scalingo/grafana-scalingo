--- conflicted
+++ resolved
@@ -189,10 +189,6 @@
 		// ensure admin user
 		if !ss.Cfg.DisableInitAdminCreation {
 			ss.log.Debug("Creating default admin user")
-<<<<<<< HEAD
-			ss.log.Debug("Creating default admin user")
-=======
->>>>>>> 914fcedb
 			if _, err := ss.createUser(ctx, sess, userCreationArgs{
 				Login:    ss.Cfg.AdminUser,
 				Email:    ss.Cfg.AdminUser + "@localhost",
@@ -272,12 +268,8 @@
 		}
 
 		if isolation := ss.dbCfg.IsolationLevel; isolation != "" {
-<<<<<<< HEAD
-			cnnstr += "&tx_isolation=" + isolation
-=======
 			val := url.QueryEscape(fmt.Sprintf("'%s'", isolation))
 			cnnstr += fmt.Sprintf("&tx_isolation=%s", val)
->>>>>>> 914fcedb
 		}
 
 		cnnstr += ss.buildExtraConnectionString('&')
