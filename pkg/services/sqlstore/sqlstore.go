--- conflicted
+++ resolved
@@ -51,75 +51,6 @@
 }
 
 type SqlStore struct {
-<<<<<<< HEAD
-	Cfg          *setting.Cfg        `inject:""`
-	Bus          bus.Bus             `inject:""`
-	CacheService *cache.CacheService `inject:""`
-
-	dbCfg           DatabaseConfig
-	engine          *xorm.Engine
-	log             log.Logger
-	Dialect         migrator.Dialect
-	skipEnsureAdmin bool
-}
-
-// NewSession returns a new DBSession
-func (ss *SqlStore) NewSession() *DBSession {
-	return &DBSession{Session: ss.engine.NewSession()}
-}
-
-// WithDbSession calls the callback with an session attached to the context.
-func (ss *SqlStore) WithDbSession(ctx context.Context, callback dbTransactionFunc) error {
-	sess, err := startSession(ctx, ss.engine, false)
-	if err != nil {
-		return err
-	}
-
-	return callback(sess)
-}
-
-// WithTransactionalDbSession calls the callback with an session within a transaction
-func (ss *SqlStore) WithTransactionalDbSession(ctx context.Context, callback dbTransactionFunc) error {
-	return ss.inTransactionWithRetryCtx(ctx, callback, 0)
-}
-
-func (ss *SqlStore) inTransactionWithRetryCtx(ctx context.Context, callback dbTransactionFunc, retry int) error {
-	sess, err := startSession(ctx, ss.engine, true)
-	if err != nil {
-		return err
-	}
-
-	defer sess.Close()
-
-	err = callback(sess)
-
-	// special handling of database locked errors for sqlite, then we can retry 5 times
-	if sqlError, ok := err.(sqlite3.Error); ok && retry < 5 {
-		if sqlError.Code == sqlite3.ErrLocked || sqlError.Code == sqlite3.ErrBusy {
-			sess.Rollback()
-			time.Sleep(time.Millisecond * time.Duration(10))
-			sqlog.Info("Database locked, sleeping then retrying", "error", err, "retry", retry)
-			return ss.inTransactionWithRetryCtx(ctx, callback, retry+1)
-		}
-	}
-
-	if err != nil {
-		sess.Rollback()
-		return err
-	} else if err = sess.Commit(); err != nil {
-		return err
-	}
-
-	if len(sess.events) > 0 {
-		for _, e := range sess.events {
-			if err = bus.Publish(e); err != nil {
-				log.Error(3, "Failed to publish event after commit. error: %v", err)
-			}
-		}
-	}
-
-	return nil
-=======
 	Cfg          *setting.Cfg             `inject:""`
 	Bus          bus.Bus                  `inject:""`
 	CacheService *localcache.CacheService `inject:""`
@@ -129,7 +60,6 @@
 	log                         log.Logger
 	Dialect                     migrator.Dialect
 	skipEnsureDefaultOrgAndUser bool
->>>>>>> 742d1659
 }
 
 func (ss *SqlStore) Init() error {
