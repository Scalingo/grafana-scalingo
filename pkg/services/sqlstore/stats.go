--- conflicted
+++ resolved
@@ -103,10 +103,7 @@
 		sb.Write(`(SELECT COUNT(id) FROM `+dialect.Quote("library_element")+` WHERE kind = ?) AS library_panels,`, models.PanelElement)
 		sb.Write(`(SELECT COUNT(id) FROM `+dialect.Quote("library_element")+` WHERE kind = ?) AS library_variables,`, models.VariableElement)
 		sb.Write(`(SELECT COUNT(*) FROM ` + dialect.Quote("data_keys") + `) AS data_keys,`)
-<<<<<<< HEAD
-=======
 		sb.Write(`(SELECT COUNT(*) FROM ` + dialect.Quote("data_keys") + `WHERE active = true) AS active_data_keys,`)
->>>>>>> c2560129
 
 		sb.Write(ss.roleCounterSQL(ctx))
 
