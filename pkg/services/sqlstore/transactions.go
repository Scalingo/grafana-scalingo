--- conflicted
+++ resolved
@@ -21,52 +21,10 @@
 }
 
 func (ss *SqlStore) inTransactionWithRetry(ctx context.Context, fn func(ctx context.Context) error, retry int) error {
-<<<<<<< HEAD
-	sess, err := startSession(ctx, ss.engine, true)
-	if err != nil {
-		return err
-	}
-
-	defer sess.Close()
-
-	withValue := context.WithValue(ctx, ContextSessionName, sess)
-
-	err = fn(withValue)
-
-	// special handling of database locked errors for sqlite, then we can retry 5 times
-	if sqlError, ok := err.(sqlite3.Error); ok && retry < 5 {
-		if sqlError.Code == sqlite3.ErrLocked || sqlError.Code == sqlite3.ErrBusy {
-			sess.Rollback()
-			time.Sleep(time.Millisecond * time.Duration(10))
-			ss.log.Info("Database locked, sleeping then retrying", "error", err, "retry", retry)
-			return ss.inTransactionWithRetry(ctx, fn, retry+1)
-		}
-	}
-
-	if err != nil {
-		sess.Rollback()
-		return err
-	}
-
-	if err = sess.Commit(); err != nil {
-		return err
-	}
-
-	if len(sess.events) > 0 {
-		for _, e := range sess.events {
-			if err = bus.Publish(e); err != nil {
-				ss.log.Error("Failed to publish event after commit", err)
-			}
-		}
-	}
-
-	return nil
-=======
 	return inTransactionWithRetryCtx(ctx, ss.engine, func(sess *DBSession) error {
 		withValue := context.WithValue(ctx, ContextSessionName, sess)
 		return fn(withValue)
 	}, retry)
->>>>>>> 742d1659
 }
 
 func inTransactionWithRetry(callback dbTransactionFunc, retry int) error {
@@ -84,19 +42,10 @@
 	err = callback(sess)
 
 	// special handling of database locked errors for sqlite, then we can retry 5 times
-<<<<<<< HEAD
-	if sqlError, ok := err.(sqlite3.Error); ok && retry < 5 {
-		if sqlError.Code == sqlite3.ErrLocked || sqlError.Code == sqlite3.ErrBusy {
-			sess.Rollback()
-			time.Sleep(time.Millisecond * time.Duration(10))
-			sqlog.Info("Database locked, sleeping then retrying", "error", err, "retry", retry)
-			return inTransactionWithRetry(callback, retry+1)
-=======
 	if sqlError, ok := err.(sqlite3.Error); ok && retry < 5 && sqlError.Code ==
 		sqlite3.ErrLocked || sqlError.Code == sqlite3.ErrBusy {
 		if rollErr := sess.Rollback(); rollErr != nil {
 			return errutil.Wrapf(err, "Rolling back transaction due to error failed: %s", rollErr)
->>>>>>> 742d1659
 		}
 
 		time.Sleep(time.Millisecond * time.Duration(10))
