package sqlstore

import (
	"context"
	"errors"
	"fmt"
	"time"

	"github.com/mattn/go-sqlite3"
	"xorm.io/xorm"

	"github.com/grafana/grafana/pkg/bus"
	"github.com/grafana/grafana/pkg/infra/log"
)

var tsclogger = log.New("sqlstore.transactions")

// WithTransactionalDbSession calls the callback with a session within a transaction.
func (ss *SQLStore) WithTransactionalDbSession(ctx context.Context, callback DBTransactionFunc) error {
<<<<<<< HEAD
	return inTransactionWithRetryCtx(ctx, ss.engine, ss.bus, callback, 0)
=======
	return ss.inTransactionWithRetryCtx(ctx, ss.engine, ss.bus, callback, 0)
>>>>>>> 89b365f8
}

// InTransaction starts a transaction and calls the fn
// It stores the session in the context
func (ss *SQLStore) InTransaction(ctx context.Context, fn func(ctx context.Context) error) error {
	return ss.inTransactionWithRetry(ctx, fn, 0)
}

func (ss *SQLStore) inTransactionWithRetry(ctx context.Context, fn func(ctx context.Context) error, retry int) error {
<<<<<<< HEAD
	return inTransactionWithRetryCtx(ctx, ss.engine, ss.bus, func(sess *DBSession) error {
=======
	return ss.inTransactionWithRetryCtx(ctx, ss.engine, ss.bus, func(sess *DBSession) error {
>>>>>>> 89b365f8
		withValue := context.WithValue(ctx, ContextSessionKey{}, sess)
		return fn(withValue)
	}, retry)
}

<<<<<<< HEAD
func inTransactionWithRetryCtx(ctx context.Context, engine *xorm.Engine, bus bus.Bus, callback DBTransactionFunc, retry int) error {
=======
func (ss *SQLStore) inTransactionWithRetryCtx(ctx context.Context, engine *xorm.Engine, bus bus.Bus, callback DBTransactionFunc, retry int) error {
>>>>>>> 89b365f8
	sess, isNew, err := startSessionOrUseExisting(ctx, engine, true)
	if err != nil {
		return err
	}

	if !sess.transactionOpen && !isNew {
		// this should not happen because the only place that creates reusable session begins a new transaction.
		return fmt.Errorf("cannot reuse existing session that did not start transaction")
	}

	if isNew { // if this call initiated the session, it should be responsible for closing it.
		defer sess.Close()
	}

	err = callback(sess)

	ctxLogger := tsclogger.FromContext(ctx)

	if !isNew {
		ctxLogger.Debug("skip committing the transaction because it belongs to a session created in the outer scope")
		// Do not commit the transaction if the session was reused.
		return err
	}

	// special handling of database locked errors for sqlite, then we can retry 5 times
	var sqlError sqlite3.Error
	if errors.As(err, &sqlError) && retry < ss.dbCfg.TransactionRetries && (sqlError.Code == sqlite3.ErrLocked || sqlError.Code == sqlite3.ErrBusy) {
		if rollErr := sess.Rollback(); rollErr != nil {
			return fmt.Errorf("rolling back transaction due to error failed: %s: %w", rollErr, err)
		}

		time.Sleep(time.Millisecond * time.Duration(10))
<<<<<<< HEAD
		sqlog.Info("Database locked, sleeping then retrying", "error", err, "retry", retry)
		return inTransactionWithRetryCtx(ctx, engine, bus, callback, retry+1)
=======
		ctxLogger.Info("Database locked, sleeping then retrying", "error", err, "retry", retry, "code", sqlError.Code)
		return ss.inTransactionWithRetryCtx(ctx, engine, bus, callback, retry+1)
>>>>>>> 89b365f8
	}

	if err != nil {
		if rollErr := sess.Rollback(); rollErr != nil {
			return fmt.Errorf("rolling back transaction due to error failed: %s: %w", rollErr, err)
		}
		return err
	}
	if err := sess.Commit(); err != nil {
		return err
	}

	if len(sess.events) > 0 {
		for _, e := range sess.events {
			if err = bus.Publish(ctx, e); err != nil {
				ctxLogger.Error("Failed to publish event after commit.", "error", err)
			}
		}
	}

	return nil
}<|MERGE_RESOLUTION|>--- conflicted
+++ resolved
@@ -17,11 +17,7 @@
 
 // WithTransactionalDbSession calls the callback with a session within a transaction.
 func (ss *SQLStore) WithTransactionalDbSession(ctx context.Context, callback DBTransactionFunc) error {
-<<<<<<< HEAD
-	return inTransactionWithRetryCtx(ctx, ss.engine, ss.bus, callback, 0)
-=======
 	return ss.inTransactionWithRetryCtx(ctx, ss.engine, ss.bus, callback, 0)
->>>>>>> 89b365f8
 }
 
 // InTransaction starts a transaction and calls the fn
@@ -31,21 +27,13 @@
 }
 
 func (ss *SQLStore) inTransactionWithRetry(ctx context.Context, fn func(ctx context.Context) error, retry int) error {
-<<<<<<< HEAD
-	return inTransactionWithRetryCtx(ctx, ss.engine, ss.bus, func(sess *DBSession) error {
-=======
 	return ss.inTransactionWithRetryCtx(ctx, ss.engine, ss.bus, func(sess *DBSession) error {
->>>>>>> 89b365f8
 		withValue := context.WithValue(ctx, ContextSessionKey{}, sess)
 		return fn(withValue)
 	}, retry)
 }
 
-<<<<<<< HEAD
-func inTransactionWithRetryCtx(ctx context.Context, engine *xorm.Engine, bus bus.Bus, callback DBTransactionFunc, retry int) error {
-=======
 func (ss *SQLStore) inTransactionWithRetryCtx(ctx context.Context, engine *xorm.Engine, bus bus.Bus, callback DBTransactionFunc, retry int) error {
->>>>>>> 89b365f8
 	sess, isNew, err := startSessionOrUseExisting(ctx, engine, true)
 	if err != nil {
 		return err
@@ -78,13 +66,8 @@
 		}
 
 		time.Sleep(time.Millisecond * time.Duration(10))
-<<<<<<< HEAD
-		sqlog.Info("Database locked, sleeping then retrying", "error", err, "retry", retry)
-		return inTransactionWithRetryCtx(ctx, engine, bus, callback, retry+1)
-=======
 		ctxLogger.Info("Database locked, sleeping then retrying", "error", err, "retry", retry, "code", sqlError.Code)
 		return ss.inTransactionWithRetryCtx(ctx, engine, bus, callback, retry+1)
->>>>>>> 89b365f8
 	}
 
 	if err != nil {
