package sqlstore

import (
	"context"
	"fmt"
	"sort"
	"strconv"
	"strings"
	"time"

	"github.com/grafana/grafana/pkg/events"
	"github.com/grafana/grafana/pkg/models"
	ac "github.com/grafana/grafana/pkg/services/accesscontrol"
	"github.com/grafana/grafana/pkg/util"
)

<<<<<<< HEAD
func getOrgIdForNewUser(sess *DBSession, cmd models.CreateUserCommand) (int64, error) {
	if cmd.SkipOrgSetup {
		return -1, nil
	}

	if setting.AutoAssignOrg && cmd.OrgId != 0 {
		err := verifyExistingOrg(sess, cmd.OrgId)
		if err != nil {
			return -1, err
		}
		return cmd.OrgId, nil
	}

	orgName := cmd.OrgName
	if len(orgName) == 0 {
		orgName = util.StringsFallback2(cmd.Email, cmd.Login)
	}

	return getOrCreateOrg(sess, orgName)
}

type userCreationArgs struct {
	Login          string
	Email          string
	Name           string
	Company        string
	Password       string
	IsAdmin        bool
	IsDisabled     bool
	EmailVerified  bool
	OrgID          int64
	OrgName        string
	DefaultOrgRole string
}

func (ss *SQLStore) getOrgIDForNewUser(sess *DBSession, args userCreationArgs) (int64, error) {
	if ss.Cfg.AutoAssignOrg && args.OrgID != 0 {
		if err := verifyExistingOrg(sess, args.OrgID); err != nil {
=======
func (ss *SQLStore) getOrgIDForNewUser(sess *DBSession, args models.CreateUserCommand) (int64, error) {
	if ss.Cfg.AutoAssignOrg && args.OrgId != 0 {
		if err := verifyExistingOrg(sess, args.OrgId); err != nil {
>>>>>>> c2560129
			return -1, err
		}
		return args.OrgId, nil
	}

	orgName := args.OrgName
	if orgName == "" {
		orgName = util.StringsFallback2(args.Email, args.Login)
	}

	return ss.getOrCreateOrg(sess, orgName)
}

// createUser creates a user in the database
func (ss *SQLStore) createUser(ctx context.Context, sess *DBSession, args models.CreateUserCommand) (models.User, error) {
	var user models.User
	var orgID int64 = -1
	if !args.SkipOrgSetup {
		var err error
		orgID, err = ss.getOrgIDForNewUser(sess, args)
		if err != nil {
			return user, err
		}
	}

	if args.Email == "" {
		args.Email = args.Login
	}

	exists, err := sess.Where("email=? OR login=?", args.Email, args.Login).Get(&models.User{})
	if err != nil {
		return user, err
	}
	if exists {
		return user, models.ErrUserAlreadyExists
	}

	// create user
	user = models.User{
		Email:            args.Email,
		Name:             args.Name,
		Login:            args.Login,
		Company:          args.Company,
		IsAdmin:          args.IsAdmin,
		IsDisabled:       args.IsDisabled,
		OrgId:            orgID,
		EmailVerified:    args.EmailVerified,
		Created:          time.Now(),
		Updated:          time.Now(),
		LastSeenAt:       time.Now().AddDate(-10, 0, 0),
		IsServiceAccount: args.IsServiceAccount,
	}

	salt, err := util.GetRandomString(10)
	if err != nil {
		return user, err
	}
	user.Salt = salt
	rands, err := util.GetRandomString(10)
	if err != nil {
		return user, err
	}
	user.Rands = rands

	if len(args.Password) > 0 {
		encodedPassword, err := util.EncodePassword(args.Password, user.Salt)
		if err != nil {
			return user, err
		}
		user.Password = encodedPassword
	}

	sess.UseBool("is_admin")

	if _, err := sess.Insert(&user); err != nil {
		return user, err
	}

	sess.publishAfterCommit(&events.UserCreated{
		Timestamp: user.Created,
		Id:        user.Id,
		Name:      user.Name,
		Login:     user.Login,
		Email:     user.Email,
	})

	// create org user link
	if !args.SkipOrgSetup {
		orgUser := models.OrgUser{
			OrgId:   orgID,
			UserId:  user.Id,
			Role:    models.ROLE_ADMIN,
			Created: time.Now(),
			Updated: time.Now(),
		}

		if ss.Cfg.AutoAssignOrg && !user.IsAdmin {
			if len(args.DefaultOrgRole) > 0 {
				orgUser.Role = models.RoleType(args.DefaultOrgRole)
			} else {
				orgUser.Role = models.RoleType(ss.Cfg.AutoAssignOrgRole)
			}
		}

		if _, err = sess.Insert(&orgUser); err != nil {
			return user, err
		}
	}

	return user, nil
}

func (ss *SQLStore) CreateUser(ctx context.Context, cmd models.CreateUserCommand) (*models.User, error) {
	var user models.User
	createErr := ss.WithTransactionalDbSession(ctx, func(sess *DBSession) (err error) {
		user, err = ss.createUser(ctx, sess, cmd)
		return
	})
	return &user, createErr
}

func notServiceAccountFilter(ss *SQLStore) string {
	return fmt.Sprintf("%s.is_service_account = %s",
		ss.Dialect.Quote("user"),
		ss.Dialect.BooleanStr(false))
}

func (ss *SQLStore) GetUserById(ctx context.Context, query *models.GetUserByIdQuery) error {
	return ss.WithDbSession(ctx, func(sess *DBSession) error {
		user := new(models.User)

		has, err := sess.ID(query.Id).
			Where(notServiceAccountFilter(ss)).
			Get(user)

		if err != nil {
			return err
		} else if !has {
			return models.ErrUserNotFound
		}

		query.Result = user

		return nil
	})
}

func (ss *SQLStore) GetUserByLogin(ctx context.Context, query *models.GetUserByLoginQuery) error {
	return ss.WithDbSession(ctx, func(sess *DBSession) error {
		if query.LoginOrEmail == "" {
			return models.ErrUserNotFound
		}

		// Try and find the user by login first.
		// It's not sufficient to assume that a LoginOrEmail with an "@" is an email.
		user := &models.User{Login: query.LoginOrEmail}
		has, err := sess.Where(notServiceAccountFilter(ss)).Get(user)

		if err != nil {
			return err
		}

		if !has && strings.Contains(query.LoginOrEmail, "@") {
			// If the user wasn't found, and it contains an "@" fallback to finding the
			// user by email.
			user = &models.User{Email: query.LoginOrEmail}
			has, err = sess.Get(user)
		}

		if err != nil {
			return err
		} else if !has {
			return models.ErrUserNotFound
		}

		query.Result = user

		return nil
	})
}

func (ss *SQLStore) GetUserByEmail(ctx context.Context, query *models.GetUserByEmailQuery) error {
	return ss.WithDbSession(ctx, func(sess *DBSession) error {
		if query.Email == "" {
			return models.ErrUserNotFound
		}

		user := &models.User{Email: query.Email}
		has, err := sess.Where(notServiceAccountFilter(ss)).Get(user)

		if err != nil {
			return err
		} else if !has {
			return models.ErrUserNotFound
		}

		query.Result = user

		return nil
	})
}

func (ss *SQLStore) UpdateUser(ctx context.Context, cmd *models.UpdateUserCommand) error {
	return ss.WithTransactionalDbSession(ctx, func(sess *DBSession) error {
		user := models.User{
			Name:    cmd.Name,
			Email:   cmd.Email,
			Login:   cmd.Login,
			Theme:   cmd.Theme,
			Updated: time.Now(),
		}

		if _, err := sess.ID(cmd.UserId).Where(notServiceAccountFilter(ss)).Update(&user); err != nil {
			return err
		}

		sess.publishAfterCommit(&events.UserUpdated{
			Timestamp: user.Created,
			Id:        user.Id,
			Name:      user.Name,
			Login:     user.Login,
			Email:     user.Email,
		})

		return nil
	})
}

func (ss *SQLStore) ChangeUserPassword(ctx context.Context, cmd *models.ChangeUserPasswordCommand) error {
	return ss.WithTransactionalDbSession(ctx, func(sess *DBSession) error {
		user := models.User{
			Password: cmd.NewPassword,
			Updated:  time.Now(),
		}

		_, err := sess.ID(cmd.UserId).Where(notServiceAccountFilter(ss)).Update(&user)
		return err
	})
}

func (ss *SQLStore) UpdateUserLastSeenAt(ctx context.Context, cmd *models.UpdateUserLastSeenAtCommand) error {
	return ss.WithTransactionalDbSession(ctx, func(sess *DBSession) error {
		user := models.User{
			Id:         cmd.UserId,
			LastSeenAt: time.Now(),
		}

		_, err := sess.ID(cmd.UserId).Update(&user)
		return err
	})
}

func (ss *SQLStore) SetUsingOrg(ctx context.Context, cmd *models.SetUsingOrgCommand) error {
	getOrgsForUserCmd := &models.GetUserOrgListQuery{UserId: cmd.UserId}
	if err := ss.GetUserOrgList(ctx, getOrgsForUserCmd); err != nil {
		return err
	}

	valid := false
	for _, other := range getOrgsForUserCmd.Result {
		if other.OrgId == cmd.OrgId {
			valid = true
		}
	}
	if !valid {
		return fmt.Errorf("user does not belong to org")
	}

	return ss.WithTransactionalDbSession(ctx, func(sess *DBSession) error {
		return setUsingOrgInTransaction(sess, cmd.UserId, cmd.OrgId)
	})
}

func setUsingOrgInTransaction(sess *DBSession, userID int64, orgID int64) error {
	user := models.User{
		Id:    userID,
		OrgId: orgID,
	}

	_, err := sess.ID(userID).Update(&user)
	return err
}

func removeUserOrg(sess *DBSession, userID int64) error {
	user := models.User{
		Id:    userID,
		OrgId: 0,
	}

	_, err := sess.ID(userID).MustCols("org_id").Update(&user)
	return err
}

func (ss *SQLStore) GetUserProfile(ctx context.Context, query *models.GetUserProfileQuery) error {
	return ss.WithDbSession(ctx, func(sess *DBSession) error {
		var user models.User
		has, err := sess.ID(query.UserId).Where(notServiceAccountFilter(ss)).Get(&user)

		if err != nil {
			return err
		} else if !has {
			return models.ErrUserNotFound
		}

		query.Result = models.UserProfileDTO{
			Id:             user.Id,
			Name:           user.Name,
			Email:          user.Email,
			Login:          user.Login,
			Theme:          user.Theme,
			IsGrafanaAdmin: user.IsAdmin,
			IsDisabled:     user.IsDisabled,
			OrgId:          user.OrgId,
			UpdatedAt:      user.Updated,
			CreatedAt:      user.Created,
		}

		return err
	})
}

type byOrgName []*models.UserOrgDTO

// Len returns the length of an array of organisations.
func (o byOrgName) Len() int {
	return len(o)
}

// Swap swaps two indices of an array of organizations.
func (o byOrgName) Swap(i, j int) {
	o[i], o[j] = o[j], o[i]
}

// Less returns whether element i of an array of organizations is less than element j.
func (o byOrgName) Less(i, j int) bool {
	if strings.ToLower(o[i].Name) < strings.ToLower(o[j].Name) {
		return true
	}

	return o[i].Name < o[j].Name
}

func (ss *SQLStore) GetUserOrgList(ctx context.Context, query *models.GetUserOrgListQuery) error {
	return ss.WithDbSession(ctx, func(dbSess *DBSession) error {
		query.Result = make([]*models.UserOrgDTO, 0)
		sess := dbSess.Table("org_user")
		sess.Join("INNER", "org", "org_user.org_id=org.id")
		sess.Join("INNER", ss.Dialect.Quote("user"), fmt.Sprintf("org_user.user_id=%s.id", ss.Dialect.Quote("user")))
		sess.Where("org_user.user_id=?", query.UserId)
		sess.Where(notServiceAccountFilter(ss))
		sess.Cols("org.name", "org_user.role", "org_user.org_id")
		sess.OrderBy("org.name")
		err := sess.Find(&query.Result)
		sort.Sort(byOrgName(query.Result))
		return err
	})
}

func newSignedInUserCacheKey(orgID, userID int64) string {
	return fmt.Sprintf("signed-in-user-%d-%d", userID, orgID)
}

func (ss *SQLStore) GetSignedInUserWithCacheCtx(ctx context.Context, query *models.GetSignedInUserQuery) error {
	cacheKey := newSignedInUserCacheKey(query.OrgId, query.UserId)
	if cached, found := ss.CacheService.Get(cacheKey); found {
		cachedUser := cached.(models.SignedInUser)
		query.Result = &cachedUser
		return nil
	}

	err := ss.GetSignedInUser(ctx, query)
	if err != nil {
		return err
	}

	cacheKey = newSignedInUserCacheKey(query.Result.OrgId, query.UserId)
	ss.CacheService.Set(cacheKey, *query.Result, time.Second*5)
	return nil
}

func (ss *SQLStore) GetSignedInUser(ctx context.Context, query *models.GetSignedInUserQuery) error {
	return ss.WithDbSession(ctx, func(dbSess *DBSession) error {
		orgId := "u.org_id"
		if query.OrgId > 0 {
			orgId = strconv.FormatInt(query.OrgId, 10)
		}

		var rawSQL = `SELECT
		u.id                  as user_id,
		u.is_admin            as is_grafana_admin,
		u.email               as email,
		u.login               as login,
		u.name                as name,
		u.is_disabled         as is_disabled,
		u.help_flags1         as help_flags1,
		u.last_seen_at        as last_seen_at,
		(SELECT COUNT(*) FROM org_user where org_user.user_id = u.id) as org_count,
		user_auth.auth_module as external_auth_module,
		user_auth.auth_id     as external_auth_id,
		org.name              as org_name,
		org_user.role         as org_role,
		org.id                as org_id
		FROM ` + dialect.Quote("user") + ` as u
		LEFT OUTER JOIN user_auth on user_auth.user_id = u.id
		LEFT OUTER JOIN org_user on org_user.org_id = ` + orgId + ` and org_user.user_id = u.id
		LEFT OUTER JOIN org on org.id = org_user.org_id `

		sess := dbSess.Table("user")
		sess = sess.Context(ctx)
		switch {
		case query.UserId > 0:
			sess.SQL(rawSQL+"WHERE u.id=?", query.UserId)
		case query.Login != "":
			sess.SQL(rawSQL+"WHERE u.login=?", query.Login)
		case query.Email != "":
			sess.SQL(rawSQL+"WHERE u.email=?", query.Email)
		}

		var user models.SignedInUser
		has, err := sess.Get(&user)
		if err != nil {
			return err
		} else if !has {
			return models.ErrUserNotFound
		}

		if user.OrgRole == "" {
			user.OrgId = -1
			user.OrgName = "Org missing"
		}

		if user.ExternalAuthModule != "oauth_grafana_com" {
			user.ExternalAuthId = ""
		}

		// tempUser is used to retrieve the teams for the signed in user for internal use.
		tempUser := &models.SignedInUser{
			OrgId: user.OrgId,
			Permissions: map[int64]map[string][]string{
				user.OrgId: {
					ac.ActionTeamsRead: {ac.ScopeTeamsAll},
				},
			},
		}
		getTeamsByUserQuery := &models.GetTeamsByUserQuery{
			OrgId:        user.OrgId,
			UserId:       user.UserId,
			SignedInUser: tempUser,
		}
		err = ss.GetTeamsByUser(ctx, getTeamsByUserQuery)
		if err != nil {
			return err
		}

		user.Teams = make([]int64, len(getTeamsByUserQuery.Result))
		for i, t := range getTeamsByUserQuery.Result {
			user.Teams[i] = t.Id
		}

		query.Result = &user
		return err
	})
}

func (ss *SQLStore) SearchUsers(ctx context.Context, query *models.SearchUsersQuery) error {
	return ss.WithDbSession(ctx, func(dbSess *DBSession) error {
		query.Result = models.SearchUserQueryResult{
			Users: make([]*models.UserSearchHitDTO, 0),
		}

		queryWithWildcards := "%" + query.Query + "%"

		whereConditions := make([]string, 0)
		whereParams := make([]interface{}, 0)
		sess := dbSess.Table("user").Alias("u")

		whereConditions = append(whereConditions, "u.is_service_account = ?")
		whereParams = append(whereParams, dialect.BooleanStr(false))

		// Join with only most recent auth module
		joinCondition := `(
		SELECT id from user_auth
			WHERE user_auth.user_id = u.id
			ORDER BY user_auth.created DESC `
		joinCondition = "user_auth.id=" + joinCondition + dialect.Limit(1) + ")"
		sess.Join("LEFT", "user_auth", joinCondition)
		if query.OrgId > 0 {
			whereConditions = append(whereConditions, "org_id = ?")
			whereParams = append(whereParams, query.OrgId)
		}

		// user only sees the users for which it has read permissions
		if !ac.IsDisabled(ss.Cfg) {
			acFilter, err := ac.Filter(query.SignedInUser, "u.id", "global.users:id:", ac.ActionUsersRead)
			if err != nil {
				return err
			}
			whereConditions = append(whereConditions, acFilter.Where)
			whereParams = append(whereParams, acFilter.Args...)
		}

		if query.Query != "" {
			whereConditions = append(whereConditions, "(email "+dialect.LikeStr()+" ? OR name "+dialect.LikeStr()+" ? OR login "+dialect.LikeStr()+" ?)")
			whereParams = append(whereParams, queryWithWildcards, queryWithWildcards, queryWithWildcards)
		}

		if query.IsDisabled != nil {
			whereConditions = append(whereConditions, "is_disabled = ?")
			whereParams = append(whereParams, query.IsDisabled)
		}

		if query.AuthModule != "" {
			whereConditions = append(whereConditions, `auth_module=?`)
			whereParams = append(whereParams, query.AuthModule)
		}

		if len(whereConditions) > 0 {
			sess.Where(strings.Join(whereConditions, " AND "), whereParams...)
		}

		for _, filter := range query.Filters {
			if jc := filter.JoinCondition(); jc != nil {
				sess.Join(jc.Operator, jc.Table, jc.Params)
			}
			if ic := filter.InCondition(); ic != nil {
				sess.In(ic.Condition, ic.Params)
			}
			if wc := filter.WhereCondition(); wc != nil {
				sess.Where(wc.Condition, wc.Params)
			}
		}

		if query.Limit > 0 {
			offset := query.Limit * (query.Page - 1)
			sess.Limit(query.Limit, offset)
		}

		sess.Cols("u.id", "u.email", "u.name", "u.login", "u.is_admin", "u.is_disabled", "u.last_seen_at", "user_auth.auth_module")
		sess.Asc("u.login", "u.email")
		if err := sess.Find(&query.Result.Users); err != nil {
			return err
		}

		// get total
		user := models.User{}
		countSess := dbSess.Table("user").Alias("u")

		// Join with user_auth table if users filtered by auth_module
		if query.AuthModule != "" {
			countSess.Join("LEFT", "user_auth", joinCondition)
		}

		if len(whereConditions) > 0 {
			countSess.Where(strings.Join(whereConditions, " AND "), whereParams...)
		}

		for _, filter := range query.Filters {
			if jc := filter.JoinCondition(); jc != nil {
				countSess.Join(jc.Operator, jc.Table, jc.Params)
			}
			if ic := filter.InCondition(); ic != nil {
				countSess.In(ic.Condition, ic.Params)
			}
			if wc := filter.WhereCondition(); wc != nil {
				countSess.Where(wc.Condition, wc.Params)
			}
		}

		count, err := countSess.Count(&user)
		query.Result.TotalCount = count

		for _, user := range query.Result.Users {
			user.LastSeenAtAge = util.GetAgeString(user.LastSeenAt)
		}

		return err
	})
}

func (ss *SQLStore) DisableUser(ctx context.Context, cmd *models.DisableUserCommand) error {
	return ss.WithDbSession(ctx, func(dbSess *DBSession) error {
		user := models.User{}
		sess := dbSess.Table("user")

		if has, err := sess.ID(cmd.UserId).Where(notServiceAccountFilter(ss)).Get(&user); err != nil {
			return err
		} else if !has {
			return models.ErrUserNotFound
		}

		user.IsDisabled = cmd.IsDisabled
		sess.UseBool("is_disabled")

		_, err := sess.ID(cmd.UserId).Update(&user)
		return err
	})
}

func (ss *SQLStore) BatchDisableUsers(ctx context.Context, cmd *models.BatchDisableUsersCommand) error {
	return ss.WithTransactionalDbSession(ctx, func(sess *DBSession) error {
		userIds := cmd.UserIds

		if len(userIds) == 0 {
			return nil
		}

		user_id_params := strings.Repeat(",?", len(userIds)-1)
		disableSQL := "UPDATE " + dialect.Quote("user") + " SET is_disabled=? WHERE Id IN (?" + user_id_params + ")"

		disableParams := []interface{}{disableSQL, cmd.IsDisabled}
		for _, v := range userIds {
			disableParams = append(disableParams, v)
		}

		_, err := sess.Where(notServiceAccountFilter(ss)).Exec(disableParams...)
		return err
	})
}

func (ss *SQLStore) DeleteUser(ctx context.Context, cmd *models.DeleteUserCommand) error {
	return ss.WithTransactionalDbSession(ctx, func(sess *DBSession) error {
		return deleteUserInTransaction(ss, sess, cmd)
	})
}

func deleteUserInTransaction(ss *SQLStore, sess *DBSession, cmd *models.DeleteUserCommand) error {
	// Check if user exists
	user := models.User{Id: cmd.UserId}
	has, err := sess.Where(notServiceAccountFilter(ss)).Get(&user)
	if err != nil {
		return err
	}
	if !has {
		return models.ErrUserNotFound
	}
	for _, sql := range UserDeletions() {
		_, err := sess.Exec(sql, cmd.UserId)
		if err != nil {
			return err
		}
	}

	return deleteUserAccessControl(sess, cmd.UserId)
}

func deleteUserAccessControl(sess *DBSession, userID int64) error {
	// Delete user role assignments
	if _, err := sess.Exec("DELETE FROM user_role WHERE user_id = ?", userID); err != nil {
		return err
	}

	// Delete permissions that are scoped to user
	if _, err := sess.Exec("DELETE FROM permission WHERE scope = ?", ac.Scope("users", "id", strconv.FormatInt(userID, 10))); err != nil {
		return err
	}

	var roleIDs []int64
	if err := sess.SQL("SELECT id FROM role WHERE name = ?", ac.ManagedUserRoleName(userID)).Find(&roleIDs); err != nil {
		return err
	}

	if len(roleIDs) == 0 {
		return nil
	}

	query := "DELETE FROM permission WHERE role_id IN(? " + strings.Repeat(",?", len(roleIDs)-1) + ")"
	args := make([]interface{}, 0, len(roleIDs)+1)
	args = append(args, query)
	for _, id := range roleIDs {
		args = append(args, id)
	}

	// Delete managed user permissions
	if _, err := sess.Exec(args...); err != nil {
		return err
	}

	// Delete managed user roles
	if _, err := sess.Exec("DELETE FROM role WHERE name = ?", ac.ManagedUserRoleName(userID)); err != nil {
		return err
	}

	return nil
}

func UserDeletions() []string {
	deletes := []string{
		"DELETE FROM star WHERE user_id = ?",
		"DELETE FROM " + dialect.Quote("user") + " WHERE id = ?",
		"DELETE FROM org_user WHERE user_id = ?",
		"DELETE FROM dashboard_acl WHERE user_id = ?",
		"DELETE FROM preferences WHERE user_id = ?",
		"DELETE FROM team_member WHERE user_id = ?",
		"DELETE FROM user_auth WHERE user_id = ?",
		"DELETE FROM user_auth_token WHERE user_id = ?",
		"DELETE FROM quota WHERE user_id = ?",
	}
	return deletes
}

// UpdateUserPermissions sets the user Server Admin flag
func (ss *SQLStore) UpdateUserPermissions(userID int64, isAdmin bool) error {
	return ss.WithTransactionalDbSession(context.Background(), func(sess *DBSession) error {
		var user models.User
		if _, err := sess.ID(userID).Where(notServiceAccountFilter(ss)).Get(&user); err != nil {
			return err
		}

		user.IsAdmin = isAdmin
		sess.UseBool("is_admin")

		_, err := sess.ID(user.Id).Update(&user)
		if err != nil {
			return err
		}

		// validate that after update there is at least one server admin
		if err := validateOneAdminLeft(sess); err != nil {
			return err
		}

		return nil
	})
}

func (ss *SQLStore) SetUserHelpFlag(ctx context.Context, cmd *models.SetUserHelpFlagCommand) error {
	return ss.WithTransactionalDbSession(ctx, func(sess *DBSession) error {
		user := models.User{
			Id:         cmd.UserId,
			HelpFlags1: cmd.HelpFlags1,
			Updated:    time.Now(),
		}

		_, err := sess.ID(cmd.UserId).Cols("help_flags1").Update(&user)
		return err
	})
}

// validateOneAdminLeft validate that there is an admin user left
func validateOneAdminLeft(sess *DBSession) error {
	count, err := sess.Where("is_admin=?", true).Count(&models.User{})
	if err != nil {
		return err
	}

	if count == 0 {
		return models.ErrLastGrafanaAdmin
	}

	return nil
}<|MERGE_RESOLUTION|>--- conflicted
+++ resolved
@@ -14,50 +14,9 @@
 	"github.com/grafana/grafana/pkg/util"
 )
 
-<<<<<<< HEAD
-func getOrgIdForNewUser(sess *DBSession, cmd models.CreateUserCommand) (int64, error) {
-	if cmd.SkipOrgSetup {
-		return -1, nil
-	}
-
-	if setting.AutoAssignOrg && cmd.OrgId != 0 {
-		err := verifyExistingOrg(sess, cmd.OrgId)
-		if err != nil {
-			return -1, err
-		}
-		return cmd.OrgId, nil
-	}
-
-	orgName := cmd.OrgName
-	if len(orgName) == 0 {
-		orgName = util.StringsFallback2(cmd.Email, cmd.Login)
-	}
-
-	return getOrCreateOrg(sess, orgName)
-}
-
-type userCreationArgs struct {
-	Login          string
-	Email          string
-	Name           string
-	Company        string
-	Password       string
-	IsAdmin        bool
-	IsDisabled     bool
-	EmailVerified  bool
-	OrgID          int64
-	OrgName        string
-	DefaultOrgRole string
-}
-
-func (ss *SQLStore) getOrgIDForNewUser(sess *DBSession, args userCreationArgs) (int64, error) {
-	if ss.Cfg.AutoAssignOrg && args.OrgID != 0 {
-		if err := verifyExistingOrg(sess, args.OrgID); err != nil {
-=======
 func (ss *SQLStore) getOrgIDForNewUser(sess *DBSession, args models.CreateUserCommand) (int64, error) {
 	if ss.Cfg.AutoAssignOrg && args.OrgId != 0 {
 		if err := verifyExistingOrg(sess, args.OrgId); err != nil {
->>>>>>> c2560129
 			return -1, err
 		}
 		return args.OrgId, nil
