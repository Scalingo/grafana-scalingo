--- conflicted
+++ resolved
@@ -12,15 +12,8 @@
 
 	"github.com/grafana/grafana/pkg/infra/db"
 	"github.com/grafana/grafana/pkg/infra/localcache"
-<<<<<<< HEAD
-	"github.com/grafana/grafana/pkg/infra/log"
-	"github.com/grafana/grafana/pkg/infra/remotecache"
-	"github.com/grafana/grafana/pkg/models"
-=======
->>>>>>> 284c43c2
 	"github.com/grafana/grafana/pkg/models/roletype"
 	ac "github.com/grafana/grafana/pkg/services/accesscontrol"
-	"github.com/grafana/grafana/pkg/services/featuremgmt"
 	"github.com/grafana/grafana/pkg/services/org"
 	"github.com/grafana/grafana/pkg/services/quota"
 	"github.com/grafana/grafana/pkg/services/serviceaccounts"
@@ -36,9 +29,6 @@
 	orgService   org.Service
 	teamService  team.Service
 	cacheService *localcache.CacheService
-	remoteCache  *remotecache.RemoteCache
-	logger       log.Logger
-	features     *featuremgmt.FeatureManager
 	cfg          *setting.Cfg
 }
 
@@ -49,12 +39,7 @@
 	teamService team.Service,
 	cacheService *localcache.CacheService,
 	quotaService quota.Service,
-<<<<<<< HEAD
-	remoteCache *remotecache.RemoteCache,
-	features *featuremgmt.FeatureManager,
-=======
 	bundleRegistry supportbundles.Service,
->>>>>>> 284c43c2
 ) (user.Service, error) {
 	store := ProvideStore(db, cfg)
 	s := &Service{
@@ -63,13 +48,6 @@
 		cfg:          cfg,
 		teamService:  teamService,
 		cacheService: cacheService,
-		remoteCache:  remoteCache,
-		features:     features,
-		logger:       log.New("user.service"),
-	}
-
-	if features.IsEnabled(featuremgmt.FlagUserRemoteCache) {
-		remotecache.Register(user.SignedInUser{})
 	}
 
 	defaultLimits, err := readQuotaConfig(cfg)
@@ -259,37 +237,6 @@
 }
 
 func (s *Service) GetSignedInUserWithCacheCtx(ctx context.Context, query *user.GetSignedInUserQuery) (*user.SignedInUser, error) {
-<<<<<<< HEAD
-	// only check cache if we have a user ID and an org ID in query
-	if query.OrgID > 0 && query.UserID > 0 {
-		cacheKey := newSignedInUserCacheKey(query.OrgID, query.UserID)
-
-		// Fetching from remote cache first
-		if s.features.IsEnabled(featuremgmt.FlagUserRemoteCache) {
-			res, errCache := s.remoteCache.Get(ctx, cacheKey)
-			if errCache == nil {
-				if cachedUser, ok := res.(user.SignedInUser); ok {
-					s.logger.Debug("got user from remote cache",
-						"cacheKey", cacheKey)
-					return &cachedUser, nil
-				}
-			} else {
-				if errors.Is(errCache, remotecache.ErrCacheItemNotFound) {
-					s.logger.Debug("user not found in cache",
-						"cacheKey", cacheKey)
-				} else {
-					s.logger.Warn("failed to get user from cache",
-						"cacheKey", cacheKey, "error", errCache)
-				}
-			}
-		}
-
-		// Fallback to in memory cache
-		if cached, found := s.cacheService.Get(cacheKey); found {
-			cachedUser := cached.(user.SignedInUser)
-			s.logger.Debug("got user from local cache", "cachekey", cacheKey)
-			return &cachedUser, nil
-=======
 	var signedInUser *user.SignedInUser
 
 	// only check cache if we have a user ID and an org ID in query
@@ -299,7 +246,6 @@
 			cachedUser := cached.(user.SignedInUser)
 			signedInUser = &cachedUser
 			return signedInUser, nil
->>>>>>> 284c43c2
 		}
 	}
 
@@ -309,21 +255,7 @@
 	}
 
 	cacheKey := newSignedInUserCacheKey(result.OrgID, result.UserID)
-<<<<<<< HEAD
-	// Remember user in remote cache
-	if s.features.IsEnabled(featuremgmt.FlagUserRemoteCache) {
-		errCache := s.remoteCache.Set(ctx, cacheKey, *(result), time.Second*5)
-		if errCache != nil {
-			s.logger.Warn("could not cache user in remote cache",
-				"cacheKey", cacheKey, "error", errCache)
-		}
-	}
-
-	// Remember user in memory cache
-=======
->>>>>>> 284c43c2
 	s.cacheService.Set(cacheKey, *result, time.Second*5)
-
 	return result, nil
 }
 
