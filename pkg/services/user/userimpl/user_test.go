package userimpl

import (
	"context"
	"errors"
	"testing"

	"github.com/stretchr/testify/assert"
	"github.com/stretchr/testify/require"

	"github.com/grafana/grafana/pkg/infra/localcache"
	"github.com/grafana/grafana/pkg/models/roletype"
	"github.com/grafana/grafana/pkg/services/featuremgmt"
	"github.com/grafana/grafana/pkg/services/org"
	"github.com/grafana/grafana/pkg/services/org/orgtest"
	"github.com/grafana/grafana/pkg/services/team/teamtest"
	"github.com/grafana/grafana/pkg/services/user"
	"github.com/grafana/grafana/pkg/setting"
)

func TestUserService(t *testing.T) {
	userStore := newUserStoreFake()
	orgService := orgtest.NewOrgServiceFake()
	userService := Service{
		store:        userStore,
		orgService:   orgService,
		cacheService: localcache.ProvideService(),
<<<<<<< HEAD
		features:     featuremgmt.WithFeatures(),
=======
		teamService:  &teamtest.FakeService{},
>>>>>>> ac7f9d45
	}
	userService.cfg = setting.NewCfg()

	t.Run("create user", func(t *testing.T) {
		_, err := userService.Create(context.Background(), &user.CreateUserCommand{
			Email: "email",
			Login: "login",
			Name:  "name",
		})
		require.NoError(t, err)
	})

	t.Run("get user by ID", func(t *testing.T) {
		userService.cfg = setting.NewCfg()
		userService.cfg.CaseInsensitiveLogin = false
		userStore.ExpectedUser = &user.User{ID: 1, Email: "email", Login: "login", Name: "name"}
		u, err := userService.GetByID(context.Background(), &user.GetUserByIDQuery{ID: 1})
		require.NoError(t, err)
		require.Equal(t, "login", u.Login)
		require.Equal(t, "name", u.Name)
		require.Equal(t, "email", u.Email)
	})

	t.Run("get user by ID with case insensitive login", func(t *testing.T) {
		userService.cfg = setting.NewCfg()
		userService.cfg.CaseInsensitiveLogin = true
		userStore.ExpectedUser = &user.User{ID: 1, Email: "email", Login: "login", Name: "name"}
		u, err := userService.GetByID(context.Background(), &user.GetUserByIDQuery{ID: 1})
		require.NoError(t, err)
		require.Equal(t, "login", u.Login)
		require.Equal(t, "name", u.Name)
		require.Equal(t, "email", u.Email)
	})

	t.Run("delete user store returns error", func(t *testing.T) {
		userStore.ExpectedDeleteUserError = user.ErrUserNotFound
		t.Cleanup(func() {
			userStore.ExpectedDeleteUserError = nil
		})
		err := userService.Delete(context.Background(), &user.DeleteUserCommand{UserID: 1})
		require.Error(t, err, user.ErrUserNotFound)
	})

	t.Run("delete user successfully", func(t *testing.T) {
		err := userService.Delete(context.Background(), &user.DeleteUserCommand{UserID: 1})
		require.NoError(t, err)
	})

	t.Run("delete user store returns error", func(t *testing.T) {
		userStore.ExpectedDeleteUserError = user.ErrUserNotFound
		t.Cleanup(func() {
			userStore.ExpectedDeleteUserError = nil
		})
		err := userService.Delete(context.Background(), &user.DeleteUserCommand{UserID: 1})
		require.Error(t, err, user.ErrUserNotFound)
	})

	t.Run("delete user successfully", func(t *testing.T) {
		err := userService.Delete(context.Background(), &user.DeleteUserCommand{UserID: 1})
		require.NoError(t, err)
	})

	t.Run("GetByID - email conflict", func(t *testing.T) {
		userService.cfg.CaseInsensitiveLogin = true
		userStore.ExpectedError = errors.New("email conflict")
		query := user.GetUserByIDQuery{}
		_, err := userService.GetByID(context.Background(), &query)
		require.Error(t, err)
	})

	t.Run("Testing DB - return list users based on their is_disabled flag", func(t *testing.T) {
		userStore := newUserStoreFake()
		orgService := orgtest.NewOrgServiceFake()
		userService := Service{
			store:        userStore,
			orgService:   orgService,
			cacheService: localcache.ProvideService(),
			teamService:  teamtest.NewFakeService(),
			features:     featuremgmt.WithFeatures(),
		}
		usr := &user.SignedInUser{
			OrgID:       1,
			Permissions: map[int64]map[string][]string{1: {"users:read": {"global.users:*"}}},
		}

		usr2 := &user.SignedInUser{
			OrgID:       0,
			Permissions: map[int64]map[string][]string{1: {"users:read": {"global.users:*"}}},
		}

		query1 := &user.GetSignedInUserQuery{OrgID: 1, UserID: 1}
		userStore.ExpectedSignedInUser = usr
		orgService.ExpectedUserOrgDTO = []*org.UserOrgDTO{{OrgID: 0}, {OrgID: 1}}
		result, err := userService.GetSignedInUserWithCacheCtx(context.Background(), query1)
		require.Nil(t, err)
		require.NotNil(t, result)
		assert.Equal(t, query1.OrgID, result.OrgID)
		userStore.ExpectedSignedInUser = usr2
		query2 := &user.GetSignedInUserQuery{OrgID: 0, UserID: 1}
		result2, err := userService.GetSignedInUserWithCacheCtx(context.Background(), query2)
		require.Nil(t, err)
		require.NotNil(t, result2)
		assert.Equal(t, query2.OrgID, result2.OrgID)
	})

	t.Run("NewAnonymousSignedInUser", func(t *testing.T) {
		t.Run("should error when anonymous access is disabled", func(t *testing.T) {
			userService.cfg = setting.NewCfg()
			userService.cfg.AnonymousEnabled = false
			_, err := userService.NewAnonymousSignedInUser(context.Background())
			require.Error(t, err)
		})

		t.Run("should return user when anonymous access is enabled and org is not set", func(t *testing.T) {
			userService.cfg = setting.NewCfg()
			userService.cfg.AnonymousEnabled = true
			u, err := userService.NewAnonymousSignedInUser(context.Background())
			require.NoError(t, err)
			require.Equal(t, true, u.IsAnonymous)
			require.Equal(t, int64(0), u.UserID)
			require.Equal(t, "", u.OrgName)
			require.Equal(t, roletype.RoleType(""), u.OrgRole)
		})

		t.Run("should return user with org info when anonymous access is enabled and org is set", func(t *testing.T) {
			userService.cfg = setting.NewCfg()
			userService.cfg.AnonymousEnabled = true
			userService.cfg.AnonymousOrgName = "anonymous"
			userService.cfg.AnonymousOrgRole = "anonymous"
			orgService.ExpectedOrg = &org.Org{Name: "anonymous", ID: 123}
			u, err := userService.NewAnonymousSignedInUser(context.Background())
			require.NoError(t, err)
			require.Equal(t, true, u.IsAnonymous)
			require.Equal(t, int64(0), u.UserID)
			require.Equal(t, orgService.ExpectedOrg.ID, u.OrgID)
			require.Equal(t, orgService.ExpectedOrg.Name, u.OrgName)
			require.Equal(t, roletype.RoleType(userService.cfg.AnonymousOrgRole), u.OrgRole)
		})
	})

	t.Run("Can set using org", func(t *testing.T) {
		cmd := user.SetUsingOrgCommand{UserID: 2, OrgID: 1}
		orgService.ExpectedUserOrgDTO = []*org.UserOrgDTO{{OrgID: 1}}
		userStore.ExpectedError = nil
		err := userService.SetUsingOrg(context.Background(), &cmd)
		require.NoError(t, err)

		t.Run("SignedInUserQuery with a different org", func(t *testing.T) {
			query := user.GetSignedInUserQuery{UserID: 2}
			userStore.ExpectedSignedInUser = &user.SignedInUser{
				OrgID:   1,
				Email:   "ac2@test.com",
				Name:    "ac2 name",
				Login:   "ac2",
				OrgName: "ac1@test.com",
			}
			queryResult, err := userService.GetSignedInUser(context.Background(), &query)

			require.NoError(t, err)
			require.EqualValues(t, queryResult.OrgID, 1)
			require.Equal(t, queryResult.Email, "ac2@test.com")
			require.Equal(t, queryResult.Name, "ac2 name")
			require.Equal(t, queryResult.Login, "ac2")
			require.Equal(t, queryResult.OrgName, "ac1@test.com")
		})
	})
}

type FakeUserStore struct {
	ExpectedUser                  *user.User
	ExpectedSignedInUser          *user.SignedInUser
	ExpectedUserProfile           *user.UserProfileDTO
	ExpectedSearchUserQueryResult *user.SearchUserQueryResult
	ExpectedError                 error
	ExpectedDeleteUserError       error
}

func newUserStoreFake() *FakeUserStore {
	return &FakeUserStore{}
}

func (f *FakeUserStore) Get(ctx context.Context, query *user.User) (*user.User, error) {
	return f.ExpectedUser, f.ExpectedError
}

func (f *FakeUserStore) Insert(ctx context.Context, query *user.User) (int64, error) {
	return 0, f.ExpectedError
}

func (f *FakeUserStore) Delete(ctx context.Context, userID int64) error {
	return f.ExpectedDeleteUserError
}

func (f *FakeUserStore) GetNotServiceAccount(ctx context.Context, userID int64) (*user.User, error) {
	return f.ExpectedUser, f.ExpectedError
}

func (f *FakeUserStore) GetByID(context.Context, int64) (*user.User, error) {
	return f.ExpectedUser, f.ExpectedError
}

func (f *FakeUserStore) CaseInsensitiveLoginConflict(context.Context, string, string) error {
	return f.ExpectedError
}

func (f *FakeUserStore) LoginConflict(context.Context, string, string, bool) error {
	return f.ExpectedError
}

func (f *FakeUserStore) GetByLogin(ctx context.Context, query *user.GetUserByLoginQuery) (*user.User, error) {
	return f.ExpectedUser, f.ExpectedError
}

func (f *FakeUserStore) GetByEmail(ctx context.Context, query *user.GetUserByEmailQuery) (*user.User, error) {
	return f.ExpectedUser, f.ExpectedError
}

func (f *FakeUserStore) Update(ctx context.Context, cmd *user.UpdateUserCommand) error {
	return f.ExpectedError
}

func (f *FakeUserStore) ChangePassword(ctx context.Context, cmd *user.ChangeUserPasswordCommand) error {
	return f.ExpectedError
}

func (f *FakeUserStore) UpdateLastSeenAt(ctx context.Context, cmd *user.UpdateUserLastSeenAtCommand) error {
	return f.ExpectedError
}

func (f *FakeUserStore) GetSignedInUser(ctx context.Context, query *user.GetSignedInUserQuery) (*user.SignedInUser, error) {
	return f.ExpectedSignedInUser, f.ExpectedError
}

func (f *FakeUserStore) UpdateUser(ctx context.Context, user *user.User) error {
	return f.ExpectedError
}

func (f *FakeUserStore) GetProfile(ctx context.Context, query *user.GetUserProfileQuery) (*user.UserProfileDTO, error) {
	return f.ExpectedUserProfile, f.ExpectedError
}

func (f *FakeUserStore) SetHelpFlag(ctx context.Context, cmd *user.SetUserHelpFlagCommand) error {
	return f.ExpectedError
}

func (f *FakeUserStore) UpdatePermissions(ctx context.Context, userID int64, isAdmin bool) error {
	return f.ExpectedError
}

func (f *FakeUserStore) BatchDisableUsers(ctx context.Context, cmd *user.BatchDisableUsersCommand) error {
	return f.ExpectedError
}

func (f *FakeUserStore) Disable(ctx context.Context, cmd *user.DisableUserCommand) error {
	return f.ExpectedError
}

func (f *FakeUserStore) Search(ctx context.Context, query *user.SearchUsersQuery) (*user.SearchUserQueryResult, error) {
	return f.ExpectedSearchUserQueryResult, f.ExpectedError
}

func (f *FakeUserStore) Count(ctx context.Context) (int64, error) {
	return 0, nil
}<|MERGE_RESOLUTION|>--- conflicted
+++ resolved
@@ -10,7 +10,6 @@
 
 	"github.com/grafana/grafana/pkg/infra/localcache"
 	"github.com/grafana/grafana/pkg/models/roletype"
-	"github.com/grafana/grafana/pkg/services/featuremgmt"
 	"github.com/grafana/grafana/pkg/services/org"
 	"github.com/grafana/grafana/pkg/services/org/orgtest"
 	"github.com/grafana/grafana/pkg/services/team/teamtest"
@@ -25,11 +24,7 @@
 		store:        userStore,
 		orgService:   orgService,
 		cacheService: localcache.ProvideService(),
-<<<<<<< HEAD
-		features:     featuremgmt.WithFeatures(),
-=======
 		teamService:  &teamtest.FakeService{},
->>>>>>> ac7f9d45
 	}
 	userService.cfg = setting.NewCfg()
 
@@ -108,7 +103,6 @@
 			orgService:   orgService,
 			cacheService: localcache.ProvideService(),
 			teamService:  teamtest.NewFakeService(),
-			features:     featuremgmt.WithFeatures(),
 		}
 		usr := &user.SignedInUser{
 			OrgID:       1,
