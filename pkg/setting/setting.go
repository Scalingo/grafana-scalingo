--- conflicted
+++ resolved
@@ -13,10 +13,7 @@
 	"os"
 	"path"
 	"path/filepath"
-<<<<<<< HEAD
-=======
 	"regexp"
->>>>>>> 914fcedb
 	"runtime"
 	"strconv"
 	"strings"
@@ -25,11 +22,6 @@
 	"github.com/grafana/grafana-aws-sdk/pkg/awsds"
 	"github.com/grafana/grafana-plugin-sdk-go/backend/gtime"
 
-<<<<<<< HEAD
-	"github.com/grafana/grafana-aws-sdk/pkg/awsds"
-	"github.com/grafana/grafana/pkg/components/gtime"
-=======
->>>>>>> 914fcedb
 	"github.com/grafana/grafana/pkg/infra/log"
 	"github.com/grafana/grafana/pkg/util"
 
@@ -88,24 +80,7 @@
 	CustomInitPath = "conf/custom.ini"
 
 	// HTTP server options
-<<<<<<< HEAD
-	HttpAddr, HttpPort             string
-	CertFile, KeyFile              string
-	DataProxyLogging               bool
-	DataProxyTimeout               int
-	DataProxyTLSHandshakeTimeout   int
-	DataProxyExpectContinueTimeout int
-	DataProxyMaxConnsPerHost       int
-	DataProxyMaxIdleConns          int
-	DataProxyMaxIdleConnsPerHost   int
-	DataProxyKeepAlive             int
-	DataProxyIdleConnTimeout       int
-	StaticRootPath                 string
-	EnableGzip                     bool
-	EnforceDomain                  bool
-=======
 	StaticRootPath string
->>>>>>> 914fcedb
 
 	// Security settings.
 	SecretKey              string
@@ -228,13 +203,10 @@
 	ReadTimeout      time.Duration
 	EnableGzip       bool
 	EnforceDomain    bool
-<<<<<<< HEAD
-=======
 
 	// Security settings
 	SecretKey             string
 	EmailCodeValidMinutes int
->>>>>>> 914fcedb
 
 	// build
 	BuildVersion string
@@ -318,12 +290,9 @@
 	AWSAllowedAuthProviders []string
 	AWSAssumeRoleEnabled    bool
 	AWSListMetricsPageLimit int
-<<<<<<< HEAD
-=======
 
 	// Azure Cloud settings
 	Azure AzureSettings
->>>>>>> 914fcedb
 
 	// Auth proxy settings
 	AuthProxyEnabled          bool
@@ -903,14 +872,6 @@
 		}
 	}
 
-	// Fix for missing IANA db on Windows
-	_, zoneInfoSet := os.LookupEnv(zoneInfo)
-	if runtime.GOOS == "windows" && !zoneInfoSet {
-		if err := os.Setenv(zoneInfo, filepath.Join(HomePath, "tools", "zoneinfo.zip")); err != nil {
-			cfg.Logger.Error("Can't set ZONEINFO environment variable", "err", err)
-		}
-	}
-
 	iniFile, err := cfg.loadConfiguration(args)
 	if err != nil {
 		return err
@@ -943,24 +904,9 @@
 		return err
 	}
 
-<<<<<<< HEAD
-	// read data proxy settings
-	dataproxy := iniFile.Section("dataproxy")
-	DataProxyLogging = dataproxy.Key("logging").MustBool(false)
-	DataProxyTimeout = dataproxy.Key("timeout").MustInt(30)
-	DataProxyKeepAlive = dataproxy.Key("keep_alive_seconds").MustInt(30)
-	DataProxyTLSHandshakeTimeout = dataproxy.Key("tls_handshake_timeout_seconds").MustInt(10)
-	DataProxyExpectContinueTimeout = dataproxy.Key("expect_continue_timeout_seconds").MustInt(1)
-	DataProxyMaxConnsPerHost = dataproxy.Key("max_conns_per_host").MustInt(0)
-	DataProxyMaxIdleConns = dataproxy.Key("max_idle_connections").MustInt(100)
-	DataProxyMaxIdleConnsPerHost = dataproxy.Key("max_idle_connections_per_host").MustInt(2)
-	DataProxyIdleConnTimeout = dataproxy.Key("idle_conn_timeout_seconds").MustInt(90)
-	cfg.SendUserHeader = dataproxy.Key("send_user_header").MustBool(false)
-=======
 	if err := readDataProxySettings(iniFile, cfg); err != nil {
 		return err
 	}
->>>>>>> 914fcedb
 
 	if err := readSecuritySettings(iniFile, cfg); err != nil {
 		return err
@@ -1036,10 +982,7 @@
 
 	cfg.readLDAPConfig()
 	cfg.handleAWSConfig()
-<<<<<<< HEAD
-=======
 	cfg.readAzureSettings()
->>>>>>> 914fcedb
 	cfg.readSessionConfig()
 	cfg.readSmtpSettings()
 	cfg.readQuotaSettings()
