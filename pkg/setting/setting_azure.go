package setting

import (
	"github.com/grafana/grafana-azure-sdk-go/azsettings"
)

func (cfg *Cfg) readAzureSettings() {
	azureSettings := &azsettings.AzureSettings{}

	azureSection := cfg.Raw.Section("azure")

	// Cloud
	cloudName := azureSection.Key("cloud").MustString(azsettings.AzurePublic)
	azureSettings.Cloud = azsettings.NormalizeAzureCloud(cloudName)

	// Managed Identity authentication
	azureSettings.ManagedIdentityEnabled = azureSection.Key("managed_identity_enabled").MustBool(false)
	azureSettings.ManagedIdentityClientId = azureSection.Key("managed_identity_client_id").String()

	// Workload Identity authentication
	if azureSection.Key("workload_identity_enabled").MustBool(false) {
		azureSettings.WorkloadIdentityEnabled = true
		workloadIdentitySettings := &azsettings.WorkloadIdentitySettings{}

		if val := azureSection.Key("workload_identity_tenant_id").String(); val != "" {
			workloadIdentitySettings.TenantId = val
		}
		if val := azureSection.Key("workload_identity_client_id").String(); val != "" {
			workloadIdentitySettings.ClientId = val
		}
		if val := azureSection.Key("workload_identity_token_file").String(); val != "" {
			workloadIdentitySettings.TokenFile = val
		}

		azureSettings.WorkloadIdentitySettings = workloadIdentitySettings
	}

<<<<<<< HEAD
=======
	// User Identity authentication
	if azureSection.Key("user_identity_enabled").MustBool(false) {
		azureSettings.UserIdentityEnabled = true
		tokenEndpointSettings := &azsettings.TokenEndpointSettings{}

		// Get token endpoint from Azure AD settings if enabled
		azureAdSection := cfg.Raw.Section("auth.azuread")
		if azureAdSection.Key("enabled").MustBool(false) {
			tokenEndpointSettings.TokenUrl = azureAdSection.Key("token_url").String()
			tokenEndpointSettings.ClientId = azureAdSection.Key("client_id").String()
			tokenEndpointSettings.ClientSecret = azureAdSection.Key("client_secret").String()
		}

		// Override individual settings
		if val := azureSection.Key("user_identity_token_url").String(); val != "" {
			tokenEndpointSettings.TokenUrl = val
		}
		if val := azureSection.Key("user_identity_client_id").String(); val != "" {
			tokenEndpointSettings.ClientId = val
			tokenEndpointSettings.ClientSecret = ""
		}
		if val := azureSection.Key("user_identity_client_secret").String(); val != "" {
			tokenEndpointSettings.ClientSecret = val
		}

		azureSettings.UserIdentityTokenEndpoint = tokenEndpointSettings
	}

>>>>>>> 1e84fede
	cfg.Azure = azureSettings
}<|MERGE_RESOLUTION|>--- conflicted
+++ resolved
@@ -35,8 +35,6 @@
 		azureSettings.WorkloadIdentitySettings = workloadIdentitySettings
 	}
 
-<<<<<<< HEAD
-=======
 	// User Identity authentication
 	if azureSection.Key("user_identity_enabled").MustBool(false) {
 		azureSettings.UserIdentityEnabled = true
@@ -65,6 +63,5 @@
 		azureSettings.UserIdentityTokenEndpoint = tokenEndpointSettings
 	}
 
->>>>>>> 1e84fede
 	cfg.Azure = azureSettings
 }