--- conflicted
+++ resolved
@@ -95,10 +95,6 @@
 	Screenshots                   UnifiedAlertingScreenshotSettings
 	ReservedLabels                UnifiedAlertingReservedLabelSettings
 	StateHistory                  UnifiedAlertingStateHistorySettings
-<<<<<<< HEAD
-	// MaxStateSaveConcurrency controls the number of goroutines (per rule) that can save alert state in parallel.
-	MaxStateSaveConcurrency int
-=======
 	RemoteAlertmanager            RemoteAlertmanagerSettings
 	Upgrade                       UnifiedAlertingUpgradeSettings
 	// MaxStateSaveConcurrency controls the number of goroutines (per rule) that can save alert state in parallel.
@@ -112,7 +108,6 @@
 	URL      string
 	TenantID string
 	Password string
->>>>>>> 1e84fede
 }
 
 type UnifiedAlertingScreenshotSettings struct {
@@ -402,15 +397,12 @@
 
 	uaCfg.MaxStateSaveConcurrency = ua.Key("max_state_save_concurrency").MustInt(1)
 
-<<<<<<< HEAD
-=======
 	upgrade := iniFile.Section("unified_alerting.upgrade")
 	uaCfgUpgrade := UnifiedAlertingUpgradeSettings{
 		CleanUpgrade: upgrade.Key("clean_upgrade").MustBool(false),
 	}
 	uaCfg.Upgrade = uaCfgUpgrade
 
->>>>>>> 1e84fede
 	cfg.UnifiedAlerting = uaCfg
 	return nil
 }
