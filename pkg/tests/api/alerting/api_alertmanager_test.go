--- conflicted
+++ resolved
@@ -16,10 +16,6 @@
 	"github.com/stretchr/testify/assert"
 	"github.com/stretchr/testify/require"
 
-<<<<<<< HEAD
-	"github.com/grafana/grafana/pkg/components/simplejson"
-=======
->>>>>>> c2560129
 	"github.com/grafana/grafana/pkg/infra/tracing"
 	"github.com/grafana/grafana/pkg/models"
 	apimodels "github.com/grafana/grafana/pkg/services/ngalert/api/tooling/definitions"
@@ -581,13 +577,6 @@
 	})
 
 	grafanaListedAddr, store := testinfra.StartGrafana(t, dir, path)
-<<<<<<< HEAD
-
-	// Create the namespace we'll save our alerts to.
-	_, err = createFolder(t, store, 0, "default")
-	require.NoError(t, err)
-=======
->>>>>>> c2560129
 
 	// Create a users to make authenticated requests
 	createUser(t, store, models.CreateUserCommand{
@@ -625,17 +614,10 @@
 			expectedMessage: `Unauthorized`,
 		},
 		{
-<<<<<<< HEAD
-			desc:             "viewer request should fail",
-			url:              "http://viewer:viewer@%s/api/ruler/grafana/api/v1/rules/default",
-			expStatus:        http.StatusForbidden,
-			expectedResponse: `{"message":"user does not have permissions to edit the namespace: user does not have permissions to edit the namespace", "traceID":"00000000000000000000000000000000"}`,
-=======
 			desc:            "viewer request should fail",
 			url:             "http://viewer:viewer@%s/api/ruler/grafana/api/v1/rules/default",
 			expStatus:       http.StatusForbidden,
 			expectedMessage: `You'll need additional permissions to perform this action. Permissions needed: any of alert.rules:write, alert.rules:create, alert.rules:delete`,
->>>>>>> c2560129
 		},
 		{
 			desc:            "editor request should succeed",
@@ -727,13 +709,6 @@
 	})
 
 	grafanaListedAddr, store := testinfra.StartGrafana(t, dir, path)
-<<<<<<< HEAD
-
-	// Create the namespace we'll save our alerts to.
-	namespaceUID, err := createFolder(t, store, 0, "default")
-	require.NoError(t, err)
-=======
->>>>>>> c2560129
 
 	createUser(t, store, models.CreateUserCommand{
 		DefaultOrgRole: string(models.ROLE_VIEWER),
@@ -937,11 +912,7 @@
 						Data:  []ngmodels.AlertQuery{},
 					},
 				},
-<<<<<<< HEAD
-				expectedResponse: `{"message": "invalid rule specification at index [0]: invalid alert rule: no queries or expressions are found", "traceID":"00000000000000000000000000000000"}`,
-=======
 				expectedMessage: "invalid rule specification at index [0]: invalid alert rule: no queries or expressions are found",
->>>>>>> c2560129
 			},
 			{
 				desc:      "alert rule with empty title",
@@ -971,11 +942,7 @@
 						},
 					},
 				},
-<<<<<<< HEAD
-				expectedResponse: `{"message": "invalid rule specification at index [0]: alert rule title cannot be empty", "traceID":"00000000000000000000000000000000"}`,
-=======
 				expectedMessage: "invalid rule specification at index [0]: alert rule title cannot be empty",
->>>>>>> c2560129
 			},
 			{
 				desc:      "alert rule with too long name",
@@ -1005,11 +972,7 @@
 						},
 					},
 				},
-<<<<<<< HEAD
-				expectedResponse: `{"message": "invalid rule specification at index [0]: alert rule title is too long. Max length is 190", "traceID":"00000000000000000000000000000000"}`,
-=======
 				expectedMessage: "invalid rule specification at index [0]: alert rule title is too long. Max length is 190",
->>>>>>> c2560129
 			},
 			{
 				desc:      "alert rule with too long rulegroup",
@@ -1039,11 +1002,7 @@
 						},
 					},
 				},
-<<<<<<< HEAD
-				expectedResponse: `{"message": "rule group name is too long. Max length is 190", "traceID":"00000000000000000000000000000000"}`,
-=======
 				expectedMessage: "rule group name is too long. Max length is 190",
->>>>>>> c2560129
 			},
 			{
 				desc:      "alert rule with invalid interval",
@@ -1074,12 +1033,7 @@
 						},
 					},
 				},
-<<<<<<< HEAD
-				expectedResponse: `{"message": "rule evaluation interval (1 second) should be positive ` +
-					`number that is multiple of the base interval of 10 seconds", "traceID":"00000000000000000000000000000000"}`,
-=======
 				expectedMessage: "rule evaluation interval (1 second) should be positive number that is multiple of the base interval of 10 seconds",
->>>>>>> c2560129
 			},
 			{
 				desc:      "alert rule with unknown datasource",
@@ -1109,12 +1063,7 @@
 						},
 					},
 				},
-<<<<<<< HEAD
-				expectedResponse: `{"message": "invalid rule specification at index [0]: failed to validate condition of alert rule AlwaysFiring:` +
-					` invalid query A: data source not found: unknown", "traceID":"00000000000000000000000000000000"}`,
-=======
 				expectedMessage: "invalid rule specification at index [0]: failed to validate condition of alert rule AlwaysFiring: invalid query A: data source not found: unknown",
->>>>>>> c2560129
 			},
 			{
 				desc:      "alert rule with invalid condition",
@@ -1144,12 +1093,7 @@
 						},
 					},
 				},
-<<<<<<< HEAD
-				expectedResponse: `{"message": "invalid rule specification at index [0]: failed to validate condition of alert rule AlwaysFiring: ` +
-					`condition B not found in any query or expression: it should be one of: [A]", "traceID":"00000000000000000000000000000000"}`,
-=======
 				expectedMessage: "invalid rule specification at index [0]: failed to validate condition of alert rule AlwaysFiring: condition B not found in any query or expression: it should be one of: [A]",
->>>>>>> c2560129
 			},
 		}
 
@@ -2073,13 +2017,6 @@
 	})
 
 	grafanaListedAddr, store := testinfra.StartGrafana(t, dir, path)
-<<<<<<< HEAD
-
-	// Create the namespace we'll save our alerts to.
-	_, err = createFolder(t, store, 0, "default")
-	require.NoError(t, err)
-=======
->>>>>>> c2560129
 
 	// Create a user to make authenticated requests
 	createUser(t, store, models.CreateUserCommand{
@@ -2499,17 +2436,11 @@
 				}
 			}
 			`,
-<<<<<<< HEAD
-			expectedStatusCode: http.StatusBadRequest,
-			expectedResponse: `{"message": "invalid condition: condition B not found in any query or expression: it should be one of: [A]",` +
-				`"traceID": "00000000000000000000000000000000"}`,
-=======
 			expectedStatusCode: func() int { return http.StatusBadRequest },
 			expectedMessage: func() string {
 				return "invalid condition: condition B not found in any query or expression: it should be one of: [A]"
 			},
 			expectedResponse: func() string { return "" },
->>>>>>> c2560129
 		},
 		{
 			desc: "unknown query datasource",
@@ -2533,10 +2464,6 @@
 				}
 			}
 			`,
-<<<<<<< HEAD
-			expectedStatusCode: http.StatusBadRequest,
-			expectedResponse:   `{"message": "invalid condition: invalid query A: data source not found: unknown", "traceID": "00000000000000000000000000000000"}`,
-=======
 			expectedStatusCode: func() int {
 				if setting.IsEnterprise {
 					return http.StatusUnauthorized
@@ -2550,7 +2477,6 @@
 				return "invalid condition: invalid query A: data source not found: unknown"
 			},
 			expectedResponse: func() string { return "" },
->>>>>>> c2560129
 		},
 	}
 
@@ -2721,11 +2647,6 @@
 				"now": "2021-04-11T14:38:14Z"
 			}
 			`,
-<<<<<<< HEAD
-			expectedStatusCode: http.StatusBadRequest,
-			expectedResponse: `{"message": "invalid queries or expressions: invalid query A: data source not found: unknown",` +
-				`"traceID": "00000000000000000000000000000000"}`,
-=======
 			expectedResponse: func() string { return "" },
 			expectedStatusCode: func() int {
 				if setting.IsEnterprise {
@@ -2739,7 +2660,6 @@
 				}
 				return "invalid queries or expressions: invalid query A: data source not found: unknown"
 			},
->>>>>>> c2560129
 		},
 	}
 
