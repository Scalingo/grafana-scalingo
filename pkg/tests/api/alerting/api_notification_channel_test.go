--- conflicted
+++ resolved
@@ -909,13 +909,8 @@
 	mockEmail := &mockEmailHandler{}
 
 	// Set up responses
-	mockChannel.responses["slack_recv1"] = func(res http.ResponseWriter) {
-		res.Header().Set("Content-Type", "application/json")
-		fmt.Fprint(res, `{"ok": true}`)
-	}
-	mockChannel.responses["slack_recvX"] = func(res http.ResponseWriter) {
-		fmt.Fprint(res, `ok`)
-	}
+	mockChannel.responses["slack_recv1"] = `{"ok": true}`
+	mockChannel.responses["slack_recvX"] = `{"ok": true}`
 
 	// Overriding some URLs to send to the mock channel.
 	os, opa, ot, opu, ogb, ol, oth := alertingSlack.APIURL, alertingPagerduty.APIURL,
@@ -1204,7 +1199,7 @@
 	server *http.Server
 
 	receivedNotifications  map[string][]string
-	responses              map[string]func(res http.ResponseWriter)
+	responses              map[string]string
 	notificationErrorCount int
 	notificationsMtx       sync.RWMutex
 }
@@ -1222,7 +1217,7 @@
 			Addr: listener.Addr().String(),
 		},
 		receivedNotifications: make(map[string][]string),
-		responses:             make(map[string]func(res http.ResponseWriter)),
+		responses:             make(map[string]string),
 		t:                     t,
 	}
 
@@ -1251,17 +1246,9 @@
 	body := getBody(nc.t, req.Body)
 
 	nc.receivedNotifications[key] = append(nc.receivedNotifications[key], body)
-<<<<<<< HEAD
-	if f, ok := nc.responses[paths[0]]; ok {
-		f(res)
-	} else {
-		res.WriteHeader(http.StatusOK)
-	}
-=======
 	res.Header().Set("Content-Type", "application/json")
 	res.WriteHeader(http.StatusOK)
 	fmt.Fprint(res, nc.responses[paths[0]])
->>>>>>> 1e84fede
 }
 
 func (nc *mockNotificationChannel) totalNotifications() int {
