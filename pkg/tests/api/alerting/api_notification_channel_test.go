package alerting

import (
	"bytes"
	"context"
	"encoding/json"
	"errors"
	"fmt"
	"io"
	"mime/multipart"
	"net"
	"net/http"
	"regexp"
	"strings"
	"sync"
	"testing"
	"time"

	"github.com/prometheus/alertmanager/template"
	"github.com/prometheus/common/model"
	"github.com/stretchr/testify/require"

	"github.com/grafana/grafana/pkg/infra/db"
	"github.com/grafana/grafana/pkg/models"
	apimodels "github.com/grafana/grafana/pkg/services/ngalert/api/tooling/definitions"
	ngmodels "github.com/grafana/grafana/pkg/services/ngalert/models"
	"github.com/grafana/grafana/pkg/services/ngalert/notifier/channels"
	"github.com/grafana/grafana/pkg/services/ngalert/store"
	"github.com/grafana/grafana/pkg/services/org"
	"github.com/grafana/grafana/pkg/services/user"
	"github.com/grafana/grafana/pkg/tests/testinfra"
)

func TestTestReceivers(t *testing.T) {
	t.Run("assert no receivers returns 400 Bad Request", func(t *testing.T) {
		// Setup Grafana and its Database
		dir, path := testinfra.CreateGrafDir(t, testinfra.GrafanaOpts{
			DisableLegacyAlerting: true,
			EnableUnifiedAlerting: true,
			AppModeProduction:     true,
		})

		grafanaListedAddr, env := testinfra.StartGrafanaEnv(t, dir, path)

		createUser(t, env.SQLStore, user.CreateUserCommand{
			DefaultOrgRole: string(org.RoleEditor),
			Login:          "grafana",
			Password:       "password",
		})

		testReceiversURL := fmt.Sprintf("http://grafana:password@%s/api/alertmanager/grafana/config/api/v1/receivers/test", grafanaListedAddr)
		// nolint
		resp := postRequest(t, testReceiversURL, `{
		"receivers": []
	}`, http.StatusBadRequest)
		t.Cleanup(func() {
			err := resp.Body.Close()
			require.NoError(t, err)
		})

		b, err := io.ReadAll(resp.Body)
		require.NoError(t, err)
		res := Response{}
		err = json.Unmarshal(b, &res)
		require.NoError(t, err)
	})

	t.Run("assert working receiver returns OK", func(t *testing.T) {
		// Setup Grafana and its Database
		dir, path := testinfra.CreateGrafDir(t, testinfra.GrafanaOpts{
			DisableLegacyAlerting: true,
			EnableUnifiedAlerting: true,
			AppModeProduction:     true,
		})

		grafanaListedAddr, env := testinfra.StartGrafanaEnv(t, dir, path)

		createUser(t, env.SQLStore, user.CreateUserCommand{
			DefaultOrgRole: string(org.RoleEditor),
			Login:          "grafana",
			Password:       "password",
		})

		mockEmails := &mockEmailHandler{}
		env.NotificationService.EmailHandlerSync = mockEmails.sendEmailCommandHandlerSync

		testReceiversURL := fmt.Sprintf("http://grafana:password@%s/api/alertmanager/grafana/config/api/v1/receivers/test", grafanaListedAddr)
		// nolint
		resp := postRequest(t, testReceiversURL, `{
		"receivers": [{
			"name":"receiver-1",
			"grafana_managed_receiver_configs": [
				{
					"uid": "",
					"name": "receiver-1",
					"type": "email",
					"disableResolveMessage": false,
					"settings": {
						"addresses":"example@email.com"
					},
					"secureFields": {}
				}
			]
		}]
	}`, http.StatusOK)
		t.Cleanup(func() {
			err := resp.Body.Close()
			require.NoError(t, err)
		})

		b, err := io.ReadAll(resp.Body)
		require.NoError(t, err)

		var result apimodels.TestReceiversResult
		require.NoError(t, json.Unmarshal(b, &result))
		require.Len(t, result.Receivers, 1)
		require.Len(t, result.Receivers[0].Configs, 1)

		expectedJSON := fmt.Sprintf(`{
		"alert": {
			"annotations": {
				"summary": "Notification test",
				"__value_string__": "[ metric='foo' labels={instance=bar} value=10 ]"
			},
			"labels": {
				"alertname": "TestAlert",
				"instance": "Grafana"
			}
		},
		"receivers": [{
			"name":"receiver-1",
			"grafana_managed_receiver_configs": [
				{
					"name": "receiver-1",
					"uid": "%s",
					"status": "ok"
				}
			]
		}],
		"notified_at": "%s"
	}`,
			result.Receivers[0].Configs[0].UID,
			result.NotifiedAt.Format(time.RFC3339Nano))
		require.JSONEq(t, expectedJSON, string(b))

		require.Len(t, mockEmails.emails, 1)
		require.Equal(t, []string{"example@email.com"}, mockEmails.emails[0].To)
	})

	t.Run("assert invalid receiver returns 400 Bad Request", func(t *testing.T) {
		// Setup Grafana and its Database
		dir, path := testinfra.CreateGrafDir(t, testinfra.GrafanaOpts{
			DisableLegacyAlerting: true,
			EnableUnifiedAlerting: true,
			AppModeProduction:     true,
		})

		grafanaListedAddr, env := testinfra.StartGrafanaEnv(t, dir, path)

		createUser(t, env.SQLStore, user.CreateUserCommand{
			DefaultOrgRole: string(org.RoleEditor),
			Login:          "grafana",
			Password:       "password",
		})

		mockEmails := &mockEmailHandler{}
		env.NotificationService.EmailHandlerSync = mockEmails.sendEmailCommandHandlerSync

		testReceiversURL := fmt.Sprintf("http://grafana:password@%s/api/alertmanager/grafana/config/api/v1/receivers/test", grafanaListedAddr)
		// nolint
		resp := postRequest(t, testReceiversURL, `{
		"receivers": [{
			"name":"receiver-1",
			"grafana_managed_receiver_configs": [
				{
					"uid": "",
					"name": "receiver-1",
					"type": "email",
					"disableResolveMessage": false,
					"settings": {},
					"secureFields": {}
				}
			]
		}]
	}`, http.StatusBadRequest)
		t.Cleanup(func() {
			require.NoError(t, resp.Body.Close())
		})

		b, err := io.ReadAll(resp.Body)
		require.NoError(t, err)

		var result apimodels.TestReceiversResult
		require.NoError(t, json.Unmarshal(b, &result))
		require.Len(t, result.Receivers, 1)
		require.Len(t, result.Receivers[0].Configs, 1)

		expectedJSON := fmt.Sprintf(`{
		"alert": {
			"annotations": {
				"summary": "Notification test",
				"__value_string__": "[ metric='foo' labels={instance=bar} value=10 ]"
			},
			"labels": {
				"alertname": "TestAlert",
				"instance": "Grafana"
			}
		},
		"receivers": [{
			"name":"receiver-1",
			"grafana_managed_receiver_configs": [
				{
					"name": "receiver-1",
					"uid": "%s",
					"status": "failed",
					"error": "the receiver is invalid: failed to validate receiver \"receiver-1\" of type \"email\": could not find addresses in settings"
				}
			]
		}],
		"notified_at": "%s"
	}`,
			result.Receivers[0].Configs[0].UID,
			result.NotifiedAt.Format(time.RFC3339Nano))
		require.JSONEq(t, expectedJSON, string(b))
	})

	t.Run("assert timed out receiver returns 408 Request Timeout", func(t *testing.T) {
		// Setup Grafana and its Database
		dir, path := testinfra.CreateGrafDir(t, testinfra.GrafanaOpts{
			DisableLegacyAlerting: true,
			EnableUnifiedAlerting: true,
			AppModeProduction:     true,
		})

		grafanaListedAddr, env := testinfra.StartGrafanaEnv(t, dir, path)

		createUser(t, env.SQLStore, user.CreateUserCommand{
			DefaultOrgRole: string(org.RoleEditor),
			Login:          "grafana",
			Password:       "password",
		})

		mockEmails := &mockEmailHandlerWithTimeout{
			timeout: 5 * time.Second,
		}
		env.NotificationService.EmailHandlerSync = mockEmails.sendEmailCommandHandlerSync

		testReceiversURL := fmt.Sprintf("http://grafana:password@%s/api/alertmanager/grafana/config/api/v1/receivers/test", grafanaListedAddr)
		req, err := http.NewRequest(http.MethodPost, testReceiversURL, strings.NewReader(`{
		"receivers": [{
			"name":"receiver-1",
			"grafana_managed_receiver_configs": [
				{
					"uid": "",
					"name": "receiver-1",
					"type": "email",
					"disableResolveMessage": false,
					"settings": {
						"addresses":"example@email.com"
					},
					"secureFields": {}
				}
			]
		}]
	}`))
		require.NoError(t, err)
		req.Header.Set("Content-Type", "application/json")
		req.Header.Set("Request-Timeout", "1")

		resp, err := http.DefaultClient.Do(req)
		require.NoError(t, err)
		t.Cleanup(func() {
			require.NoError(t, resp.Body.Close())
		})
		require.Equal(t, http.StatusRequestTimeout, resp.StatusCode)

		b, err := io.ReadAll(resp.Body)
		require.NoError(t, err)

		var result apimodels.TestReceiversResult
		require.NoError(t, json.Unmarshal(b, &result))
		require.Len(t, result.Receivers, 1)
		require.Len(t, result.Receivers[0].Configs, 1)

		expectedJSON := fmt.Sprintf(`{
		"alert": {
			"annotations": {
				"summary": "Notification test",
				"__value_string__": "[ metric='foo' labels={instance=bar} value=10 ]"
			},
			"labels": {
				"alertname": "TestAlert",
				"instance": "Grafana"
			}
		},
		"receivers": [{
			"name":"receiver-1",
			"grafana_managed_receiver_configs": [
				{
					"name": "receiver-1",
					"uid": "%s",
					"status": "failed",
					"error": "the receiver timed out: context deadline exceeded"
				}
			]
		}],
		"notified_at": "%s"
	}`,
			result.Receivers[0].Configs[0].UID,
			result.NotifiedAt.Format(time.RFC3339Nano))
		require.JSONEq(t, expectedJSON, string(b))
	})

	t.Run("assert multiple different errors returns 207 Multi Status", func(t *testing.T) {
		// Setup Grafana and its Database
		dir, path := testinfra.CreateGrafDir(t, testinfra.GrafanaOpts{
			DisableLegacyAlerting: true,
			EnableUnifiedAlerting: true,
			AppModeProduction:     true,
		})

		grafanaListedAddr, env := testinfra.StartGrafanaEnv(t, dir, path)

		createUser(t, env.SQLStore, user.CreateUserCommand{
			DefaultOrgRole: string(org.RoleEditor),
			Login:          "grafana",
			Password:       "password",
		})

		mockEmails := &mockEmailHandlerWithTimeout{
			timeout: 5 * time.Second,
		}
		env.NotificationService.EmailHandlerSync = mockEmails.sendEmailCommandHandlerSync

		testReceiversURL := fmt.Sprintf("http://grafana:password@%s/api/alertmanager/grafana/config/api/v1/receivers/test", grafanaListedAddr)
		req, err := http.NewRequest(http.MethodPost, testReceiversURL, strings.NewReader(`{
		"receivers": [{
			"name":"receiver-1",
			"grafana_managed_receiver_configs": [
				{
					"uid": "",
					"name": "receiver-1",
					"type": "email",
					"disableResolveMessage": false,
					"settings": {},
					"secureFields": {}
				}
			]
		}, {
			"name":"receiver-2",
			"grafana_managed_receiver_configs": [
				{
					"uid": "",
					"name": "receiver-2",
					"type": "email",
					"disableResolveMessage": false,
					"settings": {
						"addresses":"example@email.com"
					},
					"secureFields": {}
				}
			]
		}]
	}`))
		require.NoError(t, err)
		req.Header.Set("Content-Type", "application/json")
		req.Header.Set("Request-Timeout", "1")

		resp, err := http.DefaultClient.Do(req)
		require.NoError(t, err)
		t.Cleanup(func() {
			require.NoError(t, resp.Body.Close())
		})
		require.Equal(t, http.StatusMultiStatus, resp.StatusCode)

		b, err := io.ReadAll(resp.Body)
		require.NoError(t, err)

		var result apimodels.TestReceiversResult
		require.NoError(t, json.Unmarshal(b, &result))
		require.Len(t, result.Receivers, 2)
		require.Len(t, result.Receivers[0].Configs, 1)
		require.Len(t, result.Receivers[1].Configs, 1)

		expectedJSON := fmt.Sprintf(`{
		"alert": {
			"annotations": {
				"summary": "Notification test",
				"__value_string__": "[ metric='foo' labels={instance=bar} value=10 ]"
			},
			"labels": {
				"alertname": "TestAlert",
				"instance": "Grafana"
			}
		},
		"receivers": [{
			"name":"receiver-1",
			"grafana_managed_receiver_configs": [
				{
					"name": "receiver-1",
					"uid": "%s",
					"status": "failed",
					"error": "the receiver is invalid: failed to validate receiver \"receiver-1\" of type \"email\": could not find addresses in settings"
				}
			]
		}, {
			"name":"receiver-2",
			"grafana_managed_receiver_configs": [
				{
					"name": "receiver-2",
					"uid": "%s",
					"status": "failed",
					"error": "the receiver timed out: context deadline exceeded"
				}
			]
		}],
		"notified_at": "%s"
	}`,
			result.Receivers[0].Configs[0].UID,
			result.Receivers[1].Configs[0].UID,
			result.NotifiedAt.Format(time.RFC3339Nano))
		require.JSONEq(t, expectedJSON, string(b))
	})
}

func TestTestReceiversAlertCustomization(t *testing.T) {
	t.Run("assert custom annotations and labels are sent", func(t *testing.T) {
		// Setup Grafana and its Database
		dir, path := testinfra.CreateGrafDir(t, testinfra.GrafanaOpts{
			DisableLegacyAlerting: true,
			EnableUnifiedAlerting: true,
			AppModeProduction:     true,
		})

		grafanaListedAddr, env := testinfra.StartGrafanaEnv(t, dir, path)

		createUser(t, env.SQLStore, user.CreateUserCommand{
			DefaultOrgRole: string(org.RoleEditor),
			Login:          "grafana",
			Password:       "password",
		})

		mockEmails := &mockEmailHandler{}
		env.NotificationService.EmailHandlerSync = mockEmails.sendEmailCommandHandlerSync

		testReceiversURL := fmt.Sprintf("http://grafana:password@%s/api/alertmanager/grafana/config/api/v1/receivers/test", grafanaListedAddr)
		// nolint
		resp := postRequest(t, testReceiversURL, `{
		"alert": {
			"annotations": {
				"annotation1": "value1",
				"__value_string__": "[ metric='foo' labels={instance=bar} value=10 ]"
			},
			"labels": {
				"label1": "value1"
			}
		},
		"receivers": [{
			"name":"receiver-1",
			"grafana_managed_receiver_configs": [
				{
					"uid":"",
					"name":"receiver-1",
					"type":"email",
					"disableResolveMessage":false,
					"settings":{
						"addresses":"example@email.com"
					},
					"secureFields":{}
				}
			]
		}]
	}`, http.StatusOK)
		t.Cleanup(func() {
			err := resp.Body.Close()
			require.NoError(t, err)
		})

		b, err := io.ReadAll(resp.Body)
		require.NoError(t, err)

		var result apimodels.TestReceiversResult
		require.NoError(t, json.Unmarshal(b, &result))
		require.Len(t, result.Receivers, 1)
		require.Len(t, result.Receivers[0].Configs, 1)

		expectedJSON := fmt.Sprintf(`{
		"alert": {
			"annotations": {
				"annotation1": "value1",
				"summary": "Notification test",
				"__value_string__": "[ metric='foo' labels={instance=bar} value=10 ]"
			},
			"labels": {
				"alertname": "TestAlert",
				"instance": "Grafana",
				"label1": "value1"
			}
		},
		"receivers": [{
			"name":"receiver-1",
			"grafana_managed_receiver_configs": [
				{
					"name": "receiver-1",
					"uid": "%s",
					"status": "ok"
				}
			]
		}],
		"notified_at": "%s"
	}`,
			result.Receivers[0].Configs[0].UID,
			result.NotifiedAt.Format(time.RFC3339Nano))
		require.JSONEq(t, expectedJSON, string(b))

		require.Len(t, mockEmails.emails, 1)
		require.Equal(t, []string{"example@email.com"}, mockEmails.emails[0].To)
	})

	t.Run("assert custom annotations can replace default annotations", func(t *testing.T) {
		// Setup Grafana and its Database
		dir, path := testinfra.CreateGrafDir(t, testinfra.GrafanaOpts{
			DisableLegacyAlerting: true,
			EnableUnifiedAlerting: true,
			AppModeProduction:     true,
		})

		grafanaListedAddr, env := testinfra.StartGrafanaEnv(t, dir, path)

		createUser(t, env.SQLStore, user.CreateUserCommand{
			DefaultOrgRole: string(org.RoleEditor),
			Login:          "grafana",
			Password:       "password",
		})

		mockEmails := &mockEmailHandler{}
		env.NotificationService.EmailHandlerSync = mockEmails.sendEmailCommandHandlerSync

		testReceiversURL := fmt.Sprintf("http://grafana:password@%s/api/alertmanager/grafana/config/api/v1/receivers/test", grafanaListedAddr)
		// nolint
		resp := postRequest(t, testReceiversURL, `{
		"alert": {
			"annotations": {
				"summary": "This is a custom annotation",
				"__value_string__": "[ metric='foo' labels={instance=bar} value=10 ]"
			}
		},
		"receivers": [{
			"name":"receiver-1",
			"grafana_managed_receiver_configs": [
				{
					"uid":"",
					"name":"receiver-1",
					"type":"email",
					"disableResolveMessage":false,
					"settings":{
						"addresses":"example@email.com"
					},
					"secureFields":{}
				}
			]
		}]
	}`, http.StatusOK)
		t.Cleanup(func() {
			err := resp.Body.Close()
			require.NoError(t, err)
		})

		b, err := io.ReadAll(resp.Body)
		require.NoError(t, err)

		var result apimodels.TestReceiversResult
		require.NoError(t, json.Unmarshal(b, &result))
		require.Len(t, result.Receivers, 1)
		require.Len(t, result.Receivers[0].Configs, 1)

		expectedJSON := fmt.Sprintf(`{
		"alert": {
			"annotations": {
				"summary": "This is a custom annotation",
				"__value_string__": "[ metric='foo' labels={instance=bar} value=10 ]"
			},
			"labels": {
				"alertname": "TestAlert",
				"instance": "Grafana"
			}
		},
		"receivers": [{
			"name":"receiver-1",
			"grafana_managed_receiver_configs": [
				{
					"name": "receiver-1",
					"uid": "%s",
					"status": "ok"
				}
			]
		}],
		"notified_at": "%s"
	}`,
			result.Receivers[0].Configs[0].UID,
			result.NotifiedAt.Format(time.RFC3339Nano))
		require.JSONEq(t, expectedJSON, string(b))

		require.Len(t, mockEmails.emails, 1)
		require.Equal(t, []string{"example@email.com"}, mockEmails.emails[0].To)
	})

	t.Run("assert custom labels can replace default label", func(t *testing.T) {
		// Setup Grafana and its Database
		dir, path := testinfra.CreateGrafDir(t, testinfra.GrafanaOpts{
			DisableLegacyAlerting: true,
			EnableUnifiedAlerting: true,
			AppModeProduction:     true,
		})

		grafanaListedAddr, env := testinfra.StartGrafanaEnv(t, dir, path)

		createUser(t, env.SQLStore, user.CreateUserCommand{
			DefaultOrgRole: string(org.RoleEditor),
			Login:          "grafana",
			Password:       "password",
		})

		mockEmails := &mockEmailHandler{}
		env.NotificationService.EmailHandlerSync = mockEmails.sendEmailCommandHandlerSync

		testReceiversURL := fmt.Sprintf("http://grafana:password@%s/api/alertmanager/grafana/config/api/v1/receivers/test", grafanaListedAddr)
		// nolint
		resp := postRequest(t, testReceiversURL, `{
		"alert": {
			"labels": {
				"alertname": "This is a custom label"
			}
		},
		"receivers": [{
			"name":"receiver-1",
			"grafana_managed_receiver_configs": [
				{
					"uid":"",
					"name":"receiver-1",
					"type":"email",
					"disableResolveMessage":false,
					"settings":{
						"addresses":"example@email.com"
					},
					"secureFields":{}
				}
			]
		}]
	}`, http.StatusOK)
		t.Cleanup(func() {
			err := resp.Body.Close()
			require.NoError(t, err)
		})

		b, err := io.ReadAll(resp.Body)
		require.NoError(t, err)

		var result apimodels.TestReceiversResult
		require.NoError(t, json.Unmarshal(b, &result))
		require.Len(t, result.Receivers, 1)
		require.Len(t, result.Receivers[0].Configs, 1)

		expectedJSON := fmt.Sprintf(`{
		"alert": {
			"annotations": {
				"summary": "Notification test",
				"__value_string__": "[ metric='foo' labels={instance=bar} value=10 ]"
			},
			"labels": {
				"alertname": "This is a custom label",
				"instance": "Grafana"
			}
		},
		"receivers": [{
			"name":"receiver-1",
			"grafana_managed_receiver_configs": [
				{
					"name": "receiver-1",
					"uid": "%s",
					"status": "ok"
				}
			]
		}],
		"notified_at": "%s"
	}`,
			result.Receivers[0].Configs[0].UID,
			result.NotifiedAt.Format(time.RFC3339Nano))
		require.JSONEq(t, expectedJSON, string(b))

		require.Len(t, mockEmails.emails, 1)
		require.Equal(t, []string{"example@email.com"}, mockEmails.emails[0].To)
	})
}

func TestNotificationChannels(t *testing.T) {
	dir, path := testinfra.CreateGrafDir(t, testinfra.GrafanaOpts{
		DisableLegacyAlerting: true,
		EnableUnifiedAlerting: true,
		DisableAnonymous:      true,
		AppModeProduction:     true,
	})

	grafanaListedAddr, env := testinfra.StartGrafanaEnv(t, dir, path)

	mockChannel := newMockNotificationChannel(t, grafanaListedAddr)
	amConfig := getAlertmanagerConfig(mockChannel.server.Addr)
	mockEmail := &mockEmailHandler{}

	// Overriding some URLs to send to the mock channel.
	os, opa, ot, opu, ogb, ol, oth := channels.SlackAPIEndpoint, channels.PagerdutyEventAPIURL,
		channels.TelegramAPIURL, channels.PushoverEndpoint, channels.GetBoundary,
		channels.LineNotifyURL, channels.ThreemaGwBaseURL
	originalTemplate := channels.DefaultTemplateString
	t.Cleanup(func() {
		channels.SlackAPIEndpoint, channels.PagerdutyEventAPIURL,
			channels.TelegramAPIURL, channels.PushoverEndpoint, channels.GetBoundary,
			channels.LineNotifyURL, channels.ThreemaGwBaseURL = os, opa, ot, opu, ogb, ol, oth
		channels.DefaultTemplateString = originalTemplate
	})
	channels.DefaultTemplateString = channels.TemplateForTestsString
	channels.SlackAPIEndpoint = fmt.Sprintf("http://%s/slack_recvX/slack_testX", mockChannel.server.Addr)
	channels.PagerdutyEventAPIURL = fmt.Sprintf("http://%s/pagerduty_recvX/pagerduty_testX", mockChannel.server.Addr)
	channels.TelegramAPIURL = fmt.Sprintf("http://%s/telegram_recv/bot%%s/%%s", mockChannel.server.Addr)
	channels.PushoverEndpoint = fmt.Sprintf("http://%s/pushover_recv/pushover_test", mockChannel.server.Addr)
	channels.LineNotifyURL = fmt.Sprintf("http://%s/line_recv/line_test", mockChannel.server.Addr)
	channels.ThreemaGwBaseURL = fmt.Sprintf("http://%s/threema_recv/threema_test", mockChannel.server.Addr)
	channels.GetBoundary = func() string { return "abcd" }

	env.NotificationService.EmailHandlerSync = mockEmail.sendEmailCommandHandlerSync
	// As we are using a NotificationService mock here, but the test expects real NotificationService -
	// we try to issue a real POST request here
	env.NotificationService.WebhookHandler = func(_ context.Context, cmd *models.SendWebhookSync) error {
		if res, err := http.Post(cmd.Url, "", strings.NewReader(cmd.Body)); err == nil {
			_ = res.Body.Close()
		}
		return nil
	}

	// Create a user to make authenticated requests
	createUser(t, env.SQLStore, user.CreateUserCommand{
		DefaultOrgRole: string(org.RoleEditor),
		Password:       "password",
		Login:          "grafana",
	})

	apiClient := newAlertingApiClient(grafanaListedAddr, "grafana", "password")

	{
		// There are no notification channel config initially - so it returns the default configuration.
		alertsURL := fmt.Sprintf("http://grafana:password@%s/api/alertmanager/grafana/config/api/v1/alerts", grafanaListedAddr)
		resp := getRequest(t, alertsURL, http.StatusOK) // nolint
		b, err := io.ReadAll(resp.Body)
		require.NoError(t, err)
		require.JSONEq(t, defaultAlertmanagerConfigJSON, string(b))
	}

	{
		// Create the namespace we'll save our alerts to.
		apiClient.CreateFolder(t, "default", "default")

		// Post the alertmanager config.
		u := fmt.Sprintf("http://grafana:password@%s/api/alertmanager/grafana/config/api/v1/alerts", grafanaListedAddr)
		_ = postRequest(t, u, amConfig, http.StatusAccepted) // nolint

		// Verifying that all the receivers and routes have been registered.
		alertsURL := fmt.Sprintf("http://grafana:password@%s/api/alertmanager/grafana/config/api/v1/alerts", grafanaListedAddr)
		resp := getRequest(t, alertsURL, http.StatusOK) // nolint
		b := getBody(t, resp.Body)
		re := regexp.MustCompile(`"uid":"([\w|-]*)"`)
		e := getExpAlertmanagerConfigFromAPI(mockChannel.server.Addr)
		require.JSONEq(t, e, string(re.ReplaceAll([]byte(b), []byte(`"uid":""`))))

		// Check the receivers API. No errors nor attempts to notify should be registered.
		receiversURL := fmt.Sprintf("http://grafana:password@%s/api/alertmanager/grafana/config/api/v1/receivers", grafanaListedAddr)
		resp = getRequest(t, receiversURL, http.StatusOK) // nolint
		b = getBody(t, resp.Body)

		var receivers []apimodels.Receiver
		err := json.Unmarshal([]byte(b), &receivers)
		require.NoError(t, err)
		for _, rcv := range receivers {
			require.NotNil(t, rcv.Name)
			require.NotNil(t, rcv.Active)
			require.NotEmpty(t, rcv.Integrations)
			for _, integration := range rcv.Integrations {
				require.NotNil(t, integration.Name)
				require.NotNil(t, integration.SendResolved)
				require.Equal(t, "", integration.LastNotifyAttemptError)
				require.Zero(t, integration.LastNotifyAttempt)
				require.Equal(t, "0s", integration.LastNotifyAttemptDuration)
			}
		}
	}

	{
		// Create rules that will fire as quickly as possible
		originalFunction := store.GenerateNewAlertRuleUID
		t.Cleanup(func() {
			store.GenerateNewAlertRuleUID = originalFunction
		})
		store.GenerateNewAlertRuleUID = func(_ *db.Session, _ int64, ruleTitle string) (string, error) {
			return "UID_" + ruleTitle, nil
		}

		rulesConfig := getRulesConfig(t)
		u := fmt.Sprintf("http://grafana:password@%s/api/ruler/grafana/api/v1/rules/default", grafanaListedAddr)
		_ = postRequest(t, u, rulesConfig, http.StatusAccepted) // nolint
	}

	// Eventually, we'll get all the desired alerts.
	// nolint:gosec
	require.Eventually(t, func() bool {
		return mockChannel.totalNotifications() >= len(nonEmailAlertNames) &&
			mockChannel.totalNotificationErrors() >= len(expNotificationErrors) &&
			len(mockEmail.emails) >= 1
	}, 30*time.Second, 1*time.Second)

	mockChannel.matchesExpNotifications(t, expNonEmailNotifications)
	require.Equal(t, expEmailNotifications, mockEmail.emails)
	require.NoError(t, mockChannel.Close())

	// Check the receivers API. Errors and inactive receivers are expected, attempts to deliver notifications should be registered.
	receiversURL := fmt.Sprintf("http://grafana:password@%s/api/alertmanager/grafana/config/api/v1/receivers", grafanaListedAddr)
	resp := getRequest(t, receiversURL, http.StatusOK) // nolint
	b := getBody(t, resp.Body)

	var receivers []apimodels.Receiver
	err := json.Unmarshal([]byte(b), &receivers)
	require.NoError(t, err)
	for _, rcv := range receivers {
		t.Run("Receiver "+*rcv.Name, func(t *testing.T) {
			var expActive bool
			if _, ok := expInactiveReceivers[*rcv.Name]; !ok {
				expActive = true
			}
			var expErr bool
			if _, ok := expNotificationErrors[*rcv.Name]; ok {
				expErr = true
			}

			require.NotNil(t, rcv.Name)
			require.NotNil(t, rcv.Active)
			require.NotEmpty(t, rcv.Integrations)
			if expActive {
				require.True(t, *rcv.Active)
			}

			// We don't have test alerts for the default notifier, continue iterating.
			if *rcv.Name == "grafana-default-email" {
				return
			}

			for _, integration := range rcv.Integrations {
				require.NotNil(t, integration.Name)
				t.Run("Integration "+*integration.Name, func(t *testing.T) {
					require.NotNil(t, integration.SendResolved)

					// If the receiver is not active, no attempts to send notifications should be registered.
					if expActive {
						// Prometheus' durations get rounded down, so we might end up with "0s" if we have values smaller than 1ms.
						require.NotZero(t, integration.LastNotifyAttempt)
					} else {
						require.Zero(t, integration.LastNotifyAttempt)
						require.Equal(t, "0s", integration.LastNotifyAttemptDuration)
					}

					// Check whether we're expecting an error on this integration.
					if expErr {
						for _, integration := range rcv.Integrations {
							require.Equal(t, expNotificationErrors[*rcv.Name], integration.LastNotifyAttemptError)
						}
					} else {
						require.Equal(t, "", integration.LastNotifyAttemptError)
					}
				})
			}
		})
	}

	{
		// Delete the configuration; so it returns the default configuration.
		u := fmt.Sprintf("http://grafana:password@%s/api/alertmanager/grafana/config/api/v1/alerts", grafanaListedAddr)
		req, err := http.NewRequest(http.MethodDelete, u, nil)
		require.NoError(t, err)
		client := &http.Client{}
		resp, err := client.Do(req)
		require.NoError(t, err)
		t.Cleanup(func() {
			err := resp.Body.Close()
			require.NoError(t, err)
		})
		b, err := io.ReadAll(resp.Body)
		require.NoError(t, err)
		require.Equal(t, 202, resp.StatusCode)
		require.JSONEq(t, `{"message":"configuration deleted; the default is applied"}`, string(b))

		alertsURL := fmt.Sprintf("http://grafana:password@%s/api/alertmanager/grafana/config/api/v1/alerts", grafanaListedAddr)
		resp = getRequest(t, alertsURL, http.StatusOK) // nolint
		b, err = io.ReadAll(resp.Body)
		require.NoError(t, err)
		require.JSONEq(t, defaultAlertmanagerConfigJSON, string(b))
	}
}

func getAlertmanagerConfig(channelAddr string) string {
	return strings.ReplaceAll(alertmanagerConfig, "CHANNEL_ADDR", channelAddr)
}

func getExpAlertmanagerConfigFromAPI(channelAddr string) string {
	return strings.ReplaceAll(expAlertmanagerConfigFromAPI, "CHANNEL_ADDR", channelAddr)
}

// nonEmailAlertNames are name of alerts to be sent for non-email channels. This should be in sync with
// the routes that we define in Alertmanager config.
var nonEmailAlertNames = []string{
	"AlertmanagerAlert",
	"OpsGenieAlert",
	"VictorOpsAlert",
	"ThreemaAlert",
	"LineAlert",
	"DiscordAlert",
	"KafkaAlert",
	"GoogleChatAlert",
	"PushoverAlert",
	"SensuGoAlert",
	"TelegramAlert",
	"DingDingAlert",
	"SlackAlert1",
	"SlackAlert2",
	"PagerdutyAlert",
	"TeamsAlert",
	"WebhookAlert",
}

// emailAlertNames are name of alerts to be sent via email. This should be in sync with
// the routes that we define in Alertmanager config.
var emailAlertNames = []string{
	"EmailAlert",
}

var failedAlertNames = []string{
	"SlackFailedAlert",
}

func getRulesConfig(t *testing.T) string {
	t.Helper()
	interval, err := model.ParseDuration("10s")
	require.NoError(t, err)
	rules := apimodels.PostableRuleGroupConfig{
		Name:     "arulegroup",
		Interval: interval,
	}

	// Create rules that will fire as quickly as possible for all the routes.
	rulesToCreate := append(nonEmailAlertNames, emailAlertNames...)
	rulesToCreate = append(rulesToCreate, failedAlertNames...)

	for _, alertName := range rulesToCreate {
		rules.Rules = append(rules.Rules, apimodels.PostableExtendedRuleNode{
			GrafanaManagedAlert: &apimodels.PostableGrafanaRule{
				Title:     alertName,
				Condition: "A",
				Data: []ngmodels.AlertQuery{
					{
						RefID: "A",
						RelativeTimeRange: ngmodels.RelativeTimeRange{
							From: ngmodels.Duration(time.Duration(5) * time.Hour),
							To:   ngmodels.Duration(time.Duration(3) * time.Hour),
						},
						DatasourceUID: "-100",
						Model: json.RawMessage(`{
							"type": "math",
							"expression": "2 + 3 > 1"
						}`),
					},
				},
			},
		})
	}

	b, err := json.Marshal(rules)
	require.NoError(t, err)

	return string(b)
}

type mockNotificationChannel struct {
	t      *testing.T
	server *http.Server

	receivedNotifications  map[string][]string
	notificationErrorCount int
	notificationsMtx       sync.RWMutex
}

func newMockNotificationChannel(t *testing.T, grafanaListedAddr string) *mockNotificationChannel {
	// Spin up a separate webserver to receive notifications emitted by Grafana.
	listener, err := net.Listen("tcp", "127.0.0.1:0")
	require.NoError(t, err)

	nc := &mockNotificationChannel{
		// Skip gosec linter since this is in test code.
		//
		//nolint:gosec
		server: &http.Server{
			Addr: listener.Addr().String(),
		},
		receivedNotifications: make(map[string][]string),
		t:                     t,
	}

	nc.server.Handler = nc
	go func() {
		require.EqualError(t, nc.server.Serve(listener), http.ErrServerClosed.Error())
	}()

	return nc
}

func (nc *mockNotificationChannel) ServeHTTP(res http.ResponseWriter, req *http.Request) {
	nc.t.Helper()
	nc.notificationsMtx.Lock()
	defer nc.notificationsMtx.Unlock()

	// paths[0] contains the receiver's name
	paths := strings.Split(req.URL.Path[1:], "/")
	if _, ok := expNotificationErrors[paths[0]]; ok {
		nc.notificationErrorCount++
		res.WriteHeader(http.StatusInternalServerError)
		return
	}

<<<<<<< HEAD
	paths := strings.Split(req.URL.Path[1:], "/")
=======
>>>>>>> 89b365f8
	key := strings.Join(paths[0:2], "/")
	body := getBody(nc.t, req.Body)

	nc.receivedNotifications[key] = append(nc.receivedNotifications[key], body)
	res.WriteHeader(http.StatusOK)
}

func (nc *mockNotificationChannel) totalNotifications() int {
	total := 0
	nc.notificationsMtx.RLock()
	defer nc.notificationsMtx.RUnlock()
	for _, v := range nc.receivedNotifications {
		total += len(v)
	}
	return total
}

func (nc *mockNotificationChannel) totalNotificationErrors() int {
	nc.notificationsMtx.RLock()
	defer nc.notificationsMtx.RUnlock()
	return nc.notificationErrorCount
}

func (nc *mockNotificationChannel) matchesExpNotifications(t *testing.T, exp map[string][]string) {
	t.Helper()
	nc.notificationsMtx.RLock()
	defer nc.notificationsMtx.RUnlock()

	require.Len(t, nc.receivedNotifications, len(exp))

	for expKey, expVals := range exp {
		actVals, ok := nc.receivedNotifications[expKey]
		require.True(t, ok)
		require.Len(t, actVals, len(expVals))
		for i := range expVals {
			expVal := expVals[i]
			var r1, r2 *regexp.Regexp
			switch expKey {
			case "webhook_recv/webhook_test":
				// It has a time component "startsAt".
				r1 = regexp.MustCompile(`.*"startsAt"\s*:\s*"([^"]+)"`)
			case "slack_recvX/slack_testX":
				fallthrough
			case "slack_recv1/slack_test_without_token":
				// It has a time component "ts".
				r1 = regexp.MustCompile(`.*"ts"\s*:\s*([0-9]+)`)
			case "sensugo_recv/sensugo_test":
				// It has a time component "ts".
				r1 = regexp.MustCompile(`.*"issued"\s*:\s*([0-9]+)`)
			case "pagerduty_recvX/pagerduty_testX":
				// It has a changing "source".
				r1 = regexp.MustCompile(`.*"source"\s*:\s*"([^"]+)"`)
			case "googlechat_recv/googlechat_test":
				// "Grafana v | 25 May 21 17:44 IST"
				r1 = regexp.MustCompile(`.*"text"\s*:\s*"(Grafana v[^"]+)"`)
			case "victorops_recv/victorops_test":
				// It has a time component "timestamp".
				r1 = regexp.MustCompile(`.*"timestamp"\s*:\s*([0-9]+)`)
			case "alertmanager_recv/alertmanager_test":
				// It has a changing time fields.
				r1 = regexp.MustCompile(`.*"startsAt"\s*:\s*"([^"]+)"`)
				r2 = regexp.MustCompile(`.*"UpdatedAt"\s*:\s*"([^"]+)"`)
			}
			if r1 != nil {
				parts := r1.FindStringSubmatch(actVals[i])
				require.Len(t, parts, 2)
				if expKey == "alertmanager_recv/alertmanager_test" {
					// 2 fields for Prometheus Alertmanager.
					parts2 := r2.FindStringSubmatch(actVals[i])
					require.Len(t, parts2, 2)
					expVal = fmt.Sprintf(expVal, parts[1], parts2[1])
				} else {
					expVal = fmt.Sprintf(expVal, parts[1])
				}
			}

			switch expKey {
			case "line_recv/line_test", "threema_recv/threema_test":
				// POST parameters.
				require.Equal(t, expVal, actVals[i])
			case "pushover_recv/pushover_test", "telegram_recv/bot6sh027hs034h":
				// Multipart data.
				multipartEqual(t, expVal, actVals[i])
			default:
				require.JSONEq(t, expVal, actVals[i])
			}
		}
	}
}

func multipartEqual(t *testing.T, exp, act string) {
	t.Helper()

	fillMap := func(r *multipart.Reader, m map[string]string) {
		for {
			part, err := r.NextPart()
			if part == nil || errors.Is(err, io.EOF) {
				break
			}
			require.NoError(t, err)
			buf := new(bytes.Buffer)
			_, err = buf.ReadFrom(part)
			require.NoError(t, err)
			m[part.FormName()] = buf.String()
		}
	}

	expReader := multipart.NewReader(strings.NewReader(exp), channels.GetBoundary())
	actReader := multipart.NewReader(strings.NewReader(act), channels.GetBoundary())
	expMap, actMap := make(map[string]string), make(map[string]string)
	fillMap(expReader, expMap)
	fillMap(actReader, actMap)

	require.Equal(t, expMap, actMap)
}

func (nc *mockNotificationChannel) Close() error {
	return nc.server.Close()
}

type mockEmailHandler struct {
	emails []*models.SendEmailCommandSync
}

func (e *mockEmailHandler) sendEmailCommandHandlerSync(_ context.Context, cmd *models.SendEmailCommandSync) error {
	// We 0 out the start time since that is a variable that we cannot predict.
	alerts := cmd.Data["Alerts"].(channels.ExtendedAlerts)
	for i := range alerts {
		alerts[i].StartsAt = time.Time{}
	}

	e.emails = append(e.emails, cmd)
	return nil
}

// mockEmailHandlerWithTimeout blocks until the timeout has expired.
type mockEmailHandlerWithTimeout struct {
	mockEmailHandler
	timeout time.Duration
}

func (e *mockEmailHandlerWithTimeout) sendEmailCommandHandlerSync(ctx context.Context, cmd *models.SendEmailCommandSync) error {
	select {
	case <-time.After(e.timeout):
		return e.mockEmailHandler.sendEmailCommandHandlerSync(ctx, cmd)
	case <-ctx.Done():
		return ctx.Err()
	}
}

// alertmanagerConfig has the config for all the notification channels
// that we want to test. It is recommended to use different URL for each
// channel and have 1 route per channel.
// group_wait 0s means the notification is sent as soon as it is received.
const alertmanagerConfig = `
{
  "alertmanager_config": {
    "route": {
      "receiver": "slack_recv1",
      "group_wait": "0s",
      "group_by": [
        "alertname"
      ],
      "routes": [
        {
          "receiver": "email_recv",
          "group_wait": "0s",
          "group_by": [
            "alertname"
          ],
          "matchers": [
            "alertname=\"EmailAlert\""
          ]
        },
        {
          "receiver": "slack_recv1",
          "group_wait": "0s",
          "group_by": [
            "alertname"
          ],
          "matchers": [
            "alertname=\"SlackAlert1\""
          ]
        },
        {
          "receiver": "slack_recv2",
          "group_wait": "0s",
          "group_by": [
            "alertname"
          ],
          "matchers": [
            "alertname=\"SlackAlert2\""
          ]
        },
		{
		  "receiver": "slack_failed_recv",
		  "group_wait": "0s",
		  "group_by": [
			"alertname"
		  ],
		  "matchers": [
			"alertname=\"SlackFailedAlert\""
		  ]
		},
		{
		  "receiver": "slack_inactive_recv",
		  "group_wait": "0s",
		  "group_by": [
			"alertname"
		  ],
		  "matchers": [
			"alertname=\"Inactive\""
		  ]
		},
        {
          "receiver": "pagerduty_recv",
          "group_wait": "0s",
          "group_by": [
            "alertname"
          ],
          "matchers": [
            "alertname=\"PagerdutyAlert\""
          ]
        },
        {
          "receiver": "dingding_recv",
          "group_wait": "0s",
          "group_by": [
            "alertname"
          ],
          "matchers": [
            "alertname=\"DingDingAlert\""
          ]
        },
        {
          "receiver": "discord_recv",
          "group_wait": "0s",
          "group_by": [
            "alertname"
          ],
          "matchers": [
            "alertname=\"DiscordAlert\""
          ]
        },
        {
          "receiver": "sensugo_recv",
          "group_wait": "0s",
          "group_by": [
            "alertname"
          ],
          "matchers": [
            "alertname=\"SensuGoAlert\""
          ]
        },
        {
          "receiver": "pushover_recv",
          "group_wait": "0s",
          "group_by": [
            "alertname"
          ],
          "matchers": [
            "alertname=\"PushoverAlert\""
          ]
        },
        {
          "receiver": "googlechat_recv",
          "group_wait": "0s",
          "group_by": [
            "alertname"
          ],
          "matchers": [
            "alertname=\"GoogleChatAlert\""
          ]
        },
        {
          "receiver": "kafka_recv",
          "group_wait": "0s",
          "group_by": [
            "alertname"
          ],
          "matchers": [
            "alertname=\"KafkaAlert\""
          ]
        },
        {
          "receiver": "line_recv",
          "group_wait": "0s",
          "group_by": [
            "alertname"
          ],
          "matchers": [
            "alertname=\"LineAlert\""
          ]
        },
        {
          "receiver": "threema_recv",
          "group_wait": "0s",
          "group_by": [
            "alertname"
          ],
          "matchers": [
            "alertname=\"ThreemaAlert\""
          ]
        },
        {
          "receiver": "opsgenie_recv",
          "group_wait": "0s",
          "group_by": [
            "alertname"
          ],
          "matchers": [
            "alertname=\"OpsGenieAlert\""
          ]
        },
        {
          "receiver": "alertmanager_recv",
          "group_wait": "0s",
          "group_by": [
            "alertname"
          ],
          "matchers": [
            "alertname=\"AlertmanagerAlert\""
          ]
        },
        {
          "receiver": "victorops_recv",
          "group_wait": "0s",
          "group_by": [
            "alertname"
          ],
          "matchers": [
            "alertname=\"VictorOpsAlert\""
          ]
        },
        {
          "receiver": "teams_recv",
          "group_wait": "0s",
          "group_by": [
            "alertname"
          ],
          "matchers": [
            "alertname=\"TeamsAlert\""
          ]
        },
        {
          "receiver": "webhook_recv",
          "group_wait": "0s",
          "group_by": [
            "alertname"
          ],
          "matchers": [
            "alertname=\"WebhookAlert\""
          ]
        },
        {
          "receiver": "telegram_recv",
          "group_wait": "0s",
          "group_by": [
            "alertname"
          ],
          "matchers": [
            "alertname=\"TelegramAlert\""
          ]
		}
      ]
    },
    "receivers": [
      {
        "name": "email_recv",
        "grafana_managed_receiver_configs": [
          {
            "name": "email_test",
            "type": "email",
            "settings": {
              "addresses": "test@email.com",
              "singleEmail": true
            }
          }
        ]
      },
      {
        "name": "dingding_recv",
        "grafana_managed_receiver_configs": [
          {
            "name": "dingding_test",
            "type": "dingding",
            "settings": {
              "url": "http://CHANNEL_ADDR/dingding_recv/dingding_test"
            }
          }
        ]
      },
      {
        "name": "discord_recv",
        "grafana_managed_receiver_configs": [
          {
            "name": "discord_test",
            "type": "discord",
            "settings": {
              "url": "http://CHANNEL_ADDR/discord_recv/discord_test"
            }
          }
        ]
      },
      {
        "name": "googlechat_recv",
        "grafana_managed_receiver_configs": [
          {
            "name": "googlechat_test",
            "type": "googlechat",
            "settings": {
              "url": "http://CHANNEL_ADDR/googlechat_recv/googlechat_test"
            }
          }
        ]
      },
      {
        "name": "kafka_recv",
        "grafana_managed_receiver_configs": [
          {
            "name": "kafka_test",
            "type": "kafka",
            "settings": {
              "kafkaRestProxy": "http://CHANNEL_ADDR",
              "kafkaTopic": "my_kafka_topic"
            }
          }
        ]
      },
      {
        "name": "victorops_recv",
        "grafana_managed_receiver_configs": [
          {
            "name": "victorops_test",
            "type": "victorops",
            "settings": {
              "url": "http://CHANNEL_ADDR/victorops_recv/victorops_test"
            }
          }
        ]
      },
      {
        "name": "teams_recv",
        "grafana_managed_receiver_configs": [
          {
            "name": "teams_test",
            "type": "teams",
            "settings": {
              "url": "http://CHANNEL_ADDR/teams_recv/teams_test"
            }
          }
        ]
      },
      {
        "name": "webhook_recv",
        "grafana_managed_receiver_configs": [
          {
            "name": "webhook_test",
            "type": "webhook",
            "settings": {
              "url": "http://CHANNEL_ADDR/webhook_recv/webhook_test",
              "username": "my_username",
              "httpMethod": "POST",
              "maxAlerts": "5"
            },
            "secureSettings": {
              "password": "mysecretpassword"
            }
          }
        ]
      },
      {
        "name": "sensugo_recv",
        "grafana_managed_receiver_configs": [
          {
            "name": "sensugo_test",
            "type": "sensugo",
            "settings": {
              "url": "http://CHANNEL_ADDR/sensugo_recv/sensugo_test",
              "namespace": "sensugo"
            },
            "secureSettings": {
              "apikey": "mysecretkey"
            }
          }
        ]
      },
      {
        "name": "pushover_recv",
        "grafana_managed_receiver_configs": [
          {
            "name": "pushover_test",
            "type": "pushover",
            "settings": {},
            "secureSettings": {
              "userKey": "mysecretkey",
              "apiToken": "mysecrettoken"
            }
          }
        ]
      },
      {
        "name": "line_recv",
        "grafana_managed_receiver_configs": [
          {
            "name": "line_test",
            "type": "LINE",
            "settings": {},
            "secureSettings": {
              "token": "mysecrettoken"
            }
          }
        ]
      },
      {
        "name": "threema_recv",
        "grafana_managed_receiver_configs": [
          {
            "name": "threema_test",
            "type": "threema",
            "settings": {
              "gateway_id": "*1234567",
              "recipient_id": "abcdefgh"
            },
            "secureSettings": {
              "api_secret": "myapisecret"
            }
          }
        ]
      },
      {
        "name": "opsgenie_recv",
        "grafana_managed_receiver_configs": [
          {
            "name": "opsgenie_test",
            "type": "opsgenie",
            "settings": {
              "apiUrl": "http://CHANNEL_ADDR/opsgenie_recv/opsgenie_test"
            },
            "secureSettings": {
              "apiKey": "mysecretkey"
            }
          }
        ]
      },
      {
        "name": "alertmanager_recv",
        "grafana_managed_receiver_configs": [
          {
            "name": "alertmanager_test",
            "type": "prometheus-alertmanager",
            "settings": {
              "url": "http://CHANNEL_ADDR/alertmanager_recv/alertmanager_test"
            },
            "secureSettings": {}
          }
        ]
      },
      {
        "name": "telegram_recv",
        "grafana_managed_receiver_configs": [
          {
            "name": "telegram_test",
            "type": "telegram",
            "settings": {
              "chatid": "telegram_chat_id"
            },
            "secureSettings": {
              "bottoken": "6sh027hs034h"
            }
          }
        ]
      },
	  {
        "name": "slack_recv1",
        "grafana_managed_receiver_configs": [
          {
            "name": "slack_test_without_token",
            "type": "slack",
            "settings": {
              "recipient": "#test-channel",
              "mentionChannel": "here",
              "mentionUsers": "user1, user2",
              "mentionGroups": "group1, group2",
              "username": "Integration Test",
              "icon_emoji": "🚀",
              "icon_url": "https://awesomeemoji.com/rocket",
              "text": "Integration Test {{ template \"slack.default.text\" . }}",
              "title": "Integration Test {{ template \"slack.default.title\" . }}",
              "fallback": "Integration Test {{ template \"slack.default.title\" . }}"
            },
            "secureSettings": {
              "url": "http://CHANNEL_ADDR/slack_recv1/slack_test_without_token"
            }
          }
        ]
      },
	  {
        "name": "slack_recv2",
        "grafana_managed_receiver_configs": [
          {
            "name": "slack_test_with_token",
            "type": "slack",
            "settings": {
              "recipient": "#test-channel",
              "mentionUsers": "user1, user2",
              "username": "Integration Test"
            },
            "secureSettings": {
              "token": "myfullysecrettoken"
            }
          }
        ]
      },
	  {
		"name": "slack_failed_recv",
		"grafana_managed_receiver_configs": [
		  {
            "name": "slack_failed_test",
            "type": "slack",
            "settings": {
              "recipient": "#test-channel",
              "username": "test",
              "text": "Integration Test"
            },
            "secureSettings": {
              "url": "http://CHANNEL_ADDR/slack_failed_recv/slack_failed_test"
            }
          }
		]
	  },
	  {
        "name": "slack_inactive_recv",
        "grafana_managed_receiver_configs": [
          {
            "name": "inactive",
            "type": "slack",
            "settings": {
              "recipient": "#inactive-channel",
              "username": "Integration Test"
            },
            "secureSettings": {
              "token": "myfullysecrettoken"
            }
          }
        ]
      },
      {
        "name": "pagerduty_recv",
        "grafana_managed_receiver_configs": [
          {
            "name": "pagerduty_test",
            "type": "pagerduty",
            "settings": {
              "severity": "warning",
              "class": "testclass",
              "component": "Integration Test",
              "group": "testgroup",
              "summary": "Integration Test {{ template \"pagerduty.default.description\" . }}"
            },
            "secureSettings": {
              "integrationKey": "pagerduty_recv/pagerduty_test"
            }
          }
        ]
      }
    ]
  }
}
`

var expAlertmanagerConfigFromAPI = `
{
  "template_files": null,
  "alertmanager_config": {
    "route": {
      "receiver": "slack_recv1",
      "group_wait": "0s",
      "group_by": [
        "alertname"
      ],
      "routes": [
        {
          "receiver": "email_recv",
          "group_wait": "0s",
          "group_by": [
            "alertname"
          ],
          "matchers": [
            "alertname=\"EmailAlert\""
          ]
        },
        {
          "receiver": "slack_recv1",
          "group_wait": "0s",
          "group_by": [
            "alertname"
          ],
          "matchers": [
            "alertname=\"SlackAlert1\""
          ]
        },
        {
          "receiver": "slack_recv2",
          "group_wait": "0s",
          "group_by": [
            "alertname"
          ],
          "matchers": [
            "alertname=\"SlackAlert2\""
          ]
        },
		{
          "receiver": "slack_failed_recv",
          "group_wait": "0s",
          "group_by": [
            "alertname"
          ],
          "matchers": [
            "alertname=\"SlackFailedAlert\""
          ]
        },
   		{
          "receiver": "slack_inactive_recv",
          "group_wait": "0s",
          "group_by": [
            "alertname"
          ],
          "matchers": [
            "alertname=\"Inactive\""
          ]
        },     {
          "receiver": "pagerduty_recv",
          "group_wait": "0s",
          "group_by": [
            "alertname"
          ],
          "matchers": [
            "alertname=\"PagerdutyAlert\""
          ]
        },
        {
          "receiver": "dingding_recv",
          "group_wait": "0s",
          "group_by": [
            "alertname"
          ],
          "matchers": [
            "alertname=\"DingDingAlert\""
          ]
        },
        {
          "receiver": "discord_recv",
          "group_wait": "0s",
          "group_by": [
            "alertname"
          ],
          "matchers": [
            "alertname=\"DiscordAlert\""
          ]
        },
        {
          "receiver": "sensugo_recv",
          "group_wait": "0s",
          "group_by": [
            "alertname"
          ],
          "matchers": [
            "alertname=\"SensuGoAlert\""
          ]
        },
        {
          "receiver": "pushover_recv",
          "group_wait": "0s",
          "group_by": [
            "alertname"
          ],
          "matchers": [
            "alertname=\"PushoverAlert\""
          ]
        },
        {
          "receiver": "googlechat_recv",
          "group_wait": "0s",
          "group_by": [
            "alertname"
          ],
          "matchers": [
            "alertname=\"GoogleChatAlert\""
          ]
        },
        {
          "receiver": "kafka_recv",
          "group_wait": "0s",
          "group_by": [
            "alertname"
          ],
          "matchers": [
            "alertname=\"KafkaAlert\""
          ]
        },
        {
          "receiver": "line_recv",
          "group_wait": "0s",
          "group_by": [
            "alertname"
          ],
          "matchers": [
            "alertname=\"LineAlert\""
          ]
        },
        {
          "receiver": "threema_recv",
          "group_wait": "0s",
          "group_by": [
            "alertname"
          ],
          "matchers": [
            "alertname=\"ThreemaAlert\""
          ]
        },
        {
          "receiver": "opsgenie_recv",
          "group_wait": "0s",
          "group_by": [
            "alertname"
          ],
          "matchers": [
            "alertname=\"OpsGenieAlert\""
          ]
        },
        {
          "receiver": "alertmanager_recv",
          "group_wait": "0s",
          "group_by": [
            "alertname"
          ],
          "matchers": [
            "alertname=\"AlertmanagerAlert\""
          ]
        },
        {
          "receiver": "victorops_recv",
          "group_wait": "0s",
          "group_by": [
            "alertname"
          ],
          "matchers": [
            "alertname=\"VictorOpsAlert\""
          ]
        },
        {
          "receiver": "teams_recv",
          "group_wait": "0s",
          "group_by": [
            "alertname"
          ],
          "matchers": [
            "alertname=\"TeamsAlert\""
          ]
        },
        {
          "receiver": "webhook_recv",
          "group_wait": "0s",
          "group_by": [
            "alertname"
          ],
          "matchers": [
            "alertname=\"WebhookAlert\""
          ]
        },
        {
          "receiver": "telegram_recv",
          "group_wait": "0s",
          "group_by": [
            "alertname"
          ],
          "matchers": [
            "alertname=\"TelegramAlert\""
          ]
		}
      ]
    },
    "templates": null,
    "receivers": [
      {
        "name": "email_recv",
        "grafana_managed_receiver_configs": [
          {
            "uid": "",
            "name": "email_test",
            "type": "email",
            "disableResolveMessage": false,
            "settings": {
              "addresses": "test@email.com",
              "singleEmail": true
            },
            "secureFields": {}
          }
        ]
      },
      {
        "name": "dingding_recv",
        "grafana_managed_receiver_configs": [
          {
            "uid": "",
            "name": "dingding_test",
            "type": "dingding",
            "disableResolveMessage": false,
            "settings": {
              "url": "http://CHANNEL_ADDR/dingding_recv/dingding_test"
            },
            "secureFields": {}
          }
        ]
      },
      {
        "name": "discord_recv",
        "grafana_managed_receiver_configs": [
          {
            "uid": "",
            "name": "discord_test",
            "type": "discord",
            "disableResolveMessage": false,
            "settings": {
              "url": "http://CHANNEL_ADDR/discord_recv/discord_test"
            },
            "secureFields": {}
          }
        ]
      },
      {
        "name": "googlechat_recv",
        "grafana_managed_receiver_configs": [
          {
            "uid": "",
            "name": "googlechat_test",
            "type": "googlechat",
            "disableResolveMessage": false,
            "settings": {
              "url": "http://CHANNEL_ADDR/googlechat_recv/googlechat_test"
            },
            "secureFields": {}
          }
        ]
      },
      {
        "name": "kafka_recv",
        "grafana_managed_receiver_configs": [
          {
            "uid": "",
            "name": "kafka_test",
            "type": "kafka",
            "disableResolveMessage": false,
            "settings": {
              "kafkaRestProxy": "http://CHANNEL_ADDR",
              "kafkaTopic": "my_kafka_topic"
            },
            "secureFields": {}
          }
        ]
      },
      {
        "name": "victorops_recv",
        "grafana_managed_receiver_configs": [
          {
            "uid": "",
            "name": "victorops_test",
            "type": "victorops",
            "disableResolveMessage": false,
            "settings": {
              "url": "http://CHANNEL_ADDR/victorops_recv/victorops_test"
            },
            "secureFields": {}
          }
        ]
      },
      {
        "name": "teams_recv",
        "grafana_managed_receiver_configs": [
          {
            "uid": "",
            "name": "teams_test",
            "type": "teams",
            "disableResolveMessage": false,
            "settings": {
              "url": "http://CHANNEL_ADDR/teams_recv/teams_test"
            },
            "secureFields": {}
          }
        ]
      },
      {
        "name": "webhook_recv",
        "grafana_managed_receiver_configs": [
          {
            "uid": "",
            "name": "webhook_test",
            "type": "webhook",
            "disableResolveMessage": false,
            "settings": {
              "url": "http://CHANNEL_ADDR/webhook_recv/webhook_test",
              "username": "my_username",
              "httpMethod": "POST",
              "maxAlerts": "5"
            },
            "secureFields": {
              "password": true
            }
          }
        ]
      },
      {
        "name": "sensugo_recv",
        "grafana_managed_receiver_configs": [
          {
            "uid": "",
            "name": "sensugo_test",
            "type": "sensugo",
            "disableResolveMessage": false,
            "settings": {
              "url": "http://CHANNEL_ADDR/sensugo_recv/sensugo_test",
              "namespace": "sensugo"
            },
            "secureFields": {
              "apikey": true
            }
          }
        ]
      },
      {
        "name": "pushover_recv",
        "grafana_managed_receiver_configs": [
          {
            "uid": "",
            "name": "pushover_test",
            "type": "pushover",
            "disableResolveMessage": false,
            "settings": {},
            "secureFields": {
              "userKey": true,
              "apiToken": true
            }
          }
        ]
      },
      {
        "name": "line_recv",
        "grafana_managed_receiver_configs": [
          {
            "uid": "",
            "name": "line_test",
            "type": "LINE",
            "disableResolveMessage": false,
            "settings": {},
            "secureFields": {
              "token": true
            }
          }
        ]
      },
      {
        "name": "threema_recv",
        "grafana_managed_receiver_configs": [
          {
            "uid": "",
            "name": "threema_test",
            "type": "threema",
            "disableResolveMessage": false,
            "settings": {
              "gateway_id": "*1234567",
              "recipient_id": "abcdefgh"
            },
            "secureFields": {
              "api_secret": true
            }
          }
        ]
      },
      {
        "name": "opsgenie_recv",
        "grafana_managed_receiver_configs": [
          {
            "uid": "",
            "name": "opsgenie_test",
            "type": "opsgenie",
            "disableResolveMessage": false,
            "settings": {
              "apiUrl": "http://CHANNEL_ADDR/opsgenie_recv/opsgenie_test"
            },
            "secureFields": {
              "apiKey": true
            }
          }
        ]
      },
      {
        "name": "alertmanager_recv",
        "grafana_managed_receiver_configs": [
          {
            "uid": "",
            "name": "alertmanager_test",
            "type": "prometheus-alertmanager",
            "disableResolveMessage": false,
            "settings": {
              "url": "http://CHANNEL_ADDR/alertmanager_recv/alertmanager_test"
            },
            "secureFields": {}
          }
        ]
      },
      {
        "name": "telegram_recv",
        "grafana_managed_receiver_configs": [
          {
            "uid": "",
            "name": "telegram_test",
            "type": "telegram",
            "disableResolveMessage": false,
            "settings": {
              "chatid": "telegram_chat_id"
            },
            "secureFields": {
              "bottoken": true
            }
          }
        ]
      },
	  {
        "name": "slack_recv1",
        "grafana_managed_receiver_configs": [
          {
            "uid": "",
            "name": "slack_test_without_token",
            "type": "slack",
            "disableResolveMessage": false,
            "settings": {
              "fallback": "Integration Test {{ template \"slack.default.title\" . }}",
              "icon_emoji": "🚀",
              "icon_url": "https://awesomeemoji.com/rocket",
              "mentionChannel": "here",
              "mentionGroups": "group1, group2",
              "mentionUsers": "user1, user2",
              "recipient": "#test-channel",
              "text": "Integration Test {{ template \"slack.default.text\" . }}",
              "title": "Integration Test {{ template \"slack.default.title\" . }}",
              "username": "Integration Test"
            },
            "secureFields": {
              "url": true
            }
          }
        ]
      },
      {
        "name": "slack_recv2",
        "grafana_managed_receiver_configs": [
          {
            "uid": "",
            "name": "slack_test_with_token",
            "type": "slack",
            "disableResolveMessage": false,
            "settings": {
              "mentionUsers": "user1, user2",
              "recipient": "#test-channel",
              "username": "Integration Test"
            },
            "secureFields": {
              "token": true
            }
          }
        ]
      },
	  {
		"name": "slack_failed_recv",
		"grafana_managed_receiver_configs": [
		  {
            "uid": "",
            "name": "slack_failed_test",
            "type": "slack",
            "disableResolveMessage": false,
            "settings": {
              "recipient": "#test-channel",
              "username": "test",
			  "text": "Integration Test"
            },
            "secureFields": {
			  "url": true
            }
          }
		]
	  },
	  {
		"name": "slack_inactive_recv",
		"grafana_managed_receiver_configs": [
		  {
            "uid": "",
            "name": "inactive",
            "type": "slack",
            "disableResolveMessage": false,
            "settings": {
              "recipient": "#inactive-channel",
			  "username": "Integration Test"
            },
            "secureFields": {
			  "token": true
            }
          }
		]
	  },
      {
        "name": "pagerduty_recv",
        "grafana_managed_receiver_configs": [
          {
            "uid": "",
            "name": "pagerduty_test",
            "type": "pagerduty",
            "disableResolveMessage": false,
            "settings": {
              "class": "testclass",
              "component": "Integration Test",
              "group": "testgroup",
              "severity": "warning",
              "summary": "Integration Test {{ template \"pagerduty.default.description\" . }}"
            },
            "secureFields": {
              "integrationKey": true
            }
          }
        ]
      }
    ]
  }
}
`

var expEmailNotifications = []*models.SendEmailCommandSync{
	{
		SendEmailCommand: models.SendEmailCommand{
			To:          []string{"test@email.com"},
			SingleEmail: true,
			Template:    "ng_alert_notification",
			Subject:     "[FIRING:1] EmailAlert (default)",
			Data: map[string]interface{}{
				"Title":   "[FIRING:1] EmailAlert (default)",
				"Message": "",
				"Status":  "firing",
				"Alerts": channels.ExtendedAlerts{
					channels.ExtendedAlert{
						Status:       "firing",
						Labels:       template.KV{"alertname": "EmailAlert", "grafana_folder": "default"},
						Annotations:  template.KV{},
						StartsAt:     time.Time{},
						EndsAt:       time.Time{},
						GeneratorURL: "http://localhost:3000/alerting/grafana/UID_EmailAlert/view",
						Fingerprint:  "1e8f5e886dc14813",
						SilenceURL:   "http://localhost:3000/alerting/silence/new?alertmanager=grafana&matcher=alertname%3DEmailAlert&matcher=grafana_folder%3Ddefault",
						DashboardURL: "",
						PanelURL:     "",
						Values:       map[string]float64{"A": 1},
						ValueString:  "[ var='A' labels={} value=1 ]",
					},
				},
				"GroupLabels":       template.KV{"alertname": "EmailAlert"},
				"CommonLabels":      template.KV{"alertname": "EmailAlert", "grafana_folder": "default"},
				"CommonAnnotations": template.KV{},
				"ExternalURL":       "http://localhost:3000/",
				"RuleUrl":           "http://localhost:3000/alerting/list",
				"AlertPageUrl":      "http://localhost:3000/alerting/list?alertState=firing&view=state",
			},
		},
	},
}

// expNonEmailNotifications is all the expected notifications (except email).
// The key for the map is taken from the URL. The last 2 components of URL
// split with "/" forms the key for that route.
var expNonEmailNotifications = map[string][]string{
	"slack_recv1/slack_test_without_token": {
		`{
		  "channel": "#test-channel",
          "text": "Integration Test [FIRING:1] SlackAlert1 ",
		  "username": "Integration Test",
		  "icon_emoji": "🚀",
		  "icon_url": "https://awesomeemoji.com/rocket",
		  "attachments": [
			{
			  "title": "Integration Test [FIRING:1] SlackAlert1 (default)",
			  "title_link": "http://localhost:3000/alerting/list",
			  "text": "Integration Test ",
			  "fallback": "Integration Test [FIRING:1] SlackAlert1 (default)",
			  "footer": "Grafana v",
			  "footer_icon": "https://grafana.com/assets/img/fav32.png",
			  "color": "#D63232",
			  "ts": %s,
              "mrkdwn_in": ["pretext"],
              "pretext": "<!here|here> <!subteam^group1><!subteam^group2> <@user1><@user2>"
			}
		  ]
		}`,
	},
	"slack_recvX/slack_testX": {
		`{
		  "channel": "#test-channel",
          "text": "[FIRING:1] SlackAlert2 ",
		  "username": "Integration Test",
		  "attachments": [
			{
			  "title": "[FIRING:1] SlackAlert2 (default)",
			  "title_link": "http://localhost:3000/alerting/list",
			  "text": "**Firing**\n\nValue: A=1\nLabels:\n - alertname = SlackAlert2\n - grafana_folder = default\nAnnotations:\nSource: http://localhost:3000/alerting/grafana/UID_SlackAlert2/view\nSilence: http://localhost:3000/alerting/silence/new?alertmanager=grafana&matcher=alertname%%3DSlackAlert2&matcher=grafana_folder%%3Ddefault\n",
			  "fallback": "[FIRING:1] SlackAlert2 (default)",
			  "footer": "Grafana v",
			  "footer_icon": "https://grafana.com/assets/img/fav32.png",
			  "color": "#D63232",
			  "ts": %s,
              "mrkdwn_in": ["pretext"],
              "pretext": "<@user1><@user2>"
			}
		  ]
		}`,
	},
	"pagerduty_recvX/pagerduty_testX": {
		`{
		  "routing_key": "pagerduty_recv/pagerduty_test",
		  "dedup_key": "234edb34441f942f713f3c2ccf58b1d719d921b4cbe34e57a1630f1dee847e3b",
		  "event_action": "trigger",
		  "payload": {
			"summary": "Integration Test [FIRING:1] PagerdutyAlert (default)",
			"source": "%s",
			"severity": "warning",
			"class": "testclass",
			"component": "Integration Test",
			"group": "testgroup",
			"custom_details": {
			  "firing": "\nValue: A=1\nLabels:\n - alertname = PagerdutyAlert\n - grafana_folder = default\nAnnotations:\nSource: http://localhost:3000/alerting/grafana/UID_PagerdutyAlert/view\nSilence: http://localhost:3000/alerting/silence/new?alertmanager=grafana&matcher=alertname%%3DPagerdutyAlert&matcher=grafana_folder%%3Ddefault\n",
			  "num_firing": "1",
			  "num_resolved": "0",
			  "resolved": ""
			}
		  },
		  "client": "Grafana",
		  "client_url": "http://localhost:3000/",
		  "links": [
			{
			  "href": "http://localhost:3000/",
			  "text": "External URL"
			}
		  ]
		}`,
	},
	"dingding_recv/dingding_test": {
		`{
		  "link": {
			"messageUrl": "dingtalk://dingtalkclient/page/link?pc_slide=false&url=http%3A%2F%2Flocalhost%3A3000%2Falerting%2Flist",
			"text": "**Firing**\n\nValue: A=1\nLabels:\n - alertname = DingDingAlert\n - grafana_folder = default\nAnnotations:\nSource: http://localhost:3000/alerting/grafana/UID_DingDingAlert/view\nSilence: http://localhost:3000/alerting/silence/new?alertmanager=grafana&matcher=alertname%3DDingDingAlert&matcher=grafana_folder%3Ddefault\n",
			"title": "[FIRING:1] DingDingAlert (default)"
		  },
		  "msgtype": "link"
		}`,
	},
	"teams_recv/teams_test": {
		`{
		  "attachments": [
			{
			  "content": {
			    "$schema": "http://adaptivecards.io/schemas/adaptive-card.json",
				"body": [
				  {
				    "color": "attention",
				    "size": "large",
				    "text": "[FIRING:1] TeamsAlert (default)",
				    "type": "TextBlock",
				    "weight": "bolder",
				    "wrap": true
				  }, {
				  	"text": "**Firing**\n\nValue: A=1\nLabels:\n - alertname = TeamsAlert\n - grafana_folder = default\nAnnotations:\nSource: http://localhost:3000/alerting/grafana/UID_TeamsAlert/view\nSilence: http://localhost:3000/alerting/silence/new?alertmanager=grafana\u0026matcher=alertname%3DTeamsAlert\u0026matcher=grafana_folder%3Ddefault\n",
				  	"type": "TextBlock",
				  	"wrap": true
				  }, {
				  	"actions": [
				  	  {
				  	  	"title": "View URL",
				  	  	"type": "Action.OpenUrl",
				  	  	"url": "http://localhost:3000/alerting/list"
				  	  }
				  	],
				  	"type": "ActionSet"
				  }
				],
				"type": "AdaptiveCard",
				"version": "1.4",
				"msTeams": {
				  "width": "Full"
				}
			  },
			  "contentType": "application/vnd.microsoft.card.adaptive"
		    }
		  ],
		  "summary": "[FIRING:1] TeamsAlert (default)",
		  "type": "message"
		}`,
	},
	"webhook_recv/webhook_test": {
		`{
		  "receiver": "webhook_recv",
		  "status": "firing",
		  "orgId": 1,
		  "alerts": [
			{
			  "status": "firing",
			  "labels": {
				"alertname": "WebhookAlert",
				"grafana_folder": "default"
			  },
			  "annotations": {},
			  "startsAt": "%s",
              "values": {"A": 1},
              "valueString": "[ var='A' labels={} value=1 ]",
			  "endsAt": "0001-01-01T00:00:00Z",
			  "generatorURL": "http://localhost:3000/alerting/grafana/UID_WebhookAlert/view",
			  "fingerprint": "15c59b0a380bd9f1",
			  "silenceURL": "http://localhost:3000/alerting/silence/new?alertmanager=grafana&matcher=alertname%%3DWebhookAlert&matcher=grafana_folder%%3Ddefault",
			  "dashboardURL": "",
			  "panelURL": ""
			}
		  ],
		  "groupLabels": {
			"alertname": "WebhookAlert"
		  },
		  "commonLabels": {
			"alertname": "WebhookAlert",
			"grafana_folder": "default"
		  },
		  "commonAnnotations": {},
		  "externalURL": "http://localhost:3000/",
		  "version": "1",
		  "groupKey": "{}/{alertname=\"WebhookAlert\"}:{alertname=\"WebhookAlert\"}",
		  "truncatedAlerts": 0,
		  "title": "[FIRING:1] WebhookAlert (default)",
		  "state": "alerting",
		  "message": "**Firing**\n\nValue: A=1\nLabels:\n - alertname = WebhookAlert\n - grafana_folder = default\nAnnotations:\nSource: http://localhost:3000/alerting/grafana/UID_WebhookAlert/view\nSilence: http://localhost:3000/alerting/silence/new?alertmanager=grafana&matcher=alertname%%3DWebhookAlert&matcher=grafana_folder%%3Ddefault\n"
		}`,
	},
	"discord_recv/discord_test": {
		`{
		  "content": "**Firing**\n\nValue: A=1\nLabels:\n - alertname = DiscordAlert\n - grafana_folder = default\nAnnotations:\nSource: http://localhost:3000/alerting/grafana/UID_DiscordAlert/view\nSilence: http://localhost:3000/alerting/silence/new?alertmanager=grafana&matcher=alertname%3DDiscordAlert&matcher=grafana_folder%3Ddefault\n",
		  "embeds": [
			{
			  "color": 14037554,
			  "footer": {
				"icon_url": "https://grafana.com/assets/img/fav32.png",
				"text": "Grafana v"
			  },
			  "title": "[FIRING:1] DiscordAlert (default)",
			  "type": "rich",
			  "url": "http://localhost:3000/alerting/list"
			}
		  ],
		  "username": "Grafana"
		}`,
	},
	"sensugo_recv/sensugo_test": {
		`{
		  "check": {
			"handlers": null,
			"interval": 86400,
			"issued": %s,
			"metadata": {
			  "labels": {
				"ruleURL": "http://localhost:3000/alerting/list"
			  },
			  "name": "default"
			},
			"output": "**Firing**\n\nValue: A=1\nLabels:\n - alertname = SensuGoAlert\n - grafana_folder = default\nAnnotations:\nSource: http://localhost:3000/alerting/grafana/UID_SensuGoAlert/view\nSilence: http://localhost:3000/alerting/silence/new?alertmanager=grafana&matcher=alertname%%3DSensuGoAlert&matcher=grafana_folder%%3Ddefault\n",
			"status": 2
		  },
		  "entity": {
			"metadata": {
			  "name": "default",
			  "namespace": "sensugo"
			}
		  },
		  "ruleUrl": "http://localhost:3000/alerting/list"
		}`,
	},
	"pushover_recv/pushover_test": {
		"--abcd\r\nContent-Disposition: form-data; name=\"user\"\r\n\r\nmysecretkey\r\n--abcd\r\nContent-Disposition: form-data; name=\"token\"\r\n\r\nmysecrettoken\r\n--abcd\r\nContent-Disposition: form-data; name=\"priority\"\r\n\r\n0\r\n--abcd\r\nContent-Disposition: form-data; name=\"sound\"\r\n\r\n\r\n--abcd\r\nContent-Disposition: form-data; name=\"title\"\r\n\r\n[FIRING:1] PushoverAlert (default)\r\n--abcd\r\nContent-Disposition: form-data; name=\"url\"\r\n\r\nhttp://localhost:3000/alerting/list\r\n--abcd\r\nContent-Disposition: form-data; name=\"url_title\"\r\n\r\nShow alert rule\r\n--abcd\r\nContent-Disposition: form-data; name=\"message\"\r\n\r\n**Firing**\n\nValue: A=1\nLabels:\n - alertname = PushoverAlert\n - grafana_folder = default\nAnnotations:\nSource: http://localhost:3000/alerting/grafana/UID_PushoverAlert/view\nSilence: http://localhost:3000/alerting/silence/new?alertmanager=grafana&matcher=alertname%3DPushoverAlert&matcher=grafana_folder%3Ddefault\n\r\n--abcd\r\nContent-Disposition: form-data; name=\"html\"\r\n\r\n1\r\n--abcd--\r\n",
	},
	"telegram_recv/bot6sh027hs034h": {
		"--abcd\r\nContent-Disposition: form-data; name=\"chat_id\"\r\n\r\ntelegram_chat_id\r\n--abcd\r\nContent-Disposition: form-data; name=\"parse_mode\"\r\n\r\nhtml\r\n--abcd\r\nContent-Disposition: form-data; name=\"text\"\r\n\r\n**Firing**\n\nValue: A=1\nLabels:\n - alertname = TelegramAlert\n - grafana_folder = default\nAnnotations:\nSource: http://localhost:3000/alerting/grafana/UID_TelegramAlert/view\nSilence: http://localhost:3000/alerting/silence/new?alertmanager=grafana&matcher=alertname%3DTelegramAlert&matcher=grafana_folder%3Ddefault\n\r\n--abcd--\r\n",
	},
	"googlechat_recv/googlechat_test": {
		`{
		  "previewText": "[FIRING:1] GoogleChatAlert (default)",
		  "fallbackText": "[FIRING:1] GoogleChatAlert (default)",
		  "cards": [
			{
			  "header": {
				"title": "[FIRING:1] GoogleChatAlert (default)"
			  },
			  "sections": [
				{
				  "widgets": [
					{
					  "textParagraph": {
						"text": "**Firing**\n\nValue: A=1\nLabels:\n - alertname = GoogleChatAlert\n - grafana_folder = default\nAnnotations:\nSource: http://localhost:3000/alerting/grafana/UID_GoogleChatAlert/view\nSilence: http://localhost:3000/alerting/silence/new?alertmanager=grafana&matcher=alertname%%3DGoogleChatAlert&matcher=grafana_folder%%3Ddefault\n"
					  }
					},
					{
					  "buttons": [
						{
						  "textButton": {
							"text": "OPEN IN GRAFANA",
							"onClick": {
							  "openLink": {
								"url": "http://localhost:3000/alerting/list"
							  }
							}
						  }
						}
					  ]
					},
					{
					  "textParagraph": {
						"text": "%s"
					  }
					}
				  ]
				}
			  ]
			}
		  ]
		}`,
	},
	"topics/my_kafka_topic": {
		`{
		  "records": [
			{
			  "value": {
				"alert_state": "alerting",
				"client": "Grafana",
				"client_url": "http://localhost:3000/alerting/list",
				"description": "[FIRING:1] KafkaAlert (default)",
				"details": "**Firing**\n\nValue: A=1\nLabels:\n - alertname = KafkaAlert\n - grafana_folder = default\nAnnotations:\nSource: http://localhost:3000/alerting/grafana/UID_KafkaAlert/view\nSilence: http://localhost:3000/alerting/silence/new?alertmanager=grafana&matcher=alertname%3DKafkaAlert&matcher=grafana_folder%3Ddefault\n",
				"incident_key": "35c0bdb1715f9162a20d7b2a01cb2e3a4c5b1dc663571701e3f67212b696332f"
			  }
			}
		  ]
		}`,
	},
	"line_recv/line_test": {
		`message=%5BFIRING%3A1%5D+LineAlert+%28default%29%0Ahttp%3A%2Flocalhost%3A3000%2Falerting%2Flist%0A%0A%2A%2AFiring%2A%2A%0A%0AValue%3A+A%3D1%0ALabels%3A%0A+-+alertname+%3D+LineAlert%0A+-+grafana_folder+%3D+default%0AAnnotations%3A%0ASource%3A+http%3A%2F%2Flocalhost%3A3000%2Falerting%2Fgrafana%2FUID_LineAlert%2Fview%0ASilence%3A+http%3A%2F%2Flocalhost%3A3000%2Falerting%2Fsilence%2Fnew%3Falertmanager%3Dgrafana%26matcher%3Dalertname%253DLineAlert%26matcher%3Dgrafana_folder%253Ddefault%0A`,
	},
	"threema_recv/threema_test": {
		`from=%2A1234567&secret=myapisecret&text=%E2%9A%A0%EF%B8%8F+%5BFIRING%3A1%5D+ThreemaAlert+%28default%29%0A%0A%2AMessage%3A%2A%0A%2A%2AFiring%2A%2A%0A%0AValue%3A+A%3D1%0ALabels%3A%0A+-+alertname+%3D+ThreemaAlert%0A+-+grafana_folder+%3D+default%0AAnnotations%3A%0ASource%3A+http%3A%2F%2Flocalhost%3A3000%2Falerting%2Fgrafana%2FUID_ThreemaAlert%2Fview%0ASilence%3A+http%3A%2F%2Flocalhost%3A3000%2Falerting%2Fsilence%2Fnew%3Falertmanager%3Dgrafana%26matcher%3Dalertname%253DThreemaAlert%26matcher%3Dgrafana_folder%253Ddefault%0A%0A%2AURL%3A%2A+http%3A%2Flocalhost%3A3000%2Falerting%2Flist%0A&to=abcdefgh`,
	},
	"victorops_recv/victorops_test": {
		`{
		  "alert_url": "http://localhost:3000/alerting/list",
		  "entity_display_name": "[FIRING:1] VictorOpsAlert (default)",
		  "entity_id": "633ae988fa7074bcb51f3d1c5fef2ba1c5c4ccb45b3ecbf681f7d507b078b1ae",
		  "message_type": "CRITICAL",
		  "monitoring_tool": "Grafana v",
		  "state_message": "**Firing**\n\nValue: A=1\nLabels:\n - alertname = VictorOpsAlert\n - grafana_folder = default\nAnnotations:\nSource: http://localhost:3000/alerting/grafana/UID_VictorOpsAlert/view\nSilence: http://localhost:3000/alerting/silence/new?alertmanager=grafana&matcher=alertname%%3DVictorOpsAlert&matcher=grafana_folder%%3Ddefault\n",
		  "timestamp": %s
		}`,
	},
	"opsgenie_recv/opsgenie_test": {
		`{
		  "alias": "47e92f0f6ef9fe99f3954e0d6155f8d09c4b9a038d8c3105e82c0cee4c62956e",
		  "description": "[FIRING:1] OpsGenieAlert (default)\nhttp://localhost:3000/alerting/list\n\n**Firing**\n\nValue: A=1\nLabels:\n - alertname = OpsGenieAlert\n - grafana_folder = default\nAnnotations:\nSource: http://localhost:3000/alerting/grafana/UID_OpsGenieAlert/view\nSilence: http://localhost:3000/alerting/silence/new?alertmanager=grafana&matcher=alertname%3DOpsGenieAlert&matcher=grafana_folder%3Ddefault\n",
		  "details": {
			"url": "http://localhost:3000/alerting/list"
		  },
		  "message": "[FIRING:1] OpsGenieAlert (default)",
		  "source": "Grafana",
		  "tags": ["alertname:OpsGenieAlert","grafana_folder:default"]
		}`,
	},
	// Prometheus Alertmanager.
	"alertmanager_recv/alertmanager_test": {
		`[
		  {
			"labels": {
			  "__alert_rule_uid__": "UID_AlertmanagerAlert",
			  "alertname": "AlertmanagerAlert",
			  "grafana_folder": "default"
			},
			"annotations": {
			  "__orgId__":"1",
              "__values__": "{\"A\":1}",
              "__value_string__": "[ var='A' labels={} value=1 ]"
            },
			"startsAt": "%s",
			"endsAt": "0001-01-01T00:00:00Z",
			"generatorURL": "http://localhost:3000/alerting/grafana/UID_AlertmanagerAlert/view",
			"UpdatedAt": "%s",
			"Timeout": false
		  }
		]`,
	},
}

// expNotificationErrors maps a receiver name with its expected error string.
var expNotificationErrors = map[string]string{
	"slack_failed_recv": "request to Slack API failed with status code 500",
}

// expInactiveReceivers is a set of receivers expected to be unused.
var expInactiveReceivers = map[string]struct{}{
	"slack_inactive_recv": {},
}<|MERGE_RESOLUTION|>--- conflicted
+++ resolved
@@ -1031,10 +1031,6 @@
 		return
 	}
 
-<<<<<<< HEAD
-	paths := strings.Split(req.URL.Path[1:], "/")
-=======
->>>>>>> 89b365f8
 	key := strings.Join(paths[0:2], "/")
 	body := getBody(nc.t, req.Body)
 
@@ -2316,7 +2312,6 @@
 	"slack_recv1/slack_test_without_token": {
 		`{
 		  "channel": "#test-channel",
-          "text": "Integration Test [FIRING:1] SlackAlert1 ",
 		  "username": "Integration Test",
 		  "icon_emoji": "🚀",
 		  "icon_url": "https://awesomeemoji.com/rocket",
@@ -2339,7 +2334,6 @@
 	"slack_recvX/slack_testX": {
 		`{
 		  "channel": "#test-channel",
-          "text": "[FIRING:1] SlackAlert2 ",
 		  "username": "Integration Test",
 		  "attachments": [
 			{
