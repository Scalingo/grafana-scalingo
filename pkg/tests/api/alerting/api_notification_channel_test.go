--- conflicted
+++ resolved
@@ -62,14 +62,10 @@
 
 		b, err := ioutil.ReadAll(resp.Body)
 		require.NoError(t, err)
-<<<<<<< HEAD
-		require.JSONEq(t, `{"traceID":"00000000000000000000000000000000"}`, string(b))
-=======
 		res := Response{}
 		err = json.Unmarshal(b, &res)
 		require.NoError(t, err)
 		require.NotEmpty(t, res.TraceID)
->>>>>>> 556faf82
 	})
 
 	t.Run("assert working receiver returns OK", func(t *testing.T) {
@@ -2237,11 +2233,7 @@
 		  "sections": [
 			{
 			  "text": "**Firing**\n\nValue: [ var='A' labels={} value=1 ]\nLabels:\n - alertname = TeamsAlert\nAnnotations:\nSource: http://localhost:3000/alerting/grafana/UID_TeamsAlert/view\nSilence: http://localhost:3000/alerting/silence/new?alertmanager=grafana&matcher=alertname%3DTeamsAlert\n",
-<<<<<<< HEAD
-			  "title": "Details"
-=======
 			  "title": ""
->>>>>>> 556faf82
 			}
 		  ],
 		  "summary": "[FIRING:1] TeamsAlert ",
