--- conflicted
+++ resolved
@@ -487,11 +487,7 @@
 		rulesWithUID := convertGettableRuleGroupToPostable(createdRuleGroup)
 		rulesWithUID.Rules = append(rulesWithUID.Rules, rules.Rules[0]) // Create new copy of first rule.
 
-<<<<<<< HEAD
-		status, body := apiClient.PostRulesGroup(t, "folder1", &rulesWithUID)
-=======
 		_, status, body := apiClient.PostRulesGroupWithStatus(t, "folder1", &rulesWithUID)
->>>>>>> 1e84fede
 		assert.Equal(t, http.StatusInternalServerError, status)
 
 		var res map[string]any
@@ -503,11 +499,7 @@
 		rulesWithUID := convertGettableRuleGroupToPostable(createdRuleGroup)
 		rulesWithUID.Rules[1].GrafanaManagedAlert.Title = "AlwaysFiring"
 
-<<<<<<< HEAD
-		status, body := apiClient.PostRulesGroup(t, "folder1", &rulesWithUID)
-=======
 		_, status, body := apiClient.PostRulesGroupWithStatus(t, "folder1", &rulesWithUID)
->>>>>>> 1e84fede
 		assert.Equal(t, http.StatusInternalServerError, status)
 
 		var res map[string]any
@@ -542,28 +534,6 @@
 		resp, status, _ := apiClient.PostRulesGroupWithStatus(t, "folder1", &rulesWithUID)
 		assert.Equal(t, http.StatusAccepted, status)
 		require.Len(t, resp.Updated, len(rulesWithUID.Rules))
-	})
-
-	t.Run("trying to swap titles of existing alerts in the same folder should work", func(t *testing.T) {
-		rulesWithUID := convertGettableRuleGroupToPostable(createdRuleGroup)
-		title0 := rulesWithUID.Rules[0].GrafanaManagedAlert.Title
-		title1 := rulesWithUID.Rules[1].GrafanaManagedAlert.Title
-		rulesWithUID.Rules[0].GrafanaManagedAlert.Title = title1
-		rulesWithUID.Rules[1].GrafanaManagedAlert.Title = title0
-
-		status, body := apiClient.PostRulesGroup(t, "folder1", &rulesWithUID)
-		assert.Equal(t, http.StatusAccepted, status)
-		require.JSONEq(t, `{"message":"rule group updated successfully"}`, body)
-	})
-
-	t.Run("trying to update titles of existing alerts in a chain in the same folder should work", func(t *testing.T) {
-		rulesWithUID := convertGettableRuleGroupToPostable(createdRuleGroup)
-		rulesWithUID.Rules[0].GrafanaManagedAlert.Title = rulesWithUID.Rules[1].GrafanaManagedAlert.Title
-		rulesWithUID.Rules[1].GrafanaManagedAlert.Title = "something new"
-
-		status, body := apiClient.PostRulesGroup(t, "folder1", &rulesWithUID)
-		assert.Equal(t, http.StatusAccepted, status)
-		require.JSONEq(t, `{"message":"rule group updated successfully"}`, body)
 	})
 }
 
