--- conflicted
+++ resolved
@@ -1,10 +1,7 @@
 package web
 
 import (
-<<<<<<< HEAD
-=======
 	"context"
->>>>>>> 1e84fede
 	"encoding/json"
 	"fmt"
 	"io"
@@ -16,13 +13,10 @@
 	"github.com/stretchr/testify/assert"
 	"github.com/stretchr/testify/require"
 
-<<<<<<< HEAD
-=======
 	"github.com/grafana/grafana/pkg/services/login"
 	"github.com/grafana/grafana/pkg/services/login/authinfoimpl"
 	"github.com/grafana/grafana/pkg/services/secrets/database"
 	secretsManager "github.com/grafana/grafana/pkg/services/secrets/manager"
->>>>>>> 1e84fede
 	"github.com/grafana/grafana/pkg/services/user"
 	"github.com/grafana/grafana/pkg/tests/testinfra"
 )
@@ -55,38 +49,6 @@
 
 		assert.Empty(t, resp.Header.Get("Content-Security-Policy"))
 		assert.Regexp(t, `<script nonce=""`, html)
-	})
-
-	t.Run("Test the exposed user data contains the analytics identifiers", func(t *testing.T) {
-		grafDir, cfgPath := testinfra.CreateGrafDir(t, testinfra.GrafanaOpts{
-			EnableFeatureToggles: []string{"authnService"},
-		})
-
-		addr, store := testinfra.StartGrafana(t, grafDir, cfgPath)
-		createdUser := testinfra.CreateUser(t, store, user.CreateUserCommand{
-			Login:    "admin",
-			Password: "admin",
-			Email:    "admin@grafana.com",
-			OrgID:    1,
-		})
-
-		// insert user_auth relationship
-		query := fmt.Sprintf(`INSERT INTO "user_auth" ("user_id", "auth_module", "auth_id", "created") VALUES ('%d', 'oauth_grafana_com', 'test-id-oauth-grafana', '2023-03-13 14:08:11')`, createdUser.ID)
-		_, err := store.GetEngine().Exec(query)
-		require.NoError(t, err)
-
-		// nolint:bodyclose
-		response, html := makeRequest(t, addr, "admin", "admin")
-		assert.Equal(t, 200, response.StatusCode)
-
-		// parse User.Analytics HTML view into user.AnalyticsSettings model
-		parsedHTML := strings.Split(html, "analytics\":")[1]
-		parsedHTML = strings.Split(parsedHTML, "},\n")[0]
-
-		var analyticsSettings user.AnalyticsSettings
-		require.NoError(t, json.Unmarshal([]byte(parsedHTML), &analyticsSettings))
-
-		require.Equal(t, "test-id-oauth-grafana", analyticsSettings.Identifier)
 	})
 }
 
