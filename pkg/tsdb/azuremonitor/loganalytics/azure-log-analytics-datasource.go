package loganalytics

import (
	"bytes"
	"compress/gzip"
	"context"
	"encoding/base64"
	"encoding/json"
	"fmt"
	"io"
	"net/http"
	"net/url"
	"path"
	"regexp"
	"time"

	"github.com/grafana/grafana-plugin-sdk-go/backend"
	"github.com/grafana/grafana-plugin-sdk-go/data"
	"go.opentelemetry.io/otel/attribute"

	"github.com/grafana/grafana/pkg/infra/log"
	"github.com/grafana/grafana/pkg/infra/tracing"
	"github.com/grafana/grafana/pkg/tsdb/azuremonitor/macros"
	"github.com/grafana/grafana/pkg/tsdb/azuremonitor/types"
)

// AzureLogAnalyticsDatasource calls the Azure Log Analytics API's
type AzureLogAnalyticsDatasource struct {
	Proxy types.ServiceProxy
}

// AzureLogAnalyticsQuery is the query request that is built from the saved values for
// from the UI
type AzureLogAnalyticsQuery struct {
	RefID        string
	ResultFormat string
	URL          string
	JSON         json.RawMessage
	TimeRange    backend.TimeRange
	Query        string
	Resources    []string
}

func (e *AzureLogAnalyticsDatasource) ResourceRequest(rw http.ResponseWriter, req *http.Request, cli *http.Client) {
	e.Proxy.Do(rw, req, cli)
}

// executeTimeSeriesQuery does the following:
// 1. build the AzureMonitor url and querystring for each query
// 2. executes each query by calling the Azure Monitor API
// 3. parses the responses for each query into data frames
func (e *AzureLogAnalyticsDatasource) ExecuteTimeSeriesQuery(ctx context.Context, logger log.Logger, originalQueries []backend.DataQuery, dsInfo types.DatasourceInfo, client *http.Client, url string, tracer tracing.Tracer) (*backend.QueryDataResponse, error) {
	result := backend.NewQueryDataResponse()
	ctxLogger := logger.FromContext(ctx)
	queries, err := e.buildQueries(ctxLogger, originalQueries, dsInfo)
	if err != nil {
		return nil, err
	}

	for _, query := range queries {
		result.Responses[query.RefID] = e.executeQuery(ctx, ctxLogger, query, dsInfo, client, url, tracer)
	}

	return result, nil
}

func getApiURL(queryJSONModel types.LogJSONQuery) string {
	// Legacy queries only specify a Workspace GUID, which we need to use the old workspace-centric
	// API URL for, and newer queries specifying a resource URI should use resource-centric API.
	// However, legacy workspace queries using a `workspaces()` template variable will be resolved
	// to a resource URI, so they should use the new resource-centric.
	azureLogAnalyticsTarget := queryJSONModel.AzureLogAnalytics
	var resourceOrWorkspace string

	if len(azureLogAnalyticsTarget.Resources) > 0 {
		resourceOrWorkspace = azureLogAnalyticsTarget.Resources[0]
	} else if azureLogAnalyticsTarget.Resource != "" {
		resourceOrWorkspace = azureLogAnalyticsTarget.Resource
	} else {
		resourceOrWorkspace = azureLogAnalyticsTarget.Workspace
	}

	matchesResourceURI, _ := regexp.MatchString("^/subscriptions/", resourceOrWorkspace)

	if matchesResourceURI {
		return fmt.Sprintf("v1%s/query", resourceOrWorkspace)
	} else {
		return fmt.Sprintf("v1/workspaces/%s/query", resourceOrWorkspace)
	}
}

func (e *AzureLogAnalyticsDatasource) buildQueries(logger log.Logger, queries []backend.DataQuery, dsInfo types.DatasourceInfo) ([]*AzureLogAnalyticsQuery, error) {
	azureLogAnalyticsQueries := []*AzureLogAnalyticsQuery{}

	for _, query := range queries {
		queryJSONModel := types.LogJSONQuery{}
		err := json.Unmarshal(query.JSON, &queryJSONModel)
		if err != nil {
			return nil, fmt.Errorf("failed to decode the Azure Log Analytics query object from JSON: %w", err)
		}

		azureLogAnalyticsTarget := queryJSONModel.AzureLogAnalytics
		logger.Debug("AzureLogAnalytics", "target", azureLogAnalyticsTarget)

		resultFormat := azureLogAnalyticsTarget.ResultFormat
		if resultFormat == "" {
			resultFormat = types.TimeSeries
		}

		apiURL := getApiURL(queryJSONModel)

		rawQuery, err := macros.KqlInterpolate(logger, query, dsInfo, azureLogAnalyticsTarget.Query, "TimeGenerated")
		if err != nil {
			return nil, err
		}

		resources := []string{}
		if len(azureLogAnalyticsTarget.Resources) > 0 {
			resources = azureLogAnalyticsTarget.Resources
		} else if azureLogAnalyticsTarget.Resource != "" {
			resources = []string{azureLogAnalyticsTarget.Resource}
		}
		azureLogAnalyticsQueries = append(azureLogAnalyticsQueries, &AzureLogAnalyticsQuery{
			RefID:        query.RefID,
			ResultFormat: resultFormat,
			URL:          apiURL,
			JSON:         query.JSON,
			TimeRange:    query.TimeRange,
			Query:        rawQuery,
			Resources:    resources,
		})
	}

	return azureLogAnalyticsQueries, nil
}

func (e *AzureLogAnalyticsDatasource) executeQuery(ctx context.Context, logger log.Logger, query *AzureLogAnalyticsQuery, dsInfo types.DatasourceInfo, client *http.Client,
	url string, tracer tracing.Tracer) backend.DataResponse {
	dataResponse := backend.DataResponse{}

	dataResponseErrorWithExecuted := func(err error) backend.DataResponse {
		dataResponse.Error = err
		dataResponse.Frames = data.Frames{
			&data.Frame{
				RefID: query.RefID,
				Meta: &data.FrameMeta{
					ExecutedQueryString: query.Query,
				},
			},
		}
		return dataResponse
	}

	// If azureLogAnalyticsSameAs is defined and set to false, return an error
	if sameAs, ok := dsInfo.JSONData["azureLogAnalyticsSameAs"]; ok && !sameAs.(bool) {
		return dataResponseErrorWithExecuted(fmt.Errorf("credentials for Log Analytics are no longer supported. Go to the data source configuration to update Azure Monitor credentials"))
	}

	req, err := e.createRequest(ctx, logger, url, query)
	if err != nil {
		dataResponse.Error = err
		return dataResponse
	}

	ctx, span := tracer.Start(ctx, "azure log analytics query")
	span.SetAttributes("target", query.Query, attribute.Key("target").String(query.Query))
	span.SetAttributes("from", query.TimeRange.From.UnixNano()/int64(time.Millisecond), attribute.Key("from").Int64(query.TimeRange.From.UnixNano()/int64(time.Millisecond)))
	span.SetAttributes("until", query.TimeRange.To.UnixNano()/int64(time.Millisecond), attribute.Key("until").Int64(query.TimeRange.To.UnixNano()/int64(time.Millisecond)))
	span.SetAttributes("datasource_id", dsInfo.DatasourceID, attribute.Key("datasource_id").Int64(dsInfo.DatasourceID))
	span.SetAttributes("org_id", dsInfo.OrgID, attribute.Key("org_id").Int64(dsInfo.OrgID))

	defer span.End()

	tracer.Inject(ctx, req.Header, span)

	logger.Debug("AzureLogAnalytics", "Request ApiURL", req.URL.String())
	res, err := client.Do(req)
	if err != nil {
		return dataResponseErrorWithExecuted(err)
	}

	defer func() {
		err := res.Body.Close()
		if err != nil {
			logger.Warn("failed to close response body", "error", err)
		}
	}()

	logResponse, err := e.unmarshalResponse(logger, res)
	if err != nil {
		return dataResponseErrorWithExecuted(err)
	}

	t, err := logResponse.GetPrimaryResultTable()
	if err != nil {
		return dataResponseErrorWithExecuted(err)
	}

	frame, err := ResponseTableToFrame(t, query.RefID, query.Query)
	if err != nil {
		return dataResponseErrorWithExecuted(err)
	}
	frame = appendErrorNotice(frame, logResponse.Error)
	if frame == nil {
		return dataResponse
	}

	azurePortalBaseUrl, err := GetAzurePortalUrl(dsInfo.Cloud)
	if err != nil {
		dataResponse.Error = err
		return dataResponse
	}

	queryUrl, err := getQueryUrl(query.Query, query.Resources, azurePortalBaseUrl)
	if err != nil {
		dataResponse.Error = err
		return dataResponse
	}

	if query.ResultFormat == types.TimeSeries {
		tsSchema := frame.TimeSeriesSchema()
		if tsSchema.Type == data.TimeSeriesTypeLong {
			wideFrame, err := data.LongToWide(frame, nil)
			if err == nil {
				frame = wideFrame
			} else {
				frame.AppendNotices(data.Notice{Severity: data.NoticeSeverityWarning, Text: "could not convert frame to time series, returning raw table: " + err.Error()})
			}
		}
	}

	AddConfigLinks(*frame, queryUrl)

	dataResponse.Frames = data.Frames{frame}
	return dataResponse
}

func appendErrorNotice(frame *data.Frame, err *AzureLogAnalyticsAPIError) *data.Frame {
	if err == nil {
		return frame
<<<<<<< HEAD
	}
	if frame == nil {
		frame = &data.Frame{}
	}
=======
	}
	if frame == nil {
		frame = &data.Frame{}
	}
>>>>>>> ac7f9d45
	frame.AppendNotices(apiErrorToNotice(err))
	return frame
}

func (e *AzureLogAnalyticsDatasource) createRequest(ctx context.Context, logger log.Logger, queryURL string, query *AzureLogAnalyticsQuery) (*http.Request, error) {
	from := query.TimeRange.From.Format(time.RFC3339)
	to := query.TimeRange.To.Format(time.RFC3339)
	timespan := fmt.Sprintf("%s/%s", from, to)
	body := map[string]interface{}{
		"query":    query.Query,
		"timespan": timespan,
	}
	if len(query.Resources) > 1 {
		body["workspaces"] = query.Resources
	}
	jsonValue, err := json.Marshal(body)
	if err != nil {
		return nil, fmt.Errorf("%v: %w", "failed to create request", err)
	}

	req, err := http.NewRequestWithContext(ctx, http.MethodPost, queryURL, bytes.NewBuffer(jsonValue))
	if err != nil {
		logger.Debug("Failed to create request", "error", err)
		return nil, fmt.Errorf("%v: %w", "failed to create request", err)
	}
	req.URL.Path = "/"
	req.Header.Set("Content-Type", "application/json")
	req.URL.Path = path.Join(req.URL.Path, query.URL)

	return req, nil
}

type AzureLogAnalyticsURLResources struct {
	Resources []AzureLogAnalyticsURLResource `json:"resources"`
}

type AzureLogAnalyticsURLResource struct {
	ResourceID string `json:"resourceId"`
}

func getQueryUrl(query string, resources []string, azurePortalUrl string) (string, error) {
	encodedQuery, err := encodeQuery(query)
	if err != nil {
		return "", fmt.Errorf("failed to encode the query: %s", err)
	}

	portalUrl := azurePortalUrl
	if err != nil {
		return "", fmt.Errorf("failed to parse base portal URL: %s", err)
	}

	portalUrl += "/#blade/Microsoft_OperationsManagementSuite_Workspace/AnalyticsBlade/initiator/AnalyticsShareLinkToQuery/isQueryEditorVisible/true/scope/"
	resourcesJson := AzureLogAnalyticsURLResources{
		Resources: make([]AzureLogAnalyticsURLResource, 0),
	}
	for _, resource := range resources {
		resourcesJson.Resources = append(resourcesJson.Resources, AzureLogAnalyticsURLResource{
			ResourceID: resource,
		})
	}
	resourcesMarshalled, err := json.Marshal(resourcesJson)
	if err != nil {
		return "", fmt.Errorf("failed to marshal log analytics resources: %s", err)
	}
	portalUrl += url.QueryEscape(string(resourcesMarshalled))
	portalUrl += "/query/" + url.PathEscape(encodedQuery) + "/isQueryBase64Compressed/true/timespanInIsoFormat/P1D"
	return portalUrl, nil
}

// Error definition has been inferred from real data and other model definitions like
// https://github.com/Azure/azure-sdk-for-go/blob/3640559afddbad452d265b54fb1c20b30be0b062/services/preview/virtualmachineimagebuilder/mgmt/2019-05-01-preview/virtualmachineimagebuilder/models.go
type AzureLogAnalyticsAPIError struct {
	Details *[]AzureLogAnalyticsAPIErrorBase `json:"details,omitempty"`
	Code    *string                          `json:"code,omitempty"`
	Message *string                          `json:"message,omitempty"`
}

type AzureLogAnalyticsAPIErrorBase struct {
	Code       *string                      `json:"code,omitempty"`
	Message    *string                      `json:"message,omitempty"`
	Innererror *AzureLogAnalyticsInnerError `json:"innererror,omitempty"`
}

type AzureLogAnalyticsInnerError struct {
	Code         *string `json:"code,omitempty"`
	Message      *string `json:"message,omitempty"`
	Severity     *int    `json:"severity,omitempty"`
	SeverityName *string `json:"severityName,omitempty"`
}

// AzureLogAnalyticsResponse is the json response object from the Azure Log Analytics API.
type AzureLogAnalyticsResponse struct {
	Tables []types.AzureResponseTable `json:"tables"`
	Error  *AzureLogAnalyticsAPIError `json:"error,omitempty"`
}

// GetPrimaryResultTable returns the first table in the response named "PrimaryResult", or an
// error if there is no table by that name.
func (ar *AzureLogAnalyticsResponse) GetPrimaryResultTable() (*types.AzureResponseTable, error) {
	for _, t := range ar.Tables {
		if t.Name == "PrimaryResult" {
			return &t, nil
		}
	}
	return nil, fmt.Errorf("no data as PrimaryResult table is missing from the response")
}

func (e *AzureLogAnalyticsDatasource) unmarshalResponse(logger log.Logger, res *http.Response) (AzureLogAnalyticsResponse, error) {
	body, err := io.ReadAll(res.Body)
	if err != nil {
		return AzureLogAnalyticsResponse{}, err
	}
	defer func() {
		if err := res.Body.Close(); err != nil {
			logger.Warn("Failed to close response body", "err", err)
		}
	}()

	if res.StatusCode/100 != 2 {
		logger.Debug("Request failed", "status", res.Status, "body", string(body))
		return AzureLogAnalyticsResponse{}, fmt.Errorf("request failed, status: %s, body: %s", res.Status, string(body))
	}

	var data AzureLogAnalyticsResponse
	d := json.NewDecoder(bytes.NewReader(body))
	d.UseNumber()
	err = d.Decode(&data)
	if err != nil {
		logger.Debug("Failed to unmarshal Azure Log Analytics response", "error", err, "status", res.Status, "body", string(body))
		return AzureLogAnalyticsResponse{}, err
	}

	return data, nil
}

// LogAnalyticsMeta is a type for the a Frame's Meta's Custom property.
type LogAnalyticsMeta struct {
<<<<<<< HEAD
	ColumnTypes  []string `json:"azureColumnTypes"`
	Subscription string   `json:"subscription"`
	Workspace    string   `json:"workspace"`
	EncodedQuery []byte   `json:"encodedQuery"` // EncodedQuery is used for deep links.
}

func setAdditionalFrameMeta(frame *data.Frame, query, subscriptionID, workspace string) error {
	if frame.Meta == nil || frame.Meta.Custom == nil {
		// empty response
		return nil
	}
	frame.Meta.ExecutedQueryString = query
	la, ok := frame.Meta.Custom.(*LogAnalyticsMeta)
	if !ok {
		return fmt.Errorf("unexpected type found for frame's custom metadata")
	}
	la.Subscription = subscriptionID
	la.Workspace = workspace
	encodedQuery, err := encodeQuery(query)
	if err == nil {
		la.EncodedQuery = encodedQuery
		return nil
	}
	return fmt.Errorf("failed to encode the query into the encodedQuery property")
=======
	ColumnTypes []string `json:"azureColumnTypes"`
>>>>>>> ac7f9d45
}

// encodeQuery encodes the query in gzip so the frontend can build links.
func encodeQuery(rawQuery string) (string, error) {
	var b bytes.Buffer
	gz := gzip.NewWriter(&b)
	if _, err := gz.Write([]byte(rawQuery)); err != nil {
		return "", err
	}

	if err := gz.Close(); err != nil {
		return "", err
	}

	return base64.StdEncoding.EncodeToString(b.Bytes()), nil
}<|MERGE_RESOLUTION|>--- conflicted
+++ resolved
@@ -238,17 +238,10 @@
 func appendErrorNotice(frame *data.Frame, err *AzureLogAnalyticsAPIError) *data.Frame {
 	if err == nil {
 		return frame
-<<<<<<< HEAD
 	}
 	if frame == nil {
 		frame = &data.Frame{}
 	}
-=======
-	}
-	if frame == nil {
-		frame = &data.Frame{}
-	}
->>>>>>> ac7f9d45
 	frame.AppendNotices(apiErrorToNotice(err))
 	return frame
 }
@@ -386,34 +379,7 @@
 
 // LogAnalyticsMeta is a type for the a Frame's Meta's Custom property.
 type LogAnalyticsMeta struct {
-<<<<<<< HEAD
-	ColumnTypes  []string `json:"azureColumnTypes"`
-	Subscription string   `json:"subscription"`
-	Workspace    string   `json:"workspace"`
-	EncodedQuery []byte   `json:"encodedQuery"` // EncodedQuery is used for deep links.
-}
-
-func setAdditionalFrameMeta(frame *data.Frame, query, subscriptionID, workspace string) error {
-	if frame.Meta == nil || frame.Meta.Custom == nil {
-		// empty response
-		return nil
-	}
-	frame.Meta.ExecutedQueryString = query
-	la, ok := frame.Meta.Custom.(*LogAnalyticsMeta)
-	if !ok {
-		return fmt.Errorf("unexpected type found for frame's custom metadata")
-	}
-	la.Subscription = subscriptionID
-	la.Workspace = workspace
-	encodedQuery, err := encodeQuery(query)
-	if err == nil {
-		la.EncodedQuery = encodedQuery
-		return nil
-	}
-	return fmt.Errorf("failed to encode the query into the encodedQuery property")
-=======
 	ColumnTypes []string `json:"azureColumnTypes"`
->>>>>>> ac7f9d45
 }
 
 // encodeQuery encodes the query in gzip so the frontend can build links.
