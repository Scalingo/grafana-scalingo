package loganalytics

import (
	"bytes"
	"compress/gzip"
	"context"
	"encoding/json"
	"fmt"
	"io"
	"net/http"
	"net/url"
	"path"
	"regexp"
	"time"

	"github.com/grafana/grafana-plugin-sdk-go/backend"
	"github.com/grafana/grafana-plugin-sdk-go/data"
	"go.opentelemetry.io/otel/attribute"

	"github.com/grafana/grafana/pkg/components/simplejson"
	"github.com/grafana/grafana/pkg/infra/log"
	"github.com/grafana/grafana/pkg/infra/tracing"
	"github.com/grafana/grafana/pkg/tsdb/azuremonitor/macros"
	"github.com/grafana/grafana/pkg/tsdb/azuremonitor/types"
)

// AzureLogAnalyticsDatasource calls the Azure Log Analytics API's
type AzureLogAnalyticsDatasource struct {
	Proxy types.ServiceProxy
}

// AzureLogAnalyticsQuery is the query request that is built from the saved values for
// from the UI
type AzureLogAnalyticsQuery struct {
	RefID        string
	ResultFormat string
	URL          string
	JSON         json.RawMessage
	Params       url.Values
	Target       string
	TimeRange    backend.TimeRange
}

func (e *AzureLogAnalyticsDatasource) ResourceRequest(rw http.ResponseWriter, req *http.Request, cli *http.Client) {
	e.Proxy.Do(rw, req, cli)
}

// executeTimeSeriesQuery does the following:
// 1. build the AzureMonitor url and querystring for each query
// 2. executes each query by calling the Azure Monitor API
// 3. parses the responses for each query into data frames
func (e *AzureLogAnalyticsDatasource) ExecuteTimeSeriesQuery(ctx context.Context, logger log.Logger, originalQueries []backend.DataQuery, dsInfo types.DatasourceInfo, client *http.Client, url string, tracer tracing.Tracer) (*backend.QueryDataResponse, error) {
	result := backend.NewQueryDataResponse()
	ctxLogger := logger.FromContext(ctx)
	queries, err := e.buildQueries(ctxLogger, originalQueries, dsInfo)
	if err != nil {
		return nil, err
	}

	for _, query := range queries {
		result.Responses[query.RefID] = e.executeQuery(ctx, ctxLogger, query, dsInfo, client, url, tracer)
	}

	return result, nil
}

func getApiURL(queryJSONModel types.LogJSONQuery) string {
	// Legacy queries only specify a Workspace GUID, which we need to use the old workspace-centric
	// API URL for, and newer queries specifying a resource URI should use resource-centric API.
	// However, legacy workspace queries using a `workspaces()` template variable will be resolved
	// to a resource URI, so they should use the new resource-centric.
	azureLogAnalyticsTarget := queryJSONModel.AzureLogAnalytics
	var resourceOrWorkspace string

	if azureLogAnalyticsTarget.Resource != "" {
		resourceOrWorkspace = azureLogAnalyticsTarget.Resource
	} else {
		resourceOrWorkspace = azureLogAnalyticsTarget.Workspace
	}

	matchesResourceURI, _ := regexp.MatchString("^/subscriptions/", resourceOrWorkspace)

	if matchesResourceURI {
		return fmt.Sprintf("v1%s/query", resourceOrWorkspace)
	} else {
		return fmt.Sprintf("v1/workspaces/%s/query", resourceOrWorkspace)
	}
}

func (e *AzureLogAnalyticsDatasource) buildQueries(logger log.Logger, queries []backend.DataQuery, dsInfo types.DatasourceInfo) ([]*AzureLogAnalyticsQuery, error) {
	azureLogAnalyticsQueries := []*AzureLogAnalyticsQuery{}

	for _, query := range queries {
		queryJSONModel := types.LogJSONQuery{}
		err := json.Unmarshal(query.JSON, &queryJSONModel)
		if err != nil {
			return nil, fmt.Errorf("failed to decode the Azure Log Analytics query object from JSON: %w", err)
		}

		azureLogAnalyticsTarget := queryJSONModel.AzureLogAnalytics
		logger.Debug("AzureLogAnalytics", "target", azureLogAnalyticsTarget)

		resultFormat := azureLogAnalyticsTarget.ResultFormat
		if resultFormat == "" {
			resultFormat = types.TimeSeries
		}

		apiURL := getApiURL(queryJSONModel)

		params := url.Values{}
		rawQuery, err := macros.KqlInterpolate(logger, query, dsInfo, azureLogAnalyticsTarget.Query, "TimeGenerated")
		if err != nil {
			return nil, err
		}
		params.Add("query", rawQuery)

		azureLogAnalyticsQueries = append(azureLogAnalyticsQueries, &AzureLogAnalyticsQuery{
			RefID:        query.RefID,
			ResultFormat: resultFormat,
			URL:          apiURL,
			JSON:         query.JSON,
			Params:       params,
			Target:       params.Encode(),
			TimeRange:    query.TimeRange,
		})
	}

	return azureLogAnalyticsQueries, nil
}

func (e *AzureLogAnalyticsDatasource) executeQuery(ctx context.Context, logger log.Logger, query *AzureLogAnalyticsQuery, dsInfo types.DatasourceInfo, client *http.Client,
	url string, tracer tracing.Tracer) backend.DataResponse {
	dataResponse := backend.DataResponse{}

	dataResponseErrorWithExecuted := func(err error) backend.DataResponse {
		dataResponse.Error = err
		dataResponse.Frames = data.Frames{
			&data.Frame{
				RefID: query.RefID,
				Meta: &data.FrameMeta{
					ExecutedQueryString: query.Params.Get("query"),
				},
			},
		}
		return dataResponse
	}

	// If azureLogAnalyticsSameAs is defined and set to false, return an error
	if sameAs, ok := dsInfo.JSONData["azureLogAnalyticsSameAs"]; ok && !sameAs.(bool) {
		return dataResponseErrorWithExecuted(fmt.Errorf("credentials for Log Analytics are no longer supported. Go to the data source configuration to update Azure Monitor credentials"))
	}

	req, err := e.createRequest(ctx, logger, url)
	if err != nil {
		dataResponse.Error = err
		return dataResponse
	}

	req.URL.Path = path.Join(req.URL.Path, query.URL)
	req.URL.RawQuery = query.Params.Encode()

	ctx, span := tracer.Start(ctx, "azure log analytics query")
	span.SetAttributes("target", query.Target, attribute.Key("target").String(query.Target))
	span.SetAttributes("from", query.TimeRange.From.UnixNano()/int64(time.Millisecond), attribute.Key("from").Int64(query.TimeRange.From.UnixNano()/int64(time.Millisecond)))
	span.SetAttributes("until", query.TimeRange.To.UnixNano()/int64(time.Millisecond), attribute.Key("until").Int64(query.TimeRange.To.UnixNano()/int64(time.Millisecond)))
	span.SetAttributes("datasource_id", dsInfo.DatasourceID, attribute.Key("datasource_id").Int64(dsInfo.DatasourceID))
	span.SetAttributes("org_id", dsInfo.OrgID, attribute.Key("org_id").Int64(dsInfo.OrgID))

	defer span.End()

	tracer.Inject(ctx, req.Header, span)

	logger.Debug("AzureLogAnalytics", "Request ApiURL", req.URL.String())
	res, err := client.Do(req)
	if err != nil {
		return dataResponseErrorWithExecuted(err)
	}

	logResponse, err := e.unmarshalResponse(logger, res)
	if err != nil {
		return dataResponseErrorWithExecuted(err)
	}

	t, err := logResponse.GetPrimaryResultTable()
	if err != nil {
		return dataResponseErrorWithExecuted(err)
	}

<<<<<<< HEAD
	frame, err := ResponseTableToFrame(t, logResponse)
=======
	frame, err := ResponseTableToFrame(t, query.RefID, query.Params.Get("query"))
>>>>>>> 89b365f8
	if err != nil {
		return dataResponseErrorWithExecuted(err)
	}
	frame = appendErrorNotice(frame, logResponse.Error)
	if frame == nil {
		return dataResponse
	}

	model, err := simplejson.NewJson(query.JSON)
	if err != nil {
		return dataResponseErrorWithExecuted(err)
	}

	err = setAdditionalFrameMeta(frame,
		query.Params.Get("query"),
		model.Get("subscriptionId").MustString(),
		model.Get("azureLogAnalytics").Get("workspace").MustString())
	if err != nil {
		frame.AppendNotices(data.Notice{Severity: data.NoticeSeverityWarning, Text: "could not add custom metadata: " + err.Error()})
		logger.Warn("failed to add custom metadata to azure log analytics response", err)
	}

	if query.ResultFormat == types.TimeSeries {
		tsSchema := frame.TimeSeriesSchema()
		if tsSchema.Type == data.TimeSeriesTypeLong {
			wideFrame, err := data.LongToWide(frame, nil)
			if err == nil {
				frame = wideFrame
			} else {
				frame.AppendNotices(data.Notice{Severity: data.NoticeSeverityWarning, Text: "could not convert frame to time series, returning raw table: " + err.Error()})
			}
		}
	}

	dataResponse.Frames = data.Frames{frame}
	return dataResponse
}

func appendErrorNotice(frame *data.Frame, err *AzureLogAnalyticsAPIError) *data.Frame {
	if err == nil {
		return frame
	}
	if frame == nil {
		frame = &data.Frame{}
	}
	frame.AppendNotices(apiErrorToNotice(err))
	return frame
}

func (e *AzureLogAnalyticsDatasource) createRequest(ctx context.Context, logger log.Logger, url string) (*http.Request, error) {
	req, err := http.NewRequestWithContext(ctx, http.MethodGet, url, nil)
	if err != nil {
		logger.Debug("Failed to create request", "error", err)
		return nil, fmt.Errorf("%v: %w", "failed to create request", err)
	}
	req.URL.Path = "/"
	req.Header.Set("Content-Type", "application/json")

	return req, nil
}

// Error definition has been inferred from real data and other model definitions like
// https://github.com/Azure/azure-sdk-for-go/blob/3640559afddbad452d265b54fb1c20b30be0b062/services/preview/virtualmachineimagebuilder/mgmt/2019-05-01-preview/virtualmachineimagebuilder/models.go
type AzureLogAnalyticsAPIError struct {
	Details *[]AzureLogAnalyticsAPIErrorBase `json:"details,omitempty"`
	Code    *string                          `json:"code,omitempty"`
	Message *string                          `json:"message,omitempty"`
}

type AzureLogAnalyticsAPIErrorBase struct {
	Code       *string                      `json:"code,omitempty"`
	Message    *string                      `json:"message,omitempty"`
	Innererror *AzureLogAnalyticsInnerError `json:"innererror,omitempty"`
}

type AzureLogAnalyticsInnerError struct {
	Code         *string `json:"code,omitempty"`
	Message      *string `json:"message,omitempty"`
	Severity     *int    `json:"severity,omitempty"`
	SeverityName *string `json:"severityName,omitempty"`
}

// AzureLogAnalyticsResponse is the json response object from the Azure Log Analytics API.
type AzureLogAnalyticsResponse struct {
	Tables []types.AzureResponseTable `json:"tables"`
	Error  *AzureLogAnalyticsAPIError `json:"error,omitempty"`
}

// GetPrimaryResultTable returns the first table in the response named "PrimaryResult", or an
// error if there is no table by that name.
func (ar *AzureLogAnalyticsResponse) GetPrimaryResultTable() (*types.AzureResponseTable, error) {
	for _, t := range ar.Tables {
		if t.Name == "PrimaryResult" {
			return &t, nil
		}
	}
	return nil, fmt.Errorf("no data as PrimaryResult table is missing from the response")
}

func (e *AzureLogAnalyticsDatasource) unmarshalResponse(logger log.Logger, res *http.Response) (AzureLogAnalyticsResponse, error) {
	body, err := io.ReadAll(res.Body)
	if err != nil {
		return AzureLogAnalyticsResponse{}, err
	}
	defer func() {
		if err := res.Body.Close(); err != nil {
			logger.Warn("Failed to close response body", "err", err)
		}
	}()

	if res.StatusCode/100 != 2 {
		logger.Debug("Request failed", "status", res.Status, "body", string(body))
		return AzureLogAnalyticsResponse{}, fmt.Errorf("request failed, status: %s, body: %s", res.Status, string(body))
	}

	var data AzureLogAnalyticsResponse
	d := json.NewDecoder(bytes.NewReader(body))
	d.UseNumber()
	err = d.Decode(&data)
	if err != nil {
		logger.Debug("Failed to unmarshal Azure Log Analytics response", "error", err, "status", res.Status, "body", string(body))
		return AzureLogAnalyticsResponse{}, err
	}

	return data, nil
}

// LogAnalyticsMeta is a type for the a Frame's Meta's Custom property.
type LogAnalyticsMeta struct {
	ColumnTypes  []string `json:"azureColumnTypes"`
	Subscription string   `json:"subscription"`
	Workspace    string   `json:"workspace"`
	EncodedQuery []byte   `json:"encodedQuery"` // EncodedQuery is used for deep links.
}

func setAdditionalFrameMeta(frame *data.Frame, query, subscriptionID, workspace string) error {
	if frame.Meta == nil || frame.Meta.Custom == nil {
		// empty response
		return nil
	}
	frame.Meta.ExecutedQueryString = query
	la, ok := frame.Meta.Custom.(*LogAnalyticsMeta)
	if !ok {
		return fmt.Errorf("unexpected type found for frame's custom metadata")
	}
	la.Subscription = subscriptionID
	la.Workspace = workspace
	encodedQuery, err := encodeQuery(query)
	if err == nil {
		la.EncodedQuery = encodedQuery
		return nil
	}
	return fmt.Errorf("failed to encode the query into the encodedQuery property")
}

// encodeQuery encodes the query in gzip so the frontend can build links.
func encodeQuery(rawQuery string) ([]byte, error) {
	var b bytes.Buffer
	gz := gzip.NewWriter(&b)
	if _, err := gz.Write([]byte(rawQuery)); err != nil {
		return nil, err
	}

	if err := gz.Close(); err != nil {
		return nil, err
	}

	return b.Bytes(), nil
}<|MERGE_RESOLUTION|>--- conflicted
+++ resolved
@@ -186,11 +186,7 @@
 		return dataResponseErrorWithExecuted(err)
 	}
 
-<<<<<<< HEAD
-	frame, err := ResponseTableToFrame(t, logResponse)
-=======
 	frame, err := ResponseTableToFrame(t, query.RefID, query.Params.Get("query"))
->>>>>>> 89b365f8
 	if err != nil {
 		return dataResponseErrorWithExecuted(err)
 	}
