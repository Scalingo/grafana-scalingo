--- conflicted
+++ resolved
@@ -472,22 +472,10 @@
 	return frame
 }
 
-<<<<<<< HEAD
-func (e *AzureLogAnalyticsDatasource) createRequest(ctx context.Context, logger log.Logger, queryURL string, query *AzureLogAnalyticsQuery) (*http.Request, error) {
-	from := query.TimeRange.From.Format(time.RFC3339)
-	to := query.TimeRange.To.Format(time.RFC3339)
-	timespan := fmt.Sprintf("%s/%s", from, to)
-=======
 func (e *AzureLogAnalyticsDatasource) createRequest(ctx context.Context, queryURL string, query *AzureLogAnalyticsQuery) (*http.Request, error) {
->>>>>>> 1e84fede
 	body := map[string]interface{}{
-		"query":    query.Query,
-		"timespan": timespan,
-	}
-<<<<<<< HEAD
-	if len(query.Resources) > 1 {
-		body["workspaces"] = query.Resources
-=======
+		"query": query.Query,
+	}
 
 	if query.DashboardTime {
 		from := query.TimeRange.From.Format(time.RFC3339)
@@ -504,7 +492,6 @@
 	}
 	if query.AppInsightsQuery {
 		body["applications"] = query.Resources
->>>>>>> 1e84fede
 	}
 	jsonValue, err := json.Marshal(body)
 	if err != nil {
