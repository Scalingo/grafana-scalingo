--- conflicted
+++ resolved
@@ -1479,7 +1479,7 @@
 		if !cmp.Equal(req.Header, expectedHeaders) {
 			t.Errorf("Unexpected HTTP headers: %v", cmp.Diff(req.Header, expectedHeaders))
 		}
-		expectedBody := `{"query":"Perf","timespan":"0001-01-01T00:00:00Z/0001-01-01T00:00:00Z"}`
+		expectedBody := `{"query":"Perf"}`
 		body, err := io.ReadAll(req.Body)
 		require.NoError(t, err)
 		if !cmp.Equal(string(body), expectedBody) {
@@ -1546,32 +1546,7 @@
 			TimeColumn:       "timestamp",
 		})
 		require.NoError(t, err)
-<<<<<<< HEAD
-		expectedBody := `{"query":"Perf","timespan":"0001-01-01T00:00:00Z/0001-01-01T00:00:00Z","workspaces":["r1","r2"]}`
-		body, err := io.ReadAll(req.Body)
-		require.NoError(t, err)
-		if !cmp.Equal(string(body), expectedBody) {
-			t.Errorf("Unexpected Body: %v", cmp.Diff(string(body), expectedBody))
-		}
-	})
-
-	t.Run("creates a request with timerange from query", func(t *testing.T) {
-		ds := AzureLogAnalyticsDatasource{}
-		from := time.Now()
-		to := from.Add(3 * time.Hour)
-		req, err := ds.createRequest(ctx, logger, url, &AzureLogAnalyticsQuery{
-			Resources: []string{"r1", "r2"},
-			Query:     "Perf",
-			TimeRange: backend.TimeRange{
-				From: from,
-				To:   to,
-			},
-		})
-		require.NoError(t, err)
-		expectedBody := fmt.Sprintf(`{"query":"Perf","timespan":"%s/%s","workspaces":["r1","r2"]}`, from.Format(time.RFC3339), to.Format(time.RFC3339))
-=======
 		expectedBody := fmt.Sprintf(`{"applications":["/subscriptions/test-sub/resourceGroups/test-rg/providers/Microsoft.Insights/components/r1","/subscriptions/test-sub/resourceGroups/test-rg/providers/Microsoft.Insights/components/r2"],"query":"","query_datetimescope_column":"timestamp","query_datetimescope_from":"%s","query_datetimescope_to":"%s","timespan":"%s/%s"}`, from.Format(time.RFC3339), to.Format(time.RFC3339), from.Format(time.RFC3339), to.Format(time.RFC3339))
->>>>>>> 1e84fede
 		body, err := io.ReadAll(req.Body)
 		require.NoError(t, err)
 		if !cmp.Equal(string(body), expectedBody) {
