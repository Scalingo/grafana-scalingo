--- conflicted
+++ resolved
@@ -43,15 +43,11 @@
 }
 
 // ResponseTableToFrame converts an AzureResponseTable to a data.Frame.
-<<<<<<< HEAD
-func ResponseTableToFrame(table *types.AzureResponseTable, res AzureLogAnalyticsResponse) (*data.Frame, error) {
-=======
 func ResponseTableToFrame(table *types.AzureResponseTable, refID string, executedQuery string) (*data.Frame, error) {
 	if len(table.Rows) == 0 {
 		return nil, nil
 	}
 
->>>>>>> 89b365f8
 	converterFrame, err := converterFrameForTable(table)
 	if err != nil {
 		return nil, err
@@ -65,13 +61,6 @@
 		}
 	}
 
-<<<<<<< HEAD
-	if res.Error != nil {
-		converterFrame.Frame.AppendNotices(apiErrorToNotice(res.Error))
-	}
-
-=======
->>>>>>> 89b365f8
 	return converterFrame.Frame, nil
 }
 
