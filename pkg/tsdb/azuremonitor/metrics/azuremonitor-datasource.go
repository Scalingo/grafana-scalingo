package metrics

import (
	"context"
	"encoding/json"
	"fmt"
	"io"
	"net/http"
	"net/url"
	"path"
	"regexp"
	"sort"
	"strings"
	"time"

	"github.com/grafana/grafana-plugin-sdk-go/backend"
	"github.com/grafana/grafana-plugin-sdk-go/data"
	"go.opentelemetry.io/otel/attribute"

	"github.com/grafana/grafana/pkg/infra/log"
	"github.com/grafana/grafana/pkg/infra/tracing"
	"github.com/grafana/grafana/pkg/setting"
	"github.com/grafana/grafana/pkg/tsdb/azuremonitor/loganalytics"
	azTime "github.com/grafana/grafana/pkg/tsdb/azuremonitor/time"
	"github.com/grafana/grafana/pkg/tsdb/azuremonitor/types"
)

// AzureMonitorDatasource calls the Azure Monitor API - one of the four API's supported
type AzureMonitorDatasource struct {
	Proxy types.ServiceProxy
}

var (
	// Used to convert the aggregation value to the Azure enum for deep linking
	aggregationTypeMap   = map[string]int{"None": 0, "Total": 1, "Minimum": 2, "Maximum": 3, "Average": 4, "Count": 7}
	resourceNameLandmark = regexp.MustCompile(`(?i)(/(?P<resourceName>[\w-\.]+)/providers/Microsoft\.Insights/metrics)`)
)

const AzureMonitorAPIVersion = "2021-05-01"

func (e *AzureMonitorDatasource) ResourceRequest(rw http.ResponseWriter, req *http.Request, cli *http.Client) {
	e.Proxy.Do(rw, req, cli)
}

// executeTimeSeriesQuery does the following:
// 1. build the AzureMonitor url and querystring for each query
// 2. executes each query by calling the Azure Monitor API
// 3. parses the responses for each query into data frames
func (e *AzureMonitorDatasource) ExecuteTimeSeriesQuery(ctx context.Context, logger log.Logger, originalQueries []backend.DataQuery, dsInfo types.DatasourceInfo, client *http.Client, url string, tracer tracing.Tracer) (*backend.QueryDataResponse, error) {
	result := backend.NewQueryDataResponse()
	ctxLogger := logger.FromContext(ctx)

	queries, err := e.buildQueries(ctxLogger, originalQueries, dsInfo)
	if err != nil {
		return nil, err
	}

	for _, query := range queries {
		result.Responses[query.RefID] = e.executeQuery(ctx, ctxLogger, query, dsInfo, client, url, tracer)
	}

	return result, nil
}

func (e *AzureMonitorDatasource) buildQueries(logger log.Logger, queries []backend.DataQuery, dsInfo types.DatasourceInfo) ([]*types.AzureMonitorQuery, error) {
	azureMonitorQueries := []*types.AzureMonitorQuery{}

	for _, query := range queries {
		var target string
		queryJSONModel := types.AzureMonitorJSONQuery{}
		err := json.Unmarshal(query.JSON, &queryJSONModel)
		if err != nil {
			return nil, fmt.Errorf("failed to decode the Azure Monitor query object from JSON: %w", err)
		}

		azJSONModel := queryJSONModel.AzureMonitor
		// Legacy: If only MetricDefinition is set, use it as namespace
		if azJSONModel.MetricDefinition != "" && azJSONModel.MetricNamespace == "" {
			azJSONModel.MetricNamespace = azJSONModel.MetricDefinition
		}

		azJSONModel.DimensionFilters = MigrateDimensionFilters(azJSONModel.DimensionFilters)

		alias := azJSONModel.Alias

		timeGrain := azJSONModel.TimeGrain
		timeGrains := azJSONModel.AllowedTimeGrainsMs

		if timeGrain == "auto" {
			timeGrain, err = azTime.SetAutoTimeGrain(query.Interval.Milliseconds(), timeGrains)
			if err != nil {
				return nil, err
			}
		}

		params := url.Values{}
		params.Add("api-version", AzureMonitorAPIVersion)
		params.Add("timespan", fmt.Sprintf("%v/%v", query.TimeRange.From.UTC().Format(time.RFC3339), query.TimeRange.To.UTC().Format(time.RFC3339)))
		params.Add("interval", timeGrain)
		params.Add("aggregation", azJSONModel.Aggregation)
		params.Add("metricnames", azJSONModel.MetricName)

		if azJSONModel.CustomNamespace != "" {
			params.Add("metricnamespace", azJSONModel.CustomNamespace)
		} else {
			params.Add("metricnamespace", azJSONModel.MetricNamespace)
		}

		azureURL := BuildSubscriptionMetricsURL(queryJSONModel.Subscription)
		filterInBody := true
		if azJSONModel.Region != "" {
			params.Add("region", azJSONModel.Region)
		}
		resourceIDs := []string{}
		if hasOne, resourceGroup, resourceName := hasOneResource(queryJSONModel); hasOne {
			ub := urlBuilder{
				ResourceURI: azJSONModel.ResourceURI,
				// Alternative, used to reconstruct resource URI if it's not present
				DefaultSubscription: dsInfo.Settings.SubscriptionId,
				Subscription:        queryJSONModel.Subscription,
				ResourceGroup:       resourceGroup,
				MetricNamespace:     azJSONModel.MetricNamespace,
				ResourceName:        resourceName,
			}
			azureURL = ub.BuildMetricsURL()
			// POST requests are only supported at the subscription level
			filterInBody = false
<<<<<<< HEAD
=======
		} else {
			for _, r := range azJSONModel.Resources {
				ub := urlBuilder{
					DefaultSubscription: dsInfo.Settings.SubscriptionId,
					Subscription:        queryJSONModel.Subscription,
					ResourceGroup:       r.ResourceGroup,
					MetricNamespace:     azJSONModel.MetricNamespace,
					ResourceName:        r.ResourceName,
				}
				resourceIDs = append(resourceIDs, fmt.Sprintf("Microsoft.ResourceId eq '%s'", ub.buildResourceURI()))
			}
>>>>>>> 284c43c2
		}

		// old model
		dimension := strings.TrimSpace(azJSONModel.Dimension)
		dimensionFilter := strings.TrimSpace(azJSONModel.DimensionFilter)

		dimSB := strings.Builder{}

		if dimension != "" && dimensionFilter != "" && dimension != "None" && len(azJSONModel.DimensionFilters) == 0 {
			dimSB.WriteString(fmt.Sprintf("%s eq '%s'", dimension, dimensionFilter))
		} else {
			for i, filter := range azJSONModel.DimensionFilters {
				if len(filter.Filters) == 0 {
					dimSB.WriteString(fmt.Sprintf("%s eq '*'", filter.Dimension))
				} else {
					dimSB.WriteString(filter.ConstructFiltersString())
				}
				if i != len(azJSONModel.DimensionFilters)-1 {
					dimSB.WriteString(" and ")
				}
			}
		}

		filterString := strings.Join(resourceIDs, " or ")

		if dimSB.String() != "" {
			if filterString != "" {
				filterString = fmt.Sprintf("(%s) and (%s)", filterString, dimSB.String())
			} else {
				filterString = dimSB.String()
			}
			if azJSONModel.Top != "" {
				params.Add("top", azJSONModel.Top)
			}
		}

		target = params.Encode()

		if setting.Env == setting.Dev {
			logger.Debug("Azuremonitor request", "params", params)
		}

		query := &types.AzureMonitorQuery{
<<<<<<< HEAD
			URL:       azureURL,
			Target:    target,
			Params:    params,
			RefID:     query.RefID,
			Alias:     alias,
			TimeRange: query.TimeRange,
=======
			URL:        azureURL,
			Target:     target,
			Params:     params,
			RefID:      query.RefID,
			Alias:      alias,
			TimeRange:  query.TimeRange,
			Dimensions: azJSONModel.DimensionFilters,
>>>>>>> 284c43c2
		}
		if filterString != "" {
			if filterInBody {
				query.BodyFilter = filterString
			} else {
				query.Params.Add("$filter", filterString)
			}
		}
		azureMonitorQueries = append(azureMonitorQueries, query)
	}

	return azureMonitorQueries, nil
}

func (e *AzureMonitorDatasource) executeQuery(ctx context.Context, logger log.Logger, query *types.AzureMonitorQuery, dsInfo types.DatasourceInfo, cli *http.Client,
	url string, tracer tracing.Tracer) backend.DataResponse {
	dataResponse := backend.DataResponse{}

	req, err := e.createRequest(ctx, logger, url)
	if err != nil {
		dataResponse.Error = err
		return dataResponse
	}

	req.URL.Path = path.Join(req.URL.Path, query.URL)
	req.URL.RawQuery = query.Params.Encode()
	if query.BodyFilter != "" {
		req.Method = http.MethodPost
		req.Body = io.NopCloser(strings.NewReader(fmt.Sprintf(`{"filter": "%s"}`, query.BodyFilter)))
	}

	ctx, span := tracer.Start(ctx, "azuremonitor query")
	span.SetAttributes("target", query.Target, attribute.Key("target").String(query.Target))
	span.SetAttributes("from", query.TimeRange.From.UnixNano()/int64(time.Millisecond), attribute.Key("from").Int64(query.TimeRange.From.UnixNano()/int64(time.Millisecond)))
	span.SetAttributes("until", query.TimeRange.To.UnixNano()/int64(time.Millisecond), attribute.Key("until").Int64(query.TimeRange.To.UnixNano()/int64(time.Millisecond)))
	span.SetAttributes("datasource_id", dsInfo.DatasourceID, attribute.Key("datasource_id").Int64(dsInfo.DatasourceID))
	span.SetAttributes("org_id", dsInfo.OrgID, attribute.Key("org_id").Int64(dsInfo.OrgID))

	defer span.End()
	tracer.Inject(ctx, req.Header, span)

	logger.Debug("AzureMonitor", "Request ApiURL", req.URL.String())
	logger.Debug("AzureMonitor", "Target", query.Target)
	res, err := cli.Do(req)
	if err != nil {
		dataResponse.Error = err
		return dataResponse
	}
	defer func() {
		if err := res.Body.Close(); err != nil {
			logger.Warn("Failed to close response body", "err", err)
		}
	}()

	data, err := e.unmarshalResponse(logger, res)
	if err != nil {
		dataResponse.Error = err
		return dataResponse
	}

	azurePortalUrl, err := loganalytics.GetAzurePortalUrl(dsInfo.Cloud)
	if err != nil {
		dataResponse.Error = err
		return dataResponse
	}

	dataResponse.Frames, err = e.parseResponse(data, query, azurePortalUrl)
	if err != nil {
		dataResponse.Error = err
		return dataResponse
	}

	return dataResponse
}

func (e *AzureMonitorDatasource) createRequest(ctx context.Context, logger log.Logger, url string) (*http.Request, error) {
	req, err := http.NewRequestWithContext(ctx, http.MethodGet, url, nil)
	if err != nil {
		logger.Debug("Failed to create request", "error", err)
		return nil, fmt.Errorf("%v: %w", "Failed to create request", err)
	}
	req.Header.Set("Content-Type", "application/json")

	return req, nil
}

func (e *AzureMonitorDatasource) unmarshalResponse(logger log.Logger, res *http.Response) (types.AzureMonitorResponse, error) {
	body, err := io.ReadAll(res.Body)
	if err != nil {
		return types.AzureMonitorResponse{}, err
	}

	if res.StatusCode/100 != 2 {
		logger.Debug("Request failed", "status", res.Status, "body", string(body))
		return types.AzureMonitorResponse{}, fmt.Errorf("request failed, status: %s, error: %s", res.Status, string(body))
	}

	var data types.AzureMonitorResponse
	err = json.Unmarshal(body, &data)
	if err != nil {
		logger.Debug("Failed to unmarshal AzureMonitor response", "error", err, "status", res.Status, "body", string(body))
		return types.AzureMonitorResponse{}, err
	}

	return data, nil
}

func (e *AzureMonitorDatasource) parseResponse(amr types.AzureMonitorResponse, query *types.AzureMonitorQuery, azurePortalUrl string) (data.Frames, error) {
	if len(amr.Value) == 0 {
		return nil, nil
	}

	frames := data.Frames{}
	for _, series := range amr.Value[0].Timeseries {
		labels := data.Labels{}
		for _, md := range series.Metadatavalues {
			labels[md.Name.LocalizedValue] = md.Value
		}

		frame := data.NewFrameOfFieldTypes("", len(series.Data), data.FieldTypeTime, data.FieldTypeNullableFloat64)
		frame.RefID = query.RefID
		timeField := frame.Fields[0]
		timeField.Name = data.TimeSeriesTimeFieldName
		dataField := frame.Fields[1]
		dataField.Name = amr.Value[0].Name.LocalizedValue
		dataField.Labels = labels
		if amr.Value[0].Unit != "Unspecified" {
			dataField.SetConfig(&data.FieldConfig{
				Unit: toGrafanaUnit(amr.Value[0].Unit),
			})
		}

		resourceIdLabel := "microsoft.resourceid"
		resourceID, ok := labels[resourceIdLabel]
		if !ok {
			resourceIdLabel = "Microsoft.ResourceId"
			resourceID = labels[resourceIdLabel]
		}
		resourceIDSlice := strings.Split(resourceID, "/")
		resourceName := ""
		if len(resourceIDSlice) > 1 {
			resourceName = resourceIDSlice[len(resourceIDSlice)-1]
		} else {
			// Deprecated: This is for backward compatibility, the URL should contain
			// the resource ID
			resourceName = extractResourceNameFromMetricsURL(query.URL)
			resourceID = extractResourceIDFromMetricsURL(query.URL)
		}
		if _, ok := labels[resourceIdLabel]; ok {
			delete(labels, resourceIdLabel)
			labels["resourceName"] = resourceName
		}

		if query.Alias != "" {
			displayName := formatAzureMonitorLegendKey(query.Alias, resourceName,
				amr.Value[0].Name.LocalizedValue, "", "", amr.Namespace, amr.Value[0].ID, labels)

			if dataField.Config != nil {
				dataField.Config.DisplayName = displayName
			} else {
				dataField.SetConfig(&data.FieldConfig{
					DisplayName: displayName,
				})
			}
		}

		requestedAgg := query.Params.Get("aggregation")

		for i, point := range series.Data {
			var value *float64
			switch requestedAgg {
			case "Average":
				value = point.Average
			case "Total":
				value = point.Total
			case "Maximum":
				value = point.Maximum
			case "Minimum":
				value = point.Minimum
			case "Count":
				value = point.Count
			default:
				value = point.Count
			}

			frame.SetRow(i, point.TimeStamp, value)
		}

		queryUrl, err := getQueryUrl(query, azurePortalUrl, resourceID, resourceName)
		if err != nil {
			return nil, err
		}

		frameWithLink := loganalytics.AddConfigLinks(*frame, queryUrl)
		frames = append(frames, &frameWithLink)
	}

	return frames, nil
}

// Gets the deep link for the given query
func getQueryUrl(query *types.AzureMonitorQuery, azurePortalUrl, resourceID, resourceName string) (string, error) {
	aggregationType := aggregationTypeMap["Average"]
	aggregation := query.Params.Get("aggregation")
	if aggregation != "" {
		if aggType, ok := aggregationTypeMap[aggregation]; ok {
			aggregationType = aggType
		}
	}

	timespan, err := json.Marshal(map[string]interface{}{
		"absolute": struct {
			Start string `json:"startTime"`
			End   string `json:"endTime"`
		}{
			Start: query.TimeRange.From.UTC().Format(time.RFC3339Nano),
			End:   query.TimeRange.To.UTC().Format(time.RFC3339Nano),
		},
	})
	if err != nil {
		return "", err
	}
	escapedTime := url.QueryEscape(string(timespan))

	var filters []types.AzureMonitorDimensionFilterBackend
	var grouping map[string]interface{}

	if len(query.Dimensions) > 0 {
		for _, dimension := range query.Dimensions {
			var dimensionInt int
			dimensionFilters := dimension.Filters

			// Only the first dimension determines the splitting shown in the Azure Portal
			if grouping == nil {
				grouping = map[string]interface{}{
					"dimension": dimension.Dimension,
					"sort":      2,
					"top":       10,
				}
			}

			if len(dimension.Filters) == 0 {
				continue
			}

			switch dimension.Operator {
			case "eq":
				dimensionInt = 0
			case "ne":
				dimensionInt = 1
			case "sw":
				dimensionInt = 3
			}

			filter := types.AzureMonitorDimensionFilterBackend{
				Key:      dimension.Dimension,
				Operator: dimensionInt,
				Values:   dimensionFilters,
			}
			filters = append(filters, filter)
		}
	}

	chart := map[string]interface{}{
		"metrics": []types.MetricChartDefinition{
			{
				ResourceMetadata: map[string]string{
					"id": resourceID,
				},
				Name:            query.Params.Get("metricnames"),
				AggregationType: aggregationType,
				Namespace:       query.Params.Get("metricnamespace"),
				MetricVisualization: types.MetricVisualization{
					DisplayName:         query.Params.Get("metricnames"),
					ResourceDisplayName: resourceName,
				},
			},
		},
	}

	if filters != nil {
		chart["filterCollection"] = map[string]interface{}{
			"filters": filters,
		}
	}
	if grouping != nil {
		chart["grouping"] = grouping
	}

	chartDef, err := json.Marshal(map[string]interface{}{
		"v2charts": []interface{}{
			chart,
		},
	})
	if err != nil {
		return "", err
	}
	escapedChart := url.QueryEscape(string(chartDef))
	// Azure Portal will timeout if the chart definition includes a space character encoded as '+'.
	// url.QueryEscape encodes spaces as '+'.
	// Note: this will not encode '+' literals as those are already encoded as '%2B' by url.QueryEscape
	escapedChart = strings.ReplaceAll(escapedChart, "+", "%20")

	return fmt.Sprintf("%s/#blade/Microsoft_Azure_MonitoringMetrics/Metrics.ReactView/Referer/MetricsExplorer/TimeContext/%s/ChartDefinition/%s", azurePortalUrl, escapedTime, escapedChart), nil
}

// formatAzureMonitorLegendKey builds the legend key or timeseries name
// Alias patterns like {{resourcename}} are replaced with the appropriate data values.
func formatAzureMonitorLegendKey(alias string, resourceName string, metricName string, metadataName string,
	metadataValue string, namespace string, seriesID string, labels data.Labels) string {
	startIndex := strings.Index(seriesID, "/resourceGroups/") + 16
	endIndex := strings.Index(seriesID, "/providers")
	resourceGroup := seriesID[startIndex:endIndex]

	// Could be a collision problem if there were two keys that varied only in case, but I don't think that would happen in azure.
	lowerLabels := data.Labels{}
	for k, v := range labels {
		lowerLabels[strings.ToLower(k)] = v
	}
	keys := make([]string, 0, len(labels))
	for k := range lowerLabels {
		keys = append(keys, k)
	}
	sort.Strings(keys)

	result := types.LegendKeyFormat.ReplaceAllFunc([]byte(alias), func(in []byte) []byte {
		metaPartName := strings.Replace(string(in), "{{", "", 1)
		metaPartName = strings.Replace(metaPartName, "}}", "", 1)
		metaPartName = strings.ToLower(strings.TrimSpace(metaPartName))

		if metaPartName == "resourcegroup" {
			return []byte(resourceGroup)
		}

		if metaPartName == "namespace" {
			return []byte(namespace)
		}

		if metaPartName == "resourcename" {
			return []byte(resourceName)
		}

		if metaPartName == "metric" {
			return []byte(metricName)
		}

		if metaPartName == "dimensionname" {
			if len(keys) == 0 {
				return []byte{}
			}
			return []byte(keys[0])
		}

		if metaPartName == "dimensionvalue" {
			if len(keys) == 0 {
				return []byte{}
			}
			return []byte(lowerLabels[keys[0]])
		}

		if v, ok := lowerLabels[metaPartName]; ok {
			return []byte(v)
		}
		return in
	})

	return string(result)
}

// Map values from:
//
//	https://docs.microsoft.com/en-us/rest/api/monitor/metrics/list#unit
//
// to
//
//	https://github.com/grafana/grafana/blob/main/packages/grafana-data/src/valueFormats/categories.ts#L24
func toGrafanaUnit(unit string) string {
	switch unit {
	case "BitsPerSecond":
		return "bps"
	case "Bytes":
		return "decbytes" // or ICE
	case "BytesPerSecond":
		return "Bps"
	case "Count":
		return "short" // this is used for integers
	case "CountPerSecond":
		return "cps"
	case "Percent":
		return "percent"
	case "MilliSeconds":
		return "ms"
	case "Seconds":
		return "s"
	}
	return unit // this will become a suffix in the display
	// "ByteSeconds", "Cores", "MilliCores", and "NanoCores" all both:
	// 1. Do not have a corresponding unit in Grafana's current list.
	// 2. Do not have the unit listed in any of Azure Monitor's supported metrics anyways.
}

func extractResourceNameFromMetricsURL(url string) string {
	matches := resourceNameLandmark.FindStringSubmatch(url)
	resourceName := ""

	if matches == nil {
		return resourceName
	}

	for i, name := range resourceNameLandmark.SubexpNames() {
		if name == "resourceName" {
			resourceName = matches[i]
		}
	}

	return resourceName
}

func extractResourceIDFromMetricsURL(url string) string {
	return strings.Split(url, "/providers/microsoft.insights/metrics")[0]
}

func hasOneResource(query types.AzureMonitorJSONQuery) (bool, string, string) {
	azJSONModel := query.AzureMonitor
	if len(azJSONModel.Resources) > 1 {
		return false, "", ""
	}
	if len(azJSONModel.Resources) == 1 {
		return true, azJSONModel.Resources[0].ResourceGroup, azJSONModel.Resources[0].ResourceName
	}
	if azJSONModel.ResourceGroup != "" || azJSONModel.ResourceName != "" {
		// Deprecated, Resources should be used instead
		return true, azJSONModel.ResourceGroup, azJSONModel.ResourceName
	}
	return false, "", ""
}<|MERGE_RESOLUTION|>--- conflicted
+++ resolved
@@ -125,8 +125,6 @@
 			azureURL = ub.BuildMetricsURL()
 			// POST requests are only supported at the subscription level
 			filterInBody = false
-<<<<<<< HEAD
-=======
 		} else {
 			for _, r := range azJSONModel.Resources {
 				ub := urlBuilder{
@@ -138,7 +136,6 @@
 				}
 				resourceIDs = append(resourceIDs, fmt.Sprintf("Microsoft.ResourceId eq '%s'", ub.buildResourceURI()))
 			}
->>>>>>> 284c43c2
 		}
 
 		// old model
@@ -182,14 +179,6 @@
 		}
 
 		query := &types.AzureMonitorQuery{
-<<<<<<< HEAD
-			URL:       azureURL,
-			Target:    target,
-			Params:    params,
-			RefID:     query.RefID,
-			Alias:     alias,
-			TimeRange: query.TimeRange,
-=======
 			URL:        azureURL,
 			Target:     target,
 			Params:     params,
@@ -197,7 +186,6 @@
 			Alias:      alias,
 			TimeRange:  query.TimeRange,
 			Dimensions: azJSONModel.DimensionFilters,
->>>>>>> 284c43c2
 		}
 		if filterString != "" {
 			if filterInBody {
