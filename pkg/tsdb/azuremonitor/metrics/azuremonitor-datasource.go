--- conflicted
+++ resolved
@@ -435,12 +435,7 @@
 		}
 
 		if query.Alias != "" {
-<<<<<<< HEAD
-			displayName := formatAzureMonitorLegendKey(query.Alias, resourceName,
-				amr.Value[0].Name.LocalizedValue, "", "", amr.Namespace, amr.Value[0].ID, labels)
-=======
 			displayName := formatAzureMonitorLegendKey(query, resourceID, &amr, labels, subscription)
->>>>>>> 1e84fede
 
 			if dataField.Config != nil {
 				dataField.Config.DisplayName = displayName
