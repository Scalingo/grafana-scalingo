--- conflicted
+++ resolved
@@ -232,24 +232,7 @@
 			expectedBodyFilter:      "Microsoft.ResourceId eq '/subscriptions/12345678-aaaa-bbbb-cccc-123456789abc/resourceGroups/rg/providers/Microsoft.Compute/virtualMachines/vm' or Microsoft.ResourceId eq '/subscriptions/12345678-aaaa-bbbb-cccc-123456789abc/resourceGroups/rg2/providers/Microsoft.Compute/virtualMachines/vm2'",
 		},
 		{
-<<<<<<< HEAD
-			name: "Includes a region and a filter",
-			azureMonitorVariedProperties: map[string]interface{}{
-				"timeGrain": "PT1M",
-				"top":       "10",
-				"region":    "westus",
-				"resources": []types.AzureMonitorResource{{ResourceGroup: "rg", ResourceName: "vm"}},
-			},
-			expectedInterval:        "PT1M",
-			azureMonitorQueryTarget: "aggregation=Average&api-version=2021-05-01&interval=PT1M&metricnames=Percentage+CPU&metricnamespace=Microsoft.Compute%2FvirtualMachines&region=westus&timespan=2018-03-15T13%3A00%3A00Z%2F2018-03-15T13%3A34%3A00Z",
-			expectedURL:             "/subscriptions/12345678-aaaa-bbbb-cccc-123456789abc/providers/microsoft.insights/metrics",
-			expectedFilter:          "Microsoft.ResourceId eq '/subscriptions/12345678-aaaa-bbbb-cccc-123456789abc/resourceGroups/rg/providers/Microsoft.Compute/virtualMachines/vm'",
-		},
-		{
-			name: "includes a resource as a filter",
-=======
 			name: "includes a single resource as a parameter filter",
->>>>>>> ac7f9d45
 			azureMonitorVariedProperties: map[string]interface{}{
 				"timeGrain": "PT1M",
 				"resources": []types.AzureMonitorResource{{ResourceGroup: "rg", ResourceName: "vm"}},
@@ -320,21 +303,7 @@
 					From: fromStart,
 					To:   fromStart.Add(34 * time.Minute),
 				},
-<<<<<<< HEAD
-			}
-			if tt.azureMonitorVariedProperties["region"] != nil {
-				// If the region is included, the filter will be added in the Body of the request
-				azureMonitorQuery.BodyFilter = tt.expectedFilter
-			} else {
-				// In other case, the filter will be added in the URL
-				if tt.expectedFilter != "" {
-					assert.Equal(t, tt.expectedFilter, queries[0].Params.Get("$filter"))
-				} else {
-					assert.Equal(t, false, queries[0].Params.Has("$filter"))
-				}
-=======
 				BodyFilter: tt.expectedBodyFilter,
->>>>>>> ac7f9d45
 			}
 
 			assert.Equal(t, tt.expectedParamFilter, queries[0].Params.Get("$filter"))
@@ -342,11 +311,7 @@
 				azureMonitorQuery.URL = "/subscriptions/12345678-aaaa-bbbb-cccc-123456789abc/resourceGroups/grafanastaging/providers/Microsoft.Compute/virtualMachines/grafana/providers/microsoft.insights/metrics"
 			}
 
-<<<<<<< HEAD
-			if diff := cmp.Diff(azureMonitorQuery, queries[0], cmpopts.IgnoreUnexported(simplejson.Json{}), cmpopts.IgnoreFields(types.AzureMonitorQuery{}, "Params")); diff != "" {
-=======
 			if diff := cmp.Diff(azureMonitorQuery, queries[0], cmpopts.IgnoreUnexported(simplejson.Json{}), cmpopts.IgnoreFields(types.AzureMonitorQuery{}, "Params", "Dimensions")); diff != "" {
->>>>>>> ac7f9d45
 				t.Errorf("Result mismatch (-want +got):\n%s", diff)
 			}
 
