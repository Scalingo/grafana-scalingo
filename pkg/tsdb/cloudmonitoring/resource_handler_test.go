--- conflicted
+++ resolved
@@ -4,11 +4,7 @@
 	"context"
 	"encoding/json"
 	"fmt"
-<<<<<<< HEAD
-	"io/ioutil"
-=======
 	"io"
->>>>>>> 89b365f8
 	"net/http"
 	"net/http/httptest"
 	"testing"
