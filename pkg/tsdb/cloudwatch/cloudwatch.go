package cloudwatch

import (
	"context"
	"encoding/json"
	"fmt"
	"net/http"
	"regexp"
	"time"

	"github.com/aws/aws-sdk-go/aws"
	"github.com/aws/aws-sdk-go/aws/client"
	"github.com/aws/aws-sdk-go/aws/session"
	"github.com/aws/aws-sdk-go/service/cloudwatch"
	"github.com/aws/aws-sdk-go/service/cloudwatch/cloudwatchiface"
	"github.com/aws/aws-sdk-go/service/cloudwatchlogs"
	"github.com/aws/aws-sdk-go/service/cloudwatchlogs/cloudwatchlogsiface"
	"github.com/aws/aws-sdk-go/service/ec2"
	"github.com/aws/aws-sdk-go/service/ec2/ec2iface"
	"github.com/aws/aws-sdk-go/service/oam"
	"github.com/aws/aws-sdk-go/service/resourcegroupstaggingapi"
	"github.com/aws/aws-sdk-go/service/resourcegroupstaggingapi/resourcegroupstaggingapiiface"
	"github.com/grafana/grafana-aws-sdk/pkg/awsds"
	"github.com/grafana/grafana-plugin-sdk-go/backend"
	"github.com/grafana/grafana-plugin-sdk-go/backend/datasource"
	"github.com/grafana/grafana-plugin-sdk-go/backend/instancemgmt"
	"github.com/grafana/grafana-plugin-sdk-go/backend/resource/httpadapter"
	"github.com/grafana/grafana-plugin-sdk-go/data"
	"github.com/grafana/grafana/pkg/infra/httpclient"
	"github.com/grafana/grafana/pkg/infra/log"
	"github.com/grafana/grafana/pkg/services/featuremgmt"
	"github.com/grafana/grafana/pkg/setting"
	"github.com/grafana/grafana/pkg/tsdb/cloudwatch/clients"
	"github.com/grafana/grafana/pkg/tsdb/cloudwatch/models"
)

type DataQueryJson struct {
	QueryType       string `json:"type,omitempty"`
	QueryMode       string
	PrefixMatching  bool
	Region          string
	Namespace       string
	MetricName      string
	Dimensions      map[string]interface{}
	Statistic       *string
	Period          string
	ActionPrefix    string
	AlarmNamePrefix string
}

type DataSource struct {
	Settings   models.CloudWatchSettings
	HTTPClient *http.Client
}

type DataQueryJson struct {
	QueryType       string `json:"type,omitempty"`
	QueryMode       string
	PrefixMatching  bool
	Region          string
	Namespace       string
	MetricName      string
	Dimensions      map[string]interface{}
	Statistic       *string
	Period          string
	ActionPrefix    string
	AlarmNamePrefix string
}

const (
	cloudWatchTSFormat = "2006-01-02 15:04:05.000"
	defaultRegion      = "default"

	// Constants also defined in datasource/cloudwatch/datasource.ts
	logIdentifierInternal       = "__log__grafana_internal__"
	logStreamIdentifierInternal = "__logstream__grafana_internal__"

	alertMaxAttempts = 8
	alertPollPeriod  = 1000 * time.Millisecond
	logsQueryMode    = "Logs"

	// QueryTypes
	annotationQuery = "annotationQuery"
	logAction       = "logAction"
	timeSeriesQuery = "timeSeriesQuery"
)

var logger = log.New("tsdb.cloudwatch")
var aliasFormat = regexp.MustCompile(`\{\{\s*(.+?)\s*\}\}`)
var baseLimit = int64(1)

func ProvideService(cfg *setting.Cfg, httpClientProvider httpclient.Provider, features featuremgmt.FeatureToggles) *CloudWatchService {
	logger.Debug("Initializing")

	executor := newExecutor(datasource.NewInstanceManager(NewInstanceSettings(httpClientProvider)), cfg, awsds.NewSessionCache(), features)

	return &CloudWatchService{
		Cfg:      cfg,
		Executor: executor,
	}
}

type CloudWatchService struct {
	Cfg      *setting.Cfg
	Executor *cloudWatchExecutor
}

type SessionCache interface {
	GetSession(c awsds.SessionConfig) (*session.Session, error)
}

func newExecutor(im instancemgmt.InstanceManager, cfg *setting.Cfg, sessions SessionCache, features featuremgmt.FeatureToggles) *cloudWatchExecutor {
	e := &cloudWatchExecutor{
		im:       im,
		cfg:      cfg,
		sessions: sessions,
		features: features,
	}

	e.resourceHandler = httpadapter.New(e.newResourceMux())
	return e
}

func (e *cloudWatchExecutor) getRequestContext(pluginCtx backend.PluginContext, region string) (models.RequestContext, error) {
	r := region
	instance, err := e.getInstance(pluginCtx)
	if region == defaultRegion {
		if err != nil {
			return models.RequestContext{}, err
		}
		r = instance.Settings.Region
	}

	sess, err := e.newSession(pluginCtx, r)
	if err != nil {
		return models.RequestContext{}, err
	}
	return models.RequestContext{
		OAMClientProvider:     NewOAMAPI(sess),
		MetricsClientProvider: clients.NewMetricsClient(NewMetricsAPI(sess), e.cfg),
		LogsAPIProvider:       NewLogsAPI(sess),
		Settings:              instance.Settings,
		Features:              e.features,
	}, nil
}

func NewInstanceSettings(httpClientProvider httpclient.Provider) datasource.InstanceFactoryFunc {
	return func(settings backend.DataSourceInstanceSettings) (instancemgmt.Instance, error) {
		instanceSettings, err := models.LoadCloudWatchSettings(settings)
		if err != nil {
			return nil, fmt.Errorf("error reading settings: %w", err)
		}

		httpClient, err := httpClientProvider.New()
		if err != nil {
			return nil, fmt.Errorf("error creating http client: %w", err)
		}

		return DataSource{
			Settings:   instanceSettings,
			HTTPClient: httpClient,
		}, nil
	}
}

// cloudWatchExecutor executes CloudWatch requests.
type cloudWatchExecutor struct {
	im       instancemgmt.InstanceManager
	cfg      *setting.Cfg
	sessions SessionCache
	features featuremgmt.FeatureToggles

	resourceHandler backend.CallResourceHandler
}

func (e *cloudWatchExecutor) CallResource(ctx context.Context, req *backend.CallResourceRequest, sender backend.CallResourceResponseSender) error {
	return e.resourceHandler.CallResource(ctx, req, sender)
}

func (e *cloudWatchExecutor) checkHealthMetrics(pluginCtx backend.PluginContext) error {
	namespace := "AWS/Billing"
	metric := "EstimatedCharges"
	params := &cloudwatch.ListMetricsInput{
		Namespace:  &namespace,
		MetricName: &metric,
	}

	session, err := e.newSession(pluginCtx, defaultRegion)
	if err != nil {
		return err
	}
	metricClient := clients.NewMetricsClient(NewMetricsAPI(session), e.cfg)
	_, err = metricClient.ListMetricsWithPageLimit(params)
	return err
}

func (e *cloudWatchExecutor) checkHealthLogs(pluginCtx backend.PluginContext) error {
	session, err := e.newSession(pluginCtx, defaultRegion)
	if err != nil {
		return err
	}
<<<<<<< HEAD

	parameters := LogQueryJson{
		Limit: &baseLimit,
	}

	_, err = e.handleDescribeLogGroups(ctx, logsClient, parameters)
=======
	logsClient := NewLogsAPI(session)
	_, err = logsClient.DescribeLogGroups(&cloudwatchlogs.DescribeLogGroupsInput{Limit: aws.Int64(1)})
>>>>>>> 89b365f8
	return err
}

func (e *cloudWatchExecutor) CheckHealth(ctx context.Context, req *backend.CheckHealthRequest) (*backend.CheckHealthResult, error) {
	status := backend.HealthStatusOk
	metricsTest := "Successfully queried the CloudWatch metrics API."
	logsTest := "Successfully queried the CloudWatch logs API."

	err := e.checkHealthMetrics(req.PluginContext)
	if err != nil {
		status = backend.HealthStatusError
		metricsTest = fmt.Sprintf("CloudWatch metrics query failed: %s", err.Error())
	}

	err = e.checkHealthLogs(req.PluginContext)
	if err != nil {
		status = backend.HealthStatusError
		logsTest = fmt.Sprintf("CloudWatch logs query failed: %s", err.Error())
	}

	return &backend.CheckHealthResult{
		Status:  status,
		Message: fmt.Sprintf("1. %s\n2. %s", metricsTest, logsTest),
	}, nil
}

func (e *cloudWatchExecutor) newSession(pluginCtx backend.PluginContext, region string) (*session.Session, error) {
	instance, err := e.getInstance(pluginCtx)
	if err != nil {
		return nil, err
	}

	if region == defaultRegion {
		region = instance.Settings.Region
	}

	return e.sessions.GetSession(awsds.SessionConfig{
		// https://github.com/grafana/grafana/issues/46365
		// HTTPClient: dsInfo.HTTPClient,
		Settings: awsds.AWSDatasourceSettings{
			Profile:       instance.Settings.Profile,
			Region:        region,
			AuthType:      instance.Settings.AuthType,
			AssumeRoleARN: instance.Settings.AssumeRoleARN,
			ExternalID:    instance.Settings.ExternalID,
			Endpoint:      instance.Settings.Endpoint,
			DefaultRegion: instance.Settings.Region,
			AccessKey:     instance.Settings.AccessKey,
			SecretKey:     instance.Settings.SecretKey,
		},
		UserAgentName: aws.String("Cloudwatch"),
	})
}

func (e *cloudWatchExecutor) getCWClient(pluginCtx backend.PluginContext, region string) (cloudwatchiface.CloudWatchAPI, error) {
	sess, err := e.newSession(pluginCtx, region)
	if err != nil {
		return nil, err
	}
	return NewCWClient(sess), nil
}

func (e *cloudWatchExecutor) getCWLogsClient(pluginCtx backend.PluginContext, region string) (cloudwatchlogsiface.CloudWatchLogsAPI, error) {
	sess, err := e.newSession(pluginCtx, region)
	if err != nil {
		return nil, err
	}

	logsClient := NewCWLogsClient(sess)

	return logsClient, nil
}

func (e *cloudWatchExecutor) getEC2Client(pluginCtx backend.PluginContext, region string) (ec2iface.EC2API, error) {
	sess, err := e.newSession(pluginCtx, region)
	if err != nil {
		return nil, err
	}

	return newEC2Client(sess), nil
}

func (e *cloudWatchExecutor) getRGTAClient(pluginCtx backend.PluginContext, region string) (resourcegroupstaggingapiiface.ResourceGroupsTaggingAPIAPI,
	error) {
	sess, err := e.newSession(pluginCtx, region)
	if err != nil {
		return nil, err
	}

	return newRGTAClient(sess), nil
}

func (e *cloudWatchExecutor) alertQuery(ctx context.Context, logsClient cloudwatchlogsiface.CloudWatchLogsAPI,
	queryContext backend.DataQuery, model LogQueryJson) (*cloudwatchlogs.GetQueryResultsOutput, error) {
	startQueryOutput, err := e.executeStartQuery(ctx, logsClient, model, queryContext.TimeRange)
	if err != nil {
		return nil, err
	}

	requestParams := LogQueryJson{
		Region:  model.Region,
		QueryId: *startQueryOutput.QueryId,
	}

	ticker := time.NewTicker(alertPollPeriod)
	defer ticker.Stop()

	attemptCount := 1
	for range ticker.C {
		res, err := e.executeGetQueryResults(ctx, logsClient, requestParams)
		if err != nil {
			return nil, err
		}
		if isTerminated(*res.Status) {
			return res, err
		}
		if attemptCount >= alertMaxAttempts {
			return res, fmt.Errorf("fetching of query results exceeded max number of attempts")
		}

		attemptCount++
	}

	return nil, nil
}

func (e *cloudWatchExecutor) QueryData(ctx context.Context, req *backend.QueryDataRequest) (*backend.QueryDataResponse, error) {
	logger := logger.FromContext(ctx)
	/*
		Unlike many other data sources, with Cloudwatch Logs query requests don't receive the results as the response
		to the query, but rather an ID is first returned. Following this, a client is expected to send requests along
		with the ID until the status of the query is complete, receiving (possibly partial) results each time. For
		queries made via dashboards and Explore, the logic of making these repeated queries is handled on the
		frontend, but because alerts are executed on the backend the logic needs to be reimplemented here.
	*/
	q := req.Queries[0]
	var model DataQueryJson
	err := json.Unmarshal(q.JSON, &model)
	if err != nil {
		return nil, err
	}
	_, fromAlert := req.Headers["FromAlert"]
	isLogAlertQuery := fromAlert && model.QueryMode == logsQueryMode

	if isLogAlertQuery {
		return e.executeLogAlertQuery(ctx, req)
	}

	var result *backend.QueryDataResponse
	switch model.QueryType {
	case annotationQuery:
		result, err = e.executeAnnotationQuery(req.PluginContext, model, q)
	case logAction:
<<<<<<< HEAD
		result, err = e.executeLogActions(ctx, req)
=======
		result, err = e.executeLogActions(ctx, logger, req)
>>>>>>> 89b365f8
	case timeSeriesQuery:
		fallthrough
	default:
		result, err = e.executeTimeSeriesQuery(ctx, logger, req)
	}

	return result, err
}

func (e *cloudWatchExecutor) executeLogAlertQuery(ctx context.Context, req *backend.QueryDataRequest) (*backend.QueryDataResponse, error) {
	resp := backend.NewQueryDataResponse()

	for _, q := range req.Queries {
		var model LogQueryJson
		err := json.Unmarshal(q.JSON, &model)
		if err != nil {
			continue
		}

		model.Subtype = "StartQuery"
		model.QueryString = model.Expression

		region := model.Region
		if model.Region == "" || region == defaultRegion {
<<<<<<< HEAD
			dsInfo, err := e.getDSInfo(req.PluginContext)
			if err != nil {
				return nil, err
			}
			model.Region = dsInfo.region
=======
			instance, err := e.getInstance(req.PluginContext)
			if err != nil {
				return nil, err
			}
			model.Region = instance.Settings.Region
>>>>>>> 89b365f8
		}

		logsClient, err := e.getCWLogsClient(req.PluginContext, region)
		if err != nil {
			return nil, err
		}

		getQueryResultsOutput, err := e.alertQuery(ctx, logsClient, q, model)
		if err != nil {
			return nil, err
		}

		dataframe, err := logsResultsToDataframes(getQueryResultsOutput)
		if err != nil {
			return nil, err
		}

		var frames []*data.Frame
		if len(model.StatsGroups) > 0 && len(dataframe.Fields) > 0 {
			frames, err = groupResults(dataframe, model.StatsGroups)
			if err != nil {
				return nil, err
			}
		} else {
			frames = data.Frames{dataframe}
		}

		respD := resp.Responses["A"]
		respD.Frames = frames
		resp.Responses["A"] = respD
	}

	return resp, nil
}

func (e *cloudWatchExecutor) getInstance(pluginCtx backend.PluginContext) (*DataSource, error) {
	i, err := e.im.Get(pluginCtx)
	if err != nil {
		return nil, err
	}

	instance := i.(DataSource)

	return &instance, nil
}

func isTerminated(queryStatus string) bool {
	return queryStatus == "Complete" || queryStatus == "Cancelled" || queryStatus == "Failed" || queryStatus == "Timeout"
}

// NewMetricsAPI is a CloudWatch metrics api factory.
//
// Stubbable by tests.
var NewMetricsAPI = func(sess *session.Session) models.CloudWatchMetricsAPIProvider {
	return cloudwatch.New(sess)
}

// NewLogsAPI is a CloudWatch logs api factory.
//
// Stubbable by tests.
var NewLogsAPI = func(sess *session.Session) models.CloudWatchLogsAPIProvider {
	return cloudwatchlogs.New(sess)
}

// NewOAMAPI is a CloudWatch OAM api factory.
//
// Stubbable by tests.
var NewOAMAPI = func(sess *session.Session) models.OAMClientProvider {
	return oam.New(sess)
}

// NewCWClient is a CloudWatch client factory.
//
// Stubbable by tests.
var NewCWClient = func(sess *session.Session) cloudwatchiface.CloudWatchAPI {
	return cloudwatch.New(sess)
}

// NewCWLogsClient is a CloudWatch logs client factory.
//
// Stubbable by tests.
var NewCWLogsClient = func(sess *session.Session) cloudwatchlogsiface.CloudWatchLogsAPI {
	return cloudwatchlogs.New(sess)
}

// EC2 client factory.
//
// Stubbable by tests.
var newEC2Client = func(provider client.ConfigProvider) ec2iface.EC2API {
	return ec2.New(provider)
}

// RGTA client factory.
//
// Stubbable by tests.
var newRGTAClient = func(provider client.ConfigProvider) resourcegroupstaggingapiiface.ResourceGroupsTaggingAPIAPI {
	return resourcegroupstaggingapi.New(provider)
}<|MERGE_RESOLUTION|>--- conflicted
+++ resolved
@@ -53,20 +53,6 @@
 	HTTPClient *http.Client
 }
 
-type DataQueryJson struct {
-	QueryType       string `json:"type,omitempty"`
-	QueryMode       string
-	PrefixMatching  bool
-	Region          string
-	Namespace       string
-	MetricName      string
-	Dimensions      map[string]interface{}
-	Statistic       *string
-	Period          string
-	ActionPrefix    string
-	AlarmNamePrefix string
-}
-
 const (
 	cloudWatchTSFormat = "2006-01-02 15:04:05.000"
 	defaultRegion      = "default"
@@ -87,7 +73,6 @@
 
 var logger = log.New("tsdb.cloudwatch")
 var aliasFormat = regexp.MustCompile(`\{\{\s*(.+?)\s*\}\}`)
-var baseLimit = int64(1)
 
 func ProvideService(cfg *setting.Cfg, httpClientProvider httpclient.Provider, features featuremgmt.FeatureToggles) *CloudWatchService {
 	logger.Debug("Initializing")
@@ -199,17 +184,8 @@
 	if err != nil {
 		return err
 	}
-<<<<<<< HEAD
-
-	parameters := LogQueryJson{
-		Limit: &baseLimit,
-	}
-
-	_, err = e.handleDescribeLogGroups(ctx, logsClient, parameters)
-=======
 	logsClient := NewLogsAPI(session)
 	_, err = logsClient.DescribeLogGroups(&cloudwatchlogs.DescribeLogGroupsInput{Limit: aws.Int64(1)})
->>>>>>> 89b365f8
 	return err
 }
 
@@ -363,11 +339,7 @@
 	case annotationQuery:
 		result, err = e.executeAnnotationQuery(req.PluginContext, model, q)
 	case logAction:
-<<<<<<< HEAD
-		result, err = e.executeLogActions(ctx, req)
-=======
 		result, err = e.executeLogActions(ctx, logger, req)
->>>>>>> 89b365f8
 	case timeSeriesQuery:
 		fallthrough
 	default:
@@ -392,19 +364,11 @@
 
 		region := model.Region
 		if model.Region == "" || region == defaultRegion {
-<<<<<<< HEAD
-			dsInfo, err := e.getDSInfo(req.PluginContext)
-			if err != nil {
-				return nil, err
-			}
-			model.Region = dsInfo.region
-=======
 			instance, err := e.getInstance(req.PluginContext)
 			if err != nil {
 				return nil, err
 			}
 			model.Region = instance.Settings.Region
->>>>>>> 89b365f8
 		}
 
 		logsClient, err := e.getCWLogsClient(req.PluginContext, region)
