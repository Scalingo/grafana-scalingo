package cloudwatch

import (
	"context"
	"fmt"
	"regexp"
	"strconv"
	"strings"

	"github.com/aws/aws-sdk-go/aws/awserr"
	"github.com/aws/aws-sdk-go/service/ec2/ec2iface"
	"github.com/aws/aws-sdk-go/service/resourcegroupstaggingapi/resourcegroupstaggingapiiface"
	"github.com/grafana/grafana/pkg/log"
	"github.com/grafana/grafana/pkg/models"
	"github.com/grafana/grafana/pkg/tsdb"
	"golang.org/x/sync/errgroup"
)

type CloudWatchExecutor struct {
	*models.DataSource
	ec2Svc  ec2iface.EC2API
	rgtaSvc resourcegroupstaggingapiiface.ResourceGroupsTaggingAPIAPI
}

type DatasourceInfo struct {
	Profile       string
	Region        string
	AuthType      string
	AssumeRoleArn string
	Namespace     string

	AccessKey string
	SecretKey string
}

func NewCloudWatchExecutor(dsInfo *models.DataSource) (tsdb.TsdbQueryEndpoint, error) {
	return &CloudWatchExecutor{}, nil
}

var (
	plog               log.Logger
	standardStatistics map[string]bool
	aliasFormat        *regexp.Regexp
)

func init() {
	plog = log.New("tsdb.cloudwatch")
	tsdb.RegisterTsdbQueryEndpoint("cloudwatch", NewCloudWatchExecutor)
	standardStatistics = map[string]bool{
		"Average":     true,
		"Maximum":     true,
		"Minimum":     true,
		"Sum":         true,
		"SampleCount": true,
	}
	aliasFormat = regexp.MustCompile(`\{\{\s*(.+?)\s*\}\}`)
}

func (e *CloudWatchExecutor) Query(ctx context.Context, dsInfo *models.DataSource, queryContext *tsdb.TsdbQuery) (*tsdb.Response, error) {
	var result *tsdb.Response
	e.DataSource = dsInfo
	queryType := queryContext.Queries[0].Model.Get("type").MustString("")
	var err error

	switch queryType {
	case "metricFindQuery":
		result, err = e.executeMetricFindQuery(ctx, queryContext)
	case "annotationQuery":
		result, err = e.executeAnnotationQuery(ctx, queryContext)
	case "timeSeriesQuery":
		fallthrough
	default:
		result, err = e.executeTimeSeriesQuery(ctx, queryContext)
	}

	return result, err
}

func (e *CloudWatchExecutor) executeTimeSeriesQuery(ctx context.Context, queryContext *tsdb.TsdbQuery) (*tsdb.Response, error) {
	results := &tsdb.Response{
		Results: make(map[string]*tsdb.QueryResult),
	}
	resultChan := make(chan *tsdb.QueryResult, len(queryContext.Queries))

	eg, ectx := errgroup.WithContext(ctx)

	getMetricDataQueries := make(map[string]map[string]*CloudWatchQuery)
	for i, model := range queryContext.Queries {
		queryType := model.Model.Get("type").MustString()
		if queryType != "timeSeriesQuery" && queryType != "" {
			continue
		}

		RefId := queryContext.Queries[i].RefId
		query, err := parseQuery(queryContext.Queries[i].Model)
		if err != nil {
			results.Results[RefId] = &tsdb.QueryResult{
				Error: err,
			}
			return results, nil
		}
		query.RefId = RefId

		if query.Id != "" {
			if _, ok := getMetricDataQueries[query.Region]; !ok {
				getMetricDataQueries[query.Region] = make(map[string]*CloudWatchQuery)
			}
			getMetricDataQueries[query.Region][query.Id] = query
			continue
		}

		if query.Id == "" && query.Expression != "" {
			results.Results[query.RefId] = &tsdb.QueryResult{
				Error: fmt.Errorf("Invalid query: id should be set if using expression"),
			}
			return results, nil
		}

		eg.Go(func() error {
			defer func() {
				if err := recover(); err != nil {
					plog.Error("Execute Query Panic", "error", err, "stack", log.Stack(1))
					if theErr, ok := err.(error); ok {
						resultChan <- &tsdb.QueryResult{
							RefId: query.RefId,
							Error: theErr,
						}
					}
				}
			}()

			queryRes, err := e.executeQuery(ectx, query, queryContext)
			if ae, ok := err.(awserr.Error); ok && ae.Code() == "500" {
				return err
			}
			if err != nil {
				resultChan <- &tsdb.QueryResult{
					RefId: query.RefId,
					Error: err,
				}
				return nil
			}
			resultChan <- queryRes
			return nil
		})
	}

	if len(getMetricDataQueries) > 0 {
		for region, getMetricDataQuery := range getMetricDataQueries {
			q := getMetricDataQuery
			eg.Go(func() error {
				defer func() {
					if err := recover(); err != nil {
						plog.Error("Execute Get Metric Data Query Panic", "error", err, "stack", log.Stack(1))
						if theErr, ok := err.(error); ok {
							resultChan <- &tsdb.QueryResult{
								Error: theErr,
							}
						}
					}
				}()

				queryResponses, err := e.executeGetMetricDataQuery(ectx, region, q, queryContext)
				if ae, ok := err.(awserr.Error); ok && ae.Code() == "500" {
					return err
				}
				for _, queryRes := range queryResponses {
					if err != nil {
						queryRes.Error = err
					}
					resultChan <- queryRes
				}
				return nil
			})
		}
	}

	if err := eg.Wait(); err != nil {
		return nil, err
	}
	close(resultChan)
	for result := range resultChan {
		results.Results[result.RefId] = result
	}

	return results, nil
}

<<<<<<< HEAD
func (e *CloudWatchExecutor) executeQuery(ctx context.Context, query *CloudWatchQuery, queryContext *tsdb.TsdbQuery) (*tsdb.QueryResult, error) {
	client, err := e.getClient(query.Region)
	if err != nil {
		return nil, err
	}

	startTime, err := queryContext.TimeRange.ParseFrom()
	if err != nil {
		return nil, err
	}

	endTime, err := queryContext.TimeRange.ParseTo()
	if err != nil {
		return nil, err
	}

	if !startTime.Before(endTime) {
		return nil, fmt.Errorf("Invalid time range: Start time must be before end time")
	}

	params := &cloudwatch.GetMetricStatisticsInput{
		Namespace:  aws.String(query.Namespace),
		MetricName: aws.String(query.MetricName),
		Dimensions: query.Dimensions,
		Period:     aws.Int64(int64(query.Period)),
	}
	if len(query.Statistics) > 0 {
		params.Statistics = query.Statistics
	}
	if len(query.ExtendedStatistics) > 0 {
		params.ExtendedStatistics = query.ExtendedStatistics
	}

	// 1 minutes resolution metrics is stored for 15 days, 15 * 24 * 60 = 21600
	if query.HighResolution && (((endTime.Unix() - startTime.Unix()) / int64(query.Period)) > 21600) {
		return nil, errors.New("too long query period")
	}
	var resp *cloudwatch.GetMetricStatisticsOutput
	for startTime.Before(endTime) {
		params.StartTime = aws.Time(startTime)
		if query.HighResolution {
			startTime = startTime.Add(time.Duration(1440*query.Period) * time.Second)
		} else {
			startTime = endTime
		}
		params.EndTime = aws.Time(startTime)

		if setting.Env == setting.DEV {
			plog.Debug("CloudWatch query", "raw query", params)
		}

		partResp, err := client.GetMetricStatisticsWithContext(ctx, params, request.WithResponseReadTimeout(10*time.Second))
		if err != nil {
			return nil, err
		}
		if resp != nil {
			resp.Datapoints = append(resp.Datapoints, partResp.Datapoints...)
		} else {
			resp = partResp

		}
		metrics.M_Aws_CloudWatch_GetMetricStatistics.Inc()
	}

	queryRes, err := parseResponse(resp, query)
	if err != nil {
		return nil, err
	}

	return queryRes, nil
}

func (e *CloudWatchExecutor) executeGetMetricDataQuery(ctx context.Context, region string, queries map[string]*CloudWatchQuery, queryContext *tsdb.TsdbQuery) ([]*tsdb.QueryResult, error) {
	queryResponses := make([]*tsdb.QueryResult, 0)

	// validate query
	for _, query := range queries {
		if !(len(query.Statistics) == 1 && len(query.ExtendedStatistics) == 0) &&
			!(len(query.Statistics) == 0 && len(query.ExtendedStatistics) == 1) {
			return queryResponses, errors.New("Statistics count should be 1")
		}
	}

	client, err := e.getClient(region)
	if err != nil {
		return queryResponses, err
	}

	startTime, err := queryContext.TimeRange.ParseFrom()
	if err != nil {
		return queryResponses, err
	}

	endTime, err := queryContext.TimeRange.ParseTo()
	if err != nil {
		return queryResponses, err
	}

	params := &cloudwatch.GetMetricDataInput{
		StartTime: aws.Time(startTime),
		EndTime:   aws.Time(endTime),
		ScanBy:    aws.String("TimestampAscending"),
	}
	for _, query := range queries {
		// 1 minutes resolution metrics is stored for 15 days, 15 * 24 * 60 = 21600
		if query.HighResolution && (((endTime.Unix() - startTime.Unix()) / int64(query.Period)) > 21600) {
			return queryResponses, errors.New("too long query period")
		}

		mdq := &cloudwatch.MetricDataQuery{
			Id:         aws.String(query.Id),
			ReturnData: aws.Bool(query.ReturnData),
		}
		if query.Expression != "" {
			mdq.Expression = aws.String(query.Expression)
		} else {
			mdq.MetricStat = &cloudwatch.MetricStat{
				Metric: &cloudwatch.Metric{
					Namespace:  aws.String(query.Namespace),
					MetricName: aws.String(query.MetricName),
				},
				Period: aws.Int64(int64(query.Period)),
			}
			for _, d := range query.Dimensions {
				mdq.MetricStat.Metric.Dimensions = append(mdq.MetricStat.Metric.Dimensions,
					&cloudwatch.Dimension{
						Name:  d.Name,
						Value: d.Value,
					})
			}
			if len(query.Statistics) == 1 {
				mdq.MetricStat.Stat = query.Statistics[0]
			} else {
				mdq.MetricStat.Stat = query.ExtendedStatistics[0]
			}
		}
		params.MetricDataQueries = append(params.MetricDataQueries, mdq)
	}

	nextToken := ""
	mdr := make(map[string]*cloudwatch.MetricDataResult)
	for {
		if nextToken != "" {
			params.NextToken = aws.String(nextToken)
		}
		resp, err := client.GetMetricDataWithContext(ctx, params)
		if err != nil {
			return queryResponses, err
		}
		metrics.M_Aws_CloudWatch_GetMetricData.Add(float64(len(params.MetricDataQueries)))

		for _, r := range resp.MetricDataResults {
			if _, ok := mdr[*r.Id]; !ok {
				mdr[*r.Id] = r
			} else {
				mdr[*r.Id].Timestamps = append(mdr[*r.Id].Timestamps, r.Timestamps...)
				mdr[*r.Id].Values = append(mdr[*r.Id].Values, r.Values...)
			}
		}

		if resp.NextToken == nil || *resp.NextToken == "" {
			break
		}
		nextToken = *resp.NextToken
	}

	for i, r := range mdr {
		if *r.StatusCode != "Complete" {
			return queryResponses, fmt.Errorf("Part of query is failed: %s", *r.StatusCode)
		}

		queryRes := tsdb.NewQueryResult()
		queryRes.RefId = queries[i].RefId
		query := queries[*r.Id]

		series := tsdb.TimeSeries{
			Tags:   map[string]string{},
			Points: make([]tsdb.TimePoint, 0),
		}
		for _, d := range query.Dimensions {
			series.Tags[*d.Name] = *d.Value
		}
		s := ""
		if len(query.Statistics) == 1 {
			s = *query.Statistics[0]
		} else {
			s = *query.ExtendedStatistics[0]
		}
		series.Name = formatAlias(query, s, series.Tags)

		for j, t := range r.Timestamps {
			expectedTimestamp := r.Timestamps[j].Add(time.Duration(query.Period) * time.Second)
			if j > 0 && expectedTimestamp.Before(*t) {
				series.Points = append(series.Points, tsdb.NewTimePoint(null.FloatFromPtr(nil), float64(expectedTimestamp.Unix()*1000)))
			}
			series.Points = append(series.Points, tsdb.NewTimePoint(null.FloatFrom(*r.Values[j]), float64((*t).Unix())*1000))
		}

		queryRes.Series = append(queryRes.Series, &series)
		queryRes.Meta = simplejson.New()
		queryResponses = append(queryResponses, queryRes)
	}

	return queryResponses, nil
}

func parseDimensions(model *simplejson.Json) ([]*cloudwatch.Dimension, error) {
	var result []*cloudwatch.Dimension

	for k, v := range model.Get("dimensions").MustMap() {
		kk := k
		if vv, ok := v.(string); ok {
			result = append(result, &cloudwatch.Dimension{
				Name:  &kk,
				Value: &vv,
			})
		} else {
			return nil, errors.New("failed to parse")
		}
	}

	sort.Slice(result, func(i, j int) bool {
		return *result[i].Name < *result[j].Name
	})
	return result, nil
}

func parseStatistics(model *simplejson.Json) ([]string, []string, error) {
	var statistics []string
	var extendedStatistics []string

	for _, s := range model.Get("statistics").MustArray() {
		if ss, ok := s.(string); ok {
			if _, isStandard := standardStatistics[ss]; isStandard {
				statistics = append(statistics, ss)
			} else {
				extendedStatistics = append(extendedStatistics, ss)
			}
		} else {
			return nil, nil, errors.New("failed to parse")
		}
	}

	return statistics, extendedStatistics, nil
}

func parseQuery(model *simplejson.Json) (*CloudWatchQuery, error) {
	region, err := model.Get("region").String()
	if err != nil {
		return nil, err
	}

	namespace, err := model.Get("namespace").String()
	if err != nil {
		return nil, err
	}

	metricName, err := model.Get("metricName").String()
	if err != nil {
		return nil, err
	}

	id := model.Get("id").MustString("")
	expression := model.Get("expression").MustString("")

	dimensions, err := parseDimensions(model)
	if err != nil {
		return nil, err
	}

	statistics, extendedStatistics, err := parseStatistics(model)
	if err != nil {
		return nil, err
	}

	p := model.Get("period").MustString("")
	if p == "" {
		if namespace == "AWS/EC2" {
			p = "300"
=======
func formatAlias(query *CloudWatchQuery, stat string, dimensions map[string]string, label string) string {
	region := query.Region
	namespace := query.Namespace
	metricName := query.MetricName
	period := strconv.Itoa(query.Period)
	if len(query.Id) > 0 && len(query.Expression) > 0 {
		if strings.Index(query.Expression, "SEARCH(") == 0 {
			pIndex := strings.LastIndex(query.Expression, ",")
			period = strings.Trim(query.Expression[pIndex+1:], " )")
			sIndex := strings.LastIndex(query.Expression[:pIndex], ",")
			stat = strings.Trim(query.Expression[sIndex+1:pIndex], " '")
		} else if len(query.Alias) > 0 {
			// expand by Alias
>>>>>>> 9e40b07f
		} else {
			return query.Id
		}
	}

	data := map[string]string{}
	data["region"] = region
	data["namespace"] = namespace
	data["metric"] = metricName
	data["stat"] = stat
	data["period"] = period
	if len(label) != 0 {
		data["label"] = label
	}
	for k, v := range dimensions {
		data[k] = v
	}

	result := aliasFormat.ReplaceAllFunc([]byte(query.Alias), func(in []byte) []byte {
		labelName := strings.Replace(string(in), "{{", "", 1)
		labelName = strings.Replace(labelName, "}}", "", 1)
		labelName = strings.TrimSpace(labelName)
		if val, exists := data[labelName]; exists {
			return []byte(val)
		}

		return in
	})

	if string(result) == "" {
		return metricName + "_" + stat
	}

	return string(result)
}<|MERGE_RESOLUTION|>--- conflicted
+++ resolved
@@ -186,287 +186,6 @@
 	return results, nil
 }
 
-<<<<<<< HEAD
-func (e *CloudWatchExecutor) executeQuery(ctx context.Context, query *CloudWatchQuery, queryContext *tsdb.TsdbQuery) (*tsdb.QueryResult, error) {
-	client, err := e.getClient(query.Region)
-	if err != nil {
-		return nil, err
-	}
-
-	startTime, err := queryContext.TimeRange.ParseFrom()
-	if err != nil {
-		return nil, err
-	}
-
-	endTime, err := queryContext.TimeRange.ParseTo()
-	if err != nil {
-		return nil, err
-	}
-
-	if !startTime.Before(endTime) {
-		return nil, fmt.Errorf("Invalid time range: Start time must be before end time")
-	}
-
-	params := &cloudwatch.GetMetricStatisticsInput{
-		Namespace:  aws.String(query.Namespace),
-		MetricName: aws.String(query.MetricName),
-		Dimensions: query.Dimensions,
-		Period:     aws.Int64(int64(query.Period)),
-	}
-	if len(query.Statistics) > 0 {
-		params.Statistics = query.Statistics
-	}
-	if len(query.ExtendedStatistics) > 0 {
-		params.ExtendedStatistics = query.ExtendedStatistics
-	}
-
-	// 1 minutes resolution metrics is stored for 15 days, 15 * 24 * 60 = 21600
-	if query.HighResolution && (((endTime.Unix() - startTime.Unix()) / int64(query.Period)) > 21600) {
-		return nil, errors.New("too long query period")
-	}
-	var resp *cloudwatch.GetMetricStatisticsOutput
-	for startTime.Before(endTime) {
-		params.StartTime = aws.Time(startTime)
-		if query.HighResolution {
-			startTime = startTime.Add(time.Duration(1440*query.Period) * time.Second)
-		} else {
-			startTime = endTime
-		}
-		params.EndTime = aws.Time(startTime)
-
-		if setting.Env == setting.DEV {
-			plog.Debug("CloudWatch query", "raw query", params)
-		}
-
-		partResp, err := client.GetMetricStatisticsWithContext(ctx, params, request.WithResponseReadTimeout(10*time.Second))
-		if err != nil {
-			return nil, err
-		}
-		if resp != nil {
-			resp.Datapoints = append(resp.Datapoints, partResp.Datapoints...)
-		} else {
-			resp = partResp
-
-		}
-		metrics.M_Aws_CloudWatch_GetMetricStatistics.Inc()
-	}
-
-	queryRes, err := parseResponse(resp, query)
-	if err != nil {
-		return nil, err
-	}
-
-	return queryRes, nil
-}
-
-func (e *CloudWatchExecutor) executeGetMetricDataQuery(ctx context.Context, region string, queries map[string]*CloudWatchQuery, queryContext *tsdb.TsdbQuery) ([]*tsdb.QueryResult, error) {
-	queryResponses := make([]*tsdb.QueryResult, 0)
-
-	// validate query
-	for _, query := range queries {
-		if !(len(query.Statistics) == 1 && len(query.ExtendedStatistics) == 0) &&
-			!(len(query.Statistics) == 0 && len(query.ExtendedStatistics) == 1) {
-			return queryResponses, errors.New("Statistics count should be 1")
-		}
-	}
-
-	client, err := e.getClient(region)
-	if err != nil {
-		return queryResponses, err
-	}
-
-	startTime, err := queryContext.TimeRange.ParseFrom()
-	if err != nil {
-		return queryResponses, err
-	}
-
-	endTime, err := queryContext.TimeRange.ParseTo()
-	if err != nil {
-		return queryResponses, err
-	}
-
-	params := &cloudwatch.GetMetricDataInput{
-		StartTime: aws.Time(startTime),
-		EndTime:   aws.Time(endTime),
-		ScanBy:    aws.String("TimestampAscending"),
-	}
-	for _, query := range queries {
-		// 1 minutes resolution metrics is stored for 15 days, 15 * 24 * 60 = 21600
-		if query.HighResolution && (((endTime.Unix() - startTime.Unix()) / int64(query.Period)) > 21600) {
-			return queryResponses, errors.New("too long query period")
-		}
-
-		mdq := &cloudwatch.MetricDataQuery{
-			Id:         aws.String(query.Id),
-			ReturnData: aws.Bool(query.ReturnData),
-		}
-		if query.Expression != "" {
-			mdq.Expression = aws.String(query.Expression)
-		} else {
-			mdq.MetricStat = &cloudwatch.MetricStat{
-				Metric: &cloudwatch.Metric{
-					Namespace:  aws.String(query.Namespace),
-					MetricName: aws.String(query.MetricName),
-				},
-				Period: aws.Int64(int64(query.Period)),
-			}
-			for _, d := range query.Dimensions {
-				mdq.MetricStat.Metric.Dimensions = append(mdq.MetricStat.Metric.Dimensions,
-					&cloudwatch.Dimension{
-						Name:  d.Name,
-						Value: d.Value,
-					})
-			}
-			if len(query.Statistics) == 1 {
-				mdq.MetricStat.Stat = query.Statistics[0]
-			} else {
-				mdq.MetricStat.Stat = query.ExtendedStatistics[0]
-			}
-		}
-		params.MetricDataQueries = append(params.MetricDataQueries, mdq)
-	}
-
-	nextToken := ""
-	mdr := make(map[string]*cloudwatch.MetricDataResult)
-	for {
-		if nextToken != "" {
-			params.NextToken = aws.String(nextToken)
-		}
-		resp, err := client.GetMetricDataWithContext(ctx, params)
-		if err != nil {
-			return queryResponses, err
-		}
-		metrics.M_Aws_CloudWatch_GetMetricData.Add(float64(len(params.MetricDataQueries)))
-
-		for _, r := range resp.MetricDataResults {
-			if _, ok := mdr[*r.Id]; !ok {
-				mdr[*r.Id] = r
-			} else {
-				mdr[*r.Id].Timestamps = append(mdr[*r.Id].Timestamps, r.Timestamps...)
-				mdr[*r.Id].Values = append(mdr[*r.Id].Values, r.Values...)
-			}
-		}
-
-		if resp.NextToken == nil || *resp.NextToken == "" {
-			break
-		}
-		nextToken = *resp.NextToken
-	}
-
-	for i, r := range mdr {
-		if *r.StatusCode != "Complete" {
-			return queryResponses, fmt.Errorf("Part of query is failed: %s", *r.StatusCode)
-		}
-
-		queryRes := tsdb.NewQueryResult()
-		queryRes.RefId = queries[i].RefId
-		query := queries[*r.Id]
-
-		series := tsdb.TimeSeries{
-			Tags:   map[string]string{},
-			Points: make([]tsdb.TimePoint, 0),
-		}
-		for _, d := range query.Dimensions {
-			series.Tags[*d.Name] = *d.Value
-		}
-		s := ""
-		if len(query.Statistics) == 1 {
-			s = *query.Statistics[0]
-		} else {
-			s = *query.ExtendedStatistics[0]
-		}
-		series.Name = formatAlias(query, s, series.Tags)
-
-		for j, t := range r.Timestamps {
-			expectedTimestamp := r.Timestamps[j].Add(time.Duration(query.Period) * time.Second)
-			if j > 0 && expectedTimestamp.Before(*t) {
-				series.Points = append(series.Points, tsdb.NewTimePoint(null.FloatFromPtr(nil), float64(expectedTimestamp.Unix()*1000)))
-			}
-			series.Points = append(series.Points, tsdb.NewTimePoint(null.FloatFrom(*r.Values[j]), float64((*t).Unix())*1000))
-		}
-
-		queryRes.Series = append(queryRes.Series, &series)
-		queryRes.Meta = simplejson.New()
-		queryResponses = append(queryResponses, queryRes)
-	}
-
-	return queryResponses, nil
-}
-
-func parseDimensions(model *simplejson.Json) ([]*cloudwatch.Dimension, error) {
-	var result []*cloudwatch.Dimension
-
-	for k, v := range model.Get("dimensions").MustMap() {
-		kk := k
-		if vv, ok := v.(string); ok {
-			result = append(result, &cloudwatch.Dimension{
-				Name:  &kk,
-				Value: &vv,
-			})
-		} else {
-			return nil, errors.New("failed to parse")
-		}
-	}
-
-	sort.Slice(result, func(i, j int) bool {
-		return *result[i].Name < *result[j].Name
-	})
-	return result, nil
-}
-
-func parseStatistics(model *simplejson.Json) ([]string, []string, error) {
-	var statistics []string
-	var extendedStatistics []string
-
-	for _, s := range model.Get("statistics").MustArray() {
-		if ss, ok := s.(string); ok {
-			if _, isStandard := standardStatistics[ss]; isStandard {
-				statistics = append(statistics, ss)
-			} else {
-				extendedStatistics = append(extendedStatistics, ss)
-			}
-		} else {
-			return nil, nil, errors.New("failed to parse")
-		}
-	}
-
-	return statistics, extendedStatistics, nil
-}
-
-func parseQuery(model *simplejson.Json) (*CloudWatchQuery, error) {
-	region, err := model.Get("region").String()
-	if err != nil {
-		return nil, err
-	}
-
-	namespace, err := model.Get("namespace").String()
-	if err != nil {
-		return nil, err
-	}
-
-	metricName, err := model.Get("metricName").String()
-	if err != nil {
-		return nil, err
-	}
-
-	id := model.Get("id").MustString("")
-	expression := model.Get("expression").MustString("")
-
-	dimensions, err := parseDimensions(model)
-	if err != nil {
-		return nil, err
-	}
-
-	statistics, extendedStatistics, err := parseStatistics(model)
-	if err != nil {
-		return nil, err
-	}
-
-	p := model.Get("period").MustString("")
-	if p == "" {
-		if namespace == "AWS/EC2" {
-			p = "300"
-=======
 func formatAlias(query *CloudWatchQuery, stat string, dimensions map[string]string, label string) string {
 	region := query.Region
 	namespace := query.Namespace
@@ -480,7 +199,6 @@
 			stat = strings.Trim(query.Expression[sIndex+1:pIndex], " '")
 		} else if len(query.Alias) > 0 {
 			// expand by Alias
->>>>>>> 9e40b07f
 		} else {
 			return query.Id
 		}
