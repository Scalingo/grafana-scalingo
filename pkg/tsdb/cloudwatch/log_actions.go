package cloudwatch

import (
	"context"
	"encoding/json"
	"errors"
	"fmt"
	"math"
	"sort"
	"strings"

	"github.com/aws/aws-sdk-go/aws"
	"github.com/aws/aws-sdk-go/aws/awserr"
	"github.com/aws/aws-sdk-go/service/cloudwatchlogs"
	"github.com/aws/aws-sdk-go/service/cloudwatchlogs/cloudwatchlogsiface"
	"github.com/grafana/grafana-plugin-sdk-go/backend"
	"github.com/grafana/grafana-plugin-sdk-go/data"
	"golang.org/x/sync/errgroup"

	"github.com/grafana/grafana/pkg/infra/log"
<<<<<<< HEAD
	"github.com/grafana/grafana/pkg/services/featuremgmt"
=======
	"github.com/grafana/grafana/pkg/tsdb/cloudwatch/models"
>>>>>>> ac7f9d45
)

const (
	limitExceededException      = "LimitExceededException"
	defaultEventLimit           = int64(10)
	defaultLogGroupLimit        = int64(50)
	logIdentifierInternal       = "__log__grafana_internal__"
	logStreamIdentifierInternal = "__logstream__grafana_internal__"
)

type AWSError struct {
	Code    string
	Message string
	Payload map[string]string
}

<<<<<<< HEAD
type LogQueryJson struct {
	LogType            string `json:"type"`
	SubType            string
	Limit              *int64
	Time               int64
	StartTime          *int64
	EndTime            *int64
	LogGroupName       string
	LogGroupNames      []string
	LogGroups          []suggestData
	LogGroupNamePrefix string
	LogStreamName      string
	StartFromHead      bool
	Region             string
	QueryString        string
	QueryId            string
	StatsGroups        []string
	Subtype            string
	Expression         string
}

=======
>>>>>>> ac7f9d45
func (e *AWSError) Error() string {
	return fmt.Sprintf("%s: %s", e.Code, e.Message)
}

func (e *cloudWatchExecutor) executeLogActions(ctx context.Context, logger log.Logger, req *backend.QueryDataRequest) (*backend.QueryDataResponse, error) {
	resp := backend.NewQueryDataResponse()

	resultChan := make(chan backend.Responses, len(req.Queries))
	eg, ectx := errgroup.WithContext(ctx)

	for _, query := range req.Queries {
		var logsQuery models.LogsQuery
		err := json.Unmarshal(query.JSON, &logsQuery)
		if err != nil {
			return nil, err
		}

		query := query
		eg.Go(func() error {
			dataframe, err := e.executeLogAction(ectx, logger, logsQuery, query, req.PluginContext)
			if err != nil {
				var AWSError *AWSError
				if errors.As(err, &AWSError) {
					resultChan <- backend.Responses{
						query.RefID: backend.DataResponse{Frames: data.Frames{}, Error: AWSError},
					}
					return nil
				}
				return err
			}

			groupedFrames, err := groupResponseFrame(dataframe, logsQuery.StatsGroups)
			if err != nil {
				return err
			}
			resultChan <- backend.Responses{
				query.RefID: backend.DataResponse{Frames: groupedFrames},
			}
			return nil
		})
	}
	if err := eg.Wait(); err != nil {
		return nil, err
	}

	close(resultChan)

	for result := range resultChan {
		for refID, response := range result {
			respD := resp.Responses[refID]
			respD.Frames = response.Frames
			respD.Error = response.Error
			resp.Responses[refID] = respD
		}
	}

	return resp, nil
}

func (e *cloudWatchExecutor) executeLogAction(ctx context.Context, logger log.Logger, logsQuery models.LogsQuery, query backend.DataQuery, pluginCtx backend.PluginContext) (*data.Frame, error) {
	instance, err := e.getInstance(pluginCtx)
	if err != nil {
		return nil, err
	}

	region := instance.Settings.Region
	if logsQuery.Region != "" {
		region = logsQuery.Region
	}

	logsClient, err := e.getCWLogsClient(pluginCtx, region)
	if err != nil {
		return nil, err
	}

	var data *data.Frame = nil
	switch logsQuery.SubType {
	case "StartQuery":
		data, err = e.handleStartQuery(ctx, logger, logsClient, logsQuery, query.TimeRange, query.RefID)
	case "StopQuery":
		data, err = e.handleStopQuery(ctx, logsClient, logsQuery)
	case "GetQueryResults":
		data, err = e.handleGetQueryResults(ctx, logsClient, logsQuery, query.RefID)
	case "GetLogEvents":
		data, err = e.handleGetLogEvents(ctx, logsClient, logsQuery)
	}
	if err != nil {
		return nil, fmt.Errorf("failed to execute log action with subtype: %s: %w", logsQuery.SubType, err)
	}

	return data, nil
}

func (e *cloudWatchExecutor) handleGetLogEvents(ctx context.Context, logsClient cloudwatchlogsiface.CloudWatchLogsAPI,
	logsQuery models.LogsQuery) (*data.Frame, error) {
	limit := defaultEventLimit
	if logsQuery.Limit != nil && *logsQuery.Limit > 0 {
		limit = *logsQuery.Limit
	}

	queryRequest := &cloudwatchlogs.GetLogEventsInput{
		Limit:         aws.Int64(limit),
		StartFromHead: aws.Bool(logsQuery.StartFromHead),
	}

	if logsQuery.LogGroupName == "" {
		return nil, fmt.Errorf("Error: Parameter 'logGroupName' is required")
	}
	queryRequest.SetLogGroupName(logsQuery.LogGroupName)

	if logsQuery.LogStreamName == "" {
		return nil, fmt.Errorf("Error: Parameter 'logStreamName' is required")
	}
	queryRequest.SetLogStreamName(logsQuery.LogStreamName)

	if logsQuery.StartTime != nil && *logsQuery.StartTime != 0 {
		queryRequest.SetStartTime(*logsQuery.StartTime)
	}

	if logsQuery.EndTime != nil && *logsQuery.EndTime != 0 {
		queryRequest.SetEndTime(*logsQuery.EndTime)
	}

	logEvents, err := logsClient.GetLogEventsWithContext(ctx, queryRequest)
	if err != nil {
		return nil, err
	}

	messages := make([]*string, 0)
	timestamps := make([]*int64, 0)

	sort.Slice(logEvents.Events, func(i, j int) bool {
		return *(logEvents.Events[i].Timestamp) > *(logEvents.Events[j].Timestamp)
	})

	for _, event := range logEvents.Events {
		messages = append(messages, event.Message)
		timestamps = append(timestamps, event.Timestamp)
	}

	timestampField := data.NewField("ts", nil, timestamps)
	timestampField.SetConfig(&data.FieldConfig{DisplayName: "Time"})

	messageField := data.NewField("line", nil, messages)

	return data.NewFrame("logEvents", timestampField, messageField), nil
}

func (e *cloudWatchExecutor) executeStartQuery(ctx context.Context, logsClient cloudwatchlogsiface.CloudWatchLogsAPI,
	logsQuery models.LogsQuery, timeRange backend.TimeRange) (*cloudwatchlogs.StartQueryOutput, error) {
	startTime := timeRange.From
	endTime := timeRange.To

	if !startTime.Before(endTime) {
		return nil, fmt.Errorf("invalid time range: start time must be before end time")
	}

	// The fields @log and @logStream are always included in the results of a user's query
	// so that a row's context can be retrieved later if necessary.
	// The usage of ltrim around the @log/@logStream fields is a necessary workaround, as without it,
	// CloudWatch wouldn't consider a query using a non-alised @log/@logStream valid.
	modifiedQueryString := "fields @timestamp,ltrim(@log) as " + logIdentifierInternal + ",ltrim(@logStream) as " +
		logStreamIdentifierInternal + "|" + logsQuery.QueryString

	startQueryInput := &cloudwatchlogs.StartQueryInput{
		StartTime: aws.Int64(startTime.Unix()),
		// Usually grafana time range allows only second precision, but you can create ranges with milliseconds
		// for example when going from trace to logs for that trace and trace length is sub second. In that case
		// StartTime is effectively floored while here EndTime is ceiled and so we should get the logs user wants
		// and also a little bit more but as CW logs accept only seconds as integers there is not much to do about
		// that.
		EndTime:     aws.Int64(int64(math.Ceil(float64(endTime.UnixNano()) / 1e9))),
		QueryString: aws.String(modifiedQueryString),
	}

<<<<<<< HEAD
	if e.features.IsEnabled(featuremgmt.FlagCloudWatchCrossAccountQuerying) {
		if parameters.LogGroups != nil && len(parameters.LogGroups) > 0 {
			var logGroupIdentifiers []string
			for _, lg := range parameters.LogGroups {
				arn := lg.Value
				// due to a bug in the startQuery api, we remove * from the arn, otherwise it throws an error
				logGroupIdentifiers = append(logGroupIdentifiers, strings.TrimSuffix(arn, "*"))
			}
			startQueryInput.LogGroupIdentifiers = aws.StringSlice(logGroupIdentifiers)
		}
	}

	if startQueryInput.LogGroupIdentifiers == nil {
		startQueryInput.LogGroupNames = aws.StringSlice(parameters.LogGroupNames)
=======
	if logsQuery.LogGroups != nil && len(logsQuery.LogGroups) > 0 {
		var logGroupIdentifiers []string
		for _, lg := range logsQuery.LogGroups {
			arn := lg.ARN
			// due to a bug in the startQuery api, we remove * from the arn, otherwise it throws an error
			logGroupIdentifiers = append(logGroupIdentifiers, strings.TrimSuffix(arn, "*"))
		}
		startQueryInput.LogGroupIdentifiers = aws.StringSlice(logGroupIdentifiers)
	} else {
		// even though log group names are being phased out, we still need to support them for backwards compatibility and alert queries
		startQueryInput.LogGroupNames = aws.StringSlice(logsQuery.LogGroupNames)
>>>>>>> ac7f9d45
	}

	if logsQuery.Limit != nil {
		startQueryInput.Limit = aws.Int64(*logsQuery.Limit)
	}

	logger.Debug("calling startquery with context with input", "input", startQueryInput)
	return logsClient.StartQueryWithContext(ctx, startQueryInput)
}

func (e *cloudWatchExecutor) handleStartQuery(ctx context.Context, logger log.Logger, logsClient cloudwatchlogsiface.CloudWatchLogsAPI,
	logsQuery models.LogsQuery, timeRange backend.TimeRange, refID string) (*data.Frame, error) {
	startQueryResponse, err := e.executeStartQuery(ctx, logsClient, logsQuery, timeRange)
	if err != nil {
		var awsErr awserr.Error
		if errors.As(err, &awsErr) && awsErr.Code() == "LimitExceededException" {
			logger.Debug("executeStartQuery limit exceeded", "err", awsErr)
			return nil, &AWSError{Code: limitExceededException, Message: err.Error()}
		}
		return nil, err
	}

	dataFrame := data.NewFrame(refID, data.NewField("queryId", nil, []string{*startQueryResponse.QueryId}))
	dataFrame.RefID = refID

	region := "default"
	if logsQuery.Region != "" {
		region = logsQuery.Region
	}

	dataFrame.Meta = &data.FrameMeta{
		Custom: map[string]interface{}{
			"Region": region,
		},
	}

	return dataFrame, nil
}

func (e *cloudWatchExecutor) executeStopQuery(ctx context.Context, logsClient cloudwatchlogsiface.CloudWatchLogsAPI,
	logsQuery models.LogsQuery) (*cloudwatchlogs.StopQueryOutput, error) {
	queryInput := &cloudwatchlogs.StopQueryInput{
		QueryId: aws.String(logsQuery.QueryId),
	}

	response, err := logsClient.StopQueryWithContext(ctx, queryInput)
	if err != nil {
		// If the query has already stopped by the time CloudWatch receives the stop query request,
		// an "InvalidParameterException" error is returned. For our purposes though the query has been
		// stopped, so we ignore the error.
		var awsErr awserr.Error
		if errors.As(err, &awsErr) && awsErr.Code() == "InvalidParameterException" {
			response = &cloudwatchlogs.StopQueryOutput{Success: aws.Bool(false)}
			err = nil
		}
	}

	return response, err
}

func (e *cloudWatchExecutor) handleStopQuery(ctx context.Context, logsClient cloudwatchlogsiface.CloudWatchLogsAPI,
	logsQuery models.LogsQuery) (*data.Frame, error) {
	response, err := e.executeStopQuery(ctx, logsClient, logsQuery)
	if err != nil {
		return nil, err
	}

	dataFrame := data.NewFrame("StopQueryResponse", data.NewField("success", nil, []bool{*response.Success}))
	return dataFrame, nil
}

func (e *cloudWatchExecutor) executeGetQueryResults(ctx context.Context, logsClient cloudwatchlogsiface.CloudWatchLogsAPI,
	logsQuery models.LogsQuery) (*cloudwatchlogs.GetQueryResultsOutput, error) {
	queryInput := &cloudwatchlogs.GetQueryResultsInput{
		QueryId: aws.String(logsQuery.QueryId),
	}

	return logsClient.GetQueryResultsWithContext(ctx, queryInput)
}

func (e *cloudWatchExecutor) handleGetQueryResults(ctx context.Context, logsClient cloudwatchlogsiface.CloudWatchLogsAPI,
	logsQuery models.LogsQuery, refID string) (*data.Frame, error) {
	getQueryResultsOutput, err := e.executeGetQueryResults(ctx, logsClient, logsQuery)
	if err != nil {
		return nil, err
	}

	dataFrame, err := logsResultsToDataframes(getQueryResultsOutput)
	if err != nil {
		return nil, err
	}

	dataFrame.Name = refID
	dataFrame.RefID = refID

	return dataFrame, nil
}

func groupResponseFrame(frame *data.Frame, statsGroups []string) (data.Frames, error) {
	var dataFrames data.Frames

	// When a query of the form "stats ... by ..." is made, we want to return
	// one series per group defined in the query, but due to the format
	// the query response is in, there does not seem to be a way to tell
	// by the response alone if/how the results should be grouped.
	// Because of this, if the frontend sees that a "stats ... by ..." query is being made
	// the "statsGroups" parameter is sent along with the query to the backend so that we
	// can correctly group the CloudWatch logs response.
	// Check if we have time field though as it makes sense to split only for time series.
	if hasTimeField(frame) {
		if len(statsGroups) > 0 && len(frame.Fields) > 0 {
			groupedFrames, err := groupResults(frame, statsGroups)
			if err != nil {
				return nil, err
			}

			dataFrames = groupedFrames
		} else {
			setPreferredVisType(frame, "logs")
			dataFrames = data.Frames{frame}
		}
	} else {
		dataFrames = data.Frames{frame}
	}
	return dataFrames, nil
}

func setPreferredVisType(frame *data.Frame, visType data.VisType) {
	if frame.Meta != nil {
		frame.Meta.PreferredVisualization = visType
	} else {
		frame.Meta = &data.FrameMeta{
			PreferredVisualization: visType,
		}
	}
}

func hasTimeField(frame *data.Frame) bool {
	for _, field := range frame.Fields {
		if field.Type() == data.FieldTypeNullableTime {
			return true
		}
	}
	return false
}<|MERGE_RESOLUTION|>--- conflicted
+++ resolved
@@ -18,11 +18,7 @@
 	"golang.org/x/sync/errgroup"
 
 	"github.com/grafana/grafana/pkg/infra/log"
-<<<<<<< HEAD
-	"github.com/grafana/grafana/pkg/services/featuremgmt"
-=======
 	"github.com/grafana/grafana/pkg/tsdb/cloudwatch/models"
->>>>>>> ac7f9d45
 )
 
 const (
@@ -39,30 +35,6 @@
 	Payload map[string]string
 }
 
-<<<<<<< HEAD
-type LogQueryJson struct {
-	LogType            string `json:"type"`
-	SubType            string
-	Limit              *int64
-	Time               int64
-	StartTime          *int64
-	EndTime            *int64
-	LogGroupName       string
-	LogGroupNames      []string
-	LogGroups          []suggestData
-	LogGroupNamePrefix string
-	LogStreamName      string
-	StartFromHead      bool
-	Region             string
-	QueryString        string
-	QueryId            string
-	StatsGroups        []string
-	Subtype            string
-	Expression         string
-}
-
-=======
->>>>>>> ac7f9d45
 func (e *AWSError) Error() string {
 	return fmt.Sprintf("%s: %s", e.Code, e.Message)
 }
@@ -238,22 +210,6 @@
 		QueryString: aws.String(modifiedQueryString),
 	}
 
-<<<<<<< HEAD
-	if e.features.IsEnabled(featuremgmt.FlagCloudWatchCrossAccountQuerying) {
-		if parameters.LogGroups != nil && len(parameters.LogGroups) > 0 {
-			var logGroupIdentifiers []string
-			for _, lg := range parameters.LogGroups {
-				arn := lg.Value
-				// due to a bug in the startQuery api, we remove * from the arn, otherwise it throws an error
-				logGroupIdentifiers = append(logGroupIdentifiers, strings.TrimSuffix(arn, "*"))
-			}
-			startQueryInput.LogGroupIdentifiers = aws.StringSlice(logGroupIdentifiers)
-		}
-	}
-
-	if startQueryInput.LogGroupIdentifiers == nil {
-		startQueryInput.LogGroupNames = aws.StringSlice(parameters.LogGroupNames)
-=======
 	if logsQuery.LogGroups != nil && len(logsQuery.LogGroups) > 0 {
 		var logGroupIdentifiers []string
 		for _, lg := range logsQuery.LogGroups {
@@ -265,7 +221,6 @@
 	} else {
 		// even though log group names are being phased out, we still need to support them for backwards compatibility and alert queries
 		startQueryInput.LogGroupNames = aws.StringSlice(logsQuery.LogGroupNames)
->>>>>>> ac7f9d45
 	}
 
 	if logsQuery.Limit != nil {
