--- conflicted
+++ resolved
@@ -15,10 +15,6 @@
 	"github.com/aws/aws-sdk-go/service/cloudwatchlogs/cloudwatchlogsiface"
 	"github.com/grafana/grafana-plugin-sdk-go/backend"
 	"github.com/grafana/grafana-plugin-sdk-go/data"
-<<<<<<< HEAD
-	"github.com/grafana/grafana/pkg/util/errutil"
-=======
->>>>>>> 89b365f8
 	"golang.org/x/sync/errgroup"
 
 	"github.com/grafana/grafana/pkg/infra/log"
@@ -27,13 +23,8 @@
 
 const (
 	limitExceededException = "LimitExceededException"
-<<<<<<< HEAD
-	defaultLimit           = int64(10)
-	logGroupDefaultLimit   = int64(50)
-=======
 	defaultEventLimit      = int64(10)
 	defaultLogGroupLimit   = int64(50)
->>>>>>> 89b365f8
 )
 
 type AWSError struct {
@@ -51,10 +42,7 @@
 	EndTime            *int64
 	LogGroupName       string
 	LogGroupNames      []string
-<<<<<<< HEAD
-=======
 	LogGroups          []suggestData
->>>>>>> 89b365f8
 	LogGroupNamePrefix string
 	LogStreamName      string
 	StartFromHead      bool
@@ -125,22 +113,13 @@
 	return resp, nil
 }
 
-<<<<<<< HEAD
-func (e *cloudWatchExecutor) executeLogAction(ctx context.Context, model LogQueryJson, query backend.DataQuery, pluginCtx backend.PluginContext) (*data.Frame, error) {
-	dsInfo, err := e.getDSInfo(pluginCtx)
-=======
 func (e *cloudWatchExecutor) executeLogAction(ctx context.Context, logger log.Logger, model LogQueryJson, query backend.DataQuery, pluginCtx backend.PluginContext) (*data.Frame, error) {
 	instance, err := e.getInstance(pluginCtx)
->>>>>>> 89b365f8
-	if err != nil {
-		return nil, err
-	}
-
-<<<<<<< HEAD
-	region := dsInfo.region
-=======
+	if err != nil {
+		return nil, err
+	}
+
 	region := instance.Settings.Region
->>>>>>> 89b365f8
 	if model.Region != "" {
 		region = model.Region
 	}
@@ -152,11 +131,6 @@
 
 	var data *data.Frame = nil
 	switch model.SubType {
-<<<<<<< HEAD
-	case "DescribeLogGroups":
-		data, err = e.handleDescribeLogGroups(ctx, logsClient, model)
-=======
->>>>>>> 89b365f8
 	case "GetLogGroupFields":
 		data, err = e.handleGetLogGroupFields(ctx, logsClient, model, query.RefID)
 	case "StartQuery":
@@ -169,11 +143,7 @@
 		data, err = e.handleGetLogEvents(ctx, logsClient, model)
 	}
 	if err != nil {
-<<<<<<< HEAD
-		return nil, errutil.Wrapf(err, "failed to execute log action with subtype: %s", model.SubType)
-=======
 		return nil, fmt.Errorf("failed to execute log action with subtype: %s: %w", model.SubType, err)
->>>>>>> 89b365f8
 	}
 
 	return data, nil
@@ -181,11 +151,7 @@
 
 func (e *cloudWatchExecutor) handleGetLogEvents(ctx context.Context, logsClient cloudwatchlogsiface.CloudWatchLogsAPI,
 	parameters LogQueryJson) (*data.Frame, error) {
-<<<<<<< HEAD
-	limit := defaultLimit
-=======
 	limit := defaultEventLimit
->>>>>>> 89b365f8
 	if parameters.Limit != nil && *parameters.Limit > 0 {
 		limit = *parameters.Limit
 	}
@@ -238,43 +204,6 @@
 	return data.NewFrame("logEvents", timestampField, messageField), nil
 }
 
-<<<<<<< HEAD
-func (e *cloudWatchExecutor) handleDescribeLogGroups(ctx context.Context,
-	logsClient cloudwatchlogsiface.CloudWatchLogsAPI, parameters LogQueryJson) (*data.Frame, error) {
-	logGroupLimit := logGroupDefaultLimit
-	if parameters.Limit != nil && *parameters.Limit != 0 {
-		logGroupLimit = *parameters.Limit
-	}
-
-	var response *cloudwatchlogs.DescribeLogGroupsOutput = nil
-	var err error
-	if len(parameters.LogGroupNamePrefix) == 0 {
-		response, err = logsClient.DescribeLogGroupsWithContext(ctx, &cloudwatchlogs.DescribeLogGroupsInput{
-			Limit: aws.Int64(logGroupLimit),
-		})
-	} else {
-		response, err = logsClient.DescribeLogGroupsWithContext(ctx, &cloudwatchlogs.DescribeLogGroupsInput{
-			Limit:              aws.Int64(logGroupLimit),
-			LogGroupNamePrefix: aws.String(parameters.LogGroupNamePrefix),
-		})
-	}
-	if err != nil || response == nil {
-		return nil, err
-	}
-
-	logGroupNames := make([]*string, 0)
-	for _, logGroup := range response.LogGroups {
-		logGroupNames = append(logGroupNames, logGroup.LogGroupName)
-	}
-
-	groupNamesField := data.NewField("logGroupName", nil, logGroupNames)
-	frame := data.NewFrame("logGroups", groupNamesField)
-
-	return frame, nil
-}
-
-=======
->>>>>>> 89b365f8
 func (e *cloudWatchExecutor) executeStartQuery(ctx context.Context, logsClient cloudwatchlogsiface.CloudWatchLogsAPI,
 	parameters LogQueryJson, timeRange backend.TimeRange) (*cloudwatchlogs.StartQueryOutput, error) {
 	startTime := timeRange.From
@@ -298,15 +227,6 @@
 		// StartTime is effectively floored while here EndTime is ceiled and so we should get the logs user wants
 		// and also a little bit more but as CW logs accept only seconds as integers there is not much to do about
 		// that.
-<<<<<<< HEAD
-		EndTime:       aws.Int64(int64(math.Ceil(float64(endTime.UnixNano()) / 1e9))),
-		LogGroupNames: aws.StringSlice(parameters.LogGroupNames),
-		QueryString:   aws.String(modifiedQueryString),
-	}
-
-	if parameters.Limit != nil {
-		startQueryInput.Limit = aws.Int64(*parameters.Limit)
-=======
 		EndTime:     aws.Int64(int64(math.Ceil(float64(endTime.UnixNano()) / 1e9))),
 		QueryString: aws.String(modifiedQueryString),
 	}
@@ -325,7 +245,6 @@
 
 	if startQueryInput.LogGroupIdentifiers == nil {
 		startQueryInput.LogGroupNames = aws.StringSlice(parameters.LogGroupNames)
->>>>>>> 89b365f8
 	}
 
 	if parameters.Limit != nil {
@@ -336,21 +255,13 @@
 	return logsClient.StartQueryWithContext(ctx, startQueryInput)
 }
 
-<<<<<<< HEAD
-func (e *cloudWatchExecutor) handleStartQuery(ctx context.Context, logsClient cloudwatchlogsiface.CloudWatchLogsAPI,
-=======
 func (e *cloudWatchExecutor) handleStartQuery(ctx context.Context, logger log.Logger, logsClient cloudwatchlogsiface.CloudWatchLogsAPI,
->>>>>>> 89b365f8
 	model LogQueryJson, timeRange backend.TimeRange, refID string) (*data.Frame, error) {
 	startQueryResponse, err := e.executeStartQuery(ctx, logsClient, model, timeRange)
 	if err != nil {
 		var awsErr awserr.Error
 		if errors.As(err, &awsErr) && awsErr.Code() == "LimitExceededException" {
-<<<<<<< HEAD
-			plog.Debug("executeStartQuery limit exceeded", "err", awsErr)
-=======
 			logger.Debug("executeStartQuery limit exceeded", "err", awsErr)
->>>>>>> 89b365f8
 			return nil, &AWSError{Code: limitExceededException, Message: err.Error()}
 		}
 		return nil, err
