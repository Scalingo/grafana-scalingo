package cloudwatch

import (
	"context"
	"encoding/json"
	"testing"
	"time"

	"github.com/aws/aws-sdk-go/aws"
	"github.com/aws/aws-sdk-go/aws/session"
	"github.com/aws/aws-sdk-go/service/cloudwatchlogs"
	"github.com/aws/aws-sdk-go/service/cloudwatchlogs/cloudwatchlogsiface"
	"github.com/grafana/grafana-plugin-sdk-go/backend"
	"github.com/grafana/grafana-plugin-sdk-go/backend/datasource"
	"github.com/grafana/grafana-plugin-sdk-go/backend/instancemgmt"
	"github.com/grafana/grafana-plugin-sdk-go/data"
	"github.com/grafana/grafana/pkg/services/featuremgmt"
	"github.com/grafana/grafana/pkg/tsdb/cloudwatch/models"

	"github.com/stretchr/testify/assert"
	"github.com/stretchr/testify/require"
)

func TestQuery_GetLogEvents(t *testing.T) {
<<<<<<< HEAD
	origNewCWLogsClient := NewCWLogsClient
	t.Cleanup(func() {
		NewCWLogsClient = origNewCWLogsClient
	})

	var cli fakeCWLogsClient

	NewCWLogsClient = func(sess *session.Session) cloudwatchlogsiface.CloudWatchLogsAPI {
		return &cli
	}
	const refID = "A"

	testCases := map[string]struct {
		query         string
		expectedInput []*cloudwatchlogs.GetLogEventsInput
	}{
		"Nil startTime": {
			query: `{
				"type":         "logAction",
				"subtype":       "GetLogEvents",
				"logGroupName":  "foo",
				"logStreamName": "bar",
				"endTime":       1,
				"startFromHead": false
			}`,
			expectedInput: []*cloudwatchlogs.GetLogEventsInput{
				{
					EndTime:       aws.Int64(1),
					Limit:         aws.Int64(10),
					LogGroupName:  aws.String("foo"),
					LogStreamName: aws.String("bar"),
					StartFromHead: aws.Bool(false),
				},
			},
		},
		"Nil endTime": {
			query: `{
				"type":         "logAction",
				"subtype":       "GetLogEvents",
				"logGroupName":  "foo",
				"logStreamName": "bar",
				"startTime":       1,
				"startFromHead": true
			}`,
			expectedInput: []*cloudwatchlogs.GetLogEventsInput{
				{
					StartTime:     aws.Int64(1),
					Limit:         aws.Int64(10),
					LogGroupName:  aws.String("foo"),
					LogStreamName: aws.String("bar"),
					StartFromHead: aws.Bool(true),
				},
			},
		},
	}

	for name, test := range testCases {
		t.Run(name, func(t *testing.T) {
			cli = fakeCWLogsClient{}

			im := datasource.NewInstanceManager(func(s backend.DataSourceInstanceSettings) (instancemgmt.Instance, error) {
				return datasourceInfo{}, nil
			})

			executor := newExecutor(im, newTestConfig(), &fakeSessionCache{}, featuremgmt.WithFeatures())
			_, err := executor.QueryData(context.Background(), &backend.QueryDataRequest{
				PluginContext: backend.PluginContext{
					DataSourceInstanceSettings: &backend.DataSourceInstanceSettings{},
				},
				Queries: []backend.DataQuery{
					{
						RefID:     refID,
						TimeRange: backend.TimeRange{From: time.Unix(0, 0), To: time.Unix(1, 0)},
						JSON:      json.RawMessage(test.query),
					},
				},
			})

			require.NoError(t, err)
			require.Len(t, cli.calls.getEventsWithContext, 1)
			assert.Equal(t, test.expectedInput, cli.calls.getEventsWithContext)
		})
	}
}

func TestQuery_DescribeLogGroups(t *testing.T) {
=======
>>>>>>> 89b365f8
	origNewCWLogsClient := NewCWLogsClient
	t.Cleanup(func() {
		NewCWLogsClient = origNewCWLogsClient
	})

	var cli fakeCWLogsClient

	NewCWLogsClient = func(sess *session.Session) cloudwatchlogsiface.CloudWatchLogsAPI {
		return &cli
	}
	const refID = "A"

	testCases := map[string]struct {
		query         string
		expectedInput []*cloudwatchlogs.GetLogEventsInput
	}{
		"Nil startTime": {
			query: `{
				"type":         "logAction",
				"subtype":       "GetLogEvents",
				"logGroupName":  "foo",
				"logStreamName": "bar",
				"endTime":       1,
				"startFromHead": false
			}`,
			expectedInput: []*cloudwatchlogs.GetLogEventsInput{
				{
					EndTime:       aws.Int64(1),
					Limit:         aws.Int64(10),
					LogGroupName:  aws.String("foo"),
					LogStreamName: aws.String("bar"),
					StartFromHead: aws.Bool(false),
				},
			},
		},
		"Nil endTime": {
			query: `{
				"type":         "logAction",
				"subtype":       "GetLogEvents",
				"logGroupName":  "foo",
				"logStreamName": "bar",
				"startTime":       1,
				"startFromHead": true
			}`,
			expectedInput: []*cloudwatchlogs.GetLogEventsInput{
				{
					StartTime:     aws.Int64(1),
					Limit:         aws.Int64(10),
					LogGroupName:  aws.String("foo"),
					LogStreamName: aws.String("bar"),
					StartFromHead: aws.Bool(true),
				},
			},
		},
	}

	for name, test := range testCases {
		t.Run(name, func(t *testing.T) {
			cli = fakeCWLogsClient{}

			im := datasource.NewInstanceManager(func(s backend.DataSourceInstanceSettings) (instancemgmt.Instance, error) {
				return DataSource{Settings: models.CloudWatchSettings{}}, nil
			})

			executor := newExecutor(im, newTestConfig(), &fakeSessionCache{}, featuremgmt.WithFeatures())
			_, err := executor.QueryData(context.Background(), &backend.QueryDataRequest{
				PluginContext: backend.PluginContext{
					DataSourceInstanceSettings: &backend.DataSourceInstanceSettings{},
				},
				Queries: []backend.DataQuery{
					{
						RefID:     refID,
						TimeRange: backend.TimeRange{From: time.Unix(0, 0), To: time.Unix(1, 0)},
						JSON:      json.RawMessage(test.query),
					},
				},
			})

			require.NoError(t, err)
			require.Len(t, cli.calls.getEventsWithContext, 1)
			assert.Equal(t, test.expectedInput, cli.calls.getEventsWithContext)
		})
	}
}

func TestQuery_GetLogGroupFields(t *testing.T) {
	origNewCWLogsClient := NewCWLogsClient
	t.Cleanup(func() {
		NewCWLogsClient = origNewCWLogsClient
	})

	var cli fakeCWLogsClient

	NewCWLogsClient = func(sess *session.Session) cloudwatchlogsiface.CloudWatchLogsAPI {
		return &cli
	}

	cli = fakeCWLogsClient{
		logGroupFields: cloudwatchlogs.GetLogGroupFieldsOutput{
			LogGroupFields: []*cloudwatchlogs.LogGroupField{
				{
					Name:    aws.String("field_a"),
					Percent: aws.Int64(100),
				},
				{
					Name:    aws.String("field_b"),
					Percent: aws.Int64(30),
				},
				{
					Name:    aws.String("field_c"),
					Percent: aws.Int64(55),
				},
			},
		},
	}

	const refID = "A"

	im := datasource.NewInstanceManager(func(s backend.DataSourceInstanceSettings) (instancemgmt.Instance, error) {
		return DataSource{Settings: models.CloudWatchSettings{}}, nil
	})

	executor := newExecutor(im, newTestConfig(), &fakeSessionCache{}, featuremgmt.WithFeatures())
	resp, err := executor.QueryData(context.Background(), &backend.QueryDataRequest{
		PluginContext: backend.PluginContext{
			DataSourceInstanceSettings: &backend.DataSourceInstanceSettings{},
		},
		Queries: []backend.DataQuery{
			{
				RefID: refID,
				JSON: json.RawMessage(`{
					"type":    "logAction",
					"subtype": "GetLogGroupFields",
					"logGroupName": "group_a",
					"limit": 50
				}`),
			},
		},
	})
	require.NoError(t, err)
	require.NotNil(t, resp)

	expFrame := &data.Frame{
		Name: refID,
		Fields: []*data.Field{
			data.NewField("name", nil, []*string{
				aws.String("field_a"), aws.String("field_b"), aws.String("field_c"),
			}),
			data.NewField("percent", nil, []*int64{
				aws.Int64(100), aws.Int64(30), aws.Int64(55),
			}),
		},
	}
	expFrame.RefID = refID
	assert.Equal(t, &backend.QueryDataResponse{Responses: backend.Responses{
		refID: backend.DataResponse{
			Frames: data.Frames{expFrame},
		},
	},
	}, resp)
}

func TestQuery_StartQuery(t *testing.T) {
	origNewCWLogsClient := NewCWLogsClient
	t.Cleanup(func() {
		NewCWLogsClient = origNewCWLogsClient
	})

	var cli fakeCWLogsClient

	NewCWLogsClient = func(sess *session.Session) cloudwatchlogsiface.CloudWatchLogsAPI {
		return &cli
	}

	t.Run("invalid time range", func(t *testing.T) {
		cli = fakeCWLogsClient{
			logGroupFields: cloudwatchlogs.GetLogGroupFieldsOutput{
				LogGroupFields: []*cloudwatchlogs.LogGroupField{
					{
						Name:    aws.String("field_a"),
						Percent: aws.Int64(100),
					},
					{
						Name:    aws.String("field_b"),
						Percent: aws.Int64(30),
					},
					{
						Name:    aws.String("field_c"),
						Percent: aws.Int64(55),
					},
				},
			},
		}

		timeRange := backend.TimeRange{
			From: time.Unix(1584873443, 0),
			To:   time.Unix(1584700643, 0),
		}

		im := datasource.NewInstanceManager(func(s backend.DataSourceInstanceSettings) (instancemgmt.Instance, error) {
			return DataSource{Settings: models.CloudWatchSettings{}}, nil
		})

		executor := newExecutor(im, newTestConfig(), &fakeSessionCache{}, featuremgmt.WithFeatures())
		_, err := executor.QueryData(context.Background(), &backend.QueryDataRequest{
			PluginContext: backend.PluginContext{
				DataSourceInstanceSettings: &backend.DataSourceInstanceSettings{},
			},
			Queries: []backend.DataQuery{
				{
					TimeRange: timeRange,
					JSON: json.RawMessage(`{
						"type":        "logAction",
						"subtype":     "StartQuery",
						"limit":       50,
						"region":      "default",
						"queryString": "fields @message"
					}`),
				},
			},
		})
		require.Error(t, err)

		assert.Contains(t, err.Error(), "invalid time range: start time must be before end time")
	})

	t.Run("valid time range", func(t *testing.T) {
		const refID = "A"
		cli = fakeCWLogsClient{
			logGroupFields: cloudwatchlogs.GetLogGroupFieldsOutput{
				LogGroupFields: []*cloudwatchlogs.LogGroupField{
					{
						Name:    aws.String("field_a"),
						Percent: aws.Int64(100),
					},
					{
						Name:    aws.String("field_b"),
						Percent: aws.Int64(30),
					},
					{
						Name:    aws.String("field_c"),
						Percent: aws.Int64(55),
					},
				},
			},
		}

		timeRange := backend.TimeRange{
			From: time.Unix(1584700643000, 0),
			To:   time.Unix(1584873443000, 0),
		}

		im := datasource.NewInstanceManager(func(s backend.DataSourceInstanceSettings) (instancemgmt.Instance, error) {
			return DataSource{Settings: models.CloudWatchSettings{}}, nil
		})

		executor := newExecutor(im, newTestConfig(), &fakeSessionCache{}, featuremgmt.WithFeatures())
		resp, err := executor.QueryData(context.Background(), &backend.QueryDataRequest{
			PluginContext: backend.PluginContext{
				DataSourceInstanceSettings: &backend.DataSourceInstanceSettings{},
			},
			Queries: []backend.DataQuery{
				{
					RefID:     refID,
					TimeRange: timeRange,
					JSON: json.RawMessage(`{
						"type":        "logAction",
						"subtype":     "StartQuery",
						"limit":       50,
						"region":      "default",
						"queryString": "fields @message"
					}`),
				},
			},
		})
		require.NoError(t, err)

		expFrame := data.NewFrame(
			refID,
			data.NewField("queryId", nil, []string{"abcd-efgh-ijkl-mnop"}),
		)
		expFrame.RefID = refID
		expFrame.Meta = &data.FrameMeta{
			Custom: map[string]interface{}{
				"Region": "default",
			},
		}
		assert.Equal(t, &backend.QueryDataResponse{Responses: backend.Responses{
			refID: {
				Frames: data.Frames{expFrame},
			},
		},
		}, resp)
	})
}

func Test_executeStartQuery(t *testing.T) {
	origNewCWLogsClient := NewCWLogsClient
	t.Cleanup(func() {
		NewCWLogsClient = origNewCWLogsClient
	})

	var cli fakeCWLogsClient

	NewCWLogsClient = func(sess *session.Session) cloudwatchlogsiface.CloudWatchLogsAPI {
		return &cli
	}

	t.Run("successfully parses information from JSON to StartQueryWithContext", func(t *testing.T) {
		cli = fakeCWLogsClient{}
		im := datasource.NewInstanceManager(func(s backend.DataSourceInstanceSettings) (instancemgmt.Instance, error) {
			return DataSource{Settings: models.CloudWatchSettings{}}, nil
		})
		executor := newExecutor(im, newTestConfig(), &fakeSessionCache{}, featuremgmt.WithFeatures())

		_, err := executor.QueryData(context.Background(), &backend.QueryDataRequest{
			PluginContext: backend.PluginContext{DataSourceInstanceSettings: &backend.DataSourceInstanceSettings{}},
			Queries: []backend.DataQuery{
				{
					RefID:     "A",
					TimeRange: backend.TimeRange{From: time.Unix(0, 0), To: time.Unix(1, 0)},
					JSON: json.RawMessage(`{
						"type":    "logAction",
						"subtype": "StartQuery",
						"limit":   12,
						"queryString":"fields @message",
						"logGroupNames":["some name","another name"]
					}`),
				},
			},
		})

		assert.NoError(t, err)
		assert.Equal(t, []*cloudwatchlogs.StartQueryInput{
			{
				StartTime:     aws.Int64(0),
				EndTime:       aws.Int64(1),
				Limit:         aws.Int64(12),
				QueryString:   aws.String("fields @timestamp,ltrim(@log) as __log__grafana_internal__,ltrim(@logStream) as __logstream__grafana_internal__|fields @message"),
				LogGroupNames: []*string{aws.String("some name"), aws.String("another name")},
			},
		}, cli.calls.startQueryWithContext)
	})

	t.Run("does not populate StartQueryInput.limit when no limit provided", func(t *testing.T) {
<<<<<<< HEAD
=======
		cli = fakeCWLogsClient{}
		im := datasource.NewInstanceManager(func(s backend.DataSourceInstanceSettings) (instancemgmt.Instance, error) {
			return DataSource{Settings: models.CloudWatchSettings{}}, nil
		})
		executor := newExecutor(im, newTestConfig(), &fakeSessionCache{}, featuremgmt.WithFeatures())

		_, err := executor.QueryData(context.Background(), &backend.QueryDataRequest{
			PluginContext: backend.PluginContext{DataSourceInstanceSettings: &backend.DataSourceInstanceSettings{}},
			Queries: []backend.DataQuery{
				{
					RefID:     "A",
					TimeRange: backend.TimeRange{From: time.Unix(0, 0), To: time.Unix(1, 0)},
					JSON: json.RawMessage(`{
						"type":    "logAction",
						"subtype": "StartQuery"
					}`),
				},
			},
		})

		assert.NoError(t, err)
		require.Len(t, cli.calls.startQueryWithContext, 1)
		assert.Nil(t, cli.calls.startQueryWithContext[0].Limit)
	})

	t.Run("attaches logGroupIdentifiers if the crossAccount feature is enabled", func(t *testing.T) {
>>>>>>> 89b365f8
		cli = fakeCWLogsClient{}
		im := datasource.NewInstanceManager(func(s backend.DataSourceInstanceSettings) (instancemgmt.Instance, error) {
			return DataSource{Settings: models.CloudWatchSettings{}}, nil
		})
		executor := newExecutor(im, newTestConfig(), &fakeSessionCache{}, featuremgmt.WithFeatures(featuremgmt.FlagCloudWatchCrossAccountQuerying))

		_, err := executor.QueryData(context.Background(), &backend.QueryDataRequest{
			PluginContext: backend.PluginContext{DataSourceInstanceSettings: &backend.DataSourceInstanceSettings{}},
			Queries: []backend.DataQuery{
				{
					RefID:     "A",
					TimeRange: backend.TimeRange{From: time.Unix(0, 0), To: time.Unix(1, 0)},
					JSON: json.RawMessage(`{
						"type":    "logAction",
						"subtype": "StartQuery",
						"limit":   12,
						"queryString":"fields @message",
						"logGroups":[{"value": "fakeARN"}]
					}`),
				},
			},
		})

		assert.NoError(t, err)
		assert.Equal(t, []*cloudwatchlogs.StartQueryInput{
			{
				StartTime:           aws.Int64(0),
				EndTime:             aws.Int64(1),
				Limit:               aws.Int64(12),
				QueryString:         aws.String("fields @timestamp,ltrim(@log) as __log__grafana_internal__,ltrim(@logStream) as __logstream__grafana_internal__|fields @message"),
				LogGroupIdentifiers: []*string{aws.String("fakeARN")},
			},
		}, cli.calls.startQueryWithContext)
	})

	t.Run("attaches logGroupIdentifiers if the crossAccount feature is enabled and strips out trailing *", func(t *testing.T) {
		cli = fakeCWLogsClient{}
		im := datasource.NewInstanceManager(func(s backend.DataSourceInstanceSettings) (instancemgmt.Instance, error) {
			return DataSource{Settings: models.CloudWatchSettings{}}, nil
		})
		executor := newExecutor(im, newTestConfig(), &fakeSessionCache{}, featuremgmt.WithFeatures(featuremgmt.FlagCloudWatchCrossAccountQuerying))

		_, err := executor.QueryData(context.Background(), &backend.QueryDataRequest{
			PluginContext: backend.PluginContext{DataSourceInstanceSettings: &backend.DataSourceInstanceSettings{}},
			Queries: []backend.DataQuery{
				{
					RefID:     "A",
					TimeRange: backend.TimeRange{From: time.Unix(0, 0), To: time.Unix(1, 0)},
					JSON: json.RawMessage(`{
						"type":    "logAction",
						"subtype": "StartQuery",
						"limit":   12,
						"queryString":"fields @message",
						"logGroups":[{"value": "*fake**ARN*"}]
					}`),
				},
			},
		})

		assert.NoError(t, err)
		assert.Equal(t, []*cloudwatchlogs.StartQueryInput{
			{
				StartTime:           aws.Int64(0),
				EndTime:             aws.Int64(1),
				Limit:               aws.Int64(12),
				QueryString:         aws.String("fields @timestamp,ltrim(@log) as __log__grafana_internal__,ltrim(@logStream) as __logstream__grafana_internal__|fields @message"),
				LogGroupIdentifiers: []*string{aws.String("*fake**ARN")},
			},
		}, cli.calls.startQueryWithContext)
	})
}

func TestQuery_StopQuery(t *testing.T) {
	origNewCWLogsClient := NewCWLogsClient
	t.Cleanup(func() {
		NewCWLogsClient = origNewCWLogsClient
	})

	var cli fakeCWLogsClient

	NewCWLogsClient = func(sess *session.Session) cloudwatchlogsiface.CloudWatchLogsAPI {
		return &cli
	}

	cli = fakeCWLogsClient{
		logGroupFields: cloudwatchlogs.GetLogGroupFieldsOutput{
			LogGroupFields: []*cloudwatchlogs.LogGroupField{
				{
					Name:    aws.String("field_a"),
					Percent: aws.Int64(100),
				},
				{
					Name:    aws.String("field_b"),
					Percent: aws.Int64(30),
				},
				{
					Name:    aws.String("field_c"),
					Percent: aws.Int64(55),
				},
			},
		},
	}

	im := datasource.NewInstanceManager(func(s backend.DataSourceInstanceSettings) (instancemgmt.Instance, error) {
		return DataSource{Settings: models.CloudWatchSettings{}}, nil
	})

	timeRange := backend.TimeRange{
		From: time.Unix(1584873443, 0),
		To:   time.Unix(1584700643, 0),
	}

	executor := newExecutor(im, newTestConfig(), &fakeSessionCache{}, featuremgmt.WithFeatures())
	resp, err := executor.QueryData(context.Background(), &backend.QueryDataRequest{
		PluginContext: backend.PluginContext{
			DataSourceInstanceSettings: &backend.DataSourceInstanceSettings{},
		},
		Queries: []backend.DataQuery{
			{
				TimeRange: timeRange,
				JSON: json.RawMessage(`{
					"type":    "logAction",
					"subtype": "StopQuery",
					"queryId": "abcd-efgh-ijkl-mnop"
				}`),
			},
		},
	})
	require.NoError(t, err)

	expFrame := &data.Frame{
		Name: "StopQueryResponse",
		Fields: []*data.Field{
			data.NewField("success", nil, []bool{true}),
		},
	}
	assert.Equal(t, &backend.QueryDataResponse{Responses: backend.Responses{
		"": {
			Frames: data.Frames{expFrame},
		},
	},
	}, resp)
}

func TestQuery_GetQueryResults(t *testing.T) {
	origNewCWLogsClient := NewCWLogsClient
	t.Cleanup(func() {
		NewCWLogsClient = origNewCWLogsClient
	})

	var cli fakeCWLogsClient

	NewCWLogsClient = func(sess *session.Session) cloudwatchlogsiface.CloudWatchLogsAPI {
		return &cli
	}

	const refID = "A"
	cli = fakeCWLogsClient{
		queryResults: cloudwatchlogs.GetQueryResultsOutput{
			Results: [][]*cloudwatchlogs.ResultField{
				{
					{
						Field: aws.String("@timestamp"),
						Value: aws.String("2020-03-20 10:37:23.000"),
					},
					{
						Field: aws.String("field_b"),
						Value: aws.String("b_1"),
					},
					{
						Field: aws.String("@ptr"),
						Value: aws.String("abcdefg"),
					},
				},
				{
					{
						Field: aws.String("@timestamp"),
						Value: aws.String("2020-03-20 10:40:43.000"),
					},
					{
						Field: aws.String("field_b"),
						Value: aws.String("b_2"),
					},
					{
						Field: aws.String("@ptr"),
						Value: aws.String("hijklmnop"),
					},
				},
			},
			Statistics: &cloudwatchlogs.QueryStatistics{
				BytesScanned:   aws.Float64(512),
				RecordsMatched: aws.Float64(256),
				RecordsScanned: aws.Float64(1024),
			},
			Status: aws.String("Complete"),
		},
	}

	im := datasource.NewInstanceManager(func(s backend.DataSourceInstanceSettings) (instancemgmt.Instance, error) {
		return DataSource{Settings: models.CloudWatchSettings{}}, nil
	})

	executor := newExecutor(im, newTestConfig(), &fakeSessionCache{}, featuremgmt.WithFeatures())
	resp, err := executor.QueryData(context.Background(), &backend.QueryDataRequest{
		PluginContext: backend.PluginContext{
			DataSourceInstanceSettings: &backend.DataSourceInstanceSettings{},
		},
		Queries: []backend.DataQuery{
			{
				RefID: refID,
				JSON: json.RawMessage(`{
					"type":    "logAction",
					"subtype": "GetQueryResults",
					"queryId": "abcd-efgh-ijkl-mnop"
				}`),
			},
		},
	})
	require.NoError(t, err)

	time1, err := time.Parse("2006-01-02 15:04:05.000", "2020-03-20 10:37:23.000")
	require.NoError(t, err)
	time2, err := time.Parse("2006-01-02 15:04:05.000", "2020-03-20 10:40:43.000")
	require.NoError(t, err)
	expField1 := data.NewField("@timestamp", nil, []*time.Time{
		aws.Time(time1), aws.Time(time2),
	})
	expField1.SetConfig(&data.FieldConfig{DisplayName: "Time"})
	expField2 := data.NewField("field_b", nil, []*string{
		aws.String("b_1"), aws.String("b_2"),
	})
	expFrame := data.NewFrame(refID, expField1, expField2)
	expFrame.RefID = refID
	expFrame.Meta = &data.FrameMeta{
		Custom: map[string]interface{}{
			"Status": "Complete",
		},
		Stats: []data.QueryStat{
			{
				FieldConfig: data.FieldConfig{DisplayName: "Bytes scanned"},
				Value:       512,
			},
			{
				FieldConfig: data.FieldConfig{DisplayName: "Records scanned"},
				Value:       1024,
			},
			{
				FieldConfig: data.FieldConfig{DisplayName: "Records matched"},
				Value:       256,
			},
		},
		PreferredVisualization: "logs",
	}

	assert.Equal(t, &backend.QueryDataResponse{Responses: backend.Responses{
		refID: {
			Frames: data.Frames{expFrame},
		},
	},
	}, resp)
}<|MERGE_RESOLUTION|>--- conflicted
+++ resolved
@@ -22,7 +22,6 @@
 )
 
 func TestQuery_GetLogEvents(t *testing.T) {
-<<<<<<< HEAD
 	origNewCWLogsClient := NewCWLogsClient
 	t.Cleanup(func() {
 		NewCWLogsClient = origNewCWLogsClient
@@ -84,94 +83,6 @@
 			cli = fakeCWLogsClient{}
 
 			im := datasource.NewInstanceManager(func(s backend.DataSourceInstanceSettings) (instancemgmt.Instance, error) {
-				return datasourceInfo{}, nil
-			})
-
-			executor := newExecutor(im, newTestConfig(), &fakeSessionCache{}, featuremgmt.WithFeatures())
-			_, err := executor.QueryData(context.Background(), &backend.QueryDataRequest{
-				PluginContext: backend.PluginContext{
-					DataSourceInstanceSettings: &backend.DataSourceInstanceSettings{},
-				},
-				Queries: []backend.DataQuery{
-					{
-						RefID:     refID,
-						TimeRange: backend.TimeRange{From: time.Unix(0, 0), To: time.Unix(1, 0)},
-						JSON:      json.RawMessage(test.query),
-					},
-				},
-			})
-
-			require.NoError(t, err)
-			require.Len(t, cli.calls.getEventsWithContext, 1)
-			assert.Equal(t, test.expectedInput, cli.calls.getEventsWithContext)
-		})
-	}
-}
-
-func TestQuery_DescribeLogGroups(t *testing.T) {
-=======
->>>>>>> 89b365f8
-	origNewCWLogsClient := NewCWLogsClient
-	t.Cleanup(func() {
-		NewCWLogsClient = origNewCWLogsClient
-	})
-
-	var cli fakeCWLogsClient
-
-	NewCWLogsClient = func(sess *session.Session) cloudwatchlogsiface.CloudWatchLogsAPI {
-		return &cli
-	}
-	const refID = "A"
-
-	testCases := map[string]struct {
-		query         string
-		expectedInput []*cloudwatchlogs.GetLogEventsInput
-	}{
-		"Nil startTime": {
-			query: `{
-				"type":         "logAction",
-				"subtype":       "GetLogEvents",
-				"logGroupName":  "foo",
-				"logStreamName": "bar",
-				"endTime":       1,
-				"startFromHead": false
-			}`,
-			expectedInput: []*cloudwatchlogs.GetLogEventsInput{
-				{
-					EndTime:       aws.Int64(1),
-					Limit:         aws.Int64(10),
-					LogGroupName:  aws.String("foo"),
-					LogStreamName: aws.String("bar"),
-					StartFromHead: aws.Bool(false),
-				},
-			},
-		},
-		"Nil endTime": {
-			query: `{
-				"type":         "logAction",
-				"subtype":       "GetLogEvents",
-				"logGroupName":  "foo",
-				"logStreamName": "bar",
-				"startTime":       1,
-				"startFromHead": true
-			}`,
-			expectedInput: []*cloudwatchlogs.GetLogEventsInput{
-				{
-					StartTime:     aws.Int64(1),
-					Limit:         aws.Int64(10),
-					LogGroupName:  aws.String("foo"),
-					LogStreamName: aws.String("bar"),
-					StartFromHead: aws.Bool(true),
-				},
-			},
-		},
-	}
-
-	for name, test := range testCases {
-		t.Run(name, func(t *testing.T) {
-			cli = fakeCWLogsClient{}
-
-			im := datasource.NewInstanceManager(func(s backend.DataSourceInstanceSettings) (instancemgmt.Instance, error) {
 				return DataSource{Settings: models.CloudWatchSettings{}}, nil
 			})
 
@@ -456,8 +367,6 @@
 	})
 
 	t.Run("does not populate StartQueryInput.limit when no limit provided", func(t *testing.T) {
-<<<<<<< HEAD
-=======
 		cli = fakeCWLogsClient{}
 		im := datasource.NewInstanceManager(func(s backend.DataSourceInstanceSettings) (instancemgmt.Instance, error) {
 			return DataSource{Settings: models.CloudWatchSettings{}}, nil
@@ -484,7 +393,6 @@
 	})
 
 	t.Run("attaches logGroupIdentifiers if the crossAccount feature is enabled", func(t *testing.T) {
->>>>>>> 89b365f8
 		cli = fakeCWLogsClient{}
 		im := datasource.NewInstanceManager(func(s backend.DataSourceInstanceSettings) (instancemgmt.Instance, error) {
 			return DataSource{Settings: models.CloudWatchSettings{}}, nil
