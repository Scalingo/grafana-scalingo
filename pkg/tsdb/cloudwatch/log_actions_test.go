--- conflicted
+++ resolved
@@ -107,86 +107,6 @@
 	}
 }
 
-<<<<<<< HEAD
-func TestQuery_GetLogGroupFields(t *testing.T) {
-	origNewCWLogsClient := NewCWLogsClient
-	t.Cleanup(func() {
-		NewCWLogsClient = origNewCWLogsClient
-	})
-
-	var cli fakeCWLogsClient
-
-	NewCWLogsClient = func(sess *session.Session) cloudwatchlogsiface.CloudWatchLogsAPI {
-		return &cli
-	}
-
-	cli = fakeCWLogsClient{
-		logGroupFields: cloudwatchlogs.GetLogGroupFieldsOutput{
-			LogGroupFields: []*cloudwatchlogs.LogGroupField{
-				{
-					Name:    aws.String("field_a"),
-					Percent: aws.Int64(100),
-				},
-				{
-					Name:    aws.String("field_b"),
-					Percent: aws.Int64(30),
-				},
-				{
-					Name:    aws.String("field_c"),
-					Percent: aws.Int64(55),
-				},
-			},
-		},
-	}
-
-	const refID = "A"
-
-	im := datasource.NewInstanceManager(func(s backend.DataSourceInstanceSettings) (instancemgmt.Instance, error) {
-		return DataSource{Settings: models.CloudWatchSettings{}}, nil
-	})
-
-	executor := newExecutor(im, newTestConfig(), &fakeSessionCache{}, featuremgmt.WithFeatures())
-	resp, err := executor.QueryData(context.Background(), &backend.QueryDataRequest{
-		PluginContext: backend.PluginContext{
-			DataSourceInstanceSettings: &backend.DataSourceInstanceSettings{},
-		},
-		Queries: []backend.DataQuery{
-			{
-				RefID: refID,
-				JSON: json.RawMessage(`{
-					"type":    "logAction",
-					"subtype": "GetLogGroupFields",
-					"logGroupName": "group_a",
-					"limit": 50
-				}`),
-			},
-		},
-	})
-	require.NoError(t, err)
-	require.NotNil(t, resp)
-
-	expFrame := &data.Frame{
-		Name: refID,
-		Fields: []*data.Field{
-			data.NewField("name", nil, []*string{
-				aws.String("field_a"), aws.String("field_b"), aws.String("field_c"),
-			}),
-			data.NewField("percent", nil, []*int64{
-				aws.Int64(100), aws.Int64(30), aws.Int64(55),
-			}),
-		},
-	}
-	expFrame.RefID = refID
-	assert.Equal(t, &backend.QueryDataResponse{Responses: backend.Responses{
-		refID: backend.DataResponse{
-			Frames: data.Frames{expFrame},
-		},
-	},
-	}, resp)
-}
-
-=======
->>>>>>> ac7f9d45
 func TestQuery_StartQuery(t *testing.T) {
 	origNewCWLogsClient := NewCWLogsClient
 	t.Cleanup(func() {
@@ -413,11 +333,7 @@
 						"subtype": "StartQuery",
 						"limit":   12,
 						"queryString":"fields @message",
-<<<<<<< HEAD
-						"logGroups":[{"value": "fakeARN"}]
-=======
 						"logGroups":[{"arn": "fakeARN"}]
->>>>>>> ac7f9d45
 					}`),
 				},
 			},
@@ -453,11 +369,7 @@
 						"subtype": "StartQuery",
 						"limit":   12,
 						"queryString":"fields @message",
-<<<<<<< HEAD
-						"logGroups":[{"value": "*fake**ARN*"}]
-=======
 						"logGroups":[{"arn": "*fake**ARN*"}]
->>>>>>> ac7f9d45
 					}`),
 				},
 			},
