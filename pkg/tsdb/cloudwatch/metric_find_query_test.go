--- conflicted
+++ resolved
@@ -14,17 +14,11 @@
 	"github.com/aws/aws-sdk-go/service/ec2/ec2iface"
 	"github.com/aws/aws-sdk-go/service/resourcegroupstaggingapi"
 	"github.com/aws/aws-sdk-go/service/resourcegroupstaggingapi/resourcegroupstaggingapiiface"
-<<<<<<< HEAD
-	"github.com/grafana/grafana/pkg/components/simplejson"
-	"github.com/grafana/grafana/pkg/setting"
-	"github.com/grafana/grafana/pkg/tsdb"
-=======
 	"github.com/grafana/grafana-plugin-sdk-go/backend"
 	"github.com/grafana/grafana-plugin-sdk-go/backend/datasource"
 	"github.com/grafana/grafana-plugin-sdk-go/backend/instancemgmt"
 	"github.com/grafana/grafana-plugin-sdk-go/data"
 	"github.com/grafana/grafana/pkg/setting"
->>>>>>> 914fcedb
 	"github.com/stretchr/testify/assert"
 	"github.com/stretchr/testify/require"
 )
@@ -54,23 +48,17 @@
 				},
 			},
 		}
-<<<<<<< HEAD
-		executor := newExecutor(nil, newTestConfig(), fakeSessionCache{})
-		resp, err := executor.Query(context.Background(), fakeDataSource(), &tsdb.TsdbQuery{
-			Queries: []*tsdb.Query{
-=======
-
-		im := datasource.NewInstanceManager(func(s backend.DataSourceInstanceSettings) (instancemgmt.Instance, error) {
-			return datasourceInfo{}, nil
-		})
-
-		executor := newExecutor(nil, im, newTestConfig(), fakeSessionCache{})
-		resp, err := executor.QueryData(context.Background(), &backend.QueryDataRequest{
-			PluginContext: backend.PluginContext{
-				DataSourceInstanceSettings: &backend.DataSourceInstanceSettings{},
-			},
-			Queries: []backend.DataQuery{
->>>>>>> 914fcedb
+
+		im := datasource.NewInstanceManager(func(s backend.DataSourceInstanceSettings) (instancemgmt.Instance, error) {
+			return datasourceInfo{}, nil
+		})
+
+		executor := newExecutor(nil, im, newTestConfig(), fakeSessionCache{})
+		resp, err := executor.QueryData(context.Background(), &backend.QueryDataRequest{
+			PluginContext: backend.PluginContext{
+				DataSourceInstanceSettings: &backend.DataSourceInstanceSettings{},
+			},
+			Queries: []backend.DataQuery{
 				{
 					JSON: json.RawMessage(`{
 						"type":      "metricFindQuery",
@@ -115,23 +103,17 @@
 				},
 			},
 		}
-<<<<<<< HEAD
-		executor := newExecutor(nil, newTestConfig(), fakeSessionCache{})
-		resp, err := executor.Query(context.Background(), fakeDataSource(), &tsdb.TsdbQuery{
-			Queries: []*tsdb.Query{
-=======
-
-		im := datasource.NewInstanceManager(func(s backend.DataSourceInstanceSettings) (instancemgmt.Instance, error) {
-			return datasourceInfo{}, nil
-		})
-
-		executor := newExecutor(nil, im, newTestConfig(), fakeSessionCache{})
-		resp, err := executor.QueryData(context.Background(), &backend.QueryDataRequest{
-			PluginContext: backend.PluginContext{
-				DataSourceInstanceSettings: &backend.DataSourceInstanceSettings{},
-			},
-			Queries: []backend.DataQuery{
->>>>>>> 914fcedb
+
+		im := datasource.NewInstanceManager(func(s backend.DataSourceInstanceSettings) (instancemgmt.Instance, error) {
+			return datasourceInfo{}, nil
+		})
+
+		executor := newExecutor(nil, im, newTestConfig(), fakeSessionCache{})
+		resp, err := executor.QueryData(context.Background(), &backend.QueryDataRequest{
+			PluginContext: backend.PluginContext{
+				DataSourceInstanceSettings: &backend.DataSourceInstanceSettings{},
+			},
+			Queries: []backend.DataQuery{
 				{
 					JSON: json.RawMessage(`{
 						"type":      "metricFindQuery",
@@ -180,23 +162,17 @@
 		cli = fakeEC2Client{
 			regions: []string{regionName},
 		}
-<<<<<<< HEAD
-		executor := newExecutor(nil, newTestConfig(), fakeSessionCache{})
-		resp, err := executor.Query(context.Background(), fakeDataSource(), &tsdb.TsdbQuery{
-			Queries: []*tsdb.Query{
-=======
-
-		im := datasource.NewInstanceManager(func(s backend.DataSourceInstanceSettings) (instancemgmt.Instance, error) {
-			return datasourceInfo{}, nil
-		})
-
-		executor := newExecutor(nil, im, newTestConfig(), fakeSessionCache{})
-		resp, err := executor.QueryData(context.Background(), &backend.QueryDataRequest{
-			PluginContext: backend.PluginContext{
-				DataSourceInstanceSettings: &backend.DataSourceInstanceSettings{},
-			},
-			Queries: []backend.DataQuery{
->>>>>>> 914fcedb
+
+		im := datasource.NewInstanceManager(func(s backend.DataSourceInstanceSettings) (instancemgmt.Instance, error) {
+			return datasourceInfo{}, nil
+		})
+
+		executor := newExecutor(nil, im, newTestConfig(), fakeSessionCache{})
+		resp, err := executor.QueryData(context.Background(), &backend.QueryDataRequest{
+			PluginContext: backend.PluginContext{
+				DataSourceInstanceSettings: &backend.DataSourceInstanceSettings{},
+			},
+			Queries: []backend.DataQuery{
 				{
 					JSON: json.RawMessage(`{
 						"type":      "metricFindQuery",
@@ -261,23 +237,17 @@
 				},
 			},
 		}
-<<<<<<< HEAD
-		executor := newExecutor(nil, newTestConfig(), fakeSessionCache{})
-		resp, err := executor.Query(context.Background(), fakeDataSource(), &tsdb.TsdbQuery{
-			Queries: []*tsdb.Query{
-=======
-
-		im := datasource.NewInstanceManager(func(s backend.DataSourceInstanceSettings) (instancemgmt.Instance, error) {
-			return datasourceInfo{}, nil
-		})
-
-		executor := newExecutor(nil, im, newTestConfig(), fakeSessionCache{})
-		resp, err := executor.QueryData(context.Background(), &backend.QueryDataRequest{
-			PluginContext: backend.PluginContext{
-				DataSourceInstanceSettings: &backend.DataSourceInstanceSettings{},
-			},
-			Queries: []backend.DataQuery{
->>>>>>> 914fcedb
+
+		im := datasource.NewInstanceManager(func(s backend.DataSourceInstanceSettings) (instancemgmt.Instance, error) {
+			return datasourceInfo{}, nil
+		})
+
+		executor := newExecutor(nil, im, newTestConfig(), fakeSessionCache{})
+		resp, err := executor.QueryData(context.Background(), &backend.QueryDataRequest{
+			PluginContext: backend.PluginContext{
+				DataSourceInstanceSettings: &backend.DataSourceInstanceSettings{},
+			},
+			Queries: []backend.DataQuery{
 				{
 					JSON: json.RawMessage(`{
 						"type":          "metricFindQuery",
@@ -366,23 +336,17 @@
 				},
 			},
 		}
-<<<<<<< HEAD
-		executor := newExecutor(nil, newTestConfig(), fakeSessionCache{})
-		resp, err := executor.Query(context.Background(), fakeDataSource(), &tsdb.TsdbQuery{
-			Queries: []*tsdb.Query{
-=======
-
-		im := datasource.NewInstanceManager(func(s backend.DataSourceInstanceSettings) (instancemgmt.Instance, error) {
-			return datasourceInfo{}, nil
-		})
-
-		executor := newExecutor(nil, im, newTestConfig(), fakeSessionCache{})
-		resp, err := executor.QueryData(context.Background(), &backend.QueryDataRequest{
-			PluginContext: backend.PluginContext{
-				DataSourceInstanceSettings: &backend.DataSourceInstanceSettings{},
-			},
-			Queries: []backend.DataQuery{
->>>>>>> 914fcedb
+
+		im := datasource.NewInstanceManager(func(s backend.DataSourceInstanceSettings) (instancemgmt.Instance, error) {
+			return datasourceInfo{}, nil
+		})
+
+		executor := newExecutor(nil, im, newTestConfig(), fakeSessionCache{})
+		resp, err := executor.QueryData(context.Background(), &backend.QueryDataRequest{
+			PluginContext: backend.PluginContext{
+				DataSourceInstanceSettings: &backend.DataSourceInstanceSettings{},
+			},
+			Queries: []backend.DataQuery{
 				{
 					JSON: json.RawMessage(`{
 						"type":       "metricFindQuery",
@@ -451,23 +415,17 @@
 				},
 			},
 		}
-<<<<<<< HEAD
-		executor := newExecutor(nil, newTestConfig(), fakeSessionCache{})
-		resp, err := executor.Query(context.Background(), fakeDataSource(), &tsdb.TsdbQuery{
-			Queries: []*tsdb.Query{
-=======
-
-		im := datasource.NewInstanceManager(func(s backend.DataSourceInstanceSettings) (instancemgmt.Instance, error) {
-			return datasourceInfo{}, nil
-		})
-
-		executor := newExecutor(nil, im, newTestConfig(), fakeSessionCache{})
-		resp, err := executor.QueryData(context.Background(), &backend.QueryDataRequest{
-			PluginContext: backend.PluginContext{
-				DataSourceInstanceSettings: &backend.DataSourceInstanceSettings{},
-			},
-			Queries: []backend.DataQuery{
->>>>>>> 914fcedb
+
+		im := datasource.NewInstanceManager(func(s backend.DataSourceInstanceSettings) (instancemgmt.Instance, error) {
+			return datasourceInfo{}, nil
+		})
+
+		executor := newExecutor(nil, im, newTestConfig(), fakeSessionCache{})
+		resp, err := executor.QueryData(context.Background(), &backend.QueryDataRequest{
+			PluginContext: backend.PluginContext{
+				DataSourceInstanceSettings: &backend.DataSourceInstanceSettings{},
+			},
+			Queries: []backend.DataQuery{
 				{
 					JSON: json.RawMessage(`{
 						"type":         "metricFindQuery",
@@ -655,8 +613,6 @@
 		}, resp)
 	})
 }
-<<<<<<< HEAD
-=======
 func Test_isCustomMetrics(t *testing.T) {
 	metricsMap = map[string][]string{
 		"AWS/EC2": {"ExampleMetric"},
@@ -699,7 +655,6 @@
 		})
 	}
 }
->>>>>>> 914fcedb
 
 func TestQuery_ListMetricsPagination(t *testing.T) {
 	origNewCWClient := NewCWClient
@@ -728,11 +683,6 @@
 
 	t.Run("List Metrics and page limit is reached", func(t *testing.T) {
 		client = FakeCWClient{Metrics: metrics, MetricsPerPage: 2}
-<<<<<<< HEAD
-		executor := newExecutor(nil, &setting.Cfg{AWSListMetricsPageLimit: 3, AWSAllowedAuthProviders: []string{"default"}, AWSAssumeRoleEnabled: true}, fakeSessionCache{})
-		executor.DataSource = fakeDataSource()
-		response, err := executor.listMetrics("default", &cloudwatch.ListMetricsInput{})
-=======
 		im := datasource.NewInstanceManager(func(s backend.DataSourceInstanceSettings) (instancemgmt.Instance, error) {
 			return datasourceInfo{}, nil
 		})
@@ -740,7 +690,6 @@
 		response, err := executor.listMetrics("default", &cloudwatch.ListMetricsInput{}, backend.PluginContext{
 			DataSourceInstanceSettings: &backend.DataSourceInstanceSettings{},
 		})
->>>>>>> 914fcedb
 		require.NoError(t, err)
 
 		expectedMetrics := client.MetricsPerPage * executor.cfg.AWSListMetricsPageLimit
@@ -749,11 +698,6 @@
 
 	t.Run("List Metrics and page limit is not reached", func(t *testing.T) {
 		client = FakeCWClient{Metrics: metrics, MetricsPerPage: 2}
-<<<<<<< HEAD
-		executor := newExecutor(nil, &setting.Cfg{AWSListMetricsPageLimit: 1000, AWSAllowedAuthProviders: []string{"default"}, AWSAssumeRoleEnabled: true}, fakeSessionCache{})
-		executor.DataSource = fakeDataSource()
-		response, err := executor.listMetrics("default", &cloudwatch.ListMetricsInput{})
-=======
 		im := datasource.NewInstanceManager(func(s backend.DataSourceInstanceSettings) (instancemgmt.Instance, error) {
 			return datasourceInfo{}, nil
 		})
@@ -761,7 +705,6 @@
 		response, err := executor.listMetrics("default", &cloudwatch.ListMetricsInput{}, backend.PluginContext{
 			DataSourceInstanceSettings: &backend.DataSourceInstanceSettings{},
 		})
->>>>>>> 914fcedb
 		require.NoError(t, err)
 
 		assert.Equal(t, len(metrics), len(response))
