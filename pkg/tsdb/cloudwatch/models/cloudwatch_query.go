--- conflicted
+++ resolved
@@ -42,16 +42,12 @@
 	GMDApiModeSQLExpression
 )
 
-<<<<<<< HEAD
-const defaultRegion = "default"
-=======
 const (
 	defaultRegion     = "default"
 	defaultConsoleURL = "console.aws.amazon.com"
 	usGovConsoleURL   = "console.amazonaws-us-gov.com"
 	chinaConsoleURL   = "console.amazonaws.cn"
 )
->>>>>>> ac7f9d45
 
 type CloudWatchQuery struct {
 	logger            log.Logger
@@ -240,11 +236,7 @@
 
 // ParseMetricDataQueries decodes the metric data queries json, validates, sets default values and returns an array of CloudWatchQueries.
 // The CloudWatchQuery has a 1 to 1 mapping to a query editor row
-<<<<<<< HEAD
-func ParseMetricDataQueries(dataQueries []backend.DataQuery, startTime time.Time, endTime time.Time, defaultRegion string, dynamicLabelsEnabled,
-=======
 func ParseMetricDataQueries(dataQueries []backend.DataQuery, startTime time.Time, endTime time.Time, defaultRegion string, logger log.Logger, dynamicLabelsEnabled,
->>>>>>> ac7f9d45
 	crossAccountQueryingEnabled bool) ([]*CloudWatchQuery, error) {
 	var metricDataQueries = make(map[string]metricsDataQuery)
 	for _, query := range dataQueries {
