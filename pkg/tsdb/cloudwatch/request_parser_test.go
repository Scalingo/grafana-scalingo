package cloudwatch

import (
	"testing"
	"time"

	"github.com/grafana/grafana-plugin-sdk-go/backend"
	"github.com/grafana/grafana/pkg/components/simplejson"
	"github.com/stretchr/testify/assert"
	"github.com/stretchr/testify/require"
)

func TestRequestParser(t *testing.T) {
	t.Run("Query migration ", func(t *testing.T) {
		t.Run("legacy statistics field is migrated", func(t *testing.T) {
			startTime := time.Now()
			endTime := startTime.Add(2 * time.Hour)
			oldQuery := &backend.DataQuery{
				MaxDataPoints: 0,
				QueryType:     "timeSeriesQuery",
				Interval:      0,
			}
			oldQuery.RefID = "A"
			oldQuery.JSON = []byte(`{
				"region": "us-east-1",
				"namespace": "ec2",
				"metricName": "CPUUtilization",
				"dimensions": {
				  "InstanceId": ["test"]
				},
				"statistics": ["Average", "Sum"],
				"period": "600",
				"hide": false
			  }`)
			migratedQueries, err := migrateLegacyQuery([]backend.DataQuery{*oldQuery}, startTime, endTime)
			require.NoError(t, err)
			assert.Equal(t, 1, len(migratedQueries))

			migratedQuery := migratedQueries[0]
			assert.Equal(t, "A", migratedQuery.RefID)
			model, err := simplejson.NewJson(migratedQuery.JSON)
			require.NoError(t, err)
			assert.Equal(t, "Average", model.Get("statistic").MustString())
			res, err := model.Get("statistic").Array()
			assert.Error(t, err)
			assert.Nil(t, res)
		})
	})

	t.Run("New dimensions structure", func(t *testing.T) {
		query := simplejson.NewFromAny(map[string]interface{}{
			"refId":      "ref1",
			"region":     "us-east-1",
			"namespace":  "ec2",
			"metricName": "CPUUtilization",
			"id":         "",
			"expression": "",
			"dimensions": map[string]interface{}{
				"InstanceId":   []interface{}{"test"},
				"InstanceType": []interface{}{"test2", "test3"},
			},
			"statistic": "Average",
			"period":    "600",
			"hide":      false,
		})

		res, err := parseRequestQuery(query, "ref1", time.Now().Add(-2*time.Hour), time.Now().Add(-time.Hour))
		require.NoError(t, err)
		assert.Equal(t, "us-east-1", res.Region)
		assert.Equal(t, "ref1", res.RefId)
		assert.Equal(t, "ec2", res.Namespace)
		assert.Equal(t, "CPUUtilization", res.MetricName)
		assert.Equal(t, "queryref1", res.Id)
		assert.Empty(t, res.Expression)
		assert.Equal(t, 600, res.Period)
		assert.True(t, res.ReturnData)
		assert.Len(t, res.Dimensions, 2)
		assert.Len(t, res.Dimensions["InstanceId"], 1)
		assert.Len(t, res.Dimensions["InstanceType"], 2)
		assert.Equal(t, "test3", res.Dimensions["InstanceType"][1])
		assert.Equal(t, "Average", res.Statistic)
	})

	t.Run("Old dimensions structure (backwards compatibility)", func(t *testing.T) {
		query := simplejson.NewFromAny(map[string]interface{}{
			"refId":      "ref1",
			"region":     "us-east-1",
			"namespace":  "ec2",
			"metricName": "CPUUtilization",
			"id":         "",
			"expression": "",
			"dimensions": map[string]interface{}{
				"InstanceId":   "test",
				"InstanceType": "test2",
			},
			"statistic": "Average",
			"period":    "600",
			"hide":      false,
		})

		res, err := parseRequestQuery(query, "ref1", time.Now().Add(-2*time.Hour), time.Now().Add(-time.Hour))
		require.NoError(t, err)
		assert.Equal(t, "us-east-1", res.Region)
		assert.Equal(t, "ref1", res.RefId)
		assert.Equal(t, "ec2", res.Namespace)
		assert.Equal(t, "CPUUtilization", res.MetricName)
		assert.Equal(t, "queryref1", res.Id)
		assert.Empty(t, res.Expression)
		assert.Equal(t, 600, res.Period)
		assert.True(t, res.ReturnData)
		assert.Len(t, res.Dimensions, 2)
		assert.Len(t, res.Dimensions["InstanceId"], 1)
		assert.Len(t, res.Dimensions["InstanceType"], 1)
		assert.Equal(t, "test2", res.Dimensions["InstanceType"][0])
		assert.Equal(t, "Average", res.Statistic)
	})

	t.Run("Period defined in the editor by the user is being used when time range is short", func(t *testing.T) {
		query := simplejson.NewFromAny(map[string]interface{}{
			"refId":      "ref1",
			"region":     "us-east-1",
			"namespace":  "ec2",
			"metricName": "CPUUtilization",
			"id":         "",
			"expression": "",
			"dimensions": map[string]interface{}{
				"InstanceId":   "test",
				"InstanceType": "test2",
			},
			"statistic": "Average",
			"hide":      false,
		})
		query.Set("period", "900")

		res, err := parseRequestQuery(query, "ref1", time.Now().Add(-2*time.Hour), time.Now().Add(-time.Hour))
		require.NoError(t, err)
		assert.Equal(t, 900, res.Period)
	})

	t.Run("Period is parsed correctly if not defined by user", func(t *testing.T) {
		query := simplejson.NewFromAny(map[string]interface{}{
			"refId":      "ref1",
			"region":     "us-east-1",
			"namespace":  "ec2",
			"metricName": "CPUUtilization",
			"id":         "",
			"expression": "",
			"dimensions": map[string]interface{}{
				"InstanceId":   "test",
				"InstanceType": "test2",
			},
			"statistic": "Average",
			"hide":      false,
			"period":    "auto",
		})

		t.Run("Time range is 5 minutes", func(t *testing.T) {
			query.Set("period", "auto")
			to := time.Now()
			from := to.Local().Add(time.Minute * time.Duration(5))

			res, err := parseRequestQuery(query, "ref1", from, to)
			require.NoError(t, err)
			assert.Equal(t, 60, res.Period)
		})

		t.Run("Time range is 1 day", func(t *testing.T) {
			query.Set("period", "auto")
			to := time.Now()
			from := to.AddDate(0, 0, -1)

			res, err := parseRequestQuery(query, "ref1", from, to)
			require.NoError(t, err)
			assert.Equal(t, 60, res.Period)
		})

		t.Run("Time range is 2 days", func(t *testing.T) {
			query.Set("period", "auto")
			to := time.Now()
			from := to.AddDate(0, 0, -2)
			res, err := parseRequestQuery(query, "ref1", from, to)
			require.NoError(t, err)
			assert.Equal(t, 300, res.Period)
		})

		t.Run("Time range is 7 days", func(t *testing.T) {
			query.Set("period", "auto")
			to := time.Now()
			from := to.AddDate(0, 0, -7)

			res, err := parseRequestQuery(query, "ref1", from, to)
			require.NoError(t, err)
			assert.Equal(t, 900, res.Period)
		})

		t.Run("Time range is 30 days", func(t *testing.T) {
			query.Set("period", "auto")
			to := time.Now()
			from := to.AddDate(0, 0, -30)

			res, err := parseRequestQuery(query, "ref1", from, to)
			require.NoError(t, err)
			assert.Equal(t, 3600, res.Period)
		})

		t.Run("Time range is 90 days", func(t *testing.T) {
			query.Set("period", "auto")
			to := time.Now()
			from := to.AddDate(0, 0, -90)

			res, err := parseRequestQuery(query, "ref1", from, to)
			require.NoError(t, err)
			assert.Equal(t, 21600, res.Period)
		})

		t.Run("Time range is 1 year", func(t *testing.T) {
			query.Set("period", "auto")
			to := time.Now()
			from := to.AddDate(-1, 0, 0)

			res, err := parseRequestQuery(query, "ref1", from, to)
			require.Nil(t, err)
			assert.Equal(t, 21600, res.Period)
		})

		t.Run("Time range is 2 years", func(t *testing.T) {
			query.Set("period", "auto")
			to := time.Now()
			from := to.AddDate(-2, 0, 0)

			res, err := parseRequestQuery(query, "ref1", from, to)
			require.NoError(t, err)
			assert.Equal(t, 86400, res.Period)
		})

		t.Run("Time range is 2 days, but 16 days ago", func(t *testing.T) {
			query.Set("period", "auto")
			to := time.Now().AddDate(0, 0, -14)
			from := to.AddDate(0, 0, -2)
			res, err := parseRequestQuery(query, "ref1", from, to)
			require.NoError(t, err)
			assert.Equal(t, 300, res.Period)
		})

		t.Run("Time range is 2 days, but 90 days ago", func(t *testing.T) {
			query.Set("period", "auto")
			to := time.Now().AddDate(0, 0, -88)
			from := to.AddDate(0, 0, -2)
			res, err := parseRequestQuery(query, "ref1", from, to)
			require.NoError(t, err)
			assert.Equal(t, 3600, res.Period)
		})

		t.Run("Time range is 2 days, but 456 days ago", func(t *testing.T) {
			query.Set("period", "auto")
			to := time.Now().AddDate(0, 0, -454)
			from := to.AddDate(0, 0, -2)
			res, err := parseRequestQuery(query, "ref1", from, to)
			require.NoError(t, err)
			assert.Equal(t, 21600, res.Period)
		})
	})

	t.Run("Metric query type, metric editor mode and query api mode", func(t *testing.T) {
<<<<<<< HEAD
		timeRange := legacydata.NewDataTimeRange("now-1h", "now-2h")
		from, err := timeRange.ParseFrom()
		require.NoError(t, err)
		to, err := timeRange.ParseTo()
		require.NoError(t, err)

		t.Run("when metric query type and metric editor mode is not specified", func(t *testing.T) {
			t.Run("it should be metric search builder", func(t *testing.T) {
				query := getBaseJsonQuery()
				res, err := parseRequestQuery(query, "ref1", from, to)
=======
		t.Run("when metric query type and metric editor mode is not specified", func(t *testing.T) {
			t.Run("it should be metric search builder", func(t *testing.T) {
				query := getBaseJsonQuery()
				res, err := parseRequestQuery(query, "ref1", time.Now().Add(-2*time.Hour), time.Now().Add(-time.Hour))
>>>>>>> c1ba0afd
				require.NoError(t, err)
				assert.Equal(t, MetricQueryTypeSearch, res.MetricQueryType)
				assert.Equal(t, MetricEditorModeBuilder, res.MetricEditorMode)
				assert.Equal(t, GMDApiModeMetricStat, res.getGMDAPIMode())
			})

			t.Run("and an expression is specified it should be metric search builder", func(t *testing.T) {
				query := getBaseJsonQuery()
				query.Set("expression", "SUM(a)")
<<<<<<< HEAD
				res, err := parseRequestQuery(query, "ref1", from, to)
=======
				res, err := parseRequestQuery(query, "ref1", time.Now().Add(-2*time.Hour), time.Now().Add(-time.Hour))
>>>>>>> c1ba0afd
				require.NoError(t, err)
				assert.Equal(t, MetricQueryTypeSearch, res.MetricQueryType)
				assert.Equal(t, MetricEditorModeRaw, res.MetricEditorMode)
				assert.Equal(t, GMDApiModeMathExpression, res.getGMDAPIMode())
			})
		})

		t.Run("and an expression is specified it should be metric search builder", func(t *testing.T) {
			query := getBaseJsonQuery()
			query.Set("expression", "SUM(a)")
<<<<<<< HEAD
			res, err := parseRequestQuery(query, "ref1", from, to)
=======
			res, err := parseRequestQuery(query, "ref1", time.Now().Add(-2*time.Hour), time.Now().Add(-time.Hour))
>>>>>>> c1ba0afd
			require.NoError(t, err)
			assert.Equal(t, MetricQueryTypeSearch, res.MetricQueryType)
			assert.Equal(t, MetricEditorModeRaw, res.MetricEditorMode)
			assert.Equal(t, GMDApiModeMathExpression, res.getGMDAPIMode())
		})
	})
}

func getBaseJsonQuery() *simplejson.Json {
	return simplejson.NewFromAny(map[string]interface{}{
		"refId":      "ref1",
		"region":     "us-east-1",
		"namespace":  "ec2",
		"metricName": "CPUUtilization",
		"statistic":  "Average",
		"period":     "900",
	})
}<|MERGE_RESOLUTION|>--- conflicted
+++ resolved
@@ -262,23 +262,10 @@
 	})
 
 	t.Run("Metric query type, metric editor mode and query api mode", func(t *testing.T) {
-<<<<<<< HEAD
-		timeRange := legacydata.NewDataTimeRange("now-1h", "now-2h")
-		from, err := timeRange.ParseFrom()
-		require.NoError(t, err)
-		to, err := timeRange.ParseTo()
-		require.NoError(t, err)
-
-		t.Run("when metric query type and metric editor mode is not specified", func(t *testing.T) {
-			t.Run("it should be metric search builder", func(t *testing.T) {
-				query := getBaseJsonQuery()
-				res, err := parseRequestQuery(query, "ref1", from, to)
-=======
 		t.Run("when metric query type and metric editor mode is not specified", func(t *testing.T) {
 			t.Run("it should be metric search builder", func(t *testing.T) {
 				query := getBaseJsonQuery()
 				res, err := parseRequestQuery(query, "ref1", time.Now().Add(-2*time.Hour), time.Now().Add(-time.Hour))
->>>>>>> c1ba0afd
 				require.NoError(t, err)
 				assert.Equal(t, MetricQueryTypeSearch, res.MetricQueryType)
 				assert.Equal(t, MetricEditorModeBuilder, res.MetricEditorMode)
@@ -288,11 +275,7 @@
 			t.Run("and an expression is specified it should be metric search builder", func(t *testing.T) {
 				query := getBaseJsonQuery()
 				query.Set("expression", "SUM(a)")
-<<<<<<< HEAD
-				res, err := parseRequestQuery(query, "ref1", from, to)
-=======
 				res, err := parseRequestQuery(query, "ref1", time.Now().Add(-2*time.Hour), time.Now().Add(-time.Hour))
->>>>>>> c1ba0afd
 				require.NoError(t, err)
 				assert.Equal(t, MetricQueryTypeSearch, res.MetricQueryType)
 				assert.Equal(t, MetricEditorModeRaw, res.MetricEditorMode)
@@ -303,11 +286,7 @@
 		t.Run("and an expression is specified it should be metric search builder", func(t *testing.T) {
 			query := getBaseJsonQuery()
 			query.Set("expression", "SUM(a)")
-<<<<<<< HEAD
-			res, err := parseRequestQuery(query, "ref1", from, to)
-=======
 			res, err := parseRequestQuery(query, "ref1", time.Now().Add(-2*time.Hour), time.Now().Add(-time.Hour))
->>>>>>> c1ba0afd
 			require.NoError(t, err)
 			assert.Equal(t, MetricQueryTypeSearch, res.MetricQueryType)
 			assert.Equal(t, MetricEditorModeRaw, res.MetricEditorMode)
