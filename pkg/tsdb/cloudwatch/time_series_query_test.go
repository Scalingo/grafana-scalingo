--- conflicted
+++ resolved
@@ -19,9 +19,6 @@
 )
 
 func TestTimeSeriesQuery(t *testing.T) {
-<<<<<<< HEAD
-	executor := newExecutor(nil, newTestConfig(), fakeSessionCache{})
-=======
 	executor := newExecutor(nil, nil, newTestConfig(), fakeSessionCache{})
 	now := time.Now()
 
@@ -122,7 +119,6 @@
 		assert.Equal(t, "NetworkOut", resp.Responses["A"].Frames[0].Name)
 		assert.Equal(t, "NetworkIn", resp.Responses["B"].Frames[0].Name)
 	})
->>>>>>> 914fcedb
 
 	t.Run("End time before start time should result in error", func(t *testing.T) {
 		_, err := executor.executeTimeSeriesQuery(context.TODO(), &backend.QueryDataRequest{Queries: []backend.DataQuery{{TimeRange: backend.TimeRange{
