--- conflicted
+++ resolved
@@ -90,23 +90,6 @@
 				So(err, ShouldBeNil)
 				So(c.GetVersion(), ShouldEqual, 56)
 			})
-<<<<<<< HEAD
-
-			Convey("When version 60 should return v6.0 client", func() {
-				ds := &models.DataSource{
-					JsonData: simplejson.NewFromAny(map[string]interface{}{
-						"esVersion": 60,
-						"timeField": "@timestamp",
-					}),
-				}
-
-				c, err := NewClient(context.Background(), ds, nil)
-				So(err, ShouldBeNil)
-				So(c.GetVersion(), ShouldEqual, 60)
-			})
-		})
-=======
->>>>>>> 9e40b07f
 
 			Convey("When version 60 should return v6.0 client", func() {
 				ds := &models.DataSource{
@@ -172,12 +155,6 @@
 					jHeader, err := simplejson.NewJson(headerBytes)
 					So(err, ShouldBeNil)
 
-<<<<<<< HEAD
-						So(jHeader.Get("index").MustString(), ShouldEqual, "metrics-2018.05.15")
-						So(jHeader.Get("ignore_unavailable").MustBool(false), ShouldEqual, true)
-						So(jHeader.Get("search_type").MustString(), ShouldEqual, "count")
-						So(jHeader.Get("max_concurrent_shard_requests").MustInt(10), ShouldEqual, 10)
-=======
 					jBody, err := simplejson.NewJson(bodyBytes)
 					So(err, ShouldBeNil)
 
@@ -185,7 +162,6 @@
 					So(jHeader.Get("ignore_unavailable").MustBool(false), ShouldEqual, true)
 					So(jHeader.Get("search_type").MustString(), ShouldEqual, "count")
 					So(jHeader.Get("max_concurrent_shard_requests").MustInt(10), ShouldEqual, 10)
->>>>>>> 9e40b07f
 
 					Convey("and replace $__interval variable", func() {
 						So(jBody.GetPath("aggs", "2", "aggs", "1", "avg", "script").MustString(), ShouldEqual, "15000*@hostname")
@@ -241,12 +217,6 @@
 					jHeader, err := simplejson.NewJson(headerBytes)
 					So(err, ShouldBeNil)
 
-<<<<<<< HEAD
-						So(jHeader.Get("index").MustString(), ShouldEqual, "metrics-2018.05.15")
-						So(jHeader.Get("ignore_unavailable").MustBool(false), ShouldEqual, true)
-						So(jHeader.Get("search_type").MustString(), ShouldEqual, "query_then_fetch")
-						So(jHeader.Get("max_concurrent_shard_requests").MustInt(10), ShouldEqual, 10)
-=======
 					jBody, err := simplejson.NewJson(bodyBytes)
 					So(err, ShouldBeNil)
 
@@ -254,7 +224,6 @@
 					So(jHeader.Get("ignore_unavailable").MustBool(false), ShouldEqual, true)
 					So(jHeader.Get("search_type").MustString(), ShouldEqual, "query_then_fetch")
 					So(jHeader.Get("max_concurrent_shard_requests").MustInt(10), ShouldEqual, 10)
->>>>>>> 9e40b07f
 
 					Convey("and replace $__interval variable", func() {
 						So(jBody.GetPath("aggs", "2", "aggs", "1", "avg", "script").MustString(), ShouldEqual, "15000*@hostname")
@@ -373,19 +342,12 @@
 					jHeader, err := simplejson.NewJson(headerBytes)
 					So(err, ShouldBeNil)
 
-<<<<<<< HEAD
-						So(jHeader.Get("index").MustString(), ShouldEqual, "metrics-2018.05.15")
-						So(jHeader.Get("ignore_unavailable").MustBool(false), ShouldEqual, true)
-						So(jHeader.Get("search_type").MustString(), ShouldEqual, "query_then_fetch")
-						So(jHeader.Get("max_concurrent_shard_requests").MustInt(), ShouldEqual, 100)
-=======
 					jBody, err := simplejson.NewJson(bodyBytes)
 					So(err, ShouldBeNil)
 
 					So(jHeader.Get("index").MustString(), ShouldEqual, "metrics-2018.05.15")
 					So(jHeader.Get("ignore_unavailable").MustBool(false), ShouldEqual, true)
 					So(jHeader.Get("search_type").MustString(), ShouldEqual, "query_then_fetch")
->>>>>>> 9e40b07f
 
 					Convey("and replace $__interval variable", func() {
 						So(jBody.GetPath("aggs", "2", "aggs", "1", "avg", "script").MustString(), ShouldEqual, "15000*@hostname")
