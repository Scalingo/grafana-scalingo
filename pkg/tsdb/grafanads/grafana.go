--- conflicted
+++ resolved
@@ -171,8 +171,6 @@
 }
 
 func (s *Service) doSearchQuery(ctx context.Context, req *backend.QueryDataRequest, query backend.DataQuery) backend.DataResponse {
-<<<<<<< HEAD
-=======
 	searchReadinessCheckResp := s.search.IsReady(ctx, req.PluginContext.OrgID)
 	if !searchReadinessCheckResp.IsReady {
 		dashboardSearchNotServedRequestsCounter.With(prometheus.Labels{
@@ -188,7 +186,6 @@
 		}
 	}
 
->>>>>>> 89b365f8
 	m := requestModel{}
 	err := json.Unmarshal(query.JSON, &m)
 	if err != nil {
