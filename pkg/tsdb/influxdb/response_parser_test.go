--- conflicted
+++ resolved
@@ -754,15 +754,9 @@
 				testFrame := data.NewFrame("cpu.mean",
 					data.NewField("time", nil,
 						[]time.Time{
-<<<<<<< HEAD
-							time.Date(1970, 1, 1, 0, 1, 40, 0, time.UTC),
-							time.Date(1970, 1, 1, 0, 1, 41, 0, time.UTC),
-							time.Date(1970, 1, 1, 0, 1, 42, 0, time.UTC),
-=======
 							time.Date(1970, 1, 1, 0, 0, 0, 100000000, time.UTC),
 							time.Date(1970, 1, 1, 0, 0, 0, 101000000, time.UTC),
 							time.Date(1970, 1, 1, 0, 0, 0, 102000000, time.UTC),
->>>>>>> c2560129
 						}),
 					newField,
 				)
@@ -787,15 +781,9 @@
 				testFrame := data.NewFrame("cpu.mean",
 					data.NewField("time", nil,
 						[]time.Time{
-<<<<<<< HEAD
-							time.Date(1970, 1, 1, 0, 1, 40, 0, time.UTC),
-							time.Date(1970, 1, 1, 0, 1, 41, 0, time.UTC),
-							time.Date(1970, 1, 1, 0, 1, 42, 0, time.UTC),
-=======
 							time.Date(1970, 1, 1, 0, 0, 0, 100000000, time.UTC),
 							time.Date(1970, 1, 1, 0, 0, 0, 101000000, time.UTC),
 							time.Date(1970, 1, 1, 0, 0, 0, 102000000, time.UTC),
->>>>>>> c2560129
 						}),
 					newField,
 				)
