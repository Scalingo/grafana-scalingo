package loki

import (
	"bytes"
	"context"
	"encoding/json"
	"fmt"
	"io"
	"net/http"
	"net/url"
	"path"
	"strconv"

	"github.com/grafana/grafana-plugin-sdk-go/data"
	"github.com/grafana/grafana/pkg/infra/log"
	"github.com/grafana/grafana/pkg/util/converter"
	jsoniter "github.com/json-iterator/go"
)

type LokiAPI struct {
	client  *http.Client
	url     string
	log     log.Logger
	headers map[string]string
}

type RawLokiResponse struct {
	Body     []byte
	Encoding string
}

func newLokiAPI(client *http.Client, url string, log log.Logger, headers map[string]string) *LokiAPI {
	return &LokiAPI{client: client, url: url, log: log, headers: headers}
}

func addHeaders(req *http.Request, headers map[string]string) {
	for name, value := range headers {
		req.Header.Set(name, value)
	}
}

func makeDataRequest(ctx context.Context, lokiDsUrl string, query lokiQuery, headers map[string]string) (*http.Request, error) {
	qs := url.Values{}
	qs.Set("query", query.Expr)

	qs.Set("direction", string(query.Direction))

	// MaxLines defaults to zero when not received,
	// and Loki does not like limit=0, even when it is not needed
	// (for example for metric queries), so we
	// only send it when it's set
	if query.MaxLines > 0 {
		qs.Set("limit", fmt.Sprintf("%d", query.MaxLines))
	}

	lokiUrl, err := url.Parse(lokiDsUrl)
	if err != nil {
		return nil, err
	}

	switch query.QueryType {
	case QueryTypeRange:
		{
			qs.Set("start", strconv.FormatInt(query.Start.UnixNano(), 10))
			qs.Set("end", strconv.FormatInt(query.End.UnixNano(), 10))
			// NOTE: technically for streams-producing queries `step`
			// is ignored, so it would be nicer to not send it in such cases,
			// but we cannot detect that situation, so we always send it.
			// it should not break anything.
			// NOTE2: we do this at millisecond precision for two reasons:
			//  a. Loki cannot do steps with better precision anyway,
			//     so the microsecond & nanosecond part can be ignored.
			//  b. having it always be number+'ms' makes it more robust and
			//     precise, as Loki does not support step with float number
			//     and time-specifier, like "1.5s"
			qs.Set("step", fmt.Sprintf("%dms", query.Step.Milliseconds()))
			lokiUrl.Path = path.Join(lokiUrl.Path, "/loki/api/v1/query_range")
		}
	case QueryTypeInstant:
		{
			qs.Set("time", strconv.FormatInt(query.End.UnixNano(), 10))
			lokiUrl.Path = path.Join(lokiUrl.Path, "/loki/api/v1/query")
		}
	default:
		return nil, fmt.Errorf("invalid QueryType: %v", query.QueryType)
	}

	lokiUrl.RawQuery = qs.Encode()

	req, err := http.NewRequestWithContext(ctx, "GET", lokiUrl.String(), nil)
	if err != nil {
		return nil, err
	}

	addHeaders(req, headers)

	if query.VolumeQuery {
		req.Header.Set("X-Query-Tags", "Source=logvolhist")
	}

	return req, nil
}

type lokiError struct {
	Message string
}

// we know there is an error,
// based on the http-response-body
// we have to make an informative error-object
func makeLokiError(body io.ReadCloser) error {
	var buf bytes.Buffer
	_, err := buf.ReadFrom(body)
	if err != nil {
		return err
	}

	bytes := buf.Bytes()

	// the error-message is probably a JSON structure,
	// with a string-field named "message". we want the
	// value of that field.
	// but, the response might be just a simple string,
	// this was used in older Loki versions.
	// so our approach is this:
	// - we try to convert the bytes to JSON
	// - we take the value of the field "message"
	// - if any of these steps fail, or if "message" is empty, we return the whole text

	var data lokiError
	err = json.Unmarshal(bytes, &data)
	if err != nil {
		// we were unable to convert the bytes to JSON, we return the whole text
		return fmt.Errorf("%v", string(bytes))
	}

	errorMessage := data.Message

	if errorMessage == "" {
		// we got no usable error message, we return the whole text
		return fmt.Errorf("%v", string(bytes))
	}

	return fmt.Errorf("%v", errorMessage)
}

func (api *LokiAPI) DataQuery(ctx context.Context, query lokiQuery) (data.Frames, error) {
	req, err := makeDataRequest(ctx, api.url, query, api.headers)
	if err != nil {
		return nil, err
	}

	resp, err := api.client.Do(req)
	if err != nil {
		return nil, err
	}

	defer func() {
		if err := resp.Body.Close(); err != nil {
			api.log.Warn("Failed to close response body", "err", err)
		}
	}()

	if resp.StatusCode/100 != 2 {
		return nil, makeLokiError(resp.Body)
	}

	iter := jsoniter.Parse(jsoniter.ConfigDefault, resp.Body, 1024)
	res := converter.ReadPrometheusStyleResult(iter, converter.Options{MatrixWideSeries: false, VectorWideSeries: false})

	if res == nil {
		// it's hard to say if this is an error-case or not.
		// we know the http-response was a success-response
		// (otherwise we wouldn't be here in the code),
		// so we will go with a success, with no data.
		return data.Frames{}, nil
	}

	if res.Error != nil {
		return nil, res.Error
	}

	return res.Frames, nil
}

<<<<<<< HEAD
func makeRawRequest(ctx context.Context, lokiDsUrl string, resourcePath string, oauthToken string) (*http.Request, error) {
=======
func makeRawRequest(ctx context.Context, lokiDsUrl string, resourcePath string, headers map[string]string) (*http.Request, error) {
>>>>>>> 89b365f8
	lokiUrl, err := url.Parse(lokiDsUrl)
	if err != nil {
		return nil, err
	}

	resourceUrl, err := url.Parse(resourcePath)
	if err != nil {
		return nil, err
	}

	// we take the path and the query-string only
	lokiUrl.RawQuery = resourceUrl.RawQuery
	lokiUrl.Path = path.Join(lokiUrl.Path, resourceUrl.Path)

	req, err := http.NewRequestWithContext(ctx, "GET", lokiUrl.String(), nil)

	if err != nil {
		return nil, err
	}

	addHeaders(req, headers)

	return req, nil
}

<<<<<<< HEAD
func (api *LokiAPI) RawQuery(ctx context.Context, resourcePath string) ([]byte, error) {
	req, err := makeRawRequest(ctx, api.url, resourcePath, api.oauthToken)
=======
func (api *LokiAPI) RawQuery(ctx context.Context, resourcePath string) (RawLokiResponse, error) {
	req, err := makeRawRequest(ctx, api.url, resourcePath, api.headers)
>>>>>>> 89b365f8
	if err != nil {
		return RawLokiResponse{}, err
	}

	resp, err := api.client.Do(req)
	if err != nil {
		return RawLokiResponse{}, err
	}

	defer func() {
		if err := resp.Body.Close(); err != nil {
			api.log.Warn("Failed to close response body", "err", err)
		}
	}()

	if resp.StatusCode/100 != 2 {
		return RawLokiResponse{}, makeLokiError(resp.Body)
	}

	body, err := io.ReadAll(resp.Body)
	if err != nil {
		return RawLokiResponse{}, err
	}

	encodedBytes := RawLokiResponse{
		Body:     body,
		Encoding: resp.Header.Get("Content-Encoding"),
	}

	return encodedBytes, nil
}<|MERGE_RESOLUTION|>--- conflicted
+++ resolved
@@ -183,11 +183,7 @@
 	return res.Frames, nil
 }
 
-<<<<<<< HEAD
-func makeRawRequest(ctx context.Context, lokiDsUrl string, resourcePath string, oauthToken string) (*http.Request, error) {
-=======
 func makeRawRequest(ctx context.Context, lokiDsUrl string, resourcePath string, headers map[string]string) (*http.Request, error) {
->>>>>>> 89b365f8
 	lokiUrl, err := url.Parse(lokiDsUrl)
 	if err != nil {
 		return nil, err
@@ -213,13 +209,8 @@
 	return req, nil
 }
 
-<<<<<<< HEAD
-func (api *LokiAPI) RawQuery(ctx context.Context, resourcePath string) ([]byte, error) {
-	req, err := makeRawRequest(ctx, api.url, resourcePath, api.oauthToken)
-=======
 func (api *LokiAPI) RawQuery(ctx context.Context, resourcePath string) (RawLokiResponse, error) {
 	req, err := makeRawRequest(ctx, api.url, resourcePath, api.headers)
->>>>>>> 89b365f8
 	if err != nil {
 		return RawLokiResponse{}, err
 	}
