package loki

import (
	"bytes"
	"context"
	"encoding/json"
	"fmt"
	"io"
	"net/http"
	"net/url"
	"path"
	"strconv"

	"github.com/grafana/grafana-plugin-sdk-go/data"
	jsoniter "github.com/json-iterator/go"

	"github.com/grafana/grafana/pkg/infra/log"
	"github.com/grafana/grafana/pkg/infra/tracing"
	"github.com/grafana/grafana/pkg/util/converter"
)

type LokiAPI struct {
	client *http.Client
	url    string
	log    log.Logger
}

type RawLokiResponse struct {
	Body     []byte
<<<<<<< HEAD
	Encoding string
}

func newLokiAPI(client *http.Client, url string, log log.Logger, headers map[string]string) *LokiAPI {
	return &LokiAPI{client: client, url: url, log: log, headers: headers}
=======
	Status   int
	Encoding string
>>>>>>> ac7f9d45
}

func newLokiAPI(client *http.Client, url string, log log.Logger) *LokiAPI {
	return &LokiAPI{client: client, url: url, log: log}
}

func makeDataRequest(ctx context.Context, lokiDsUrl string, query lokiQuery) (*http.Request, error) {
	qs := url.Values{}
	qs.Set("query", query.Expr)

	qs.Set("direction", string(query.Direction))

	// MaxLines defaults to zero when not received,
	// and Loki does not like limit=0, even when it is not needed
	// (for example for metric queries), so we
	// only send it when it's set
	if query.MaxLines > 0 {
		qs.Set("limit", fmt.Sprintf("%d", query.MaxLines))
	}

	lokiUrl, err := url.Parse(lokiDsUrl)
	if err != nil {
		return nil, err
	}

	switch query.QueryType {
	case QueryTypeRange:
		{
			qs.Set("start", strconv.FormatInt(query.Start.UnixNano(), 10))
			qs.Set("end", strconv.FormatInt(query.End.UnixNano(), 10))
			// NOTE: technically for streams-producing queries `step`
			// is ignored, so it would be nicer to not send it in such cases,
			// but we cannot detect that situation, so we always send it.
			// it should not break anything.
			// NOTE2: we do this at millisecond precision for two reasons:
			//  a. Loki cannot do steps with better precision anyway,
			//     so the microsecond & nanosecond part can be ignored.
			//  b. having it always be number+'ms' makes it more robust and
			//     precise, as Loki does not support step with float number
			//     and time-specifier, like "1.5s"
			qs.Set("step", fmt.Sprintf("%dms", query.Step.Milliseconds()))
			lokiUrl.Path = path.Join(lokiUrl.Path, "/loki/api/v1/query_range")
		}
	case QueryTypeInstant:
		{
			qs.Set("time", strconv.FormatInt(query.End.UnixNano(), 10))
			lokiUrl.Path = path.Join(lokiUrl.Path, "/loki/api/v1/query")
		}
	default:
		return nil, fmt.Errorf("invalid QueryType: %v", query.QueryType)
	}

	lokiUrl.RawQuery = qs.Encode()

	req, err := http.NewRequestWithContext(ctx, "GET", lokiUrl.String(), nil)
	if err != nil {
		return nil, err
	}

	if query.SupportingQueryType != SupportingQueryNone {
		value := getSupportingQueryHeaderValue(req, query.SupportingQueryType)
		if value != "" {
			req.Header.Set("X-Query-Tags", "Source="+value)
		}
	}

	return req, nil
}

type lokiResponseError struct {
	Message string `json:"message"`
	TraceID string `json:"traceID,omitempty"`
}

type lokiError struct {
	Message string
}

func makeLokiError(bytes []byte) error {
	var data lokiError
	err := json.Unmarshal(bytes, &data)
	if err != nil {
		// we were unable to convert the bytes to JSON, we return the whole text
		return fmt.Errorf("%v", string(bytes))
	}

	if data.Message == "" {
		// we got no usable error message, we return the whole text
		return fmt.Errorf("%v", string(bytes))
	}

	return fmt.Errorf("%v", data.Message)
}

// we know there is an error,
// based on the http-response-body
// we have to make an informative error-object
func readLokiError(body io.ReadCloser) error {
	var buf bytes.Buffer
	_, err := buf.ReadFrom(body)
	if err != nil {
		return err
	}

	bytes := buf.Bytes()

	// the error-message is probably a JSON structure,
	// with a string-field named "message". we want the
	// value of that field.
	// but, the response might be just a simple string,
	// this was used in older Loki versions.
	// so our approach is this:
	// - we try to convert the bytes to JSON
	// - we take the value of the field "message"
	// - if any of these steps fail, or if "message" is empty, we return the whole text

	return makeLokiError(bytes)
}

func (api *LokiAPI) DataQuery(ctx context.Context, query lokiQuery) (data.Frames, error) {
	req, err := makeDataRequest(ctx, api.url, query)
	if err != nil {
		return nil, err
	}

	resp, err := api.client.Do(req)
	if err != nil {
		return nil, err
	}

	defer func() {
		if err := resp.Body.Close(); err != nil {
			api.log.Warn("Failed to close response body", "err", err)
		}
	}()

	if resp.StatusCode/100 != 2 {
		return nil, readLokiError(resp.Body)
	}

	iter := jsoniter.Parse(jsoniter.ConfigDefault, resp.Body, 1024)
	res := converter.ReadPrometheusStyleResult(iter, converter.Options{MatrixWideSeries: false, VectorWideSeries: false})

	if res.Error != nil {
		return nil, res.Error
	}

	return res.Frames, nil
}

func makeRawRequest(ctx context.Context, lokiDsUrl string, resourcePath string) (*http.Request, error) {
	lokiUrl, err := url.Parse(lokiDsUrl)
	if err != nil {
		return nil, err
	}

	resourceUrl, err := url.Parse(resourcePath)
	if err != nil {
		return nil, err
	}

	// we take the path and the query-string only
	lokiUrl.RawQuery = resourceUrl.RawQuery
	lokiUrl.Path = path.Join(lokiUrl.Path, resourceUrl.Path)

	req, err := http.NewRequestWithContext(ctx, "GET", lokiUrl.String(), nil)

	if err != nil {
		return nil, err
	}

	return req, nil
}

func (api *LokiAPI) RawQuery(ctx context.Context, resourcePath string) (RawLokiResponse, error) {
<<<<<<< HEAD
	req, err := makeRawRequest(ctx, api.url, resourcePath, api.headers)
=======
	req, err := makeRawRequest(ctx, api.url, resourcePath)
>>>>>>> ac7f9d45
	if err != nil {
		return RawLokiResponse{}, err
	}

	resp, err := api.client.Do(req)
	if err != nil {
		return RawLokiResponse{}, err
	}

	defer func() {
		if err := resp.Body.Close(); err != nil {
			api.log.Warn("Failed to close response body", "err", err)
		}
	}()

	// server errors are handled by the plugin-proxy to hide the error message
	if resp.StatusCode/100 == 5 {
		return RawLokiResponse{}, readLokiError(resp.Body)
	}

	body, err := io.ReadAll(resp.Body)
	if err != nil {
		return RawLokiResponse{}, err
	}

	// client errors are passed as a json struct to the client
	if resp.StatusCode/100 != 2 {
<<<<<<< HEAD
		return RawLokiResponse{}, makeLokiError(resp.Body)
	}

	body, err := io.ReadAll(resp.Body)
	if err != nil {
		return RawLokiResponse{}, err
	}

	encodedBytes := RawLokiResponse{
		Body:     body,
		Encoding: resp.Header.Get("Content-Encoding"),
	}

	return encodedBytes, nil
=======
		lokiResponseErr := lokiResponseError{Message: makeLokiError(body).Error()}
		traceID := tracing.TraceIDFromContext(ctx, false)
		if traceID != "" {
			lokiResponseErr.TraceID = traceID
		}
		body, err = json.Marshal(lokiResponseErr)
		if err != nil {
			return RawLokiResponse{}, err
		}
	}

	rawLokiResponse := RawLokiResponse{
		Body:     body,
		Status:   resp.StatusCode,
		Encoding: resp.Header.Get("Content-Encoding"),
	}

	return rawLokiResponse, nil
}

func getSupportingQueryHeaderValue(req *http.Request, supportingQueryType SupportingQueryType) string {
	value := ""
	switch supportingQueryType {
	case SupportingQueryLogsVolume:
		value = "logvolhist"
	case SupportingQueryLogsSample:
		value = "logsample"
	case SupportingQueryDataSample:
		value = "datasample"
	default: //ignore
	}

	return value
>>>>>>> ac7f9d45
}<|MERGE_RESOLUTION|>--- conflicted
+++ resolved
@@ -27,16 +27,8 @@
 
 type RawLokiResponse struct {
 	Body     []byte
-<<<<<<< HEAD
-	Encoding string
-}
-
-func newLokiAPI(client *http.Client, url string, log log.Logger, headers map[string]string) *LokiAPI {
-	return &LokiAPI{client: client, url: url, log: log, headers: headers}
-=======
 	Status   int
 	Encoding string
->>>>>>> ac7f9d45
 }
 
 func newLokiAPI(client *http.Client, url string, log log.Logger) *LokiAPI {
@@ -212,11 +204,7 @@
 }
 
 func (api *LokiAPI) RawQuery(ctx context.Context, resourcePath string) (RawLokiResponse, error) {
-<<<<<<< HEAD
-	req, err := makeRawRequest(ctx, api.url, resourcePath, api.headers)
-=======
 	req, err := makeRawRequest(ctx, api.url, resourcePath)
->>>>>>> ac7f9d45
 	if err != nil {
 		return RawLokiResponse{}, err
 	}
@@ -244,22 +232,6 @@
 
 	// client errors are passed as a json struct to the client
 	if resp.StatusCode/100 != 2 {
-<<<<<<< HEAD
-		return RawLokiResponse{}, makeLokiError(resp.Body)
-	}
-
-	body, err := io.ReadAll(resp.Body)
-	if err != nil {
-		return RawLokiResponse{}, err
-	}
-
-	encodedBytes := RawLokiResponse{
-		Body:     body,
-		Encoding: resp.Header.Get("Content-Encoding"),
-	}
-
-	return encodedBytes, nil
-=======
 		lokiResponseErr := lokiResponseError{Message: makeLokiError(body).Error()}
 		traceID := tracing.TraceIDFromContext(ctx, false)
 		if traceID != "" {
@@ -293,5 +265,4 @@
 	}
 
 	return value
->>>>>>> ac7f9d45
 }