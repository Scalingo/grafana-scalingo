--- conflicted
+++ resolved
@@ -64,9 +64,6 @@
 		Transport: &mockedRoundTripper{statusCode: statusCode, contentType: contentType, responseBytes: responseBytes, requestCallback: requestCallback},
 	}
 
-<<<<<<< HEAD
-	return newLokiAPI(&client, url, log.New("test"), "")
-=======
 	return newLokiAPI(&client, url, log.New("test"), nil)
 }
 
@@ -76,5 +73,4 @@
 	}
 
 	return newLokiAPI(&client, url, log.New("test"), nil)
->>>>>>> 89b365f8
 }