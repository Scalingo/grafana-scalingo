--- conflicted
+++ resolved
@@ -5,7 +5,6 @@
 	"encoding/json"
 	"fmt"
 	"net/http"
-	"net/textproto"
 	"regexp"
 	"strings"
 	"sync"
@@ -96,35 +95,7 @@
 	if err != nil {
 		return err
 	}
-<<<<<<< HEAD
-	return callResource(ctx, req, sender, dsInfo, logger.FromContext(ctx))
-}
-
-func getHeadersForCallResource(headers map[string][]string) map[string]string {
-	data := make(map[string]string)
-
-	for k, values := range headers {
-		k = textproto.CanonicalMIMEHeaderKey(k)
-		firstValue := arrayHeaderFirstValue(values)
-
-		if firstValue == "" {
-			continue
-		}
-		switch k {
-		case "Authorization":
-			data["Authorization"] = firstValue
-		case "X-Id-Token":
-			data["X-ID-Token"] = firstValue
-		case "Cookie":
-			data["Cookie"] = firstValue
-		case "Accept-Encoding":
-			data["Accept-Encoding"] = firstValue
-		}
-	}
-	return data
-=======
 	return callResource(ctx, req, sender, dsInfo, logger.FromContext(ctx), s.tracer)
->>>>>>> ac7f9d45
 }
 
 func callResource(ctx context.Context, req *backend.CallResourceRequest, sender backend.CallResourceResponseSender, dsInfo *datasourceInfo, plog log.Logger, tracer tracing.Tracer) error {
@@ -142,17 +113,12 @@
 	}
 	lokiURL := fmt.Sprintf("/loki/api/v1/%s", url)
 
-<<<<<<< HEAD
-	api := newLokiAPI(dsInfo.HTTPClient, dsInfo.URL, plog, getHeadersForCallResource(req.Headers))
-	encodedBytes, err := api.RawQuery(ctx, lokiURL)
-=======
 	ctx, span := tracer.Start(ctx, "datasource.loki.CallResource")
 	span.SetAttributes("url", lokiURL, attribute.Key("url").String(lokiURL))
 	defer span.End()
 
 	api := newLokiAPI(dsInfo.HTTPClient, dsInfo.URL, plog)
 	rawLokiResponse, err := api.RawQuery(ctx, lokiURL)
->>>>>>> ac7f9d45
 
 	if err != nil {
 		return err
@@ -161,15 +127,6 @@
 	respHeaders := map[string][]string{
 		"content-type": {"application/json"},
 	}
-<<<<<<< HEAD
-	if encodedBytes.Encoding != "" {
-		respHeaders["content-encoding"] = []string{encodedBytes.Encoding}
-	}
-	return sender.Send(&backend.CallResourceResponse{
-		Status:  http.StatusOK,
-		Headers: respHeaders,
-		Body:    encodedBytes.Body,
-=======
 	if rawLokiResponse.Encoding != "" {
 		respHeaders["content-encoding"] = []string{rawLokiResponse.Encoding}
 	}
@@ -177,7 +134,6 @@
 		Status:  rawLokiResponse.Status,
 		Headers: respHeaders,
 		Body:    rawLokiResponse.Body,
->>>>>>> ac7f9d45
 	})
 }
 
