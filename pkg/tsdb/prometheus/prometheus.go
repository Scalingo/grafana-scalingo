--- conflicted
+++ resolved
@@ -19,10 +19,7 @@
 	"github.com/grafana/grafana/pkg/tsdb/prometheus/client"
 	"github.com/grafana/grafana/pkg/tsdb/prometheus/querydata"
 	"github.com/grafana/grafana/pkg/tsdb/prometheus/resource"
-<<<<<<< HEAD
-=======
 	"github.com/patrickmn/go-cache"
->>>>>>> 89b365f8
 	apiv1 "github.com/prometheus/client_golang/api/prometheus/v1"
 )
 
@@ -34,16 +31,10 @@
 }
 
 type instance struct {
-<<<<<<< HEAD
-	buffered  *buffered.Buffered
-	queryData *querydata.QueryData
-	resource  *resource.Resource
-=======
 	buffered     *buffered.Buffered
 	queryData    *querydata.QueryData
 	resource     *resource.Resource
 	versionCache *cache.Cache
->>>>>>> 89b365f8
 }
 
 func ProvideService(httpClientProvider httpclient.Provider, cfg *setting.Cfg, features featuremgmt.FeatureToggles, tracer tracing.Tracer) *Service {
@@ -83,22 +74,11 @@
 			return nil, err
 		}
 
-		r, err := resource.New(httpClientProvider, cfg, features, settings, plog)
-		if err != nil {
-			return nil, err
-		}
-
 		return instance{
-<<<<<<< HEAD
-			buffered:  b,
-			queryData: qd,
-			resource:  r,
-=======
 			buffered:     b,
 			queryData:    qd,
 			resource:     r,
 			versionCache: cache.New(time.Minute*1, time.Minute*5),
->>>>>>> 89b365f8
 		}, nil
 	}
 }
@@ -113,10 +93,6 @@
 		return nil, err
 	}
 
-<<<<<<< HEAD
-	if s.features.IsEnabled(featuremgmt.FlagPrometheusStreamingJSONParser) || s.features.IsEnabled(featuremgmt.FlagPrometheusWideSeries) {
-		return i.queryData.Execute(ctx, req)
-=======
 	if s.features.IsEnabled(featuremgmt.FlagPrometheusBufferedClient) {
 		return i.buffered.ExecuteTimeSeriesQuery(ctx, req)
 	}
@@ -147,31 +123,9 @@
 	resp, err := i.resource.Execute(ctx, req)
 	if err != nil {
 		return err
->>>>>>> 89b365f8
 	}
 
 	return sender.Send(resp)
-}
-
-func (s *Service) CallResource(ctx context.Context, req *backend.CallResourceRequest, sender backend.CallResourceResponseSender) error {
-	i, err := s.getInstance(req.PluginContext)
-	if err != nil {
-		return err
-	}
-
-	statusCode, bytes, err := i.resource.Execute(ctx, req)
-	body := bytes
-	if err != nil {
-		body = []byte(err.Error())
-	}
-
-	return sender.Send(&backend.CallResourceResponse{
-		Status: statusCode,
-		Headers: map[string][]string{
-			"content-type": {"application/json"},
-		},
-		Body: body,
-	})
 }
 
 func (s *Service) getInstance(pluginCtx backend.PluginContext) (*instance, error) {
