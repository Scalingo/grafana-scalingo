package querydata

import (
	"context"
	"fmt"
	"net/http"
	"sort"
	"strings"
	"time"

	"github.com/grafana/grafana-plugin-sdk-go/backend"
	"github.com/grafana/grafana-plugin-sdk-go/data"
	jsoniter "github.com/json-iterator/go"

	"github.com/grafana/grafana/pkg/tsdb/prometheus/models"
	"github.com/grafana/grafana/pkg/util/converter"
)

func (s *QueryData) parseResponse(ctx context.Context, q *models.Query, res *http.Response) (*backend.DataResponse, error) {
	defer func() {
		if err := res.Body.Close(); err != nil {
			s.log.FromContext(ctx).Error("Failed to close response body", "err", err)
		}
	}()

	iter := jsoniter.Parse(jsoniter.ConfigDefault, res.Body, 1024)
	r := converter.ReadPrometheusStyleResult(iter, converter.Options{
		MatrixWideSeries: s.enableWideSeries,
		VectorWideSeries: s.enableWideSeries,
	})
	if r == nil {
		return nil, fmt.Errorf("received empty response from prometheus")
	}

	// The ExecutedQueryString can be viewed in QueryInspector in UI
	for _, frame := range r.Frames {
		if s.enableWideSeries {
			addMetadataToWideFrame(q, frame)
		} else {
			addMetadataToMultiFrame(q, frame)
		}
	}

	r = processExemplars(q, r)
	return r, nil
}

func addMetadataToMultiFrame(q *models.Query, frame *data.Frame) {
	if frame.Meta == nil {
		frame.Meta = &data.FrameMeta{}
	}
	frame.Meta.ExecutedQueryString = executedQueryString(q)
	if len(frame.Fields) < 2 {
		return
	}
	frame.Name = getName(q, frame.Fields[1])
	frame.Fields[0].Config = &data.FieldConfig{Interval: float64(q.Step.Milliseconds())}
	if frame.Name != "" {
		frame.Fields[1].Config = &data.FieldConfig{DisplayNameFromDS: frame.Name}
	}
}

func addMetadataToWideFrame(q *models.Query, frame *data.Frame) {
	if frame.Meta == nil {
		frame.Meta = &data.FrameMeta{}
	}
	frame.Meta.ExecutedQueryString = executedQueryString(q)
	if len(frame.Fields) < 2 {
		return
	}
	frame.Fields[0].Config = &data.FieldConfig{Interval: float64(q.Step.Milliseconds())}
	for _, f := range frame.Fields {
<<<<<<< HEAD
		if f.Name != data.TimeSeriesTimeFieldName {
=======
		if f.Type() == data.FieldTypeFloat64 || f.Type() == data.FieldTypeNullableFloat64 {
>>>>>>> 89b365f8
			f.Name = getName(q, f)
		}
	}
}

// this is based on the logic from the String() function in github.com/prometheus/common/model.go
func metricNameFromLabels(f *data.Field) string {
	labels := f.Labels
	metricName, hasName := labels["__name__"]
	numLabels := len(labels) - 1
	if !hasName {
		numLabels = len(labels)
	}
	labelStrings := make([]string, 0, numLabels)
	for label, value := range labels {
		if label != "__name__" {
			labelStrings = append(labelStrings, fmt.Sprintf("%s=%q", label, value))
		}
	}

	switch numLabels {
	case 0:
		if hasName {
			return metricName
		}
		return "{}"
	default:
		sort.Strings(labelStrings)
		return fmt.Sprintf("%s{%s}", metricName, strings.Join(labelStrings, ", "))
	}
}

func executedQueryString(q *models.Query) string {
	return "Expr: " + q.Expr + "\n" + "Step: " + q.Step.String()
}

func getName(q *models.Query, field *data.Field) string {
	labels := field.Labels
	legend := metricNameFromLabels(field)
<<<<<<< HEAD

	if q.LegendFormat == legendFormatAuto && len(labels) > 0 {
		return ""
	}
=======
>>>>>>> 89b365f8

	if q.LegendFormat == legendFormatAuto {
		if len(labels) > 0 {
			legend = ""
		}
	} else if q.LegendFormat != "" {
		result := legendFormatRegexp.ReplaceAllFunc([]byte(q.LegendFormat), func(in []byte) []byte {
			labelName := strings.Replace(string(in), "{{", "", 1)
			labelName = strings.Replace(labelName, "}}", "", 1)
			labelName = strings.TrimSpace(labelName)
			if val, exists := labels[labelName]; exists {
				return []byte(val)
			}
			return []byte{}
		})
		legend = string(result)
	}

	// If legend is empty brackets, use query expression
	if legend == "{}" {
		return q.Expr
	}

	return legend
}

func processExemplars(q *models.Query, dr *backend.DataResponse) *backend.DataResponse {
	sampler := newExemplarSampler()

	// we are moving from a multi-frame response returned
	// by the converter to a single exemplar frame,
	// so we need to build a new frame array with the
	// old exemplar frames filtered out
	frames := []*data.Frame{}

	// the new exemplar frame will be a single frame in long format
	// with a timestamp, metric value, and one or more label fields
	exemplarFrame := data.NewFrame("exemplar")

	for _, frame := range dr.Frames {
		// we don't need to process non-exemplar frames
		// so they can be added to the response
		if !isExemplarFrame(frame) {
			frames = append(frames, frame)
			continue
		}

		// copy the frame metadata to the new exemplar frame
		exemplarFrame.Meta = frame.Meta
		exemplarFrame.RefID = frame.RefID

		step := time.Duration(frame.Fields[0].Config.Interval) * time.Millisecond
		seriesLabels := getSeriesLabels(frame)
		for rowIdx := 0; rowIdx < frame.Fields[0].Len(); rowIdx++ {
			row := frame.RowCopy(rowIdx)
			ts := row[0].(time.Time)
			val := row[1].(float64)
			labels := getLabels(frame, row)
			sampler.update(step, ts, val, seriesLabels, labels)
		}
	}

	exemplars := sampler.getSampledExemplars()
	if len(exemplars) == 0 {
		return dr
	}

	// init the fields for the new exemplar frame
	timeField := data.NewField(data.TimeSeriesTimeFieldName, nil, make([]time.Time, 0, len(exemplars)))
	valueField := data.NewField(data.TimeSeriesValueFieldName, nil, make([]float64, 0, len(exemplars)))
	exemplarFrame.Fields = append(exemplarFrame.Fields, timeField, valueField)
	labelNames := sampler.getLabelNames()
	for _, labelName := range labelNames {
		exemplarFrame.Fields = append(exemplarFrame.Fields, data.NewField(labelName, nil, make([]string, 0, len(exemplars))))
	}

	// add the sampled exemplars to the new exemplar frame
	for _, b := range exemplars {
		timeField.Append(b.ts)
		valueField.Append(b.val)
		for i, labelName := range labelNames {
			labelValue, ok := b.labels[labelName]
			if !ok {
				// if the label is not present in the exemplar labels, then use the series label
				labelValue = b.seriesLabels[labelName]
			}
			colIdx := i + 2 // +2 to skip time and value fields
			exemplarFrame.Fields[colIdx].Append(labelValue)
		}
	}

	frames = append(frames, exemplarFrame)

	return &backend.DataResponse{
		Frames: frames,
		Error:  dr.Error,
	}
}

func isExemplarFrame(frame *data.Frame) bool {
	rt := models.ResultTypeFromFrame(frame)
	return rt == models.ResultTypeExemplar
}

func getSeriesLabels(frame *data.Frame) data.Labels {
	// series labels are stored on the value field (index 1)
	return frame.Fields[1].Labels.Copy()
}

func getLabels(frame *data.Frame, row []interface{}) map[string]string {
	labels := make(map[string]string)
	for i := 2; i < len(row); i++ {
		labels[frame.Fields[i].Name] = row[i].(string)
	}
	return labels
}<|MERGE_RESOLUTION|>--- conflicted
+++ resolved
@@ -70,11 +70,7 @@
 	}
 	frame.Fields[0].Config = &data.FieldConfig{Interval: float64(q.Step.Milliseconds())}
 	for _, f := range frame.Fields {
-<<<<<<< HEAD
-		if f.Name != data.TimeSeriesTimeFieldName {
-=======
 		if f.Type() == data.FieldTypeFloat64 || f.Type() == data.FieldTypeNullableFloat64 {
->>>>>>> 89b365f8
 			f.Name = getName(q, f)
 		}
 	}
@@ -114,13 +110,6 @@
 func getName(q *models.Query, field *data.Field) string {
 	labels := field.Labels
 	legend := metricNameFromLabels(field)
-<<<<<<< HEAD
-
-	if q.LegendFormat == legendFormatAuto && len(labels) > 0 {
-		return ""
-	}
-=======
->>>>>>> 89b365f8
 
 	if q.LegendFormat == legendFormatAuto {
 		if len(labels) > 0 {
