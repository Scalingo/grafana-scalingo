--- conflicted
+++ resolved
@@ -1,34 +1,20 @@
 //  🌟 This was machine generated.  Do not edit. 🌟
 //  
 //  Frame[0] {
-<<<<<<<< HEAD:pkg/tsdb/prometheus/testdata/range_infinity.result.golden.jsonc
-//      "type": "timeseries-many",
-========
 //      "type": "timeseries-wide",
-<<<<<<< HEAD
->>>>>>>> v9.3.1:pkg/tsdb/prometheus/testdata/range_infinity.result.streaming-wide.golden.jsonc
-=======
 //      "typeVersion": [
 //          0,
 //          0
 //      ],
->>>>>>> ac7f9d45
 //      "custom": {
 //          "resultType": "matrix"
 //      },
 //      "executedQueryString": "Expr: 1 / 0\nStep: 1s"
 //  }
-<<<<<<<< HEAD:pkg/tsdb/prometheus/testdata/range_infinity.result.golden.jsonc
-//  Name: 1 / 0
-//  Dimensions: 2 Fields by 3 Rows
-//  +-------------------------------+------------------+
-//  | Name: Time                    | Name: Value      |
-========
 //  Name: 
 //  Dimensions: 2 Fields by 3 Rows
 //  +-------------------------------+------------------+
 //  | Name: Time                    | Name: 1 / 0      |
->>>>>>>> v9.3.1:pkg/tsdb/prometheus/testdata/range_infinity.result.streaming-wide.golden.jsonc
 //  | Labels:                       | Labels:          |
 //  | Type: []time.Time             | Type: []*float64 |
 //  +-------------------------------+------------------+
