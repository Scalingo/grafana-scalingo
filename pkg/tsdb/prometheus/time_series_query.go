--- conflicted
+++ resolved
@@ -171,35 +171,9 @@
 			return nil, err
 		}
 
-<<<<<<< HEAD
-		calculatedInterval := s.intervalCalculator.Calculate(query.TimeRange, minInterval, query.MaxDataPoints)
-		safeInterval := s.intervalCalculator.CalculateSafeInterval(query.TimeRange, int64(safeRes))
-		adjustedInterval := safeInterval.Value
-
-		if calculatedInterval.Value > safeInterval.Value {
-			adjustedInterval = calculatedInterval.Value
-		}
-
-		if queryInterval == varRateInterval {
-			// Rate interval is final and is not affected by resolution
-			interval = calculateRateInterval(adjustedInterval, dsInfo.TimeInterval, s.intervalCalculator)
-		} else {
-			intervalFactor := model.IntervalFactor
-			if intervalFactor == 0 {
-				intervalFactor = 1
-			}
-			interval = time.Duration(int64(adjustedInterval) * intervalFactor)
-		}
-
-		// Interpolate variables in expr
-		timeRange := query.TimeRange.To.Sub(query.TimeRange.From)
-		expr := interpolateVariables(model.Expr, interval, timeRange, s.intervalCalculator, dsInfo.TimeInterval)
-
-=======
 		// Interpolate variables in expr
 		timeRange := query.TimeRange.To.Sub(query.TimeRange.From)
 		expr := interpolateVariables(model, interval, timeRange, s.intervalCalculator, dsInfo.TimeInterval)
->>>>>>> c1ba0afd
 		rangeQuery := model.RangeQuery
 		if !model.InstantQuery && !model.RangeQuery {
 			// In older dashboards, we were not setting range query param and !range && !instant was run as range query
@@ -305,12 +279,6 @@
 	return rateInterval
 }
 
-<<<<<<< HEAD
-func interpolateVariables(expr string, interval time.Duration, timeRange time.Duration, intervalCalculator intervalv2.Calculator, timeInterval string) string {
-	rangeMs := timeRange.Milliseconds()
-	rangeSRounded := int64(math.Round(float64(rangeMs) / 1000.0))
-
-=======
 func interpolateVariables(model *QueryModel, interval time.Duration, timeRange time.Duration, intervalCalculator intervalv2.Calculator, timeInterval string) string {
 	expr := model.Expr
 	rangeMs := timeRange.Milliseconds()
@@ -323,15 +291,11 @@
 		rateInterval = calculateRateInterval(interval, timeInterval, intervalCalculator)
 	}
 
->>>>>>> c1ba0afd
 	expr = strings.ReplaceAll(expr, varIntervalMs, strconv.FormatInt(int64(interval/time.Millisecond), 10))
 	expr = strings.ReplaceAll(expr, varInterval, intervalv2.FormatDuration(interval))
 	expr = strings.ReplaceAll(expr, varRangeMs, strconv.FormatInt(rangeMs, 10))
 	expr = strings.ReplaceAll(expr, varRangeS, strconv.FormatInt(rangeSRounded, 10))
 	expr = strings.ReplaceAll(expr, varRange, strconv.FormatInt(rangeSRounded, 10)+"s")
-<<<<<<< HEAD
-	expr = strings.ReplaceAll(expr, varRateInterval, intervalv2.FormatDuration(calculateRateInterval(interval, timeInterval, intervalCalculator)))
-=======
 	expr = strings.ReplaceAll(expr, varRateInterval, rateInterval.String())
 
 	// Repetitive code, we should have functionality to unify these
@@ -341,7 +305,6 @@
 	expr = strings.ReplaceAll(expr, varRangeSAlt, strconv.FormatInt(rangeSRounded, 10))
 	expr = strings.ReplaceAll(expr, varRangeAlt, strconv.FormatInt(rangeSRounded, 10)+"s")
 	expr = strings.ReplaceAll(expr, varRateIntervalAlt, rateInterval.String())
->>>>>>> c1ba0afd
 	return expr
 }
 
