package prometheus

import (
	"math"
	"testing"
	"time"

	"github.com/grafana/grafana-plugin-sdk-go/backend"
	"github.com/grafana/grafana/pkg/tsdb/intervalv2"
	apiv1 "github.com/prometheus/client_golang/api/prometheus/v1"
	p "github.com/prometheus/common/model"
	"github.com/stretchr/testify/require"
)

var now = time.Now()

func TestPrometheus_timeSeriesQuery_formatLeged(t *testing.T) {
	t.Run("converting metric name", func(t *testing.T) {
		metric := map[p.LabelName]p.LabelValue{
			p.LabelName("app"):    p.LabelValue("backend"),
			p.LabelName("device"): p.LabelValue("mobile"),
		}

		query := &PrometheusQuery{
			LegendFormat: "legend {{app}} {{ device }} {{broken}}",
		}

		require.Equal(t, "legend backend mobile ", formatLegend(metric, query))
	})

	t.Run("build full series name", func(t *testing.T) {
		metric := map[p.LabelName]p.LabelValue{
			p.LabelName(p.MetricNameLabel): p.LabelValue("http_request_total"),
			p.LabelName("app"):             p.LabelValue("backend"),
			p.LabelName("device"):          p.LabelValue("mobile"),
		}

		query := &PrometheusQuery{
			LegendFormat: "",
		}

		require.Equal(t, `http_request_total{app="backend", device="mobile"}`, formatLegend(metric, query))
	})

	t.Run("use query expr when no labels", func(t *testing.T) {
		metric := map[p.LabelName]p.LabelValue{}

		query := &PrometheusQuery{
			LegendFormat: "",
			Expr:         `{job="grafana"}`,
		}

		require.Equal(t, `{job="grafana"}`, formatLegend(metric, query))
	})
}

func TestPrometheus_timeSeriesQuery_parseTimeSeriesQuery(t *testing.T) {
	service := Service{
		intervalCalculator: intervalv2.NewCalculator(),
	}

	t.Run("parsing query from unified alerting", func(t *testing.T) {
		timeRange := backend.TimeRange{
			From: now,
			To:   now.Add(12 * time.Hour),
		}

		queryJson := `{
			"expr": "go_goroutines",
			"refId": "A",
			"exemplar": true
		}`

		query := &backend.QueryDataRequest{
			Queries: []backend.DataQuery{
				{
					JSON:      []byte(queryJson),
					TimeRange: timeRange,
					RefID:     "A",
				},
			},
			Headers: map[string]string{
				"FromAlert": "true",
			},
		}

		dsInfo := &DatasourceInfo{}
		models, err := service.parseTimeSeriesQuery(query, dsInfo)
		require.NoError(t, err)
		require.Equal(t, false, models[0].ExemplarQuery)
	})

	t.Run("parsing query model with step", func(t *testing.T) {
		timeRange := backend.TimeRange{
			From: now,
			To:   now.Add(12 * time.Hour),
		}

		query := queryContext(`{
			"expr": "go_goroutines",
			"format": "time_series",
			"refId": "A"
		}`, timeRange)

		dsInfo := &DatasourceInfo{}
		models, err := service.parseTimeSeriesQuery(query, dsInfo)
		require.NoError(t, err)
		require.Equal(t, time.Second*30, models[0].Step)
	})

	t.Run("parsing query model without step parameter", func(t *testing.T) {
		timeRange := backend.TimeRange{
			From: now,
			To:   now.Add(1 * time.Hour),
		}

		query := queryContext(`{
			"expr": "go_goroutines",
			"format": "time_series",
			"intervalFactor": 1,
			"refId": "A"
		}`, timeRange)

		dsInfo := &DatasourceInfo{}
		models, err := service.parseTimeSeriesQuery(query, dsInfo)
		require.NoError(t, err)
		require.Equal(t, time.Second*15, models[0].Step)
	})

	t.Run("parsing query model with high intervalFactor", func(t *testing.T) {
		timeRange := backend.TimeRange{
			From: now,
			To:   now.Add(48 * time.Hour),
		}

		query := queryContext(`{
			"expr": "go_goroutines",
			"format": "time_series",
			"intervalFactor": 10,
			"refId": "A"
		}`, timeRange)

		dsInfo := &DatasourceInfo{}
		models, err := service.parseTimeSeriesQuery(query, dsInfo)
		require.NoError(t, err)
		require.Equal(t, time.Minute*20, models[0].Step)
	})

	t.Run("parsing query model with low intervalFactor", func(t *testing.T) {
		timeRange := backend.TimeRange{
			From: now,
			To:   now.Add(48 * time.Hour),
		}

		query := queryContext(`{
			"expr": "go_goroutines",
			"format": "time_series",
			"intervalFactor": 1,
			"refId": "A"
		}`, timeRange)

		dsInfo := &DatasourceInfo{}
		models, err := service.parseTimeSeriesQuery(query, dsInfo)
		require.NoError(t, err)
		require.Equal(t, time.Minute*2, models[0].Step)
	})

	t.Run("parsing query model specified scrape-interval in the data source", func(t *testing.T) {
		timeRange := backend.TimeRange{
			From: now,
			To:   now.Add(48 * time.Hour),
		}

		query := queryContext(`{
			"expr": "go_goroutines",
			"format": "time_series",
			"intervalFactor": 1,
			"refId": "A"
		}`, timeRange)

		dsInfo := &DatasourceInfo{
			TimeInterval: "240s",
		}
		models, err := service.parseTimeSeriesQuery(query, dsInfo)
		require.NoError(t, err)
		require.Equal(t, time.Minute*4, models[0].Step)
	})

	t.Run("parsing query model with $__interval variable", func(t *testing.T) {
		timeRange := backend.TimeRange{
			From: now,
			To:   now.Add(48 * time.Hour),
		}

		query := queryContext(`{
			"expr": "rate(ALERTS{job=\"test\" [$__interval]})",
			"format": "time_series",
			"intervalFactor": 1,
			"refId": "A"
		}`, timeRange)

		dsInfo := &DatasourceInfo{}
		models, err := service.parseTimeSeriesQuery(query, dsInfo)
		require.NoError(t, err)
		require.Equal(t, "rate(ALERTS{job=\"test\" [2m]})", models[0].Expr)
	})

	t.Run("parsing query model with ${__interval} variable", func(t *testing.T) {
		timeRange := backend.TimeRange{
			From: now,
			To:   now.Add(48 * time.Hour),
		}

		query := queryContext(`{
			"expr": "rate(ALERTS{job=\"test\" [${__interval}]})",
			"format": "time_series",
			"intervalFactor": 1,
			"refId": "A"
		}`, timeRange)

		dsInfo := &DatasourceInfo{}
		models, err := service.parseTimeSeriesQuery(query, dsInfo)
		require.NoError(t, err)
		require.Equal(t, "rate(ALERTS{job=\"test\" [2m]})", models[0].Expr)
	})

	t.Run("parsing query model with $__interval_ms variable", func(t *testing.T) {
		timeRange := backend.TimeRange{
			From: now,
			To:   now.Add(48 * time.Hour),
		}

		query := queryContext(`{
			"expr": "rate(ALERTS{job=\"test\" [$__interval_ms]})",
			"format": "time_series",
			"intervalFactor": 1,
			"refId": "A"
		}`, timeRange)

		dsInfo := &DatasourceInfo{}
		models, err := service.parseTimeSeriesQuery(query, dsInfo)
		require.NoError(t, err)
		require.Equal(t, "rate(ALERTS{job=\"test\" [120000]})", models[0].Expr)
	})

	t.Run("parsing query model with $__interval_ms and $__interval variable", func(t *testing.T) {
		timeRange := backend.TimeRange{
			From: now,
			To:   now.Add(48 * time.Hour),
		}

		query := queryContext(`{
			"expr": "rate(ALERTS{job=\"test\" [$__interval_ms]}) + rate(ALERTS{job=\"test\" [$__interval]})",
			"format": "time_series",
			"intervalFactor": 1,
			"refId": "A"
		}`, timeRange)

		dsInfo := &DatasourceInfo{}
		models, err := service.parseTimeSeriesQuery(query, dsInfo)
		require.NoError(t, err)
		require.Equal(t, "rate(ALERTS{job=\"test\" [120000]}) + rate(ALERTS{job=\"test\" [2m]})", models[0].Expr)
	})

	t.Run("parsing query model with ${__interval_ms} and ${__interval} variable", func(t *testing.T) {
		timeRange := backend.TimeRange{
			From: now,
			To:   now.Add(48 * time.Hour),
		}

		query := queryContext(`{
			"expr": "rate(ALERTS{job=\"test\" [${__interval_ms}]}) + rate(ALERTS{job=\"test\" [${__interval}]})",
			"format": "time_series",
			"intervalFactor": 1,
			"refId": "A"
		}`, timeRange)

		dsInfo := &DatasourceInfo{}
		models, err := service.parseTimeSeriesQuery(query, dsInfo)
		require.NoError(t, err)
		require.Equal(t, "rate(ALERTS{job=\"test\" [120000]}) + rate(ALERTS{job=\"test\" [2m]})", models[0].Expr)
	})

	t.Run("parsing query model with $__range variable", func(t *testing.T) {
		timeRange := backend.TimeRange{
			From: now,
			To:   now.Add(48 * time.Hour),
		}

		query := queryContext(`{
			"expr": "rate(ALERTS{job=\"test\" [$__range]})",
			"format": "time_series",
			"intervalFactor": 1,
			"refId": "A"
		}`, timeRange)

		dsInfo := &DatasourceInfo{}
		models, err := service.parseTimeSeriesQuery(query, dsInfo)
		require.NoError(t, err)
		require.Equal(t, "rate(ALERTS{job=\"test\" [172800s]})", models[0].Expr)
	})

	t.Run("parsing query model with $__range_s variable", func(t *testing.T) {
		timeRange := backend.TimeRange{
			From: now,
			To:   now.Add(48 * time.Hour),
		}

		query := queryContext(`{
			"expr": "rate(ALERTS{job=\"test\" [$__range_s]})",
			"format": "time_series",
			"intervalFactor": 1,
			"refId": "A"
		}`, timeRange)

		dsInfo := &DatasourceInfo{}
		models, err := service.parseTimeSeriesQuery(query, dsInfo)
		require.NoError(t, err)
		require.Equal(t, "rate(ALERTS{job=\"test\" [172800]})", models[0].Expr)
	})

<<<<<<< HEAD
=======
	t.Run("parsing query model with ${__range_s} variable", func(t *testing.T) {
		timeRange := backend.TimeRange{
			From: now,
			To:   now.Add(48 * time.Hour),
		}

		query := queryContext(`{
			"expr": "rate(ALERTS{job=\"test\" [${__range_s}s]})",
			"format": "time_series",
			"intervalFactor": 1,
			"refId": "A"
		}`, timeRange)

		dsInfo := &DatasourceInfo{}
		models, err := service.parseTimeSeriesQuery(query, dsInfo)
		require.NoError(t, err)
		require.Equal(t, "rate(ALERTS{job=\"test\" [172800s]})", models[0].Expr)
	})

>>>>>>> c1ba0afd
	t.Run("parsing query model with $__range_s variable below 0.5s", func(t *testing.T) {
		timeRange := backend.TimeRange{
			From: now,
			To:   now.Add(40 * time.Millisecond),
		}

		query := queryContext(`{
			"expr": "rate(ALERTS{job=\"test\" [$__range_s]})",
			"format": "time_series",
			"intervalFactor": 1,
			"refId": "A"
		}`, timeRange)

		dsInfo := &DatasourceInfo{}
		models, err := service.parseTimeSeriesQuery(query, dsInfo)
		require.NoError(t, err)
		require.Equal(t, "rate(ALERTS{job=\"test\" [0]})", models[0].Expr)
	})

	t.Run("parsing query model with $__range_s variable between 1-0.5s", func(t *testing.T) {
		timeRange := backend.TimeRange{
			From: now,
			To:   now.Add(800 * time.Millisecond),
		}

		query := queryContext(`{
			"expr": "rate(ALERTS{job=\"test\" [$__range_s]})",
			"format": "time_series",
			"intervalFactor": 1,
			"refId": "A"
		}`, timeRange)

		dsInfo := &DatasourceInfo{}
		models, err := service.parseTimeSeriesQuery(query, dsInfo)
		require.NoError(t, err)
		require.Equal(t, "rate(ALERTS{job=\"test\" [1]})", models[0].Expr)
	})

	t.Run("parsing query model with $__range_ms variable", func(t *testing.T) {
		timeRange := backend.TimeRange{
			From: now,
			To:   now.Add(48 * time.Hour),
		}

		query := queryContext(`{
			"expr": "rate(ALERTS{job=\"test\" [$__range_ms]})",
			"format": "time_series",
			"intervalFactor": 1,
			"refId": "A"
		}`, timeRange)

		dsInfo := &DatasourceInfo{}
		models, err := service.parseTimeSeriesQuery(query, dsInfo)
		require.NoError(t, err)
		require.Equal(t, "rate(ALERTS{job=\"test\" [172800000]})", models[0].Expr)
	})

	t.Run("parsing query model with $__range_ms variable below 1s", func(t *testing.T) {
		timeRange := backend.TimeRange{
			From: now,
			To:   now.Add(20 * time.Millisecond),
		}

		query := queryContext(`{
			"expr": "rate(ALERTS{job=\"test\" [$__range_ms]})",
			"format": "time_series",
			"intervalFactor": 1,
			"refId": "A"
		}`, timeRange)

		dsInfo := &DatasourceInfo{}
		models, err := service.parseTimeSeriesQuery(query, dsInfo)
		require.NoError(t, err)
		require.Equal(t, "rate(ALERTS{job=\"test\" [20]})", models[0].Expr)
	})

	t.Run("parsing query model with $__rate_interval variable", func(t *testing.T) {
		timeRange := backend.TimeRange{
			From: now,
			To:   now.Add(5 * time.Minute),
		}

		query := queryContext(`{
			"expr": "rate(ALERTS{job=\"test\" [$__rate_interval]})",
			"format": "time_series",
			"intervalFactor": 1,
			"interval": "5m",
			"refId": "A"
		}`, timeRange)

		dsInfo := &DatasourceInfo{}
		models, err := service.parseTimeSeriesQuery(query, dsInfo)
		require.NoError(t, err)
		require.Equal(t, "rate(ALERTS{job=\"test\" [5m15s]})", models[0].Expr)
	})

	t.Run("parsing query model with $__rate_interval variable in expr and interval", func(t *testing.T) {
		timeRange := backend.TimeRange{
			From: now,
			To:   now.Add(5 * time.Minute),
		}

		query := queryContext(`{
			"expr": "rate(ALERTS{job=\"test\" [$__rate_interval]})",
			"format": "time_series",
			"intervalFactor": 1,
			"interval": "$__rate_interval",
			"refId": "A"
		}`, timeRange)

		dsInfo := &DatasourceInfo{}
		models, err := service.parseTimeSeriesQuery(query, dsInfo)
		require.NoError(t, err)
		require.Equal(t, "rate(ALERTS{job=\"test\" [1m0s]})", models[0].Expr)
		require.Equal(t, 1*time.Minute, models[0].Step)
	})

	t.Run("parsing query model of range query", func(t *testing.T) {
		timeRange := backend.TimeRange{
			From: now,
			To:   now.Add(48 * time.Hour),
		}

		query := queryContext(`{
			"expr": "go_goroutines",
			"format": "time_series",
			"intervalFactor": 1,
			"refId": "A",
			"range": true
		}`, timeRange)

		dsInfo := &DatasourceInfo{}
		models, err := service.parseTimeSeriesQuery(query, dsInfo)
		require.NoError(t, err)
		require.Equal(t, true, models[0].RangeQuery)
	})

	t.Run("parsing query model of range and instant query", func(t *testing.T) {
		timeRange := backend.TimeRange{
			From: now,
			To:   now.Add(48 * time.Hour),
		}

		query := queryContext(`{
			"expr": "go_goroutines",
			"format": "time_series",
			"intervalFactor": 1,
			"refId": "A",
			"range": true,
			"instant": true
		}`, timeRange)

		dsInfo := &DatasourceInfo{}
		models, err := service.parseTimeSeriesQuery(query, dsInfo)
		require.NoError(t, err)
		require.Equal(t, true, models[0].RangeQuery)
		require.Equal(t, true, models[0].InstantQuery)
	})

	t.Run("parsing query model of with no query type", func(t *testing.T) {
		timeRange := backend.TimeRange{
			From: now,
			To:   now.Add(48 * time.Hour),
		}

		query := queryContext(`{
			"expr": "go_goroutines",
			"format": "time_series",
			"intervalFactor": 1,
			"refId": "A"
		}`, timeRange)

		dsInfo := &DatasourceInfo{}
		models, err := service.parseTimeSeriesQuery(query, dsInfo)
		require.NoError(t, err)
		require.Equal(t, true, models[0].RangeQuery)
	})
}

func TestPrometheus_parseTimeSeriesResponse(t *testing.T) {
	t.Run("exemplars response should be sampled and parsed normally", func(t *testing.T) {
		value := make(map[TimeSeriesQueryType]interface{})
		exemplars := []apiv1.ExemplarQueryResult{
			{
				SeriesLabels: p.LabelSet{
					"__name__": "tns_request_duration_seconds_bucket",
					"instance": "app:80",
					"job":      "tns/app",
				},
				Exemplars: []apiv1.Exemplar{
					{
						Labels:    p.LabelSet{"traceID": "test1"},
						Value:     0.003535405,
						Timestamp: p.TimeFromUnixNano(time.Now().Add(-2 * time.Minute).UnixNano()),
					},
					{
						Labels:    p.LabelSet{"traceID": "test2"},
						Value:     0.005555605,
						Timestamp: p.TimeFromUnixNano(time.Now().Add(-4 * time.Minute).UnixNano()),
					},
					{
						Labels:    p.LabelSet{"traceID": "test3"},
						Value:     0.007545445,
						Timestamp: p.TimeFromUnixNano(time.Now().Add(-6 * time.Minute).UnixNano()),
					},
					{
						Labels:    p.LabelSet{"traceID": "test4"},
						Value:     0.009545445,
						Timestamp: p.TimeFromUnixNano(time.Now().Add(-7 * time.Minute).UnixNano()),
					},
				},
			},
		}

		value[ExemplarQueryType] = exemplars
		query := &PrometheusQuery{
			LegendFormat: "legend {{app}}",
		}
		res, err := parseTimeSeriesResponse(value, query)
		require.NoError(t, err)

		// Test fields
		require.Len(t, res, 1)
		require.Equal(t, res[0].Name, "exemplar")
		require.Equal(t, res[0].Fields[0].Name, "Time")
		require.Equal(t, res[0].Fields[1].Name, "Value")
		require.Len(t, res[0].Fields, 6)

		// Test correct values (sampled to 2)
		require.Equal(t, res[0].Fields[1].Len(), 2)
		require.Equal(t, res[0].Fields[1].At(0), 0.009545445)
		require.Equal(t, res[0].Fields[1].At(1), 0.003535405)
	})

	t.Run("matrix response should be parsed normally", func(t *testing.T) {
		values := []p.SamplePair{
			{Value: 1, Timestamp: 1000},
			{Value: 2, Timestamp: 2000},
			{Value: 3, Timestamp: 3000},
			{Value: 4, Timestamp: 4000},
			{Value: 5, Timestamp: 5000},
		}
		value := make(map[TimeSeriesQueryType]interface{})
		value[RangeQueryType] = p.Matrix{
			&p.SampleStream{
				Metric: p.Metric{"app": "Application", "tag2": "tag2"},
				Values: values,
			},
		}
		query := &PrometheusQuery{
			LegendFormat: "legend {{app}}",
			Step:         1 * time.Second,
			Start:        time.Unix(1, 0).UTC(),
			End:          time.Unix(5, 0).UTC(),
			UtcOffsetSec: 0,
		}
		res, err := parseTimeSeriesResponse(value, query)
		require.NoError(t, err)

		require.Len(t, res, 1)
		require.Equal(t, res[0].Name, "legend Application")
		require.Len(t, res[0].Fields, 2)
		require.Len(t, res[0].Fields[0].Labels, 0)
		require.Equal(t, res[0].Fields[0].Name, "Time")
		require.Len(t, res[0].Fields[1].Labels, 2)
		require.Equal(t, res[0].Fields[1].Labels.String(), "app=Application, tag2=tag2")
		require.Equal(t, res[0].Fields[1].Name, "Value")
		require.Equal(t, res[0].Fields[1].Config.DisplayNameFromDS, "legend Application")

		// Ensure the timestamps are UTC zoned
		testValue := res[0].Fields[0].At(0)
		require.Equal(t, "UTC", testValue.(time.Time).Location().String())
	})

	t.Run("matrix response with missed data points should be parsed correctly", func(t *testing.T) {
		values := []p.SamplePair{
			{Value: 1, Timestamp: 1000},
			{Value: 4, Timestamp: 4000},
		}
		value := make(map[TimeSeriesQueryType]interface{})
		value[RangeQueryType] = p.Matrix{
			&p.SampleStream{
				Metric: p.Metric{"app": "Application", "tag2": "tag2"},
				Values: values,
			},
		}
		query := &PrometheusQuery{
			LegendFormat: "",
			Step:         1 * time.Second,
			Start:        time.Unix(1, 0).UTC(),
			End:          time.Unix(4, 0).UTC(),
			UtcOffsetSec: 0,
		}
		res, err := parseTimeSeriesResponse(value, query)

		require.NoError(t, err)
		require.Len(t, res, 1)
		require.Equal(t, res[0].Fields[0].Len(), 4)
		require.Equal(t, res[0].Fields[0].At(1), time.Unix(2, 0).UTC())
		require.Equal(t, res[0].Fields[0].At(2), time.Unix(3, 0).UTC())
		require.Equal(t, res[0].Fields[1].Len(), 4)
		require.Nil(t, res[0].Fields[1].At(1))
		require.Nil(t, res[0].Fields[1].At(2))
	})

	t.Run("matrix response with NaN value should be changed to null", func(t *testing.T) {
		value := make(map[TimeSeriesQueryType]interface{})
		value[RangeQueryType] = p.Matrix{
			&p.SampleStream{
				Metric: p.Metric{"app": "Application"},
				Values: []p.SamplePair{
					{Value: p.SampleValue(math.NaN()), Timestamp: 1000},
				},
			},
		}
		query := &PrometheusQuery{
			LegendFormat: "",
			Step:         1 * time.Second,
			Start:        time.Unix(1, 0).UTC(),
			End:          time.Unix(4, 0).UTC(),
			UtcOffsetSec: 0,
		}
		res, err := parseTimeSeriesResponse(value, query)
		require.NoError(t, err)

		var nilPointer *float64
		require.Equal(t, res[0].Fields[1].Name, "Value")
		require.Equal(t, res[0].Fields[1].At(0), nilPointer)
	})

	t.Run("vector response should be parsed normally", func(t *testing.T) {
		value := make(map[TimeSeriesQueryType]interface{})
		value[RangeQueryType] = p.Vector{
			&p.Sample{
				Metric:    p.Metric{"app": "Application", "tag2": "tag2"},
				Value:     1,
				Timestamp: 1000,
			},
		}
		query := &PrometheusQuery{
			LegendFormat: "legend {{app}}",
		}
		res, err := parseTimeSeriesResponse(value, query)
		require.NoError(t, err)

		require.Len(t, res, 1)
		require.Equal(t, res[0].Name, "legend Application")
		require.Len(t, res[0].Fields, 2)
		require.Len(t, res[0].Fields[0].Labels, 0)
		require.Equal(t, res[0].Fields[0].Name, "Time")
		require.Equal(t, res[0].Fields[0].Name, "Time")
		require.Len(t, res[0].Fields[1].Labels, 2)
		require.Equal(t, res[0].Fields[1].Labels.String(), "app=Application, tag2=tag2")
		require.Equal(t, res[0].Fields[1].Name, "Value")
		require.Equal(t, res[0].Fields[1].Config.DisplayNameFromDS, "legend Application")

		// Ensure the timestamps are UTC zoned
		testValue := res[0].Fields[0].At(0)
		require.Equal(t, "UTC", testValue.(time.Time).Location().String())
	})

	t.Run("scalar response should be parsed normally", func(t *testing.T) {
		value := make(map[TimeSeriesQueryType]interface{})
		value[RangeQueryType] = &p.Scalar{
			Value:     1,
			Timestamp: 1000,
		}

		query := &PrometheusQuery{}
		res, err := parseTimeSeriesResponse(value, query)
		require.NoError(t, err)

		require.Len(t, res, 1)
		require.Equal(t, res[0].Name, "1")
		require.Len(t, res[0].Fields, 2)
		require.Len(t, res[0].Fields[0].Labels, 0)
		require.Equal(t, res[0].Fields[0].Name, "Time")
		require.Equal(t, res[0].Fields[1].Name, "Value")
		require.Equal(t, res[0].Fields[1].Config.DisplayNameFromDS, "1")

		// Ensure the timestamps are UTC zoned
		testValue := res[0].Fields[0].At(0)
		require.Equal(t, "UTC", testValue.(time.Time).Location().String())
	})
}

func queryContext(json string, timeRange backend.TimeRange) *backend.QueryDataRequest {
	return &backend.QueryDataRequest{
		Queries: []backend.DataQuery{
			{
				JSON:      []byte(json),
				TimeRange: timeRange,
				RefID:     "A",
			},
		},
	}
}<|MERGE_RESOLUTION|>--- conflicted
+++ resolved
@@ -319,8 +319,6 @@
 		require.Equal(t, "rate(ALERTS{job=\"test\" [172800]})", models[0].Expr)
 	})
 
-<<<<<<< HEAD
-=======
 	t.Run("parsing query model with ${__range_s} variable", func(t *testing.T) {
 		timeRange := backend.TimeRange{
 			From: now,
@@ -340,7 +338,6 @@
 		require.Equal(t, "rate(ALERTS{job=\"test\" [172800s]})", models[0].Expr)
 	})
 
->>>>>>> c1ba0afd
 	t.Run("parsing query model with $__range_s variable below 0.5s", func(t *testing.T) {
 		timeRange := backend.TimeRange{
 			From: now,
