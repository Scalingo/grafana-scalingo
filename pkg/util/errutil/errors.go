--- conflicted
+++ resolved
@@ -14,10 +14,7 @@
 	if err == nil {
 		return nil
 	}
-<<<<<<< HEAD
-=======
 
->>>>>>> 742d1659
 	return xerrors.Errorf("%v: %w", message, err)
 }
 
