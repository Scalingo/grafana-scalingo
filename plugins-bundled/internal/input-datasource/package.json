--- conflicted
+++ resolved
@@ -1,10 +1,6 @@
 {
   "name": "@grafana-plugins/input-datasource",
-<<<<<<< HEAD
-  "version": "8.5.9",
-=======
   "version": "9.0.6",
->>>>>>> 556faf82
   "description": "Input Datasource",
   "private": true,
   "repository": {
@@ -26,14 +22,8 @@
     "lodash": "4.17.21"
   },
   "dependencies": {
-<<<<<<< HEAD
-    "@grafana/data": "8.5.9",
-    "@grafana/toolkit": "8.5.9",
-    "@grafana/ui": "8.5.9",
-=======
     "@grafana/data": "9.0.6",
     "@grafana/ui": "9.0.6",
->>>>>>> 556faf82
     "jquery": "3.5.1",
     "react": "17.0.1",
     "react-dom": "17.0.1",
