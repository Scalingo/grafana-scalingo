{
  "name": "@grafana-plugins/input-datasource",
<<<<<<< HEAD
  "version": "8.3.0",
=======
  "version": "8.4.0-pre",
>>>>>>> c1ba0afd
  "description": "Input Datasource",
  "private": true,
  "repository": {
    "type": "git",
    "url": "http://github.com/grafana/grafana.git"
  },
  "scripts": {
    "build": "grafana-toolkit plugin:build",
    "test": "grafana-toolkit plugin:test",
    "dev": "grafana-toolkit plugin:dev",
    "watch": "grafana-toolkit plugin:dev --watch"
  },
  "author": "Grafana Labs",
  "devDependencies": {
    "@types/jest": "26.0.15",
    "@types/lodash": "4.14.149",
    "@types/react": "17.0.30",
    "lodash": "4.17.21",
    "pnp-webpack-plugin": "^1.7.0",
    "ts-loader": "8.0.11",
    "webpack": "5.58.1"
  },
  "dependencies": {
<<<<<<< HEAD
    "@grafana/data": "8.3.0",
    "@grafana/toolkit": "8.3.0",
    "@grafana/ui": "8.3.0",
=======
    "@grafana/data": "8.4.0-pre",
    "@grafana/toolkit": "8.4.0-pre",
    "@grafana/ui": "8.4.0-pre",
>>>>>>> c1ba0afd
    "jquery": "3.5.1",
    "react": "17.0.1",
    "react-dom": "17.0.1",
    "react-hook-form": "7.5.3",
    "react-router-dom": "^5.2.0",
    "tslib": "2.3.1"
  }
}<|MERGE_RESOLUTION|>--- conflicted
+++ resolved
@@ -1,10 +1,6 @@
 {
   "name": "@grafana-plugins/input-datasource",
-<<<<<<< HEAD
-  "version": "8.3.0",
-=======
   "version": "8.4.0-pre",
->>>>>>> c1ba0afd
   "description": "Input Datasource",
   "private": true,
   "repository": {
@@ -28,15 +24,9 @@
     "webpack": "5.58.1"
   },
   "dependencies": {
-<<<<<<< HEAD
-    "@grafana/data": "8.3.0",
-    "@grafana/toolkit": "8.3.0",
-    "@grafana/ui": "8.3.0",
-=======
     "@grafana/data": "8.4.0-pre",
     "@grafana/toolkit": "8.4.0-pre",
     "@grafana/ui": "8.4.0-pre",
->>>>>>> c1ba0afd
     "jquery": "3.5.1",
     "react": "17.0.1",
     "react-dom": "17.0.1",
