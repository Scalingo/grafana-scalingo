--- conflicted
+++ resolved
@@ -1,10 +1,6 @@
 {
   "name": "@grafana-plugins/input-datasource",
-<<<<<<< HEAD
-  "version": "9.5.13",
-=======
   "version": "10.2.3",
->>>>>>> 1e84fede
   "description": "Input Datasource",
   "private": true,
   "repository": {
@@ -18,11 +14,7 @@
   },
   "author": "Grafana Labs",
   "devDependencies": {
-<<<<<<< HEAD
-    "@grafana/toolkit": "9.5.13",
-=======
     "@grafana/tsconfig": "^1.2.0-rc1",
->>>>>>> 1e84fede
     "@types/jest": "26.0.15",
     "@types/react": "18.0.28",
     "copy-webpack-plugin": "11.0.0",
@@ -36,20 +28,9 @@
     "webpack": "5.76.0"
   },
   "dependencies": {
-<<<<<<< HEAD
-    "@grafana/data": "9.5.13",
-    "@grafana/ui": "9.5.13",
-    "jquery": "3.5.1",
-    "react": "17.0.1",
-    "react-dom": "17.0.1",
-    "react-hook-form": "7.5.3",
-    "react-router-dom": "^5.2.0",
-    "tslib": "2.4.0"
-=======
     "@grafana/data": "10.2.3",
     "@grafana/ui": "10.2.3",
     "react": "18.2.0",
     "tslib": "2.5.0"
->>>>>>> 1e84fede
   }
 }