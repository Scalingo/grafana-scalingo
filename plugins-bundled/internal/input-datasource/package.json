{
  "name": "@grafana-plugins/input-datasource",
<<<<<<< HEAD
  "version": "9.3.2",
=======
  "version": "9.5.12",
>>>>>>> ac7f9d45
  "description": "Input Datasource",
  "private": true,
  "repository": {
    "type": "git",
    "url": "http://github.com/grafana/grafana.git"
  },
  "scripts": {
    "build": "grafana-toolkit plugin:build",
    "test": "grafana-toolkit plugin:test",
    "dev": "grafana-toolkit plugin:dev",
    "watch": "grafana-toolkit plugin:dev --watch"
  },
  "author": "Grafana Labs",
  "devDependencies": {
<<<<<<< HEAD
    "@grafana/toolkit": "9.3.2",
=======
    "@grafana/toolkit": "9.5.12",
>>>>>>> ac7f9d45
    "@types/jest": "26.0.15",
    "@types/lodash": "4.14.149",
    "@types/react": "17.0.30",
    "lodash": "4.17.21"
  },
  "dependencies": {
<<<<<<< HEAD
    "@grafana/data": "9.3.2",
    "@grafana/ui": "9.3.2",
=======
    "@grafana/data": "9.5.12",
    "@grafana/ui": "9.5.12",
>>>>>>> ac7f9d45
    "jquery": "3.5.1",
    "react": "17.0.1",
    "react-dom": "17.0.1",
    "react-hook-form": "7.5.3",
    "react-router-dom": "^5.2.0",
    "tslib": "2.4.0"
  }
}<|MERGE_RESOLUTION|>--- conflicted
+++ resolved
@@ -1,10 +1,6 @@
 {
   "name": "@grafana-plugins/input-datasource",
-<<<<<<< HEAD
-  "version": "9.3.2",
-=======
   "version": "9.5.12",
->>>>>>> ac7f9d45
   "description": "Input Datasource",
   "private": true,
   "repository": {
@@ -19,24 +15,15 @@
   },
   "author": "Grafana Labs",
   "devDependencies": {
-<<<<<<< HEAD
-    "@grafana/toolkit": "9.3.2",
-=======
     "@grafana/toolkit": "9.5.12",
->>>>>>> ac7f9d45
     "@types/jest": "26.0.15",
     "@types/lodash": "4.14.149",
     "@types/react": "17.0.30",
     "lodash": "4.17.21"
   },
   "dependencies": {
-<<<<<<< HEAD
-    "@grafana/data": "9.3.2",
-    "@grafana/ui": "9.3.2",
-=======
     "@grafana/data": "9.5.12",
     "@grafana/ui": "9.5.12",
->>>>>>> ac7f9d45
     "jquery": "3.5.1",
     "react": "17.0.1",
     "react-dom": "17.0.1",
