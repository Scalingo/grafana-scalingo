{
  "consumes": [
    "application/json"
  ],
  "produces": [
    "application/json"
  ],
  "schemes": [
    "http",
    "https"
  ],
  "swagger": "2.0",
  "info": {
    "description": "The Grafana backend exposes an HTTP API, the same API is used by the frontend to do\neverything from saving dashboards, creating users and updating data sources.",
    "title": "Grafana HTTP API.",
    "contact": {
      "name": "Grafana Labs",
      "url": "https://grafana.com",
      "email": "hello@grafana.com"
    },
    "version": "0.0.1"
  },
  "basePath": "/api",
  "paths": {
    "/access-control/roles": {
      "get": {
        "description": "Gets all existing roles. The response contains all global and organization local roles, for the organization which user is signed in.\n\nYou need to have a permission with action `roles:read` and scope `roles:*`.",
        "tags": [
          "access_control",
          "enterprise"
        ],
        "summary": "Get all roles.",
        "operationId": "listRoles",
        "parameters": [
          {
            "type": "boolean",
            "name": "delegatable",
            "in": "query"
          }
        ],
        "responses": {
          "200": {
            "$ref": "#/responses/listRolesResponse"
          },
          "403": {
            "$ref": "#/responses/forbiddenError"
          },
          "500": {
            "$ref": "#/responses/internalServerError"
          }
        }
      },
      "post": {
        "description": "Creates a new custom role and maps given permissions to that role. Note that roles with the same prefix as Fixed Roles can’t be created.\n\nYou need to have a permission with action `roles:write` and scope `permissions:type:delegate`. `permissions:type:delegate` scope ensures that users can only create custom roles with the same, or a subset of permissions which the user has.\nFor example, if a user does not have required permissions for creating users, they won’t be able to create a custom role which allows to do that. This is done to prevent escalation of privileges.",
        "tags": [
          "access_control",
          "enterprise"
        ],
        "summary": "Create a new custom role.",
        "operationId": "createRole",
        "parameters": [
          {
            "name": "body",
            "in": "body",
            "required": true,
            "schema": {
              "$ref": "#/definitions/CreateRoleForm"
            }
          }
        ],
        "responses": {
          "201": {
            "$ref": "#/responses/createRoleResponse"
          },
          "400": {
            "$ref": "#/responses/badRequestError"
          },
          "403": {
            "$ref": "#/responses/forbiddenError"
          },
          "500": {
            "$ref": "#/responses/internalServerError"
          }
        }
      }
    },
    "/access-control/roles/{roleUID}": {
      "get": {
        "description": "Get a role for the given UID.\n\nYou need to have a permission with action `roles:read` and scope `roles:*`.",
        "tags": [
          "access_control",
          "enterprise"
        ],
        "summary": "Get a role.",
        "operationId": "getRole",
        "parameters": [
          {
            "type": "string",
            "name": "roleUID",
            "in": "path",
            "required": true
          }
        ],
        "responses": {
          "200": {
            "$ref": "#/responses/getRoleResponse"
          },
          "403": {
            "$ref": "#/responses/forbiddenError"
          },
          "500": {
            "$ref": "#/responses/internalServerError"
          }
        }
      },
      "put": {
        "description": "You need to have a permission with action `roles:write` and scope `permissions:type:delegate`. `permissions:type:delegate` scope ensures that users can only create custom roles with the same, or a subset of permissions which the user has.",
        "tags": [
          "access_control",
          "enterprise"
        ],
        "summary": "Update a custom role.",
        "operationId": "updateRole",
        "parameters": [
          {
            "name": "body",
            "in": "body",
            "required": true,
            "schema": {
              "$ref": "#/definitions/UpdateRoleCommand"
            }
          },
          {
            "type": "string",
            "name": "roleUID",
            "in": "path",
            "required": true
          }
        ],
        "responses": {
          "200": {
            "$ref": "#/responses/getRoleResponse"
          },
          "400": {
            "$ref": "#/responses/badRequestError"
          },
          "403": {
            "$ref": "#/responses/forbiddenError"
          },
          "404": {
            "$ref": "#/responses/notFoundError"
          },
          "500": {
            "$ref": "#/responses/internalServerError"
          }
        }
      },
      "delete": {
        "description": "Delete a role with the given UID, and it’s permissions. If the role is assigned to a built-in role, the deletion operation will fail, unless force query param is set to true, and in that case all assignments will also be deleted.\n\nYou need to have a permission with action `roles:delete` and scope `permissions:type:delegate`. `permissions:type:delegate` scope ensures that users can only delete a custom role with the same, or a subset of permissions which the user has. For example, if a user does not have required permissions for creating users, they won’t be able to delete a custom role which allows to do that.",
        "tags": [
          "access_control",
          "enterprise"
        ],
        "summary": "Delete a custom role.",
        "operationId": "deleteRole",
        "parameters": [
          {
            "type": "boolean",
            "name": "force",
            "in": "query"
          },
          {
            "type": "boolean",
            "name": "global",
            "in": "query"
          },
          {
            "type": "string",
            "name": "roleUID",
            "in": "path",
            "required": true
          }
        ],
        "responses": {
          "200": {
            "$ref": "#/responses/okResponse"
          },
          "400": {
            "$ref": "#/responses/badRequestError"
          },
          "403": {
            "$ref": "#/responses/forbiddenError"
          },
          "500": {
            "$ref": "#/responses/internalServerError"
          }
        }
      }
    },
    "/access-control/roles/{roleUID}/assignments": {
      "get": {
        "description": "Get role assignments for the role with the given UID.\n\nYou need to have a permission with action `teams.roles:list` and scope `teams:id:*` and `users.roles:list` and scope `users:id:*`.",
        "tags": [
          "access_control",
          "enterprise"
        ],
        "summary": "Get role assignments.",
        "operationId": "getRoleAssignments",
        "parameters": [
          {
            "type": "string",
            "name": "roleUID",
            "in": "path",
            "required": true
          }
        ],
        "responses": {
          "200": {
            "$ref": "#/responses/getRoleAssignmentsResponse"
          },
          "403": {
            "$ref": "#/responses/forbiddenError"
          },
          "404": {
            "$ref": "#/responses/notFoundError"
          },
          "500": {
            "$ref": "#/responses/internalServerError"
          }
        }
      },
      "put": {
        "description": "Set role assignments for the role with the given UID.\n\nYou need to have a permission with action `teams.roles:add` and `teams.roles:remove` and scope `permissions:type:delegate`, and `users.roles:add` and `users.roles:remove` and scope `permissions:type:delegate`.",
        "tags": [
          "access_control",
          "enterprise"
        ],
        "summary": "Set role assignments.",
        "operationId": "setRoleAssignments",
        "parameters": [
          {
            "type": "string",
            "name": "roleUID",
            "in": "path",
            "required": true
          },
          {
            "name": "body",
            "in": "body",
            "required": true,
            "schema": {
              "$ref": "#/definitions/SetRoleAssignmentsCommand"
            }
          }
        ],
        "responses": {
          "200": {
            "$ref": "#/responses/setRoleAssignmentsResponse"
          },
          "403": {
            "$ref": "#/responses/forbiddenError"
          },
          "404": {
            "$ref": "#/responses/notFoundError"
          },
          "500": {
            "$ref": "#/responses/internalServerError"
          }
        }
      }
    },
    "/access-control/status": {
      "get": {
        "description": "Returns an indicator to check if fine-grained access control is enabled or not.\n\nYou need to have a permission with action `status:accesscontrol` and scope `services:accesscontrol`.",
        "tags": [
          "access_control",
          "enterprise"
        ],
        "summary": "Get status.",
        "operationId": "getAccessControlStatus",
        "responses": {
          "200": {
            "$ref": "#/responses/getAccessControlStatusResponse"
          },
          "403": {
            "$ref": "#/responses/forbiddenError"
          },
          "404": {
            "$ref": "#/responses/notFoundError"
          },
          "500": {
            "$ref": "#/responses/internalServerError"
          }
        }
      }
    },
    "/access-control/teams/{teamId}/roles": {
      "get": {
        "description": "You need to have a permission with action `teams.roles:read` and scope `teams:id:\u003cteam ID\u003e`.",
        "tags": [
          "access_control",
          "enterprise"
        ],
        "summary": "Get team roles.",
        "operationId": "listTeamRoles",
        "parameters": [
          {
            "type": "integer",
            "format": "int64",
            "name": "teamId",
            "in": "path",
            "required": true
          }
        ],
        "responses": {
          "200": {
            "$ref": "#/responses/okResponse"
          },
          "400": {
            "$ref": "#/responses/badRequestError"
          },
          "403": {
            "$ref": "#/responses/forbiddenError"
          },
          "500": {
            "$ref": "#/responses/internalServerError"
          }
        }
      },
      "put": {
        "description": "You need to have a permission with action `teams.roles:add` and `teams.roles:remove` and scope `permissions:type:delegate` for each.",
        "tags": [
          "access_control",
          "enterprise"
        ],
        "summary": "Update team role.",
        "operationId": "setTeamRoles",
        "parameters": [
          {
            "type": "integer",
            "format": "int64",
            "name": "teamId",
            "in": "path",
            "required": true
          }
        ],
        "responses": {
          "200": {
            "$ref": "#/responses/okResponse"
          },
          "400": {
            "$ref": "#/responses/badRequestError"
          },
          "403": {
            "$ref": "#/responses/forbiddenError"
          },
          "404": {
            "$ref": "#/responses/notFoundError"
          },
          "500": {
            "$ref": "#/responses/internalServerError"
          }
        }
      },
      "post": {
        "description": "You need to have a permission with action `teams.roles:add` and scope `permissions:type:delegate`.",
        "tags": [
          "access_control",
          "enterprise"
        ],
        "summary": "Add team role.",
        "operationId": "addTeamRole",
        "parameters": [
          {
            "name": "body",
            "in": "body",
            "required": true,
            "schema": {
              "$ref": "#/definitions/AddTeamRoleCommand"
            }
          },
          {
            "type": "integer",
            "format": "int64",
            "name": "teamId",
            "in": "path",
            "required": true
          }
        ],
        "responses": {
          "200": {
            "$ref": "#/responses/okResponse"
          },
          "400": {
            "$ref": "#/responses/badRequestError"
          },
          "403": {
            "$ref": "#/responses/forbiddenError"
          },
          "404": {
            "$ref": "#/responses/notFoundError"
          },
          "500": {
            "$ref": "#/responses/internalServerError"
          }
        }
      }
    },
    "/access-control/teams/{teamId}/roles/{roleUID}": {
      "delete": {
        "description": "You need to have a permission with action `teams.roles:remove` and scope `permissions:type:delegate`.",
        "tags": [
          "access_control",
          "enterprise"
        ],
        "summary": "Remove team role.",
        "operationId": "removeTeamRole",
        "parameters": [
          {
            "type": "string",
            "name": "roleUID",
            "in": "path",
            "required": true
          },
          {
            "type": "integer",
            "format": "int64",
            "name": "teamId",
            "in": "path",
            "required": true
          }
        ],
        "responses": {
          "200": {
            "$ref": "#/responses/okResponse"
          },
          "400": {
            "$ref": "#/responses/badRequestError"
          },
          "403": {
            "$ref": "#/responses/forbiddenError"
          },
          "404": {
            "$ref": "#/responses/notFoundError"
          },
          "500": {
            "$ref": "#/responses/internalServerError"
          }
        }
      }
    },
    "/access-control/users/{userId}/roles": {
      "get": {
        "description": "Lists the roles that have been directly assigned to a given user. The list does not include built-in roles (Viewer, Editor, Admin or Grafana Admin), and it does not include roles that have been inherited from a team.\n\nYou need to have a permission with action `users.roles:read` and scope `users:id:\u003cuser ID\u003e`.",
        "tags": [
          "access_control",
          "enterprise"
        ],
        "summary": "List roles assigned to a user.",
        "operationId": "listUserRoles",
        "parameters": [
          {
            "type": "integer",
            "format": "int64",
            "name": "userId",
            "in": "path",
            "required": true
          }
        ],
        "responses": {
          "200": {
            "$ref": "#/responses/getAllRolesResponse"
          },
          "400": {
            "$ref": "#/responses/badRequestError"
          },
          "403": {
            "$ref": "#/responses/forbiddenError"
          },
          "500": {
            "$ref": "#/responses/internalServerError"
          }
        }
      },
      "put": {
        "description": "Update the user’s role assignments to match the provided set of UIDs. This will remove any assigned roles that aren’t in the request and add roles that are in the set but are not already assigned to the user.\nIf you want to add or remove a single role, consider using Add a user role assignment or Remove a user role assignment instead.\n\nYou need to have a permission with action `users.roles:add` and `users.roles:remove` and scope `permissions:type:delegate` for each. `permissions:type:delegate`  scope ensures that users can only assign or unassign roles which have same, or a subset of permissions which the user has. For example, if a user does not have required permissions for creating users, they won’t be able to assign or unassign a role which will allow to do that. This is done to prevent escalation of privileges.",
        "tags": [
          "access_control",
          "enterprise"
        ],
        "summary": "Set user role assignments.",
        "operationId": "setUserRoles",
        "parameters": [
          {
            "name": "body",
            "in": "body",
            "required": true,
            "schema": {
              "$ref": "#/definitions/SetUserRolesCommand"
            }
          },
          {
            "type": "integer",
            "format": "int64",
            "name": "userId",
            "in": "path",
            "required": true
          }
        ],
        "responses": {
          "200": {
            "$ref": "#/responses/okResponse"
          },
          "400": {
            "$ref": "#/responses/badRequestError"
          },
          "403": {
            "$ref": "#/responses/forbiddenError"
          },
          "404": {
            "$ref": "#/responses/notFoundError"
          },
          "500": {
            "$ref": "#/responses/internalServerError"
          }
        }
      },
      "post": {
        "description": "Assign a role to a specific user. For bulk updates consider Set user role assignments.\n\nYou need to have a permission with action `users.roles:add` and scope `permissions:type:delegate`. `permissions:type:delegate` scope ensures that users can only assign roles which have same, or a subset of permissions which the user has. For example, if a user does not have required permissions for creating users, they won’t be able to assign a role which will allow to do that. This is done to prevent escalation of privileges.",
        "tags": [
          "access_control",
          "enterprise"
        ],
        "summary": "Add a user role assignment.",
        "operationId": "addUserRole",
        "parameters": [
          {
<<<<<<< HEAD
            "x-go-name": "Body",
=======
>>>>>>> 89b365f8
            "name": "body",
            "in": "body",
            "required": true,
            "schema": {
              "$ref": "#/definitions/AddUserRoleCommand"
            }
          },
          {
            "type": "integer",
            "format": "int64",
<<<<<<< HEAD
            "x-go-name": "UserID",
            "name": "user_id",
=======
            "name": "userId",
>>>>>>> 89b365f8
            "in": "path",
            "required": true
          }
        ],
        "responses": {
          "200": {
            "$ref": "#/responses/okResponse"
          },
          "403": {
            "$ref": "#/responses/forbiddenError"
          },
          "404": {
            "$ref": "#/responses/notFoundError"
          },
          "500": {
            "$ref": "#/responses/internalServerError"
          }
        }
      }
    },
    "/access-control/users/{userId}/roles/{roleUID}": {
      "delete": {
        "description": "Revoke a role from a user. For bulk updates consider Set user role assignments.\n\nYou need to have a permission with action `users.roles:remove` and scope `permissions:type:delegate`. `permissions:type:delegate` scope ensures that users can only unassign roles which have same, or a subset of permissions which the user has. For example, if a user does not have required permissions for creating users, they won’t be able to unassign a role which will allow to do that. This is done to prevent escalation of privileges.",
        "tags": [
          "access_control",
          "enterprise"
        ],
        "summary": "Remove a user role assignment.",
        "operationId": "removeUserRole",
        "parameters": [
          {
<<<<<<< HEAD
=======
            "type": "boolean",
            "description": "A flag indicating if the assignment is global or not. If set to false, the default org ID of the authenticated user will be used from the request to remove assignment.",
            "name": "global",
            "in": "query"
          },
          {
>>>>>>> 89b365f8
            "type": "string",
            "name": "roleUID",
            "in": "path",
            "required": true
          },
          {
<<<<<<< HEAD
            "type": "boolean",
            "x-go-name": "Global",
            "description": "A flag indicating if the assignment is global or not. If set to false, the default org ID of the authenticated user will be used from the request to remove assignment.",
            "name": "global",
            "in": "query"
          },
          {
            "type": "integer",
            "format": "int64",
            "x-go-name": "UserID",
            "name": "user_id",
=======
            "type": "integer",
            "format": "int64",
            "name": "userId",
>>>>>>> 89b365f8
            "in": "path",
            "required": true
          }
        ],
        "responses": {
          "200": {
            "$ref": "#/responses/okResponse"
          },
          "400": {
            "$ref": "#/responses/badRequestError"
          },
          "403": {
            "$ref": "#/responses/forbiddenError"
          },
          "404": {
            "$ref": "#/responses/notFoundError"
          },
          "500": {
            "$ref": "#/responses/internalServerError"
          }
        }
      }
    },
    "/admin/ldap-sync-status": {
      "get": {
        "description": "You need to have a permission with action `ldap.status:read`.",
        "tags": [
          "ldap_debug"
        ],
        "summary": "Returns the current state of the LDAP background sync integration.",
        "operationId": "getSyncStatus",
        "responses": {
          "200": {
            "$ref": "#/responses/getSyncStatusResponse"
          },
          "401": {
            "$ref": "#/responses/unauthorisedError"
          },
          "403": {
            "$ref": "#/responses/forbiddenError"
          },
          "500": {
            "$ref": "#/responses/internalServerError"
          }
        }
      }
    },
    "/admin/ldap/reload": {
      "post": {
        "security": [
          {
            "basic": []
          }
        ],
        "description": "If you are running Grafana Enterprise and have Fine-grained access control enabled, you need to have a permission with action `ldap.config:reload`.",
        "tags": [
          "admin_ldap"
        ],
        "summary": "Reloads the LDAP configuration.",
        "operationId": "reloadLDAPCfg",
        "responses": {
          "200": {
            "$ref": "#/responses/okResponse"
          },
          "401": {
            "$ref": "#/responses/unauthorisedError"
          },
          "403": {
            "$ref": "#/responses/forbiddenError"
          },
          "500": {
            "$ref": "#/responses/internalServerError"
          }
        }
      }
    },
    "/admin/ldap/status": {
      "get": {
        "security": [
          {
            "basic": []
          }
        ],
        "description": "If you are running Grafana Enterprise and have Fine-grained access control enabled, you need to have a permission with action `ldap.status:read`.",
        "tags": [
          "admin_ldap"
        ],
        "summary": "Attempts to connect to all the configured LDAP servers and returns information on whenever they're available or not.",
        "operationId": "getLDAPStatus",
        "responses": {
          "200": {
            "$ref": "#/responses/okResponse"
          },
          "401": {
            "$ref": "#/responses/unauthorisedError"
          },
          "403": {
            "$ref": "#/responses/forbiddenError"
          },
          "500": {
            "$ref": "#/responses/internalServerError"
          }
        }
      }
    },
    "/admin/ldap/sync/{user_id}": {
      "post": {
        "security": [
          {
            "basic": []
          }
        ],
        "description": "If you are running Grafana Enterprise and have Fine-grained access control enabled, you need to have a permission with action `ldap.user:sync`.",
        "tags": [
          "admin_ldap"
        ],
        "summary": "Enables a single Grafana user to be synchronized against LDAP.",
        "operationId": "postSyncUserWithLDAP",
        "parameters": [
          {
            "type": "integer",
            "format": "int64",
            "name": "user_id",
            "in": "path",
            "required": true
          }
        ],
        "responses": {
          "200": {
            "$ref": "#/responses/okResponse"
          },
          "401": {
            "$ref": "#/responses/unauthorisedError"
          },
          "403": {
            "$ref": "#/responses/forbiddenError"
          },
          "500": {
            "$ref": "#/responses/internalServerError"
          }
        }
      }
    },
    "/admin/ldap/{user_name}": {
      "get": {
        "security": [
          {
            "basic": []
          }
        ],
        "description": "If you are running Grafana Enterprise and have Fine-grained access control enabled, you need to have a permission with action `ldap.user:read`.",
        "tags": [
          "admin_ldap"
        ],
        "summary": "Finds an user based on a username in LDAP. This helps illustrate how would the particular user be mapped in Grafana when synced.",
        "operationId": "getUserFromLDAP",
        "parameters": [
          {
            "type": "string",
            "name": "user_name",
            "in": "path",
            "required": true
          }
        ],
        "responses": {
          "200": {
            "$ref": "#/responses/okResponse"
          },
          "401": {
            "$ref": "#/responses/unauthorisedError"
          },
          "403": {
            "$ref": "#/responses/forbiddenError"
          },
          "500": {
            "$ref": "#/responses/internalServerError"
          }
        }
      }
    },
    "/admin/pause-all-alerts": {
      "post": {
        "security": [
          {
            "basic": []
          }
        ],
        "tags": [
          "admin"
        ],
        "summary": "Pause/unpause all (legacy) alerts.",
        "operationId": "pauseAllAlerts",
        "parameters": [
          {
            "name": "body",
            "in": "body",
            "required": true,
            "schema": {
              "$ref": "#/definitions/PauseAllAlertsCommand"
            }
          }
        ],
        "responses": {
          "200": {
            "$ref": "#/responses/pauseAlertsResponse"
          },
          "401": {
            "$ref": "#/responses/unauthorisedError"
          },
          "403": {
            "$ref": "#/responses/forbiddenError"
          },
          "500": {
            "$ref": "#/responses/internalServerError"
          }
        }
      }
    },
    "/admin/provisioning/access-control/reload": {
      "post": {
        "tags": [
          "access_control_provisioning",
          "enterprise"
        ],
        "summary": "You need to have a permission with action `provisioning:reload` with scope `provisioners:accesscontrol`.",
        "operationId": "adminProvisioningReloadAccessControl",
        "responses": {
          "202": {
            "$ref": "#/responses/acceptedResponse"
          },
          "401": {
            "$ref": "#/responses/unauthorisedError"
          },
          "403": {
            "$ref": "#/responses/forbiddenError"
          }
        }
      }
    },
    "/admin/provisioning/dashboards/reload": {
      "post": {
        "security": [
          {
            "basic": []
          }
        ],
        "description": "Reloads the provisioning config files for dashboards again. It won’t return until the new provisioned entities are already stored in the database. In case of dashboards, it will stop polling for changes in dashboard files and then restart it with new configurations after returning.\nIf you are running Grafana Enterprise and have Fine-grained access control enabled, you need to have a permission with action `provisioning:reload` and scope `provisioners:dashboards`.",
        "tags": [
          "admin_provisioning"
        ],
        "summary": "Reload dashboard provisioning configurations.",
        "operationId": "adminProvisioningReloadDashboards",
        "responses": {
          "200": {
            "$ref": "#/responses/okResponse"
          },
          "401": {
            "$ref": "#/responses/unauthorisedError"
          },
          "403": {
            "$ref": "#/responses/forbiddenError"
          },
          "500": {
            "$ref": "#/responses/internalServerError"
          }
        }
      }
    },
    "/admin/provisioning/datasources/reload": {
      "post": {
        "security": [
          {
            "basic": []
          }
        ],
        "description": "Reloads the provisioning config files for datasources again. It won’t return until the new provisioned entities are already stored in the database. In case of dashboards, it will stop polling for changes in dashboard files and then restart it with new configurations after returning.\nIf you are running Grafana Enterprise and have Fine-grained access control enabled, you need to have a permission with action `provisioning:reload` and scope `provisioners:datasources`.",
        "tags": [
          "admin_provisioning"
        ],
        "summary": "Reload datasource provisioning configurations.",
        "operationId": "adminProvisioningReloadDatasources",
        "responses": {
          "200": {
            "$ref": "#/responses/okResponse"
          },
          "401": {
            "$ref": "#/responses/unauthorisedError"
          },
          "403": {
            "$ref": "#/responses/forbiddenError"
          },
          "500": {
            "$ref": "#/responses/internalServerError"
          }
        }
      }
    },
    "/admin/provisioning/notifications/reload": {
      "post": {
        "security": [
          {
            "basic": []
          }
        ],
        "description": "Reloads the provisioning config files for legacy alert notifiers again. It won’t return until the new provisioned entities are already stored in the database. In case of dashboards, it will stop polling for changes in dashboard files and then restart it with new configurations after returning.\nIf you are running Grafana Enterprise and have Fine-grained access control enabled, you need to have a permission with action `provisioning:reload` and scope `provisioners:notifications`.",
        "tags": [
          "admin_provisioning"
        ],
        "summary": "Reload legacy alert notifier provisioning configurations.",
        "operationId": "adminProvisioningReloadNotifications",
        "responses": {
          "200": {
            "$ref": "#/responses/okResponse"
          },
          "401": {
            "$ref": "#/responses/unauthorisedError"
          },
          "403": {
            "$ref": "#/responses/forbiddenError"
          },
          "500": {
            "$ref": "#/responses/internalServerError"
          }
        }
      }
    },
    "/admin/provisioning/plugins/reload": {
      "post": {
        "security": [
          {
            "basic": []
          }
        ],
        "description": "Reloads the provisioning config files for plugins again. It won’t return until the new provisioned entities are already stored in the database. In case of dashboards, it will stop polling for changes in dashboard files and then restart it with new configurations after returning.\nIf you are running Grafana Enterprise and have Fine-grained access control enabled, you need to have a permission with action `provisioning:reload` and scope `provisioners:plugin`.",
        "tags": [
          "admin_provisioning"
        ],
        "summary": "Reload plugin provisioning configurations.",
        "operationId": "adminProvisioningReloadPlugins",
        "responses": {
          "200": {
            "$ref": "#/responses/okResponse"
          },
          "401": {
            "$ref": "#/responses/unauthorisedError"
          },
          "403": {
            "$ref": "#/responses/forbiddenError"
          },
          "500": {
            "$ref": "#/responses/internalServerError"
          }
        }
      }
    },
    "/admin/settings": {
      "get": {
        "security": [
          {
            "basic": []
          }
        ],
        "description": "If you are running Grafana Enterprise and have Fine-grained access control enabled, you need to have a permission with action `settings:read` and scopes: `settings:*`, `settings:auth.saml:` and `settings:auth.saml:enabled` (property level).",
        "tags": [
          "admin"
        ],
        "summary": "Fetch settings.",
        "operationId": "adminGetSettings",
        "responses": {
          "200": {
            "$ref": "#/responses/adminGetSettingsResponse"
          },
          "401": {
            "$ref": "#/responses/unauthorisedError"
          },
          "403": {
            "$ref": "#/responses/forbiddenError"
          }
        }
      }
    },
    "/admin/stats": {
      "get": {
        "description": "Only works with Basic Authentication (username and password). See introduction for an explanation.\nIf you are running Grafana Enterprise and have Fine-grained access control enabled, you need to have a permission with action `server:stats:read`.",
        "tags": [
          "admin"
        ],
        "summary": "Fetch Grafana Stats.",
        "operationId": "adminGetStats",
        "responses": {
          "200": {
            "$ref": "#/responses/adminGetStatsResponse"
          },
          "401": {
            "$ref": "#/responses/unauthorisedError"
          },
          "403": {
            "$ref": "#/responses/forbiddenError"
          },
          "500": {
            "$ref": "#/responses/internalServerError"
          }
        }
      }
    },
    "/admin/users": {
      "post": {
        "security": [
          {
            "basic": []
          }
        ],
        "description": "If you are running Grafana Enterprise and have Fine-grained access control enabled, you need to have a permission with action `users:create`.\nNote that OrgId is an optional parameter that can be used to assign a new user to a different organization when `auto_assign_org` is set to `true`.",
        "tags": [
          "admin_users"
        ],
        "summary": "Create new user.",
        "operationId": "adminCreateUser",
        "parameters": [
          {
            "name": "body",
            "in": "body",
            "required": true,
            "schema": {
              "$ref": "#/definitions/AdminCreateUserForm"
            }
          }
        ],
        "responses": {
          "200": {
            "$ref": "#/responses/adminCreateUserResponse"
          },
          "400": {
            "$ref": "#/responses/badRequestError"
          },
          "401": {
            "$ref": "#/responses/unauthorisedError"
          },
          "403": {
            "$ref": "#/responses/forbiddenError"
          },
          "412": {
            "$ref": "#/responses/preconditionFailedError"
          },
          "500": {
            "$ref": "#/responses/internalServerError"
          }
        }
      }
    },
    "/admin/users/{user_id}": {
      "delete": {
        "security": [
          {
            "basic": []
          }
        ],
        "description": "If you are running Grafana Enterprise and have Fine-grained access control enabled, you need to have a permission with action `users:delete` and scope `global.users:*`.",
        "tags": [
          "admin_users"
        ],
        "summary": "Delete global User.",
        "operationId": "adminDeleteUser",
        "parameters": [
          {
            "type": "integer",
            "format": "int64",
            "name": "user_id",
            "in": "path",
            "required": true
          }
        ],
        "responses": {
          "200": {
            "$ref": "#/responses/okResponse"
          },
          "401": {
            "$ref": "#/responses/unauthorisedError"
          },
          "403": {
            "$ref": "#/responses/forbiddenError"
          },
          "404": {
            "$ref": "#/responses/notFoundError"
          },
          "500": {
            "$ref": "#/responses/internalServerError"
          }
        }
      }
    },
    "/admin/users/{user_id}/auth-tokens": {
      "get": {
        "security": [
          {
            "basic": []
          }
        ],
        "description": "If you are running Grafana Enterprise and have Fine-grained access control enabled, you need to have a permission with action `users.authtoken:list` and scope `global.users:*`.",
        "tags": [
          "admin_users"
        ],
        "summary": "Return a list of all auth tokens (devices) that the user currently have logged in from.",
        "operationId": "adminGetUserAuthTokens",
        "parameters": [
          {
            "type": "integer",
            "format": "int64",
            "name": "user_id",
            "in": "path",
            "required": true
          }
        ],
        "responses": {
          "200": {
            "$ref": "#/responses/adminGetUserAuthTokensResponse"
          },
          "401": {
            "$ref": "#/responses/unauthorisedError"
          },
          "403": {
            "$ref": "#/responses/forbiddenError"
          },
          "500": {
            "$ref": "#/responses/internalServerError"
          }
        }
      }
    },
    "/admin/users/{user_id}/disable": {
      "post": {
        "security": [
          {
            "basic": []
          }
        ],
        "description": "If you are running Grafana Enterprise and have Fine-grained access control enabled, you need to have a permission with action `users:disable` and scope `global.users:1` (userIDScope).",
        "tags": [
          "admin_users"
        ],
        "summary": "Disable user.",
        "operationId": "adminDisableUser",
        "parameters": [
          {
            "type": "integer",
            "format": "int64",
            "name": "user_id",
            "in": "path",
            "required": true
          }
        ],
        "responses": {
          "200": {
            "$ref": "#/responses/okResponse"
          },
          "401": {
            "$ref": "#/responses/unauthorisedError"
          },
          "403": {
            "$ref": "#/responses/forbiddenError"
          },
          "404": {
            "$ref": "#/responses/notFoundError"
          },
          "500": {
            "$ref": "#/responses/internalServerError"
          }
        }
      }
    },
    "/admin/users/{user_id}/enable": {
      "post": {
        "security": [
          {
            "basic": []
          }
        ],
        "description": "If you are running Grafana Enterprise and have Fine-grained access control enabled, you need to have a permission with action `users:enable` and scope `global.users:1` (userIDScope).",
        "tags": [
          "admin_users"
        ],
        "summary": "Enable user.",
        "operationId": "adminEnableUser",
        "parameters": [
          {
            "type": "integer",
            "format": "int64",
            "name": "user_id",
            "in": "path",
            "required": true
          }
        ],
        "responses": {
          "200": {
            "$ref": "#/responses/okResponse"
          },
          "401": {
            "$ref": "#/responses/unauthorisedError"
          },
          "403": {
            "$ref": "#/responses/forbiddenError"
          },
          "404": {
            "$ref": "#/responses/notFoundError"
          },
          "500": {
            "$ref": "#/responses/internalServerError"
          }
        }
      }
    },
    "/admin/users/{user_id}/logout": {
      "post": {
        "security": [
          {
            "basic": []
          }
        ],
        "description": "If you are running Grafana Enterprise and have Fine-grained access control enabled, you need to have a permission with action `users.logout` and scope `global.users:*`.",
        "tags": [
          "admin_users"
        ],
        "summary": "Logout user revokes all auth tokens (devices) for the user. User of issued auth tokens (devices) will no longer be logged in and will be required to authenticate again upon next activity.",
        "operationId": "adminLogoutUser",
        "parameters": [
          {
            "type": "integer",
            "format": "int64",
            "name": "user_id",
            "in": "path",
            "required": true
          }
        ],
        "responses": {
          "200": {
            "$ref": "#/responses/okResponse"
          },
          "400": {
            "$ref": "#/responses/badRequestError"
          },
          "401": {
            "$ref": "#/responses/unauthorisedError"
          },
          "403": {
            "$ref": "#/responses/forbiddenError"
          },
          "404": {
            "$ref": "#/responses/notFoundError"
          },
          "500": {
            "$ref": "#/responses/internalServerError"
          }
        }
      }
    },
    "/admin/users/{user_id}/password": {
      "put": {
        "security": [
          {
            "basic": []
          }
        ],
        "description": "If you are running Grafana Enterprise and have Fine-grained access control enabled, you need to have a permission with action `users.password:update` and scope `global.users:*`.",
        "tags": [
          "admin_users"
        ],
        "summary": "Set password for user.",
        "operationId": "adminUpdateUserPassword",
        "parameters": [
          {
            "name": "body",
            "in": "body",
            "required": true,
            "schema": {
              "$ref": "#/definitions/AdminUpdateUserPasswordForm"
            }
          },
          {
            "type": "integer",
            "format": "int64",
            "name": "user_id",
            "in": "path",
            "required": true
          }
        ],
        "responses": {
          "200": {
            "$ref": "#/responses/okResponse"
          },
          "400": {
            "$ref": "#/responses/badRequestError"
          },
          "401": {
            "$ref": "#/responses/unauthorisedError"
          },
          "403": {
            "$ref": "#/responses/forbiddenError"
          },
          "500": {
            "$ref": "#/responses/internalServerError"
          }
        }
      }
    },
    "/admin/users/{user_id}/permissions": {
      "put": {
        "description": "Only works with Basic Authentication (username and password). See introduction for an explanation.\nIf you are running Grafana Enterprise and have Fine-grained access control enabled, you need to have a permission with action `users.permissions:update` and scope `global.users:*`.",
        "tags": [
          "admin_users"
        ],
        "summary": "Set permissions for user.",
        "operationId": "adminUpdateUserPermissions",
        "parameters": [
          {
            "name": "body",
            "in": "body",
            "required": true,
            "schema": {
              "$ref": "#/definitions/AdminUpdateUserPermissionsForm"
            }
          },
          {
            "type": "integer",
            "format": "int64",
            "name": "user_id",
            "in": "path",
            "required": true
          }
        ],
        "responses": {
          "200": {
            "$ref": "#/responses/okResponse"
          },
          "400": {
            "$ref": "#/responses/badRequestError"
          },
          "401": {
            "$ref": "#/responses/unauthorisedError"
          },
          "403": {
            "$ref": "#/responses/forbiddenError"
          },
          "500": {
            "$ref": "#/responses/internalServerError"
          }
        }
      }
    },
    "/admin/users/{user_id}/quotas": {
      "get": {
        "security": [
          {
            "basic": []
          }
        ],
        "description": "If you are running Grafana Enterprise and have Fine-grained access control enabled, you need to have a permission with action `users.quotas:list` and scope `global.users:1` (userIDScope).",
        "tags": [
          "admin_users"
        ],
        "summary": "Fetch user quota.",
        "operationId": "getUserQuota",
        "parameters": [
          {
            "type": "integer",
            "format": "int64",
            "name": "user_id",
            "in": "path",
            "required": true
          }
        ],
        "responses": {
          "200": {
            "$ref": "#/responses/getQuotaResponse"
          },
          "401": {
            "$ref": "#/responses/unauthorisedError"
          },
          "403": {
            "$ref": "#/responses/forbiddenError"
          },
          "404": {
            "$ref": "#/responses/notFoundError"
          },
          "500": {
            "$ref": "#/responses/internalServerError"
          }
        }
      }
    },
    "/admin/users/{user_id}/quotas/{quota_target}": {
      "put": {
        "security": [
          {
            "basic": []
          }
        ],
        "description": "If you are running Grafana Enterprise and have Fine-grained access control enabled, you need to have a permission with action `users.quotas:update` and scope `global.users:1` (userIDScope).",
        "tags": [
          "admin_users"
        ],
        "summary": "Update user quota.",
        "operationId": "updateUserQuota",
        "parameters": [
          {
            "name": "body",
            "in": "body",
            "required": true,
            "schema": {
              "$ref": "#/definitions/UpdateUserQuotaCmd"
            }
          },
          {
            "type": "string",
            "name": "quota_target",
            "in": "path",
            "required": true
          },
          {
            "type": "integer",
            "format": "int64",
            "name": "user_id",
            "in": "path",
            "required": true
          }
        ],
        "responses": {
          "200": {
            "$ref": "#/responses/okResponse"
          },
          "401": {
            "$ref": "#/responses/unauthorisedError"
          },
          "403": {
            "$ref": "#/responses/forbiddenError"
          },
          "404": {
            "$ref": "#/responses/notFoundError"
          },
          "500": {
            "$ref": "#/responses/internalServerError"
          }
        }
      }
    },
    "/admin/users/{user_id}/revoke-auth-token": {
      "post": {
        "security": [
          {
            "basic": []
          }
        ],
        "description": "Revokes the given auth token (device) for the user. User of issued auth token (device) will no longer be logged in and will be required to authenticate again upon next activity.\nIf you are running Grafana Enterprise and have Fine-grained access control enabled, you need to have a permission with action `users.authtoken:update` and scope `global.users:*`.",
        "tags": [
          "admin_users"
        ],
        "summary": "Revoke auth token for user.",
        "operationId": "adminRevokeUserAuthToken",
        "parameters": [
          {
            "name": "body",
            "in": "body",
            "required": true,
            "schema": {
              "$ref": "#/definitions/RevokeAuthTokenCmd"
            }
          },
          {
            "type": "integer",
            "format": "int64",
            "name": "user_id",
            "in": "path",
            "required": true
          }
        ],
        "responses": {
          "200": {
            "$ref": "#/responses/okResponse"
          },
          "400": {
            "$ref": "#/responses/badRequestError"
          },
          "401": {
            "$ref": "#/responses/unauthorisedError"
          },
          "403": {
            "$ref": "#/responses/forbiddenError"
          },
          "404": {
            "$ref": "#/responses/notFoundError"
          },
          "500": {
            "$ref": "#/responses/internalServerError"
          }
        }
      }
    },
    "/alert-notifications": {
      "get": {
        "description": "Returns all notification channels that the authenticated user has permission to view.",
        "tags": [
          "legacy_alerts_notification_channels"
        ],
        "summary": "Get all notification channels.",
        "operationId": "getAlertNotificationChannels",
        "responses": {
          "200": {
            "$ref": "#/responses/getAlertNotificationChannelsResponse"
          },
          "401": {
            "$ref": "#/responses/unauthorisedError"
          },
          "403": {
            "$ref": "#/responses/forbiddenError"
          },
          "500": {
            "$ref": "#/responses/internalServerError"
          }
        }
      },
      "post": {
        "description": "You can find the full list of [supported notifiers](https://grafana.com/docs/grafana/latest/alerting/old-alerting/notifications/#list-of-supported-notifiers) on the alert notifiers page.",
        "tags": [
          "legacy_alerts_notification_channels"
        ],
        "summary": "Create notification channel.",
        "operationId": "createAlertNotificationChannel",
        "parameters": [
          {
            "name": "body",
            "in": "body",
            "required": true,
            "schema": {
              "$ref": "#/definitions/CreateAlertNotificationCommand"
            }
          }
        ],
        "responses": {
          "200": {
            "$ref": "#/responses/getAlertNotificationChannelResponse"
          },
          "401": {
            "$ref": "#/responses/unauthorisedError"
          },
          "403": {
            "$ref": "#/responses/forbiddenError"
          },
          "409": {
            "$ref": "#/responses/conflictError"
          },
          "500": {
            "$ref": "#/responses/internalServerError"
          }
        }
      }
    },
    "/alert-notifications/lookup": {
      "get": {
        "description": "Returns all notification channels, but with less detailed information. Accessible by any authenticated user and is mainly used by providing alert notification channels in Grafana UI when configuring alert rule.",
        "tags": [
          "legacy_alerts_notification_channels"
        ],
        "summary": "Get all notification channels (lookup).",
        "operationId": "getAlertNotificationLookup",
        "responses": {
          "200": {
            "$ref": "#/responses/getAlertNotificationLookupResponse"
          },
          "401": {
            "$ref": "#/responses/unauthorisedError"
          },
          "403": {
            "$ref": "#/responses/forbiddenError"
          },
          "500": {
            "$ref": "#/responses/internalServerError"
          }
        }
      }
    },
    "/alert-notifications/test": {
      "post": {
        "description": "Sends a test notification to the channel.",
        "tags": [
          "legacy_alerts_notification_channels"
        ],
        "summary": "Test notification channel.",
        "operationId": "notificationChannelTest",
        "parameters": [
          {
            "name": "body",
            "in": "body",
            "required": true,
            "schema": {
              "$ref": "#/definitions/NotificationTestCommand"
            }
          }
        ],
        "responses": {
          "200": {
            "$ref": "#/responses/okResponse"
          },
          "400": {
            "$ref": "#/responses/badRequestError"
          },
          "401": {
            "$ref": "#/responses/unauthorisedError"
          },
          "403": {
            "$ref": "#/responses/forbiddenError"
          },
          "412": {
            "$ref": "#/responses/SMTPNotEnabledError"
          },
          "500": {
            "$ref": "#/responses/internalServerError"
          }
        }
      }
    },
    "/alert-notifications/uid/{notification_channel_uid}": {
      "get": {
        "description": "Returns the notification channel given the notification channel UID.",
        "tags": [
          "legacy_alerts_notification_channels"
        ],
        "summary": "Get notification channel by UID.",
        "operationId": "getAlertNotificationChannelByUID",
        "parameters": [
          {
            "type": "string",
            "name": "notification_channel_uid",
            "in": "path",
            "required": true
          }
        ],
        "responses": {
          "200": {
            "$ref": "#/responses/getAlertNotificationChannelResponse"
          },
          "401": {
            "$ref": "#/responses/unauthorisedError"
          },
          "403": {
            "$ref": "#/responses/forbiddenError"
          },
          "404": {
            "$ref": "#/responses/notFoundError"
          },
          "500": {
            "$ref": "#/responses/internalServerError"
          }
        }
      },
      "put": {
        "description": "Updates an existing notification channel identified by uid.",
        "tags": [
          "legacy_alerts_notification_channels"
        ],
        "summary": "Update notification channel by UID.",
        "operationId": "updateAlertNotificationChannelByUID",
        "parameters": [
          {
            "name": "body",
            "in": "body",
            "required": true,
            "schema": {
              "$ref": "#/definitions/UpdateAlertNotificationWithUidCommand"
            }
          },
          {
            "type": "string",
            "name": "notification_channel_uid",
            "in": "path",
            "required": true
          }
        ],
        "responses": {
          "200": {
            "$ref": "#/responses/getAlertNotificationChannelResponse"
          },
          "401": {
            "$ref": "#/responses/unauthorisedError"
          },
          "403": {
            "$ref": "#/responses/forbiddenError"
          },
          "404": {
            "$ref": "#/responses/notFoundError"
          },
          "500": {
            "$ref": "#/responses/internalServerError"
          }
        }
      },
      "delete": {
        "description": "Deletes an existing notification channel identified by UID.",
        "tags": [
          "legacy_alerts_notification_channels"
        ],
        "summary": "Delete alert notification by UID.",
        "operationId": "deleteAlertNotificationChannelByUID",
        "parameters": [
          {
            "type": "string",
            "name": "notification_channel_uid",
            "in": "path",
            "required": true
          }
        ],
        "responses": {
          "200": {
            "$ref": "#/responses/deleteAlertNotificationChannelResponse"
          },
          "401": {
            "$ref": "#/responses/unauthorisedError"
          },
          "403": {
            "$ref": "#/responses/forbiddenError"
          },
          "404": {
            "$ref": "#/responses/notFoundError"
          },
          "500": {
            "$ref": "#/responses/internalServerError"
          }
        }
      }
    },
    "/alert-notifications/{notification_channel_id}": {
      "get": {
        "description": "Returns the notification channel given the notification channel ID.",
        "tags": [
          "legacy_alerts_notification_channels"
        ],
        "summary": "Get notification channel by ID.",
        "operationId": "getAlertNotificationChannelByID",
        "parameters": [
          {
            "type": "integer",
            "format": "int64",
            "name": "notification_channel_id",
            "in": "path",
            "required": true
          }
        ],
        "responses": {
          "200": {
            "$ref": "#/responses/getAlertNotificationChannelResponse"
          },
          "401": {
            "$ref": "#/responses/unauthorisedError"
          },
          "403": {
            "$ref": "#/responses/forbiddenError"
          },
          "404": {
            "$ref": "#/responses/notFoundError"
          },
          "500": {
            "$ref": "#/responses/internalServerError"
          }
        }
      },
      "put": {
        "description": "Updates an existing notification channel identified by ID.",
        "tags": [
          "legacy_alerts_notification_channels"
        ],
        "summary": "Update notification channel by ID.",
        "operationId": "updateAlertNotificationChannel",
        "parameters": [
          {
            "name": "body",
            "in": "body",
            "required": true,
            "schema": {
              "$ref": "#/definitions/UpdateAlertNotificationCommand"
            }
          },
          {
            "type": "integer",
            "format": "int64",
            "name": "notification_channel_id",
            "in": "path",
            "required": true
          }
        ],
        "responses": {
          "200": {
            "$ref": "#/responses/getAlertNotificationChannelResponse"
          },
          "401": {
            "$ref": "#/responses/unauthorisedError"
          },
          "403": {
            "$ref": "#/responses/forbiddenError"
          },
          "404": {
            "$ref": "#/responses/notFoundError"
          },
          "500": {
            "$ref": "#/responses/internalServerError"
          }
        }
      },
      "delete": {
        "description": "Deletes an existing notification channel identified by ID.",
        "tags": [
          "legacy_alerts_notification_channels"
        ],
        "summary": "Delete alert notification by ID.",
        "operationId": "deleteAlertNotificationChannel",
        "parameters": [
          {
            "type": "integer",
            "format": "int64",
            "name": "notification_channel_id",
            "in": "path",
            "required": true
          }
        ],
        "responses": {
          "200": {
            "$ref": "#/responses/okResponse"
          },
          "401": {
            "$ref": "#/responses/unauthorisedError"
          },
          "403": {
            "$ref": "#/responses/forbiddenError"
          },
          "404": {
            "$ref": "#/responses/notFoundError"
          },
          "500": {
            "$ref": "#/responses/internalServerError"
          }
        }
      }
    },
    "/alerts": {
      "get": {
        "tags": [
          "legacy_alerts"
        ],
        "summary": "Get legacy alerts.",
        "operationId": "getAlerts",
        "parameters": [
          {
            "type": "array",
            "items": {
              "type": "string"
            },
            "description": "Limit response to alerts in specified dashboard(s). You can specify multiple dashboards.",
            "name": "dashboardId",
            "in": "query"
          },
          {
            "type": "integer",
            "format": "int64",
            "description": "Limit response to alert for a specified panel on a dashboard.",
            "name": "panelId",
            "in": "query"
          },
          {
            "type": "string",
            "description": "Limit response to alerts having a name like this value.",
            "name": "query",
            "in": "query"
          },
          {
            "enum": [
              "all",
              "no_data",
              "paused",
              "alerting",
              "ok",
              "pending",
              "unknown"
            ],
            "type": "string",
            "description": "Return alerts with one or more of the following alert states",
            "name": "state",
            "in": "query"
          },
          {
            "type": "integer",
            "format": "int64",
            "description": "Limit response to X number of alerts.",
            "name": "limit",
            "in": "query"
          },
          {
            "type": "array",
            "items": {
              "type": "string"
            },
            "collectionFormat": "multi",
            "description": "Limit response to alerts of dashboards in specified folder(s). You can specify multiple folders",
            "name": "folderId",
            "in": "query"
          },
          {
            "type": "string",
            "description": "Limit response to alerts having a dashboard name like this value./ Limit response to alerts having a dashboard name like this value.",
            "name": "dashboardQuery",
            "in": "query"
          },
          {
            "type": "array",
            "items": {
              "type": "string"
            },
            "collectionFormat": "multi",
            "description": "Limit response to alerts of dashboards with specified tags. To do an “AND” filtering with multiple tags, specify the tags parameter multiple times",
            "name": "dashboardTag",
            "in": "query"
          }
        ],
        "responses": {
          "200": {
            "$ref": "#/responses/getAlertsResponse"
          },
          "401": {
            "$ref": "#/responses/unauthorisedError"
          },
          "500": {
            "$ref": "#/responses/internalServerError"
          }
        }
      }
    },
    "/alerts/states-for-dashboard": {
      "get": {
        "tags": [
          "legacy_alerts"
        ],
        "summary": "Get alert states for a dashboard.",
        "operationId": "getDashboardStates",
        "parameters": [
          {
            "type": "integer",
            "format": "int64",
            "name": "dashboardId",
            "in": "query",
            "required": true
          }
        ],
        "responses": {
          "200": {
            "$ref": "#/responses/getDashboardStatesResponse"
          },
          "400": {
            "$ref": "#/responses/badRequestError"
          },
          "500": {
            "$ref": "#/responses/internalServerError"
          }
        }
      }
    },
    "/alerts/test": {
      "post": {
        "tags": [
          "legacy_alerts"
        ],
        "summary": "Test alert.",
        "operationId": "testAlert",
        "parameters": [
          {
            "name": "body",
            "in": "body",
            "schema": {
              "$ref": "#/definitions/AlertTestCommand"
            }
          }
        ],
        "responses": {
          "200": {
            "$ref": "#/responses/testAlertResponse"
          },
          "400": {
            "$ref": "#/responses/badRequestError"
          },
          "403": {
            "$ref": "#/responses/forbiddenError"
          },
          "422": {
            "$ref": "#/responses/unprocessableEntityError"
          },
          "500": {
            "$ref": "#/responses/internalServerError"
          }
        }
      }
    },
    "/alerts/{alert_id}": {
      "get": {
        "description": "“evalMatches” data in the response is cached in the db when and only when the state of the alert changes (e.g. transitioning from “ok” to “alerting” state).\nIf data from one server triggers the alert first and, before that server is seen leaving alerting state, a second server also enters a state that would trigger the alert, the second server will not be visible in “evalMatches” data.",
        "tags": [
          "legacy_alerts"
        ],
        "summary": "Get alert by ID.",
        "operationId": "getAlertByID",
        "parameters": [
          {
            "type": "string",
            "name": "alert_id",
            "in": "path",
            "required": true
          }
        ],
        "responses": {
          "200": {
            "$ref": "#/responses/getAlertResponse"
          },
          "401": {
            "$ref": "#/responses/unauthorisedError"
          },
          "500": {
            "$ref": "#/responses/internalServerError"
          }
        }
      }
    },
    "/alerts/{alert_id}/pause": {
      "post": {
        "tags": [
          "legacy_alerts"
        ],
        "summary": "Pause/unpause alert by id.",
        "operationId": "pauseAlert",
        "parameters": [
          {
            "type": "string",
            "name": "alert_id",
            "in": "path",
            "required": true
          },
          {
            "name": "body",
            "in": "body",
            "required": true,
            "schema": {
              "$ref": "#/definitions/PauseAlertCommand"
            }
          }
        ],
        "responses": {
          "200": {
            "$ref": "#/responses/pauseAlertResponse"
          },
          "401": {
            "$ref": "#/responses/unauthorisedError"
          },
          "403": {
            "$ref": "#/responses/forbiddenError"
          },
          "404": {
            "$ref": "#/responses/notFoundError"
          },
          "500": {
            "$ref": "#/responses/internalServerError"
          }
        }
      }
    },
    "/annotations": {
      "get": {
        "description": "Starting in Grafana v6.4 regions annotations are now returned in one entity that now includes the timeEnd property.",
        "tags": [
          "annotations"
        ],
        "summary": "Find Annotations.",
        "operationId": "getAnnotations",
        "parameters": [
          {
            "type": "integer",
            "format": "int64",
            "description": "Find annotations created after specific epoch datetime in milliseconds.",
            "name": "from",
            "in": "query"
          },
          {
            "type": "integer",
            "format": "int64",
            "description": "Find annotations created before specific epoch datetime in milliseconds.",
            "name": "to",
            "in": "query"
          },
          {
            "type": "integer",
            "format": "int64",
            "description": "Limit response to annotations created by specific user.",
            "name": "userId",
            "in": "query"
          },
          {
            "type": "integer",
            "format": "int64",
            "description": "Find annotations for a specified alert.",
            "name": "alertId",
            "in": "query"
          },
          {
            "type": "integer",
            "format": "int64",
            "description": "Find annotations that are scoped to a specific dashboard",
            "name": "dashboardId",
            "in": "query"
          },
          {
            "type": "string",
            "description": "Find annotations that are scoped to a specific dashboard",
            "name": "dashboardUID",
            "in": "query"
          },
          {
            "type": "integer",
            "format": "int64",
            "description": "Find annotations that are scoped to a specific panel",
            "name": "panelId",
            "in": "query"
          },
          {
            "type": "integer",
            "format": "int64",
            "description": "Max limit for results returned.",
            "name": "limit",
            "in": "query"
          },
          {
            "type": "array",
            "items": {
              "type": "string"
            },
            "collectionFormat": "multi",
            "description": "Use this to filter organization annotations. Organization annotations are annotations from an annotation data source that are not connected specifically to a dashboard or panel. You can filter by multiple tags.",
            "name": "tags",
            "in": "query"
          },
          {
            "enum": [
              "alert",
              "annotation"
            ],
            "type": "string",
            "description": "Return alerts or user created annotations",
            "name": "type",
            "in": "query"
          },
          {
            "type": "boolean",
            "description": "Match any or all tags",
            "name": "matchAny",
            "in": "query"
          }
        ],
        "responses": {
          "200": {
            "$ref": "#/responses/getAnnotationsResponse"
          },
          "401": {
            "$ref": "#/responses/unauthorisedError"
          },
          "500": {
            "$ref": "#/responses/internalServerError"
          }
        }
      },
      "post": {
        "description": "Creates an annotation in the Grafana database. The dashboardId and panelId fields are optional. If they are not specified then an organization annotation is created and can be queried in any dashboard that adds the Grafana annotations data source. When creating a region annotation include the timeEnd property.\nThe format for `time` and `timeEnd` should be epoch numbers in millisecond resolution.\nThe response for this HTTP request is slightly different in versions prior to v6.4. In prior versions you would also get an endId if you where creating a region. But in 6.4 regions are represented using a single event with time and timeEnd properties.",
        "tags": [
          "annotations"
        ],
        "summary": "Create Annotation.",
        "operationId": "postAnnotation",
        "parameters": [
          {
            "name": "body",
            "in": "body",
            "required": true,
            "schema": {
              "$ref": "#/definitions/PostAnnotationsCmd"
            }
          }
        ],
        "responses": {
          "200": {
            "$ref": "#/responses/postAnnotationResponse"
          },
          "400": {
            "$ref": "#/responses/badRequestError"
          },
          "401": {
            "$ref": "#/responses/unauthorisedError"
          },
          "403": {
            "$ref": "#/responses/forbiddenError"
          },
          "500": {
            "$ref": "#/responses/internalServerError"
          }
        }
      }
    },
    "/annotations/graphite": {
      "post": {
        "description": "Creates an annotation by using Graphite-compatible event format. The `when` and `data` fields are optional. If `when` is not specified then the current time will be used as annotation’s timestamp. The `tags` field can also be in prior to Graphite `0.10.0` format (string with multiple tags being separated by a space).",
        "tags": [
          "annotations"
        ],
        "summary": "Create Annotation in Graphite format.",
        "operationId": "postGraphiteAnnotation",
        "parameters": [
          {
            "name": "body",
            "in": "body",
            "required": true,
            "schema": {
              "$ref": "#/definitions/PostGraphiteAnnotationsCmd"
            }
          }
        ],
        "responses": {
          "200": {
            "$ref": "#/responses/postAnnotationResponse"
          },
          "400": {
            "$ref": "#/responses/badRequestError"
          },
          "401": {
            "$ref": "#/responses/unauthorisedError"
          },
          "403": {
            "$ref": "#/responses/forbiddenError"
          },
          "500": {
            "$ref": "#/responses/internalServerError"
          }
        }
      }
    },
    "/annotations/mass-delete": {
      "post": {
        "tags": [
          "annotations"
        ],
        "summary": "Delete multiple annotations.",
        "operationId": "massDeleteAnnotations",
        "parameters": [
          {
            "name": "body",
            "in": "body",
            "required": true,
            "schema": {
              "$ref": "#/definitions/MassDeleteAnnotationsCmd"
            }
          }
        ],
        "responses": {
          "200": {
            "$ref": "#/responses/okResponse"
          },
          "401": {
            "$ref": "#/responses/unauthorisedError"
          },
          "500": {
            "$ref": "#/responses/internalServerError"
          }
        }
      }
    },
    "/annotations/tags": {
      "get": {
        "description": "Find all the event tags created in the annotations.",
        "tags": [
          "annotations"
        ],
        "summary": "Find Annotations Tags.",
        "operationId": "getAnnotationTags",
        "parameters": [
          {
            "type": "string",
            "description": "Tag is a string that you can use to filter tags.",
            "name": "tag",
            "in": "query"
          },
          {
            "type": "string",
            "default": "100",
            "description": "Max limit for results returned.",
            "name": "limit",
            "in": "query"
          }
        ],
        "responses": {
          "200": {
            "$ref": "#/responses/getAnnotationTagsResponse"
          },
          "401": {
            "$ref": "#/responses/unauthorisedError"
          },
          "500": {
            "$ref": "#/responses/internalServerError"
          }
        }
      }
    },
    "/annotations/{annotation_id}": {
      "get": {
<<<<<<< HEAD
        "tags": ["annotations"],
        "summary": "Get Annotation by Id.",
        "operationId": "getAnnotation",
        "parameters": [
          {
            "type": "string",
            "x-go-name": "AnnotationID",
=======
        "tags": [
          "annotations"
        ],
        "summary": "Get Annotation by ID.",
        "operationId": "getAnnotationByID",
        "parameters": [
          {
            "type": "string",
>>>>>>> 89b365f8
            "name": "annotation_id",
            "in": "path",
            "required": true
          }
        ],
        "responses": {
          "200": {
            "$ref": "#/responses/getAnnotationByIDResponse"
          },
          "401": {
            "$ref": "#/responses/unauthorisedError"
          },
          "500": {
            "$ref": "#/responses/internalServerError"
          }
        }
      },
      "put": {
        "description": "Updates all properties of an annotation that matches the specified id. To only update certain property, consider using the Patch Annotation operation.",
        "tags": [
          "annotations"
        ],
        "summary": "Update Annotation.",
        "operationId": "updateAnnotation",
        "parameters": [
          {
            "type": "string",
            "name": "annotation_id",
            "in": "path",
            "required": true
          },
          {
            "name": "body",
            "in": "body",
            "required": true,
            "schema": {
              "$ref": "#/definitions/UpdateAnnotationsCmd"
            }
          }
        ],
        "responses": {
          "200": {
            "$ref": "#/responses/okResponse"
          },
          "400": {
            "$ref": "#/responses/badRequestError"
          },
          "401": {
            "$ref": "#/responses/unauthorisedError"
          },
          "403": {
            "$ref": "#/responses/forbiddenError"
          },
          "500": {
            "$ref": "#/responses/internalServerError"
          }
        }
      },
      "delete": {
        "description": "Deletes the annotation that matches the specified ID.",
        "tags": [
          "annotations"
        ],
        "summary": "Delete Annotation By ID.",
        "operationId": "deleteAnnotationByID",
        "parameters": [
          {
            "type": "string",
            "name": "annotation_id",
            "in": "path",
            "required": true
          }
        ],
        "responses": {
          "200": {
            "$ref": "#/responses/okResponse"
          },
          "401": {
            "$ref": "#/responses/unauthorisedError"
          },
          "403": {
            "$ref": "#/responses/forbiddenError"
          },
          "500": {
            "$ref": "#/responses/internalServerError"
          }
        }
      },
      "patch": {
        "description": "Updates one or more properties of an annotation that matches the specified ID.\nThis operation currently supports updating of the `text`, `tags`, `time` and `timeEnd` properties.\nThis is available in Grafana 6.0.0-beta2 and above.",
        "tags": [
          "annotations"
        ],
        "summary": "Patch Annotation.",
        "operationId": "patchAnnotation",
        "parameters": [
          {
            "type": "string",
            "name": "annotation_id",
            "in": "path",
            "required": true
          },
          {
            "name": "body",
            "in": "body",
            "required": true,
            "schema": {
              "$ref": "#/definitions/PatchAnnotationsCmd"
            }
          }
        ],
        "responses": {
          "200": {
            "$ref": "#/responses/okResponse"
          },
          "401": {
            "$ref": "#/responses/unauthorisedError"
          },
          "403": {
            "$ref": "#/responses/forbiddenError"
          },
          "404": {
            "$ref": "#/responses/notFoundError"
          },
          "500": {
            "$ref": "#/responses/internalServerError"
          }
        }
      }
    },
    "/auth/keys": {
      "get": {
        "description": "Will return auth keys.",
        "tags": [
          "api_keys"
        ],
        "summary": "Get auth keys.",
        "operationId": "getAPIkeys",
        "parameters": [
          {
            "type": "boolean",
            "default": false,
            "description": "Show expired keys",
            "name": "includeExpired",
            "in": "query"
          }
        ],
        "responses": {
          "200": {
            "$ref": "#/responses/getAPIkeyResponse"
          },
          "401": {
            "$ref": "#/responses/unauthorisedError"
          },
          "403": {
            "$ref": "#/responses/forbiddenError"
          },
          "404": {
            "$ref": "#/responses/notFoundError"
          },
          "500": {
            "$ref": "#/responses/internalServerError"
          }
        }
      },
      "post": {
        "description": "Will return details of the created API key.",
        "tags": [
          "api_keys"
        ],
        "summary": "Creates an API key.",
        "operationId": "addAPIkey",
        "parameters": [
          {
            "name": "Body",
            "in": "body",
            "required": true,
            "schema": {
              "$ref": "#/definitions/AddCommand"
            }
          }
        ],
        "responses": {
          "200": {
            "$ref": "#/responses/postAPIkeyResponse"
          },
          "400": {
            "$ref": "#/responses/badRequestError"
          },
          "401": {
            "$ref": "#/responses/unauthorisedError"
          },
          "403": {
            "$ref": "#/responses/forbiddenError"
          },
          "409": {
            "$ref": "#/responses/conflictError"
          },
          "500": {
            "$ref": "#/responses/internalServerError"
          }
        }
      }
    },
    "/auth/keys/{id}": {
      "delete": {
        "tags": [
          "api_keys"
        ],
        "summary": "Delete API key.",
        "operationId": "deleteAPIkey",
        "parameters": [
          {
            "type": "integer",
            "format": "int64",
            "name": "id",
            "in": "path",
            "required": true
          }
        ],
        "responses": {
          "200": {
            "$ref": "#/responses/okResponse"
          },
          "401": {
            "$ref": "#/responses/unauthorisedError"
          },
          "403": {
            "$ref": "#/responses/forbiddenError"
          },
          "404": {
            "$ref": "#/responses/notFoundError"
          },
          "500": {
            "$ref": "#/responses/internalServerError"
          }
        }
      }
    },
    "/dashboard/snapshots": {
      "get": {
        "tags": [
          "snapshots"
        ],
        "summary": "List snapshots.",
        "operationId": "searchDashboardSnapshots",
        "parameters": [
          {
            "type": "string",
            "description": "Search Query",
            "name": "query",
            "in": "query"
          },
          {
            "type": "integer",
            "format": "int64",
            "default": 1000,
            "description": "Limit the number of returned results",
            "name": "limit",
            "in": "query"
          }
        ],
        "responses": {
          "200": {
            "$ref": "#/responses/searchDashboardSnapshotsResponse"
          },
          "500": {
            "$ref": "#/responses/internalServerError"
          }
        }
      }
    },
    "/dashboards/calculate-diff": {
      "post": {
        "produces": [
          "application/json",
          "text/html"
        ],
        "tags": [
          "dashboards"
        ],
        "summary": "Perform diff on two dashboards.",
        "operationId": "calculateDashboardDiff",
        "parameters": [
          {
            "name": "Body",
            "in": "body",
            "required": true,
            "schema": {
              "type": "object",
              "properties": {
                "base": {
                  "$ref": "#/definitions/CalculateDiffTarget"
                },
                "diffType": {
                  "description": "The type of diff to return\nDescription:\n`basic`\n`json`",
                  "type": "string",
                  "enum": [
                    "basic",
                    "json"
                  ]
                },
                "new": {
                  "$ref": "#/definitions/CalculateDiffTarget"
                }
              }
            }
          }
        ],
        "responses": {
          "200": {
            "$ref": "#/responses/calculateDashboardDiffResponse"
          },
          "401": {
            "$ref": "#/responses/unauthorisedError"
          },
          "403": {
            "$ref": "#/responses/forbiddenError"
          },
          "500": {
            "$ref": "#/responses/internalServerError"
          }
        }
      }
    },
    "/dashboards/db": {
      "post": {
        "description": "Creates a new dashboard or updates an existing dashboard.",
        "tags": [
          "dashboards"
        ],
        "summary": "Create / Update dashboard",
        "operationId": "postDashboard",
        "parameters": [
          {
            "name": "Body",
            "in": "body",
            "required": true,
            "schema": {
              "$ref": "#/definitions/SaveDashboardCommand"
            }
          }
        ],
        "responses": {
          "200": {
            "$ref": "#/responses/postDashboardResponse"
          },
          "400": {
            "$ref": "#/responses/badRequestError"
          },
          "401": {
            "$ref": "#/responses/unauthorisedError"
          },
          "403": {
            "$ref": "#/responses/forbiddenError"
          },
          "404": {
            "$ref": "#/responses/notFoundError"
          },
          "412": {
            "$ref": "#/responses/preconditionFailedError"
          },
          "422": {
            "$ref": "#/responses/unprocessableEntityError"
          },
          "500": {
            "$ref": "#/responses/internalServerError"
          }
        }
      }
    },
    "/dashboards/home": {
      "get": {
        "tags": [
          "dashboards"
        ],
        "summary": "Get home dashboard.",
        "operationId": "getHomeDashboard",
        "responses": {
          "200": {
            "$ref": "#/responses/getHomeDashboardResponse"
          },
          "401": {
            "$ref": "#/responses/unauthorisedError"
          },
          "500": {
            "$ref": "#/responses/internalServerError"
          }
        }
      }
    },
    "/dashboards/id/{DashboardID}/permissions": {
      "get": {
        "description": "Please refer to [updated API](#/dashboard_permissions/getDashboardPermissionsListByUID) instead",
        "tags": [
          "dashboard_permissions"
        ],
        "summary": "Gets all existing permissions for the given dashboard.",
        "operationId": "getDashboardPermissionsListByID",
        "deprecated": true,
        "parameters": [
          {
            "type": "integer",
            "format": "int64",
            "name": "DashboardID",
            "in": "path",
            "required": true
          }
        ],
        "responses": {
          "200": {
            "$ref": "#/responses/getDashboardPermissionsListResponse"
          },
          "401": {
            "$ref": "#/responses/unauthorisedError"
          },
          "403": {
            "$ref": "#/responses/forbiddenError"
          },
          "404": {
            "$ref": "#/responses/notFoundError"
          },
          "500": {
            "$ref": "#/responses/internalServerError"
          }
        }
      },
      "post": {
        "description": "Please refer to [updated API](#/dashboard_permissions/updateDashboardPermissionsByUID) instead\n\nThis operation will remove existing permissions if they’re not included in the request.",
        "tags": [
          "dashboard_permissions"
        ],
        "summary": "Updates permissions for a dashboard.",
        "operationId": "updateDashboardPermissionsByID",
        "deprecated": true,
        "parameters": [
          {
            "name": "Body",
            "in": "body",
            "required": true,
            "schema": {
              "$ref": "#/definitions/UpdateDashboardACLCommand"
            }
          },
          {
            "type": "integer",
            "format": "int64",
            "name": "DashboardID",
            "in": "path",
            "required": true
          }
        ],
        "responses": {
          "200": {
            "$ref": "#/responses/okResponse"
          },
          "400": {
            "$ref": "#/responses/badRequestError"
          },
          "401": {
            "$ref": "#/responses/unauthorisedError"
          },
          "403": {
            "$ref": "#/responses/forbiddenError"
          },
          "404": {
            "$ref": "#/responses/notFoundError"
          },
          "500": {
            "$ref": "#/responses/internalServerError"
          }
        }
      }
    },
    "/dashboards/id/{DashboardID}/restore": {
      "post": {
        "description": "Please refer to [updated API](#/dashboard_versions/restoreDashboardVersionByUID) instead",
        "tags": [
          "dashboard_versions"
        ],
        "summary": "Restore a dashboard to a given dashboard version.",
        "operationId": "restoreDashboardVersionByID",
        "deprecated": true,
        "parameters": [
          {
            "name": "Body",
            "in": "body",
            "required": true,
            "schema": {
              "$ref": "#/definitions/RestoreDashboardVersionCommand"
            }
          },
          {
            "type": "integer",
            "format": "int64",
            "name": "DashboardID",
            "in": "path",
            "required": true
          }
        ],
        "responses": {
          "200": {
            "$ref": "#/responses/postDashboardResponse"
          },
          "401": {
            "$ref": "#/responses/unauthorisedError"
          },
          "403": {
            "$ref": "#/responses/forbiddenError"
          },
          "404": {
            "$ref": "#/responses/notFoundError"
          },
          "500": {
            "$ref": "#/responses/internalServerError"
          }
        }
      }
    },
    "/dashboards/id/{DashboardID}/versions": {
      "get": {
        "description": "Please refer to [updated API](#/dashboard_versions/getDashboardVersionsByUID) instead",
        "tags": [
          "dashboard_versions"
        ],
        "summary": "Gets all existing versions for the dashboard.",
        "operationId": "getDashboardVersionsByID",
        "deprecated": true,
        "parameters": [
          {
            "type": "integer",
            "format": "int64",
            "name": "DashboardID",
            "in": "path",
            "required": true
          }
        ],
        "responses": {
          "200": {
            "$ref": "#/responses/dashboardVersionsResponse"
          },
          "401": {
            "$ref": "#/responses/unauthorisedError"
          },
          "403": {
            "$ref": "#/responses/forbiddenError"
          },
          "404": {
            "$ref": "#/responses/notFoundError"
          },
          "500": {
            "$ref": "#/responses/internalServerError"
          }
        }
      }
    },
    "/dashboards/id/{DashboardID}/versions/{DashboardVersionID}": {
      "get": {
        "description": "Please refer to [updated API](#/dashboard_versions/getDashboardVersionByUID) instead",
        "tags": [
          "dashboard_versions"
        ],
        "summary": "Get a specific dashboard version.",
        "operationId": "getDashboardVersionByID",
        "deprecated": true,
        "parameters": [
          {
            "type": "integer",
            "format": "int64",
            "name": "DashboardID",
            "in": "path",
            "required": true
          },
          {
            "type": "integer",
            "format": "int64",
            "name": "DashboardVersionID",
            "in": "path",
            "required": true
          }
        ],
        "responses": {
          "200": {
            "$ref": "#/responses/dashboardVersionResponse"
          },
          "401": {
            "$ref": "#/responses/unauthorisedError"
          },
          "403": {
            "$ref": "#/responses/forbiddenError"
          },
          "404": {
            "$ref": "#/responses/notFoundError"
          },
          "500": {
            "$ref": "#/responses/internalServerError"
          }
        }
      }
    },
    "/dashboards/import": {
      "post": {
        "tags": [
          "dashboards"
        ],
        "summary": "Import dashboard.",
        "operationId": "importDashboard",
        "parameters": [
          {
            "name": "Body",
            "in": "body",
            "required": true,
            "schema": {
              "$ref": "#/definitions/ImportDashboardRequest"
            }
          }
        ],
        "responses": {
          "200": {
            "$ref": "#/responses/importDashboardResponse"
          },
          "400": {
            "$ref": "#/responses/badRequestError"
          },
          "401": {
            "$ref": "#/responses/unauthorisedError"
          },
          "412": {
            "$ref": "#/responses/preconditionFailedError"
          },
          "422": {
            "$ref": "#/responses/unprocessableEntityError"
          },
          "500": {
            "$ref": "#/responses/internalServerError"
          }
        }
      }
    },
    "/dashboards/tags": {
      "get": {
        "tags": [
          "dashboards"
        ],
        "summary": "Get all dashboards tags of an organisation.",
        "operationId": "getDashboardTags",
        "responses": {
          "200": {
            "$ref": "#/responses/getDashboardsTagsResponse"
          },
          "401": {
            "$ref": "#/responses/unauthorisedError"
          },
          "500": {
            "$ref": "#/responses/internalServerError"
          }
        }
      }
    },
    "/dashboards/trim": {
      "post": {
        "tags": [
          "dashboards"
        ],
        "summary": "Trim defaults from dashboard.",
        "operationId": "trimDashboard",
        "parameters": [
          {
            "name": "Body",
            "in": "body",
            "required": true,
            "schema": {
              "$ref": "#/definitions/TrimDashboardCommand"
            }
          }
        ],
        "responses": {
          "200": {
            "$ref": "#/responses/trimDashboardResponse"
          },
          "401": {
            "$ref": "#/responses/unauthorisedError"
          },
          "500": {
            "$ref": "#/responses/internalServerError"
          }
        }
      }
    },
    "/dashboards/uid/{uid}": {
      "get": {
        "description": "Will return the dashboard given the dashboard unique identifier (uid).",
        "tags": [
          "dashboards"
        ],
        "summary": "Get dashboard by uid.",
        "operationId": "getDashboardByUID",
        "parameters": [
          {
            "type": "string",
            "name": "uid",
            "in": "path",
            "required": true
          }
        ],
        "responses": {
          "200": {
            "$ref": "#/responses/dashboardResponse"
          },
          "401": {
            "$ref": "#/responses/unauthorisedError"
          },
          "403": {
            "$ref": "#/responses/forbiddenError"
          },
          "404": {
            "$ref": "#/responses/notFoundError"
          },
          "500": {
            "$ref": "#/responses/internalServerError"
          }
        }
      },
      "delete": {
        "description": "Will delete the dashboard given the specified unique identifier (uid).",
        "tags": [
          "dashboards"
        ],
        "summary": "Delete dashboard by uid.",
        "operationId": "deleteDashboardByUID",
        "parameters": [
          {
            "type": "string",
            "name": "uid",
            "in": "path",
            "required": true
          }
        ],
        "responses": {
          "200": {
            "$ref": "#/responses/deleteDashboardResponse"
          },
          "401": {
            "$ref": "#/responses/unauthorisedError"
          },
          "403": {
            "$ref": "#/responses/forbiddenError"
          },
          "404": {
            "$ref": "#/responses/notFoundError"
          },
          "500": {
            "$ref": "#/responses/internalServerError"
          }
        }
      }
    },
    "/dashboards/uid/{uid}/permissions": {
      "get": {
        "tags": [
          "dashboard_permissions"
        ],
        "summary": "Gets all existing permissions for the given dashboard.",
        "operationId": "getDashboardPermissionsListByUID",
        "parameters": [
          {
            "type": "string",
            "name": "uid",
            "in": "path",
            "required": true
          }
        ],
        "responses": {
          "200": {
            "$ref": "#/responses/getDashboardPermissionsListResponse"
          },
          "401": {
            "$ref": "#/responses/unauthorisedError"
          },
          "403": {
            "$ref": "#/responses/forbiddenError"
          },
          "404": {
            "$ref": "#/responses/notFoundError"
          },
          "500": {
            "$ref": "#/responses/internalServerError"
          }
        }
      },
      "post": {
        "description": "This operation will remove existing permissions if they’re not included in the request.",
        "tags": [
          "dashboard_permissions"
        ],
        "summary": "Updates permissions for a dashboard.",
        "operationId": "updateDashboardPermissionsByUID",
        "parameters": [
          {
            "name": "Body",
            "in": "body",
            "required": true,
            "schema": {
              "$ref": "#/definitions/UpdateDashboardACLCommand"
            }
          },
          {
            "type": "string",
            "name": "uid",
            "in": "path",
            "required": true
          }
        ],
        "responses": {
          "200": {
            "$ref": "#/responses/okResponse"
          },
          "400": {
            "$ref": "#/responses/badRequestError"
          },
          "401": {
            "$ref": "#/responses/unauthorisedError"
          },
          "403": {
            "$ref": "#/responses/forbiddenError"
          },
          "404": {
            "$ref": "#/responses/notFoundError"
          },
          "500": {
            "$ref": "#/responses/internalServerError"
          }
        }
      }
    },
    "/dashboards/uid/{uid}/restore": {
      "post": {
        "tags": [
          "dashboard_versions"
        ],
        "summary": "Restore a dashboard to a given dashboard version using UID.",
        "operationId": "restoreDashboardVersionByUID",
        "parameters": [
          {
            "name": "Body",
            "in": "body",
            "required": true,
            "schema": {
              "$ref": "#/definitions/RestoreDashboardVersionCommand"
            }
          },
          {
            "type": "string",
            "name": "uid",
            "in": "path",
            "required": true
          }
        ],
        "responses": {
          "200": {
            "$ref": "#/responses/postDashboardResponse"
          },
          "401": {
            "$ref": "#/responses/unauthorisedError"
          },
          "403": {
            "$ref": "#/responses/forbiddenError"
          },
          "404": {
            "$ref": "#/responses/notFoundError"
          },
          "500": {
            "$ref": "#/responses/internalServerError"
          }
        }
      }
    },
    "/dashboards/uid/{uid}/versions": {
      "get": {
        "tags": [
          "dashboard_versions"
        ],
        "summary": "Gets all existing versions for the dashboard using UID.",
        "operationId": "getDashboardVersionsByUID",
        "parameters": [
          {
            "type": "string",
            "name": "uid",
            "in": "path",
            "required": true
          },
          {
            "type": "integer",
            "format": "int64",
            "default": 0,
            "description": "Maximum number of results to return",
            "name": "limit",
            "in": "query"
          },
          {
            "type": "integer",
            "format": "int64",
            "default": 0,
            "description": "Version to start from when returning queries",
            "name": "start",
            "in": "query"
          }
        ],
        "responses": {
          "200": {
            "$ref": "#/responses/dashboardVersionsResponse"
          },
          "401": {
            "$ref": "#/responses/unauthorisedError"
          },
          "403": {
            "$ref": "#/responses/forbiddenError"
          },
          "404": {
            "$ref": "#/responses/notFoundError"
          },
          "500": {
            "$ref": "#/responses/internalServerError"
          }
        }
      }
    },
    "/dashboards/uid/{uid}/versions/{DashboardVersionID}": {
      "get": {
        "tags": [
          "dashboard_versions"
        ],
        "summary": "Get a specific dashboard version using UID.",
        "operationId": "getDashboardVersionByUID",
        "parameters": [
          {
            "type": "integer",
            "format": "int64",
            "name": "DashboardVersionID",
            "in": "path",
            "required": true
          },
          {
            "type": "string",
            "name": "uid",
            "in": "path",
            "required": true
          }
        ],
        "responses": {
          "200": {
            "$ref": "#/responses/dashboardVersionResponse"
          },
          "401": {
            "$ref": "#/responses/unauthorisedError"
          },
          "403": {
            "$ref": "#/responses/forbiddenError"
          },
          "404": {
            "$ref": "#/responses/notFoundError"
          },
          "500": {
            "$ref": "#/responses/internalServerError"
          }
        }
      }
    },
    "/datasources": {
      "get": {
        "description": "If you are running Grafana Enterprise and have Fine-grained access control enabled\nyou need to have a permission with action: `datasources:read` and scope: `datasources:*`.",
        "tags": [
          "datasources"
        ],
        "summary": "Get all data sources.",
        "operationId": "getDataSources",
        "responses": {
          "200": {
            "$ref": "#/responses/getDataSourcesResponse"
          },
          "401": {
            "$ref": "#/responses/unauthorisedError"
          },
          "403": {
            "$ref": "#/responses/forbiddenError"
          },
          "500": {
            "$ref": "#/responses/internalServerError"
          }
        }
      },
      "post": {
        "description": "By defining `password` and `basicAuthPassword` under secureJsonData property\nGrafana encrypts them securely as an encrypted blob in the database.\nThe response then lists the encrypted fields under secureJsonFields.\n\nIf you are running Grafana Enterprise and have Fine-grained access control enabled\nyou need to have a permission with action: `datasources:create`",
        "tags": [
          "datasources"
        ],
        "summary": "Create a data source.",
        "operationId": "addDataSource",
        "parameters": [
          {
            "name": "Body",
            "in": "body",
            "required": true,
            "schema": {
              "$ref": "#/definitions/AddDataSourceCommand"
            }
          }
        ],
        "responses": {
          "200": {
            "$ref": "#/responses/createOrUpdateDatasourceResponse"
          },
          "401": {
            "$ref": "#/responses/unauthorisedError"
          },
          "403": {
            "$ref": "#/responses/forbiddenError"
          },
          "409": {
            "$ref": "#/responses/conflictError"
          },
          "500": {
            "$ref": "#/responses/internalServerError"
          }
        }
      }
    },
    "/datasources/correlations": {
      "get": {
        "tags": [
          "correlations"
        ],
        "summary": "Gets all correlations.",
        "operationId": "getCorrelations",
        "responses": {
          "200": {
            "$ref": "#/responses/getCorrelationsResponse"
          },
          "401": {
            "$ref": "#/responses/unauthorisedError"
          },
          "404": {
            "$ref": "#/responses/notFoundError"
          },
          "500": {
            "$ref": "#/responses/internalServerError"
          }
        }
      }
    },
    "/datasources/id/{name}": {
      "get": {
        "description": "If you are running Grafana Enterprise and have Fine-grained access control enabled\nyou need to have a permission with action: `datasources:read` and scopes: `datasources:*`, `datasources:name:*` and `datasources:name:test_datasource` (single data source).",
        "tags": [
          "datasources"
        ],
        "summary": "Get data source Id by Name.",
        "operationId": "getDataSourceIdByName",
        "parameters": [
          {
            "type": "string",
            "name": "name",
            "in": "path",
            "required": true
          }
        ],
        "responses": {
          "200": {
            "$ref": "#/responses/getDataSourceIDResponse"
          },
          "401": {
            "$ref": "#/responses/unauthorisedError"
          },
          "403": {
            "$ref": "#/responses/forbiddenError"
          },
          "404": {
            "$ref": "#/responses/notFoundError"
          },
          "500": {
            "$ref": "#/responses/internalServerError"
          }
        }
      }
    },
    "/datasources/name/{name}": {
      "get": {
        "description": "If you are running Grafana Enterprise and have Fine-grained access control enabled\nyou need to have a permission with action: `datasources:read` and scopes: `datasources:*`, `datasources:name:*` and `datasources:name:test_datasource` (single data source).",
        "tags": [
          "datasources"
        ],
        "summary": "Get a single data source by Name.",
        "operationId": "getDataSourceByName",
        "parameters": [
          {
            "type": "string",
            "name": "name",
            "in": "path",
            "required": true
          }
        ],
        "responses": {
          "200": {
            "$ref": "#/responses/getDataSourceResponse"
          },
          "401": {
            "$ref": "#/responses/unauthorisedError"
          },
          "403": {
            "$ref": "#/responses/forbiddenError"
          },
          "500": {
            "$ref": "#/responses/internalServerError"
          }
        }
      },
      "delete": {
        "description": "If you are running Grafana Enterprise and have Fine-grained access control enabled\nyou need to have a permission with action: `datasources:delete` and scopes: `datasources:*`, `datasources:name:*` and `datasources:name:test_datasource` (single data source).",
        "tags": [
          "datasources"
        ],
        "summary": "Delete an existing data source by name.",
        "operationId": "deleteDataSourceByName",
        "parameters": [
          {
            "type": "string",
            "name": "name",
            "in": "path",
            "required": true
          }
        ],
        "responses": {
          "200": {
            "$ref": "#/responses/deleteDataSourceByNameResponse"
          },
          "401": {
            "$ref": "#/responses/unauthorisedError"
          },
          "403": {
            "$ref": "#/responses/forbiddenError"
          },
          "404": {
            "$ref": "#/responses/notFoundError"
          },
          "500": {
            "$ref": "#/responses/internalServerError"
          }
        }
      }
    },
    "/datasources/proxy/uid/{uid}/{datasource_proxy_route}": {
      "get": {
        "description": "Proxies all calls to the actual data source.",
        "tags": [
          "datasources"
        ],
        "summary": "Data source proxy GET calls.",
        "operationId": "datasourceProxyGETByUIDcalls",
        "parameters": [
          {
            "type": "string",
            "name": "datasource_proxy_route",
            "in": "path",
            "required": true
          },
          {
            "type": "string",
            "name": "uid",
            "in": "path",
            "required": true
          }
        ],
        "responses": {
          "200": {
            "description": ""
          },
          "400": {
            "$ref": "#/responses/badRequestError"
          },
          "401": {
            "$ref": "#/responses/unauthorisedError"
          },
          "403": {
            "$ref": "#/responses/forbiddenError"
          },
          "404": {
            "$ref": "#/responses/notFoundError"
          },
          "500": {
            "$ref": "#/responses/internalServerError"
          }
        }
      },
      "post": {
        "description": "Proxies all calls to the actual data source. The data source should support POST methods for the specific path and role as defined",
        "tags": [
          "datasources"
        ],
        "summary": "Data source proxy POST calls.",
        "operationId": "datasourceProxyPOSTByUIDcalls",
        "parameters": [
          {
            "name": "DatasourceProxyParam",
            "in": "body",
            "required": true,
            "schema": {}
          },
          {
            "type": "string",
            "name": "datasource_proxy_route",
            "in": "path",
            "required": true
          },
          {
            "type": "string",
            "name": "uid",
            "in": "path",
            "required": true
          }
        ],
        "responses": {
          "201": {
            "description": ""
          },
          "202": {
            "description": ""
          },
          "400": {
            "$ref": "#/responses/badRequestError"
          },
          "401": {
            "$ref": "#/responses/unauthorisedError"
          },
          "403": {
            "$ref": "#/responses/forbiddenError"
          },
          "404": {
            "$ref": "#/responses/notFoundError"
          },
          "500": {
            "$ref": "#/responses/internalServerError"
          }
        }
      },
      "delete": {
        "description": "Proxies all calls to the actual data source.",
        "tags": [
          "datasources"
        ],
        "summary": "Data source proxy DELETE calls.",
        "operationId": "datasourceProxyDELETEByUIDcalls",
        "parameters": [
          {
            "type": "string",
            "name": "uid",
            "in": "path",
            "required": true
          },
          {
            "type": "string",
            "name": "datasource_proxy_route",
            "in": "path",
            "required": true
          }
        ],
        "responses": {
          "202": {
            "description": ""
          },
          "400": {
            "$ref": "#/responses/badRequestError"
          },
          "401": {
            "$ref": "#/responses/unauthorisedError"
          },
          "403": {
            "$ref": "#/responses/forbiddenError"
          },
          "404": {
            "$ref": "#/responses/notFoundError"
          },
          "500": {
            "$ref": "#/responses/internalServerError"
          }
        }
      }
    },
    "/datasources/proxy/{id}/{datasource_proxy_route}": {
      "get": {
        "description": "Proxies all calls to the actual data source.\n\nPlease refer to [updated API](#/datasources/datasourceProxyGETByUIDcalls) instead",
        "tags": [
          "datasources"
        ],
        "summary": "Data source proxy GET calls.",
        "operationId": "datasourceProxyGETcalls",
        "deprecated": true,
        "parameters": [
          {
            "type": "string",
            "name": "datasource_proxy_route",
            "in": "path",
            "required": true
          },
          {
            "type": "string",
            "name": "id",
            "in": "path",
            "required": true
          }
        ],
        "responses": {
          "200": {
            "description": ""
          },
          "400": {
            "$ref": "#/responses/badRequestError"
          },
          "401": {
            "$ref": "#/responses/unauthorisedError"
          },
          "403": {
            "$ref": "#/responses/forbiddenError"
          },
          "404": {
            "$ref": "#/responses/notFoundError"
          },
          "500": {
            "$ref": "#/responses/internalServerError"
          }
        }
      },
      "post": {
        "description": "Proxies all calls to the actual data source. The data source should support POST methods for the specific path and role as defined\n\nPlease refer to [updated API](#/datasources/datasourceProxyPOSTByUIDcalls) instead",
        "tags": [
          "datasources"
        ],
        "summary": "Data source proxy POST calls.",
        "operationId": "datasourceProxyPOSTcalls",
        "deprecated": true,
        "parameters": [
          {
            "name": "DatasourceProxyParam",
            "in": "body",
            "required": true,
            "schema": {}
          },
          {
            "type": "string",
            "name": "datasource_proxy_route",
            "in": "path",
            "required": true
          },
          {
            "type": "string",
            "name": "id",
            "in": "path",
            "required": true
          }
        ],
        "responses": {
          "201": {
            "description": ""
          },
          "202": {
            "description": ""
          },
          "400": {
            "$ref": "#/responses/badRequestError"
          },
          "401": {
            "$ref": "#/responses/unauthorisedError"
          },
          "403": {
            "$ref": "#/responses/forbiddenError"
          },
          "404": {
            "$ref": "#/responses/notFoundError"
          },
          "500": {
            "$ref": "#/responses/internalServerError"
          }
        }
      },
      "delete": {
        "description": "Proxies all calls to the actual data source.\n\nPlease refer to [updated API](#/datasources/datasourceProxyDELETEByUIDcalls) instead",
        "tags": [
          "datasources"
        ],
        "summary": "Data source proxy DELETE calls.",
        "operationId": "datasourceProxyDELETEcalls",
        "deprecated": true,
        "parameters": [
          {
            "type": "string",
            "name": "id",
            "in": "path",
            "required": true
          },
          {
            "type": "string",
            "name": "datasource_proxy_route",
            "in": "path",
            "required": true
          }
        ],
        "responses": {
          "202": {
            "description": ""
          },
          "400": {
            "$ref": "#/responses/badRequestError"
          },
          "401": {
            "$ref": "#/responses/unauthorisedError"
          },
          "403": {
            "$ref": "#/responses/forbiddenError"
          },
          "404": {
            "$ref": "#/responses/notFoundError"
          },
          "500": {
            "$ref": "#/responses/internalServerError"
          }
        }
      }
    },
    "/datasources/uid/{sourceUID}/correlations": {
      "get": {
        "tags": [
          "correlations"
        ],
        "summary": "Gets all correlations originating from the given data source.",
        "operationId": "getCorrelationsBySourceUID",
        "parameters": [
          {
            "type": "string",
            "name": "sourceUID",
            "in": "path",
            "required": true
          }
        ],
        "responses": {
          "200": {
            "$ref": "#/responses/getCorrelationsBySourceUIDResponse"
          },
          "401": {
            "$ref": "#/responses/unauthorisedError"
          },
          "404": {
            "$ref": "#/responses/notFoundError"
          },
          "500": {
            "$ref": "#/responses/internalServerError"
          }
        }
      },
      "post": {
        "tags": [
          "correlations"
        ],
        "summary": "Add correlation.",
        "operationId": "createCorrelation",
        "parameters": [
          {
            "name": "body",
            "in": "body",
            "required": true,
            "schema": {
              "$ref": "#/definitions/CreateCorrelationCommand"
            }
          },
          {
            "type": "string",
            "name": "sourceUID",
            "in": "path",
            "required": true
          }
        ],
        "responses": {
          "200": {
            "$ref": "#/responses/createCorrelationResponse"
          },
          "400": {
            "$ref": "#/responses/badRequestError"
          },
          "401": {
            "$ref": "#/responses/unauthorisedError"
          },
          "403": {
            "$ref": "#/responses/forbiddenError"
          },
          "404": {
            "$ref": "#/responses/notFoundError"
          },
          "500": {
            "$ref": "#/responses/internalServerError"
          }
        }
      }
    },
    "/datasources/uid/{sourceUID}/correlations/{correlationUID}": {
      "get": {
        "tags": [
          "correlations"
        ],
        "summary": "Gets a correlation.",
        "operationId": "getCorrelation",
        "parameters": [
          {
            "type": "string",
            "name": "sourceUID",
            "in": "path",
            "required": true
          },
          {
            "type": "string",
            "name": "correlationUID",
            "in": "path",
            "required": true
          }
        ],
        "responses": {
          "200": {
            "$ref": "#/responses/getCorrelationResponse"
          },
          "401": {
            "$ref": "#/responses/unauthorisedError"
          },
          "404": {
            "$ref": "#/responses/notFoundError"
          },
          "500": {
            "$ref": "#/responses/internalServerError"
          }
        }
      },
      "patch": {
        "tags": [
          "correlations"
        ],
        "summary": "Updates a correlation.",
        "operationId": "updateCorrelation",
        "parameters": [
          {
            "type": "string",
            "name": "sourceUID",
            "in": "path",
            "required": true
          },
          {
            "type": "string",
            "name": "correlationUID",
            "in": "path",
            "required": true
          },
          {
            "name": "body",
            "in": "body",
            "schema": {
              "$ref": "#/definitions/UpdateCorrelationCommand"
            }
          }
        ],
        "responses": {
          "200": {
            "$ref": "#/responses/updateCorrelationResponse"
          },
          "400": {
            "$ref": "#/responses/badRequestError"
          },
          "401": {
            "$ref": "#/responses/unauthorisedError"
          },
          "403": {
            "$ref": "#/responses/forbiddenError"
          },
          "404": {
            "$ref": "#/responses/notFoundError"
          },
          "500": {
            "$ref": "#/responses/internalServerError"
          }
        }
      }
    },
    "/datasources/uid/{uid}": {
      "get": {
        "description": "If you are running Grafana Enterprise and have Fine-grained access control enabled\nyou need to have a permission with action: `datasources:read` and scopes: `datasources:*`, `datasources:uid:*` and `datasources:uid:kLtEtcRGk` (single data source).",
        "tags": [
          "datasources"
        ],
        "summary": "Get a single data source by UID.",
        "operationId": "getDataSourceByUID",
        "parameters": [
          {
            "type": "string",
            "name": "uid",
            "in": "path",
            "required": true
          }
        ],
        "responses": {
          "200": {
            "$ref": "#/responses/getDataSourceResponse"
          },
          "400": {
            "$ref": "#/responses/badRequestError"
          },
          "401": {
            "$ref": "#/responses/unauthorisedError"
          },
          "403": {
            "$ref": "#/responses/forbiddenError"
          },
          "404": {
            "$ref": "#/responses/notFoundError"
          },
          "500": {
            "$ref": "#/responses/internalServerError"
          }
        }
      },
      "put": {
        "description": "Similar to creating a data source, `password` and `basicAuthPassword` should be defined under\nsecureJsonData in order to be stored securely as an encrypted blob in the database. Then, the\nencrypted fields are listed under secureJsonFields section in the response.\n\nIf you are running Grafana Enterprise and have Fine-grained access control enabled\nyou need to have a permission with action: `datasources:write` and scopes: `datasources:*`, `datasources:uid:*` and `datasources:uid:1` (single data source).",
        "tags": [
          "datasources"
        ],
        "summary": "Update an existing data source.",
        "operationId": "updateDataSourceByUID",
        "parameters": [
          {
            "name": "Body",
            "in": "body",
            "required": true,
            "schema": {
              "$ref": "#/definitions/UpdateDataSourceCommand"
            }
          },
          {
            "type": "string",
            "name": "uid",
            "in": "path",
            "required": true
          }
        ],
        "responses": {
          "200": {
            "$ref": "#/responses/createOrUpdateDatasourceResponse"
          },
          "401": {
            "$ref": "#/responses/unauthorisedError"
          },
          "403": {
            "$ref": "#/responses/forbiddenError"
          },
          "500": {
            "$ref": "#/responses/internalServerError"
          }
        }
      },
      "delete": {
        "description": "If you are running Grafana Enterprise and have Fine-grained access control enabled\nyou need to have a permission with action: `datasources:delete` and scopes: `datasources:*`, `datasources:uid:*` and `datasources:uid:kLtEtcRGk` (single data source).",
        "tags": [
          "datasources"
        ],
        "summary": "Delete an existing data source by UID.",
        "operationId": "deleteDataSourceByUID",
        "parameters": [
          {
            "type": "string",
            "name": "uid",
            "in": "path",
            "required": true
          }
        ],
        "responses": {
          "200": {
            "$ref": "#/responses/okResponse"
          },
          "401": {
            "$ref": "#/responses/unauthorisedError"
          },
          "403": {
            "$ref": "#/responses/forbiddenError"
          },
          "404": {
            "$ref": "#/responses/notFoundError"
          },
          "500": {
            "$ref": "#/responses/internalServerError"
          }
        }
      }
    },
    "/datasources/uid/{uid}/correlations/{correlationUID}": {
      "delete": {
        "tags": [
          "correlations"
        ],
        "summary": "Delete a correlation.",
        "operationId": "deleteCorrelation",
        "parameters": [
          {
            "type": "string",
            "name": "uid",
            "in": "path",
            "required": true
          },
          {
            "type": "string",
            "name": "correlationUID",
            "in": "path",
            "required": true
          }
        ],
        "responses": {
          "200": {
            "$ref": "#/responses/deleteCorrelationResponse"
          },
          "401": {
            "$ref": "#/responses/unauthorisedError"
          },
          "403": {
            "$ref": "#/responses/forbiddenError"
          },
          "404": {
            "$ref": "#/responses/notFoundError"
          },
          "500": {
            "$ref": "#/responses/internalServerError"
          }
        }
      }
    },
    "/datasources/uid/{uid}/health": {
      "get": {
        "tags": [
          "datasources"
        ],
        "summary": "Sends a health check request to the plugin datasource identified by the UID.",
        "operationId": "checkDatasourceHealthWithUID",
        "parameters": [
          {
            "type": "string",
            "name": "uid",
            "in": "path",
            "required": true
          }
        ],
        "responses": {
          "200": {
            "$ref": "#/responses/okResponse"
          },
          "400": {
            "$ref": "#/responses/badRequestError"
          },
          "401": {
            "$ref": "#/responses/unauthorisedError"
          },
          "403": {
            "$ref": "#/responses/forbiddenError"
          },
          "500": {
            "$ref": "#/responses/internalServerError"
          }
        }
      }
    },
    "/datasources/uid/{uid}/resources/{datasource_proxy_route}": {
      "get": {
        "tags": [
          "datasources"
        ],
        "summary": "Fetch data source resources.",
        "operationId": "callDatasourceResourceWithUID",
        "parameters": [
          {
            "type": "string",
            "name": "datasource_proxy_route",
            "in": "path",
            "required": true
          },
          {
            "type": "string",
            "name": "uid",
            "in": "path",
            "required": true
          }
        ],
        "responses": {
          "200": {
            "$ref": "#/responses/okResponse"
          },
          "400": {
            "$ref": "#/responses/badRequestError"
          },
          "401": {
            "$ref": "#/responses/unauthorisedError"
          },
          "403": {
            "$ref": "#/responses/forbiddenError"
          },
          "404": {
            "$ref": "#/responses/notFoundError"
          },
          "500": {
            "$ref": "#/responses/internalServerError"
          }
        }
      }
    },
    "/datasources/{datasourceId}/disable-permissions": {
      "post": {
        "description": "Disables permissions for the data source with the given id. All existing permissions will be removed and anyone will be able to query the data source.\n\nYou need to have a permission with action `datasources.permissions:toggle` and scopes `datasources:*`, `datasources:id:*`, `datasources:id:1` (single data source).",
        "tags": [
          "datasource_permissions",
          "enterprise"
        ],
        "summary": "Disable permissions for a data source.",
        "operationId": "disablePermissions",
        "parameters": [
          {
            "type": "string",
<<<<<<< HEAD
            "x-go-name": "DatasourceID",
=======
>>>>>>> 89b365f8
            "name": "datasourceId",
            "in": "path",
            "required": true
          }
        ],
        "responses": {
          "200": {
            "$ref": "#/responses/createOrUpdateDatasourceResponse"
          },
          "400": {
            "$ref": "#/responses/badRequestError"
          },
          "401": {
            "$ref": "#/responses/unauthorisedError"
          },
          "403": {
            "$ref": "#/responses/forbiddenError"
          },
          "404": {
            "$ref": "#/responses/notFoundError"
          },
          "500": {
            "$ref": "#/responses/internalServerError"
          }
        }
      }
    },
    "/datasources/{datasourceId}/enable-permissions": {
      "post": {
        "description": "Enables permissions for the data source with the given id.\nNo one except Org Admins will be able to query the data source until permissions have been added\nwhich permit certain users or teams to query the data source.\n\nYou need to have a permission with action `datasources.permissions:toggle` and scopes `datasources:*`, `datasources:id:*`, `datasources:id:1` (single data source).",
        "tags": [
          "datasource_permissions",
          "enterprise"
        ],
        "summary": "Enable permissions for a data source.",
        "operationId": "enablePermissions",
        "parameters": [
          {
            "type": "string",
<<<<<<< HEAD
            "x-go-name": "DatasourceID",
=======
>>>>>>> 89b365f8
            "name": "datasourceId",
            "in": "path",
            "required": true
          }
        ],
        "responses": {
          "200": {
            "$ref": "#/responses/createOrUpdateDatasourceResponse"
          },
          "400": {
            "$ref": "#/responses/badRequestError"
          },
          "401": {
            "$ref": "#/responses/unauthorisedError"
          },
          "403": {
            "$ref": "#/responses/forbiddenError"
          },
          "404": {
            "$ref": "#/responses/notFoundError"
          },
          "500": {
            "$ref": "#/responses/internalServerError"
          }
        }
      }
    },
    "/datasources/{datasourceId}/permissions": {
      "get": {
        "description": "Gets all existing permissions for the data source with the given id.\n\nYou need to have a permission with action `datasources.permissions:read` and scopes `datasources:*`, `datasources:id:*`, `datasources:id:1` (single data source).",
        "tags": [
          "datasource_permissions",
          "enterprise"
        ],
        "summary": "Get permissions for a data source.",
        "operationId": "getAllPermissions",
        "parameters": [
          {
            "type": "string",
<<<<<<< HEAD
            "x-go-name": "DatasourceID",
=======
            "name": "datasourceId",
            "in": "path",
            "required": true
          }
        ],
        "responses": {
          "200": {
            "$ref": "#/responses/getAllPermissionseResponse"
          },
          "401": {
            "$ref": "#/responses/unauthorisedError"
          },
          "403": {
            "$ref": "#/responses/forbiddenError"
          },
          "404": {
            "$ref": "#/responses/notFoundError"
          },
          "500": {
            "$ref": "#/responses/internalServerError"
          }
        }
      },
      "post": {
        "description": "You need to have a permission with action `datasources.permissions:read` and scopes `datasources:*`, `datasources:id:*`, `datasources:id:1` (single data source).",
        "tags": [
          "datasource_permissions",
          "enterprise"
        ],
        "summary": "Add permissions for a data source.",
        "operationId": "addPermission",
        "parameters": [
          {
            "type": "integer",
            "format": "int64",
            "name": "userId",
            "in": "query"
          },
          {
            "type": "integer",
            "format": "int64",
            "name": "teamId",
            "in": "query"
          },
          {
            "type": "string",
            "name": "builtinRole",
            "in": "query"
          },
          {
            "type": "integer",
            "format": "int64",
            "name": "permission",
            "in": "query"
          },
          {
            "type": "string",
>>>>>>> 89b365f8
            "name": "datasourceId",
            "in": "path",
            "required": true
          }
        ],
        "responses": {
          "200": {
            "$ref": "#/responses/addPermissionResponse"
          },
          "401": {
            "$ref": "#/responses/unauthorisedError"
          },
          "403": {
            "$ref": "#/responses/forbiddenError"
          },
          "404": {
            "$ref": "#/responses/notFoundError"
          },
          "500": {
            "$ref": "#/responses/internalServerError"
          }
        }
      }
    },
    "/datasources/{datasourceId}/permissions/{permissionId}": {
      "delete": {
        "description": "Removes the permission with the given permissionId for the data source with the given id.\n\nYou need to have a permission with action `datasources.permissions:delete` and scopes `datasources:*`, `datasources:id:*`, `datasources:id:1` (single data source).",
        "tags": [
          "datasource_permissions",
          "enterprise"
        ],
        "summary": "Remove permission for a data source.",
        "operationId": "deletePermissions",
        "parameters": [
          {
            "type": "string",
<<<<<<< HEAD
            "x-go-name": "DatasourceID",
=======
>>>>>>> 89b365f8
            "name": "datasourceId",
            "in": "path",
            "required": true
          },
          {
            "type": "string",
            "name": "permissionId",
            "in": "path",
            "required": true
          }
        ],
        "responses": {
          "200": {
            "$ref": "#/responses/okResponse"
          },
          "401": {
            "$ref": "#/responses/unauthorisedError"
          },
          "403": {
            "$ref": "#/responses/forbiddenError"
          },
          "404": {
            "$ref": "#/responses/notFoundError"
          }
        }
      }
    },
    "/datasources/{id}": {
      "get": {
        "description": "If you are running Grafana Enterprise and have Fine-grained access control enabled\nyou need to have a permission with action: `datasources:read` and scopes: `datasources:*`, `datasources:id:*` and `datasources:id:1` (single data source).\n\nPlease refer to [updated API](#/datasources/getDataSourceByUID) instead",
        "tags": [
          "datasources"
        ],
        "summary": "Get a single data source by Id.",
        "operationId": "getDataSourceByID",
        "deprecated": true,
        "parameters": [
          {
            "type": "string",
            "name": "id",
            "in": "path",
            "required": true
          }
        ],
        "responses": {
          "200": {
            "$ref": "#/responses/getDataSourceResponse"
          },
          "400": {
            "$ref": "#/responses/badRequestError"
          },
          "401": {
            "$ref": "#/responses/unauthorisedError"
          },
          "403": {
            "$ref": "#/responses/forbiddenError"
          },
          "404": {
            "$ref": "#/responses/notFoundError"
          },
          "500": {
            "$ref": "#/responses/internalServerError"
          }
        }
      },
      "put": {
        "description": "Similar to creating a data source, `password` and `basicAuthPassword` should be defined under\nsecureJsonData in order to be stored securely as an encrypted blob in the database. Then, the\nencrypted fields are listed under secureJsonFields section in the response.\n\nIf you are running Grafana Enterprise and have Fine-grained access control enabled\nyou need to have a permission with action: `datasources:write` and scopes: `datasources:*`, `datasources:id:*` and `datasources:id:1` (single data source).\n\nPlease refer to [updated API](#/datasources/updateDataSourceByUID) instead",
        "tags": [
          "datasources"
        ],
        "summary": "Update an existing data source by its sequential ID.",
        "operationId": "updateDataSourceByID",
        "deprecated": true,
        "parameters": [
          {
            "name": "Body",
            "in": "body",
            "required": true,
            "schema": {
              "$ref": "#/definitions/UpdateDataSourceCommand"
            }
          },
          {
            "type": "string",
            "name": "id",
            "in": "path",
            "required": true
          }
        ],
        "responses": {
          "200": {
            "$ref": "#/responses/createOrUpdateDatasourceResponse"
          },
          "401": {
            "$ref": "#/responses/unauthorisedError"
          },
          "403": {
            "$ref": "#/responses/forbiddenError"
          },
          "500": {
            "$ref": "#/responses/internalServerError"
          }
        }
      },
      "delete": {
        "description": "If you are running Grafana Enterprise and have Fine-grained access control enabled\nyou need to have a permission with action: `datasources:delete` and scopes: `datasources:*`, `datasources:id:*` and `datasources:id:1` (single data source).\n\nPlease refer to [updated API](#/datasources/deleteDataSourceByUID) instead",
        "tags": [
          "datasources"
        ],
        "summary": "Delete an existing data source by id.",
        "operationId": "deleteDataSourceByID",
        "deprecated": true,
        "parameters": [
          {
            "type": "string",
            "name": "id",
            "in": "path",
            "required": true
          }
        ],
        "responses": {
          "200": {
            "$ref": "#/responses/okResponse"
          },
          "401": {
            "$ref": "#/responses/unauthorisedError"
          },
          "403": {
            "$ref": "#/responses/forbiddenError"
          },
          "404": {
            "$ref": "#/responses/notFoundError"
          },
          "500": {
            "$ref": "#/responses/internalServerError"
          }
        }
      }
    },
    "/datasources/{id}/health": {
      "get": {
        "description": "Please refer to [updated API](#/datasources/checkDatasourceHealthWithUID) instead",
        "tags": [
          "datasources"
        ],
        "summary": "Sends a health check request to the plugin datasource identified by the ID.",
        "operationId": "checkDatasourceHealthByID",
        "deprecated": true,
        "parameters": [
          {
            "type": "string",
            "name": "id",
            "in": "path",
            "required": true
          }
        ],
        "responses": {
          "200": {
            "$ref": "#/responses/okResponse"
          },
          "400": {
            "$ref": "#/responses/badRequestError"
          },
          "401": {
            "$ref": "#/responses/unauthorisedError"
          },
          "403": {
            "$ref": "#/responses/forbiddenError"
          },
          "500": {
            "$ref": "#/responses/internalServerError"
          }
        }
      }
    },
    "/datasources/{id}/resources/{datasource_proxy_route}": {
      "get": {
        "description": "Please refer to [updated API](#/datasources/callDatasourceResourceWithUID) instead",
        "tags": [
          "datasources"
        ],
        "summary": "Fetch data source resources by Id.",
        "operationId": "callDatasourceResourceByID",
        "deprecated": true,
        "parameters": [
          {
            "type": "string",
            "name": "datasource_proxy_route",
            "in": "path",
            "required": true
          },
          {
            "type": "string",
            "name": "id",
            "in": "path",
            "required": true
          }
        ],
        "responses": {
          "200": {
            "$ref": "#/responses/okResponse"
          },
          "400": {
            "$ref": "#/responses/badRequestError"
          },
          "401": {
            "$ref": "#/responses/unauthorisedError"
          },
          "403": {
            "$ref": "#/responses/forbiddenError"
          },
          "404": {
            "$ref": "#/responses/notFoundError"
          },
          "500": {
            "$ref": "#/responses/internalServerError"
          }
        }
      }
    },
    "/ds/query": {
      "post": {
        "description": "If you are running Grafana Enterprise and have Fine-grained access control enabled\nyou need to have a permission with action: `datasources:query`.",
        "tags": [
          "ds"
        ],
        "summary": "DataSource query metrics with expressions.",
        "operationId": "queryMetricsWithExpressions",
        "parameters": [
          {
            "name": "body",
            "in": "body",
            "required": true,
            "schema": {
              "$ref": "#/definitions/MetricRequest"
            }
          }
        ],
        "responses": {
          "200": {
            "$ref": "#/responses/queryMetricsWithExpressionsRespons"
          },
          "207": {
            "$ref": "#/responses/queryMetricsWithExpressionsRespons"
          },
          "400": {
            "$ref": "#/responses/badRequestError"
          },
          "401": {
            "$ref": "#/responses/unauthorisedError"
          },
          "403": {
            "$ref": "#/responses/forbiddenError"
          },
          "500": {
            "$ref": "#/responses/internalServerError"
          }
        }
      }
    },
    "/folders": {
      "get": {
        "description": "Returns all folders that the authenticated user has permission to view.",
        "tags": [
          "folders"
        ],
        "summary": "Get all folders.",
        "operationId": "getFolders",
        "parameters": [
          {
            "type": "integer",
            "format": "int64",
            "default": 1000,
            "description": "Limit the maximum number of folders to return",
            "name": "limit",
            "in": "query"
          },
          {
            "type": "integer",
            "format": "int64",
            "default": 1,
            "description": "Page index for starting fetching folders",
            "name": "page",
            "in": "query"
          }
        ],
        "responses": {
          "200": {
            "$ref": "#/responses/getFoldersResponse"
          },
          "401": {
            "$ref": "#/responses/unauthorisedError"
          },
          "403": {
            "$ref": "#/responses/forbiddenError"
          },
          "500": {
            "$ref": "#/responses/internalServerError"
          }
        }
      },
      "post": {
        "description": "If nested folders are enabled then it additionally expects the parent folder UID.",
        "tags": [
          "folders"
        ],
        "summary": "Create folder.",
        "operationId": "createFolder",
        "parameters": [
          {
            "name": "body",
            "in": "body",
            "required": true,
            "schema": {
              "$ref": "#/definitions/CreateFolderCommand"
            }
          }
        ],
        "responses": {
          "200": {
            "$ref": "#/responses/folderResponse"
          },
          "400": {
            "$ref": "#/responses/badRequestError"
          },
          "401": {
            "$ref": "#/responses/unauthorisedError"
          },
          "403": {
            "$ref": "#/responses/forbiddenError"
          },
          "409": {
            "$ref": "#/responses/conflictError"
          },
          "500": {
            "$ref": "#/responses/internalServerError"
          }
        }
      }
    },
    "/folders/id/{folder_id}": {
      "get": {
        "description": "Returns the folder identified by id.",
        "tags": [
          "folders"
        ],
        "summary": "Get folder by id.",
        "operationId": "getFolderByID",
        "parameters": [
          {
            "type": "integer",
            "format": "int64",
            "name": "folder_id",
            "in": "path",
            "required": true
          }
        ],
        "responses": {
          "200": {
            "$ref": "#/responses/folderResponse"
          },
          "401": {
            "$ref": "#/responses/unauthorisedError"
          },
          "403": {
            "$ref": "#/responses/forbiddenError"
          },
          "404": {
            "$ref": "#/responses/notFoundError"
          },
          "500": {
            "$ref": "#/responses/internalServerError"
          }
        }
      }
    },
    "/folders/{folder_uid}": {
      "get": {
        "tags": [
          "folders"
        ],
        "summary": "Get folder by uid.",
        "operationId": "getFolderByUID",
        "parameters": [
          {
            "type": "string",
            "name": "folder_uid",
            "in": "path",
            "required": true
          }
        ],
        "responses": {
          "200": {
            "$ref": "#/responses/folderResponse"
          },
          "401": {
            "$ref": "#/responses/unauthorisedError"
          },
          "403": {
            "$ref": "#/responses/forbiddenError"
          },
          "404": {
            "$ref": "#/responses/notFoundError"
          },
          "500": {
            "$ref": "#/responses/internalServerError"
          }
        }
      },
      "put": {
        "description": "If nested folders are enabled then it optionally expects a new parent folder UID that moves the folder and\nincludes it into the response.",
        "tags": [
          "folders"
        ],
        "summary": "Update folder.",
        "operationId": "updateFolder",
        "parameters": [
          {
            "type": "string",
            "name": "folder_uid",
            "in": "path",
            "required": true
          },
          {
            "description": "To change the unique identifier (uid), provide another one.\nTo overwrite an existing folder with newer version, set `overwrite` to `true`.\nProvide the current version to safelly update the folder: if the provided version differs from the stored one the request will fail, unless `overwrite` is `true`.",
            "name": "body",
            "in": "body",
            "required": true,
            "schema": {
              "$ref": "#/definitions/UpdateFolderCommand"
            }
          }
        ],
        "responses": {
          "200": {
            "$ref": "#/responses/folderResponse"
          },
          "400": {
            "$ref": "#/responses/badRequestError"
          },
          "401": {
            "$ref": "#/responses/unauthorisedError"
          },
          "403": {
            "$ref": "#/responses/forbiddenError"
          },
          "404": {
            "$ref": "#/responses/notFoundError"
          },
          "409": {
            "$ref": "#/responses/conflictError"
          },
          "500": {
            "$ref": "#/responses/internalServerError"
          }
        }
      },
      "delete": {
        "description": "Deletes an existing folder identified by UID along with all dashboards (and their alerts) stored in the folder. This operation cannot be reverted.\nIf nested folders are enabled then it also deletes all the subfolders.",
        "tags": [
          "folders"
        ],
        "summary": "Delete folder.",
        "operationId": "deleteFolder",
        "parameters": [
          {
            "type": "string",
            "name": "folder_uid",
            "in": "path",
            "required": true
          },
          {
            "type": "boolean",
            "default": false,
            "description": "If `true` any Grafana 8 Alerts under this folder will be deleted.\nSet to `false` so that the request will fail if the folder contains any Grafana 8 Alerts.",
            "name": "forceDeleteRules",
            "in": "query"
          }
        ],
        "responses": {
          "200": {
            "$ref": "#/responses/deleteFolderResponse"
          },
          "400": {
            "$ref": "#/responses/badRequestError"
          },
          "401": {
            "$ref": "#/responses/unauthorisedError"
          },
          "403": {
            "$ref": "#/responses/forbiddenError"
          },
          "404": {
            "$ref": "#/responses/notFoundError"
          },
          "500": {
            "$ref": "#/responses/internalServerError"
          }
        }
      }
    },
    "/folders/{folder_uid}/permissions": {
      "get": {
        "tags": [
          "folder_permissions"
        ],
        "summary": "Gets all existing permissions for the folder with the given `uid`.",
        "operationId": "getFolderPermissionList",
        "parameters": [
          {
            "type": "string",
            "name": "folder_uid",
            "in": "path",
            "required": true
          }
        ],
        "responses": {
          "200": {
            "$ref": "#/responses/getFolderPermissionListResponse"
          },
          "401": {
            "$ref": "#/responses/unauthorisedError"
          },
          "403": {
            "$ref": "#/responses/forbiddenError"
          },
          "404": {
            "$ref": "#/responses/notFoundError"
          },
          "500": {
            "$ref": "#/responses/internalServerError"
          }
        }
      },
      "post": {
        "tags": [
          "folder_permissions"
        ],
        "summary": "Updates permissions for a folder. This operation will remove existing permissions if they’re not included in the request.",
        "operationId": "updateFolderPermissions",
        "parameters": [
          {
            "type": "string",
            "name": "folder_uid",
            "in": "path",
            "required": true
          },
          {
            "name": "Body",
            "in": "body",
            "required": true,
            "schema": {
              "$ref": "#/definitions/UpdateDashboardACLCommand"
            }
          }
        ],
        "responses": {
          "200": {
            "$ref": "#/responses/okResponse"
          },
          "401": {
            "$ref": "#/responses/unauthorisedError"
          },
          "403": {
            "$ref": "#/responses/forbiddenError"
          },
          "404": {
            "$ref": "#/responses/notFoundError"
          },
          "500": {
            "$ref": "#/responses/internalServerError"
          }
        }
      }
    },
    "/library-elements": {
      "get": {
        "description": "Returns a list of all library elements the authenticated user has permission to view.\nUse the `perPage` query parameter to control the maximum number of library elements returned; the default limit is `100`.\nYou can also use the `page` query parameter to fetch library elements from any page other than the first one.",
        "tags": [
          "library_elements"
        ],
        "summary": "Get all library elements.",
        "operationId": "getLibraryElements",
        "parameters": [
          {
            "type": "string",
            "description": "Part of the name or description searched for.",
            "name": "searchString",
            "in": "query"
          },
          {
            "enum": [
              1,
              2
            ],
            "type": "integer",
            "format": "int64",
            "description": "Kind of element to search for.",
            "name": "kind",
            "in": "query"
          },
          {
            "enum": [
              "alpha-asc",
              "alpha-desc"
            ],
            "type": "string",
            "description": "Sort order of elements.",
            "name": "sortDirection",
            "in": "query"
          },
          {
            "type": "string",
            "description": "A comma separated list of types to filter the elements by",
            "name": "typeFilter",
            "in": "query"
          },
          {
            "type": "string",
            "description": "Element UID to exclude from search results.",
            "name": "excludeUid",
            "in": "query"
          },
          {
            "type": "string",
            "description": "A comma separated list of folder ID(s) to filter the elements by.",
            "name": "folderFilter",
            "in": "query"
          },
          {
            "type": "integer",
            "format": "int64",
            "default": 100,
            "description": "The number of results per page.",
            "name": "perPage",
            "in": "query"
          },
          {
            "type": "integer",
            "format": "int64",
            "default": 1,
            "description": "The page for a set of records, given that only perPage records are returned at a time. Numbering starts at 1.",
            "name": "page",
            "in": "query"
          }
        ],
        "responses": {
          "200": {
            "$ref": "#/responses/getLibraryElementsResponse"
          },
          "401": {
            "$ref": "#/responses/unauthorisedError"
          },
          "500": {
            "$ref": "#/responses/internalServerError"
          }
        }
      },
      "post": {
        "description": "Creates a new library element.",
        "tags": [
          "library_elements"
        ],
        "summary": "Create library element.",
        "operationId": "createLibraryElement",
        "parameters": [
          {
            "name": "body",
            "in": "body",
            "required": true,
            "schema": {
              "$ref": "#/definitions/CreateLibraryElementCommand"
            }
          }
        ],
        "responses": {
          "200": {
            "$ref": "#/responses/getLibraryElementResponse"
          },
          "400": {
            "$ref": "#/responses/badRequestError"
          },
          "401": {
            "$ref": "#/responses/unauthorisedError"
          },
          "403": {
            "$ref": "#/responses/forbiddenError"
          },
          "404": {
            "$ref": "#/responses/notFoundError"
          },
          "500": {
            "$ref": "#/responses/internalServerError"
          }
        }
      }
    },
    "/library-elements/name/{library_element_name}": {
      "get": {
        "description": "Returns a library element with the given name.",
        "tags": [
          "library_elements"
        ],
        "summary": "Get library element by name.",
        "operationId": "getLibraryElementByName",
        "parameters": [
          {
            "type": "string",
            "name": "library_element_name",
            "in": "path",
            "required": true
          }
        ],
        "responses": {
          "200": {
            "$ref": "#/responses/getLibraryElementResponse"
          },
          "401": {
            "$ref": "#/responses/unauthorisedError"
          },
          "404": {
            "$ref": "#/responses/notFoundError"
          },
          "500": {
            "$ref": "#/responses/internalServerError"
          }
        }
      }
    },
    "/library-elements/{library_element_uid}": {
      "get": {
        "description": "Returns a library element with the given UID.",
        "tags": [
          "library_elements"
        ],
        "summary": "Get library element by UID.",
        "operationId": "getLibraryElementByUID",
        "parameters": [
          {
            "type": "string",
            "name": "library_element_uid",
            "in": "path",
            "required": true
          }
        ],
        "responses": {
          "200": {
            "$ref": "#/responses/getLibraryElementResponse"
          },
          "401": {
            "$ref": "#/responses/unauthorisedError"
          },
          "404": {
            "$ref": "#/responses/notFoundError"
          },
          "500": {
            "$ref": "#/responses/internalServerError"
          }
        }
      },
      "delete": {
        "description": "Deletes an existing library element as specified by the UID. This operation cannot be reverted.\nYou cannot delete a library element that is connected. This operation cannot be reverted.",
        "tags": [
          "library_elements"
        ],
        "summary": "Delete library element.",
        "operationId": "deleteLibraryElementByUID",
        "parameters": [
          {
            "type": "string",
            "name": "library_element_uid",
            "in": "path",
            "required": true
          }
        ],
        "responses": {
          "200": {
            "$ref": "#/responses/okResponse"
          },
          "400": {
            "$ref": "#/responses/badRequestError"
          },
          "401": {
            "$ref": "#/responses/unauthorisedError"
          },
          "403": {
            "$ref": "#/responses/forbiddenError"
          },
          "404": {
            "$ref": "#/responses/notFoundError"
          },
          "500": {
            "$ref": "#/responses/internalServerError"
          }
        }
      },
      "patch": {
        "description": "Updates an existing library element identified by uid.",
        "tags": [
          "library_elements"
        ],
        "summary": "Update library element.",
        "operationId": "updateLibraryElement",
        "parameters": [
          {
            "name": "body",
            "in": "body",
            "required": true,
            "schema": {
              "$ref": "#/definitions/PatchLibraryElementCommand"
            }
          },
          {
            "type": "string",
            "name": "library_element_uid",
            "in": "path",
            "required": true
          }
        ],
        "responses": {
          "200": {
            "$ref": "#/responses/getLibraryElementResponse"
          },
          "400": {
            "$ref": "#/responses/badRequestError"
          },
          "401": {
            "$ref": "#/responses/unauthorisedError"
          },
          "403": {
            "$ref": "#/responses/forbiddenError"
          },
          "404": {
            "$ref": "#/responses/notFoundError"
          },
          "412": {
            "$ref": "#/responses/preconditionFailedError"
          },
          "500": {
            "$ref": "#/responses/internalServerError"
          }
        }
      }
    },
    "/library-elements/{library_element_uid}/connections/": {
      "get": {
        "description": "Returns a list of connections for a library element based on the UID specified.",
        "tags": [
          "library_elements"
        ],
        "summary": "Get library element connections.",
        "operationId": "getLibraryElementConnections",
        "parameters": [
          {
            "type": "string",
            "name": "library_element_uid",
            "in": "path",
            "required": true
          }
        ],
        "responses": {
          "200": {
            "$ref": "#/responses/getLibraryElementConnectionsResponse"
          },
          "401": {
            "$ref": "#/responses/unauthorisedError"
          },
          "404": {
            "$ref": "#/responses/notFoundError"
          },
          "500": {
            "$ref": "#/responses/internalServerError"
          }
        }
      }
    },
    "/licensing/check": {
      "get": {
        "tags": [
          "licensing",
          "enterprise"
        ],
        "summary": "Check license availability.",
        "operationId": "getStatus",
        "responses": {
          "200": {
            "$ref": "#/responses/getStatusResponse"
          }
        }
      }
    },
    "/licensing/custom-permissions": {
      "get": {
        "description": "You need to have a permission with action `licensing.reports:read`.",
        "tags": [
          "licensing",
          "enterprise"
        ],
        "summary": "Get custom permissions report.",
        "operationId": "getCustomPermissionsReport",
        "responses": {
          "200": {
            "$ref": "#/responses/getCustomPermissionsReportResponse"
          },
          "500": {
            "$ref": "#/responses/internalServerError"
          }
        }
      }
    },
    "/licensing/custom-permissions-csv": {
      "get": {
        "description": "You need to have a permission with action `licensing.reports:read`.",
        "produces": [
          "text/csv"
        ],
        "tags": [
          "licensing",
          "enterprise"
        ],
        "summary": "Get custom permissions report in CSV format.",
        "operationId": "getCustomPermissionsCSV",
        "responses": {
          "200": {
            "$ref": "#/responses/getCustomPermissionsReportResponse"
          },
          "500": {
            "$ref": "#/responses/internalServerError"
          }
        }
      }
    },
    "/licensing/refresh-stats": {
      "get": {
        "description": "You need to have a permission with action `licensing:read`.",
        "tags": [
          "licensing",
          "enterprise"
        ],
        "summary": "Refresh license stats.",
        "operationId": "refreshLicenseStats",
        "responses": {
          "200": {
            "$ref": "#/responses/refreshLicenseStatsResponse"
          },
          "500": {
            "$ref": "#/responses/internalServerError"
          }
        }
      }
    },
    "/licensing/token": {
      "get": {
        "description": "You need to have a permission with action `licensing:read`.",
        "tags": [
          "licensing",
          "enterprise"
        ],
        "summary": "Get license token.",
        "operationId": "getLicenseToken",
        "responses": {
          "200": {
            "$ref": "#/responses/getLicenseTokenResponse"
          }
        }
      },
      "post": {
        "description": "You need to have a permission with action `licensing:update`.",
        "tags": [
          "licensing",
          "enterprise"
        ],
        "summary": "Create license token.",
        "operationId": "postLicenseToken",
        "parameters": [
          {
            "name": "body",
            "in": "body",
            "required": true,
            "schema": {
              "$ref": "#/definitions/DeleteTokenCommand"
            }
          }
        ],
        "responses": {
          "200": {
            "$ref": "#/responses/getLicenseTokenResponse"
          },
          "400": {
            "$ref": "#/responses/badRequestError"
          }
        }
      },
      "delete": {
        "description": "Removes the license stored in the Grafana database. Available in Grafana Enterprise v7.4+.\n\nYou need to have a permission with action `licensing:delete`.",
        "tags": [
          "licensing",
          "enterprise"
        ],
        "summary": "Remove license from database.",
        "operationId": "deleteLicenseToken",
        "parameters": [
          {
            "name": "body",
            "in": "body",
            "required": true,
            "schema": {
              "$ref": "#/definitions/DeleteTokenCommand"
            }
          }
        ],
        "responses": {
          "202": {
            "$ref": "#/responses/acceptedResponse"
          },
          "400": {
            "$ref": "#/responses/badRequestError"
          },
          "401": {
            "$ref": "#/responses/unauthorisedError"
          },
          "403": {
            "$ref": "#/responses/forbiddenError"
          },
          "422": {
            "$ref": "#/responses/unprocessableEntityError"
          },
          "500": {
            "$ref": "#/responses/internalServerError"
          }
        }
      }
    },
    "/licensing/token/renew": {
      "post": {
        "description": "Manually ask license issuer for a new token. Available in Grafana Enterprise v7.4+.\n\nYou need to have a permission with action `licensing:update`.",
        "tags": [
          "licensing",
          "enterprise"
        ],
        "summary": "Manually force license refresh.",
        "operationId": "postRenewLicenseToken",
        "parameters": [
          {
            "name": "body",
            "in": "body",
            "required": true,
            "schema": {
              "type": "object"
            }
          }
        ],
        "responses": {
          "200": {
            "$ref": "#/responses/postRenewLicenseTokenResponse"
          },
          "401": {
            "$ref": "#/responses/unauthorisedError"
          },
          "404": {
            "$ref": "#/responses/notFoundError"
          }
        }
      }
    },
    "/logout/saml": {
      "get": {
        "tags": [
          "saml",
          "enterprise"
        ],
        "summary": "GetLogout initiates single logout process.",
        "operationId": "getSAMLLogout",
        "responses": {
          "302": {
            "description": ""
          },
          "404": {
            "$ref": "#/responses/notFoundError"
          },
          "500": {
            "$ref": "#/responses/internalServerError"
          }
        }
      }
    },
    "/org": {
      "get": {
        "tags": [
          "org"
        ],
        "summary": "Get current Organization.",
        "operationId": "getCurrentOrg",
        "responses": {
          "200": {
            "$ref": "#/responses/getCurrentOrgResponse"
          },
          "401": {
            "$ref": "#/responses/unauthorisedError"
          },
          "403": {
            "$ref": "#/responses/forbiddenError"
          },
          "500": {
            "$ref": "#/responses/internalServerError"
          }
        }
      },
      "put": {
        "tags": [
          "org"
        ],
        "summary": "Update current Organization.",
        "operationId": "updateCurrentOrg",
        "parameters": [
          {
            "name": "body",
            "in": "body",
            "required": true,
            "schema": {
              "$ref": "#/definitions/UpdateOrgForm"
            }
          }
        ],
        "responses": {
          "200": {
            "$ref": "#/responses/okResponse"
          },
          "400": {
            "$ref": "#/responses/badRequestError"
          },
          "401": {
            "$ref": "#/responses/unauthorisedError"
          },
          "403": {
            "$ref": "#/responses/forbiddenError"
          },
          "500": {
            "$ref": "#/responses/internalServerError"
          }
        }
      }
    },
    "/org/address": {
      "put": {
        "tags": [
          "org"
        ],
        "summary": "Update current Organization's address.",
        "operationId": "updateCurrentOrgAddress",
        "parameters": [
          {
            "name": "body",
            "in": "body",
            "required": true,
            "schema": {
              "$ref": "#/definitions/UpdateOrgAddressForm"
            }
          }
        ],
        "responses": {
          "200": {
            "$ref": "#/responses/okResponse"
          },
          "400": {
            "$ref": "#/responses/badRequestError"
          },
          "401": {
            "$ref": "#/responses/unauthorisedError"
          },
          "403": {
            "$ref": "#/responses/forbiddenError"
          },
          "500": {
            "$ref": "#/responses/internalServerError"
          }
        }
      }
    },
    "/org/invites": {
      "get": {
        "tags": [
          "org_invites"
        ],
        "summary": "Get pending invites.",
        "operationId": "getPendingOrgInvites",
        "responses": {
          "200": {
            "$ref": "#/responses/getPendingOrgInvitesResponse"
          },
          "401": {
            "$ref": "#/responses/unauthorisedError"
          },
          "403": {
            "$ref": "#/responses/forbiddenError"
          },
          "500": {
            "$ref": "#/responses/internalServerError"
          }
        }
      },
      "post": {
        "tags": [
          "org_invites"
        ],
        "summary": "Add invite.",
        "operationId": "addOrgInvite",
        "parameters": [
          {
            "name": "body",
            "in": "body",
            "required": true,
            "schema": {
              "$ref": "#/definitions/AddInviteForm"
            }
          }
        ],
        "responses": {
          "200": {
            "$ref": "#/responses/okResponse"
          },
          "400": {
            "$ref": "#/responses/badRequestError"
          },
          "401": {
            "$ref": "#/responses/unauthorisedError"
          },
          "403": {
            "$ref": "#/responses/forbiddenError"
          },
          "412": {
            "$ref": "#/responses/SMTPNotEnabledError"
          },
          "500": {
            "$ref": "#/responses/internalServerError"
          }
        }
      }
    },
    "/org/invites/{invitation_code}/revoke": {
      "delete": {
        "tags": [
          "org_invites"
        ],
        "summary": "Revoke invite.",
        "operationId": "revokeInvite",
        "parameters": [
          {
            "type": "string",
            "name": "invitation_code",
            "in": "path",
            "required": true
          }
        ],
        "responses": {
          "200": {
            "$ref": "#/responses/okResponse"
          },
          "401": {
            "$ref": "#/responses/unauthorisedError"
          },
          "403": {
            "$ref": "#/responses/forbiddenError"
          },
          "404": {
            "$ref": "#/responses/notFoundError"
          },
          "500": {
            "$ref": "#/responses/internalServerError"
          }
        }
      }
    },
    "/org/preferences": {
      "get": {
        "tags": [
          "org_preferences"
        ],
        "summary": "Get Current Org Prefs.",
        "operationId": "getOrgPreferences",
        "responses": {
          "200": {
            "$ref": "#/responses/getPreferencesResponse"
          },
          "401": {
            "$ref": "#/responses/unauthorisedError"
          },
          "403": {
            "$ref": "#/responses/forbiddenError"
          },
          "500": {
            "$ref": "#/responses/internalServerError"
          }
        }
      },
      "put": {
        "tags": [
          "org_preferences"
        ],
        "summary": "Update Current Org Prefs.",
        "operationId": "updateOrgPreferences",
        "parameters": [
          {
            "name": "body",
            "in": "body",
            "required": true,
            "schema": {
              "$ref": "#/definitions/UpdatePrefsCmd"
            }
          }
        ],
        "responses": {
          "200": {
            "$ref": "#/responses/okResponse"
          },
          "400": {
            "$ref": "#/responses/badRequestError"
          },
          "401": {
            "$ref": "#/responses/unauthorisedError"
          },
          "403": {
            "$ref": "#/responses/forbiddenError"
          },
          "500": {
            "$ref": "#/responses/internalServerError"
          }
        }
      },
      "patch": {
        "tags": [
          "org_preferences"
        ],
        "summary": "Patch Current Org Prefs.",
        "operationId": "patchOrgPreferences",
        "parameters": [
          {
            "name": "body",
            "in": "body",
            "required": true,
            "schema": {
              "$ref": "#/definitions/PatchPrefsCmd"
            }
          }
        ],
        "responses": {
          "200": {
            "$ref": "#/responses/okResponse"
          },
          "400": {
            "$ref": "#/responses/badRequestError"
          },
          "401": {
            "$ref": "#/responses/unauthorisedError"
          },
          "403": {
            "$ref": "#/responses/forbiddenError"
          },
          "500": {
            "$ref": "#/responses/internalServerError"
          }
        }
      }
    },
    "/org/users": {
      "get": {
        "description": "Returns all org users within the current organization. Accessible to users with org admin role.\nIf you are running Grafana Enterprise and have Fine-grained access control enabled\nyou need to have a permission with action: `org.users:read` with scope `users:*`.",
        "tags": [
          "org"
        ],
        "summary": "Get all users within the current organization.",
        "operationId": "getOrgUsersForCurrentOrg",
        "responses": {
          "200": {
            "$ref": "#/responses/getOrgUsersForCurrentOrgResponse"
          },
          "401": {
            "$ref": "#/responses/unauthorisedError"
          },
          "403": {
            "$ref": "#/responses/forbiddenError"
          },
          "500": {
            "$ref": "#/responses/internalServerError"
          }
        }
      },
      "post": {
        "description": "Adds a global user to the current organization.\n\nIf you are running Grafana Enterprise and have Fine-grained access control enabled\nyou need to have a permission with action: `org.users:add` with scope `users:*`.",
        "tags": [
          "org"
        ],
        "summary": "Add a new user to the current organization.",
        "operationId": "addOrgUserToCurrentOrg",
        "parameters": [
          {
            "name": "body",
            "in": "body",
            "required": true,
            "schema": {
              "$ref": "#/definitions/AddOrgUserCommand"
            }
          }
        ],
        "responses": {
          "200": {
            "$ref": "#/responses/okResponse"
          },
          "401": {
            "$ref": "#/responses/unauthorisedError"
          },
          "403": {
            "$ref": "#/responses/forbiddenError"
          },
          "500": {
            "$ref": "#/responses/internalServerError"
          }
        }
      }
    },
    "/org/users/lookup": {
      "get": {
        "description": "Returns all org users within the current organization, but with less detailed information.\nAccessible to users with org admin role, admin in any folder or admin of any team.\nMainly used by Grafana UI for providing list of users when adding team members and when editing folder/dashboard permissions.",
        "tags": [
          "org"
        ],
        "summary": "Get all users within the current organization (lookup)",
        "operationId": "getOrgUsersForCurrentOrgLookup",
        "parameters": [
          {
            "type": "string",
            "name": "query",
            "in": "query"
          },
          {
            "type": "integer",
            "format": "int64",
            "name": "limit",
            "in": "query"
          }
        ],
        "responses": {
          "200": {
            "$ref": "#/responses/getOrgUsersForCurrentOrgLookupResponse"
          },
          "401": {
            "$ref": "#/responses/unauthorisedError"
          },
          "403": {
            "$ref": "#/responses/forbiddenError"
          },
          "500": {
            "$ref": "#/responses/internalServerError"
          }
        }
      }
    },
    "/org/users/{user_id}": {
      "delete": {
        "description": "If you are running Grafana Enterprise and have Fine-grained access control enabled\nyou need to have a permission with action: `org.users:remove` with scope `users:*`.",
        "tags": [
          "org"
        ],
        "summary": "Delete user in current organization.",
        "operationId": "removeOrgUserForCurrentOrg",
        "parameters": [
          {
            "type": "integer",
            "format": "int64",
            "name": "user_id",
            "in": "path",
            "required": true
          }
        ],
        "responses": {
          "200": {
            "$ref": "#/responses/okResponse"
          },
          "400": {
            "$ref": "#/responses/badRequestError"
          },
          "401": {
            "$ref": "#/responses/unauthorisedError"
          },
          "403": {
            "$ref": "#/responses/forbiddenError"
          },
          "500": {
            "$ref": "#/responses/internalServerError"
          }
        }
      },
      "patch": {
        "description": "If you are running Grafana Enterprise and have Fine-grained access control enabled\nyou need to have a permission with action: `org.users.role:update` with scope `users:*`.",
        "tags": [
          "org"
        ],
        "summary": "Updates the given user.",
        "operationId": "updateOrgUserForCurrentOrg",
        "parameters": [
          {
            "name": "body",
            "in": "body",
            "required": true,
            "schema": {
              "$ref": "#/definitions/UpdateOrgUserCommand"
            }
          },
          {
            "type": "integer",
            "format": "int64",
            "name": "user_id",
            "in": "path",
            "required": true
          }
        ],
        "responses": {
          "200": {
            "$ref": "#/responses/okResponse"
          },
          "400": {
            "$ref": "#/responses/badRequestError"
          },
          "401": {
            "$ref": "#/responses/unauthorisedError"
          },
          "403": {
            "$ref": "#/responses/forbiddenError"
          },
          "500": {
            "$ref": "#/responses/internalServerError"
          }
        }
      }
    },
    "/orgs": {
      "get": {
        "security": [
          {
            "basic": []
          }
        ],
        "tags": [
          "orgs"
        ],
        "summary": "Search all Organizations.",
        "operationId": "searchOrgs",
        "parameters": [
          {
            "type": "integer",
            "format": "int64",
            "default": 1,
            "name": "page",
            "in": "query"
          },
          {
            "type": "integer",
            "format": "int64",
            "default": 1000,
            "description": "Number of items per page\nThe totalCount field in the response can be used for pagination list E.g. if totalCount is equal to 100 teams and the perpage parameter is set to 10 then there are 10 pages of teams.",
            "name": "perpage",
            "in": "query"
          },
          {
            "type": "string",
            "name": "name",
            "in": "query"
          },
          {
            "type": "string",
            "description": "If set it will return results where the query value is contained in the name field. Query values with spaces need to be URL encoded.",
            "name": "query",
            "in": "query"
          }
        ],
        "responses": {
          "200": {
            "$ref": "#/responses/searchOrgsResponse"
          },
          "401": {
            "$ref": "#/responses/unauthorisedError"
          },
          "403": {
            "$ref": "#/responses/forbiddenError"
          },
          "409": {
            "$ref": "#/responses/conflictError"
          },
          "500": {
            "$ref": "#/responses/internalServerError"
          }
        }
      },
      "post": {
        "description": "Only works if [users.allow_org_create](https://grafana.com/docs/grafana/latest/administration/configuration/#allow_org_create) is set.",
        "tags": [
          "orgs"
        ],
        "summary": "Create Organization.",
        "operationId": "createOrg",
        "parameters": [
          {
            "name": "body",
            "in": "body",
            "required": true,
            "schema": {
              "$ref": "#/definitions/CreateOrgCommand"
            }
          }
        ],
        "responses": {
          "200": {
            "$ref": "#/responses/createOrgResponse"
          },
          "401": {
            "$ref": "#/responses/unauthorisedError"
          },
          "403": {
            "$ref": "#/responses/forbiddenError"
          },
          "409": {
            "$ref": "#/responses/conflictError"
          },
          "500": {
            "$ref": "#/responses/internalServerError"
          }
        }
      }
    },
    "/orgs/name/{org_name}": {
      "get": {
        "security": [
          {
            "basic": []
          }
        ],
        "tags": [
          "orgs"
        ],
        "summary": "Get Organization by ID.",
        "operationId": "getOrgByName",
        "parameters": [
          {
            "type": "string",
            "name": "org_name",
            "in": "path",
            "required": true
          }
        ],
        "responses": {
          "200": {
            "$ref": "#/responses/getOrgByNameResponse"
          },
          "401": {
            "$ref": "#/responses/unauthorisedError"
          },
          "403": {
            "$ref": "#/responses/forbiddenError"
          },
          "500": {
            "$ref": "#/responses/internalServerError"
          }
        }
      }
    },
    "/orgs/{org_id}": {
      "get": {
        "security": [
          {
            "basic": []
          }
        ],
        "tags": [
          "orgs"
        ],
        "summary": "Get Organization by ID.",
        "operationId": "getOrgByID",
        "parameters": [
          {
            "type": "integer",
            "format": "int64",
            "name": "org_id",
            "in": "path",
            "required": true
          }
        ],
        "responses": {
          "200": {
            "$ref": "#/responses/getOrgByIDResponse"
          },
          "401": {
            "$ref": "#/responses/unauthorisedError"
          },
          "403": {
            "$ref": "#/responses/forbiddenError"
          },
          "500": {
            "$ref": "#/responses/internalServerError"
          }
        }
      },
      "put": {
        "security": [
          {
            "basic": []
          }
        ],
        "tags": [
          "orgs"
        ],
        "summary": "Update Organization.",
        "operationId": "updateOrg",
        "parameters": [
          {
            "name": "body",
            "in": "body",
            "required": true,
            "schema": {
              "$ref": "#/definitions/UpdateOrgForm"
            }
          },
          {
            "type": "integer",
            "format": "int64",
            "name": "org_id",
            "in": "path",
            "required": true
          }
        ],
        "responses": {
          "200": {
            "$ref": "#/responses/okResponse"
          },
          "400": {
            "$ref": "#/responses/badRequestError"
          },
          "401": {
            "$ref": "#/responses/unauthorisedError"
          },
          "403": {
            "$ref": "#/responses/forbiddenError"
          },
          "500": {
            "$ref": "#/responses/internalServerError"
          }
        }
      },
      "delete": {
        "security": [
          {
            "basic": []
          }
        ],
        "tags": [
          "orgs"
        ],
        "summary": "Delete Organization.",
        "operationId": "deleteOrgByID",
        "parameters": [
          {
            "type": "integer",
            "format": "int64",
            "name": "org_id",
            "in": "path",
            "required": true
          }
        ],
        "responses": {
          "200": {
            "$ref": "#/responses/okResponse"
          },
          "400": {
            "$ref": "#/responses/badRequestError"
          },
          "401": {
            "$ref": "#/responses/unauthorisedError"
          },
          "403": {
            "$ref": "#/responses/forbiddenError"
          },
          "404": {
            "$ref": "#/responses/notFoundError"
          },
          "500": {
            "$ref": "#/responses/internalServerError"
          }
        }
      }
    },
    "/orgs/{org_id}/address": {
      "put": {
        "tags": [
          "orgs"
        ],
        "summary": "Update Organization's address.",
        "operationId": "updateOrgAddress",
        "parameters": [
          {
            "name": "body",
            "in": "body",
            "required": true,
            "schema": {
              "$ref": "#/definitions/UpdateOrgAddressForm"
            }
          },
          {
            "type": "integer",
            "format": "int64",
            "name": "org_id",
            "in": "path",
            "required": true
          }
        ],
        "responses": {
          "200": {
            "$ref": "#/responses/okResponse"
          },
          "400": {
            "$ref": "#/responses/badRequestError"
          },
          "401": {
            "$ref": "#/responses/unauthorisedError"
          },
          "403": {
            "$ref": "#/responses/forbiddenError"
          },
          "500": {
            "$ref": "#/responses/internalServerError"
          }
        }
      }
    },
    "/orgs/{org_id}/quotas": {
      "get": {
        "description": "If you are running Grafana Enterprise and have Fine-grained access control enabled, you need to have a permission with action `orgs.quotas:read` and scope `org:id:1` (orgIDScope).",
        "tags": [
          "orgs"
        ],
        "summary": "Fetch Organization quota.",
        "operationId": "getOrgQuota",
        "parameters": [
          {
            "type": "integer",
            "format": "int64",
            "name": "org_id",
            "in": "path",
            "required": true
          }
        ],
        "responses": {
          "200": {
            "$ref": "#/responses/getQuotaResponse"
          },
          "401": {
            "$ref": "#/responses/unauthorisedError"
          },
          "403": {
            "$ref": "#/responses/forbiddenError"
          },
          "404": {
            "$ref": "#/responses/notFoundError"
          },
          "500": {
            "$ref": "#/responses/internalServerError"
          }
        }
      }
    },
    "/orgs/{org_id}/quotas/{quota_target}": {
      "put": {
        "security": [
          {
            "basic": []
          }
        ],
        "description": "If you are running Grafana Enterprise and have Fine-grained access control enabled, you need to have a permission with action `orgs.quotas:write` and scope `org:id:1` (orgIDScope).",
        "tags": [
          "orgs"
        ],
        "summary": "Update user quota.",
        "operationId": "updateOrgQuota",
        "parameters": [
          {
            "name": "body",
            "in": "body",
            "required": true,
            "schema": {
              "$ref": "#/definitions/UpdateOrgQuotaCmd"
            }
          },
          {
            "type": "string",
            "name": "quota_target",
            "in": "path",
            "required": true
          },
          {
            "type": "integer",
            "format": "int64",
            "name": "org_id",
            "in": "path",
            "required": true
          }
        ],
        "responses": {
          "200": {
            "$ref": "#/responses/okResponse"
          },
          "401": {
            "$ref": "#/responses/unauthorisedError"
          },
          "403": {
            "$ref": "#/responses/forbiddenError"
          },
          "404": {
            "$ref": "#/responses/notFoundError"
          },
          "500": {
            "$ref": "#/responses/internalServerError"
          }
        }
      }
    },
    "/orgs/{org_id}/users": {
      "get": {
        "security": [
          {
            "basic": []
          }
        ],
        "description": "If you are running Grafana Enterprise and have Fine-grained access control enabled\nyou need to have a permission with action: `org.users:read` with scope `users:*`.",
        "tags": [
          "orgs"
        ],
        "summary": "Get Users in Organization.",
        "operationId": "getOrgUsers",
        "parameters": [
          {
            "type": "integer",
            "format": "int64",
            "name": "org_id",
            "in": "path",
            "required": true
          }
        ],
        "responses": {
          "200": {
            "$ref": "#/responses/getOrgUsersResponse"
          },
          "401": {
            "$ref": "#/responses/unauthorisedError"
          },
          "403": {
            "$ref": "#/responses/forbiddenError"
          },
          "500": {
            "$ref": "#/responses/internalServerError"
          }
        }
      },
      "post": {
        "description": "Adds a global user to the current organization.\n\nIf you are running Grafana Enterprise and have Fine-grained access control enabled\nyou need to have a permission with action: `org.users:add` with scope `users:*`.",
        "tags": [
          "orgs"
        ],
        "summary": "Add a new user to the current organization.",
        "operationId": "addOrgUser",
        "parameters": [
          {
            "name": "body",
            "in": "body",
            "required": true,
            "schema": {
              "$ref": "#/definitions/AddOrgUserCommand"
            }
          },
          {
            "type": "integer",
            "format": "int64",
            "name": "org_id",
            "in": "path",
            "required": true
          }
        ],
        "responses": {
          "200": {
            "$ref": "#/responses/okResponse"
          },
          "401": {
            "$ref": "#/responses/unauthorisedError"
          },
          "403": {
            "$ref": "#/responses/forbiddenError"
          },
          "500": {
            "$ref": "#/responses/internalServerError"
          }
        }
      }
    },
    "/orgs/{org_id}/users/{user_id}": {
      "delete": {
        "description": "If you are running Grafana Enterprise and have Fine-grained access control enabled\nyou need to have a permission with action: `org.users:remove` with scope `users:*`.",
        "tags": [
          "orgs"
        ],
        "summary": "Delete user in current organization.",
        "operationId": "removeOrgUser",
        "parameters": [
          {
            "type": "integer",
            "format": "int64",
            "name": "org_id",
            "in": "path",
            "required": true
          },
          {
            "type": "integer",
            "format": "int64",
            "name": "user_id",
            "in": "path",
            "required": true
          }
        ],
        "responses": {
          "200": {
            "$ref": "#/responses/okResponse"
          },
          "400": {
            "$ref": "#/responses/badRequestError"
          },
          "401": {
            "$ref": "#/responses/unauthorisedError"
          },
          "403": {
            "$ref": "#/responses/forbiddenError"
          },
          "500": {
            "$ref": "#/responses/internalServerError"
          }
        }
      },
      "patch": {
        "description": "If you are running Grafana Enterprise and have Fine-grained access control enabled\nyou need to have a permission with action: `org.users.role:update` with scope `users:*`.",
        "tags": [
          "orgs"
        ],
        "summary": "Update Users in Organization.",
        "operationId": "updateOrgUser",
        "parameters": [
          {
            "name": "body",
            "in": "body",
            "required": true,
            "schema": {
              "$ref": "#/definitions/UpdateOrgUserCommand"
            }
          },
          {
            "type": "integer",
            "format": "int64",
            "name": "org_id",
            "in": "path",
            "required": true
          },
          {
            "type": "integer",
            "format": "int64",
            "name": "user_id",
            "in": "path",
            "required": true
          }
        ],
        "responses": {
          "200": {
            "$ref": "#/responses/okResponse"
          },
          "400": {
            "$ref": "#/responses/badRequestError"
          },
          "401": {
            "$ref": "#/responses/unauthorisedError"
          },
          "403": {
            "$ref": "#/responses/forbiddenError"
          },
          "500": {
            "$ref": "#/responses/internalServerError"
          }
        }
      }
    },
    "/playlists": {
      "get": {
        "tags": [
          "playlists"
        ],
        "summary": "Get playlists.",
        "operationId": "searchPlaylists",
        "parameters": [
          {
            "type": "string",
            "name": "query",
            "in": "query"
          },
          {
            "type": "integer",
            "format": "int64",
            "description": "in:limit",
            "name": "limit",
            "in": "query"
          }
        ],
        "responses": {
          "200": {
            "$ref": "#/responses/searchPlaylistsResponse"
          },
          "500": {
            "$ref": "#/responses/internalServerError"
          }
        }
      },
      "post": {
        "tags": [
          "playlists"
        ],
        "summary": "Create playlist.",
        "operationId": "createPlaylist",
        "parameters": [
          {
            "name": "Body",
            "in": "body",
            "required": true,
            "schema": {
              "$ref": "#/definitions/CreatePlaylistCommand"
            }
          }
        ],
        "responses": {
          "200": {
            "$ref": "#/responses/createPlaylistResponse"
          },
          "401": {
            "$ref": "#/responses/unauthorisedError"
          },
          "403": {
            "$ref": "#/responses/forbiddenError"
          },
          "404": {
            "$ref": "#/responses/notFoundError"
          },
          "500": {
            "$ref": "#/responses/internalServerError"
          }
        }
      }
    },
    "/playlists/{uid}": {
      "get": {
        "tags": [
          "playlists"
        ],
        "summary": "Get playlist.",
        "operationId": "getPlaylist",
        "parameters": [
          {
            "type": "string",
            "name": "uid",
            "in": "path",
            "required": true
          }
        ],
        "responses": {
          "200": {
            "$ref": "#/responses/getPlaylistResponse"
          },
          "401": {
            "$ref": "#/responses/unauthorisedError"
          },
          "403": {
            "$ref": "#/responses/forbiddenError"
          },
          "404": {
            "$ref": "#/responses/notFoundError"
          },
          "500": {
            "$ref": "#/responses/internalServerError"
          }
        }
      },
      "put": {
        "tags": [
          "playlists"
        ],
        "summary": "Update playlist.",
        "operationId": "updatePlaylist",
        "parameters": [
          {
            "name": "Body",
            "in": "body",
            "required": true,
            "schema": {
              "$ref": "#/definitions/UpdatePlaylistCommand"
            }
          },
          {
            "type": "string",
            "name": "uid",
            "in": "path",
            "required": true
          }
        ],
        "responses": {
          "200": {
            "$ref": "#/responses/updatePlaylistResponse"
          },
          "401": {
            "$ref": "#/responses/unauthorisedError"
          },
          "403": {
            "$ref": "#/responses/forbiddenError"
          },
          "404": {
            "$ref": "#/responses/notFoundError"
          },
          "500": {
            "$ref": "#/responses/internalServerError"
          }
        }
      },
      "delete": {
        "tags": [
          "playlists"
        ],
        "summary": "Delete playlist.",
        "operationId": "deletePlaylist",
        "parameters": [
          {
            "type": "string",
            "name": "uid",
            "in": "path",
            "required": true
          }
        ],
        "responses": {
          "200": {
            "$ref": "#/responses/okResponse"
          },
          "401": {
            "$ref": "#/responses/unauthorisedError"
          },
          "403": {
            "$ref": "#/responses/forbiddenError"
          },
          "404": {
            "$ref": "#/responses/notFoundError"
          },
          "500": {
            "$ref": "#/responses/internalServerError"
          }
        }
      }
    },
    "/playlists/{uid}/dashboards": {
      "get": {
        "tags": [
          "playlists"
        ],
        "summary": "Get playlist dashboards.",
        "operationId": "getPlaylistDashboards",
        "parameters": [
          {
            "type": "string",
            "name": "uid",
            "in": "path",
            "required": true
          }
        ],
        "responses": {
          "200": {
            "$ref": "#/responses/getPlaylistDashboardsResponse"
          },
          "401": {
            "$ref": "#/responses/unauthorisedError"
          },
          "403": {
            "$ref": "#/responses/forbiddenError"
          },
          "404": {
            "$ref": "#/responses/notFoundError"
          },
          "500": {
            "$ref": "#/responses/internalServerError"
          }
        }
      }
    },
    "/playlists/{uid}/items": {
      "get": {
        "tags": [
          "playlists"
        ],
        "summary": "Get playlist items.",
        "operationId": "getPlaylistItems",
        "parameters": [
          {
            "type": "string",
            "name": "uid",
            "in": "path",
            "required": true
          }
        ],
        "responses": {
          "200": {
            "$ref": "#/responses/getPlaylistItemsResponse"
          },
          "401": {
            "$ref": "#/responses/unauthorisedError"
          },
          "403": {
            "$ref": "#/responses/forbiddenError"
          },
          "404": {
            "$ref": "#/responses/notFoundError"
          },
          "500": {
            "$ref": "#/responses/internalServerError"
          }
        }
      }
    },
    "/query-history": {
      "get": {
        "description": "Returns a list of queries in the query history that matches the search criteria.\nQuery history search supports pagination. Use the `limit` parameter to control the maximum number of queries returned; the default limit is 100.\nYou can also use the `page` query parameter to fetch queries from any page other than the first one.",
        "tags": [
          "query_history"
        ],
        "summary": "Query history search.",
        "operationId": "searchQueries",
        "parameters": [
          {
            "type": "array",
            "items": {
              "type": "string"
            },
            "collectionFormat": "multi",
            "description": "List of data source UIDs to search for",
            "name": "datasourceUid",
            "in": "query"
          },
          {
            "type": "string",
            "description": "Text inside query or comments that is searched for",
            "name": "searchString",
            "in": "query"
          },
          {
            "type": "boolean",
            "description": "Flag indicating if only starred queries should be returned",
            "name": "onlyStarred",
            "in": "query"
          },
          {
            "enum": [
              "time-desc",
              "time-asc"
            ],
            "type": "string",
            "default": "time-desc",
            "description": "Sort method",
            "name": "sort",
            "in": "query"
          },
          {
            "type": "integer",
            "format": "int64",
            "description": "Use this parameter to access hits beyond limit. Numbering starts at 1. limit param acts as page size.",
            "name": "page",
            "in": "query"
          },
          {
            "type": "integer",
            "format": "int64",
            "description": "Limit the number of returned results",
            "name": "limit",
            "in": "query"
          },
          {
            "type": "integer",
            "format": "int64",
            "description": "From range for the query history search",
            "name": "from",
            "in": "query"
          },
          {
            "type": "integer",
            "format": "int64",
            "description": "To range for the query history search",
            "name": "to",
            "in": "query"
          }
        ],
        "responses": {
          "200": {
            "$ref": "#/responses/getQueryHistorySearchResponse"
          },
          "401": {
            "$ref": "#/responses/unauthorisedError"
          },
          "500": {
            "$ref": "#/responses/internalServerError"
          }
        }
      },
      "post": {
        "description": "Adds new query to query history.",
        "tags": [
          "query_history"
        ],
        "summary": "Add query to query history.",
        "operationId": "createQuery",
        "parameters": [
          {
            "name": "body",
            "in": "body",
            "required": true,
            "schema": {
              "$ref": "#/definitions/CreateQueryInQueryHistoryCommand"
            }
          }
        ],
        "responses": {
          "200": {
            "$ref": "#/responses/getQueryHistoryResponse"
          },
          "400": {
            "$ref": "#/responses/badRequestError"
          },
          "401": {
            "$ref": "#/responses/unauthorisedError"
          },
          "500": {
            "$ref": "#/responses/internalServerError"
          }
        }
      }
    },
    "/query-history/migrate": {
      "post": {
        "description": "Adds multiple queries to query history.",
        "tags": [
          "query_history"
        ],
        "summary": "Migrate queries to query history.",
        "operationId": "migrateQueries",
        "parameters": [
          {
            "name": "body",
            "in": "body",
            "required": true,
            "schema": {
              "$ref": "#/definitions/MigrateQueriesToQueryHistoryCommand"
            }
          }
        ],
        "responses": {
          "200": {
            "$ref": "#/responses/getQueryHistoryMigrationResponse"
          },
          "400": {
            "$ref": "#/responses/badRequestError"
          },
          "401": {
            "$ref": "#/responses/unauthorisedError"
          },
          "500": {
            "$ref": "#/responses/internalServerError"
          }
        }
      }
    },
    "/query-history/star/{query_history_uid}": {
      "post": {
        "description": "Adds star to query in query history as specified by the UID.",
        "tags": [
          "query_history"
        ],
        "summary": "Add star to query in query history.",
        "operationId": "starQuery",
        "parameters": [
          {
            "type": "string",
            "name": "query_history_uid",
            "in": "path",
            "required": true
          }
        ],
        "responses": {
          "200": {
            "$ref": "#/responses/getQueryHistoryResponse"
          },
          "401": {
            "$ref": "#/responses/unauthorisedError"
          },
          "500": {
            "$ref": "#/responses/internalServerError"
          }
        }
      },
      "delete": {
        "description": "Removes star from query in query history as specified by the UID.",
        "tags": [
          "query_history"
        ],
        "summary": "Remove star to query in query history.",
        "operationId": "unstarQuery",
        "parameters": [
          {
            "type": "string",
            "name": "query_history_uid",
            "in": "path",
            "required": true
          }
        ],
        "responses": {
          "200": {
            "$ref": "#/responses/getQueryHistoryResponse"
          },
          "401": {
            "$ref": "#/responses/unauthorisedError"
          },
          "500": {
            "$ref": "#/responses/internalServerError"
          }
        }
      }
    },
    "/query-history/{query_history_uid}": {
      "delete": {
        "description": "Deletes an existing query in query history as specified by the UID. This operation cannot be reverted.",
        "tags": [
          "query_history"
        ],
        "summary": "Delete query in query history.",
        "operationId": "deleteQuery",
        "parameters": [
          {
            "type": "string",
            "name": "query_history_uid",
            "in": "path",
            "required": true
          }
        ],
        "responses": {
          "200": {
            "$ref": "#/responses/getQueryHistoryDeleteQueryResponse"
          },
          "401": {
            "$ref": "#/responses/unauthorisedError"
          },
          "500": {
            "$ref": "#/responses/internalServerError"
          }
        }
      },
      "patch": {
        "description": "Updates comment for query in query history as specified by the UID.",
        "tags": [
          "query_history"
        ],
        "summary": "Update comment for query in query history.",
        "operationId": "patchQueryComment",
        "parameters": [
          {
            "type": "string",
            "name": "query_history_uid",
            "in": "path",
            "required": true
          },
          {
            "name": "body",
            "in": "body",
            "required": true,
            "schema": {
              "$ref": "#/definitions/PatchQueryCommentInQueryHistoryCommand"
            }
          }
        ],
        "responses": {
          "200": {
            "$ref": "#/responses/getQueryHistoryResponse"
          },
          "400": {
            "$ref": "#/responses/badRequestError"
          },
          "401": {
            "$ref": "#/responses/unauthorisedError"
          },
          "500": {
            "$ref": "#/responses/internalServerError"
          }
        }
      }
    },
    "/recording-rules": {
      "get": {
        "tags": [
          "recording_rules",
          "enterprise"
        ],
        "summary": "Lists all rules in the database: active or deleted.",
        "operationId": "listRecordingRules",
        "responses": {
          "200": {
            "$ref": "#/responses/listRecordingRulesResponse"
          },
          "401": {
            "$ref": "#/responses/unauthorisedError"
          },
          "403": {
            "$ref": "#/responses/forbiddenError"
          },
          "404": {
            "$ref": "#/responses/notFoundError"
          },
          "500": {
            "$ref": "#/responses/internalServerError"
          }
        }
      },
      "put": {
        "tags": [
          "recording_rules",
          "enterprise"
        ],
        "summary": "Update the active status of a rule.",
        "operationId": "updateRecordingRule",
        "parameters": [
          {
            "name": "body",
            "in": "body",
            "required": true,
            "schema": {
              "$ref": "#/definitions/RecordingRuleJSON"
            }
          }
        ],
        "responses": {
          "200": {
            "$ref": "#/responses/recordingRuleResponse"
          },
          "401": {
            "$ref": "#/responses/unauthorisedError"
          },
          "403": {
            "$ref": "#/responses/forbiddenError"
          },
          "404": {
            "$ref": "#/responses/notFoundError"
          },
          "500": {
            "$ref": "#/responses/internalServerError"
          }
        }
      },
      "post": {
        "tags": [
          "recording_rules",
          "enterprise"
        ],
        "summary": "Create a recording rule that is then registered and started.",
        "operationId": "createRecordingRule",
        "parameters": [
          {
            "name": "body",
            "in": "body",
            "required": true,
            "schema": {
              "$ref": "#/definitions/RecordingRuleJSON"
            }
          }
        ],
        "responses": {
          "200": {
            "$ref": "#/responses/recordingRuleResponse"
          },
          "401": {
            "$ref": "#/responses/unauthorisedError"
          },
          "403": {
            "$ref": "#/responses/forbiddenError"
          },
          "404": {
            "$ref": "#/responses/notFoundError"
          },
          "500": {
            "$ref": "#/responses/internalServerError"
          }
        }
      }
    },
    "/recording-rules/test": {
      "post": {
        "tags": [
          "recording_rules",
          "enterprise"
        ],
        "summary": "Test a recording rule.",
        "operationId": "testCreateRecordingRule",
        "parameters": [
          {
            "name": "body",
            "in": "body",
            "required": true,
            "schema": {
              "$ref": "#/definitions/RecordingRuleJSON"
            }
          }
        ],
        "responses": {
          "200": {
            "$ref": "#/responses/okResponse"
          },
          "401": {
            "$ref": "#/responses/unauthorisedError"
          },
          "403": {
            "$ref": "#/responses/forbiddenError"
          },
          "404": {
            "$ref": "#/responses/notFoundError"
          },
          "422": {
            "$ref": "#/responses/unprocessableEntityError"
          },
          "500": {
            "$ref": "#/responses/internalServerError"
          }
        }
      }
    },
    "/recording-rules/writer": {
      "get": {
        "tags": [
          "recording_rules",
          "enterprise"
        ],
        "summary": "Return the prometheus remote write target.",
        "operationId": "getRecordingRuleWriteTarget",
        "responses": {
          "200": {
            "$ref": "#/responses/recordingRuleWriteTargetResponse"
          },
          "401": {
            "$ref": "#/responses/unauthorisedError"
          },
          "403": {
            "$ref": "#/responses/forbiddenError"
          },
          "404": {
            "$ref": "#/responses/notFoundError"
          },
          "500": {
            "$ref": "#/responses/internalServerError"
          }
        }
      },
      "post": {
        "description": "It returns a 422 if there is not an existing prometheus data source configured.",
        "tags": [
          "recording_rules",
          "enterprise"
        ],
        "summary": "Create a remote write target.",
        "operationId": "createRecordingRuleWriteTarget",
        "parameters": [
          {
            "name": "body",
            "in": "body",
            "required": true,
            "schema": {
              "$ref": "#/definitions/PrometheusRemoteWriteTargetJSON"
            }
          }
        ],
        "responses": {
          "200": {
            "$ref": "#/responses/recordingRuleWriteTargetResponse"
          },
          "401": {
            "$ref": "#/responses/unauthorisedError"
          },
          "403": {
            "$ref": "#/responses/forbiddenError"
          },
          "404": {
            "$ref": "#/responses/notFoundError"
          },
          "422": {
            "$ref": "#/responses/unprocessableEntityError"
          },
          "500": {
            "$ref": "#/responses/internalServerError"
          }
        }
      },
      "delete": {
        "tags": [
          "recording_rules",
          "enterprise"
        ],
        "summary": "Delete the remote write target.",
        "operationId": "deleteRecordingRuleWriteTarget",
        "responses": {
          "200": {
            "$ref": "#/responses/okResponse"
          },
          "401": {
            "$ref": "#/responses/unauthorisedError"
          },
          "403": {
            "$ref": "#/responses/forbiddenError"
          },
          "404": {
            "$ref": "#/responses/notFoundError"
          },
          "500": {
            "$ref": "#/responses/internalServerError"
          }
        }
      }
    },
    "/recording-rules/{recordingRuleID}": {
      "delete": {
        "tags": [
          "recording_rules",
          "enterprise"
        ],
        "summary": "Delete removes the rule from the registry and stops it.",
        "operationId": "deleteRecordingRule",
        "parameters": [
          {
            "type": "integer",
            "format": "int64",
            "name": "recordingRuleID",
            "in": "path",
            "required": true
          }
        ],
        "responses": {
          "200": {
            "$ref": "#/responses/okResponse"
          },
          "401": {
            "$ref": "#/responses/unauthorisedError"
          },
          "403": {
            "$ref": "#/responses/forbiddenError"
          },
          "404": {
            "$ref": "#/responses/notFoundError"
          },
          "500": {
            "$ref": "#/responses/internalServerError"
          }
        }
      }
    },
    "/reports": {
      "get": {
        "description": "Available to org admins only and with a valid or expired license.\n\nYou need to have a permission with action `reports:read` with scope `reports:*`.",
        "tags": [
          "reports",
          "enterprise"
        ],
        "summary": "List reports.",
        "operationId": "getReports",
        "responses": {
          "200": {
            "$ref": "#/responses/getReportsResponse"
          },
          "401": {
            "$ref": "#/responses/unauthorisedError"
          },
          "403": {
            "$ref": "#/responses/forbiddenError"
          },
          "500": {
            "$ref": "#/responses/internalServerError"
          }
        }
      },
      "post": {
        "description": "Available to org admins only and with a valid license.\n\nYou need to have a permission with action `reports.admin:create`.",
        "tags": [
          "reports",
          "enterprise"
        ],
        "summary": "Create a report.",
        "operationId": "createReport",
        "parameters": [
          {
            "name": "body",
            "in": "body",
            "required": true,
            "schema": {
              "$ref": "#/definitions/CreateOrUpdateConfigCmd"
            }
          }
        ],
        "responses": {
          "200": {
            "$ref": "#/responses/createReportResponse"
          },
          "400": {
            "$ref": "#/responses/badRequestError"
          },
          "401": {
            "$ref": "#/responses/unauthorisedError"
          },
          "403": {
            "$ref": "#/responses/forbiddenError"
          },
          "404": {
            "$ref": "#/responses/notFoundError"
          },
          "500": {
            "$ref": "#/responses/internalServerError"
          }
        }
      }
    },
    "/reports/email": {
      "post": {
        "description": "Generate and send a report. This API waits for the report to be generated before returning. We recommend that you set the client’s timeout to at least 60 seconds. Available to org admins only and with a valid license.\n\nOnly available in Grafana Enterprise v7.0+.\nThis API endpoint is experimental and may be deprecated in a future release. On deprecation, a migration strategy will be provided and the endpoint will remain functional until the next major release of Grafana.\n\nYou need to have a permission with action `reports:send`.",
        "tags": [
          "reports",
          "enterprise"
        ],
        "summary": "Send a report.",
        "operationId": "sendReport",
        "parameters": [
          {
            "name": "body",
            "in": "body",
            "required": true,
            "schema": {
              "$ref": "#/definitions/ReportEmailDTO"
            }
          }
        ],
        "responses": {
          "200": {
            "$ref": "#/responses/okResponse"
          },
          "400": {
            "$ref": "#/responses/badRequestError"
          },
          "401": {
            "$ref": "#/responses/unauthorisedError"
          },
          "403": {
            "$ref": "#/responses/forbiddenError"
          },
          "404": {
            "$ref": "#/responses/notFoundError"
          },
          "500": {
            "$ref": "#/responses/internalServerError"
          }
        }
      }
    },
    "/reports/render/pdf/{dashboardID}": {
      "get": {
        "description": "Please refer to [reports enterprise](#/reports/renderReportPDFs) instead. This will be removed in Grafana 10.",
        "produces": [
          "application/pdf"
        ],
        "tags": [
          "reports",
          "enterprise"
        ],
        "summary": "Render report for dashboard.",
        "operationId": "renderReportPDF",
        "deprecated": true,
        "parameters": [
          {
            "type": "integer",
            "format": "int64",
            "name": "DashboardID",
            "in": "path",
            "required": true
          },
          {
            "type": "integer",
            "format": "int64",
            "name": "dashboardID",
            "in": "path",
            "required": true
          },
          {
            "type": "string",
            "name": "title",
            "in": "query"
          },
          {
            "type": "string",
            "name": "variables",
            "in": "query"
          },
          {
            "type": "string",
            "name": "from",
            "in": "query"
          },
          {
            "type": "string",
            "name": "to",
            "in": "query"
          },
          {
            "type": "string",
            "name": "orientation",
            "in": "query"
          },
          {
            "type": "string",
            "name": "layout",
            "in": "query"
          }
        ],
        "responses": {
          "200": {
            "$ref": "#/responses/contentResponse"
          },
          "400": {
            "$ref": "#/responses/badRequestError"
          },
          "401": {
            "$ref": "#/responses/unauthorisedError"
          },
          "500": {
            "$ref": "#/responses/internalServerError"
          }
        }
      }
    },
    "/reports/render/pdfs": {
      "get": {
        "description": "Available to all users and with a valid license.",
        "produces": [
          "application/pdf"
        ],
        "tags": [
          "reports",
          "enterprise"
        ],
        "summary": "Render report for multiple dashboards.",
        "operationId": "renderReportPDFs",
        "parameters": [
          {
            "type": "string",
            "name": "dashboardID",
            "in": "query"
          },
          {
            "type": "string",
            "name": "orientation",
            "in": "query"
          },
          {
            "type": "string",
            "name": "layout",
            "in": "query"
          }
        ],
        "responses": {
          "200": {
            "$ref": "#/responses/contentResponse"
          },
          "400": {
            "$ref": "#/responses/badRequestError"
          },
          "401": {
            "$ref": "#/responses/unauthorisedError"
          },
          "500": {
            "$ref": "#/responses/internalServerError"
          }
        }
      }
    },
    "/reports/settings": {
      "get": {
        "description": "Available to org admins only and with a valid or expired license.\n\nYou need to have a permission with action `reports.settings:read`x.",
        "tags": [
          "reports",
          "enterprise"
        ],
        "summary": "Get settings.",
        "operationId": "getReportSettings",
        "responses": {
          "200": {
            "$ref": "#/responses/getReportSettingsResponse"
          },
          "401": {
            "$ref": "#/responses/unauthorisedError"
          },
          "403": {
            "$ref": "#/responses/forbiddenError"
          },
          "500": {
            "$ref": "#/responses/internalServerError"
          }
        }
      },
      "post": {
        "description": "Available to org admins only and with a valid or expired license.\n\nYou need to have a permission with action `reports.settings:write`xx.",
        "tags": [
          "reports",
          "enterprise"
        ],
        "summary": "Save settings.",
        "operationId": "saveReportSettings",
        "parameters": [
          {
            "name": "body",
            "in": "body",
            "required": true,
            "schema": {
              "$ref": "#/definitions/SettingsDTO"
            }
          }
        ],
        "responses": {
          "200": {
            "$ref": "#/responses/okResponse"
          },
          "400": {
            "$ref": "#/responses/badRequestError"
          },
          "401": {
            "$ref": "#/responses/unauthorisedError"
          },
          "403": {
            "$ref": "#/responses/forbiddenError"
          },
          "500": {
            "$ref": "#/responses/internalServerError"
          }
        }
      }
    },
    "/reports/test-email": {
      "post": {
        "description": "Available to org admins only and with a valid license.\n\nYou need to have a permission with action `reports:send`.",
        "tags": [
          "reports",
          "enterprise"
        ],
        "summary": "Send test report via email.",
        "operationId": "sendTestEmail",
        "parameters": [
          {
            "name": "body",
            "in": "body",
            "required": true,
            "schema": {
              "$ref": "#/definitions/CreateOrUpdateConfigCmd"
            }
          }
        ],
        "responses": {
          "200": {
            "$ref": "#/responses/okResponse"
          },
          "400": {
            "$ref": "#/responses/badRequestError"
          },
          "401": {
            "$ref": "#/responses/unauthorisedError"
          },
          "403": {
            "$ref": "#/responses/forbiddenError"
          },
          "404": {
            "$ref": "#/responses/notFoundError"
          },
          "500": {
            "$ref": "#/responses/internalServerError"
          }
        }
      }
    },
    "/reports/{id}": {
      "get": {
        "description": "Available to org admins only and with a valid or expired license.\n\nYou need to have a permission with action `reports:read` with scope `reports:id:\u003creport ID\u003e`.",
        "tags": [
          "reports",
          "enterprise"
        ],
        "summary": "Get a report.",
        "operationId": "getReport",
        "parameters": [
          {
            "type": "integer",
            "format": "int64",
            "name": "id",
            "in": "path",
            "required": true
          }
        ],
        "responses": {
          "200": {
            "$ref": "#/responses/getReportResponse"
          },
          "400": {
            "$ref": "#/responses/badRequestError"
          },
          "401": {
            "$ref": "#/responses/unauthorisedError"
          },
          "403": {
            "$ref": "#/responses/forbiddenError"
          },
          "404": {
            "$ref": "#/responses/notFoundError"
          },
          "500": {
            "$ref": "#/responses/internalServerError"
          }
        }
      },
      "put": {
        "description": "Available to org admins only and with a valid or expired license.\n\nYou need to have a permission with action `reports.admin:write` with scope `reports:id:\u003creport ID\u003e`.",
        "tags": [
          "reports",
          "enterprise"
        ],
        "summary": "Update a report.",
        "operationId": "updateReport",
        "parameters": [
          {
            "name": "body",
            "in": "body",
            "required": true,
            "schema": {
              "$ref": "#/definitions/CreateOrUpdateConfigCmd"
            }
          },
          {
            "type": "integer",
            "format": "int64",
            "name": "id",
            "in": "path",
            "required": true
          }
        ],
        "responses": {
          "200": {
            "$ref": "#/responses/okResponse"
          },
          "400": {
            "$ref": "#/responses/badRequestError"
          },
          "401": {
            "$ref": "#/responses/unauthorisedError"
          },
          "403": {
            "$ref": "#/responses/forbiddenError"
          },
          "404": {
            "$ref": "#/responses/notFoundError"
          },
          "500": {
            "$ref": "#/responses/internalServerError"
          }
        }
      },
      "delete": {
        "description": "Available to org admins only and with a valid or expired license.\n\nYou need to have a permission with action `reports.delete` with scope `reports:id:\u003creport ID\u003e`.",
        "tags": [
          "reports",
          "enterprise"
        ],
        "summary": "Delete a report.",
        "operationId": "deleteReport",
        "parameters": [
          {
            "type": "integer",
            "format": "int64",
            "name": "id",
            "in": "path",
            "required": true
          }
        ],
        "responses": {
          "200": {
            "$ref": "#/responses/okResponse"
          },
          "400": {
            "$ref": "#/responses/badRequestError"
          },
          "401": {
            "$ref": "#/responses/unauthorisedError"
          },
          "403": {
            "$ref": "#/responses/forbiddenError"
          },
          "404": {
            "$ref": "#/responses/notFoundError"
          },
          "500": {
            "$ref": "#/responses/internalServerError"
          }
        }
      }
    },
    "/saml/acs": {
      "post": {
        "tags": [
          "saml",
          "enterprise"
        ],
        "summary": "It performs assertion Consumer Service (ACS).",
        "operationId": "postACS",
        "parameters": [
          {
            "type": "string",
            "name": "RelayState",
            "in": "query"
          }
        ],
        "responses": {
          "302": {
            "description": ""
          },
          "403": {
            "$ref": "#/responses/forbiddenError"
          },
          "500": {
            "$ref": "#/responses/internalServerError"
          }
        }
      }
    },
    "/saml/metadata": {
      "get": {
        "produces": [
          "application/xml;application/samlmetadata+xml"
        ],
        "tags": [
          "saml",
          "enterprise"
        ],
        "summary": "It exposes the SP (Grafana's) metadata for the IdP's consumption.",
        "operationId": "getMetadata",
        "responses": {
          "200": {
            "$ref": "#/responses/contentResponse"
          }
        }
      }
    },
    "/saml/slo": {
      "get": {
        "description": "There might be two possible requests:\n1. Logout response (callback) when Grafana initiates single logout and IdP returns response to logout request.\n2. Logout request when another SP initiates single logout and IdP sends logout request to the Grafana,\nor in case of IdP-initiated logout.",
        "tags": [
          "saml",
          "enterprise"
        ],
        "summary": "It performs Single Logout (SLO) callback.",
        "operationId": "getSLO",
        "responses": {
          "302": {
            "description": ""
          },
          "400": {
            "$ref": "#/responses/badRequestError"
          },
          "403": {
            "$ref": "#/responses/forbiddenError"
          },
          "500": {
            "$ref": "#/responses/internalServerError"
          }
        }
      },
      "post": {
        "description": "There might be two possible requests:\n1. Logout response (callback) when Grafana initiates single logout and IdP returns response to logout request.\n2. Logout request when another SP initiates single logout and IdP sends logout request to the Grafana,\nor in case of IdP-initiated logout.",
        "tags": [
          "saml",
          "enterprise"
        ],
        "summary": "It performs Single Logout (SLO) callback.",
        "operationId": "postSLO",
        "parameters": [
          {
            "type": "string",
            "name": "SAMLRequest",
            "in": "query"
          },
          {
            "type": "string",
            "name": "SAMLResponse",
            "in": "query"
          }
        ],
        "responses": {
          "302": {
            "description": ""
          },
          "400": {
            "$ref": "#/responses/badRequestError"
          },
          "403": {
            "$ref": "#/responses/forbiddenError"
          },
          "500": {
            "$ref": "#/responses/internalServerError"
          }
        }
      }
    },
    "/search": {
      "get": {
        "tags": [
          "search"
        ],
        "operationId": "search",
        "parameters": [
          {
            "type": "string",
            "description": "Search Query",
            "name": "query",
            "in": "query"
          },
          {
            "type": "array",
            "items": {
              "type": "string"
            },
            "collectionFormat": "multi",
            "description": "List of tags to search for",
            "name": "tag",
            "in": "query"
          },
          {
            "enum": [
              "dash-folder",
              "dash-db"
            ],
            "type": "string",
            "description": "Type to search for, dash-folder or dash-db",
            "name": "type",
            "in": "query"
          },
          {
            "type": "array",
            "items": {
              "type": "integer",
              "format": "int64"
            },
            "description": "List of dashboard id’s to search for",
            "name": "dashboardIds",
            "in": "query"
          },
          {
            "type": "array",
            "items": {
              "type": "string"
            },
            "description": "List of dashboard uid’s to search for",
            "name": "dashboardUIDs",
            "in": "query"
          },
          {
            "type": "array",
            "items": {
              "type": "integer",
              "format": "int64"
            },
            "description": "List of folder id’s to search in for dashboards",
            "name": "folderIds",
            "in": "query"
          },
          {
            "type": "boolean",
            "description": "Flag indicating if only starred Dashboards should be returned",
            "name": "starred",
            "in": "query"
          },
          {
            "type": "integer",
            "format": "int64",
            "description": "Limit the number of returned results (max 5000)",
            "name": "limit",
            "in": "query"
          },
          {
            "type": "integer",
            "format": "int64",
            "description": "Use this parameter to access hits beyond limit. Numbering starts at 1. limit param acts as page size. Only available in Grafana v6.2+.",
            "name": "page",
            "in": "query"
          },
          {
            "enum": [
              "Edit",
              "View"
            ],
            "type": "string",
            "default": "View",
            "description": "Set to `Edit` to return dashboards/folders that the user can edit",
            "name": "permission",
            "in": "query"
          },
          {
            "enum": [
              "alpha-asc",
              "alpha-desc"
            ],
            "type": "string",
            "default": "alpha-asc",
            "description": "Sort method; for listing all the possible sort methods use the search sorting endpoint.",
            "name": "sort",
            "in": "query"
          }
        ],
        "responses": {
          "200": {
            "$ref": "#/responses/searchResponse"
          },
          "401": {
            "$ref": "#/responses/unauthorisedError"
          },
          "422": {
            "$ref": "#/responses/unprocessableEntityError"
          },
          "500": {
            "$ref": "#/responses/internalServerError"
          }
        }
      }
    },
    "/search/sorting": {
      "get": {
        "tags": [
          "search"
        ],
        "summary": "List search sorting options.",
        "operationId": "listSortOptions",
        "responses": {
          "200": {
            "$ref": "#/responses/listSortOptionsResponse"
          },
          "401": {
            "$ref": "#/responses/unauthorisedError"
          }
        }
      }
    },
    "/serviceaccounts": {
      "post": {
        "description": "Required permissions (See note in the [introduction](https://grafana.com/docs/grafana/latest/developers/http_api/serviceaccount/#service-account-api) for an explanation):\naction: `serviceaccounts:write` scope: `serviceaccounts:*`\n\nRequires basic authentication and that the authenticated user is a Grafana Admin.",
        "tags": [
          "service_accounts"
        ],
        "summary": "Create service account",
        "operationId": "createServiceAccount",
        "parameters": [
          {
            "name": "Body",
            "in": "body",
            "schema": {
              "$ref": "#/definitions/CreateServiceAccountForm"
            }
          }
        ],
        "responses": {
          "201": {
            "$ref": "#/responses/createServiceAccountResponse"
          },
          "400": {
            "$ref": "#/responses/badRequestError"
          },
          "401": {
            "$ref": "#/responses/unauthorisedError"
          },
          "403": {
            "$ref": "#/responses/forbiddenError"
          },
          "500": {
            "$ref": "#/responses/internalServerError"
          }
        }
      }
    },
<<<<<<< HEAD
    "/user": {
=======
    "/serviceaccounts/search": {
      "get": {
        "description": "Required permissions (See note in the [introduction](https://grafana.com/docs/grafana/latest/developers/http_api/serviceaccount/#service-account-api) for an explanation):\naction: `serviceaccounts:read` scope: `serviceaccounts:*`",
        "tags": [
          "service_accounts"
        ],
        "summary": "Search service accounts with paging",
        "operationId": "searchOrgServiceAccountsWithPaging",
        "parameters": [
          {
            "type": "boolean",
            "name": "Disabled",
            "in": "query"
          },
          {
            "type": "boolean",
            "name": "expiredTokens",
            "in": "query"
          },
          {
            "type": "string",
            "description": "It will return results where the query value is contained in one of the name.\nQuery values with spaces need to be URL encoded.",
            "name": "query",
            "in": "query"
          },
          {
            "type": "integer",
            "format": "int64",
            "description": "The default value is 1000.",
            "name": "perpage",
            "in": "query"
          },
          {
            "type": "integer",
            "format": "int64",
            "description": "The default value is 1.",
            "name": "page",
            "in": "query"
          }
        ],
        "responses": {
          "200": {
            "$ref": "#/responses/searchOrgServiceAccountsWithPagingResponse"
          },
          "401": {
            "$ref": "#/responses/unauthorisedError"
          },
          "403": {
            "$ref": "#/responses/forbiddenError"
          },
          "500": {
            "$ref": "#/responses/internalServerError"
          }
        }
      }
    },
    "/serviceaccounts/{serviceAccountId}": {
>>>>>>> 89b365f8
      "get": {
        "description": "Required permissions (See note in the [introduction](https://grafana.com/docs/grafana/latest/developers/http_api/serviceaccount/#service-account-api) for an explanation):\naction: `serviceaccounts:read` scope: `serviceaccounts:id:1` (single service account)",
        "tags": [
          "service_accounts"
        ],
        "summary": "Get single serviceaccount by Id",
        "operationId": "retrieveServiceAccount",
        "parameters": [
          {
            "type": "integer",
            "format": "int64",
            "name": "serviceAccountId",
            "in": "path",
            "required": true
          }
        ],
        "responses": {
          "200": {
            "$ref": "#/responses/retrieveServiceAccountResponse"
          },
          "400": {
            "$ref": "#/responses/badRequestError"
          },
          "401": {
            "$ref": "#/responses/unauthorisedError"
          },
          "403": {
            "$ref": "#/responses/forbiddenError"
          },
          "404": {
            "$ref": "#/responses/notFoundError"
          },
          "500": {
            "$ref": "#/responses/internalServerError"
          }
        }
      },
      "delete": {
        "description": "Required permissions (See note in the [introduction](https://grafana.com/docs/grafana/latest/developers/http_api/serviceaccount/#service-account-api) for an explanation):\naction: `serviceaccounts:delete` scope: `serviceaccounts:id:1` (single service account)",
        "tags": [
          "service_accounts"
        ],
        "summary": "Delete service account",
        "operationId": "deleteServiceAccount",
        "parameters": [
          {
            "type": "integer",
            "format": "int64",
            "name": "serviceAccountId",
            "in": "path",
            "required": true
          }
        ],
        "responses": {
          "200": {
            "$ref": "#/responses/okResponse"
          },
          "400": {
            "$ref": "#/responses/badRequestError"
          },
          "401": {
            "$ref": "#/responses/unauthorisedError"
          },
          "403": {
            "$ref": "#/responses/forbiddenError"
          },
          "500": {
            "$ref": "#/responses/internalServerError"
          }
        }
      },
      "patch": {
        "description": "Required permissions (See note in the [introduction](https://grafana.com/docs/grafana/latest/developers/http_api/serviceaccount/#service-account-api) for an explanation):\naction: `serviceaccounts:write` scope: `serviceaccounts:id:1` (single service account)",
        "tags": [
          "service_accounts"
        ],
        "summary": "Update service account",
        "operationId": "updateServiceAccount",
        "parameters": [
          {
            "type": "integer",
            "format": "int64",
            "name": "serviceAccountId",
            "in": "path",
            "required": true
          },
          {
            "name": "Body",
            "in": "body",
            "schema": {
              "$ref": "#/definitions/UpdateServiceAccountForm"
            }
          }
        ],
        "responses": {
          "200": {
            "$ref": "#/responses/updateServiceAccountResponse"
          },
          "400": {
            "$ref": "#/responses/badRequestError"
          },
          "401": {
            "$ref": "#/responses/unauthorisedError"
          },
          "403": {
            "$ref": "#/responses/forbiddenError"
          },
          "404": {
            "$ref": "#/responses/notFoundError"
          },
          "500": {
            "$ref": "#/responses/internalServerError"
          }
        }
      }
    },
    "/serviceaccounts/{serviceAccountId}/tokens": {
      "get": {
        "description": "Required permissions (See note in the [introduction](https://grafana.com/docs/grafana/latest/developers/http_api/serviceaccount/#service-account-api) for an explanation):\naction: `serviceaccounts:read` scope: `global:serviceaccounts:id:1` (single service account)\n\nRequires basic authentication and that the authenticated user is a Grafana Admin.",
        "tags": [
          "service_accounts"
        ],
        "summary": "Get service account tokens",
        "operationId": "listTokens",
        "parameters": [
          {
            "type": "integer",
            "format": "int64",
            "name": "serviceAccountId",
            "in": "path",
            "required": true
          }
        ],
        "responses": {
          "200": {
            "$ref": "#/responses/listTokensResponse"
          },
          "400": {
            "$ref": "#/responses/badRequestError"
          },
          "401": {
            "$ref": "#/responses/unauthorisedError"
          },
          "403": {
            "$ref": "#/responses/forbiddenError"
          },
          "500": {
            "$ref": "#/responses/internalServerError"
          }
        }
      },
      "post": {
        "description": "Required permissions (See note in the [introduction](https://grafana.com/docs/grafana/latest/developers/http_api/serviceaccount/#service-account-api) for an explanation):\naction: `serviceaccounts:write` scope: `serviceaccounts:id:1` (single service account)",
        "tags": [
          "service_accounts"
        ],
        "summary": "CreateNewToken adds a token to a service account",
        "operationId": "createToken",
        "parameters": [
          {
            "type": "integer",
            "format": "int64",
            "name": "serviceAccountId",
            "in": "path",
            "required": true
          },
          {
            "name": "Body",
            "in": "body",
            "schema": {
              "$ref": "#/definitions/AddServiceAccountTokenCommand"
            }
          }
        ],
        "responses": {
          "200": {
            "$ref": "#/responses/createTokenResponse"
          },
          "400": {
            "$ref": "#/responses/badRequestError"
          },
          "401": {
            "$ref": "#/responses/unauthorisedError"
          },
          "403": {
            "$ref": "#/responses/forbiddenError"
          },
          "404": {
            "$ref": "#/responses/notFoundError"
          },
          "409": {
            "$ref": "#/responses/conflictError"
          },
          "500": {
            "$ref": "#/responses/internalServerError"
          }
        }
      }
    },
    "/serviceaccounts/{serviceAccountId}/tokens/{tokenId}": {
      "delete": {
        "description": "Required permissions (See note in the [introduction](https://grafana.com/docs/grafana/latest/developers/http_api/serviceaccount/#service-account-api) for an explanation):\naction: `serviceaccounts:write` scope: `serviceaccounts:id:1` (single service account)\n\nRequires basic authentication and that the authenticated user is a Grafana Admin.",
        "tags": [
          "service_accounts"
        ],
        "summary": "DeleteToken deletes service account tokens",
        "operationId": "deleteToken",
        "parameters": [
          {
            "type": "integer",
            "format": "int64",
            "name": "tokenId",
            "in": "path",
            "required": true
          },
          {
            "type": "integer",
            "format": "int64",
            "name": "serviceAccountId",
            "in": "path",
            "required": true
          }
        ],
        "responses": {
          "200": {
            "$ref": "#/responses/okResponse"
          },
          "400": {
            "$ref": "#/responses/badRequestError"
          },
          "401": {
            "$ref": "#/responses/unauthorisedError"
          },
          "403": {
            "$ref": "#/responses/forbiddenError"
          },
          "404": {
            "$ref": "#/responses/notFoundError"
          },
          "500": {
            "$ref": "#/responses/internalServerError"
          }
        }
      }
    },
    "/snapshot/shared-options": {
      "get": {
        "tags": [
          "snapshots"
        ],
        "summary": "Get snapshot sharing settings.",
        "operationId": "getSharingOptions",
        "responses": {
          "200": {
            "$ref": "#/responses/getSharingOptionsResponse"
          },
          "401": {
            "$ref": "#/responses/unauthorisedError"
          }
        }
      }
    },
    "/snapshots": {
      "post": {
        "description": "Snapshot public mode should be enabled or authentication is required.",
        "tags": [
          "snapshots"
        ],
        "summary": "When creating a snapshot using the API, you have to provide the full dashboard payload including the snapshot data. This endpoint is designed for the Grafana UI.",
        "operationId": "createDashboardSnapshot",
        "parameters": [
          {
            "name": "body",
            "in": "body",
            "required": true,
            "schema": {
              "$ref": "#/definitions/CreateDashboardSnapshotCommand"
            }
          }
        ],
        "responses": {
          "200": {
            "$ref": "#/responses/createDashboardSnapshotResponse"
          },
          "401": {
            "$ref": "#/responses/unauthorisedError"
          },
          "403": {
            "$ref": "#/responses/forbiddenError"
          },
          "500": {
            "$ref": "#/responses/internalServerError"
          }
        }
      }
    },
    "/snapshots-delete/{deleteKey}": {
      "get": {
        "description": "Snapshot public mode should be enabled or authentication is required.",
        "tags": [
          "snapshots"
        ],
        "summary": "Delete Snapshot by deleteKey.",
        "operationId": "deleteDashboardSnapshotByDeleteKey",
        "parameters": [
          {
            "type": "string",
            "name": "deleteKey",
            "in": "path",
            "required": true
          }
        ],
        "responses": {
          "200": {
            "$ref": "#/responses/okResponse"
          },
          "401": {
            "$ref": "#/responses/unauthorisedError"
          },
          "403": {
            "$ref": "#/responses/forbiddenError"
          },
          "404": {
            "$ref": "#/responses/notFoundError"
          },
          "500": {
            "$ref": "#/responses/internalServerError"
          }
        }
      }
    },
    "/snapshots/{key}": {
      "get": {
        "tags": [
          "snapshots"
        ],
        "summary": "Get Snapshot by Key.",
        "operationId": "getDashboardSnapshot",
        "parameters": [
          {
            "type": "string",
            "name": "key",
            "in": "path",
            "required": true
          }
        ],
        "responses": {
          "200": {
            "$ref": "#/responses/getDashboardSnapshotResponse"
          },
          "400": {
            "$ref": "#/responses/badRequestError"
          },
          "404": {
            "$ref": "#/responses/notFoundError"
          },
          "500": {
            "$ref": "#/responses/internalServerError"
          }
        }
      },
      "delete": {
        "tags": [
          "snapshots"
        ],
        "summary": "Delete Snapshot by Key.",
        "operationId": "deleteDashboardSnapshot",
        "parameters": [
          {
            "type": "string",
            "name": "key",
            "in": "path",
            "required": true
          }
        ],
        "responses": {
          "200": {
            "$ref": "#/responses/okResponse"
          },
          "403": {
            "$ref": "#/responses/forbiddenError"
          },
          "404": {
            "$ref": "#/responses/notFoundError"
          },
          "500": {
            "$ref": "#/responses/internalServerError"
          }
        }
      }
    },
    "/teams": {
      "post": {
        "tags": [
          "teams"
        ],
        "summary": "Add Team.",
        "operationId": "createTeam",
        "parameters": [
          {
            "name": "body",
            "in": "body",
            "required": true,
            "schema": {
              "$ref": "#/definitions/CreateTeamCommand"
            }
          }
        ],
        "responses": {
          "200": {
            "$ref": "#/responses/createTeamResponse"
          },
          "401": {
            "$ref": "#/responses/unauthorisedError"
          },
          "403": {
            "$ref": "#/responses/forbiddenError"
          },
          "409": {
            "$ref": "#/responses/conflictError"
          },
          "500": {
            "$ref": "#/responses/internalServerError"
          }
        }
      }
    },
    "/teams/search": {
      "get": {
        "tags": [
          "teams"
        ],
        "summary": "Team Search With Paging.",
        "operationId": "searchTeams",
        "parameters": [
          {
            "type": "integer",
            "format": "int64",
            "default": 1,
            "name": "page",
            "in": "query"
          },
          {
            "type": "integer",
            "format": "int64",
            "default": 1000,
            "description": "Number of items per page\nThe totalCount field in the response can be used for pagination list E.g. if totalCount is equal to 100 teams and the perpage parameter is set to 10 then there are 10 pages of teams.",
            "name": "perpage",
            "in": "query"
          },
          {
            "type": "string",
            "name": "name",
            "in": "query"
          },
          {
            "type": "string",
            "description": "If set it will return results where the query value is contained in the name field. Query values with spaces need to be URL encoded.",
            "name": "query",
            "in": "query"
          }
        ],
        "responses": {
          "200": {
            "$ref": "#/responses/searchTeamsResponse"
          },
          "401": {
            "$ref": "#/responses/unauthorisedError"
          },
          "403": {
            "$ref": "#/responses/forbiddenError"
          },
          "500": {
            "$ref": "#/responses/internalServerError"
          }
        }
      }
    },
    "/teams/{teamId}/groups": {
      "get": {
        "tags": [
          "sync_team_groups",
          "enterprise"
        ],
        "summary": "Get External Groups.",
        "operationId": "getTeamGroupsApi",
        "parameters": [
          {
            "type": "integer",
            "format": "int64",
            "name": "teamId",
            "in": "path",
            "required": true
          }
        ],
        "responses": {
          "200": {
            "$ref": "#/responses/getTeamGroupsApiResponse"
          },
          "400": {
            "$ref": "#/responses/badRequestError"
          },
          "401": {
            "$ref": "#/responses/unauthorisedError"
          },
          "403": {
            "$ref": "#/responses/forbiddenError"
          },
          "404": {
            "$ref": "#/responses/notFoundError"
          },
          "500": {
            "$ref": "#/responses/internalServerError"
          }
        }
      },
      "post": {
        "tags": [
          "sync_team_groups",
          "enterprise"
        ],
        "summary": "Add External Group.",
        "operationId": "addTeamGroupApi",
        "parameters": [
          {
            "name": "body",
            "in": "body",
            "required": true,
            "schema": {
              "$ref": "#/definitions/TeamGroupMapping"
            }
          },
          {
            "type": "integer",
            "format": "int64",
            "name": "teamId",
            "in": "path",
            "required": true
          }
        ],
        "responses": {
          "200": {
            "$ref": "#/responses/okResponse"
          },
          "400": {
            "$ref": "#/responses/badRequestError"
          },
          "401": {
            "$ref": "#/responses/unauthorisedError"
          },
          "403": {
            "$ref": "#/responses/forbiddenError"
          },
          "404": {
            "$ref": "#/responses/notFoundError"
          },
          "500": {
            "$ref": "#/responses/internalServerError"
          }
        }
      }
    },
    "/teams/{teamId}/groups/{groupId}": {
      "delete": {
        "tags": [
          "sync_team_groups",
          "enterprise"
        ],
        "summary": "Remove External Group.",
        "operationId": "removeTeamGroupApi",
        "parameters": [
          {
            "type": "string",
            "name": "groupId",
            "in": "path",
            "required": true
          },
          {
            "type": "integer",
            "format": "int64",
            "name": "teamId",
            "in": "path",
            "required": true
          }
        ],
        "responses": {
          "200": {
            "$ref": "#/responses/okResponse"
          },
          "400": {
            "$ref": "#/responses/badRequestError"
          },
          "401": {
            "$ref": "#/responses/unauthorisedError"
          },
          "403": {
            "$ref": "#/responses/forbiddenError"
          },
          "404": {
            "$ref": "#/responses/notFoundError"
          },
          "500": {
            "$ref": "#/responses/internalServerError"
          }
        }
      }
    },
    "/teams/{team_id}": {
      "get": {
        "tags": [
          "teams"
        ],
        "summary": "Get Team By ID.",
        "operationId": "getTeamByID",
        "parameters": [
          {
            "type": "string",
            "name": "team_id",
            "in": "path",
            "required": true
          }
        ],
        "responses": {
          "200": {
            "$ref": "#/responses/getTeamByIDResponse"
          },
          "401": {
            "$ref": "#/responses/unauthorisedError"
          },
          "403": {
            "$ref": "#/responses/forbiddenError"
          },
          "404": {
            "$ref": "#/responses/notFoundError"
          },
          "500": {
            "$ref": "#/responses/internalServerError"
          }
        }
      },
      "put": {
        "tags": [
          "teams"
        ],
        "summary": "Update Team.",
        "operationId": "updateTeam",
        "parameters": [
          {
            "name": "body",
            "in": "body",
            "required": true,
            "schema": {
              "$ref": "#/definitions/UpdateTeamCommand"
            }
          },
          {
            "type": "string",
            "name": "team_id",
            "in": "path",
            "required": true
          }
        ],
        "responses": {
          "200": {
            "$ref": "#/responses/okResponse"
          },
          "401": {
            "$ref": "#/responses/unauthorisedError"
          },
          "403": {
            "$ref": "#/responses/forbiddenError"
          },
          "404": {
            "$ref": "#/responses/notFoundError"
          },
          "409": {
            "$ref": "#/responses/conflictError"
          },
          "500": {
            "$ref": "#/responses/internalServerError"
          }
        }
      },
      "delete": {
        "tags": [
          "teams"
        ],
        "summary": "Delete Team By ID.",
        "operationId": "deleteTeamByID",
        "parameters": [
          {
            "type": "string",
            "name": "team_id",
            "in": "path",
            "required": true
          }
        ],
        "responses": {
          "200": {
            "$ref": "#/responses/okResponse"
          },
          "401": {
            "$ref": "#/responses/unauthorisedError"
          },
          "403": {
            "$ref": "#/responses/forbiddenError"
          },
          "404": {
            "$ref": "#/responses/notFoundError"
          },
          "500": {
            "$ref": "#/responses/internalServerError"
          }
        }
      }
    },
    "/teams/{team_id}/members": {
      "get": {
        "tags": [
          "teams"
        ],
        "summary": "Get Team Members.",
        "operationId": "getTeamMembers",
        "parameters": [
          {
            "type": "string",
            "name": "team_id",
            "in": "path",
            "required": true
          }
        ],
        "responses": {
          "200": {
            "$ref": "#/responses/getTeamMembersResponse"
          },
          "401": {
            "$ref": "#/responses/unauthorisedError"
          },
          "403": {
            "$ref": "#/responses/forbiddenError"
          },
          "404": {
            "$ref": "#/responses/notFoundError"
          },
          "500": {
            "$ref": "#/responses/internalServerError"
          }
        }
      },
      "post": {
        "tags": [
          "teams"
        ],
        "summary": "Add Team Member.",
        "operationId": "addTeamMember",
        "parameters": [
          {
            "name": "body",
            "in": "body",
            "required": true,
            "schema": {
              "$ref": "#/definitions/AddTeamMemberCommand"
            }
          },
          {
            "type": "string",
            "name": "team_id",
            "in": "path",
            "required": true
          }
        ],
        "responses": {
          "200": {
            "$ref": "#/responses/okResponse"
          },
          "401": {
            "$ref": "#/responses/unauthorisedError"
          },
          "403": {
            "$ref": "#/responses/forbiddenError"
          },
          "404": {
            "$ref": "#/responses/notFoundError"
          },
          "500": {
            "$ref": "#/responses/internalServerError"
          }
        }
      }
    },
    "/teams/{team_id}/members/{user_id}": {
      "put": {
        "tags": [
          "teams"
        ],
        "summary": "Update Team Member.",
        "operationId": "updateTeamMember",
        "parameters": [
          {
            "name": "body",
            "in": "body",
            "required": true,
            "schema": {
              "$ref": "#/definitions/UpdateTeamMemberCommand"
            }
          },
          {
            "type": "string",
            "name": "team_id",
            "in": "path",
            "required": true
          },
          {
            "type": "integer",
            "format": "int64",
            "name": "user_id",
            "in": "path",
            "required": true
          }
        ],
        "responses": {
          "200": {
            "$ref": "#/responses/okResponse"
          },
          "401": {
            "$ref": "#/responses/unauthorisedError"
          },
          "403": {
            "$ref": "#/responses/forbiddenError"
          },
          "404": {
            "$ref": "#/responses/notFoundError"
          },
          "500": {
            "$ref": "#/responses/internalServerError"
          }
        }
      },
      "delete": {
        "tags": [
          "teams"
        ],
        "summary": "Remove Member From Team.",
        "operationId": "removeTeamMember",
        "parameters": [
          {
            "type": "string",
            "name": "team_id",
            "in": "path",
            "required": true
          },
          {
            "type": "integer",
            "format": "int64",
            "name": "user_id",
            "in": "path",
            "required": true
          }
        ],
        "responses": {
          "200": {
            "$ref": "#/responses/okResponse"
          },
          "401": {
            "$ref": "#/responses/unauthorisedError"
          },
          "403": {
            "$ref": "#/responses/forbiddenError"
          },
          "404": {
            "$ref": "#/responses/notFoundError"
          },
          "500": {
            "$ref": "#/responses/internalServerError"
          }
        }
      }
    },
    "/teams/{team_id}/preferences": {
      "get": {
        "tags": [
          "teams"
        ],
        "summary": "Get Team Preferences.",
        "operationId": "getTeamPreferences",
        "parameters": [
          {
            "type": "string",
            "name": "team_id",
            "in": "path",
            "required": true
          }
        ],
        "responses": {
          "200": {
            "$ref": "#/responses/getPreferencesResponse"
          },
          "401": {
            "$ref": "#/responses/unauthorisedError"
          },
          "500": {
            "$ref": "#/responses/internalServerError"
          }
        }
      },
      "put": {
        "tags": [
          "teams"
        ],
        "summary": "Update Team Preferences.",
        "operationId": "updateTeamPreferences",
        "parameters": [
          {
            "type": "string",
            "name": "team_id",
            "in": "path",
            "required": true
          },
          {
            "name": "body",
            "in": "body",
            "required": true,
            "schema": {
              "$ref": "#/definitions/UpdatePrefsCmd"
            }
          }
        ],
        "responses": {
          "200": {
            "$ref": "#/responses/okResponse"
          },
          "400": {
            "$ref": "#/responses/badRequestError"
          },
          "401": {
            "$ref": "#/responses/unauthorisedError"
          },
          "500": {
            "$ref": "#/responses/internalServerError"
          }
        }
      }
    },
    "/user": {
      "get": {
        "description": "Get (current authenticated user)",
        "tags": [
          "signed_in_user"
        ],
        "operationId": "getSignedInUser",
        "responses": {
          "200": {
            "$ref": "#/responses/userResponse"
          },
          "401": {
            "$ref": "#/responses/unauthorisedError"
          },
          "403": {
            "$ref": "#/responses/forbiddenError"
          },
          "404": {
            "$ref": "#/responses/notFoundError"
          },
          "500": {
            "$ref": "#/responses/internalServerError"
          }
        }
      },
      "put": {
        "tags": [
          "signed_in_user"
        ],
        "summary": "Update signed in User.",
        "operationId": "updateSignedInUser",
        "parameters": [
          {
            "description": "To change the email, name, login, theme, provide another one.",
            "name": "body",
            "in": "body",
            "required": true,
            "schema": {
              "$ref": "#/definitions/UpdateUserCommand"
            }
          }
        ],
        "responses": {
          "200": {
            "$ref": "#/responses/okResponse"
          },
          "401": {
            "$ref": "#/responses/unauthorisedError"
          },
          "403": {
            "$ref": "#/responses/forbiddenError"
          },
          "500": {
            "$ref": "#/responses/internalServerError"
          }
        }
      }
    },
    "/user/auth-tokens": {
      "get": {
        "description": "Return a list of all auth tokens (devices) that the actual user currently have logged in from.",
        "tags": [
          "signed_in_user"
        ],
        "summary": "Auth tokens of the actual User.",
        "operationId": "getUserAuthTokens",
        "responses": {
          "200": {
            "$ref": "#/responses/getUserAuthTokensResponse"
          },
          "401": {
            "$ref": "#/responses/unauthorisedError"
          },
          "403": {
            "$ref": "#/responses/forbiddenError"
          },
          "500": {
            "$ref": "#/responses/internalServerError"
          }
        }
      }
    },
    "/user/helpflags/clear": {
      "get": {
        "tags": [
          "signed_in_user"
        ],
        "summary": "Clear user help flag.",
        "operationId": "clearHelpFlags",
        "responses": {
          "200": {
            "$ref": "#/responses/helpFlagResponse"
          },
          "401": {
            "$ref": "#/responses/unauthorisedError"
          },
          "403": {
            "$ref": "#/responses/forbiddenError"
          },
          "500": {
            "$ref": "#/responses/internalServerError"
          }
        }
      }
    },
    "/user/helpflags/{flag_id}": {
      "put": {
        "tags": [
          "signed_in_user"
        ],
        "summary": "Set user help flag.",
        "operationId": "setHelpFlag",
        "parameters": [
          {
            "type": "string",
            "name": "flag_id",
            "in": "path",
            "required": true
          }
        ],
        "responses": {
          "200": {
            "$ref": "#/responses/helpFlagResponse"
          },
          "401": {
            "$ref": "#/responses/unauthorisedError"
          },
          "403": {
            "$ref": "#/responses/forbiddenError"
          },
          "500": {
            "$ref": "#/responses/internalServerError"
          }
        }
      }
    },
    "/user/orgs": {
      "get": {
        "security": [
          {
            "basic": []
          }
        ],
        "description": "Return a list of all organizations of the current user.",
        "tags": [
          "signed_in_user"
        ],
        "summary": "Organizations of the actual User.",
        "operationId": "getSignedInUserOrgList",
        "responses": {
          "200": {
            "$ref": "#/responses/getSignedInUserOrgListResponse"
          },
          "401": {
            "$ref": "#/responses/unauthorisedError"
          },
          "403": {
            "$ref": "#/responses/forbiddenError"
          },
          "500": {
            "$ref": "#/responses/internalServerError"
          }
        }
      }
    },
    "/user/password": {
      "put": {
        "security": [
          {
            "basic": []
          }
        ],
        "description": "Changes the password for the user.",
        "tags": [
          "signed_in_user"
        ],
        "summary": "Change Password.",
        "operationId": "changeUserPassword",
        "parameters": [
          {
            "description": "To change the email, name, login, theme, provide another one.",
            "name": "body",
            "in": "body",
            "required": true,
            "schema": {
              "$ref": "#/definitions/ChangeUserPasswordCommand"
            }
          }
        ],
        "responses": {
          "200": {
            "$ref": "#/responses/okResponse"
          },
          "400": {
            "$ref": "#/responses/badRequestError"
          },
          "401": {
            "$ref": "#/responses/unauthorisedError"
          },
          "403": {
            "$ref": "#/responses/forbiddenError"
          },
          "500": {
            "$ref": "#/responses/internalServerError"
          }
        }
      }
    },
    "/user/preferences": {
      "get": {
        "tags": [
          "user_preferences"
        ],
        "summary": "Get user preferences.",
        "operationId": "getUserPreferences",
        "responses": {
          "200": {
            "$ref": "#/responses/getPreferencesResponse"
          },
          "401": {
            "$ref": "#/responses/unauthorisedError"
          },
          "500": {
            "$ref": "#/responses/internalServerError"
          }
        }
      },
      "put": {
        "description": "Omitting a key (`theme`, `homeDashboardId`, `timezone`) will cause the current value to be replaced with the system default value.",
        "tags": [
          "user_preferences"
        ],
        "summary": "Update user preferences.",
        "operationId": "updateUserPreferences",
        "parameters": [
          {
            "name": "body",
            "in": "body",
            "required": true,
            "schema": {
              "$ref": "#/definitions/UpdatePrefsCmd"
            }
          }
        ],
        "responses": {
          "200": {
            "$ref": "#/responses/okResponse"
          },
          "400": {
            "$ref": "#/responses/badRequestError"
          },
          "401": {
            "$ref": "#/responses/unauthorisedError"
          },
          "500": {
            "$ref": "#/responses/internalServerError"
          }
        }
      },
      "patch": {
        "tags": [
          "user_preferences"
        ],
        "summary": "Patch user preferences.",
        "operationId": "patchUserPreferences",
        "parameters": [
          {
            "name": "body",
            "in": "body",
            "required": true,
            "schema": {
              "$ref": "#/definitions/PatchPrefsCmd"
            }
          }
        ],
        "responses": {
          "200": {
            "$ref": "#/responses/okResponse"
          },
          "400": {
            "$ref": "#/responses/badRequestError"
          },
          "401": {
            "$ref": "#/responses/unauthorisedError"
          },
          "500": {
            "$ref": "#/responses/internalServerError"
          }
        }
      }
    },
    "/user/quotas": {
      "get": {
        "tags": [
          "signed_in_user"
        ],
        "summary": "Fetch user quota.",
        "operationId": "getUserQuotas",
        "responses": {
          "200": {
            "$ref": "#/responses/getQuotaResponse"
          },
          "401": {
            "$ref": "#/responses/unauthorisedError"
          },
          "403": {
            "$ref": "#/responses/forbiddenError"
          },
          "404": {
            "$ref": "#/responses/notFoundError"
          },
          "500": {
            "$ref": "#/responses/internalServerError"
          }
        }
      }
    },
    "/user/revoke-auth-token": {
      "post": {
        "description": "Revokes the given auth token (device) for the actual user. User of issued auth token (device) will no longer be logged in and will be required to authenticate again upon next activity.",
        "tags": [
          "signed_in_user"
        ],
        "summary": "Revoke an auth token of the actual User.",
        "operationId": "revokeUserAuthToken",
        "parameters": [
          {
            "name": "body",
            "in": "body",
            "required": true,
            "schema": {
              "$ref": "#/definitions/RevokeAuthTokenCmd"
            }
          }
        ],
        "responses": {
          "200": {
            "$ref": "#/responses/okResponse"
          },
          "400": {
            "$ref": "#/responses/badRequestError"
          },
          "401": {
            "$ref": "#/responses/unauthorisedError"
          },
          "403": {
            "$ref": "#/responses/forbiddenError"
          },
          "500": {
            "$ref": "#/responses/internalServerError"
          }
        }
      }
    },
    "/user/stars/dashboard/uid/{dashboard_uid}": {
      "post": {
        "description": "Stars the given Dashboard for the actual user.",
        "tags": [
          "signed_in_user"
        ],
        "summary": "Star a dashboard.",
        "operationId": "starDashboardByUID",
        "parameters": [
          {
            "type": "string",
            "name": "dashboard_uid",
            "in": "path",
            "required": true
          }
        ],
        "responses": {
          "200": {
            "$ref": "#/responses/okResponse"
          },
          "400": {
            "$ref": "#/responses/badRequestError"
          },
          "401": {
            "$ref": "#/responses/unauthorisedError"
          },
          "403": {
            "$ref": "#/responses/forbiddenError"
          },
          "500": {
            "$ref": "#/responses/internalServerError"
          }
        }
      },
      "delete": {
        "description": "Deletes the starring of the given Dashboard for the actual user.",
        "tags": [
          "signed_in_user"
        ],
        "summary": "Unstar a dashboard.",
        "operationId": "unstarDashboardByUID",
        "parameters": [
          {
            "type": "string",
            "name": "dashboard_uid",
            "in": "path",
            "required": true
          }
        ],
        "responses": {
          "200": {
            "$ref": "#/responses/okResponse"
          },
          "400": {
            "$ref": "#/responses/badRequestError"
          },
          "401": {
            "$ref": "#/responses/unauthorisedError"
          },
          "403": {
            "$ref": "#/responses/forbiddenError"
          },
          "500": {
            "$ref": "#/responses/internalServerError"
          }
        }
      }
    },
    "/user/stars/dashboard/{dashboard_id}": {
      "post": {
        "description": "Stars the given Dashboard for the actual user.",
        "tags": [
          "signed_in_user"
        ],
        "summary": "Star a dashboard.",
        "operationId": "starDashboard",
        "deprecated": true,
        "parameters": [
          {
            "type": "string",
            "name": "dashboard_id",
            "in": "path",
            "required": true
          }
        ],
        "responses": {
          "200": {
            "$ref": "#/responses/okResponse"
          },
          "400": {
            "$ref": "#/responses/badRequestError"
          },
          "401": {
            "$ref": "#/responses/unauthorisedError"
          },
          "403": {
            "$ref": "#/responses/forbiddenError"
          },
          "500": {
            "$ref": "#/responses/internalServerError"
          }
        }
      },
      "delete": {
        "description": "Deletes the starring of the given Dashboard for the actual user.",
        "tags": [
          "signed_in_user"
        ],
        "summary": "Unstar a dashboard.",
        "operationId": "unstarDashboard",
        "deprecated": true,
        "parameters": [
          {
            "type": "string",
            "name": "dashboard_id",
            "in": "path",
            "required": true
          }
        ],
        "responses": {
          "200": {
            "$ref": "#/responses/okResponse"
          },
          "400": {
            "$ref": "#/responses/badRequestError"
          },
          "401": {
            "$ref": "#/responses/unauthorisedError"
          },
          "403": {
            "$ref": "#/responses/forbiddenError"
          },
          "500": {
            "$ref": "#/responses/internalServerError"
          }
        }
      }
    },
    "/user/teams": {
      "get": {
        "description": "Return a list of all teams that the current user is member of.",
        "tags": [
          "signed_in_user"
        ],
        "summary": "Teams that the actual User is member of.",
        "operationId": "getSignedInUserTeamList",
        "responses": {
          "200": {
            "$ref": "#/responses/getSignedInUserTeamListResponse"
          },
          "401": {
            "$ref": "#/responses/unauthorisedError"
          },
          "403": {
            "$ref": "#/responses/forbiddenError"
          },
          "500": {
            "$ref": "#/responses/internalServerError"
          }
        }
      }
    },
    "/user/using/{org_id}": {
      "post": {
        "description": "Switch user context to the given organization.",
        "tags": [
          "signed_in_user"
        ],
        "summary": "Switch user context for signed in user.",
        "operationId": "userSetUsingOrg",
        "parameters": [
          {
            "type": "integer",
            "format": "int64",
            "name": "org_id",
            "in": "path",
            "required": true
          }
        ],
        "responses": {
          "200": {
            "$ref": "#/responses/okResponse"
          },
          "400": {
            "$ref": "#/responses/badRequestError"
          },
          "401": {
            "$ref": "#/responses/unauthorisedError"
          },
          "403": {
            "$ref": "#/responses/forbiddenError"
          },
          "500": {
            "$ref": "#/responses/internalServerError"
          }
        }
      }
    },
    "/users": {
      "get": {
        "description": "Returns all users that the authenticated user has permission to view, admin permission required.",
        "tags": [
          "users"
        ],
        "summary": "Get users.",
        "operationId": "searchUsers",
        "parameters": [
          {
            "type": "integer",
            "format": "int64",
            "default": 1000,
            "description": "Limit the maximum number of users to return per page",
            "name": "perpage",
            "in": "query"
          },
          {
            "type": "integer",
            "format": "int64",
            "default": 1,
            "description": "Page index for starting fetching users",
            "name": "page",
            "in": "query"
          }
        ],
        "responses": {
          "200": {
            "$ref": "#/responses/searchUsersResponse"
          },
          "401": {
            "$ref": "#/responses/unauthorisedError"
          },
          "403": {
            "$ref": "#/responses/forbiddenError"
          },
          "500": {
            "$ref": "#/responses/internalServerError"
          }
        }
      }
    },
    "/users/lookup": {
      "get": {
        "tags": [
          "users"
        ],
        "summary": "Get user by login or email.",
        "operationId": "getUserByLoginOrEmail",
        "parameters": [
          {
            "type": "string",
            "description": "loginOrEmail of the user",
            "name": "loginOrEmail",
            "in": "query",
            "required": true
          }
        ],
        "responses": {
          "200": {
            "$ref": "#/responses/userResponse"
          },
          "401": {
            "$ref": "#/responses/unauthorisedError"
          },
          "403": {
            "$ref": "#/responses/forbiddenError"
          },
          "404": {
            "$ref": "#/responses/notFoundError"
          },
          "500": {
            "$ref": "#/responses/internalServerError"
          }
        }
      }
    },
    "/users/search": {
      "get": {
        "tags": [
          "users"
        ],
        "summary": "Get users with paging.",
        "operationId": "searchUsersWithPaging",
        "responses": {
          "200": {
            "$ref": "#/responses/searchUsersResponse"
          },
          "401": {
            "$ref": "#/responses/unauthorisedError"
          },
          "403": {
            "$ref": "#/responses/forbiddenError"
          },
          "404": {
            "$ref": "#/responses/notFoundError"
          },
          "500": {
            "$ref": "#/responses/internalServerError"
          }
        }
      }
    },
    "/users/{user_id}": {
      "get": {
        "tags": [
          "users"
        ],
        "summary": "Get user by id.",
        "operationId": "getUserByID",
        "parameters": [
          {
            "type": "integer",
            "format": "int64",
            "name": "user_id",
            "in": "path",
            "required": true
          }
        ],
        "responses": {
          "200": {
            "$ref": "#/responses/userResponse"
          },
          "401": {
            "$ref": "#/responses/unauthorisedError"
          },
          "403": {
            "$ref": "#/responses/forbiddenError"
          },
          "404": {
            "$ref": "#/responses/notFoundError"
          },
          "500": {
            "$ref": "#/responses/internalServerError"
          }
        }
      },
      "put": {
        "description": "Update the user identified by id.",
        "tags": [
          "users"
        ],
        "summary": "Update user.",
        "operationId": "updateUser",
        "parameters": [
          {
            "description": "To change the email, name, login, theme, provide another one.",
            "name": "body",
            "in": "body",
            "required": true,
            "schema": {
              "$ref": "#/definitions/UpdateUserCommand"
            }
          },
          {
            "type": "integer",
            "format": "int64",
            "name": "user_id",
            "in": "path",
            "required": true
          }
        ],
        "responses": {
          "200": {
            "$ref": "#/responses/okResponse"
          },
          "401": {
            "$ref": "#/responses/unauthorisedError"
          },
          "403": {
            "$ref": "#/responses/forbiddenError"
          },
          "404": {
            "$ref": "#/responses/notFoundError"
          },
          "500": {
            "$ref": "#/responses/internalServerError"
          }
        }
      }
    },
    "/users/{user_id}/orgs": {
      "get": {
        "description": "Get organizations for user identified by id.",
        "tags": [
          "users"
        ],
        "summary": "Get organizations for user.",
        "operationId": "getUserOrgList",
        "parameters": [
          {
            "type": "integer",
            "format": "int64",
            "name": "user_id",
            "in": "path",
            "required": true
          }
        ],
        "responses": {
          "200": {
            "$ref": "#/responses/getUserOrgListResponse"
          },
          "401": {
            "$ref": "#/responses/unauthorisedError"
          },
          "403": {
            "$ref": "#/responses/forbiddenError"
          },
          "404": {
            "$ref": "#/responses/notFoundError"
          },
          "500": {
            "$ref": "#/responses/internalServerError"
          }
        }
      }
    },
    "/users/{user_id}/teams": {
      "get": {
        "description": "Get teams for user identified by id.",
        "tags": [
          "users"
        ],
        "summary": "Get teams for user.",
        "operationId": "getUserTeams",
        "parameters": [
          {
            "type": "integer",
            "format": "int64",
            "name": "user_id",
            "in": "path",
            "required": true
          }
        ],
        "responses": {
          "200": {
            "$ref": "#/responses/getUserTeamsResponse"
          },
          "401": {
            "$ref": "#/responses/unauthorisedError"
          },
          "403": {
            "$ref": "#/responses/forbiddenError"
          },
          "404": {
            "$ref": "#/responses/notFoundError"
          },
          "500": {
            "$ref": "#/responses/internalServerError"
          }
        }
      }
    }
  },
  "definitions": {
    "ActiveSyncStatusDTO": {
      "description": "ActiveSyncStatusDTO holds the information for LDAP background Sync",
      "type": "object",
      "properties": {
        "enabled": {
          "type": "boolean"
        },
        "nextSync": {
          "type": "string",
          "format": "date-time"
        },
        "prevSync": {
          "$ref": "#/definitions/SyncResult"
        },
        "schedule": {
          "type": "string"
        }
      }
    },
    "ActiveUserStats": {
      "type": "object",
      "properties": {
        "active_admins_and_editors": {
          "type": "integer",
          "format": "int64"
        },
        "active_users": {
          "type": "integer",
          "format": "int64"
        },
        "active_viewers": {
          "type": "integer",
          "format": "int64"
        }
      }
    },
    "AddCommand": {
      "type": "object",
      "properties": {
        "name": {
          "type": "string"
        },
        "role": {
          "type": "string",
          "enum": [
            "Viewer",
            "Editor",
            "Admin"
          ]
        },
        "secondsToLive": {
          "type": "integer",
          "format": "int64"
        }
      }
    },
    "AddDataSourceCommand": {
      "description": "Also acts as api DTO",
      "type": "object",
      "properties": {
        "access": {
          "$ref": "#/definitions/DsAccess"
        },
        "basicAuth": {
<<<<<<< HEAD
          "type": "boolean",
          "x-go-name": "BasicAuth"
=======
          "type": "boolean"
>>>>>>> 89b365f8
        },
        "basicAuthUser": {
          "type": "string"
        },
        "database": {
          "type": "string"
        },
        "isDefault": {
          "type": "boolean"
        },
        "jsonData": {
          "$ref": "#/definitions/Json"
        },
        "name": {
<<<<<<< HEAD
          "type": "string",
          "x-go-name": "Name"
=======
          "type": "string"
>>>>>>> 89b365f8
        },
        "secureJsonData": {
          "type": "object",
          "additionalProperties": {
            "type": "string"
          }
        },
        "type": {
          "type": "string"
        },
        "uid": {
          "type": "string"
        },
        "url": {
          "type": "string"
        },
        "user": {
          "type": "string"
        },
        "withCredentials": {
          "type": "boolean"
        }
      }
    },
    "AddInviteForm": {
      "type": "object",
      "properties": {
        "loginOrEmail": {
          "type": "string"
        },
        "name": {
          "type": "string"
        },
        "role": {
          "type": "string",
          "enum": [
            "Viewer",
            "Editor",
            "Admin"
          ]
        },
        "sendEmail": {
          "type": "boolean"
        }
      }
    },
    "AddOrgUserCommand": {
      "type": "object",
      "properties": {
        "loginOrEmail": {
          "type": "string"
        },
        "role": {
          "type": "string",
          "enum": [
            "Viewer",
            "Editor",
            "Admin"
          ]
        }
      }
    },
    "AddPermissionDTO": {
      "type": "object",
      "properties": {
        "builtinRole": {
          "type": "string"
        },
        "permission": {
          "$ref": "#/definitions/DsPermissionType"
        },
        "teamId": {
          "type": "integer",
          "format": "int64"
        },
        "userId": {
          "type": "integer",
          "format": "int64"
        }
      }
    },
    "AddServiceAccountTokenCommand": {
      "type": "object",
      "properties": {
        "name": {
          "type": "string"
        },
        "secondsToLive": {
          "type": "integer",
          "format": "int64"
        }
      }
    },
    "AddTeamMemberCommand": {
      "type": "object",
      "properties": {
        "userId": {
          "type": "integer",
          "format": "int64"
        }
      }
    },
    "AddTeamRoleCommand": {
      "type": "object",
      "properties": {
        "roleUid": {
          "type": "string"
        }
      }
    },
    "AddUserRoleCommand": {
      "type": "object",
      "properties": {
        "global": {
          "type": "boolean"
        },
        "roleUid": {
          "type": "string"
        }
      }
    },
    "Address": {
      "type": "object",
      "properties": {
        "address1": {
          "type": "string"
        },
        "address2": {
          "type": "string"
        },
        "city": {
          "type": "string"
        },
        "country": {
          "type": "string"
        },
        "state": {
          "type": "string"
        },
        "zipCode": {
          "type": "string"
        }
      }
    },
    "AdminCreateUserForm": {
      "type": "object",
      "properties": {
        "email": {
          "type": "string"
        },
        "login": {
          "type": "string"
        },
        "name": {
          "type": "string"
        },
        "orgId": {
          "type": "integer",
          "format": "int64"
        },
        "password": {
          "type": "string"
        }
      }
    },
    "AdminStats": {
      "type": "object",
      "properties": {
        "activeAdmins": {
          "type": "integer",
          "format": "int64"
        },
        "activeEditors": {
          "type": "integer",
          "format": "int64"
        },
        "activeSessions": {
          "type": "integer",
          "format": "int64"
        },
        "activeUsers": {
          "type": "integer",
          "format": "int64"
        },
        "activeViewers": {
          "type": "integer",
          "format": "int64"
        },
        "admins": {
          "type": "integer",
          "format": "int64"
        },
        "alerts": {
          "type": "integer",
          "format": "int64"
        },
        "dailyActiveAdmins": {
          "type": "integer",
          "format": "int64"
        },
        "dailyActiveEditors": {
          "type": "integer",
          "format": "int64"
        },
        "dailyActiveSessions": {
          "type": "integer",
          "format": "int64"
        },
        "dailyActiveUsers": {
          "type": "integer",
          "format": "int64"
        },
        "dailyActiveViewers": {
          "type": "integer",
          "format": "int64"
        },
        "dashboards": {
          "type": "integer",
          "format": "int64"
        },
        "datasources": {
          "type": "integer",
          "format": "int64"
        },
        "editors": {
          "type": "integer",
          "format": "int64"
        },
        "monthlyActiveUsers": {
          "type": "integer",
          "format": "int64"
        },
        "orgs": {
          "type": "integer",
          "format": "int64"
        },
        "playlists": {
          "type": "integer",
          "format": "int64"
        },
        "snapshots": {
          "type": "integer",
          "format": "int64"
        },
        "stars": {
          "type": "integer",
          "format": "int64"
        },
        "tags": {
          "type": "integer",
          "format": "int64"
        },
        "users": {
          "type": "integer",
          "format": "int64"
        },
        "viewers": {
          "type": "integer",
          "format": "int64"
        }
      }
    },
    "AdminUpdateUserPasswordForm": {
      "type": "object",
      "properties": {
        "password": {
          "type": "string"
        }
      }
    },
    "AdminUpdateUserPermissionsForm": {
      "type": "object",
      "properties": {
        "isGrafanaAdmin": {
          "type": "boolean"
        }
      }
    },
    "AlertListItemDTO": {
      "type": "object",
      "properties": {
        "dashboardId": {
          "type": "integer",
          "format": "int64"
        },
        "dashboardSlug": {
          "type": "string"
        },
        "dashboardUid": {
          "type": "string"
        },
        "evalData": {
          "$ref": "#/definitions/Json"
        },
        "evalDate": {
          "type": "string",
          "format": "date-time"
        },
        "executionError": {
          "type": "string"
        },
        "id": {
          "type": "integer",
          "format": "int64"
        },
        "name": {
          "type": "string"
        },
        "newStateDate": {
          "type": "string",
          "format": "date-time"
        },
        "panelId": {
          "type": "integer",
          "format": "int64"
        },
        "state": {
          "$ref": "#/definitions/AlertStateType"
        },
        "url": {
          "type": "string"
        }
      }
    },
    "AlertNotification": {
      "type": "object",
      "properties": {
        "created": {
          "type": "string",
          "format": "date-time"
        },
        "disableResolveMessage": {
          "type": "boolean"
        },
        "frequency": {
          "type": "string"
        },
        "id": {
          "type": "integer",
          "format": "int64"
        },
        "isDefault": {
          "type": "boolean"
        },
        "name": {
          "type": "string"
        },
        "secureFields": {
          "type": "object",
          "additionalProperties": {
            "type": "boolean"
          }
        },
        "sendReminder": {
          "type": "boolean"
        },
        "settings": {
          "$ref": "#/definitions/Json"
        },
        "type": {
          "type": "string"
        },
        "uid": {
          "type": "string"
        },
        "updated": {
          "type": "string",
          "format": "date-time"
        }
      }
    },
    "AlertNotificationLookup": {
      "type": "object",
      "properties": {
        "id": {
          "type": "integer",
          "format": "int64"
        },
        "isDefault": {
          "type": "boolean"
        },
        "name": {
          "type": "string"
        },
        "type": {
          "type": "string"
        },
        "uid": {
          "type": "string"
        }
      }
    },
    "AlertStateInfoDTO": {
      "type": "object",
      "properties": {
        "dashboardId": {
          "type": "integer",
          "format": "int64"
        },
        "id": {
          "type": "integer",
          "format": "int64"
        },
        "newStateDate": {
          "type": "string",
          "format": "date-time"
        },
        "panelId": {
          "type": "integer",
          "format": "int64"
        },
        "state": {
          "$ref": "#/definitions/AlertStateType"
        }
      }
    },
    "AlertStateType": {
      "type": "string"
    },
    "AlertTestCommand": {
      "type": "object",
      "properties": {
        "dashboard": {
          "$ref": "#/definitions/Json"
        },
        "panelId": {
          "type": "integer",
          "format": "int64"
        }
      }
    },
    "AlertTestResult": {
      "type": "object",
      "properties": {
        "conditionEvals": {
          "type": "string"
        },
        "error": {
          "type": "string"
        },
        "firing": {
          "type": "boolean"
        },
        "logs": {
          "type": "array",
          "items": {
            "$ref": "#/definitions/AlertTestResultLog"
          }
        },
        "matches": {
          "type": "array",
          "items": {
            "$ref": "#/definitions/EvalMatch"
          }
        },
        "state": {
          "$ref": "#/definitions/AlertStateType"
        },
        "timeMs": {
          "type": "string"
        }
      }
    },
    "AlertTestResultLog": {
      "type": "object",
      "properties": {
        "data": {},
        "message": {
          "type": "string"
        }
      }
    },
    "AnnotationActions": {
      "type": "object",
      "properties": {
        "canAdd": {
          "type": "boolean"
        },
        "canDelete": {
          "type": "boolean"
        },
        "canEdit": {
          "type": "boolean"
        }
      }
    },
    "AnnotationPermission": {
      "type": "object",
      "properties": {
        "dashboard": {
          "$ref": "#/definitions/AnnotationActions"
        },
        "organization": {
          "$ref": "#/definitions/AnnotationActions"
        }
      }
    },
    "ApiKeyDTO": {
      "type": "object",
      "properties": {
        "accessControl": {
          "$ref": "#/definitions/Metadata"
        },
        "expiration": {
          "type": "string",
          "format": "date-time"
        },
        "id": {
          "type": "integer",
          "format": "int64"
        },
        "name": {
          "type": "string"
        },
        "role": {
          "type": "string",
          "enum": [
            "Viewer",
            "Editor",
            "Admin"
          ]
        }
      }
    },
    "BrandingOptionsDTO": {
      "type": "object",
      "properties": {
        "emailFooterLink": {
          "type": "string"
        },
        "emailFooterMode": {
          "type": "string"
        },
        "emailFooterText": {
          "type": "string"
        },
        "emailLogoUrl": {
          "type": "string"
        },
        "reportLogoUrl": {
          "type": "string"
        }
      }
    },
    "CalculateDiffTarget": {
      "type": "object",
      "properties": {
        "dashboardId": {
          "type": "integer",
          "format": "int64"
        },
        "unsavedDashboard": {
          "$ref": "#/definitions/Json"
        },
        "version": {
          "type": "integer",
          "format": "int64"
        }
      }
    },
    "ChangeUserPasswordCommand": {
      "type": "object",
      "properties": {
        "newPassword": {
          "type": "string"
        },
        "oldPassword": {
          "type": "string"
        }
      }
    },
    "ConfFloat64": {
      "description": "ConfFloat64 is a float64. It Marshals float64 values of NaN of Inf\nto null.",
      "type": "number",
      "format": "double"
    },
    "ConfFloat64": {
      "description": "ConfFloat64 is a float64. It Marshals float64 values of NaN of Inf\nto null.",
      "type": "number",
      "format": "double",
      "x-go-package": "github.com/grafana/grafana-plugin-sdk-go/data"
    },
    "ConfigDTO": {
      "description": "ConfigDTO is model representation in transfer",
      "type": "object",
      "properties": {
        "created": {
          "type": "string",
          "format": "date-time"
        },
        "dashboardId": {
          "type": "integer",
          "format": "int64"
        },
        "dashboardName": {
          "type": "string"
        },
        "dashboardUid": {
          "type": "string"
        },
        "dashboards": {
          "type": "array",
          "items": {
            "$ref": "#/definitions/DashboardDTO"
          }
        },
        "enableCsv": {
          "type": "boolean"
        },
        "enableDashboardUrl": {
          "type": "boolean"
        },
        "formats": {
          "type": "array",
          "items": {
            "$ref": "#/definitions/Type"
          }
        },
        "formats": {
          "type": "array",
          "items": {
            "$ref": "#/definitions/Type"
          },
          "x-go-name": "Formats"
        },
        "id": {
          "type": "integer",
          "format": "int64"
        },
        "message": {
          "type": "string"
        },
        "name": {
          "type": "string"
        },
        "options": {
          "$ref": "#/definitions/ReportOptionsDTO"
        },
        "orgId": {
          "type": "integer",
          "format": "int64"
        },
        "recipients": {
          "type": "string"
        },
        "replyTo": {
          "type": "string"
        },
        "scaleFactor": {
          "type": "integer",
          "format": "int64"
        },
        "schedule": {
          "$ref": "#/definitions/ScheduleDTO"
        },
        "state": {
          "$ref": "#/definitions/State"
        },
        "templateVars": {
          "type": "object"
        },
        "updated": {
          "type": "string",
          "format": "date-time"
        },
        "userId": {
          "type": "integer",
          "format": "int64"
        }
      }
    },
    "Correlation": {
      "description": "Correlation is the model for correlations definitions",
      "type": "object",
      "properties": {
        "config": {
          "$ref": "#/definitions/CorrelationConfig"
        },
        "description": {
          "description": "Description of the correlation",
          "type": "string",
          "example": "Logs to Traces"
        },
        "label": {
          "description": "Label identifying the correlation",
          "type": "string",
          "example": "My Label"
        },
        "sourceUID": {
          "description": "UID of the data source the correlation originates from",
          "type": "string",
          "example": "d0oxYRg4z"
        },
        "targetUID": {
          "description": "UID of the data source the correlation points to",
          "type": "string",
          "example": "PE1C5CBDA0504A6A3"
        },
        "uid": {
          "description": "Unique identifier of the correlation",
          "type": "string",
          "example": "50xhMlg9k"
        }
      }
    },
    "CorrelationConfig": {
      "type": "object",
      "required": [
        "field",
        "type",
        "target"
      ],
      "properties": {
        "field": {
          "description": "Field used to attach the correlation link",
          "type": "string",
          "example": "message"
        },
        "target": {
          "description": "Target data query",
          "type": "object",
          "additionalProperties": {},
          "example": {
            "expr": "job=app"
          }
        },
        "type": {
          "$ref": "#/definitions/CorrelationConfigType"
        }
      }
    },
    "CorrelationConfigType": {
      "type": "string"
    },
    "CorrelationConfigUpdateDTO": {
      "type": "object",
      "properties": {
        "field": {
          "description": "Field used to attach the correlation link",
          "type": "string",
          "example": "message"
        },
        "target": {
          "description": "Target data query",
          "type": "object",
          "additionalProperties": {},
          "example": {
            "expr": "job=app"
          }
        },
        "type": {
          "$ref": "#/definitions/CorrelationConfigType"
        }
      }
    },
    "CreateAlertNotificationCommand": {
      "type": "object",
      "properties": {
        "disableResolveMessage": {
          "type": "boolean"
        },
        "frequency": {
          "type": "string"
        },
        "isDefault": {
          "type": "boolean"
        },
        "name": {
          "type": "string"
        },
        "secureSettings": {
          "type": "object",
          "additionalProperties": {
            "type": "string"
          }
        },
        "sendReminder": {
          "type": "boolean"
        },
        "settings": {
          "$ref": "#/definitions/Json"
        },
        "type": {
          "type": "string"
        },
        "uid": {
          "type": "string"
        }
      }
    },
    "CreateCorrelationCommand": {
      "description": "CreateCorrelationCommand is the command for creating a correlation",
      "type": "object",
      "properties": {
        "config": {
          "$ref": "#/definitions/CorrelationConfig"
        },
        "description": {
          "description": "Optional description of the correlation",
          "type": "string",
          "example": "Logs to Traces"
        },
        "label": {
          "description": "Optional label identifying the correlation",
          "type": "string",
          "example": "My label"
        },
        "targetUID": {
          "description": "Target data source UID to which the correlation is created. required if config.type = query",
          "type": "string",
          "example": "PE1C5CBDA0504A6A3"
        }
      }
    },
    "CreateCorrelationResponseBody": {
      "description": "CreateCorrelationResponse is the response struct for CreateCorrelationCommand",
      "type": "object",
      "properties": {
        "message": {
          "type": "string",
          "example": "Correlation created"
        },
        "result": {
          "$ref": "#/definitions/Correlation"
        }
      }
    },
    "CreateDashboardSnapshotCommand": {
      "type": "object",
      "required": [
        "dashboard"
      ],
      "properties": {
        "Result": {
          "$ref": "#/definitions/DashboardSnapshot"
        },
        "dashboard": {
          "$ref": "#/definitions/Json"
        },
        "deleteKey": {
          "description": "Unique key used to delete the snapshot. It is different from the `key` so that only the creator can delete the snapshot. Required if `external` is `true`.",
          "type": "string"
        },
        "expires": {
          "description": "When the snapshot should expire in seconds in seconds. Default is never to expire.",
          "type": "integer",
          "format": "int64",
          "default": 0
        },
        "external": {
          "description": "these are passed when storing an external snapshot ref\nSave the snapshot on an external server rather than locally.",
          "type": "boolean",
          "default": false
        },
        "key": {
          "description": "Define the unique key. Required if `external` is `true`.",
          "type": "string"
        },
        "name": {
          "description": "Snapshot name",
          "type": "string"
        }
      }
    },
    "CreateFolderCommand": {
      "description": "CreateFolderCommand captures the information required by the folder service\nto create a folder.",
      "type": "object",
      "properties": {
        "description": {
          "type": "string"
        },
        "parent_uid": {
          "type": "string"
        },
        "title": {
          "type": "string"
        },
        "uid": {
          "type": "string"
        }
      }
    },
    "CreateLibraryElementCommand": {
      "description": "CreateLibraryElementCommand is the command for adding a LibraryElement",
      "type": "object",
      "properties": {
        "folderId": {
          "description": "ID of the folder where the library element is stored.",
          "type": "integer",
          "format": "int64"
        },
        "folderUid": {
          "description": "UID of the folder where the library element is stored.",
          "type": "string"
        },
        "kind": {
          "description": "Kind of element to create, Use 1 for library panels or 2 for c.\nDescription:\n1 - library panels\n2 - library variables",
          "type": "integer",
          "format": "int64",
          "enum": [
            1,
            2
          ]
        },
        "model": {
          "description": "The JSON model for the library element.",
          "type": "object"
        },
        "name": {
          "description": "Name of the library element.",
          "type": "string"
        },
        "uid": {
          "type": "string"
        }
      }
    },
    "CreateOrUpdateConfigCmd": {
      "type": "object",
      "properties": {
        "dashboardId": {
          "type": "integer",
          "format": "int64"
        },
        "dashboardUid": {
          "type": "string"
        },
        "dashboards": {
          "type": "array",
          "items": {
            "$ref": "#/definitions/DashboardDTO"
          }
        },
        "enableCsv": {
          "type": "boolean"
        },
        "enableDashboardUrl": {
          "type": "boolean"
        },
        "formats": {
          "type": "array",
          "items": {
            "$ref": "#/definitions/Type"
          }
        },
        "formats": {
          "type": "array",
          "items": {
            "$ref": "#/definitions/Type"
          },
          "x-go-name": "Formats"
        },
        "message": {
          "type": "string"
        },
        "name": {
          "type": "string"
        },
        "options": {
          "$ref": "#/definitions/ReportOptionsDTO"
        },
        "recipients": {
          "type": "string"
        },
        "replyTo": {
          "type": "string"
        },
        "scaleFactor": {
          "type": "integer",
          "format": "int64"
        },
        "schedule": {
          "$ref": "#/definitions/ScheduleDTO"
        },
        "state": {
          "$ref": "#/definitions/State"
        },
        "templateVars": {
          "type": "object"
        }
      }
    },
    "CreateOrgCommand": {
      "type": "object",
      "properties": {
        "name": {
          "type": "string"
        }
      }
    },
    "CreatePlaylistCommand": {
      "type": "object",
      "properties": {
        "interval": {
          "type": "string"
        },
        "items": {
          "type": "array",
          "items": {
            "$ref": "#/definitions/PlaylistItem"
          }
        },
        "name": {
          "type": "string"
        }
      }
    },
    "CreateQueryInQueryHistoryCommand": {
      "description": "CreateQueryInQueryHistoryCommand is the command for adding query history",
      "type": "object",
      "required": [
        "queries"
      ],
      "properties": {
        "datasourceUid": {
          "description": "UID of the data source for which are queries stored.",
          "type": "string",
          "example": "PE1C5CBDA0504A6A3"
        },
        "queries": {
          "$ref": "#/definitions/Json"
        }
      }
    },
    "CreateRoleForm": {
      "type": "object",
      "properties": {
        "description": {
          "type": "string"
        },
        "displayName": {
          "type": "string"
        },
        "global": {
          "type": "boolean"
        },
        "group": {
          "type": "string"
        },
        "hidden": {
          "type": "boolean"
        },
        "name": {
          "type": "string"
        },
        "permissions": {
          "type": "array",
          "items": {
            "$ref": "#/definitions/Permission"
          }
        },
        "uid": {
          "type": "string"
        },
        "version": {
          "type": "integer",
          "format": "int64"
        }
      }
    },
    "CreateServiceAccountForm": {
      "type": "object",
      "properties": {
        "isDisabled": {
          "type": "boolean",
          "example": false
        },
        "name": {
          "type": "string",
          "example": "grafana"
        },
        "role": {
          "type": "string",
          "enum": [
            "Viewer",
            "Editor",
            "Admin"
          ],
          "example": "Admin"
        }
      }
    },
    "CreateTeamCommand": {
      "type": "object",
      "properties": {
        "email": {
          "type": "string"
        },
        "name": {
          "type": "string"
        }
      }
    },
    "CustomPermissionsRecordDTO": {
      "type": "object",
      "properties": {
        "customPermissions": {
          "type": "string"
        },
        "granteeName": {
          "type": "string"
        },
        "granteeType": {
          "type": "string"
        },
        "granteeUrl": {
          "type": "string"
        },
        "id": {
          "type": "integer",
          "format": "int64"
        },
        "isFolder": {
          "type": "boolean"
        },
        "orgId": {
          "type": "integer",
          "format": "int64"
        },
        "orgRole": {
          "type": "string"
        },
        "slug": {
          "type": "string"
        },
        "title": {
          "type": "string"
        },
        "uid": {
          "type": "string"
        },
        "url": {
          "type": "string"
        },
        "usersCount": {
          "type": "integer",
          "format": "int64"
        }
      }
    },
    "DashboardACLInfoDTO": {
      "type": "object",
      "properties": {
        "created": {
          "type": "string",
          "format": "date-time"
        },
        "dashboardId": {
          "type": "integer",
          "format": "int64"
        },
        "folderId": {
          "type": "integer",
          "format": "int64"
        },
        "inherited": {
          "type": "boolean"
        },
        "isFolder": {
          "type": "boolean"
        },
        "permission": {
          "$ref": "#/definitions/PermissionType"
        },
        "permissionName": {
          "type": "string"
        },
        "role": {
          "type": "string",
          "enum": [
            "Viewer",
            "Editor",
            "Admin"
          ]
        },
        "slug": {
          "type": "string"
        },
        "team": {
          "type": "string"
        },
        "teamAvatarUrl": {
          "type": "string"
        },
        "teamEmail": {
          "type": "string"
        },
        "teamId": {
          "type": "integer",
          "format": "int64"
        },
        "title": {
          "type": "string"
        },
        "uid": {
          "type": "string"
        },
        "updated": {
          "type": "string",
          "format": "date-time"
        },
        "url": {
          "type": "string"
        },
        "userAvatarUrl": {
          "type": "string"
        },
        "userEmail": {
          "type": "string"
        },
        "userId": {
          "type": "integer",
          "format": "int64"
        },
        "userLogin": {
          "type": "string"
        }
      }
    },
    "DashboardACLUpdateItem": {
      "type": "object",
      "properties": {
        "permission": {
          "$ref": "#/definitions/PermissionType"
        },
        "role": {
          "type": "string",
          "enum": [
            "Viewer",
            "Editor",
            "Admin"
          ]
        },
        "teamId": {
          "type": "integer",
          "format": "int64"
        },
        "userId": {
          "type": "integer",
          "format": "int64"
        }
      }
    },
    "DashboardDTO": {
      "type": "object",
      "properties": {
        "dashboard": {
          "$ref": "#/definitions/DashboardReportDTO"
        },
        "reportVariables": {
          "type": "object"
        },
        "timeRange": {
          "$ref": "#/definitions/TimeRangeDTO"
        }
      }
    },
    "DashboardFullWithMeta": {
      "type": "object",
      "properties": {
        "dashboard": {
          "$ref": "#/definitions/Json"
        },
        "meta": {
          "$ref": "#/definitions/DashboardMeta"
        }
      }
    },
    "DashboardMeta": {
      "type": "object",
      "properties": {
        "annotationsPermissions": {
          "$ref": "#/definitions/AnnotationPermission"
        },
        "canAdmin": {
          "type": "boolean"
        },
        "canDelete": {
          "type": "boolean"
        },
        "canEdit": {
          "type": "boolean"
        },
        "canSave": {
          "type": "boolean"
        },
        "canStar": {
          "type": "boolean"
        },
        "created": {
          "type": "string",
          "format": "date-time"
        },
        "createdBy": {
          "type": "string"
        },
        "expires": {
          "type": "string",
          "format": "date-time"
        },
        "folderId": {
          "type": "integer",
          "format": "int64"
        },
        "folderTitle": {
          "type": "string"
        },
        "folderUid": {
          "type": "string"
        },
        "folderUrl": {
          "type": "string"
        },
        "hasAcl": {
          "type": "boolean"
        },
        "hasPublicDashboard": {
          "type": "boolean"
        },
        "isFolder": {
          "type": "boolean"
        },
        "isSnapshot": {
          "type": "boolean"
        },
        "isStarred": {
          "type": "boolean"
        },
        "provisioned": {
          "type": "boolean"
        },
        "provisionedExternalId": {
          "type": "string"
        },
        "publicDashboardAccessToken": {
          "type": "string"
        },
        "publicDashboardEnabled": {
          "type": "boolean"
        },
        "publicDashboardUid": {
          "type": "string"
        },
        "slug": {
          "type": "string"
        },
        "type": {
          "type": "string"
        },
        "updated": {
          "type": "string",
          "format": "date-time"
        },
        "updatedBy": {
          "type": "string"
        },
        "url": {
          "type": "string"
        },
        "version": {
          "type": "integer",
          "format": "int64"
        }
      }
    },
    "DashboardRedirect": {
      "type": "object",
      "properties": {
        "redirectUri": {
          "type": "string"
        }
      }
    },
    "DashboardReportDTO": {
      "type": "object",
      "properties": {
        "id": {
          "type": "integer",
          "format": "int64"
        },
        "name": {
          "type": "string"
        },
        "uid": {
          "type": "string"
        }
      }
    },
    "DashboardSnapshot": {
      "description": "DashboardSnapshot model",
      "type": "object",
      "properties": {
        "Created": {
          "type": "string",
          "format": "date-time"
        },
        "Dashboard": {
          "$ref": "#/definitions/Json"
        },
        "DashboardEncrypted": {
          "type": "array",
          "items": {
            "type": "integer",
            "format": "uint8"
          }
        },
        "DeleteKey": {
          "type": "string"
        },
        "Expires": {
          "type": "string",
          "format": "date-time"
        },
        "External": {
          "type": "boolean"
        },
        "ExternalDeleteUrl": {
          "type": "string"
        },
        "ExternalUrl": {
          "type": "string"
        },
        "Id": {
          "type": "integer",
          "format": "int64"
        },
        "Key": {
          "type": "string"
        },
        "Name": {
          "type": "string"
        },
        "OrgId": {
          "type": "integer",
          "format": "int64"
        },
        "Updated": {
          "type": "string",
          "format": "date-time"
        },
        "UserId": {
          "type": "integer",
          "format": "int64"
        }
      }
    },
    "DashboardSnapshotDTO": {
      "description": "DashboardSnapshotDTO without dashboard map",
      "type": "object",
      "properties": {
        "created": {
          "type": "string",
          "format": "date-time"
        },
        "expires": {
          "type": "string",
          "format": "date-time"
        },
        "external": {
          "type": "boolean"
        },
        "externalUrl": {
          "type": "string"
        },
        "id": {
          "type": "integer",
          "format": "int64"
        },
        "key": {
          "type": "string"
        },
        "name": {
          "type": "string"
        },
        "orgId": {
          "type": "integer",
          "format": "int64"
        },
        "updated": {
          "type": "string",
          "format": "date-time"
        },
        "userId": {
          "type": "integer",
          "format": "int64"
        }
      }
    },
    "DashboardTagCloudItem": {
      "type": "object",
      "properties": {
        "count": {
          "type": "integer",
          "format": "int64"
        },
        "term": {
          "type": "string"
        }
      }
    },
    "DashboardVersionDTO": {
      "type": "object",
      "properties": {
        "created": {
          "type": "string",
          "format": "date-time"
        },
        "createdBy": {
          "description": "Since we get created by with left join user table, this can be null technically,\nbut in reality it will always be set, when database is not corrupted.",
          "type": "string"
        },
        "dashboardId": {
          "type": "integer",
          "format": "int64"
        },
        "dashboardUid": {
          "type": "string"
        },
        "id": {
          "type": "integer",
          "format": "int64"
        },
        "message": {
          "type": "string"
        },
        "parentVersion": {
          "type": "integer",
          "format": "int64"
        },
        "restoredFrom": {
          "type": "integer",
          "format": "int64"
        },
        "version": {
          "type": "integer",
          "format": "int64"
        }
      }
    },
    "DashboardVersionMeta": {
      "description": "DashboardVersionMeta extends the dashboard version model with the names\nassociated with the UserIds, overriding the field with the same name from\nthe DashboardVersion model.",
      "type": "object",
      "properties": {
        "created": {
          "type": "string",
          "format": "date-time"
        },
        "createdBy": {
          "type": "string"
        },
        "dashboardId": {
          "type": "integer",
          "format": "int64"
        },
        "data": {
          "$ref": "#/definitions/Json"
        },
        "id": {
          "type": "integer",
          "format": "int64"
        },
        "message": {
          "type": "string"
        },
        "parentVersion": {
          "type": "integer",
          "format": "int64"
        },
        "restoredFrom": {
          "type": "integer",
          "format": "int64"
        },
        "uid": {
          "type": "string"
        },
        "version": {
          "type": "integer",
          "format": "int64"
        }
<<<<<<< HEAD
      },
      "x-go-package": "github.com/grafana/grafana/pkg/models"
=======
      }
>>>>>>> 89b365f8
    },
    "DataLink": {
      "description": "DataLink define what",
      "type": "object",
      "properties": {
        "targetBlank": {
<<<<<<< HEAD
          "type": "boolean",
          "x-go-name": "TargetBlank"
        },
        "title": {
          "type": "string",
          "x-go-name": "Title"
        },
        "url": {
          "type": "string",
          "x-go-name": "URL"
        }
      },
      "x-go-package": "github.com/grafana/grafana-plugin-sdk-go/data"
    },
    "DataResponse": {
      "description": "A map of RefIDs (unique query identifers) to this type makes up the Responses property of a QueryDataResponse.\nThe Error property is used to allow for partial success responses from the containing QueryDataResponse.",
=======
          "type": "boolean"
        },
        "title": {
          "type": "string"
        },
        "url": {
          "type": "string"
        }
      }
    },
    "DataResponse": {
      "description": "A map of RefIDs (unique query identifiers) to this type makes up the Responses property of a QueryDataResponse.\nThe Error property is used to allow for partial success responses from the containing QueryDataResponse.",
>>>>>>> 89b365f8
      "type": "object",
      "title": "DataResponse contains the results from a DataQuery.",
      "properties": {
        "Error": {
<<<<<<< HEAD
          "description": "Error is a property to be set if the the corresponding DataQuery has an error.",
=======
          "description": "Error is a property to be set if the corresponding DataQuery has an error.",
>>>>>>> 89b365f8
          "type": "string"
        },
        "Frames": {
          "$ref": "#/definitions/Frames"
<<<<<<< HEAD
        }
      },
      "x-go-package": "github.com/grafana/grafana-plugin-sdk-go/backend"
=======
        },
        "Status": {
          "$ref": "#/definitions/Status"
        }
      }
>>>>>>> 89b365f8
    },
    "DataSource": {
      "type": "object",
      "properties": {
        "access": {
          "$ref": "#/definitions/DsAccess"
        },
        "accessControl": {
          "$ref": "#/definitions/Metadata"
        },
        "basicAuth": {
<<<<<<< HEAD
          "type": "boolean",
          "x-go-name": "BasicAuth"
=======
          "type": "boolean"
>>>>>>> 89b365f8
        },
        "basicAuthUser": {
          "type": "string"
        },
        "database": {
          "type": "string"
        },
        "id": {
          "type": "integer",
          "format": "int64"
        },
        "isDefault": {
          "type": "boolean"
        },
        "jsonData": {
          "$ref": "#/definitions/Json"
        },
        "name": {
          "type": "string"
        },
        "orgId": {
          "type": "integer",
<<<<<<< HEAD
          "format": "int64",
          "x-go-name": "OrgId"
=======
          "format": "int64"
>>>>>>> 89b365f8
        },
        "readOnly": {
          "type": "boolean"
        },
        "secureJsonFields": {
          "type": "object",
          "additionalProperties": {
            "type": "boolean"
          }
        },
        "type": {
          "type": "string"
        },
        "typeLogoUrl": {
          "type": "string"
        },
        "uid": {
          "type": "string"
        },
        "url": {
          "type": "string"
        },
        "user": {
          "type": "string"
        },
        "version": {
          "type": "integer",
          "format": "int64"
        },
        "withCredentials": {
          "type": "boolean"
        }
      }
    },
    "DataSourceList": {
      "type": "array",
      "items": {
        "$ref": "#/definitions/DataSourceListItemDTO"
      }
    },
    "DataSourceListItemDTO": {
      "type": "object",
      "properties": {
        "access": {
          "$ref": "#/definitions/DsAccess"
        },
        "basicAuth": {
          "type": "boolean"
        },
        "database": {
          "type": "string"
        },
        "id": {
          "type": "integer",
          "format": "int64"
        },
        "isDefault": {
          "type": "boolean"
        },
        "jsonData": {
          "$ref": "#/definitions/Json"
        },
        "name": {
          "type": "string"
        },
        "orgId": {
          "type": "integer",
<<<<<<< HEAD
          "format": "int64",
          "x-go-name": "OrgId"
=======
          "format": "int64"
>>>>>>> 89b365f8
        },
        "readOnly": {
          "type": "boolean"
        },
        "type": {
          "type": "string"
        },
        "typeLogoUrl": {
          "type": "string"
        },
        "typeName": {
          "type": "string"
        },
        "uid": {
          "type": "string"
        },
        "url": {
          "type": "string"
        },
        "user": {
          "type": "string"
        }
      }
    },
    "DataSourcePermissionRuleDTO": {
      "type": "object",
      "properties": {
        "builtInRole": {
          "type": "string"
        },
        "created": {
          "type": "string",
          "format": "date-time"
        },
        "datasourceId": {
          "type": "integer",
          "format": "int64"
        },
        "id": {
          "type": "integer",
          "format": "int64"
        },
        "isManaged": {
          "type": "boolean"
        },
        "permission": {
          "$ref": "#/definitions/DsPermissionType"
        },
        "permissionName": {
          "type": "string"
        },
        "team": {
          "type": "string"
        },
        "teamAvatarUrl": {
          "type": "string"
        },
        "teamEmail": {
          "type": "string"
        },
        "teamId": {
          "type": "integer",
          "format": "int64"
        },
        "updated": {
          "type": "string",
          "format": "date-time"
        },
        "userAvatarUrl": {
          "type": "string"
        },
        "userEmail": {
          "type": "string"
        },
        "userId": {
          "type": "integer",
          "format": "int64"
        },
        "userLogin": {
          "type": "string"
        }
      }
    },
<<<<<<< HEAD
=======
    "DataSourcePermissionsDTO": {
      "type": "object",
      "properties": {
        "datasourceId": {
          "type": "integer",
          "format": "int64"
        },
        "enabled": {
          "type": "boolean"
        },
        "permissions": {
          "type": "array",
          "items": {
            "$ref": "#/definitions/DataSourcePermissionRuleDTO"
          }
        }
      }
    },
    "DataTopic": {
      "type": "string",
      "title": "DataTopic is used to identify which topic the frame should be assigned to."
    },
    "DeleteCorrelationResponseBody": {
      "type": "object",
      "properties": {
        "message": {
          "type": "string",
          "example": "Correlation deleted"
        }
      }
    },
>>>>>>> 89b365f8
    "DeleteTokenCommand": {
      "type": "object",
      "properties": {
        "instance": {
          "type": "string"
        }
      }
    },
    "DsAccess": {
      "type": "string"
    },
    "DsPermissionType": {
      "description": "Datasource permission\nDescription:\n`0` - No Access\n`1` - Query\n`2` - Edit\nEnum: 0,1,2",
      "type": "integer",
      "format": "int64"
    },
    "Duration": {
      "description": "A Duration represents the elapsed time between two instants\nas an int64 nanosecond count. The representation limits the\nlargest representable duration to approximately 290 years.",
      "type": "integer",
      "format": "int64"
    },
    "ErrorResponseBody": {
      "type": "object",
      "required": [
        "message"
      ],
      "properties": {
        "error": {
          "description": "Error An optional detailed description of the actual error. Only included if running in developer mode.",
          "type": "string"
        },
        "message": {
          "description": "a human readable version of the error",
          "type": "string"
        },
        "status": {
          "description": "Status An optional status to denote the cause of the error.\n\nFor example, a 412 Precondition Failed error may include additional information of why that error happened.",
          "type": "string"
        }
      }
    },
    "EvalMatch": {
      "type": "object",
      "properties": {
        "metric": {
          "type": "string"
        },
        "tags": {
          "type": "object",
          "additionalProperties": {
            "type": "string"
          }
        },
        "value": {
          "type": "string"
        }
      }
    },
    "FailedUser": {
      "description": "FailedUser holds the information of an user that failed",
      "type": "object",
      "properties": {
        "Error": {
          "type": "string"
        },
        "Login": {
          "type": "string"
        }
      }
    },
    "Field": {
      "description": "A Field is essentially a slice of various types with extra properties and methods.\nSee NewField() for supported types.\n\nThe slice data in the Field is a not exported, so methods on the Field are used to to manipulate its data.",
<<<<<<< HEAD
      "type": "object",
      "title": "Field represents a typed column of data within a Frame.",
      "properties": {
        "config": {
          "$ref": "#/definitions/FieldConfig"
        },
        "labels": {
          "$ref": "#/definitions/Labels"
        },
        "name": {
          "description": "Name is default identifier of the field. The name does not have to be unique, but the combination\nof name and Labels should be unique for proper behavior in all situations.",
          "type": "string",
          "x-go-name": "Name"
        }
      },
      "x-go-package": "github.com/grafana/grafana-plugin-sdk-go/data"
    },
    "FieldConfig": {
      "type": "object",
      "title": "FieldConfig represents the display properties for a Field.",
      "properties": {
        "color": {
          "description": "Map values to a display color\nNOTE: this interface is under development in the frontend... so simple map for now",
          "type": "object",
          "additionalProperties": {
            "type": "object"
          },
          "x-go-name": "Color"
        },
        "custom": {
          "description": "Panel Specific Values",
          "type": "object",
          "additionalProperties": {
            "type": "object"
          },
          "x-go-name": "Custom"
        },
        "decimals": {
          "type": "integer",
          "format": "uint16",
          "x-go-name": "Decimals"
        },
        "description": {
          "description": "Description is human readable field metadata",
          "type": "string",
          "x-go-name": "Description"
        },
        "displayName": {
          "description": "DisplayName overrides Grafana default naming, should not be used from a data source",
          "type": "string",
          "x-go-name": "DisplayName"
        },
        "displayNameFromDS": {
          "description": "DisplayNameFromDS overrides Grafana default naming in a better way that allows users to override it easily.",
          "type": "string",
          "x-go-name": "DisplayNameFromDS"
        },
        "filterable": {
          "description": "Filterable indicates if the Field's data can be filtered by additional calls.",
          "type": "boolean",
          "x-go-name": "Filterable"
        },
        "interval": {
          "description": "Interval indicates the expected regular step between values in the series.\nWhen an interval exists, consumers can identify \"missing\" values when the expected value is not present.\nThe grafana timeseries visualization will render disconnected values when missing values are found it the time field.\nThe interval uses the same units as the values.  For time.Time, this is defined in milliseconds.",
          "type": "number",
          "format": "double",
          "x-go-name": "Interval"
        },
        "links": {
          "description": "The behavior when clicking on a result",
          "type": "array",
          "items": {
            "$ref": "#/definitions/DataLink"
          },
          "x-go-name": "Links"
        },
        "mappings": {
          "$ref": "#/definitions/ValueMappings"
        },
        "max": {
          "$ref": "#/definitions/ConfFloat64"
        },
        "min": {
          "$ref": "#/definitions/ConfFloat64"
        },
        "noValue": {
          "description": "Alternative to empty string",
          "type": "string",
          "x-go-name": "NoValue"
        },
        "path": {
          "description": "Path is an explicit path to the field in the datasource. When the frame meta includes a path,\nthis will default to `${frame.meta.path}/${field.name}\n\nWhen defined, this value can be used as an identifier within the datasource scope, and\nmay be used as an identifier to update values in a subsequent request",
          "type": "string",
          "x-go-name": "Path"
        },
        "thresholds": {
          "$ref": "#/definitions/ThresholdsConfig"
        },
        "unit": {
          "description": "Numeric Options",
          "type": "string",
          "x-go-name": "Unit"
        },
        "writeable": {
          "description": "Writeable indicates that the datasource knows how to update this value",
          "type": "boolean",
          "x-go-name": "Writeable"
        }
      },
      "x-go-package": "github.com/grafana/grafana-plugin-sdk-go/data"
    },
    "FindTagsResult": {
=======
>>>>>>> 89b365f8
      "type": "object",
      "title": "Field represents a typed column of data within a Frame.",
      "properties": {
        "config": {
          "$ref": "#/definitions/FieldConfig"
        },
        "labels": {
          "$ref": "#/definitions/FrameLabels"
        },
        "name": {
          "description": "Name is default identifier of the field. The name does not have to be unique, but the combination\nof name and Labels should be unique for proper behavior in all situations.",
          "type": "string"
        }
      }
    },
    "FieldConfig": {
      "type": "object",
      "title": "FieldConfig represents the display properties for a Field.",
      "properties": {
        "color": {
          "description": "Map values to a display color\nNOTE: this interface is under development in the frontend... so simple map for now",
          "type": "object",
          "additionalProperties": {}
        },
        "custom": {
          "description": "Panel Specific Values",
          "type": "object",
          "additionalProperties": {}
        },
        "decimals": {
          "type": "integer",
          "format": "uint16"
        },
        "description": {
          "description": "Description is human readable field metadata",
          "type": "string"
        },
        "displayName": {
          "description": "DisplayName overrides Grafana default naming, should not be used from a data source",
          "type": "string"
        },
        "displayNameFromDS": {
          "description": "DisplayNameFromDS overrides Grafana default naming in a better way that allows users to override it easily.",
          "type": "string"
        },
        "filterable": {
          "description": "Filterable indicates if the Field's data can be filtered by additional calls.",
          "type": "boolean"
        },
        "interval": {
          "description": "Interval indicates the expected regular step between values in the series.\nWhen an interval exists, consumers can identify \"missing\" values when the expected value is not present.\nThe grafana timeseries visualization will render disconnected values when missing values are found it the time field.\nThe interval uses the same units as the values.  For time.Time, this is defined in milliseconds.",
          "type": "number",
          "format": "double"
        },
        "links": {
          "description": "The behavior when clicking on a result",
          "type": "array",
          "items": {
            "$ref": "#/definitions/DataLink"
          }
        },
        "mappings": {
          "$ref": "#/definitions/ValueMappings"
        },
        "max": {
          "$ref": "#/definitions/ConfFloat64"
        },
        "min": {
          "$ref": "#/definitions/ConfFloat64"
        },
        "noValue": {
          "description": "Alternative to empty string",
          "type": "string"
        },
        "path": {
          "description": "Path is an explicit path to the field in the datasource. When the frame meta includes a path,\nthis will default to `${frame.meta.path}/${field.name}\n\nWhen defined, this value can be used as an identifier within the datasource scope, and\nmay be used as an identifier to update values in a subsequent request",
          "type": "string"
        },
        "thresholds": {
          "$ref": "#/definitions/ThresholdsConfig"
        },
        "unit": {
          "description": "Numeric Options",
          "type": "string"
        },
        "writeable": {
          "description": "Writeable indicates that the datasource knows how to update this value",
          "type": "boolean"
        }
      }
    },
    "FindTagsResult": {
      "type": "object",
      "title": "FindTagsResult is the result of a tags search.",
      "properties": {
        "tags": {
          "type": "array",
          "items": {
            "$ref": "#/definitions/TagsDTO"
          }
        }
      }
    },
    "Folder": {
      "type": "object",
      "properties": {
        "accessControl": {
          "$ref": "#/definitions/Metadata"
        },
        "canAdmin": {
          "type": "boolean"
        },
        "canDelete": {
          "type": "boolean"
        },
        "canEdit": {
          "type": "boolean"
        },
        "canSave": {
          "type": "boolean"
        },
        "created": {
          "type": "string",
          "format": "date-time"
        },
        "createdBy": {
          "type": "string"
        },
        "hasAcl": {
          "type": "boolean"
        },
        "id": {
          "type": "integer",
          "format": "int64"
        },
        "parent_uid": {
          "description": "only used if nested folders are enabled",
          "type": "string"
        },
        "title": {
          "type": "string"
        },
        "uid": {
          "type": "string"
        },
        "updated": {
          "type": "string",
          "format": "date-time"
        },
        "updatedBy": {
          "type": "string"
        },
        "url": {
          "type": "string"
        },
        "version": {
          "type": "integer",
          "format": "int64"
        }
      }
    },
    "FolderSearchHit": {
      "type": "object",
      "properties": {
        "accessControl": {
          "$ref": "#/definitions/Metadata"
        },
        "id": {
          "type": "integer",
          "format": "int64"
        },
        "title": {
          "type": "string"
        },
        "uid": {
          "type": "string"
        }
      }
    },
    "Frame": {
      "description": "Each Field is well typed by its FieldType and supports optional Labels.\n\nA Frame is a general data container for Grafana. A Frame can be table data\nor time series data depending on its content and field types.",
      "type": "object",
      "title": "Frame is a columnar data structure where each column is a Field.",
      "properties": {
        "Fields": {
          "description": "Fields are the columns of a frame.\nAll Fields must be of the same the length when marshalling the Frame for transmission.",
          "type": "array",
          "items": {
            "$ref": "#/definitions/Field"
          }
        },
        "Meta": {
          "$ref": "#/definitions/FrameMeta"
        },
        "Name": {
          "description": "Name is used in some Grafana visualizations.",
          "type": "string"
        },
        "RefID": {
          "description": "RefID is a property that can be set to match a Frame to its originating query.",
          "type": "string"
        }
      }
    },
    "FrameLabels": {
      "description": "Labels are used to add metadata to an object.  The JSON will always be sorted keys",
      "type": "object",
      "additionalProperties": {
        "type": "string"
      }
    },
    "FrameMeta": {
      "description": "https://github.com/grafana/grafana/blob/master/packages/grafana-data/src/types/data.ts#L11\nNOTE -- in javascript this can accept any `[key: string]: any;` however\nthis interface only exposes the values we want to be exposed",
      "type": "object",
      "title": "FrameMeta matches:",
      "properties": {
        "channel": {
          "description": "Channel is the path to a stream in grafana live that has real-time updates for this data.",
          "type": "string"
        },
        "custom": {
          "description": "Custom datasource specific values."
        },
        "dataTopic": {
          "$ref": "#/definitions/DataTopic"
        },
        "executedQueryString": {
          "description": "ExecutedQueryString is the raw query sent to the underlying system. All macros and templating\nhave been applied.  When metadata contains this value, it will be shown in the query inspector.",
          "type": "string"
        },
        "notices": {
          "description": "Notices provide additional information about the data in the Frame that\nGrafana can display to the user in the user interface.",
          "type": "array",
          "items": {
            "$ref": "#/definitions/Notice"
          }
        },
        "path": {
          "description": "Path is a browsable path on the datasource.",
          "type": "string"
        },
        "pathSeparator": {
          "description": "PathSeparator defines the separator pattern to decode a hierarchy. The default separator is '/'.",
          "type": "string"
        },
        "preferredVisualisationType": {
          "$ref": "#/definitions/VisType"
        },
        "stats": {
          "description": "Stats is an array of query result statistics.",
          "type": "array",
          "items": {
            "$ref": "#/definitions/QueryStat"
          }
        },
        "type": {
          "$ref": "#/definitions/FrameType"
        }
      }
    },
    "FrameType": {
      "description": "A FrameType string, when present in a frame's metadata, asserts that the\nframe's structure conforms to the FrameType's specification.\nThis property is currently optional, so FrameType may be FrameTypeUnknown even if the properties of\nthe Frame correspond to a defined FrameType.",
      "type": "string"
    },
    "Frames": {
      "description": "It is the main data container within a backend.DataResponse.",
      "type": "array",
      "title": "Frames is a slice of Frame pointers.",
      "items": {
        "$ref": "#/definitions/Frame"
      }
    },
    "Frame": {
      "description": "Each Field is well typed by its FieldType and supports optional Labels.\n\nA Frame is a general data container for Grafana. A Frame can be table data\nor time series data depending on its content and field types.",
      "type": "object",
      "title": "Frame is a columnar data structure where each column is a Field.",
      "properties": {
        "Fields": {
          "description": "Fields are the columns of a frame.\nAll Fields must be of the same the length when marshalling the Frame for transmission.",
          "type": "array",
          "items": {
            "$ref": "#/definitions/Field"
          }
        },
        "Meta": {
          "$ref": "#/definitions/FrameMeta"
        },
        "Name": {
          "description": "Name is used in some Grafana visualizations.",
          "type": "string"
        },
        "RefID": {
          "description": "RefID is a property that can be set to match a Frame to its originating query.",
          "type": "string"
        }
      },
      "x-go-package": "github.com/grafana/grafana-plugin-sdk-go/data"
    },
    "FrameMeta": {
      "description": "https://github.com/grafana/grafana/blob/master/packages/grafana-data/src/types/data.ts#L11\nNOTE -- in javascript this can accept any `[key: string]: any;` however\nthis interface only exposes the values we want to be exposed",
      "type": "object",
      "title": "FrameMeta matches:",
      "properties": {
        "channel": {
          "description": "Channel is the path to a stream in grafana live that has real-time updates for this data.",
          "type": "string",
          "x-go-name": "Channel"
        },
        "custom": {
          "description": "Custom datasource specific values.",
          "type": "object",
          "x-go-name": "Custom"
        },
        "executedQueryString": {
          "description": "ExecutedQueryString is the raw query sent to the underlying system. All macros and templating\nhave been applied.  When metadata contains this value, it will be shown in the query inspector.",
          "type": "string",
          "x-go-name": "ExecutedQueryString"
        },
        "notices": {
          "description": "Notices provide additional information about the data in the Frame that\nGrafana can display to the user in the user interface.",
          "type": "array",
          "items": {
            "$ref": "#/definitions/Notice"
          },
          "x-go-name": "Notices"
        },
        "path": {
          "description": "Path is a browsable path on the datasource.",
          "type": "string",
          "x-go-name": "Path"
        },
        "pathSeparator": {
          "description": "PathSeparator defines the separator pattern to decode a hiearchy. The default separator is '/'.",
          "type": "string",
          "x-go-name": "PathSeparator"
        },
        "preferredVisualisationType": {
          "$ref": "#/definitions/VisType"
        },
        "stats": {
          "description": "Stats is an array of query result statistics.",
          "type": "array",
          "items": {
            "$ref": "#/definitions/QueryStat"
          },
          "x-go-name": "Stats"
        },
        "type": {
          "$ref": "#/definitions/FrameType"
        }
      },
      "x-go-package": "github.com/grafana/grafana-plugin-sdk-go/data"
    },
    "FrameType": {
      "description": "A FrameType string, when present in a frame's metadata, asserts that the\nframe's structure conforms to the FrameType's specification.\nThis property is currently optional, so FrameType may be FrameTypeUnknown even if the properties of\nthe Frame correspond to a defined FrameType.",
      "type": "string",
      "x-go-package": "github.com/grafana/grafana-plugin-sdk-go/data"
    },
    "Frames": {
      "description": "It is the main data container within a backend.DataResponse.",
      "type": "array",
      "title": "Frames is a slice of Frame pointers.",
      "items": {
        "$ref": "#/definitions/Frame"
      },
      "x-go-package": "github.com/grafana/grafana-plugin-sdk-go/data"
    },
    "GetAnnotationTagsResponse": {
      "type": "object",
      "title": "GetAnnotationTagsResponse is a response struct for FindTagsResult.",
      "properties": {
        "result": {
          "$ref": "#/definitions/FindTagsResult"
        }
      }
    },
    "GetHomeDashboardResponse": {
      "title": "Get home dashboard response.",
      "allOf": [
        {
          "type": "object",
          "properties": {
            "dashboard": {
              "$ref": "#/definitions/Json"
            },
            "meta": {
              "$ref": "#/definitions/DashboardMeta"
            }
          }
        },
        {
          "type": "object",
          "properties": {
            "redirectUri": {
              "type": "string"
            }
          }
        }
      ]
    },
    "Hit": {
      "type": "object",
      "properties": {
        "folderId": {
          "type": "integer",
          "format": "int64"
        },
        "folderTitle": {
          "type": "string"
        },
        "folderUid": {
          "type": "string"
        },
        "folderUrl": {
          "type": "string"
        },
        "id": {
          "type": "integer",
          "format": "int64"
        },
        "isStarred": {
          "type": "boolean"
        },
        "slug": {
          "type": "string"
        },
        "sortMeta": {
          "type": "integer",
          "format": "int64"
        },
        "sortMetaName": {
          "type": "string"
        },
        "tags": {
          "type": "array",
          "items": {
            "type": "string"
          }
        },
        "title": {
          "type": "string"
        },
        "type": {
          "$ref": "#/definitions/HitType"
        },
        "uid": {
          "type": "string"
        },
        "uri": {
          "type": "string"
        },
        "url": {
          "type": "string"
        }
      }
    },
    "HitList": {
      "type": "array",
      "items": {
        "$ref": "#/definitions/Hit"
      }
    },
    "HitType": {
      "type": "string"
    },
    "ImportDashboardInput": {
      "type": "object",
      "title": "ImportDashboardInput definition of input parameters when importing a dashboard.",
      "properties": {
        "name": {
          "type": "string"
        },
        "pluginId": {
          "type": "string"
        },
        "type": {
          "type": "string"
        },
        "value": {
          "type": "string"
        }
      }
    },
    "ImportDashboardRequest": {
      "type": "object",
      "title": "ImportDashboardRequest request object for importing a dashboard.",
      "properties": {
        "dashboard": {
          "$ref": "#/definitions/Json"
        },
        "folderId": {
          "type": "integer",
          "format": "int64"
        },
        "folderUid": {
          "type": "string"
        },
        "inputs": {
          "type": "array",
          "items": {
            "$ref": "#/definitions/ImportDashboardInput"
          }
        },
        "overwrite": {
          "type": "boolean"
        },
        "path": {
          "type": "string"
        },
        "pluginId": {
          "type": "string"
        }
      }
    },
    "ImportDashboardResponse": {
      "type": "object",
      "title": "ImportDashboardResponse response object returned when importing a dashboard.",
      "properties": {
        "dashboardId": {
          "type": "integer",
          "format": "int64"
        },
        "description": {
          "type": "string"
        },
        "folderId": {
          "type": "integer",
          "format": "int64"
        },
        "folderUid": {
          "type": "string"
        },
        "imported": {
          "type": "boolean"
        },
        "importedRevision": {
          "type": "integer",
          "format": "int64"
        },
        "importedUri": {
          "type": "string"
        },
        "importedUrl": {
          "type": "string"
        },
        "path": {
          "type": "string"
        },
        "pluginId": {
          "type": "string"
        },
        "removed": {
          "type": "boolean"
        },
        "revision": {
          "type": "integer",
          "format": "int64"
        },
        "slug": {
          "type": "string"
        },
        "title": {
          "type": "string"
        },
        "uid": {
          "type": "string"
        }
      }
    },
    "InspectType": {
      "type": "integer",
      "format": "int64",
      "title": "InspectType is a type for the Inspect property of a Notice."
    },
    "InspectType": {
      "type": "integer",
      "format": "int64",
      "title": "InspectType is a type for the Inspect property of a Notice.",
      "x-go-package": "github.com/grafana/grafana-plugin-sdk-go/data"
    },
    "ItemDTO": {
      "type": "object",
      "properties": {
        "alertId": {
          "type": "integer",
          "format": "int64"
        },
        "alertName": {
          "type": "string"
        },
        "avatarUrl": {
          "type": "string"
        },
        "created": {
          "type": "integer",
          "format": "int64"
        },
        "dashboardId": {
          "type": "integer",
          "format": "int64"
        },
        "dashboardUID": {
          "type": "string"
        },
        "data": {
          "$ref": "#/definitions/Json"
        },
        "email": {
          "type": "string"
        },
        "id": {
          "type": "integer",
          "format": "int64"
        },
        "login": {
          "type": "string"
        },
        "newState": {
          "type": "string"
        },
        "panelId": {
          "type": "integer",
          "format": "int64"
        },
        "prevState": {
          "type": "string"
        },
        "tags": {
          "type": "array",
          "items": {
            "type": "string"
          }
        },
        "text": {
          "type": "string"
        },
        "time": {
          "type": "integer",
          "format": "int64"
        },
        "timeEnd": {
          "type": "integer",
          "format": "int64"
        },
        "updated": {
          "type": "integer",
          "format": "int64"
        },
        "userId": {
          "type": "integer",
          "format": "int64"
        }
      }
    },
    "Json": {
      "type": "object"
    },
    "LegacyAlert": {
      "type": "object",
      "properties": {
        "Created": {
          "type": "string",
          "format": "date-time"
        },
        "DashboardId": {
          "type": "integer",
          "format": "int64"
        },
        "EvalData": {
          "$ref": "#/definitions/Json"
        },
        "ExecutionError": {
          "type": "string"
        },
        "For": {
          "$ref": "#/definitions/Duration"
        },
        "Frequency": {
          "type": "integer",
          "format": "int64"
        },
        "Handler": {
          "type": "integer",
          "format": "int64"
        },
        "Id": {
          "type": "integer",
          "format": "int64"
        },
        "Message": {
          "type": "string"
        },
        "Name": {
          "type": "string"
        },
        "NewStateDate": {
          "type": "string",
          "format": "date-time"
        },
        "OrgId": {
          "type": "integer",
          "format": "int64"
        },
        "PanelId": {
          "type": "integer",
          "format": "int64"
        },
        "Settings": {
          "$ref": "#/definitions/Json"
        },
        "Severity": {
          "type": "string"
        },
        "Silenced": {
          "type": "boolean"
        },
        "State": {
          "$ref": "#/definitions/AlertStateType"
        },
        "StateChanges": {
          "type": "integer",
          "format": "int64"
        },
        "Updated": {
          "type": "string",
          "format": "date-time"
        },
        "Version": {
          "type": "integer",
          "format": "int64"
        }
      }
    },
    "Labels": {
      "description": "Labels are used to add metadata to an object.  The JSON will always be sorted keys",
      "type": "object",
      "additionalProperties": {
        "type": "string"
      },
      "x-go-package": "github.com/grafana/grafana-plugin-sdk-go/data"
    },
    "LibraryElementConnectionDTO": {
      "type": "object",
      "title": "LibraryElementConnectionDTO is the frontend DTO for element connections.",
      "properties": {
        "connectionId": {
          "type": "integer",
          "format": "int64"
        },
        "connectionUid": {
          "type": "string"
        },
        "created": {
          "type": "string",
          "format": "date-time"
        },
        "createdBy": {
          "$ref": "#/definitions/LibraryElementDTOMetaUser"
        },
        "elementId": {
          "type": "integer",
          "format": "int64"
        },
        "id": {
          "type": "integer",
          "format": "int64"
        },
        "kind": {
          "type": "integer",
          "format": "int64"
        }
      }
    },
    "LibraryElementConnectionsResponse": {
      "type": "object",
      "title": "LibraryElementConnectionsResponse is a response struct for an array of LibraryElementConnectionDTO.",
      "properties": {
        "result": {
          "type": "array",
          "items": {
            "$ref": "#/definitions/LibraryElementConnectionDTO"
          }
        }
      }
    },
    "LibraryElementDTO": {
      "type": "object",
      "title": "LibraryElementDTO is the frontend DTO for entities.",
      "properties": {
        "description": {
          "type": "string"
        },
        "folderId": {
          "type": "integer",
          "format": "int64"
        },
        "folderUid": {
          "type": "string"
        },
        "id": {
          "type": "integer",
          "format": "int64"
        },
        "kind": {
          "type": "integer",
          "format": "int64"
        },
        "meta": {
          "$ref": "#/definitions/LibraryElementDTOMeta"
        },
        "model": {
          "type": "object"
        },
        "name": {
          "type": "string"
        },
        "orgId": {
          "type": "integer",
          "format": "int64"
        },
        "schemaVersion": {
          "type": "integer",
          "format": "int64"
        },
        "type": {
          "type": "string"
        },
        "uid": {
          "type": "string"
        },
        "version": {
          "type": "integer",
          "format": "int64"
        }
      }
    },
    "LibraryElementDTOMeta": {
      "type": "object",
      "title": "LibraryElementDTOMeta is the meta information for LibraryElementDTO.",
      "properties": {
        "connectedDashboards": {
          "type": "integer",
          "format": "int64"
        },
        "created": {
          "type": "string",
          "format": "date-time"
        },
        "createdBy": {
          "$ref": "#/definitions/LibraryElementDTOMetaUser"
        },
        "folderName": {
          "type": "string"
        },
        "folderUid": {
          "type": "string"
        },
        "updated": {
          "type": "string",
          "format": "date-time"
        },
        "updatedBy": {
          "$ref": "#/definitions/LibraryElementDTOMetaUser"
        }
      }
    },
    "LibraryElementDTOMetaUser": {
      "type": "object",
      "title": "LibraryElementDTOMetaUser is the meta information for user that creates/changes the library element.",
      "properties": {
        "avatarUrl": {
          "type": "string"
        },
        "id": {
          "type": "integer",
          "format": "int64"
        },
        "name": {
          "type": "string"
        }
      }
    },
    "LibraryElementResponse": {
      "type": "object",
      "title": "LibraryElementResponse is a response struct for LibraryElementDTO.",
      "properties": {
        "result": {
          "$ref": "#/definitions/LibraryElementDTO"
        }
      }
    },
    "LibraryElementSearchResponse": {
      "type": "object",
      "title": "LibraryElementSearchResponse is a response struct for LibraryElementSearchResult.",
      "properties": {
        "result": {
          "$ref": "#/definitions/LibraryElementSearchResult"
        }
      }
    },
    "LibraryElementSearchResult": {
      "type": "object",
      "title": "LibraryElementSearchResult is the search result for entities.",
      "properties": {
        "elements": {
          "type": "array",
          "items": {
            "$ref": "#/definitions/LibraryElementDTO"
          }
        },
        "page": {
          "type": "integer",
          "format": "int64"
        },
        "perPage": {
          "type": "integer",
          "format": "int64"
        },
        "totalCount": {
          "type": "integer",
          "format": "int64"
        }
      }
    },
    "MassDeleteAnnotationsCmd": {
      "type": "object",
      "properties": {
        "annotationId": {
          "type": "integer",
          "format": "int64"
        },
        "dashboardId": {
          "type": "integer",
          "format": "int64"
        },
        "dashboardUID": {
          "type": "string"
        },
        "panelId": {
          "type": "integer",
          "format": "int64"
        }
      }
    },
    "Metadata": {
      "description": "Metadata contains user accesses for a given resource\nEx: map[string]bool{\"create\":true, \"delete\": true}",
      "type": "object",
      "additionalProperties": {
        "type": "boolean"
      }
    },
    "MetricRequest": {
      "type": "object",
      "required": [
        "from",
        "to",
        "queries"
      ],
      "properties": {
        "debug": {
          "type": "boolean"
        },
        "from": {
          "description": "From Start time in epoch timestamps in milliseconds or relative using Grafana time units.",
          "type": "string",
          "example": "now-1h"
        },
        "publicDashboardAccessToken": {
          "type": "string"
        },
        "queries": {
          "description": "queries.refId – Specifies an identifier of the query. Is optional and default to “A”.\nqueries.datasourceId – Specifies the data source to be queried. Each query in the request must have an unique datasourceId.\nqueries.maxDataPoints - Species maximum amount of data points that dashboard panel can render. Is optional and default to 100.\nqueries.intervalMs - Specifies the time interval in milliseconds of time series. Is optional and defaults to 1000.",
          "type": "array",
          "items": {
            "$ref": "#/definitions/Json"
          },
          "example": [
            {
              "datasource": {
                "uid": "PD8C576611E62080A"
              },
              "format": "table",
              "intervalMs": 86400000,
              "maxDataPoints": 1092,
              "rawSql": "SELECT 1 as valueOne, 2 as valueTwo",
              "refId": "A"
            }
          ]
        },
        "to": {
          "description": "To End time in epoch timestamps in milliseconds or relative using Grafana time units.",
          "type": "string",
          "example": "now"
        }
      }
    },
    "MigrateQueriesToQueryHistoryCommand": {
      "description": "MigrateQueriesToQueryHistoryCommand is the command used for migration of old queries into query history",
      "type": "object",
      "properties": {
        "queries": {
          "description": "Array of queries to store in query history.",
          "type": "array",
          "items": {
            "$ref": "#/definitions/QueryToMigrate"
          }
        }
      }
    },
    "Model": {
      "description": "THIS TYPE IS INTENDED FOR INTERNAL USE BY THE GRAFANA BACKEND, AND IS SUBJECT TO BREAKING CHANGES.\nEquivalent Go types at stable import paths are provided in https://github.com/grafana/grok.",
      "type": "object",
      "title": "Model is the Go representation of a playlist.",
      "properties": {
        "interval": {
          "description": "Interval sets the time between switching views in a playlist.\nFIXME: Is this based on a standardized format or what options are available? Can datemath be used?",
          "type": "string"
        },
        "items": {
          "description": "The ordered list of items that the playlist will iterate over.\nFIXME! This should not be optional, but changing it makes the godegen awkward",
          "type": "array",
          "items": {
            "$ref": "#/definitions/PlaylistItem"
          }
        },
        "name": {
          "description": "Name of the playlist.",
          "type": "string"
        },
        "uid": {
          "description": "Unique playlist identifier. Generated on creation, either by the\ncreator of the playlist of by the application.",
          "type": "string"
        }
      }
    },
    "NavLink": {
      "type": "object",
      "properties": {
        "id": {
          "type": "string"
        },
        "target": {
          "type": "string"
        },
        "text": {
          "type": "string"
        },
        "url": {
          "type": "string"
        }
      }
    },
    "NavbarPreference": {
      "type": "object",
      "properties": {
        "savedItems": {
          "type": "array",
          "items": {
            "$ref": "#/definitions/NavLink"
          }
        }
      }
    },
    "NewApiKeyResult": {
      "type": "object",
      "properties": {
        "id": {
          "type": "integer",
          "format": "int64",
          "example": 1
        },
        "key": {
          "type": "string",
          "example": "glsa_yscW25imSKJIuav8zF37RZmnbiDvB05G_fcaaf58a"
        },
        "name": {
          "type": "string",
          "example": "grafana"
        }
      }
    },
    "Notice": {
      "type": "object",
      "title": "Notice provides a structure for presenting notifications in Grafana's user interface.",
      "properties": {
        "inspect": {
          "$ref": "#/definitions/InspectType"
        },
        "link": {
          "description": "Link is an optional link for display in the user interface and can be an\nabsolute URL or a path relative to Grafana's root url.",
          "type": "string"
        },
        "severity": {
          "$ref": "#/definitions/NoticeSeverity"
        },
        "text": {
          "description": "Text is freeform descriptive text for the notice.",
          "type": "string"
        }
      }
    },
    "NoticeSeverity": {
      "type": "integer",
      "format": "int64",
      "title": "NoticeSeverity is a type for the Severity property of a Notice."
    },
    "Notice": {
      "type": "object",
      "title": "Notice provides a structure for presenting notifications in Grafana's user interface.",
      "properties": {
        "inspect": {
          "$ref": "#/definitions/InspectType"
        },
        "link": {
          "description": "Link is an optional link for display in the user interface and can be an\nabsolute URL or a path relative to Grafana's root url.",
          "type": "string",
          "x-go-name": "Link"
        },
        "severity": {
          "$ref": "#/definitions/NoticeSeverity"
        },
        "text": {
          "description": "Text is freeform descriptive text for the notice.",
          "type": "string",
          "x-go-name": "Text"
        }
      },
      "x-go-package": "github.com/grafana/grafana-plugin-sdk-go/data"
    },
    "NoticeSeverity": {
      "type": "integer",
      "format": "int64",
      "title": "NoticeSeverity is a type for the Severity property of a Notice.",
      "x-go-package": "github.com/grafana/grafana-plugin-sdk-go/data"
    },
    "NotificationTestCommand": {
      "type": "object",
      "properties": {
        "disableResolveMessage": {
          "type": "boolean"
        },
        "frequency": {
          "type": "string"
        },
        "id": {
          "type": "integer",
          "format": "int64"
        },
        "name": {
          "type": "string"
        },
        "secureSettings": {
          "type": "object",
          "additionalProperties": {
            "type": "string"
          }
        },
        "sendReminder": {
          "type": "boolean"
        },
        "settings": {
          "$ref": "#/definitions/Json"
        },
        "type": {
          "type": "string"
        }
      }
    },
    "OrgDTO": {
      "type": "object",
      "properties": {
        "id": {
          "type": "integer",
          "format": "int64"
        },
        "name": {
          "type": "string"
        }
      }
    },
    "OrgDetailsDTO": {
      "type": "object",
      "properties": {
        "address": {
          "$ref": "#/definitions/Address"
        },
        "id": {
          "type": "integer",
          "format": "int64"
        },
        "name": {
          "type": "string"
        }
      }
    },
    "OrgUserDTO": {
      "type": "object",
      "properties": {
        "accessControl": {
          "type": "object",
          "additionalProperties": {
            "type": "boolean"
          }
        },
        "avatarUrl": {
          "type": "string"
        },
        "email": {
          "type": "string"
        },
        "isDisabled": {
          "type": "boolean"
        },
        "lastSeenAt": {
          "type": "string",
          "format": "date-time"
        },
        "lastSeenAtAge": {
          "type": "string"
        },
        "login": {
          "type": "string"
        },
        "name": {
          "type": "string"
        },
        "orgId": {
          "type": "integer",
          "format": "int64"
        },
        "role": {
          "type": "string"
        },
        "userId": {
          "type": "integer",
          "format": "int64"
        }
      }
    },
    "PatchAnnotationsCmd": {
      "type": "object",
      "properties": {
        "id": {
          "type": "integer",
          "format": "int64"
        },
        "tags": {
          "type": "array",
          "items": {
            "type": "string"
          }
        },
        "text": {
          "type": "string"
        },
        "time": {
          "type": "integer",
          "format": "int64"
        },
        "timeEnd": {
          "type": "integer",
          "format": "int64"
        }
      }
    },
    "PatchLibraryElementCommand": {
      "description": "PatchLibraryElementCommand is the command for patching a LibraryElement",
      "type": "object",
      "properties": {
        "folderId": {
          "description": "ID of the folder where the library element is stored.",
          "type": "integer",
          "format": "int64"
        },
        "folderUid": {
          "description": "UID of the folder where the library element is stored.",
          "type": "string"
        },
        "kind": {
          "description": "Kind of element to create, Use 1 for library panels or 2 for c.\nDescription:\n1 - library panels\n2 - library variables",
          "type": "integer",
          "format": "int64",
          "enum": [
            1,
            2
          ]
        },
        "model": {
          "description": "The JSON model for the library element.",
          "type": "object"
        },
        "name": {
          "description": "Name of the library element.",
          "type": "string"
        },
        "uid": {
          "type": "string"
        },
        "version": {
          "description": "Version of the library element you are updating.",
          "type": "integer",
          "format": "int64"
        }
      }
    },
    "PatchPrefsCmd": {
      "type": "object",
      "properties": {
        "homeDashboardId": {
          "description": "The numerical :id of a favorited dashboard",
          "type": "integer",
          "format": "int64",
          "default": 0
        },
        "homeDashboardUID": {
          "type": "string"
        },
        "locale": {
          "type": "string"
        },
        "navbar": {
          "$ref": "#/definitions/NavbarPreference"
        },
        "queryHistory": {
          "$ref": "#/definitions/QueryHistoryPreference"
        },
        "theme": {
          "type": "string",
          "enum": [
            "light",
            "dark"
          ]
        },
        "timezone": {
          "type": "string",
          "enum": [
            "utc",
            "browser"
          ]
        },
        "weekStart": {
          "type": "string"
        }
      }
    },
    "PatchQueryCommentInQueryHistoryCommand": {
      "description": "PatchQueryCommentInQueryHistoryCommand is the command for updating comment for query in query history",
      "type": "object",
      "properties": {
        "comment": {
          "description": "Updated comment",
          "type": "string"
        }
      }
    },
    "PauseAlertCommand": {
      "type": "object",
      "properties": {
        "alertId": {
          "type": "integer",
          "format": "int64"
        },
        "paused": {
          "type": "boolean"
        }
      }
    },
    "PauseAllAlertsCommand": {
      "type": "object",
      "properties": {
        "paused": {
          "type": "boolean"
        }
      }
    },
    "Permission": {
      "type": "object",
      "title": "Permission is the model for access control permissions.",
      "properties": {
        "action": {
          "type": "string"
        },
        "created": {
          "type": "string",
          "format": "date-time"
        },
        "scope": {
          "type": "string"
        },
        "updated": {
          "type": "string",
          "format": "date-time"
        }
      }
    },
    "PermissionType": {
      "type": "integer",
      "format": "int64"
    },
    "Playlist": {
      "description": "Playlist model",
      "type": "object",
      "properties": {
        "id": {
          "type": "integer",
          "format": "int64"
        },
        "interval": {
          "type": "string"
        },
        "name": {
          "type": "string"
        },
        "uid": {
          "type": "string"
        }
      }
    },
    "PlaylistDashboard": {
      "type": "object",
      "properties": {
        "id": {
          "type": "integer",
          "format": "int64"
        },
        "order": {
          "type": "integer",
          "format": "int64"
        },
        "slug": {
          "type": "string"
        },
        "title": {
          "type": "string"
        },
        "uri": {
          "type": "string"
        },
        "url": {
          "type": "string"
        }
      }
    },
    "PlaylistDashboardsSlice": {
      "type": "array",
      "items": {
        "$ref": "#/definitions/PlaylistDashboard"
      }
    },
    "PlaylistItem": {
      "description": "THIS TYPE IS INTENDED FOR INTERNAL USE BY THE GRAFANA BACKEND, AND IS SUBJECT TO BREAKING CHANGES.\nEquivalent Go types at stable import paths are provided in https://github.com/grafana/grok.",
      "type": "object",
      "title": "PlaylistItem is the Go representation of a playlist.Item.",
      "properties": {
        "title": {
          "description": "Title is an unused property -- it will be removed in the future",
          "type": "string"
        },
        "type": {
          "$ref": "#/definitions/PlaylistItemType"
        },
        "value": {
          "description": "Value depends on type and describes the playlist item.\n\ndashboard_by_id: The value is an internal numerical identifier set by Grafana. This\nis not portable as the numerical identifier is non-deterministic between different instances.\nWill be replaced by dashboard_by_uid in the future. (deprecated)\ndashboard_by_tag: The value is a tag which is set on any number of dashboards. All\ndashboards behind the tag will be added to the playlist.\ndashboard_by_uid: The value is the dashboard UID",
          "type": "string"
        }
      }
    },
    "PlaylistItemType": {
      "description": "THIS TYPE IS INTENDED FOR INTERNAL USE BY THE GRAFANA BACKEND, AND IS SUBJECT TO BREAKING CHANGES.\nEquivalent Go types at stable import paths are provided in https://github.com/grafana/grok.",
      "type": "string",
      "title": "Type of the item."
    },
    "Playlists": {
      "type": "array",
      "items": {
        "$ref": "#/definitions/Playlist"
      }
    },
    "PostAnnotationsCmd": {
      "type": "object",
      "required": [
        "text"
      ],
      "properties": {
        "dashboardId": {
          "type": "integer",
          "format": "int64"
        },
        "dashboardUID": {
          "type": "string"
        },
        "data": {
          "$ref": "#/definitions/Json"
        },
        "panelId": {
          "type": "integer",
          "format": "int64"
        },
        "tags": {
          "type": "array",
          "items": {
            "type": "string"
          }
        },
        "text": {
          "type": "string"
        },
        "time": {
          "type": "integer",
          "format": "int64"
        },
        "timeEnd": {
          "type": "integer",
          "format": "int64"
        }
      }
    },
    "PostGraphiteAnnotationsCmd": {
      "type": "object",
      "properties": {
        "data": {
          "type": "string"
        },
        "tags": {},
        "what": {
          "type": "string"
        },
        "when": {
          "type": "integer",
          "format": "int64"
        }
      }
    },
    "Prefs": {
      "type": "object",
      "properties": {
        "homeDashboardId": {
          "type": "integer",
          "format": "int64"
        },
        "homeDashboardUID": {
          "type": "string"
        },
        "locale": {
          "type": "string"
        },
        "navbar": {
          "$ref": "#/definitions/NavbarPreference"
        },
        "queryHistory": {
          "$ref": "#/definitions/QueryHistoryPreference"
        },
        "theme": {
          "type": "string"
        },
        "timezone": {
          "type": "string"
        },
        "weekStart": {
          "type": "string"
        }
      }
    },
    "PrometheusRemoteWriteTargetJSON": {
      "type": "object",
      "properties": {
        "data_source_uid": {
          "type": "string"
        },
        "id": {
          "type": "string"
        },
        "remote_write_path": {
          "type": "string"
        }
      }
    },
    "QueryDataResponse": {
      "description": "It is the return type of a QueryData call.",
      "type": "object",
      "title": "QueryDataResponse contains the results from a QueryDataRequest.",
      "properties": {
        "Responses": {
          "$ref": "#/definitions/Responses"
        }
      }
    },
    "QueryHistoryDTO": {
      "type": "object",
      "properties": {
        "comment": {
          "type": "string"
        },
        "createdAt": {
          "type": "integer",
          "format": "int64"
        },
        "createdBy": {
          "type": "integer",
          "format": "int64"
        },
        "datasourceUid": {
          "type": "string"
        },
        "queries": {
          "$ref": "#/definitions/Json"
        },
        "starred": {
          "type": "boolean"
        },
        "uid": {
          "type": "string"
        }
      }
    },
    "QueryHistoryDeleteQueryResponse": {
      "description": "QueryHistoryDeleteQueryResponse is the response struct for deleting a query from query history",
      "type": "object",
      "properties": {
        "id": {
          "type": "integer",
          "format": "int64"
        },
        "message": {
          "type": "string"
        }
      }
    },
    "QueryHistoryMigrationResponse": {
      "type": "object",
      "properties": {
        "message": {
          "type": "string"
        },
        "starredCount": {
          "type": "integer",
          "format": "int64"
        },
        "totalCount": {
          "type": "integer",
          "format": "int64"
        }
      }
    },
    "QueryHistoryPreference": {
      "type": "object",
      "properties": {
        "homeTab": {
          "type": "string"
        }
<<<<<<< HEAD
      },
      "x-go-package": "github.com/grafana/grafana/pkg/services/preference"
=======
      }
    },
    "QueryHistoryResponse": {
      "description": "QueryHistoryResponse is a response struct for QueryHistoryDTO",
      "type": "object",
      "properties": {
        "result": {
          "$ref": "#/definitions/QueryHistoryDTO"
        }
      }
    },
    "QueryHistorySearchResponse": {
      "type": "object",
      "properties": {
        "result": {
          "$ref": "#/definitions/QueryHistorySearchResult"
        }
      }
    },
    "QueryHistorySearchResult": {
      "type": "object",
      "properties": {
        "page": {
          "type": "integer",
          "format": "int64"
        },
        "perPage": {
          "type": "integer",
          "format": "int64"
        },
        "queryHistory": {
          "type": "array",
          "items": {
            "$ref": "#/definitions/QueryHistoryDTO"
          }
        },
        "totalCount": {
          "type": "integer",
          "format": "int64"
        }
      }
>>>>>>> 89b365f8
    },
    "QueryStat": {
      "description": "The embedded FieldConfig's display name must be set.\nIt corresponds to the QueryResultMetaStat on the frontend (https://github.com/grafana/grafana/blob/master/packages/grafana-data/src/types/data.ts#L53).",
      "type": "object",
      "title": "QueryStat is used for storing arbitrary statistics metadata related to a query and its result, e.g. total request time, data processing time.",
      "properties": {
        "color": {
          "description": "Map values to a display color\nNOTE: this interface is under development in the frontend... so simple map for now",
          "type": "object",
<<<<<<< HEAD
          "additionalProperties": {
            "type": "object"
          },
          "x-go-name": "Color"
=======
          "additionalProperties": {}
>>>>>>> 89b365f8
        },
        "custom": {
          "description": "Panel Specific Values",
          "type": "object",
<<<<<<< HEAD
          "additionalProperties": {
            "type": "object"
          },
          "x-go-name": "Custom"
        },
        "decimals": {
          "type": "integer",
          "format": "uint16",
          "x-go-name": "Decimals"
        },
        "description": {
          "description": "Description is human readable field metadata",
          "type": "string",
          "x-go-name": "Description"
        },
        "displayName": {
          "description": "DisplayName overrides Grafana default naming, should not be used from a data source",
          "type": "string",
          "x-go-name": "DisplayName"
        },
        "displayNameFromDS": {
          "description": "DisplayNameFromDS overrides Grafana default naming in a better way that allows users to override it easily.",
          "type": "string",
          "x-go-name": "DisplayNameFromDS"
        },
        "filterable": {
          "description": "Filterable indicates if the Field's data can be filtered by additional calls.",
          "type": "boolean",
          "x-go-name": "Filterable"
=======
          "additionalProperties": {}
        },
        "decimals": {
          "type": "integer",
          "format": "uint16"
        },
        "description": {
          "description": "Description is human readable field metadata",
          "type": "string"
        },
        "displayName": {
          "description": "DisplayName overrides Grafana default naming, should not be used from a data source",
          "type": "string"
        },
        "displayNameFromDS": {
          "description": "DisplayNameFromDS overrides Grafana default naming in a better way that allows users to override it easily.",
          "type": "string"
        },
        "filterable": {
          "description": "Filterable indicates if the Field's data can be filtered by additional calls.",
          "type": "boolean"
>>>>>>> 89b365f8
        },
        "interval": {
          "description": "Interval indicates the expected regular step between values in the series.\nWhen an interval exists, consumers can identify \"missing\" values when the expected value is not present.\nThe grafana timeseries visualization will render disconnected values when missing values are found it the time field.\nThe interval uses the same units as the values.  For time.Time, this is defined in milliseconds.",
          "type": "number",
<<<<<<< HEAD
          "format": "double",
          "x-go-name": "Interval"
=======
          "format": "double"
>>>>>>> 89b365f8
        },
        "links": {
          "description": "The behavior when clicking on a result",
          "type": "array",
          "items": {
            "$ref": "#/definitions/DataLink"
<<<<<<< HEAD
          },
          "x-go-name": "Links"
=======
          }
>>>>>>> 89b365f8
        },
        "mappings": {
          "$ref": "#/definitions/ValueMappings"
        },
        "max": {
          "$ref": "#/definitions/ConfFloat64"
        },
        "min": {
          "$ref": "#/definitions/ConfFloat64"
        },
        "noValue": {
          "description": "Alternative to empty string",
<<<<<<< HEAD
          "type": "string",
          "x-go-name": "NoValue"
        },
        "path": {
          "description": "Path is an explicit path to the field in the datasource. When the frame meta includes a path,\nthis will default to `${frame.meta.path}/${field.name}\n\nWhen defined, this value can be used as an identifier within the datasource scope, and\nmay be used as an identifier to update values in a subsequent request",
          "type": "string",
          "x-go-name": "Path"
=======
          "type": "string"
        },
        "path": {
          "description": "Path is an explicit path to the field in the datasource. When the frame meta includes a path,\nthis will default to `${frame.meta.path}/${field.name}\n\nWhen defined, this value can be used as an identifier within the datasource scope, and\nmay be used as an identifier to update values in a subsequent request",
          "type": "string"
>>>>>>> 89b365f8
        },
        "thresholds": {
          "$ref": "#/definitions/ThresholdsConfig"
        },
        "unit": {
          "description": "Numeric Options",
<<<<<<< HEAD
          "type": "string",
          "x-go-name": "Unit"
        },
        "value": {
          "type": "number",
          "format": "double",
          "x-go-name": "Value"
        },
        "writeable": {
          "description": "Writeable indicates that the datasource knows how to update this value",
          "type": "boolean",
          "x-go-name": "Writeable"
        }
      },
      "x-go-package": "github.com/grafana/grafana-plugin-sdk-go/data"
=======
          "type": "string"
        },
        "value": {
          "type": "number",
          "format": "double"
        },
        "writeable": {
          "description": "Writeable indicates that the datasource knows how to update this value",
          "type": "boolean"
        }
      }
    },
    "QueryToMigrate": {
      "type": "object",
      "properties": {
        "comment": {
          "type": "string"
        },
        "createdAt": {
          "type": "integer",
          "format": "int64"
        },
        "datasourceUid": {
          "type": "string"
        },
        "queries": {
          "$ref": "#/definitions/Json"
        },
        "starred": {
          "type": "boolean"
        }
      }
>>>>>>> 89b365f8
    },
    "RecordingRuleJSON": {
      "description": "RecordingRuleJSON is the external representation of a recording rule",
      "type": "object",
      "properties": {
        "active": {
          "type": "boolean"
        },
        "count": {
          "type": "boolean"
        },
        "description": {
          "type": "string"
        },
        "dest_data_source_uid": {
          "type": "string"
        },
        "id": {
          "type": "string"
        },
        "interval": {
          "type": "integer",
          "format": "int64"
        },
        "name": {
          "type": "string"
        },
        "prom_name": {
          "type": "string"
        },
        "queries": {
          "type": "array",
          "items": {
            "type": "object",
            "additionalProperties": {}
          }
        },
        "range": {
          "type": "integer",
          "format": "int64"
        },
        "target_ref_id": {
          "type": "string"
        }
      }
    },
    "ReportEmailDTO": {
      "type": "object",
      "properties": {
        "email": {
          "type": "string"
        },
        "emails": {
          "description": "Comma-separated list of emails to which to send the report to.",
          "type": "string"
        },
        "id": {
          "description": "Send the report to the emails specified in the report. Required if emails is not present.",
          "type": "string",
          "format": "int64"
        },
        "useEmailsFromReport": {
          "description": "Send the report to the emails specified in the report. Required if emails is not present.",
          "type": "boolean"
        }
      }
    },
    "ReportOptionsDTO": {
      "type": "object",
      "properties": {
        "layout": {
          "type": "string"
        },
        "orientation": {
          "type": "string"
        },
        "timeRange": {
          "$ref": "#/definitions/TimeRangeDTO"
        }
      }
    },
    "Responses": {
      "description": "The QueryData method the QueryDataHandler method will set the RefId\nproperty on the DataResponses' frames based on these RefIDs.",
      "type": "object",
      "title": "Responses is a map of RefIDs (Unique Query ID) to DataResponses.",
      "additionalProperties": {
        "$ref": "#/definitions/DataResponse"
      }
    },
    "RestoreDashboardVersionCommand": {
      "type": "object",
      "properties": {
        "version": {
          "type": "integer",
          "format": "int64"
        }
      }
    },
    "RevokeAuthTokenCmd": {
      "type": "object",
      "properties": {
        "authTokenId": {
          "type": "integer",
          "format": "int64"
        }
      }
    },
    "RoleAssignmentsDTO": {
      "type": "object",
      "properties": {
        "role_uid": {
          "type": "string"
        },
        "service_accounts": {
          "type": "array",
          "items": {
            "type": "integer",
            "format": "int64"
          }
        },
        "teams": {
          "type": "array",
          "items": {
            "type": "integer",
            "format": "int64"
          }
        },
        "users": {
          "type": "array",
          "items": {
            "type": "integer",
            "format": "int64"
          }
        }
      }
    },
    "RoleDTO": {
      "type": "object",
      "properties": {
        "created": {
          "type": "string",
          "format": "date-time"
        },
        "delegatable": {
          "type": "boolean"
        },
        "description": {
          "type": "string"
        },
        "displayName": {
          "type": "string"
        },
        "group": {
          "type": "string"
        },
        "hidden": {
          "type": "boolean"
        },
        "name": {
          "type": "string"
        },
        "permissions": {
          "type": "array",
          "items": {
            "$ref": "#/definitions/Permission"
          }
        },
        "uid": {
          "type": "string"
        },
        "updated": {
          "type": "string",
          "format": "date-time"
        },
        "version": {
          "type": "integer",
          "format": "int64"
        }
      }
    },
    "SaveDashboardCommand": {
      "type": "object",
      "properties": {
        "UpdatedAt": {
          "type": "string",
          "format": "date-time"
        },
        "dashboard": {
          "$ref": "#/definitions/Json"
        },
        "folderId": {
          "type": "integer",
          "format": "int64"
        },
        "folderUid": {
          "type": "string"
        },
        "isFolder": {
          "type": "boolean"
        },
        "message": {
          "type": "string"
        },
        "overwrite": {
          "type": "boolean"
        },
        "userId": {
          "type": "integer",
          "format": "int64"
        }
      }
    },
    "ScheduleDTO": {
      "type": "object",
      "properties": {
        "day": {
          "type": "string"
        },
        "dayOfMonth": {
          "type": "string"
        },
        "endDate": {
          "type": "string",
          "format": "date-time"
        },
        "frequency": {
          "type": "string"
        },
        "hour": {
          "type": "integer",
          "format": "int64"
        },
        "intervalAmount": {
          "type": "integer",
          "format": "int64"
        },
        "intervalFrequency": {
          "type": "string"
        },
        "minute": {
          "type": "integer",
          "format": "int64"
        },
        "startDate": {
          "type": "string",
          "format": "date-time"
        },
        "timeZone": {
          "type": "string"
        },
        "workdaysOnly": {
          "type": "boolean"
        }
      }
    },
    "SearchServiceAccountsResult": {
      "description": "swagger: model",
      "type": "object",
      "properties": {
        "page": {
          "type": "integer",
          "format": "int64"
        },
        "perPage": {
          "type": "integer",
          "format": "int64"
        },
        "serviceAccounts": {
          "type": "array",
          "items": {
            "$ref": "#/definitions/ServiceAccountDTO"
          }
        },
        "totalCount": {
          "description": "It can be used for pagination of the user list\nE.g. if totalCount is equal to 100 users and\nthe perpage parameter is set to 10 then there are 10 pages of users.",
          "type": "integer",
          "format": "int64"
        }
      }
    },
    "SearchTeamQueryResult": {
      "type": "object",
      "properties": {
        "page": {
          "type": "integer",
          "format": "int64"
        },
        "perPage": {
          "type": "integer",
          "format": "int64"
        },
        "teams": {
          "type": "array",
          "items": {
            "$ref": "#/definitions/TeamDTO"
          }
        },
        "totalCount": {
          "type": "integer",
          "format": "int64"
        }
      }
    },
    "SearchUserQueryResult": {
      "type": "object",
      "properties": {
        "page": {
          "type": "integer",
          "format": "int64"
        },
        "perPage": {
          "type": "integer",
          "format": "int64"
        },
        "totalCount": {
          "type": "integer",
          "format": "int64"
        },
        "users": {
          "type": "array",
          "items": {
            "$ref": "#/definitions/UserSearchHitDTO"
          }
        }
      }
    },
    "ServiceAccountDTO": {
      "description": "swagger: model",
      "type": "object",
      "properties": {
        "accessControl": {
          "type": "object",
          "additionalProperties": {
            "type": "boolean"
          },
          "example": {
            "serviceaccounts:delete": true,
            "serviceaccounts:read": true,
            "serviceaccounts:write": true
          }
        },
        "avatarUrl": {
          "type": "string",
          "example": "/avatar/85ec38023d90823d3e5b43ef35646af9"
        },
        "id": {
          "type": "integer",
          "format": "int64"
        },
        "isDisabled": {
          "type": "boolean",
          "example": false
        },
        "login": {
          "type": "string",
          "example": "sa-grafana"
        },
        "name": {
          "type": "string",
          "example": "grafana"
        },
        "orgId": {
          "type": "integer",
          "format": "int64",
          "example": 1
        },
        "role": {
          "type": "string",
          "example": "Viewer"
        },
        "tokens": {
          "type": "integer",
          "format": "int64",
          "example": 0
        }
      }
    },
    "ServiceAccountProfileDTO": {
      "type": "object",
      "properties": {
        "accessControl": {
          "type": "object",
          "additionalProperties": {
            "type": "boolean"
          }
        },
        "avatarUrl": {
          "type": "string",
          "example": "/avatar/8ea890a677d6a223c591a1beea6ea9d2"
        },
        "createdAt": {
          "type": "string",
          "format": "date-time",
          "example": "2022-03-21T14:35:33Z"
        },
        "id": {
          "type": "integer",
          "format": "int64",
          "example": 2
        },
        "isDisabled": {
          "type": "boolean",
          "example": false
        },
        "login": {
          "type": "string",
          "example": "sa-grafana"
        },
        "name": {
          "type": "string",
          "example": "test"
        },
        "orgId": {
          "type": "integer",
          "format": "int64",
          "example": 1
        },
        "role": {
          "type": "string",
          "example": "Editor"
        },
        "teams": {
          "type": "array",
          "items": {
            "type": "string"
          },
          "example": []
        },
        "tokens": {
          "type": "integer",
          "format": "int64"
        },
        "updatedAt": {
          "type": "string",
          "format": "date-time",
          "example": "2022-03-21T14:35:33Z"
        }
      }
    },
    "SetRoleAssignmentsCommand": {
      "type": "object",
      "properties": {
        "service_accounts": {
          "type": "array",
          "items": {
            "type": "integer",
            "format": "int64"
          }
        },
        "teams": {
          "type": "array",
          "items": {
            "type": "integer",
            "format": "int64"
          }
        },
        "users": {
          "type": "array",
          "items": {
            "type": "integer",
            "format": "int64"
          }
        }
      }
    },
    "SetUserRolesCommand": {
      "type": "object",
      "properties": {
        "global": {
          "type": "boolean"
        },
        "includeHidden": {
          "type": "boolean"
        },
        "roleUids": {
          "type": "array",
          "items": {
            "type": "string"
          }
        }
      }
    },
    "SettingsBag": {
      "type": "object",
      "additionalProperties": {
        "type": "object",
        "additionalProperties": {
          "type": "string"
        }
      }
    },
    "SettingsDTO": {
      "type": "object",
      "properties": {
        "branding": {
          "$ref": "#/definitions/BrandingOptionsDTO"
        },
        "id": {
          "type": "integer",
          "format": "int64"
        },
        "orgId": {
          "type": "integer",
          "format": "int64"
        },
        "userId": {
          "type": "integer",
          "format": "int64"
        }
      }
    },
    "State": {
      "type": "string"
    },
    "Status": {
      "type": "integer",
      "format": "int64"
    },
    "SuccessResponseBody": {
      "type": "object",
      "properties": {
        "message": {
          "type": "string"
        }
      }
    },
    "SyncResult": {
      "type": "object",
      "title": "SyncResult holds the result of a sync with LDAP. This gives us information on which users were updated and how.",
      "properties": {
        "Elapsed": {
          "$ref": "#/definitions/Duration"
        },
        "FailedUsers": {
          "type": "array",
          "items": {
            "$ref": "#/definitions/FailedUser"
          }
        },
        "MissingUserIds": {
          "type": "array",
          "items": {
            "type": "integer",
            "format": "int64"
          }
        },
        "Started": {
          "type": "string",
          "format": "date-time"
        },
        "UpdatedUserIds": {
          "type": "array",
          "items": {
            "type": "integer",
            "format": "int64"
          }
        }
      }
    },
    "TagsDTO": {
      "type": "object",
      "title": "TagsDTO is the frontend DTO for Tag.",
      "properties": {
        "count": {
          "type": "integer",
          "format": "int64"
        },
        "tag": {
          "type": "string"
        }
      }
    },
    "TeamDTO": {
      "type": "object",
      "properties": {
        "accessControl": {
          "type": "object",
          "additionalProperties": {
            "type": "boolean"
          }
        },
        "avatarUrl": {
          "type": "string"
        },
        "email": {
          "type": "string"
        },
        "id": {
          "type": "integer",
          "format": "int64"
        },
        "memberCount": {
          "type": "integer",
          "format": "int64"
        },
        "name": {
          "type": "string"
        },
        "orgId": {
          "type": "integer",
          "format": "int64"
        },
        "permission": {
          "$ref": "#/definitions/PermissionType"
        }
      }
    },
    "TeamGroupDTO": {
      "type": "object",
      "properties": {
        "groupId": {
          "type": "string"
        },
        "orgId": {
          "type": "integer",
          "format": "int64"
        },
        "teamId": {
          "type": "integer",
          "format": "int64"
        }
      }
    },
    "TeamGroupMapping": {
      "type": "object",
      "properties": {
        "groupId": {
          "type": "string"
        }
      }
    },
    "TeamMemberDTO": {
      "type": "object",
      "properties": {
        "auth_module": {
          "type": "string"
        },
        "avatarUrl": {
          "type": "string"
        },
        "email": {
          "type": "string"
        },
        "labels": {
          "type": "array",
          "items": {
            "type": "string"
          }
        },
        "login": {
          "type": "string"
        },
        "name": {
          "type": "string"
        },
        "orgId": {
          "type": "integer",
          "format": "int64"
        },
        "permission": {
          "$ref": "#/definitions/PermissionType"
        },
        "teamId": {
          "type": "integer",
          "format": "int64"
        },
        "userId": {
          "type": "integer",
          "format": "int64"
        }
      }
    },
    "TempUserDTO": {
      "type": "object",
      "properties": {
        "code": {
          "type": "string"
        },
        "createdOn": {
          "type": "string",
          "format": "date-time"
        },
        "email": {
          "type": "string"
        },
        "emailSent": {
          "type": "boolean"
        },
        "emailSentOn": {
          "type": "string",
          "format": "date-time"
        },
        "id": {
          "type": "integer",
          "format": "int64"
        },
        "invitedByEmail": {
          "type": "string"
        },
        "invitedByLogin": {
          "type": "string"
        },
        "invitedByName": {
          "type": "string"
        },
        "name": {
          "type": "string"
        },
        "orgId": {
          "type": "integer",
          "format": "int64"
        },
        "role": {
          "type": "string",
          "enum": [
            "Viewer",
            "Editor",
            "Admin"
          ]
        },
        "status": {
          "$ref": "#/definitions/TempUserStatus"
        },
        "url": {
          "type": "string"
        }
      }
    },
    "TempUserStatus": {
      "type": "string"
    },
    "Threshold": {
      "description": "Threshold a single step on the threshold list",
      "type": "object",
      "properties": {
        "color": {
          "type": "string"
        },
        "state": {
          "type": "string"
        },
        "value": {
          "$ref": "#/definitions/ConfFloat64"
        }
      }
    },
    "ThresholdsConfig": {
      "description": "ThresholdsConfig setup thresholds",
      "type": "object",
      "properties": {
        "mode": {
          "$ref": "#/definitions/ThresholdsMode"
        },
        "steps": {
          "description": "Must be sorted by 'value', first value is always -Infinity",
          "type": "array",
          "items": {
            "$ref": "#/definitions/Threshold"
          }
        }
      }
    },
    "ThresholdsMode": {
      "description": "ThresholdsMode absolute or percentage",
      "type": "string"
    },
    "Threshold": {
      "description": "Threshold a single step on the threshold list",
      "type": "object",
      "properties": {
        "color": {
          "type": "string",
          "x-go-name": "Color"
        },
        "state": {
          "type": "string",
          "x-go-name": "State"
        },
        "value": {
          "$ref": "#/definitions/ConfFloat64"
        }
      },
      "x-go-package": "github.com/grafana/grafana-plugin-sdk-go/data"
    },
    "ThresholdsConfig": {
      "description": "ThresholdsConfig setup thresholds",
      "type": "object",
      "properties": {
        "mode": {
          "$ref": "#/definitions/ThresholdsMode"
        },
        "steps": {
          "description": "Must be sorted by 'value', first value is always -Infinity",
          "type": "array",
          "items": {
            "$ref": "#/definitions/Threshold"
          },
          "x-go-name": "Steps"
        }
      },
      "x-go-package": "github.com/grafana/grafana-plugin-sdk-go/data"
    },
    "ThresholdsMode": {
      "description": "ThresholdsMode absolute or percentage",
      "type": "string",
      "x-go-package": "github.com/grafana/grafana-plugin-sdk-go/data"
    },
    "TimeRangeDTO": {
      "type": "object",
      "properties": {
        "from": {
          "type": "string"
        },
        "to": {
          "type": "string"
        }
      }
    },
    "Token": {
      "type": "object",
      "properties": {
        "account": {
          "type": "string"
        },
        "company": {
          "type": "string"
        },
        "details_url": {
<<<<<<< HEAD
          "type": "string",
          "x-go-name": "DetailsURL"
=======
          "type": "string"
>>>>>>> 89b365f8
        },
        "exp": {
          "type": "integer",
          "format": "int64"
        },
        "iat": {
          "type": "integer",
<<<<<<< HEAD
          "format": "int64",
          "x-go-name": "Issued"
        },
        "included_users": {
          "type": "integer",
          "format": "int64",
          "x-go-name": "IncludedUsers"
=======
          "format": "int64"
        },
        "included_users": {
          "type": "integer",
          "format": "int64"
>>>>>>> 89b365f8
        },
        "iss": {
          "type": "string"
        },
        "jti": {
<<<<<<< HEAD
          "type": "string",
          "x-go-name": "ID"
=======
          "type": "string"
>>>>>>> 89b365f8
        },
        "lexp": {
          "type": "integer",
          "format": "int64"
        },
        "lic_exp_warn_days": {
          "type": "integer",
          "format": "int64"
        },
        "lid": {
<<<<<<< HEAD
          "type": "string",
          "x-go-name": "LicenseID"
=======
          "type": "string"
>>>>>>> 89b365f8
        },
        "limit_by": {
          "type": "string"
        },
        "max_concurrent_user_sessions": {
          "type": "integer",
          "format": "int64"
        },
        "nbf": {
          "type": "integer",
          "format": "int64"
        },
        "prod": {
          "type": "array",
          "items": {
            "type": "string"
          }
        },
        "slug": {
          "type": "string"
        },
        "status": {
          "$ref": "#/definitions/TokenStatus"
        },
        "sub": {
          "type": "string"
        },
        "tok_exp_warn_days": {
          "type": "integer",
          "format": "int64"
        },
        "trial": {
          "type": "boolean"
        },
        "trial_exp": {
          "type": "integer",
          "format": "int64"
        },
        "update_days": {
          "type": "integer",
          "format": "int64"
        },
        "usage_billing": {
          "type": "boolean"
        }
      }
    },
    "TokenDTO": {
      "type": "object",
      "properties": {
        "created": {
          "type": "string",
          "format": "date-time",
          "example": "2022-03-23T10:31:02Z"
        },
        "expiration": {
          "type": "string",
          "format": "date-time",
          "example": "2022-03-23T10:31:02Z"
        },
        "hasExpired": {
          "type": "boolean",
          "example": false
        },
        "id": {
          "type": "integer",
          "format": "int64",
          "example": 1
        },
        "isRevoked": {
          "type": "boolean",
          "example": false
        },
        "lastUsedAt": {
          "type": "string",
          "format": "date-time",
          "example": "2022-03-23T10:31:02Z"
        },
        "name": {
          "type": "string",
          "example": "grafana"
        },
        "secondsUntilExpiration": {
          "type": "number",
          "format": "double",
          "example": 0
        }
      }
    },
    "TokenStatus": {
      "type": "integer",
      "format": "int64"
    },
    "TrimDashboardCommand": {
      "type": "object",
      "properties": {
        "dashboard": {
          "$ref": "#/definitions/Json"
        },
        "meta": {
          "$ref": "#/definitions/Json"
        }
      }
    },
    "TrimDashboardFullWithMeta": {
      "type": "object",
      "properties": {
        "dashboard": {
          "$ref": "#/definitions/Json"
        },
        "meta": {
          "$ref": "#/definitions/Json"
        }
      }
    },
    "Type": {
      "type": "string"
    },
    "Type": {
      "type": "string",
      "x-go-package": "github.com/grafana/grafana/pkg/extensions/report/models"
    },
    "UpdateAlertNotificationCommand": {
      "type": "object",
      "properties": {
        "disableResolveMessage": {
          "type": "boolean"
        },
        "frequency": {
          "type": "string"
        },
        "id": {
          "type": "integer",
          "format": "int64"
        },
        "isDefault": {
          "type": "boolean"
        },
        "name": {
          "type": "string"
        },
        "secureSettings": {
          "type": "object",
          "additionalProperties": {
            "type": "string"
          }
        },
        "sendReminder": {
          "type": "boolean"
        },
        "settings": {
          "$ref": "#/definitions/Json"
        },
        "type": {
          "type": "string"
        },
        "uid": {
          "type": "string"
        }
      }
    },
    "UpdateAlertNotificationWithUidCommand": {
      "type": "object",
      "properties": {
        "disableResolveMessage": {
          "type": "boolean"
        },
        "frequency": {
          "type": "string"
        },
        "isDefault": {
          "type": "boolean"
        },
        "name": {
          "type": "string"
        },
        "secureSettings": {
          "type": "object",
          "additionalProperties": {
            "type": "string"
          }
        },
        "sendReminder": {
          "type": "boolean"
        },
        "settings": {
          "$ref": "#/definitions/Json"
        },
        "type": {
          "type": "string"
        },
        "uid": {
          "type": "string"
        }
      }
    },
    "UpdateAnnotationsCmd": {
      "type": "object",
      "properties": {
        "id": {
          "type": "integer",
          "format": "int64"
        },
        "tags": {
          "type": "array",
          "items": {
            "type": "string"
          }
        },
        "text": {
          "type": "string"
        },
        "time": {
          "type": "integer",
          "format": "int64"
        },
        "timeEnd": {
          "type": "integer",
          "format": "int64"
        }
      }
    },
    "UpdateCorrelationCommand": {
      "description": "UpdateCorrelationCommand is the command for updating a correlation",
      "type": "object",
      "properties": {
        "config": {
          "$ref": "#/definitions/CorrelationConfigUpdateDTO"
        },
        "description": {
          "description": "Optional description of the correlation",
          "type": "string",
          "example": "Logs to Traces"
        },
        "label": {
          "description": "Optional label identifying the correlation",
          "type": "string",
          "example": "My label"
        }
      }
    },
    "UpdateCorrelationResponseBody": {
      "type": "object",
      "properties": {
        "message": {
          "type": "string",
          "example": "Correlation updated"
        },
        "result": {
          "$ref": "#/definitions/Correlation"
        }
      }
    },
    "UpdateDashboardACLCommand": {
      "type": "object",
      "properties": {
        "items": {
          "type": "array",
          "items": {
            "$ref": "#/definitions/DashboardACLUpdateItem"
          }
        }
      }
    },
    "UpdateDataSourceCommand": {
      "description": "Also acts as api DTO",
      "type": "object",
      "properties": {
        "access": {
          "$ref": "#/definitions/DsAccess"
        },
        "basicAuth": {
<<<<<<< HEAD
          "type": "boolean",
          "x-go-name": "BasicAuth"
=======
          "type": "boolean"
>>>>>>> 89b365f8
        },
        "basicAuthUser": {
          "type": "string"
        },
        "database": {
          "type": "string"
        },
        "isDefault": {
          "type": "boolean"
        },
        "jsonData": {
          "$ref": "#/definitions/Json"
        },
        "name": {
<<<<<<< HEAD
          "type": "string",
          "x-go-name": "Name"
=======
          "type": "string"
>>>>>>> 89b365f8
        },
        "secureJsonData": {
          "type": "object",
          "additionalProperties": {
            "type": "string"
          }
        },
        "type": {
          "type": "string"
        },
        "uid": {
          "type": "string"
        },
        "url": {
          "type": "string"
        },
        "user": {
          "type": "string"
        },
        "version": {
          "type": "integer",
          "format": "int64"
        },
        "withCredentials": {
          "type": "boolean"
        }
      }
    },
    "UpdateFolderCommand": {
      "type": "object",
      "properties": {
        "overwrite": {
          "type": "boolean"
        },
        "title": {
          "type": "string"
        },
        "uid": {
          "type": "string"
        },
        "version": {
          "type": "integer",
          "format": "int64"
        }
      }
    },
    "UpdateOrgAddressForm": {
      "type": "object",
      "properties": {
        "address1": {
          "type": "string"
        },
        "address2": {
          "type": "string"
        },
        "city": {
          "type": "string"
        },
        "country": {
          "type": "string"
        },
        "state": {
          "type": "string"
        },
        "zipcode": {
          "type": "string"
        }
      }
    },
    "UpdateOrgForm": {
      "type": "object",
      "properties": {
        "name": {
          "type": "string"
        }
      }
    },
    "UpdateOrgQuotaCmd": {
      "type": "object",
      "properties": {
        "limit": {
          "type": "integer",
          "format": "int64"
        },
        "target": {
          "type": "string"
        }
      }
    },
    "UpdateOrgUserCommand": {
      "type": "object",
      "properties": {
        "role": {
          "type": "string",
          "enum": [
            "Viewer",
            "Editor",
            "Admin"
          ]
        }
      }
    },
    "UpdatePlaylistCommand": {
      "type": "object",
      "properties": {
        "interval": {
          "type": "string"
        },
        "items": {
          "type": "array",
          "items": {
            "$ref": "#/definitions/PlaylistItem"
          }
        },
        "name": {
          "type": "string"
        },
        "uid": {
          "type": "string"
        }
      }
    },
    "UpdatePrefsCmd": {
      "type": "object",
      "properties": {
        "homeDashboardId": {
          "description": "The numerical :id of a favorited dashboard",
          "type": "integer",
          "format": "int64",
          "default": 0
        },
        "homeDashboardUID": {
          "type": "string"
        },
        "locale": {
          "type": "string"
        },
        "navbar": {
          "$ref": "#/definitions/NavbarPreference"
        },
        "queryHistory": {
          "$ref": "#/definitions/QueryHistoryPreference"
        },
        "theme": {
          "type": "string",
          "enum": [
            "light",
            "dark"
          ]
        },
        "timezone": {
          "type": "string",
          "enum": [
            "utc",
            "browser"
          ]
        },
        "weekStart": {
          "type": "string"
        }
      }
    },
    "UpdateRoleCommand": {
      "type": "object",
      "properties": {
        "description": {
          "type": "string"
        },
        "displayName": {
          "type": "string"
        },
        "global": {
          "type": "boolean"
        },
        "group": {
          "type": "string"
        },
        "hidden": {
          "type": "boolean"
        },
        "name": {
          "type": "string"
        },
        "permissions": {
          "type": "array",
          "items": {
            "$ref": "#/definitions/Permission"
          }
        },
        "version": {
          "type": "integer",
          "format": "int64"
        }
      }
    },
    "UpdateServiceAccountForm": {
      "type": "object",
      "properties": {
        "isDisabled": {
          "type": "boolean"
        },
        "name": {
          "type": "string"
        },
        "role": {
          "type": "string",
          "enum": [
            "Viewer",
            "Editor",
            "Admin"
          ]
        }
      }
    },
    "UpdateTeamCommand": {
      "type": "object",
      "properties": {
        "Email": {
          "type": "string"
        },
        "Id": {
          "type": "integer",
          "format": "int64"
        },
        "Name": {
          "type": "string"
        }
      }
    },
    "UpdateTeamMemberCommand": {
      "type": "object",
      "properties": {
        "permission": {
          "$ref": "#/definitions/PermissionType"
        }
      }
    },
    "UpdateUserCommand": {
      "type": "object",
      "properties": {
        "email": {
          "type": "string"
        },
        "login": {
          "type": "string"
        },
        "name": {
          "type": "string"
        },
        "theme": {
          "type": "string"
        }
      }
    },
    "UpdateUserQuotaCmd": {
      "type": "object",
      "properties": {
        "limit": {
          "type": "integer",
          "format": "int64"
        },
        "target": {
          "type": "string"
        }
      }
    },
    "UserIdDTO": {
      "type": "object",
      "properties": {
        "id": {
          "type": "integer",
          "format": "int64"
        },
        "message": {
          "type": "string"
        }
      }
    },
    "UserLookupDTO": {
      "type": "object",
      "properties": {
        "avatarUrl": {
          "type": "string"
        },
        "login": {
          "type": "string"
        },
        "userId": {
          "type": "integer",
          "format": "int64"
        }
      }
    },
    "UserOrgDTO": {
      "type": "object",
      "properties": {
        "name": {
          "type": "string"
        },
        "orgId": {
          "type": "integer",
          "format": "int64"
        },
        "role": {
          "type": "string",
          "enum": [
            "Viewer",
            "Editor",
            "Admin"
          ]
        }
      }
    },
    "UserProfileDTO": {
      "type": "object",
      "properties": {
        "accessControl": {
          "type": "object",
          "additionalProperties": {
            "type": "boolean"
          }
        },
        "authLabels": {
          "type": "array",
          "items": {
            "type": "string"
          }
        },
        "avatarUrl": {
          "type": "string"
        },
        "createdAt": {
          "type": "string",
          "format": "date-time"
        },
        "email": {
          "type": "string"
        },
        "id": {
          "type": "integer",
          "format": "int64"
        },
        "isDisabled": {
          "type": "boolean"
        },
        "isExternal": {
          "type": "boolean"
        },
        "isGrafanaAdmin": {
          "type": "boolean"
        },
        "login": {
          "type": "string"
        },
        "name": {
          "type": "string"
        },
        "orgId": {
          "type": "integer",
          "format": "int64"
        },
        "theme": {
          "type": "string"
        },
        "updatedAt": {
          "type": "string",
          "format": "date-time"
        }
      }
    },
    "UserQuotaDTO": {
      "type": "object",
      "properties": {
        "limit": {
          "type": "integer",
          "format": "int64"
        },
        "target": {
          "type": "string"
        },
        "used": {
          "type": "integer",
          "format": "int64"
        },
        "user_id": {
          "type": "integer",
          "format": "int64"
        }
      }
    },
    "UserSearchHitDTO": {
      "type": "object",
      "properties": {
        "authLabels": {
          "type": "array",
          "items": {
            "type": "string"
          }
        },
        "avatarUrl": {
          "type": "string"
        },
        "email": {
          "type": "string"
        },
        "id": {
          "type": "integer",
          "format": "int64"
        },
        "isAdmin": {
          "type": "boolean"
        },
        "isDisabled": {
          "type": "boolean"
        },
        "lastSeenAt": {
          "type": "string",
          "format": "date-time"
        },
        "lastSeenAtAge": {
          "type": "string"
        },
        "login": {
          "type": "string"
        },
        "name": {
          "type": "string"
        }
      }
    },
    "UserToken": {
      "description": "UserToken represents a user token",
      "type": "object",
      "properties": {
        "AuthToken": {
          "type": "string"
        },
        "AuthTokenSeen": {
          "type": "boolean"
        },
        "ClientIp": {
          "type": "string"
        },
        "CreatedAt": {
          "type": "integer",
          "format": "int64"
        },
        "Id": {
          "type": "integer",
          "format": "int64"
        },
        "PrevAuthToken": {
          "type": "string"
        },
        "RevokedAt": {
          "type": "integer",
          "format": "int64"
        },
        "RotatedAt": {
          "type": "integer",
          "format": "int64"
        },
        "SeenAt": {
          "type": "integer",
          "format": "int64"
        },
        "UnhashedToken": {
          "type": "string"
        },
        "UpdatedAt": {
          "type": "integer",
          "format": "int64"
        },
        "UserAgent": {
          "type": "string"
        },
        "UserId": {
          "type": "integer",
          "format": "int64"
        }
<<<<<<< HEAD
      },
      "x-go-package": "github.com/grafana/grafana/pkg/models"
    },
    "ValueMapping": {
      "description": "ValueMapping allows mapping input values to text and color",
      "type": "object",
      "x-go-package": "github.com/grafana/grafana-plugin-sdk-go/data"
=======
      }
    },
    "ValueMapping": {
      "description": "ValueMapping allows mapping input values to text and color",
      "type": "object"
>>>>>>> 89b365f8
    },
    "ValueMappings": {
      "type": "array",
      "items": {
        "$ref": "#/definitions/ValueMapping"
<<<<<<< HEAD
      },
      "x-go-package": "github.com/grafana/grafana-plugin-sdk-go/data"
    },
    "VisType": {
      "type": "string",
      "title": "VisType is used to indicate how the data should be visualized in explore.",
      "x-go-package": "github.com/grafana/grafana-plugin-sdk-go/data"
=======
      }
    },
    "VisType": {
      "type": "string",
      "title": "VisType is used to indicate how the data should be visualized in explore."
>>>>>>> 89b365f8
    }
  },
  "responses": {
    "SMTPNotEnabledError": {
      "description": ""
    },
    "acceptedResponse": {
      "description": "AcceptedResponse",
      "schema": {
        "$ref": "#/definitions/ErrorResponseBody"
      }
    },
    "addPermissionResponse": {
      "description": "",
      "schema": {
        "type": "object",
        "properties": {
          "message": {
            "type": "string"
          },
          "permissionId": {
            "type": "integer",
            "format": "int64"
          }
        }
      }
    },
    "adminCreateUserResponse": {
      "description": "",
      "schema": {
        "$ref": "#/definitions/UserIdDTO"
      }
    },
    "adminGetSettingsResponse": {
      "description": "",
      "schema": {
        "$ref": "#/definitions/SettingsBag"
      }
    },
    "adminGetStatsResponse": {
      "description": "",
      "schema": {
        "$ref": "#/definitions/AdminStats"
      }
    },
    "adminGetUserAuthTokensResponse": {
      "description": "",
      "schema": {
        "type": "array",
        "items": {
          "$ref": "#/definitions/UserToken"
        }
      }
    },
    "badRequestError": {
      "description": "BadRequestError is returned when the request is invalid and it cannot be processed.",
      "schema": {
        "$ref": "#/definitions/ErrorResponseBody"
      }
    },
    "calculateDashboardDiffResponse": {
      "description": "",
      "schema": {
        "type": "array",
        "items": {
          "type": "integer",
          "format": "uint8"
        }
      }
    },
    "conflictError": {
      "description": "ConflictError",
      "schema": {
        "$ref": "#/definitions/ErrorResponseBody"
      }
    },
    "contentResponse": {
      "description": "",
      "schema": {
        "type": "array",
        "items": {
          "type": "integer",
          "format": "uint8"
        }
      }
    },
    "createCorrelationResponse": {
      "description": "",
      "schema": {
        "$ref": "#/definitions/CreateCorrelationResponseBody"
      }
    },
    "createDashboardSnapshotResponse": {
      "description": "",
      "schema": {
        "type": "object",
        "properties": {
          "deleteKey": {
            "description": "Unique key used to delete the snapshot. It is different from the key so that only the creator can delete the snapshot.",
            "type": "string"
          },
          "deleteUrl": {
            "type": "string"
          },
          "id": {
            "description": "Snapshot id",
            "type": "integer",
            "format": "int64"
          },
          "key": {
            "description": "Unique key",
            "type": "string"
          },
          "url": {
            "type": "string"
          }
        }
      }
    },
    "createOrUpdateDatasourceResponse": {
      "description": "",
      "schema": {
        "type": "object",
        "required": [
          "id",
          "name",
          "message",
          "datasource"
        ],
        "properties": {
          "datasource": {
            "$ref": "#/definitions/DataSource"
          },
          "id": {
            "description": "ID Identifier of the new data source.",
            "type": "integer",
            "format": "int64",
            "example": 65
          },
          "message": {
            "description": "Message Message of the deleted dashboard.",
            "type": "string",
            "example": "Data source added"
          },
          "name": {
            "description": "Name of the new data source.",
            "type": "string",
            "example": "My Data source"
          }
        }
      }
    },
    "createOrgResponse": {
      "description": "",
      "schema": {
        "type": "object",
        "required": [
          "orgId",
          "message"
        ],
        "properties": {
          "message": {
            "description": "Message Message of the created org.",
            "type": "string",
            "example": "Data source added"
          },
          "orgId": {
            "description": "ID Identifier of the created org.",
            "type": "integer",
            "format": "int64",
            "example": 65
          }
        }
      }
    },
    "createPlaylistResponse": {
      "description": "",
      "schema": {
        "$ref": "#/definitions/Playlist"
      }
    },
    "createReportResponse": {
      "description": "",
      "schema": {
        "type": "object",
        "properties": {
          "id": {
            "type": "integer",
            "format": "int64"
          },
          "message": {
            "type": "string"
          }
        }
      }
    },
    "createRoleResponse": {
      "description": "",
      "schema": {
        "$ref": "#/definitions/RoleDTO"
      }
    },
    "createServiceAccountResponse": {
      "description": "",
      "schema": {
        "$ref": "#/definitions/ServiceAccountDTO"
      }
    },
    "createTeamResponse": {
      "description": "",
      "schema": {
        "type": "object",
        "properties": {
          "message": {
            "type": "string"
          },
          "teamId": {
            "type": "integer",
            "format": "int64"
          }
        }
      }
    },
    "createTokenResponse": {
      "description": "",
      "schema": {
        "$ref": "#/definitions/NewApiKeyResult"
      }
    },
    "dashboardResponse": {
      "description": "",
      "schema": {
        "$ref": "#/definitions/DashboardFullWithMeta"
      }
    },
    "dashboardVersionResponse": {
      "description": "",
      "schema": {
        "$ref": "#/definitions/DashboardVersionMeta"
      }
    },
    "dashboardVersionsResponse": {
      "description": "",
      "schema": {
        "type": "array",
        "items": {
          "$ref": "#/definitions/DashboardVersionDTO"
        }
      }
    },
    "deleteAlertNotificationChannelResponse": {
      "description": "",
      "schema": {
        "type": "object",
        "required": [
          "id",
          "message"
        ],
        "properties": {
          "id": {
            "description": "ID Identifier of the deleted notification channel.",
            "type": "integer",
            "format": "int64",
            "example": 65
          },
          "message": {
            "description": "Message Message of the deleted notificatiton channel.",
            "type": "string"
          }
        }
      }
    },
    "deleteCorrelationResponse": {
      "description": "",
      "schema": {
        "$ref": "#/definitions/DeleteCorrelationResponseBody"
      }
    },
    "deleteDashboardResponse": {
      "description": "",
      "schema": {
        "type": "object",
        "required": [
          "id",
          "title",
          "message"
        ],
        "properties": {
          "id": {
            "description": "ID Identifier of the deleted dashboard.",
            "type": "integer",
            "format": "int64",
            "example": 65
          },
          "message": {
            "description": "Message Message of the deleted dashboard.",
            "type": "string",
            "example": "Dashboard My Dashboard deleted"
          },
          "title": {
            "description": "Title Title of the deleted dashboard.",
            "type": "string",
            "example": "My Dashboard"
          }
        }
      }
    },
    "deleteDataSourceByNameResponse": {
      "description": "",
      "schema": {
        "type": "object",
        "required": [
          "id",
          "message"
        ],
        "properties": {
          "id": {
            "description": "ID Identifier of the deleted data source.",
            "type": "integer",
            "format": "int64",
            "example": 65
          },
          "message": {
            "description": "Message Message of the deleted dashboard.",
            "type": "string",
            "example": "Dashboard My Dashboard deleted"
          }
        }
      }
    },
    "deleteFolderResponse": {
      "description": "",
      "schema": {
        "type": "object",
        "required": [
          "id",
          "title",
          "message"
        ],
        "properties": {
          "id": {
            "description": "ID Identifier of the deleted folder.",
            "type": "integer",
            "format": "int64",
            "example": 65
          },
          "message": {
            "description": "Message Message of the deleted folder.",
            "type": "string",
            "example": "Folder My Folder deleted"
          },
          "title": {
            "description": "Title of the deleted folder.",
            "type": "string",
            "example": "My Folder"
          }
        }
      }
    },
    "folderResponse": {
      "description": "",
      "schema": {
        "$ref": "#/definitions/Folder"
      }
    },
    "forbiddenError": {
      "description": "ForbiddenError is returned if the user/token has insufficient permissions to access the requested resource.",
      "schema": {
        "$ref": "#/definitions/ErrorResponseBody"
      }
    },
    "genericError": {
      "description": "A GenericError is the default error message that is generated.\nFor certain status codes there are more appropriate error structures.",
      "schema": {
        "$ref": "#/definitions/ErrorResponseBody"
      }
    },
    "getAPIkeyResponse": {
      "description": "",
      "schema": {
        "type": "array",
        "items": {
          "$ref": "#/definitions/ApiKeyDTO"
        }
      }
    },
    "getAccessControlStatusResponse": {
      "description": "",
      "schema": {
        "$ref": "#/definitions/Status"
      }
    },
    "getAlertNotificationChannelResponse": {
      "description": "",
      "schema": {
        "$ref": "#/definitions/AlertNotification"
      }
    },
    "getAlertNotificationChannelsResponse": {
      "description": "",
      "schema": {
        "type": "array",
        "items": {
          "$ref": "#/definitions/AlertNotification"
        }
      }
    },
    "getAlertNotificationLookupResponse": {
      "description": "",
      "schema": {
        "type": "array",
        "items": {
          "$ref": "#/definitions/AlertNotificationLookup"
        }
      }
    },
    "getAlertResponse": {
      "description": "",
      "schema": {
        "$ref": "#/definitions/LegacyAlert"
      }
    },
    "getAlertsResponse": {
      "description": "",
      "schema": {
        "type": "array",
        "items": {
          "$ref": "#/definitions/AlertListItemDTO"
        }
      }
    },
    "getAllPermissionseResponse": {
      "description": "",
      "schema": {
        "$ref": "#/definitions/DataSourcePermissionsDTO"
      }
    },
    "getAllRolesResponse": {
      "description": "",
      "schema": {
        "type": "array",
        "items": {
          "$ref": "#/definitions/RoleDTO"
        }
      }
    },
    "getAnnotationByIDResponse": {
      "description": "",
      "schema": {
        "$ref": "#/definitions/ItemDTO"
      }
    },
    "getAnnotationTagsResponse": {
      "description": "",
      "schema": {
        "$ref": "#/definitions/GetAnnotationTagsResponse"
      }
    },
    "getAnnotationsResponse": {
      "description": "",
      "schema": {
        "type": "array",
        "items": {
          "$ref": "#/definitions/ItemDTO"
        }
      }
    },
    "getCorrelationResponse": {
      "description": "",
      "schema": {
        "$ref": "#/definitions/Correlation"
      }
    },
    "getCorrelationsBySourceUIDResponse": {
      "description": "",
      "schema": {
        "type": "array",
        "items": {
          "$ref": "#/definitions/Correlation"
        }
      }
    },
    "getCorrelationsResponse": {
      "description": "",
      "schema": {
        "type": "array",
        "items": {
          "$ref": "#/definitions/Correlation"
        }
      }
    },
    "getCurrentOrgResponse": {
      "description": "",
      "schema": {
        "$ref": "#/definitions/OrgDetailsDTO"
      }
    },
    "getCustomPermissionsReportResponse": {
      "description": "",
      "schema": {
        "type": "array",
        "items": {
          "$ref": "#/definitions/CustomPermissionsRecordDTO"
        }
      }
    },
    "getDashboardPermissionsListResponse": {
      "description": "",
      "schema": {
        "type": "array",
        "items": {
          "$ref": "#/definitions/DashboardACLInfoDTO"
        }
      }
    },
    "getDashboardSnapshotResponse": {
      "description": ""
    },
    "getDashboardStatesResponse": {
      "description": "",
      "schema": {
        "type": "array",
        "items": {
          "$ref": "#/definitions/AlertStateInfoDTO"
        }
      }
    },
    "getDashboardsTagsResponse": {
      "description": "",
      "schema": {
        "type": "array",
        "items": {
          "$ref": "#/definitions/DashboardTagCloudItem"
        }
      }
    },
    "getDataSourceIDResponse": {
      "description": "",
      "schema": {
        "type": "object",
        "required": [
          "id"
        ],
        "properties": {
          "id": {
            "description": "ID Identifier of the data source.",
            "type": "integer",
            "format": "int64",
            "example": 65
          }
        }
      }
    },
    "getDataSourceResponse": {
      "description": "",
      "schema": {
        "$ref": "#/definitions/DataSource"
      }
    },
    "getDataSourcesResponse": {
      "description": "",
      "schema": {
        "$ref": "#/definitions/DataSourceList"
      }
    },
    "getFolderPermissionListResponse": {
      "description": "",
      "schema": {
        "type": "array",
        "items": {
          "$ref": "#/definitions/DashboardACLInfoDTO"
        }
      }
    },
    "getFoldersResponse": {
      "description": "",
      "schema": {
        "type": "array",
        "items": {
          "$ref": "#/definitions/FolderSearchHit"
        }
      }
    },
    "getHomeDashboardResponse": {
      "description": "",
      "schema": {
        "$ref": "#/definitions/GetHomeDashboardResponse"
      }
    },
    "getLibraryElementConnectionsResponse": {
      "description": "",
      "schema": {
        "$ref": "#/definitions/LibraryElementConnectionsResponse"
      }
    },
    "getLibraryElementResponse": {
      "description": "",
      "schema": {
        "$ref": "#/definitions/LibraryElementResponse"
      }
    },
    "getLibraryElementsResponse": {
      "description": "",
      "schema": {
        "$ref": "#/definitions/LibraryElementSearchResponse"
      }
    },
    "getLicenseTokenResponse": {
      "description": "",
      "schema": {
        "$ref": "#/definitions/Token"
      }
    },
    "getOrgByIDResponse": {
      "description": "",
      "schema": {
        "$ref": "#/definitions/OrgDetailsDTO"
      }
    },
    "getOrgByNameResponse": {
      "description": "",
      "schema": {
        "$ref": "#/definitions/OrgDetailsDTO"
      }
    },
    "getOrgUsersForCurrentOrgLookupResponse": {
      "description": "",
      "schema": {
        "type": "array",
        "items": {
          "$ref": "#/definitions/UserLookupDTO"
        }
      }
    },
    "getOrgUsersForCurrentOrgResponse": {
      "description": "",
      "schema": {
        "type": "array",
        "items": {
          "$ref": "#/definitions/OrgUserDTO"
        }
      }
    },
    "getOrgUsersResponse": {
      "description": "",
      "schema": {
        "type": "array",
        "items": {
          "$ref": "#/definitions/OrgUserDTO"
        }
      }
    },
    "getPendingOrgInvitesResponse": {
      "description": "",
      "schema": {
        "type": "array",
        "items": {
          "$ref": "#/definitions/TempUserDTO"
        }
      }
    },
    "getPlaylistDashboardsResponse": {
      "description": "",
      "schema": {
        "$ref": "#/definitions/PlaylistDashboardsSlice"
      }
    },
    "getPlaylistItemsResponse": {
      "description": "",
      "schema": {
        "type": "array",
        "items": {
          "$ref": "#/definitions/PlaylistItem"
        }
      }
    },
    "getPlaylistResponse": {
      "description": "",
      "schema": {
        "$ref": "#/definitions/Model"
      }
    },
    "getPreferencesResponse": {
      "description": "",
      "schema": {
        "$ref": "#/definitions/Prefs"
      }
    },
    "getQueryHistoryDeleteQueryResponse": {
      "description": "",
      "schema": {
        "$ref": "#/definitions/QueryHistoryDeleteQueryResponse"
      }
    },
    "getQueryHistoryMigrationResponse": {
      "description": "",
      "schema": {
        "$ref": "#/definitions/QueryHistoryMigrationResponse"
      }
    },
    "getQueryHistoryResponse": {
      "description": "",
      "schema": {
        "$ref": "#/definitions/QueryHistoryResponse"
      }
    },
    "getQueryHistorySearchResponse": {
      "description": "",
      "schema": {
        "$ref": "#/definitions/QueryHistorySearchResponse"
      }
    },
    "getQuotaResponse": {
      "description": "",
      "schema": {
        "type": "array",
        "items": {
          "$ref": "#/definitions/UserQuotaDTO"
        }
      }
    },
    "getReportResponse": {
      "description": "",
      "schema": {
        "$ref": "#/definitions/ConfigDTO"
      }
    },
    "getReportSettingsResponse": {
      "description": "",
      "schema": {
        "$ref": "#/definitions/SettingsDTO"
      }
    },
    "getReportsResponse": {
      "description": "",
      "schema": {
        "type": "array",
        "items": {
          "$ref": "#/definitions/ConfigDTO"
        }
      }
    },
    "getRoleAssignmentsResponse": {
      "description": "",
      "schema": {
        "$ref": "#/definitions/RoleAssignmentsDTO"
      }
    },
    "getRoleResponse": {
      "description": "",
      "schema": {
        "$ref": "#/definitions/RoleDTO"
      }
    },
    "getSharingOptionsResponse": {
      "description": "",
      "schema": {
        "type": "object",
        "properties": {
          "externalEnabled": {
            "type": "boolean"
          },
          "externalSnapshotName": {
            "type": "string"
          },
          "externalSnapshotURL": {
            "type": "string"
          }
        }
      }
    },
    "getSignedInUserOrgListResponse": {
      "description": "",
      "schema": {
        "type": "array",
        "items": {
          "$ref": "#/definitions/UserOrgDTO"
        }
      }
    },
    "getSignedInUserTeamListResponse": {
      "description": "",
      "schema": {
        "type": "array",
        "items": {
          "$ref": "#/definitions/TeamDTO"
        }
      }
    },
    "getStatusResponse": {
      "description": ""
    },
    "getSyncStatusResponse": {
      "description": "",
      "schema": {
        "$ref": "#/definitions/ActiveSyncStatusDTO"
      }
    },
    "getTeamByIDResponse": {
      "description": "",
      "schema": {
        "$ref": "#/definitions/TeamDTO"
      }
    },
    "getTeamGroupsApiResponse": {
      "description": "",
      "schema": {
        "type": "array",
        "items": {
          "$ref": "#/definitions/TeamGroupDTO"
        }
      }
    },
    "getTeamMembersResponse": {
      "description": "",
      "schema": {
        "type": "array",
        "items": {
          "$ref": "#/definitions/TeamMemberDTO"
        }
      }
    },
    "getUserAuthTokensResponse": {
      "description": "",
      "schema": {
        "type": "array",
        "items": {
          "$ref": "#/definitions/UserToken"
        }
      }
    },
    "getUserOrgListResponse": {
      "description": "",
      "schema": {
        "type": "array",
        "items": {
          "$ref": "#/definitions/UserOrgDTO"
        }
      }
    },
    "getUserTeamsResponse": {
      "description": "",
      "schema": {
        "type": "array",
        "items": {
          "$ref": "#/definitions/TeamDTO"
        }
      }
    },
    "helpFlagResponse": {
      "description": "",
      "schema": {
        "type": "object",
        "properties": {
          "helpFlags1": {
            "type": "integer",
            "format": "int64"
          },
          "message": {
            "type": "string"
          }
        }
      }
    },
    "importDashboardResponse": {
      "description": "",
      "schema": {
        "$ref": "#/definitions/ImportDashboardResponse"
      }
    },
    "internalServerError": {
      "description": "InternalServerError is a general error indicating something went wrong internally.",
      "schema": {
        "$ref": "#/definitions/ErrorResponseBody"
      }
    },
    "listBuiltinRolesResponse": {
      "description": "",
      "schema": {
        "type": "object",
        "additionalProperties": {
          "type": "array",
          "items": {
            "$ref": "#/definitions/RoleDTO"
          }
        }
      }
    },
    "listRecordingRulesResponse": {
      "description": "",
      "schema": {
        "type": "array",
        "items": {
          "$ref": "#/definitions/RecordingRuleJSON"
        }
      }
    },
    "listRolesResponse": {
      "description": "",
      "schema": {
        "type": "array",
        "items": {
          "$ref": "#/definitions/RoleDTO"
        }
      }
    },
    "listSortOptionsResponse": {
      "description": "",
      "schema": {
        "type": "object",
        "properties": {
          "description": {
            "type": "string"
          },
          "displayName": {
            "type": "string"
          },
          "meta": {
            "type": "string"
          },
          "name": {
            "type": "string"
          }
        }
      }
    },
    "listTokensResponse": {
      "description": "",
      "schema": {
        "$ref": "#/definitions/TokenDTO"
      }
    },
    "notFoundError": {
      "description": "NotFoundError is returned when the requested resource was not found.",
      "schema": {
        "$ref": "#/definitions/ErrorResponseBody"
      }
    },
    "okResponse": {
      "description": "An OKResponse is returned if the request was successful.",
      "schema": {
        "$ref": "#/definitions/SuccessResponseBody"
      }
    },
    "pauseAlertResponse": {
      "description": "",
      "schema": {
        "type": "object",
        "required": [
          "alertId",
          "message"
        ],
        "properties": {
          "alertId": {
            "type": "integer",
            "format": "int64"
          },
          "message": {
            "type": "string"
          },
          "state": {
            "description": "Alert result state\nrequired true",
            "type": "string"
          }
        }
      }
    },
    "pauseAlertsResponse": {
      "description": "",
      "schema": {
        "type": "object",
        "required": [
          "alertsAffected",
          "message"
        ],
        "properties": {
          "alertsAffected": {
            "description": "AlertsAffected is the number of the affected alerts.",
            "type": "integer",
            "format": "int64"
          },
          "message": {
            "type": "string"
          },
          "state": {
            "description": "Alert result state\nrequired true",
            "type": "string"
          }
        }
      }
    },
    "postAPIkeyResponse": {
      "description": "",
      "schema": {
        "$ref": "#/definitions/NewApiKeyResult"
      }
    },
    "postAnnotationResponse": {
      "description": "",
      "schema": {
        "type": "object",
        "required": [
          "id",
          "message"
        ],
        "properties": {
          "id": {
            "description": "ID Identifier of the created annotation.",
            "type": "integer",
            "format": "int64",
            "example": 65
          },
          "message": {
            "description": "Message Message of the created annotation.",
            "type": "string"
          }
        }
      }
    },
    "postDashboardResponse": {
      "description": "",
      "schema": {
        "type": "object",
        "required": [
          "status",
          "title",
          "version",
          "id",
          "uid",
          "url"
        ],
        "properties": {
          "id": {
            "description": "ID The unique identifier (id) of the created/updated dashboard.",
            "type": "string",
            "example": "1"
          },
          "status": {
            "description": "Status status of the response.",
            "type": "string",
            "example": "success"
          },
          "title": {
            "description": "Slug The slug of the dashboard.",
            "type": "string",
            "example": "my-dashboard"
          },
          "uid": {
            "description": "UID The unique identifier (uid) of the created/updated dashboard.",
            "type": "string",
            "example": "nHz3SXiiz"
          },
          "url": {
            "description": "URL The relative URL for accessing the created/updated dashboard.",
            "type": "string",
            "example": "/d/nHz3SXiiz/my-dashboard"
          },
          "version": {
            "description": "Version The version of the dashboard.",
            "type": "integer",
            "format": "int64",
            "example": 2
          }
        }
      }
    },
    "postRenewLicenseTokenResponse": {
      "description": ""
    },
    "preconditionFailedError": {
      "description": "PreconditionFailedError",
      "schema": {
        "$ref": "#/definitions/ErrorResponseBody"
      }
    },
    "queryMetricsWithExpressionsRespons": {
      "description": "",
      "schema": {
        "$ref": "#/definitions/QueryDataResponse"
      }
    },
    "recordingRuleResponse": {
      "description": "",
      "schema": {
        "$ref": "#/definitions/RecordingRuleJSON"
      }
    },
    "recordingRuleWriteTargetResponse": {
      "description": "",
      "schema": {
        "$ref": "#/definitions/PrometheusRemoteWriteTargetJSON"
      }
    },
    "refreshLicenseStatsResponse": {
      "description": "",
      "schema": {
        "$ref": "#/definitions/ActiveUserStats"
      }
    },
    "retrieveServiceAccountResponse": {
      "description": "",
      "schema": {
        "$ref": "#/definitions/ServiceAccountDTO"
      }
    },
    "searchDashboardSnapshotsResponse": {
      "description": "",
      "schema": {
        "type": "array",
        "items": {
          "$ref": "#/definitions/DashboardSnapshotDTO"
        }
      }
    },
    "searchOrgServiceAccountsWithPagingResponse": {
      "description": "",
      "schema": {
        "$ref": "#/definitions/SearchServiceAccountsResult"
      }
    },
    "searchOrgsResponse": {
      "description": "",
      "schema": {
        "type": "array",
        "items": {
          "$ref": "#/definitions/OrgDTO"
        }
      }
    },
    "searchPlaylistsResponse": {
      "description": "",
      "schema": {
        "$ref": "#/definitions/Playlists"
      }
    },
    "searchResponse": {
      "description": "",
      "schema": {
        "$ref": "#/definitions/HitList"
      }
    },
    "searchTeamsResponse": {
      "description": "",
      "schema": {
        "$ref": "#/definitions/SearchTeamQueryResult"
      }
    },
    "searchUsersResponse": {
      "description": "",
      "schema": {
        "$ref": "#/definitions/SearchUserQueryResult"
      }
    },
    "setRoleAssignmentsResponse": {
      "description": "",
      "schema": {
        "$ref": "#/definitions/RoleAssignmentsDTO"
      }
    },
    "testAlertResponse": {
      "description": "",
      "schema": {
        "$ref": "#/definitions/AlertTestResult"
      }
    },
    "trimDashboardResponse": {
      "description": "",
      "schema": {
        "$ref": "#/definitions/TrimDashboardFullWithMeta"
      }
    },
    "unauthorisedError": {
      "description": "UnauthorizedError is returned when the request is not authenticated.",
      "schema": {
        "$ref": "#/definitions/ErrorResponseBody"
      }
    },
    "unprocessableEntityError": {
      "description": "UnprocessableEntityError",
      "schema": {
        "$ref": "#/definitions/ErrorResponseBody"
      }
    },
    "updateCorrelationResponse": {
      "description": "",
      "schema": {
        "$ref": "#/definitions/UpdateCorrelationResponseBody"
      }
    },
    "updatePlaylistResponse": {
      "description": "",
      "schema": {
        "$ref": "#/definitions/Model"
      }
    },
    "updateServiceAccountResponse": {
      "description": "",
      "schema": {
        "type": "object",
        "properties": {
          "id": {
            "type": "integer",
            "format": "int64"
          },
          "message": {
            "type": "string"
          },
          "name": {
            "type": "string"
          },
          "serviceaccount": {
            "$ref": "#/definitions/ServiceAccountProfileDTO"
          }
        }
      }
    },
    "userResponse": {
      "description": "",
      "schema": {
        "$ref": "#/definitions/UserProfileDTO"
      }
    },
    "validateDashboardResponse": {
      "description": "",
      "headers": {
        "isValid": {
          "type": "boolean"
        },
        "message": {
          "type": "string"
        }
      }
    }
  },
  "securityDefinitions": {
    "api_key": {
      "type": "apiKey",
      "name": "Authorization",
      "in": "header"
    },
    "basic": {
      "type": "basic"
    }
  },
  "security": [
    {
      "basic": []
    },
    {
      "api_key": []
    }
  ],
  "tags": [
    {
      "description": "If you are running Grafana Enterprise and have Fine-grained access control enabled, for some endpoints you would need to have relevant permissions. Refer to specific resources to understand what permissions are required.",
      "name": "datasources"
    },
    {
      "description": "Folders are identified by the identifier (id) and the unique identifier (uid).\nThe identifier (id) of a folder is an auto-incrementing numeric value and is only unique per Grafana install.\nThe unique identifier (uid) of a folder can be used for uniquely identify folders between multiple Grafana installs. It’s automatically generated if not provided when creating a folder. The uid allows having consistent URLs for accessing folders and when syncing folders between multiple Grafana installs. This means that changing the title of a folder will not break any bookmarked links to that folder.\nThe uid can have a maximum length of 40 characters.\n\nThe General folder (id=0) is special and is not part of the Folder API which means that you cannot use this API for retrieving information about the General folder.",
      "name": "folders"
    },
    {
      "description": "Permissions with `folderId=-1` are the default permissions for users with the Viewer and Editor roles. Permissions can be set for a user, a team or a role (Viewer or Editor). Permissions cannot be set for Admins - they always have access to everything.",
      "name": "folder_permissions"
    },
    {
      "description": "The Admin HTTP API does not currently work with an API Token. API Tokens are currently only linked to an organization and an organization role. They cannot be given the permission of server admin, only users can be given that permission. So in order to use these API calls you will have to use Basic Auth and the Grafana user must have the Grafana Admin permission. (The default admin user is called admin and has permission to use this API.)",
      "name": "admin"
    },
    {
      "description": "You can use the Alerting API to get information about legacy dashboard alerts and their states but this API cannot be used to modify the alert. To create new alerts or modify them you need to update the dashboard JSON that contains the alerts.\nThis topic is relevant for the legacy dashboard alerts only.\nYou can find Grafana 8 alerts API specification details [here](https://editor.swagger.io/?url=https://raw.githubusercontent.com/grafana/grafana/main/pkg/services/ngalert/api/tooling/post.json).",
      "name": "legacy_alerts"
    },
    {
      "description": "The identifier (id) of a notification channel is an auto-incrementing numeric value and is only unique per Grafana install.\nThe unique identifier (uid) of a notification channel can be used for uniquely identify a notification channel between multiple Grafana installs. It’s automatically generated if not provided when creating a notification channel. The uid allows having consistent URLs for accessing notification channels and when syncing notification channels between multiple Grafana installations, refer to alert notification channel provisioning.\nThe uid can have a maximum length of 40 characters.",
      "name": "legacy_alerts_notification_channels"
    },
    {
      "description": "Grafana Annotations feature released in Grafana 4.6. Annotations are saved in the Grafana database (sqlite, mysql or postgres). Annotations can be organization annotations that can be shown on any dashboard by configuring an annotation data source - they are filtered by tags. Or they can be tied to a panel on a dashboard and are then only shown on that panel.",
      "name": "annotations"
    },
    {
      "description": "The identifier (ID) of a library element is an auto-incrementing numeric value that is unique per Grafana install.\nThe unique identifier (UID) of a library element uniquely identifies library elements between multiple Grafana installs. It’s automatically generated unless you specify it during library element creation. The UID provides consistent URLs for accessing library elements and when syncing library elements between multiple Grafana installs.\nThe maximum length of a UID is 40 characters.",
      "name": "library_elements"
    },
    {
      "description": "The identifier (ID) of a query in query history is an auto-incrementing numeric value that is unique per Grafana install.\nThe unique identifier (UID) of a query history uniquely identifies queries in query history between multiple Grafana installs. It’s automatically generated. The UID provides consistent URLs for accessing queries in query history.",
      "name": "query_history"
    },
    {
      "description": "The Admin Organizations HTTP API does not currently work with an API Token. API Tokens are currently only linked to an organization and an organization role. They cannot be given the permission of server admin, only users can be given that permission. So in order to use these API calls you will have to use Basic Auth and the Grafana user must have the Grafana Admin permission (The default admin user is called `admin` and has permission to use this API).",
      "name": "orgs"
    },
    {
      "description": "If you are running Grafana Enterprise and have Fine-grained access control enabled, for some endpoints you would need to have relevant permissions. Refer to specific resources to understand what permissions are required.",
      "name": "org"
    },
    {
      "description": "This API can be used to create/update/delete Teams and to add/remove users to Teams. All actions require that the user has the Admin role for the organization.",
      "name": "teams"
    },
    {
      "description": "This API can be used to enable, disable, list, add and remove permissions for a data source.\nPermissions can be set for a user or a team. Permissions cannot be set for Admins - they always have access to everything.\nThis is only available in Grafana Enterprise\nIf you are running Grafana Enterprise and have Fine-grained access control enabled, for some endpoints you would need to have relevant permissions. Refer to specific resources to understand what permissions are required.",
      "name": "datasource_permissions"
    },
    {
      "description": "These are only available in Grafana Enterprise",
      "name": "enterprise"
    },
    {
      "description": "The API can be used to create, update, get and list roles, and create or remove built-in role assignments. To use the API, you would need to enable fine-grained access control.\nThis only available in Grafana Enterprise.\nThe API does not currently work with an API Token. So in order to use these API endpoints you will have to use Basic auth.",
      "name": "access_control"
    },
    {
      "description": "Licensing is only available in Grafana Enterprise. Read more about Grafana Enterprise.\nIf you are running Grafana Enterprise and have Fine-grained access control enabled, for some endpoints you would need to have relevant permissions. Refer to specific resources to understand what permissions are required.",
      "name": "licensing"
    },
    {
      "description": "This API allows you to interact programmatically with the Reporting feature.\nReporting is only available in Grafana Enterprise. Read more about Grafana Enterprise.\nIf you have Fine-grained access Control enabled, for some endpoints you would need to have relevant permissions. Refer to specific resources to understand what permissions are required.",
      "name": "reports"
    },
    {
      "description": "Grafana Alerting Alertmanager-compatible endpoints",
      "name": "alertmanager"
    },
    {
      "description": "Grafana Alerting endpoints for managing rules",
      "name": "ruler"
    },
    {
      "description": "Grafana Alerting testing endpoints",
      "name": "testing"
    },
    {
      "description": "Grafana Alerting Prometheus-compatible endpoints",
      "name": "prometheus"
    },
    {
      "description": "If you are running Grafana Enterprise, for some endpoints you'll need to have specific permissions. Refer to [Role-based access control permissions](https://grafana.com/docs/grafana/latest/administration/roles-and-permissions/access-control/custom-role-actions-scopes/) for more information.",
      "name": "service_accounts"
    }
  ]
}<|MERGE_RESOLUTION|>--- conflicted
+++ resolved
@@ -535,10 +535,6 @@
         "operationId": "addUserRole",
         "parameters": [
           {
-<<<<<<< HEAD
-            "x-go-name": "Body",
-=======
->>>>>>> 89b365f8
             "name": "body",
             "in": "body",
             "required": true,
@@ -549,12 +545,7 @@
           {
             "type": "integer",
             "format": "int64",
-<<<<<<< HEAD
-            "x-go-name": "UserID",
-            "name": "user_id",
-=======
             "name": "userId",
->>>>>>> 89b365f8
             "in": "path",
             "required": true
           }
@@ -586,38 +577,21 @@
         "operationId": "removeUserRole",
         "parameters": [
           {
-<<<<<<< HEAD
-=======
             "type": "boolean",
             "description": "A flag indicating if the assignment is global or not. If set to false, the default org ID of the authenticated user will be used from the request to remove assignment.",
             "name": "global",
             "in": "query"
           },
           {
->>>>>>> 89b365f8
             "type": "string",
             "name": "roleUID",
             "in": "path",
             "required": true
           },
           {
-<<<<<<< HEAD
-            "type": "boolean",
-            "x-go-name": "Global",
-            "description": "A flag indicating if the assignment is global or not. If set to false, the default org ID of the authenticated user will be used from the request to remove assignment.",
-            "name": "global",
-            "in": "query"
-          },
-          {
-            "type": "integer",
-            "format": "int64",
-            "x-go-name": "UserID",
-            "name": "user_id",
-=======
             "type": "integer",
             "format": "int64",
             "name": "userId",
->>>>>>> 89b365f8
             "in": "path",
             "required": true
           }
@@ -2329,15 +2303,6 @@
     },
     "/annotations/{annotation_id}": {
       "get": {
-<<<<<<< HEAD
-        "tags": ["annotations"],
-        "summary": "Get Annotation by Id.",
-        "operationId": "getAnnotation",
-        "parameters": [
-          {
-            "type": "string",
-            "x-go-name": "AnnotationID",
-=======
         "tags": [
           "annotations"
         ],
@@ -2346,7 +2311,6 @@
         "parameters": [
           {
             "type": "string",
->>>>>>> 89b365f8
             "name": "annotation_id",
             "in": "path",
             "required": true
@@ -4171,10 +4135,6 @@
         "parameters": [
           {
             "type": "string",
-<<<<<<< HEAD
-            "x-go-name": "DatasourceID",
-=======
->>>>>>> 89b365f8
             "name": "datasourceId",
             "in": "path",
             "required": true
@@ -4214,10 +4174,6 @@
         "parameters": [
           {
             "type": "string",
-<<<<<<< HEAD
-            "x-go-name": "DatasourceID",
-=======
->>>>>>> 89b365f8
             "name": "datasourceId",
             "in": "path",
             "required": true
@@ -4257,9 +4213,6 @@
         "parameters": [
           {
             "type": "string",
-<<<<<<< HEAD
-            "x-go-name": "DatasourceID",
-=======
             "name": "datasourceId",
             "in": "path",
             "required": true
@@ -4317,7 +4270,6 @@
           },
           {
             "type": "string",
->>>>>>> 89b365f8
             "name": "datasourceId",
             "in": "path",
             "required": true
@@ -4354,10 +4306,6 @@
         "parameters": [
           {
             "type": "string",
-<<<<<<< HEAD
-            "x-go-name": "DatasourceID",
-=======
->>>>>>> 89b365f8
             "name": "datasourceId",
             "in": "path",
             "required": true
@@ -7957,9 +7905,6 @@
         }
       }
     },
-<<<<<<< HEAD
-    "/user": {
-=======
     "/serviceaccounts/search": {
       "get": {
         "description": "Required permissions (See note in the [introduction](https://grafana.com/docs/grafana/latest/developers/http_api/serviceaccount/#service-account-api) for an explanation):\naction: `serviceaccounts:read` scope: `serviceaccounts:*`",
@@ -8017,7 +7962,6 @@
       }
     },
     "/serviceaccounts/{serviceAccountId}": {
->>>>>>> 89b365f8
       "get": {
         "description": "Required permissions (See note in the [introduction](https://grafana.com/docs/grafana/latest/developers/http_api/serviceaccount/#service-account-api) for an explanation):\naction: `serviceaccounts:read` scope: `serviceaccounts:id:1` (single service account)",
         "tags": [
@@ -9832,12 +9776,7 @@
           "$ref": "#/definitions/DsAccess"
         },
         "basicAuth": {
-<<<<<<< HEAD
-          "type": "boolean",
-          "x-go-name": "BasicAuth"
-=======
           "type": "boolean"
->>>>>>> 89b365f8
         },
         "basicAuthUser": {
           "type": "string"
@@ -9852,12 +9791,7 @@
           "$ref": "#/definitions/Json"
         },
         "name": {
-<<<<<<< HEAD
-          "type": "string",
-          "x-go-name": "Name"
-=======
-          "type": "string"
->>>>>>> 89b365f8
+          "type": "string"
         },
         "secureJsonData": {
           "type": "object",
@@ -10434,12 +10368,6 @@
       "type": "number",
       "format": "double"
     },
-    "ConfFloat64": {
-      "description": "ConfFloat64 is a float64. It Marshals float64 values of NaN of Inf\nto null.",
-      "type": "number",
-      "format": "double",
-      "x-go-package": "github.com/grafana/grafana-plugin-sdk-go/data"
-    },
     "ConfigDTO": {
       "description": "ConfigDTO is model representation in transfer",
       "type": "object",
@@ -10475,13 +10403,6 @@
           "items": {
             "$ref": "#/definitions/Type"
           }
-        },
-        "formats": {
-          "type": "array",
-          "items": {
-            "$ref": "#/definitions/Type"
-          },
-          "x-go-name": "Formats"
         },
         "id": {
           "type": "integer",
@@ -10802,13 +10723,6 @@
           "items": {
             "$ref": "#/definitions/Type"
           }
-        },
-        "formats": {
-          "type": "array",
-          "items": {
-            "$ref": "#/definitions/Type"
-          },
-          "x-go-name": "Formats"
         },
         "message": {
           "type": "string"
@@ -11437,36 +11351,13 @@
           "type": "integer",
           "format": "int64"
         }
-<<<<<<< HEAD
-      },
-      "x-go-package": "github.com/grafana/grafana/pkg/models"
-=======
-      }
->>>>>>> 89b365f8
+      }
     },
     "DataLink": {
       "description": "DataLink define what",
       "type": "object",
       "properties": {
         "targetBlank": {
-<<<<<<< HEAD
-          "type": "boolean",
-          "x-go-name": "TargetBlank"
-        },
-        "title": {
-          "type": "string",
-          "x-go-name": "Title"
-        },
-        "url": {
-          "type": "string",
-          "x-go-name": "URL"
-        }
-      },
-      "x-go-package": "github.com/grafana/grafana-plugin-sdk-go/data"
-    },
-    "DataResponse": {
-      "description": "A map of RefIDs (unique query identifers) to this type makes up the Responses property of a QueryDataResponse.\nThe Error property is used to allow for partial success responses from the containing QueryDataResponse.",
-=======
           "type": "boolean"
         },
         "title": {
@@ -11479,31 +11370,20 @@
     },
     "DataResponse": {
       "description": "A map of RefIDs (unique query identifiers) to this type makes up the Responses property of a QueryDataResponse.\nThe Error property is used to allow for partial success responses from the containing QueryDataResponse.",
->>>>>>> 89b365f8
       "type": "object",
       "title": "DataResponse contains the results from a DataQuery.",
       "properties": {
         "Error": {
-<<<<<<< HEAD
-          "description": "Error is a property to be set if the the corresponding DataQuery has an error.",
-=======
           "description": "Error is a property to be set if the corresponding DataQuery has an error.",
->>>>>>> 89b365f8
           "type": "string"
         },
         "Frames": {
           "$ref": "#/definitions/Frames"
-<<<<<<< HEAD
-        }
-      },
-      "x-go-package": "github.com/grafana/grafana-plugin-sdk-go/backend"
-=======
         },
         "Status": {
           "$ref": "#/definitions/Status"
         }
       }
->>>>>>> 89b365f8
     },
     "DataSource": {
       "type": "object",
@@ -11515,12 +11395,7 @@
           "$ref": "#/definitions/Metadata"
         },
         "basicAuth": {
-<<<<<<< HEAD
-          "type": "boolean",
-          "x-go-name": "BasicAuth"
-=======
           "type": "boolean"
->>>>>>> 89b365f8
         },
         "basicAuthUser": {
           "type": "string"
@@ -11543,12 +11418,7 @@
         },
         "orgId": {
           "type": "integer",
-<<<<<<< HEAD
-          "format": "int64",
-          "x-go-name": "OrgId"
-=======
-          "format": "int64"
->>>>>>> 89b365f8
+          "format": "int64"
         },
         "readOnly": {
           "type": "boolean"
@@ -11616,12 +11486,7 @@
         },
         "orgId": {
           "type": "integer",
-<<<<<<< HEAD
-          "format": "int64",
-          "x-go-name": "OrgId"
-=======
-          "format": "int64"
->>>>>>> 89b365f8
+          "format": "int64"
         },
         "readOnly": {
           "type": "boolean"
@@ -11705,8 +11570,6 @@
         }
       }
     },
-<<<<<<< HEAD
-=======
     "DataSourcePermissionsDTO": {
       "type": "object",
       "properties": {
@@ -11738,7 +11601,6 @@
         }
       }
     },
->>>>>>> 89b365f8
     "DeleteTokenCommand": {
       "type": "object",
       "properties": {
@@ -11811,121 +11673,6 @@
     },
     "Field": {
       "description": "A Field is essentially a slice of various types with extra properties and methods.\nSee NewField() for supported types.\n\nThe slice data in the Field is a not exported, so methods on the Field are used to to manipulate its data.",
-<<<<<<< HEAD
-      "type": "object",
-      "title": "Field represents a typed column of data within a Frame.",
-      "properties": {
-        "config": {
-          "$ref": "#/definitions/FieldConfig"
-        },
-        "labels": {
-          "$ref": "#/definitions/Labels"
-        },
-        "name": {
-          "description": "Name is default identifier of the field. The name does not have to be unique, but the combination\nof name and Labels should be unique for proper behavior in all situations.",
-          "type": "string",
-          "x-go-name": "Name"
-        }
-      },
-      "x-go-package": "github.com/grafana/grafana-plugin-sdk-go/data"
-    },
-    "FieldConfig": {
-      "type": "object",
-      "title": "FieldConfig represents the display properties for a Field.",
-      "properties": {
-        "color": {
-          "description": "Map values to a display color\nNOTE: this interface is under development in the frontend... so simple map for now",
-          "type": "object",
-          "additionalProperties": {
-            "type": "object"
-          },
-          "x-go-name": "Color"
-        },
-        "custom": {
-          "description": "Panel Specific Values",
-          "type": "object",
-          "additionalProperties": {
-            "type": "object"
-          },
-          "x-go-name": "Custom"
-        },
-        "decimals": {
-          "type": "integer",
-          "format": "uint16",
-          "x-go-name": "Decimals"
-        },
-        "description": {
-          "description": "Description is human readable field metadata",
-          "type": "string",
-          "x-go-name": "Description"
-        },
-        "displayName": {
-          "description": "DisplayName overrides Grafana default naming, should not be used from a data source",
-          "type": "string",
-          "x-go-name": "DisplayName"
-        },
-        "displayNameFromDS": {
-          "description": "DisplayNameFromDS overrides Grafana default naming in a better way that allows users to override it easily.",
-          "type": "string",
-          "x-go-name": "DisplayNameFromDS"
-        },
-        "filterable": {
-          "description": "Filterable indicates if the Field's data can be filtered by additional calls.",
-          "type": "boolean",
-          "x-go-name": "Filterable"
-        },
-        "interval": {
-          "description": "Interval indicates the expected regular step between values in the series.\nWhen an interval exists, consumers can identify \"missing\" values when the expected value is not present.\nThe grafana timeseries visualization will render disconnected values when missing values are found it the time field.\nThe interval uses the same units as the values.  For time.Time, this is defined in milliseconds.",
-          "type": "number",
-          "format": "double",
-          "x-go-name": "Interval"
-        },
-        "links": {
-          "description": "The behavior when clicking on a result",
-          "type": "array",
-          "items": {
-            "$ref": "#/definitions/DataLink"
-          },
-          "x-go-name": "Links"
-        },
-        "mappings": {
-          "$ref": "#/definitions/ValueMappings"
-        },
-        "max": {
-          "$ref": "#/definitions/ConfFloat64"
-        },
-        "min": {
-          "$ref": "#/definitions/ConfFloat64"
-        },
-        "noValue": {
-          "description": "Alternative to empty string",
-          "type": "string",
-          "x-go-name": "NoValue"
-        },
-        "path": {
-          "description": "Path is an explicit path to the field in the datasource. When the frame meta includes a path,\nthis will default to `${frame.meta.path}/${field.name}\n\nWhen defined, this value can be used as an identifier within the datasource scope, and\nmay be used as an identifier to update values in a subsequent request",
-          "type": "string",
-          "x-go-name": "Path"
-        },
-        "thresholds": {
-          "$ref": "#/definitions/ThresholdsConfig"
-        },
-        "unit": {
-          "description": "Numeric Options",
-          "type": "string",
-          "x-go-name": "Unit"
-        },
-        "writeable": {
-          "description": "Writeable indicates that the datasource knows how to update this value",
-          "type": "boolean",
-          "x-go-name": "Writeable"
-        }
-      },
-      "x-go-package": "github.com/grafana/grafana-plugin-sdk-go/data"
-    },
-    "FindTagsResult": {
-=======
->>>>>>> 89b365f8
       "type": "object",
       "title": "Field represents a typed column of data within a Frame.",
       "properties": {
@@ -12197,101 +11944,6 @@
       "items": {
         "$ref": "#/definitions/Frame"
       }
-    },
-    "Frame": {
-      "description": "Each Field is well typed by its FieldType and supports optional Labels.\n\nA Frame is a general data container for Grafana. A Frame can be table data\nor time series data depending on its content and field types.",
-      "type": "object",
-      "title": "Frame is a columnar data structure where each column is a Field.",
-      "properties": {
-        "Fields": {
-          "description": "Fields are the columns of a frame.\nAll Fields must be of the same the length when marshalling the Frame for transmission.",
-          "type": "array",
-          "items": {
-            "$ref": "#/definitions/Field"
-          }
-        },
-        "Meta": {
-          "$ref": "#/definitions/FrameMeta"
-        },
-        "Name": {
-          "description": "Name is used in some Grafana visualizations.",
-          "type": "string"
-        },
-        "RefID": {
-          "description": "RefID is a property that can be set to match a Frame to its originating query.",
-          "type": "string"
-        }
-      },
-      "x-go-package": "github.com/grafana/grafana-plugin-sdk-go/data"
-    },
-    "FrameMeta": {
-      "description": "https://github.com/grafana/grafana/blob/master/packages/grafana-data/src/types/data.ts#L11\nNOTE -- in javascript this can accept any `[key: string]: any;` however\nthis interface only exposes the values we want to be exposed",
-      "type": "object",
-      "title": "FrameMeta matches:",
-      "properties": {
-        "channel": {
-          "description": "Channel is the path to a stream in grafana live that has real-time updates for this data.",
-          "type": "string",
-          "x-go-name": "Channel"
-        },
-        "custom": {
-          "description": "Custom datasource specific values.",
-          "type": "object",
-          "x-go-name": "Custom"
-        },
-        "executedQueryString": {
-          "description": "ExecutedQueryString is the raw query sent to the underlying system. All macros and templating\nhave been applied.  When metadata contains this value, it will be shown in the query inspector.",
-          "type": "string",
-          "x-go-name": "ExecutedQueryString"
-        },
-        "notices": {
-          "description": "Notices provide additional information about the data in the Frame that\nGrafana can display to the user in the user interface.",
-          "type": "array",
-          "items": {
-            "$ref": "#/definitions/Notice"
-          },
-          "x-go-name": "Notices"
-        },
-        "path": {
-          "description": "Path is a browsable path on the datasource.",
-          "type": "string",
-          "x-go-name": "Path"
-        },
-        "pathSeparator": {
-          "description": "PathSeparator defines the separator pattern to decode a hiearchy. The default separator is '/'.",
-          "type": "string",
-          "x-go-name": "PathSeparator"
-        },
-        "preferredVisualisationType": {
-          "$ref": "#/definitions/VisType"
-        },
-        "stats": {
-          "description": "Stats is an array of query result statistics.",
-          "type": "array",
-          "items": {
-            "$ref": "#/definitions/QueryStat"
-          },
-          "x-go-name": "Stats"
-        },
-        "type": {
-          "$ref": "#/definitions/FrameType"
-        }
-      },
-      "x-go-package": "github.com/grafana/grafana-plugin-sdk-go/data"
-    },
-    "FrameType": {
-      "description": "A FrameType string, when present in a frame's metadata, asserts that the\nframe's structure conforms to the FrameType's specification.\nThis property is currently optional, so FrameType may be FrameTypeUnknown even if the properties of\nthe Frame correspond to a defined FrameType.",
-      "type": "string",
-      "x-go-package": "github.com/grafana/grafana-plugin-sdk-go/data"
-    },
-    "Frames": {
-      "description": "It is the main data container within a backend.DataResponse.",
-      "type": "array",
-      "title": "Frames is a slice of Frame pointers.",
-      "items": {
-        "$ref": "#/definitions/Frame"
-      },
-      "x-go-package": "github.com/grafana/grafana-plugin-sdk-go/data"
     },
     "GetAnnotationTagsResponse": {
       "type": "object",
@@ -12500,12 +12152,6 @@
       "format": "int64",
       "title": "InspectType is a type for the Inspect property of a Notice."
     },
-    "InspectType": {
-      "type": "integer",
-      "format": "int64",
-      "title": "InspectType is a type for the Inspect property of a Notice.",
-      "x-go-package": "github.com/grafana/grafana-plugin-sdk-go/data"
-    },
     "ItemDTO": {
       "type": "object",
       "properties": {
@@ -12658,14 +12304,6 @@
           "format": "int64"
         }
       }
-    },
-    "Labels": {
-      "description": "Labels are used to add metadata to an object.  The JSON will always be sorted keys",
-      "type": "object",
-      "additionalProperties": {
-        "type": "string"
-      },
-      "x-go-package": "github.com/grafana/grafana-plugin-sdk-go/data"
     },
     "LibraryElementConnectionDTO": {
       "type": "object",
@@ -13032,35 +12670,6 @@
       "format": "int64",
       "title": "NoticeSeverity is a type for the Severity property of a Notice."
     },
-    "Notice": {
-      "type": "object",
-      "title": "Notice provides a structure for presenting notifications in Grafana's user interface.",
-      "properties": {
-        "inspect": {
-          "$ref": "#/definitions/InspectType"
-        },
-        "link": {
-          "description": "Link is an optional link for display in the user interface and can be an\nabsolute URL or a path relative to Grafana's root url.",
-          "type": "string",
-          "x-go-name": "Link"
-        },
-        "severity": {
-          "$ref": "#/definitions/NoticeSeverity"
-        },
-        "text": {
-          "description": "Text is freeform descriptive text for the notice.",
-          "type": "string",
-          "x-go-name": "Text"
-        }
-      },
-      "x-go-package": "github.com/grafana/grafana-plugin-sdk-go/data"
-    },
-    "NoticeSeverity": {
-      "type": "integer",
-      "format": "int64",
-      "title": "NoticeSeverity is a type for the Severity property of a Notice.",
-      "x-go-package": "github.com/grafana/grafana-plugin-sdk-go/data"
-    },
     "NotificationTestCommand": {
       "type": "object",
       "properties": {
@@ -13576,10 +13185,6 @@
         "homeTab": {
           "type": "string"
         }
-<<<<<<< HEAD
-      },
-      "x-go-package": "github.com/grafana/grafana/pkg/services/preference"
-=======
       }
     },
     "QueryHistoryResponse": {
@@ -13621,7 +13226,6 @@
           "format": "int64"
         }
       }
->>>>>>> 89b365f8
     },
     "QueryStat": {
       "description": "The embedded FieldConfig's display name must be set.\nIt corresponds to the QueryResultMetaStat on the frontend (https://github.com/grafana/grafana/blob/master/packages/grafana-data/src/types/data.ts#L53).",
@@ -13631,49 +13235,11 @@
         "color": {
           "description": "Map values to a display color\nNOTE: this interface is under development in the frontend... so simple map for now",
           "type": "object",
-<<<<<<< HEAD
-          "additionalProperties": {
-            "type": "object"
-          },
-          "x-go-name": "Color"
-=======
           "additionalProperties": {}
->>>>>>> 89b365f8
         },
         "custom": {
           "description": "Panel Specific Values",
           "type": "object",
-<<<<<<< HEAD
-          "additionalProperties": {
-            "type": "object"
-          },
-          "x-go-name": "Custom"
-        },
-        "decimals": {
-          "type": "integer",
-          "format": "uint16",
-          "x-go-name": "Decimals"
-        },
-        "description": {
-          "description": "Description is human readable field metadata",
-          "type": "string",
-          "x-go-name": "Description"
-        },
-        "displayName": {
-          "description": "DisplayName overrides Grafana default naming, should not be used from a data source",
-          "type": "string",
-          "x-go-name": "DisplayName"
-        },
-        "displayNameFromDS": {
-          "description": "DisplayNameFromDS overrides Grafana default naming in a better way that allows users to override it easily.",
-          "type": "string",
-          "x-go-name": "DisplayNameFromDS"
-        },
-        "filterable": {
-          "description": "Filterable indicates if the Field's data can be filtered by additional calls.",
-          "type": "boolean",
-          "x-go-name": "Filterable"
-=======
           "additionalProperties": {}
         },
         "decimals": {
@@ -13695,29 +13261,18 @@
         "filterable": {
           "description": "Filterable indicates if the Field's data can be filtered by additional calls.",
           "type": "boolean"
->>>>>>> 89b365f8
         },
         "interval": {
           "description": "Interval indicates the expected regular step between values in the series.\nWhen an interval exists, consumers can identify \"missing\" values when the expected value is not present.\nThe grafana timeseries visualization will render disconnected values when missing values are found it the time field.\nThe interval uses the same units as the values.  For time.Time, this is defined in milliseconds.",
           "type": "number",
-<<<<<<< HEAD
-          "format": "double",
-          "x-go-name": "Interval"
-=======
           "format": "double"
->>>>>>> 89b365f8
         },
         "links": {
           "description": "The behavior when clicking on a result",
           "type": "array",
           "items": {
             "$ref": "#/definitions/DataLink"
-<<<<<<< HEAD
-          },
-          "x-go-name": "Links"
-=======
-          }
->>>>>>> 89b365f8
+          }
         },
         "mappings": {
           "$ref": "#/definitions/ValueMappings"
@@ -13730,44 +13285,17 @@
         },
         "noValue": {
           "description": "Alternative to empty string",
-<<<<<<< HEAD
-          "type": "string",
-          "x-go-name": "NoValue"
+          "type": "string"
         },
         "path": {
           "description": "Path is an explicit path to the field in the datasource. When the frame meta includes a path,\nthis will default to `${frame.meta.path}/${field.name}\n\nWhen defined, this value can be used as an identifier within the datasource scope, and\nmay be used as an identifier to update values in a subsequent request",
-          "type": "string",
-          "x-go-name": "Path"
-=======
-          "type": "string"
-        },
-        "path": {
-          "description": "Path is an explicit path to the field in the datasource. When the frame meta includes a path,\nthis will default to `${frame.meta.path}/${field.name}\n\nWhen defined, this value can be used as an identifier within the datasource scope, and\nmay be used as an identifier to update values in a subsequent request",
-          "type": "string"
->>>>>>> 89b365f8
+          "type": "string"
         },
         "thresholds": {
           "$ref": "#/definitions/ThresholdsConfig"
         },
         "unit": {
           "description": "Numeric Options",
-<<<<<<< HEAD
-          "type": "string",
-          "x-go-name": "Unit"
-        },
-        "value": {
-          "type": "number",
-          "format": "double",
-          "x-go-name": "Value"
-        },
-        "writeable": {
-          "description": "Writeable indicates that the datasource knows how to update this value",
-          "type": "boolean",
-          "x-go-name": "Writeable"
-        }
-      },
-      "x-go-package": "github.com/grafana/grafana-plugin-sdk-go/data"
-=======
           "type": "string"
         },
         "value": {
@@ -13800,7 +13328,6 @@
           "type": "boolean"
         }
       }
->>>>>>> 89b365f8
     },
     "RecordingRuleJSON": {
       "description": "RecordingRuleJSON is the external representation of a recording rule",
@@ -14567,47 +14094,6 @@
       "description": "ThresholdsMode absolute or percentage",
       "type": "string"
     },
-    "Threshold": {
-      "description": "Threshold a single step on the threshold list",
-      "type": "object",
-      "properties": {
-        "color": {
-          "type": "string",
-          "x-go-name": "Color"
-        },
-        "state": {
-          "type": "string",
-          "x-go-name": "State"
-        },
-        "value": {
-          "$ref": "#/definitions/ConfFloat64"
-        }
-      },
-      "x-go-package": "github.com/grafana/grafana-plugin-sdk-go/data"
-    },
-    "ThresholdsConfig": {
-      "description": "ThresholdsConfig setup thresholds",
-      "type": "object",
-      "properties": {
-        "mode": {
-          "$ref": "#/definitions/ThresholdsMode"
-        },
-        "steps": {
-          "description": "Must be sorted by 'value', first value is always -Infinity",
-          "type": "array",
-          "items": {
-            "$ref": "#/definitions/Threshold"
-          },
-          "x-go-name": "Steps"
-        }
-      },
-      "x-go-package": "github.com/grafana/grafana-plugin-sdk-go/data"
-    },
-    "ThresholdsMode": {
-      "description": "ThresholdsMode absolute or percentage",
-      "type": "string",
-      "x-go-package": "github.com/grafana/grafana-plugin-sdk-go/data"
-    },
     "TimeRangeDTO": {
       "type": "object",
       "properties": {
@@ -14629,12 +14115,7 @@
           "type": "string"
         },
         "details_url": {
-<<<<<<< HEAD
-          "type": "string",
-          "x-go-name": "DetailsURL"
-=======
-          "type": "string"
->>>>>>> 89b365f8
+          "type": "string"
         },
         "exp": {
           "type": "integer",
@@ -14642,32 +14123,17 @@
         },
         "iat": {
           "type": "integer",
-<<<<<<< HEAD
-          "format": "int64",
-          "x-go-name": "Issued"
+          "format": "int64"
         },
         "included_users": {
           "type": "integer",
-          "format": "int64",
-          "x-go-name": "IncludedUsers"
-=======
-          "format": "int64"
-        },
-        "included_users": {
-          "type": "integer",
-          "format": "int64"
->>>>>>> 89b365f8
+          "format": "int64"
         },
         "iss": {
           "type": "string"
         },
         "jti": {
-<<<<<<< HEAD
-          "type": "string",
-          "x-go-name": "ID"
-=======
-          "type": "string"
->>>>>>> 89b365f8
+          "type": "string"
         },
         "lexp": {
           "type": "integer",
@@ -14678,12 +14144,7 @@
           "format": "int64"
         },
         "lid": {
-<<<<<<< HEAD
-          "type": "string",
-          "x-go-name": "LicenseID"
-=======
-          "type": "string"
->>>>>>> 89b365f8
+          "type": "string"
         },
         "limit_by": {
           "type": "string"
@@ -14802,10 +14263,6 @@
     "Type": {
       "type": "string"
     },
-    "Type": {
-      "type": "string",
-      "x-go-package": "github.com/grafana/grafana/pkg/extensions/report/models"
-    },
     "UpdateAlertNotificationCommand": {
       "type": "object",
       "properties": {
@@ -14956,12 +14413,7 @@
           "$ref": "#/definitions/DsAccess"
         },
         "basicAuth": {
-<<<<<<< HEAD
-          "type": "boolean",
-          "x-go-name": "BasicAuth"
-=======
           "type": "boolean"
->>>>>>> 89b365f8
         },
         "basicAuthUser": {
           "type": "string"
@@ -14976,12 +14428,7 @@
           "$ref": "#/definitions/Json"
         },
         "name": {
-<<<<<<< HEAD
-          "type": "string",
-          "x-go-name": "Name"
-=======
-          "type": "string"
->>>>>>> 89b365f8
+          "type": "string"
         },
         "secureJsonData": {
           "type": "object",
@@ -15462,41 +14909,21 @@
           "type": "integer",
           "format": "int64"
         }
-<<<<<<< HEAD
-      },
-      "x-go-package": "github.com/grafana/grafana/pkg/models"
-    },
-    "ValueMapping": {
-      "description": "ValueMapping allows mapping input values to text and color",
-      "type": "object",
-      "x-go-package": "github.com/grafana/grafana-plugin-sdk-go/data"
-=======
       }
     },
     "ValueMapping": {
       "description": "ValueMapping allows mapping input values to text and color",
       "type": "object"
->>>>>>> 89b365f8
     },
     "ValueMappings": {
       "type": "array",
       "items": {
         "$ref": "#/definitions/ValueMapping"
-<<<<<<< HEAD
-      },
-      "x-go-package": "github.com/grafana/grafana-plugin-sdk-go/data"
-    },
-    "VisType": {
-      "type": "string",
-      "title": "VisType is used to indicate how the data should be visualized in explore.",
-      "x-go-package": "github.com/grafana/grafana-plugin-sdk-go/data"
-=======
       }
     },
     "VisType": {
       "type": "string",
       "title": "VisType is used to indicate how the data should be visualized in explore."
->>>>>>> 89b365f8
     }
   },
   "responses": {
