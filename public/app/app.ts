<<<<<<< HEAD
import '@babel/polyfill';
import 'url-search-params-polyfill'; // fetch polyfill needed for PhantomJs rendering
=======
import 'core-js/stable';
import 'regenerator-runtime/runtime';

import 'whatwg-fetch'; // fetch polyfill needed for PhantomJs rendering
import 'abortcontroller-polyfill/dist/polyfill-patch-fetch'; // fetch polyfill needed for PhantomJs rendering
// @ts-ignore
import ttiPolyfill from 'tti-polyfill';

>>>>>>> ca6d08d5
import 'file-saver';
import 'lodash';
import 'jquery';
import 'angular';
import 'angular-route';
import 'angular-sanitize';
import 'angular-native-dragdrop';
import 'angular-bindonce';
import 'react';
import 'react-dom';

import 'vendor/bootstrap/bootstrap';
import 'vendor/angular-other/angular-strap';

import $ from 'jquery';
import angular from 'angular';
import config from 'app/core/config';
// @ts-ignore ignoring this for now, otherwise we would have to extend _ interface with move
import _ from 'lodash';
import { AppEvents, setLocale, setMarkdownOptions, standardFieldConfigEditorRegistry } from '@grafana/data';
import appEvents from 'app/core/app_events';
import { addClassIfNoOverlayScrollbar } from 'app/core/utils/scrollbar';
import { checkBrowserCompatibility } from 'app/core/utils/browser';
import { importPluginModule } from 'app/features/plugins/plugin_loader';
import { angularModules, coreModule } from 'app/core/core_module';
import { registerAngularDirectives } from 'app/core/core';
import { setupAngularRoutes } from 'app/routes/routes';
import { registerEchoBackend, setEchoSrv } from '@grafana/runtime';
import { Echo } from './core/services/echo/Echo';
import { reportPerformance } from './core/services/echo/EchoSrv';
import { PerformanceBackend } from './core/services/echo/backends/PerformanceBackend';

import 'app/routes/GrafanaCtrl';
import 'app/features/all';
import { getStandardFieldConfigs } from '@grafana/ui';

// add move to lodash for backward compatabiltiy
// @ts-ignore
_.move = (array: [], fromIndex: number, toIndex: number) => {
  array.splice(toIndex, 0, array.splice(fromIndex, 1)[0]);
  return array;
};

// import symlinked extensions
const extensionsIndex = (require as any).context('.', true, /extensions\/index.ts/);
extensionsIndex.keys().forEach((key: any) => {
  extensionsIndex(key);
});

export class GrafanaApp {
  registerFunctions: any;
  ngModuleDependencies: any[];
  preBootModules: any[] | null;

  constructor() {
    addClassIfNoOverlayScrollbar('no-overlay-scrollbar');
    this.preBootModules = [];
    this.registerFunctions = {};
    this.ngModuleDependencies = [];
  }

  useModule(module: angular.IModule) {
    if (this.preBootModules) {
      this.preBootModules.push(module);
    } else {
      _.extend(module, this.registerFunctions);
    }
    this.ngModuleDependencies.push(module.name);
    return module;
  }

  init() {
    const app = angular.module('grafana', []);

    setLocale(config.bootData.user.locale);

    setMarkdownOptions({ sanitize: !config.disableSanitizeHtml });
    standardFieldConfigEditorRegistry.setInit(getStandardFieldConfigs);

    app.config(
      (
        $locationProvider: angular.ILocationProvider,
        $controllerProvider: angular.IControllerProvider,
        $compileProvider: angular.ICompileProvider,
        $filterProvider: angular.IFilterProvider,
        $httpProvider: angular.IHttpProvider,
        $provide: angular.auto.IProvideService
      ) => {
        // pre assing bindings before constructor calls
        $compileProvider.preAssignBindingsEnabled(true);

        if (config.buildInfo.env !== 'development') {
          $compileProvider.debugInfoEnabled(false);
        }

        $httpProvider.useApplyAsync(true);

        this.registerFunctions.controller = $controllerProvider.register;
        this.registerFunctions.directive = $compileProvider.directive;
        this.registerFunctions.factory = $provide.factory;
        this.registerFunctions.service = $provide.service;
        this.registerFunctions.filter = $filterProvider.register;

        $provide.decorator('$http', [
          '$delegate',
          '$templateCache',
          ($delegate: any, $templateCache: any) => {
            const get = $delegate.get;
            $delegate.get = (url: string, config: any) => {
              if (url.match(/\.html$/)) {
                // some template's already exist in the cache
                if (!$templateCache.get(url)) {
                  url += '?v=' + new Date().getTime();
                }
              }
              return get(url, config);
            };
            return $delegate;
          },
        ]);
      }
    );

    this.ngModuleDependencies = [
      'grafana.core',
      'ngRoute',
      'ngSanitize',
      '$strap.directives',
      'ang-drag-drop',
      'grafana',
      'pasvaz.bindonce',
      'react',
    ];

    // makes it possible to add dynamic stuff
    _.each(angularModules, (m: angular.IModule) => {
      this.useModule(m);
    });

    // register react angular wrappers
    coreModule.config(setupAngularRoutes);
    registerAngularDirectives();

    // disable tool tip animation
    $.fn.tooltip.defaults.animation = false;

    // bootstrap the app
    angular.bootstrap(document, this.ngModuleDependencies).invoke(() => {
      _.each(this.preBootModules, (module: angular.IModule) => {
        _.extend(module, this.registerFunctions);
      });

      this.preBootModules = null;

      if (!checkBrowserCompatibility()) {
        setTimeout(() => {
          appEvents.emit(AppEvents.alertWarning, [
            'Your browser is not fully supported',
            'A newer browser version is recommended',
          ]);
        }, 1000);
      }
    });

    // Preload selected app plugins
    for (const modulePath of config.pluginsToPreload) {
      importPluginModule(modulePath);
    }
  }

  initEchoSrv() {
    setEchoSrv(new Echo({ debug: process.env.NODE_ENV === 'development' }));

    ttiPolyfill.getFirstConsistentlyInteractive().then((tti: any) => {
      // Collecting paint metrics first
      const paintMetrics = performance && performance.getEntriesByType ? performance.getEntriesByType('paint') : [];

      for (const metric of paintMetrics) {
        reportPerformance(metric.name, Math.round(metric.startTime + metric.duration));
      }
      reportPerformance('tti', tti);
    });

    registerEchoBackend(new PerformanceBackend({}));

    window.addEventListener('DOMContentLoaded', () => {
      reportPerformance('dcl', Math.round(performance.now()));
    });
  }
}

export default new GrafanaApp();<|MERGE_RESOLUTION|>--- conflicted
+++ resolved
@@ -1,7 +1,3 @@
-<<<<<<< HEAD
-import '@babel/polyfill';
-import 'url-search-params-polyfill'; // fetch polyfill needed for PhantomJs rendering
-=======
 import 'core-js/stable';
 import 'regenerator-runtime/runtime';
 
@@ -10,7 +6,6 @@
 // @ts-ignore
 import ttiPolyfill from 'tti-polyfill';
 
->>>>>>> ca6d08d5
 import 'file-saver';
 import 'lodash';
 import 'jquery';
