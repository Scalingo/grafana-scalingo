--- conflicted
+++ resolved
@@ -25,13 +25,6 @@
   standardTransformersRegistry,
 } from '@grafana/data';
 import { arrayMove } from 'app/core/utils/arrayMove';
-<<<<<<< HEAD
-import { importPluginModule } from 'app/features/plugins/plugin_loader';
-import { angularModules, coreModule } from 'app/core/core_module';
-import { contextSrv, registerAngularDirectives } from 'app/core/core';
-import { setupAngularRoutes } from 'app/routes/routes';
-import { registerEchoBackend, setEchoSrv } from '@grafana/runtime';
-=======
 import { preloadPlugins } from './features/plugins/pluginPreloader';
 import {
   locationService,
@@ -42,7 +35,6 @@
   setLocationSrv,
   setQueryRunnerFactory,
 } from '@grafana/runtime';
->>>>>>> 914fcedb
 import { Echo } from './core/services/echo/Echo';
 import { reportPerformance } from './core/services/echo/EchoSrv';
 import { PerformanceBackend } from './core/services/echo/backends/PerformanceBackend';
@@ -178,40 +170,6 @@
     if (performance && performance.getEntriesByType) {
       performance.mark(loadMetricName);
 
-<<<<<<< HEAD
-    window.addEventListener('load', (e) => {
-      const loadMetricName = 'frontend_boot_load_time_seconds';
-
-      if (performance && performance.getEntriesByType) {
-        performance.mark(loadMetricName);
-
-        const paintMetrics = performance.getEntriesByType('paint');
-
-        for (const metric of paintMetrics) {
-          reportPerformance(
-            `frontend_boot_${metric.name}_time_seconds`,
-            Math.round(metric.startTime + metric.duration) / 1000
-          );
-        }
-
-        const loadMetric = performance.getEntriesByName(loadMetricName)[0];
-        reportPerformance(loadMetric.name, Math.round(loadMetric.startTime + loadMetric.duration) / 1000);
-      }
-    });
-
-    if (contextSrv.user.orgRole !== '') {
-      registerEchoBackend(new PerformanceBackend({}));
-    }
-
-    if (config.sentry.enabled) {
-      registerEchoBackend(
-        new SentryEchoBackend({
-          ...config.sentry,
-          user: config.bootData.user,
-          buildInfo: config.buildInfo,
-        })
-      );
-=======
       const paintMetrics = performance.getEntriesByType('paint');
 
       for (const metric of paintMetrics) {
@@ -223,7 +181,6 @@
 
       const loadMetric = performance.getEntriesByName(loadMetricName)[0];
       reportPerformance(loadMetric.name, Math.round(loadMetric.startTime + loadMetric.duration) / 1000);
->>>>>>> 914fcedb
     }
   });
 
