--- conflicted
+++ resolved
@@ -17,11 +17,7 @@
 
     if (!foundHome && !node.hideFromBreadcrumbs) {
       if (homeNav && urlToMatch === homeNav.url) {
-<<<<<<< HEAD
-        crumbs.unshift({ text: getNavTitle(homeNav.id) ?? homeNav.text, href: node.url ?? '' });
-=======
         crumbs.unshift({ text: homeNav.text, href: node.url ?? '' });
->>>>>>> 284c43c2
         foundHome = true;
       } else {
         crumbs.unshift({ text: node.text, href: node.url ?? '' });
