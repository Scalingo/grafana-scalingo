--- conflicted
+++ resolved
@@ -1,12 +1,6 @@
-<<<<<<< HEAD
-import React, { MouseEvent, useContext } from 'react';
-import { css } from 'emotion';
-import { CallToActionCard, Icon, IconName, LinkButton, ThemeContext } from '@grafana/ui';
-=======
 import React, { MouseEvent } from 'react';
 import { css } from '@emotion/css';
 import { CallToActionCard, Icon, IconName, LinkButton } from '@grafana/ui';
->>>>>>> 914fcedb
 import { selectors } from '@grafana/e2e-selectors';
 
 export interface Props {
@@ -88,12 +82,8 @@
       href={buttonLink}
       icon={buttonIcon}
       className={ctaElementClassName}
-<<<<<<< HEAD
-      aria-label={selectors.components.CallToActionCard.button(buttonTitle)}
-=======
       data-testid={selectors.components.CallToActionCard.buttonV2(buttonTitle)}
       disabled={buttonDisabled}
->>>>>>> 914fcedb
     >
       {buttonTitle}
     </LinkButton>
