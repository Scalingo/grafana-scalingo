import React, { FC } from 'react';
<<<<<<< HEAD
import { Tooltip } from '@grafana/ui';

interface Props {
  appName: string;
  buildVersion: string;
  buildCommit: string;
  newGrafanaVersionExists: boolean;
  newGrafanaVersion: string;
}

export const Footer: FC<Props> = React.memo(
  ({ appName, buildVersion, buildCommit, newGrafanaVersionExists, newGrafanaVersion }) => {
    return (
      <footer className="footer">
        <div className="text-center">
          <ul>
            <li>
              <a href="http://docs.grafana.org" target="_blank" rel="noopener">
                <i className="fa fa-file-code-o" /> Docs
              </a>
            </li>
            <li>
              <a
                href="https://grafana.com/products/enterprise/?utm_source=grafana_footer"
                target="_blank"
                rel="noopener"
              >
                <i className="fa fa-support" /> Support & Enterprise
              </a>
            </li>
            <li>
              <a href="https://community.grafana.com/" target="_blank" rel="noopener">
                <i className="fa fa-comments-o" /> Community
              </a>
            </li>
            <li>
              <a href="https://grafana.com" target="_blank" rel="noopener">
                {appName}
              </a>{' '}
              <span>
                v{buildVersion} (commit: {buildCommit})
              </span>
            </li>
            {newGrafanaVersionExists && (
              <li>
                <Tooltip placement="auto" content={newGrafanaVersion}>
                  <a href="https://grafana.com/get" target="_blank" rel="noopener">
                    New version available!
                  </a>
                </Tooltip>
              </li>
            )}
          </ul>
        </div>
      </footer>
    );
=======
import config from 'app/core/config';

export interface FooterLink {
  text: string;
  icon?: string;
  url?: string;
  target?: string;
}

export let getFooterLinks = (): FooterLink[] => {
  return [
    {
      text: 'Documentation',
      icon: 'fa fa-file-code-o',
      url: 'https://grafana.com/docs/grafana/latest/?utm_source=grafana_footer',
      target: '_blank',
    },
    {
      text: 'Support',
      icon: 'fa fa-support',
      url: 'https://grafana.com/products/enterprise/?utm_source=grafana_footer',
      target: '_blank',
    },
    {
      text: 'Community',
      icon: 'fa fa-comments-o',
      url: 'https://community.grafana.com/?utm_source=grafana_footer',
      target: '_blank',
    },
  ];
};

export let getVersionLinks = (): FooterLink[] => {
  const { buildInfo, licenseInfo } = config;
  const links: FooterLink[] = [];
  const stateInfo = licenseInfo.stateInfo ? ` (${licenseInfo.stateInfo})` : '';

  links.push({ text: `${buildInfo.edition}${stateInfo}`, url: licenseInfo.licenseUrl });
  links.push({ text: `v${buildInfo.version} (${buildInfo.commit})` });

  if (buildInfo.hasUpdate) {
    links.push({
      text: `New version available!`,
      icon: 'fa fa-download',
      url: 'https://grafana.com/grafana/download?utm_source=grafana_footer',
      target: '_blank',
    });
>>>>>>> 3fa63cfc
  }

  return links;
};

export function setFooterLinksFn(fn: typeof getFooterLinks) {
  getFooterLinks = fn;
}

export function setVersionLinkFn(fn: typeof getFooterLinks) {
  getVersionLinks = fn;
}

export const Footer: FC = React.memo(() => {
  const links = getFooterLinks().concat(getVersionLinks());

  return (
    <footer className="footer">
      <div className="text-center">
        <ul>
          {links.map(link => (
            <li key={link.text}>
              <a href={link.url} target="_blank" rel="noopener">
                <i className={link.icon} /> {link.text}
              </a>
            </li>
          ))}
        </ul>
      </div>
    </footer>
  );
});<|MERGE_RESOLUTION|>--- conflicted
+++ resolved
@@ -1,62 +1,4 @@
 import React, { FC } from 'react';
-<<<<<<< HEAD
-import { Tooltip } from '@grafana/ui';
-
-interface Props {
-  appName: string;
-  buildVersion: string;
-  buildCommit: string;
-  newGrafanaVersionExists: boolean;
-  newGrafanaVersion: string;
-}
-
-export const Footer: FC<Props> = React.memo(
-  ({ appName, buildVersion, buildCommit, newGrafanaVersionExists, newGrafanaVersion }) => {
-    return (
-      <footer className="footer">
-        <div className="text-center">
-          <ul>
-            <li>
-              <a href="http://docs.grafana.org" target="_blank" rel="noopener">
-                <i className="fa fa-file-code-o" /> Docs
-              </a>
-            </li>
-            <li>
-              <a
-                href="https://grafana.com/products/enterprise/?utm_source=grafana_footer"
-                target="_blank"
-                rel="noopener"
-              >
-                <i className="fa fa-support" /> Support & Enterprise
-              </a>
-            </li>
-            <li>
-              <a href="https://community.grafana.com/" target="_blank" rel="noopener">
-                <i className="fa fa-comments-o" /> Community
-              </a>
-            </li>
-            <li>
-              <a href="https://grafana.com" target="_blank" rel="noopener">
-                {appName}
-              </a>{' '}
-              <span>
-                v{buildVersion} (commit: {buildCommit})
-              </span>
-            </li>
-            {newGrafanaVersionExists && (
-              <li>
-                <Tooltip placement="auto" content={newGrafanaVersion}>
-                  <a href="https://grafana.com/get" target="_blank" rel="noopener">
-                    New version available!
-                  </a>
-                </Tooltip>
-              </li>
-            )}
-          </ul>
-        </div>
-      </footer>
-    );
-=======
 import config from 'app/core/config';
 
 export interface FooterLink {
@@ -104,7 +46,6 @@
       url: 'https://grafana.com/grafana/download?utm_source=grafana_footer',
       target: '_blank',
     });
->>>>>>> 3fa63cfc
   }
 
   return links;
