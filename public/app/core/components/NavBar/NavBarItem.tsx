--- conflicted
+++ resolved
@@ -11,11 +11,7 @@
 import { getNavBarItemWithoutMenuStyles } from './NavBarItemWithoutMenu';
 import { NavBarMenuItem } from './NavBarMenuItem';
 import { useNavBarContext } from './context';
-<<<<<<< HEAD
-import menuItemTranslations from './navBarItem-translations';
-=======
 import { getNavTitle } from './navBarItem-translations';
->>>>>>> 89b365f8
 import { getNavModelItemKey } from './utils';
 
 export interface Props {
@@ -26,10 +22,6 @@
 }
 
 const NavBarItem = ({ isActive = false, className, reverseMenuDirection = false, link }: Props) => {
-<<<<<<< HEAD
-  const { i18n } = useLingui();
-=======
->>>>>>> 89b365f8
   const theme = useTheme2();
   const menuItems = link.children ?? [];
   const { menuIdOpen } = useNavBarContext();
@@ -80,17 +72,10 @@
           onNavigate={onNavigate}
         >
           {(item: NavModelItem) => {
-<<<<<<< HEAD
-            const translationKey = item.id && menuItemTranslations[item.id];
-            const itemText = translationKey ? i18n._(translationKey) : item.text;
-            const isSection = item.menuItemType === NavMenuItemType.Section;
-            const icon = item.showIconInNavbar && !isSection ? (item.icon as IconName) : undefined;
-=======
             const itemText = getNavTitle(item.id) ?? item.text;
             const isSection = item.menuItemType === NavMenuItemType.Section;
             const iconName = item.icon ? toIconName(item.icon) : undefined;
             const icon = item.showIconInNavbar && !isSection ? iconName : undefined;
->>>>>>> 89b365f8
 
             return (
               <Item key={getNavModelItemKey(item)} textValue={item.text}>
