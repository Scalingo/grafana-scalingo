--- conflicted
+++ resolved
@@ -1,11 +1,7 @@
 import { css, cx } from '@emotion/css';
 import { useLingui } from '@lingui/react';
 import { Item } from '@react-stately/collections';
-<<<<<<< HEAD
-import React, { ReactNode } from 'react';
-=======
 import React from 'react';
->>>>>>> 556faf82
 
 import { GrafanaTheme2, locationUtil, NavMenuItemType, NavModelItem } from '@grafana/data';
 import { locationService } from '@grafana/runtime';
@@ -13,14 +9,9 @@
 
 import { NavBarItemMenu } from './NavBarItemMenu';
 import { NavBarItemMenuTrigger } from './NavBarItemMenuTrigger';
-<<<<<<< HEAD
-import { getNavBarItemWithoutMenuStyles, NavBarItemWithoutMenu } from './NavBarItemWithoutMenu';
-import { NavBarMenuItem } from './NavBarMenuItem';
-=======
 import { getNavBarItemWithoutMenuStyles } from './NavBarItemWithoutMenu';
 import { NavBarMenuItem } from './NavBarMenuItem';
 import { useNavBarContext } from './context';
->>>>>>> 556faf82
 import menuItemTranslations from './navBarItem-translations';
 import { getNavModelItemKey } from './utils';
 
