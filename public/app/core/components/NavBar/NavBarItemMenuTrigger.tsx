--- conflicted
+++ resolved
@@ -4,11 +4,7 @@
 import { FocusScope } from '@react-aria/focus';
 import { useFocusWithin, useHover, useKeyboard } from '@react-aria/interactions';
 import { useMenuTrigger } from '@react-aria/menu';
-<<<<<<< HEAD
-import { DismissButton, useOverlay } from '@react-aria/overlays';
-=======
 import { DismissButton, OverlayContainer, useOverlay, useOverlayPosition } from '@react-aria/overlays';
->>>>>>> 556faf82
 import { useMenuTriggerState } from '@react-stately/menu';
 import { MenuTriggerProps } from '@react-types/menu';
 import React, { ReactElement, useEffect, useState } from 'react';
@@ -17,14 +13,9 @@
 import { reportExperimentView } from '@grafana/runtime';
 import { Icon, IconName, Link, useTheme2 } from '@grafana/ui';
 
-<<<<<<< HEAD
-import { NavFeatureHighlight } from './NavFeatureHighlight';
-import { NavBarItemMenuContext } from './context';
-=======
 import { getNavMenuPortalContainer } from './NavBarMenuPortalContainer';
 import { NavFeatureHighlight } from './NavFeatureHighlight';
 import { NavBarItemMenuContext, useNavBarContext } from './context';
->>>>>>> 556faf82
 
 export interface NavBarItemMenuTriggerProps extends MenuTriggerProps {
   children: ReactElement;
