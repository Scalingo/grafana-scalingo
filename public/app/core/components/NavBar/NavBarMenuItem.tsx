import { css, cx } from '@emotion/css';
import React from 'react';

import { GrafanaTheme2 } from '@grafana/data';
import { Icon, IconName, Link, useTheme2 } from '@grafana/ui';

export interface Props {
  icon?: IconName;
  isActive?: boolean;
  isDivider?: boolean;
  onClick?: () => void;
  styleOverrides?: string;
  target?: HTMLAnchorElement['target'];
  text: React.ReactNode;
  url?: string;
  adjustHeightForBorder?: boolean;
  isMobile?: boolean;
}

export function NavBarMenuItem({
  icon,
  isActive,
  isDivider,
  onClick,
  styleOverrides,
  target,
  text,
  url,
  isMobile = false,
}: Props) {
  const theme = useTheme2();
  const styles = getStyles(theme, isActive);
  const elStyle = cx(styles.element, styleOverrides);
<<<<<<< HEAD
  const linkContent = (
    <div className={styles.linkContent}>
      {icon && <Icon data-testid="dropdown-child-icon" name={icon} />}
      <div className={styles.linkText}>{text}</div>
=======

  const linkContent = (
    <div className={styles.linkContent}>
      {icon && <Icon data-testid="dropdown-child-icon" name={icon} />}

      <div className={styles.linkText}>{text}</div>

>>>>>>> 89b365f8
      {target === '_blank' && (
        <Icon data-testid="external-link-icon" name="external-link-alt" className={styles.externalLinkIcon} />
      )}
    </div>
  );

  let element = (
    <button className={elStyle} onClick={onClick} tabIndex={-1}>
      {linkContent}
    </button>
  );

  if (url) {
    element =
      !target && url.startsWith('/') ? (
        <Link className={elStyle} href={url} target={target} onClick={onClick} tabIndex={!isMobile ? -1 : 0}>
          {linkContent}
        </Link>
      ) : (
        <a href={url} target={target} className={elStyle} onClick={onClick} tabIndex={!isMobile ? -1 : 0}>
          {linkContent}
        </a>
      );
  }

  if (isMobile) {
    return isDivider ? (
      <div data-testid="dropdown-child-divider" className={styles.divider} tabIndex={-1} aria-disabled />
    ) : (
      <li className={styles.listItem}>{element}</li>
    );
  }

  return isDivider ? (
    <div data-testid="dropdown-child-divider" className={styles.divider} tabIndex={-1} aria-disabled />
  ) : (
    <div style={{ position: 'relative' }}>{element}</div>
  );
}

NavBarMenuItem.displayName = 'NavBarMenuItem';

const getStyles = (theme: GrafanaTheme2, isActive: Props['isActive']) => ({
  linkContent: css({
    alignItems: 'center',
    display: 'flex',
    gap: '0.5rem',
    width: '100%',
  }),
  linkText: css({
    textOverflow: 'ellipsis',
    overflow: 'hidden',
    whiteSpace: 'nowrap',
  }),
  externalLinkIcon: css({
    color: theme.colors.text.secondary,
    gridColumnStart: 3,
  }),
  element: css({
    alignItems: 'center',
    background: 'none',
    border: 'none',
    color: isActive ? theme.colors.text.primary : theme.colors.text.secondary,
    display: 'flex',
    flex: 1,
    fontSize: 'inherit',
    height: '100%',
    overflowWrap: 'anywhere',
    padding: theme.spacing(0.5, 2),
    textAlign: 'left',
    width: '100%',
    '&:hover, &:focus-visible': {
      backgroundColor: theme.colors.action.hover,
      color: theme.colors.text.primary,
    },
    '&:focus-visible': {
      boxShadow: 'none',
      outline: `2px solid ${theme.colors.primary.main}`,
      outlineOffset: '-2px',
      transition: 'none',
    },
    '&::before': {
      display: isActive ? 'block' : 'none',
      content: '" "',
      position: 'absolute',
      left: 0,
      top: 0,
      bottom: 0,
      width: theme.spacing(0.5),
      borderRadius: theme.shape.borderRadius(1),
      backgroundImage: theme.colors.gradients.brandVertical,
    },
  }),
  listItem: css({
    position: 'relative',
    display: 'flex',
    alignItems: 'center',

    '&:hover, &:focus-within': {
      color: theme.colors.text.primary,

      '> *:first-child::after': {
        backgroundColor: theme.colors.action.hover,
      },
    },
  }),
  divider: css({
    borderBottom: `1px solid ${theme.colors.border.weak}`,
    height: '1px',
    margin: `${theme.spacing(1)} 0`,
    overflow: 'hidden',
  }),
});<|MERGE_RESOLUTION|>--- conflicted
+++ resolved
@@ -31,12 +31,6 @@
   const theme = useTheme2();
   const styles = getStyles(theme, isActive);
   const elStyle = cx(styles.element, styleOverrides);
-<<<<<<< HEAD
-  const linkContent = (
-    <div className={styles.linkContent}>
-      {icon && <Icon data-testid="dropdown-child-icon" name={icon} />}
-      <div className={styles.linkText}>{text}</div>
-=======
 
   const linkContent = (
     <div className={styles.linkContent}>
@@ -44,7 +38,6 @@
 
       <div className={styles.linkText}>{text}</div>
 
->>>>>>> 89b365f8
       {target === '_blank' && (
         <Icon data-testid="external-link-icon" name="external-link-alt" className={styles.externalLinkIcon} />
       )}
