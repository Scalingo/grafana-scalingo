--- conflicted
+++ resolved
@@ -1,16 +1,9 @@
 import { Location } from 'history';
 
-<<<<<<< HEAD
-import { NavModelItem } from '@grafana/data';
-import { ContextSrv, setContextSrv } from 'app/core/services/context_srv';
-
-import { getConfig, updateConfig } from '../../config';
-=======
 import { GrafanaConfig, locationUtil, NavModelItem } from '@grafana/data';
 import { ContextSrv, setContextSrv } from 'app/core/services/context_srv';
 
 import { updateConfig } from '../../config';
->>>>>>> c2560129
 
 import { enrichConfigItems, getActiveItem, getForcedLoginUrl, isMatchOrChildMatch, isSearchActive } from './utils';
 
