--- conflicted
+++ resolved
@@ -1,11 +1,7 @@
 import { Location } from 'history';
 
-<<<<<<< HEAD
-import { NavModelItem, NavSection } from '@grafana/data';
-=======
 import { locationUtil, NavModelItem, NavSection } from '@grafana/data';
 import { reportInteraction } from '@grafana/runtime';
->>>>>>> c2560129
 import { getConfig } from 'app/core/config';
 import { contextSrv } from 'app/core/services/context_srv';
 
