--- conflicted
+++ resolved
@@ -1,13 +1,8 @@
 import { Location } from 'history';
 
 import { locationUtil, NavModelItem, NavSection } from '@grafana/data';
-<<<<<<< HEAD
-import { reportInteraction } from '@grafana/runtime';
-import { getConfig } from 'app/core/config';
-=======
 import { config, reportInteraction } from '@grafana/runtime';
 import { t } from 'app/core/internationalization';
->>>>>>> 89b365f8
 import { contextSrv } from 'app/core/services/context_srv';
 
 import { ShowModalReactEvent } from '../../../types/events';
@@ -60,11 +55,7 @@
         ...getFooterLinks(),
         {
           id: 'keyboard-shortcuts',
-<<<<<<< HEAD
-          text: 'Keyboard shortcuts',
-=======
           text: t('nav.help/keyboard-shortcuts', 'Keyboard shortcuts'),
->>>>>>> 89b365f8
           icon: 'keyboard',
           onClick: onOpenShortcuts,
         },
@@ -76,11 +67,7 @@
         ...menuItems,
         {
           id: 'switch-organization',
-<<<<<<< HEAD
-          text: 'Switch organization',
-=======
           text: t('nav.profile/switch-org', 'Switch organization'),
->>>>>>> 89b365f8
           icon: 'arrow-random',
           onClick: onOpenOrgSwitcher,
         },
