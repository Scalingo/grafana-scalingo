import { debounce } from 'lodash';
import React, { PureComponent } from 'react';

import { Field, Input } from '@grafana/ui';

interface Props {
  value?: number;
  placeholder?: string;
  autoFocus?: boolean;
  onChange: (number?: number) => void;
  min?: number;
  max?: number;
  step?: number;
  width?: number;
  fieldDisabled?: boolean;
<<<<<<< HEAD
=======
  suffix?: React.ReactNode;
>>>>>>> 1e84fede
}

interface State {
  text: string;
  inputCorrected: boolean;
}

/**
 * This is an Input field that will call `onChange` for blur and enter
 *
 * @internal this is not exported to the `@grafana/ui` library, it is used
 * by options editor (number and slider), and direclty with in grafana core
 */

export class NumberInput extends PureComponent<Props, State> {
  state: State = { text: '', inputCorrected: false };
  inputRef = React.createRef<HTMLInputElement>();

  componentDidMount() {
    this.setState({
      text: isNaN(this.props.value!) ? '' : `${this.props.value}`,
    });
  }

  componentDidUpdate(oldProps: Props) {
    if (this.props.value !== oldProps.value) {
      const text = isNaN(this.props.value!) ? '' : `${this.props.value}`;
      if (text !== this.state.text) {
        this.setState({ text });
      }
    }
  }

  updateValue = () => {
    const txt = this.inputRef.current?.value;
    let corrected = false;
    let newValue = '';
    const min = this.props.min;
    const max = this.props.max;
    let currentValue = txt !== '' ? Number(txt) : undefined;

    if (currentValue && !Number.isNaN(currentValue)) {
      if (min != null && currentValue < min) {
        newValue = min.toString();
        corrected = true;
      } else if (max != null && currentValue > max) {
        newValue = max.toString();
        corrected = true;
      } else {
        newValue = txt ?? '';
      }

      this.setState({
        text: newValue,
        inputCorrected: corrected,
      });
    }

    if (corrected) {
      this.updateValueDebounced();
    }

    if (!Number.isNaN(currentValue) && currentValue !== this.props.value) {
      this.props.onChange(currentValue);
    }
  };

  updateValueDebounced = debounce(this.updateValue, 500); // 1/2 second delay

  onChange = (e: React.FocusEvent<HTMLInputElement>) => {
    this.setState({
      text: e.currentTarget.value,
    });
    this.updateValueDebounced();
  };

  onKeyPress = (e: React.KeyboardEvent<HTMLInputElement>) => {
    if (e.key === 'Enter') {
      this.updateValue();
    }
  };

  renderInput() {
    return (
      <Input
        type="number"
        ref={this.inputRef}
        min={this.props.min}
        max={this.props.max}
        step={this.props.step}
        autoFocus={this.props.autoFocus}
        value={this.state.text}
        onChange={this.onChange}
        onBlur={this.updateValue}
        onKeyPress={this.onKeyPress}
        placeholder={this.props.placeholder}
        disabled={this.props.fieldDisabled}
        width={this.props.width}
<<<<<<< HEAD
=======
        suffix={this.props.suffix}
>>>>>>> 1e84fede
      />
    );
  }

  render() {
    const { inputCorrected } = this.state;
    if (inputCorrected) {
      let range = '';
      let { min, max } = this.props;
      if (max == null) {
        if (min != null) {
          range = `< ${min}`;
        }
      } else if (min != null) {
        range = `${min} < > ${max}`;
      } else {
        range = `> ${max}`;
      }
      return (
        <Field
          invalid={inputCorrected}
          error={`Out of range ${range}`}
          validationMessageHorizontalOverflow={true}
          style={{ direction: 'rtl' }}
        >
          {this.renderInput()}
        </Field>
      );
    }

    return this.renderInput();
  }
}<|MERGE_RESOLUTION|>--- conflicted
+++ resolved
@@ -13,10 +13,7 @@
   step?: number;
   width?: number;
   fieldDisabled?: boolean;
-<<<<<<< HEAD
-=======
   suffix?: React.ReactNode;
->>>>>>> 1e84fede
 }
 
 interface State {
@@ -115,10 +112,7 @@
         placeholder={this.props.placeholder}
         disabled={this.props.fieldDisabled}
         width={this.props.width}
-<<<<<<< HEAD
-=======
         suffix={this.props.suffix}
->>>>>>> 1e84fede
       />
     );
   }
