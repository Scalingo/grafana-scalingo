--- conflicted
+++ resolved
@@ -5,13 +5,7 @@
 
 import { NavModelItem } from '@grafana/data';
 import { config } from '@grafana/runtime';
-<<<<<<< HEAD
-import { GrafanaContext } from 'app/core/context/GrafanaContext';
 import { HOME_NAV_ID } from 'app/core/reducers/navModel';
-import { configureStore } from 'app/store/configureStore';
-=======
-import { HOME_NAV_ID } from 'app/core/reducers/navModel';
->>>>>>> 284c43c2
 
 import { PageProps } from '../Page/types';
 
