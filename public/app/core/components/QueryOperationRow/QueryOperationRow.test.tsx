--- conflicted
+++ resolved
@@ -47,29 +47,6 @@
 
   describe('headerElement rendering', () => {
     it('should render headerElement provided as element', () => {
-<<<<<<< HEAD
-      const title = <div aria-label="test title">Test</div>;
-      const wrapper = mount(
-        <QueryOperationRow headerElement={title} id="test-id" index={0}>
-          <div>Test</div>
-        </QueryOperationRow>
-      );
-
-      const titleEl = wrapper.find({ 'aria-label': 'test title' });
-      expect(titleEl).toHaveLength(1);
-    });
-
-    it('should render headerElement provided as function', () => {
-      const title = () => <div aria-label="test title">Test</div>;
-      const wrapper = mount(
-        <QueryOperationRow headerElement={title} id="test-id" index={0}>
-          <div>Test</div>
-        </QueryOperationRow>
-      );
-
-      const titleEl = wrapper.find({ 'aria-label': 'test title' });
-      expect(titleEl).toHaveLength(1);
-=======
       const title = <div aria-label="test title">test-header-element</div>;
       setup({ headerElement: title, id: 'test-id', index: 0 });
 
@@ -81,7 +58,6 @@
       setup({ headerElement: title, id: 'test-id', index: 0 });
 
       expect(screen.getByText(/^test-function-header$/)).toBeInTheDocument();
->>>>>>> 89b365f8
     });
 
     it('should expose api to headerElement rendered as function', () => {
@@ -98,28 +74,6 @@
 
   describe('actions rendering', () => {
     it('should render actions provided as element', () => {
-<<<<<<< HEAD
-      const actions = <div aria-label="test actions">Test</div>;
-      const wrapper = mount(
-        <QueryOperationRow actions={actions} id="test-id" index={0}>
-          <div>Test</div>
-        </QueryOperationRow>
-      );
-
-      const actionsEl = wrapper.find({ 'aria-label': 'test actions' });
-      expect(actionsEl).toHaveLength(1);
-    });
-    it('should render actions provided as function', () => {
-      const actions = () => <div aria-label="test actions">Test</div>;
-      const wrapper = mount(
-        <QueryOperationRow actions={actions} id="test-id" index={0}>
-          <div>Test</div>
-        </QueryOperationRow>
-      );
-
-      const actionsEl = wrapper.find({ 'aria-label': 'test actions' });
-      expect(actionsEl).toHaveLength(1);
-=======
       const actions = <div aria-label="test actions">test-actions</div>;
       setup({ actions: actions, id: 'test-id', index: 0 });
 
@@ -130,7 +84,6 @@
       setup({ actions: actions, id: 'test-id', index: 0 });
 
       expect(screen.getByText(/^test-actions$/)).toBeInTheDocument();
->>>>>>> 89b365f8
     });
 
     it('should expose api to title rendered as function', () => {
