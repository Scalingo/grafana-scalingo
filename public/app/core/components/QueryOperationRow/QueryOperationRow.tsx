import { css } from '@emotion/css';
import React, { useCallback, useState } from 'react';
import { Draggable } from 'react-beautiful-dnd';
import { useUpdateEffect } from 'react-use';

import { GrafanaTheme2 } from '@grafana/data';
import { reportInteraction } from '@grafana/runtime';
<<<<<<< HEAD
import { ReactUtils, stylesFactory, useTheme } from '@grafana/ui';

import { QueryOperationRowHeader } from './QueryOperationRowHeader';
=======
import { ReactUtils, useStyles2 } from '@grafana/ui';
>>>>>>> 89b365f8

import { QueryOperationRowHeader } from './QueryOperationRowHeader';

export interface QueryOperationRowProps {
  index: number;
  id: string;
  title?: string;
  headerElement?: QueryOperationRowRenderProp;
  actions?: QueryOperationRowRenderProp;
  onOpen?: () => void;
  onClose?: () => void;
  children: React.ReactNode;
  isOpen?: boolean;
  draggable?: boolean;
  disabled?: boolean;
}

export type QueryOperationRowRenderProp = ((props: QueryOperationRowRenderProps) => React.ReactNode) | React.ReactNode;

export interface QueryOperationRowRenderProps {
  isOpen: boolean;
  onOpen: () => void;
  onClose: () => void;
}

export function QueryOperationRow({
  children,
  actions,
  title,
  headerElement,
  onClose,
  onOpen,
  isOpen,
  disabled,
  draggable,
  index,
  id,
}: QueryOperationRowProps) {
  const [isContentVisible, setIsContentVisible] = useState(isOpen !== undefined ? isOpen : true);
  const styles = useStyles2(getQueryOperationRowStyles);
  const onRowToggle = useCallback(() => {
    setIsContentVisible(!isContentVisible);
  }, [isContentVisible, setIsContentVisible]);

  const reportDragMousePosition = useCallback((e: React.MouseEvent) => {
    // When drag detected react-beautiful-dnd will preventDefault the event
    // Ref: https://github.com/atlassian/react-beautiful-dnd/blob/master/docs/guides/how-we-use-dom-events.md#a-mouse-drag-has-started-and-the-user-is-now-dragging
    if (e.defaultPrevented) {
      const rect = e.currentTarget.getBoundingClientRect();
      const x = e.clientX - rect.left;
      const y = e.clientY - rect.top;

      // report relative mouse position within the header element
      reportInteraction('query_row_reorder_drag_position', {
        x: x / rect.width,
        y: y / rect.height,
        width: rect.width,
        height: rect.height,
      });
    }
  }, []);

  useUpdateEffect(() => {
    if (isContentVisible) {
      if (onOpen) {
        onOpen();
      }
    } else {
      if (onClose) {
        onClose();
      }
    }
  }, [isContentVisible]);

  const renderPropArgs: QueryOperationRowRenderProps = {
    isOpen: isContentVisible,
    onOpen: () => {
      setIsContentVisible(true);
    },
    onClose: () => {
      setIsContentVisible(false);
    },
  };

  const titleElement = title && ReactUtils.renderOrCallToRender(title, renderPropArgs);
  const actionsElement = actions && ReactUtils.renderOrCallToRender(actions, renderPropArgs);
  const headerElementRendered = headerElement && ReactUtils.renderOrCallToRender(headerElement, renderPropArgs);

  if (draggable) {
    return (
      <Draggable draggableId={id} index={index}>
        {(provided) => {
          return (
            <>
              <div ref={provided.innerRef} className={styles.wrapper} {...provided.draggableProps}>
                <div>
                  <QueryOperationRowHeader
<<<<<<< HEAD
=======
                    id={id}
>>>>>>> 89b365f8
                    actionsElement={actionsElement}
                    disabled={disabled}
                    draggable
                    dragHandleProps={provided.dragHandleProps}
                    headerElement={headerElementRendered}
                    isContentVisible={isContentVisible}
                    onRowToggle={onRowToggle}
                    reportDragMousePosition={reportDragMousePosition}
                    titleElement={titleElement}
                  />
                </div>
                {isContentVisible && <div className={styles.content}>{children}</div>}
              </div>
            </>
          );
        }}
      </Draggable>
    );
  }

  return (
    <div className={styles.wrapper}>
      <QueryOperationRowHeader
<<<<<<< HEAD
=======
        id={id}
>>>>>>> 89b365f8
        actionsElement={actionsElement}
        disabled={disabled}
        draggable={false}
        headerElement={headerElementRendered}
        isContentVisible={isContentVisible}
        onRowToggle={onRowToggle}
        reportDragMousePosition={reportDragMousePosition}
        titleElement={titleElement}
      />
      {isContentVisible && <div className={styles.content}>{children}</div>}
    </div>
  );
}

const getQueryOperationRowStyles = (theme: GrafanaTheme2) => {
  return {
    wrapper: css`
<<<<<<< HEAD
      margin-bottom: ${theme.spacing.md};
    `,
    content: css`
      margin-top: ${theme.spacing.inlineFormMargin};
      margin-left: ${theme.spacing.lg};
=======
      margin-bottom: ${theme.spacing(2)};
    `,
    content: css`
      margin-top: ${theme.spacing(0.5)};
      margin-left: ${theme.spacing(3)};
>>>>>>> 89b365f8
    `,
  };
};

QueryOperationRow.displayName = 'QueryOperationRow';<|MERGE_RESOLUTION|>--- conflicted
+++ resolved
@@ -5,13 +5,7 @@
 
 import { GrafanaTheme2 } from '@grafana/data';
 import { reportInteraction } from '@grafana/runtime';
-<<<<<<< HEAD
-import { ReactUtils, stylesFactory, useTheme } from '@grafana/ui';
-
-import { QueryOperationRowHeader } from './QueryOperationRowHeader';
-=======
 import { ReactUtils, useStyles2 } from '@grafana/ui';
->>>>>>> 89b365f8
 
 import { QueryOperationRowHeader } from './QueryOperationRowHeader';
 
@@ -109,10 +103,7 @@
               <div ref={provided.innerRef} className={styles.wrapper} {...provided.draggableProps}>
                 <div>
                   <QueryOperationRowHeader
-<<<<<<< HEAD
-=======
                     id={id}
->>>>>>> 89b365f8
                     actionsElement={actionsElement}
                     disabled={disabled}
                     draggable
@@ -136,10 +127,7 @@
   return (
     <div className={styles.wrapper}>
       <QueryOperationRowHeader
-<<<<<<< HEAD
-=======
         id={id}
->>>>>>> 89b365f8
         actionsElement={actionsElement}
         disabled={disabled}
         draggable={false}
@@ -157,19 +145,11 @@
 const getQueryOperationRowStyles = (theme: GrafanaTheme2) => {
   return {
     wrapper: css`
-<<<<<<< HEAD
-      margin-bottom: ${theme.spacing.md};
-    `,
-    content: css`
-      margin-top: ${theme.spacing.inlineFormMargin};
-      margin-left: ${theme.spacing.lg};
-=======
       margin-bottom: ${theme.spacing(2)};
     `,
     content: css`
       margin-top: ${theme.spacing(0.5)};
       margin-left: ${theme.spacing(3)};
->>>>>>> 89b365f8
     `,
   };
 };
