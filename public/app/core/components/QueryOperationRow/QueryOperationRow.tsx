<<<<<<< HEAD
import { css, cx } from '@emotion/css';
=======
import { css } from '@emotion/css';
>>>>>>> c2560129
import React, { useCallback, useState } from 'react';
import { Draggable } from 'react-beautiful-dnd';
import { useUpdateEffect } from 'react-use';

import { GrafanaTheme } from '@grafana/data';
import { reportInteraction } from '@grafana/runtime';
<<<<<<< HEAD
import { Icon, ReactUtils, stylesFactory, useTheme } from '@grafana/ui';
=======
import { ReactUtils, stylesFactory, useTheme } from '@grafana/ui';

import { QueryOperationRowHeader } from './QueryOperationRowHeader';
>>>>>>> c2560129

interface QueryOperationRowProps {
  index: number;
  id: string;
  title?: string;
  headerElement?: QueryOperationRowRenderProp;
  actions?: QueryOperationRowRenderProp;
  onOpen?: () => void;
  onClose?: () => void;
  children: React.ReactNode;
  isOpen?: boolean;
  draggable?: boolean;
  disabled?: boolean;
}

export type QueryOperationRowRenderProp = ((props: QueryOperationRowRenderProps) => React.ReactNode) | React.ReactNode;

export interface QueryOperationRowRenderProps {
  isOpen: boolean;
  onOpen: () => void;
  onClose: () => void;
}

export const QueryOperationRow: React.FC<QueryOperationRowProps> = ({
  children,
  actions,
  title,
  headerElement,
  onClose,
  onOpen,
  isOpen,
  disabled,
  draggable,
  index,
  id,
}: QueryOperationRowProps) => {
  const [isContentVisible, setIsContentVisible] = useState(isOpen !== undefined ? isOpen : true);
  const theme = useTheme();
  const styles = getQueryOperationRowStyles(theme);
  const onRowToggle = useCallback(() => {
    setIsContentVisible(!isContentVisible);
  }, [isContentVisible, setIsContentVisible]);

  const reportDragMousePosition = useCallback((e) => {
    // When drag detected react-beautiful-dnd will preventDefault the event
    // Ref: https://github.com/atlassian/react-beautiful-dnd/blob/master/docs/guides/how-we-use-dom-events.md#a-mouse-drag-has-started-and-the-user-is-now-dragging
    if (e.defaultPrevented) {
      const rect = e.currentTarget.getBoundingClientRect();
      var x = e.clientX - rect.left;
      var y = e.clientY - rect.top;

      // report relative mouse position within the header element
      reportInteraction('query_row_reorder_drag_position', {
        x: x / rect.width,
        y: y / rect.height,
        width: rect.width,
        height: rect.height,
      });
    }
  }, []);

  useUpdateEffect(() => {
    if (isContentVisible) {
      if (onOpen) {
        onOpen();
      }
    } else {
      if (onClose) {
        onClose();
      }
    }
  }, [isContentVisible]);

  const renderPropArgs: QueryOperationRowRenderProps = {
    isOpen: isContentVisible,
    onOpen: () => {
      setIsContentVisible(true);
    },
    onClose: () => {
      setIsContentVisible(false);
    },
  };

  const titleElement = title && ReactUtils.renderOrCallToRender(title, renderPropArgs);
  const actionsElement = actions && ReactUtils.renderOrCallToRender(actions, renderPropArgs);
  const headerElementRendered = headerElement && ReactUtils.renderOrCallToRender(headerElement, renderPropArgs);

  if (draggable) {
    return (
      <Draggable draggableId={id} index={index}>
        {(provided) => {
          return (
            <>
              <div ref={provided.innerRef} className={styles.wrapper} {...provided.draggableProps}>
                <div>
                  <QueryOperationRowHeader
                    actionsElement={actionsElement}
                    disabled={disabled}
                    draggable
                    dragHandleProps={provided.dragHandleProps}
                    headerElement={headerElementRendered}
                    isContentVisible={isContentVisible}
                    onRowToggle={onRowToggle}
                    reportDragMousePosition={reportDragMousePosition}
                    titleElement={titleElement}
                  />
                </div>
                {isContentVisible && <div className={styles.content}>{children}</div>}
              </div>
            </>
          );
        }}
      </Draggable>
    );
  }

  return (
    <div className={styles.wrapper}>
      <QueryOperationRowHeader
        actionsElement={actionsElement}
        disabled={disabled}
        draggable={false}
        headerElement={headerElementRendered}
        isContentVisible={isContentVisible}
        onRowToggle={onRowToggle}
        reportDragMousePosition={reportDragMousePosition}
        titleElement={titleElement}
      />
      {isContentVisible && <div className={styles.content}>{children}</div>}
    </div>
  );
};

const getQueryOperationRowStyles = stylesFactory((theme: GrafanaTheme) => {
  return {
    wrapper: css`
      margin-bottom: ${theme.spacing.md};
    `,
    content: css`
      margin-top: ${theme.spacing.inlineFormMargin};
      margin-left: ${theme.spacing.lg};
    `,
  };
});

QueryOperationRow.displayName = 'QueryOperationRow';<|MERGE_RESOLUTION|>--- conflicted
+++ resolved
@@ -1,21 +1,13 @@
-<<<<<<< HEAD
-import { css, cx } from '@emotion/css';
-=======
 import { css } from '@emotion/css';
->>>>>>> c2560129
 import React, { useCallback, useState } from 'react';
 import { Draggable } from 'react-beautiful-dnd';
 import { useUpdateEffect } from 'react-use';
 
 import { GrafanaTheme } from '@grafana/data';
 import { reportInteraction } from '@grafana/runtime';
-<<<<<<< HEAD
-import { Icon, ReactUtils, stylesFactory, useTheme } from '@grafana/ui';
-=======
 import { ReactUtils, stylesFactory, useTheme } from '@grafana/ui';
 
 import { QueryOperationRowHeader } from './QueryOperationRowHeader';
->>>>>>> c2560129
 
 interface QueryOperationRowProps {
   index: number;
