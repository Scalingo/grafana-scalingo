--- conflicted
+++ resolved
@@ -57,8 +57,6 @@
     setSelectedBuiltInRole(basicRole);
     setSelectedRoles(appliedRoles);
   }, [appliedRoles, basicRole, onBasicRoleChange]);
-<<<<<<< HEAD
-=======
 
   const setMenuPosition = useCallback(() => {
     const { horizontal, vertical, menuToLeft } = calculateMenuPosition();
@@ -67,7 +65,6 @@
       setMenuLeft(menuToLeft);
     }
   }, []);
->>>>>>> 1e84fede
 
   useEffect(() => {
     if (!isOpen) {
