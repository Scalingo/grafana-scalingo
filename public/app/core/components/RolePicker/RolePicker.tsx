--- conflicted
+++ resolved
@@ -5,11 +5,7 @@
 
 import { RolePickerInput } from './RolePickerInput';
 import { RolePickerMenu } from './RolePickerMenu';
-<<<<<<< HEAD
-import { MENU_MAX_HEIGHT, ROLE_PICKER_WIDTH } from './constants';
-=======
 import { MENU_MAX_HEIGHT, ROLE_PICKER_SUBMENU_MIN_WIDTH, ROLE_PICKER_WIDTH } from './constants';
->>>>>>> 89b365f8
 
 export interface Props {
   basicRole?: OrgRole;
@@ -60,11 +56,7 @@
     if (!dimensions || !isOpen) {
       return;
     }
-<<<<<<< HEAD
-    const { bottom, top, left, right } = dimensions;
-=======
     const { bottom, top, left, right, width: currentRolePickerWidth } = dimensions;
->>>>>>> 89b365f8
     const distance = window.innerHeight - bottom;
     const offsetVertical = bottom - top + 10; // Add extra 10px to offset to account for border and outline
     const offsetHorizontal = right - left;
@@ -75,9 +67,6 @@
       vertical = offsetVertical;
     }
 
-<<<<<<< HEAD
-    if (window.innerWidth - right < ROLE_PICKER_WIDTH) {
-=======
     /*
      * This expression calculates whether there is enough place
      * on the right of the RolePicker input to show/fit the role picker menu and its sub menu AND
@@ -89,7 +78,6 @@
       window.innerWidth - right < currentRolePickerWidth &&
       currentRolePickerWidth < 2 * ROLE_PICKER_SUBMENU_MIN_WIDTH
     ) {
->>>>>>> 89b365f8
       horizontal = offsetHorizontal;
     }
 
