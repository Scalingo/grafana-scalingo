--- conflicted
+++ resolved
@@ -7,10 +7,7 @@
 import { Role } from '../../../types';
 
 import { ValueContainer } from './ValueContainer';
-<<<<<<< HEAD
-=======
 import { ROLE_PICKER_WIDTH } from './constants';
->>>>>>> 556faf82
 
 const stopPropagation = (event: React.MouseEvent<HTMLDivElement>) => event.stopPropagation();
 
