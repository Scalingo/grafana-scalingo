import { css, cx } from '@emotion/css';
<<<<<<< HEAD
import React, { ReactNode } from 'react';
=======
import React, { forwardRef, ReactNode } from 'react';
>>>>>>> 556faf82

import { GrafanaTheme2 } from '@grafana/data';
import { getInputStyles, Icon, IconName, useStyles2, getSelectStyles } from '@grafana/ui';

export interface Props {
  children: ReactNode;
  iconName?: IconName;
}
export const ValueContainer = forwardRef<HTMLDivElement, Props>(({ children, iconName }, ref) => {
  const styles = useStyles2(getStyles);
  return (
    <div className={styles.container} ref={ref}>
      {iconName && <Icon name={iconName} size="xs" />}
      {children}
    </div>
  );
});

ValueContainer.displayName = 'ValueContainer';

const getStyles = (theme: GrafanaTheme2) => {
  const { prefix } = getInputStyles({ theme });
  const { multiValueContainer } = getSelectStyles(theme);
  return {
    container: cx(
      prefix,
      multiValueContainer,
      css`
        position: relative;
        padding: ${theme.spacing(0.5, 1, 0.5, 1)};

        svg {
          margin-right: ${theme.spacing(0.5)};
        }
      `
    ),
  };
};<|MERGE_RESOLUTION|>--- conflicted
+++ resolved
@@ -1,9 +1,5 @@
 import { css, cx } from '@emotion/css';
-<<<<<<< HEAD
-import React, { ReactNode } from 'react';
-=======
 import React, { forwardRef, ReactNode } from 'react';
->>>>>>> 556faf82
 
 import { GrafanaTheme2 } from '@grafana/data';
 import { getInputStyles, Icon, IconName, useStyles2, getSelectStyles } from '@grafana/ui';
