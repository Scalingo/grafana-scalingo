<<<<<<< HEAD
import { shallow } from 'enzyme';
import React from 'react';

=======
import { screen, render } from '@testing-library/react';
import React from 'react';
import selectEvent from 'react-select-event';

import { selectors } from '@grafana/e2e-selectors';
>>>>>>> c2560129
import * as api from 'app/features/manage-dashboards/state/actions';

import { DashboardSearchHit } from '../../../features/search/types';

import { FolderPicker, getInitialValues } from './FolderPicker';

describe('FolderPicker', () => {
  it('should render', async () => {
    jest
      .spyOn(api, 'searchFolders')
      .mockResolvedValue([
        { title: 'Dash 1', id: 1 } as DashboardSearchHit,
        { title: 'Dash 2', id: 2 } as DashboardSearchHit,
      ]);

    render(<FolderPicker onChange={jest.fn()} />);
    expect(await screen.findByTestId(selectors.components.FolderPicker.containerV2)).toBeInTheDocument();
  });

  it('Should apply filter to the folders search results', async () => {
    jest
      .spyOn(api, 'searchFolders')
      .mockResolvedValue([
        { title: 'Dash 1', id: 1 } as DashboardSearchHit,
        { title: 'Dash 2', id: 2 } as DashboardSearchHit,
        { title: 'Dash 3', id: 3 } as DashboardSearchHit,
      ]);

    render(<FolderPicker onChange={jest.fn()} filter={(hits) => hits.filter((h) => h.id !== 2)} />);

    const pickerContainer = screen.getByLabelText(selectors.components.FolderPicker.input);
    selectEvent.openMenu(pickerContainer);

    const pickerOptions = await screen.findAllByLabelText('Select option');

    expect(pickerOptions).toHaveLength(2);
    expect(pickerOptions[0]).toHaveTextContent('Dash 1');
    expect(pickerOptions[1]).toHaveTextContent('Dash 3');
  });
});

describe('getInitialValues', () => {
  describe('when called with folderId and title', () => {
    it('then it should return folderId and title', async () => {
      const getFolder = jest.fn().mockResolvedValue({});
      const folder = await getInitialValues({ folderId: 0, folderName: 'Some title', getFolder });

      expect(folder).toEqual({ label: 'Some title', value: 0 });
      expect(getFolder).not.toHaveBeenCalled();
    });
  });

  describe('when called with just a folderId', () => {
    it('then it should call api to retrieve title', async () => {
      const getFolder = jest.fn().mockResolvedValue({ id: 0, title: 'Title from api' });
      const folder = await getInitialValues({ folderId: 0, getFolder });

      expect(folder).toEqual({ label: 'Title from api', value: 0 });
      expect(getFolder).toHaveBeenCalledTimes(1);
      expect(getFolder).toHaveBeenCalledWith(0);
    });
  });

  describe('when called without folderId', () => {
    it('then it should throw an error', async () => {
      const getFolder = jest.fn().mockResolvedValue({});
      await expect(getInitialValues({ getFolder })).rejects.toThrow();
    });
  });
});<|MERGE_RESOLUTION|>--- conflicted
+++ resolved
@@ -1,14 +1,8 @@
-<<<<<<< HEAD
-import { shallow } from 'enzyme';
-import React from 'react';
-
-=======
 import { screen, render } from '@testing-library/react';
 import React from 'react';
 import selectEvent from 'react-select-event';
 
 import { selectors } from '@grafana/e2e-selectors';
->>>>>>> c2560129
 import * as api from 'app/features/manage-dashboards/state/actions';
 
 import { DashboardSearchHit } from '../../../features/search/types';
