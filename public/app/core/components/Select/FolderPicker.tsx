import { css } from '@emotion/css';
import debounce from 'debounce-promise';
import React, { useState, useEffect, useMemo, useCallback, FormEvent } from 'react';
import { useAsync } from 'react-use';

import { AppEvents, SelectableValue, GrafanaTheme2 } from '@grafana/data';
import { selectors } from '@grafana/e2e-selectors';
<<<<<<< HEAD
import { ActionMeta, AsyncSelect, LoadOptionsCallback } from '@grafana/ui';
import { contextSrv } from 'app/core/services/context_srv';
import { createFolder, getFolderById, searchFolders } from 'app/features/manage-dashboards/state/actions';
import { DashboardSearchHit } from 'app/features/search/types';
=======
import { useStyles2, ActionMeta, AsyncSelect, Input, InputActionMeta } from '@grafana/ui';
import appEvents from 'app/core/app_events';
import { t } from 'app/core/internationalization';
import { contextSrv } from 'app/core/services/context_srv';
import { createFolder, getFolderById, searchFolders } from 'app/features/manage-dashboards/state/actions';
import { DashboardSearchHit } from 'app/features/search/types';
import { AccessControlAction, PermissionLevelString } from 'app/types';
>>>>>>> 89b365f8

export type FolderPickerFilter = (hits: DashboardSearchHit[]) => DashboardSearchHit[];

export const ADD_NEW_FOLER_OPTION = '+ Add new';

export interface FolderWarning {
  warningCondition: (value: string) => boolean;
  warningComponent: () => JSX.Element;
}

export interface CustomAdd {
  disallowValues: boolean;
  isAllowedValue?: (value: string) => boolean;
}

export type FolderPickerFilter = (hits: DashboardSearchHit[]) => DashboardSearchHit[];

export interface Props {
  onChange: ($folder: { title: string; id: number }) => void;
  enableCreateNew?: boolean;
  rootName?: string;
  enableReset?: boolean;
  dashboardId?: number | string;
  initialTitle?: string;
  initialFolderId?: number;
  permissionLevel?: Exclude<PermissionLevelString, PermissionLevelString.Admin>;
  filter?: FolderPickerFilter;
  allowEmpty?: boolean;
  showRoot?: boolean;
  onClear?: () => void;
  accessControlMetadata?: boolean;
<<<<<<< HEAD
=======
  customAdd?: CustomAdd;
  folderWarning?: FolderWarning;

>>>>>>> 89b365f8
  /**
   * Skips loading all folders in order to find the folder matching
   * the folder where the dashboard is stored.
   * Instead initialFolderId and initialTitle will be used to display the correct folder.
   * initialFolderId needs to have an value > -1 or an error will be thrown.
   */
  skipInitialLoad?: boolean;
  /** The id of the search input. Use this to set a matching label with htmlFor */
  inputId?: string;
}
export type SelectedFolder = SelectableValue<number>;
const VALUE_FOR_ADD = -10;

export function FolderPicker(props: Props) {
  const {
    dashboardId,
    allowEmpty,
    onChange,
    filter,
    enableCreateNew,
    inputId,
    onClear,
    enableReset,
    initialFolderId,
    initialTitle = '',
    permissionLevel = PermissionLevelString.Edit,
    rootName = 'General',
    showRoot = true,
    skipInitialLoad,
    accessControlMetadata,
    customAdd,
    folderWarning,
  } = props;

  const [folder, setFolder] = useState<SelectedFolder | null>(null);
  const [isCreatingNew, setIsCreatingNew] = useState(false);
  const [inputValue, setInputValue] = useState('');
  const [newFolderValue, setNewFolderValue] = useState(folder?.title ?? '');

  const styles = useStyles2(getStyles);

  const isClearable = typeof onClear === 'function';

  const getOptions = useCallback(
    async (query: string) => {
      const searchHits = await searchFolders(query, permissionLevel, accessControlMetadata);
      const options: Array<SelectableValue<number>> = mapSearchHitsToOptions(searchHits, filter);

      const hasAccess =
        contextSrv.hasAccess(AccessControlAction.DashboardsWrite, contextSrv.isEditor) ||
        contextSrv.hasAccess(AccessControlAction.DashboardsCreate, contextSrv.isEditor);

      if (hasAccess && rootName?.toLowerCase().startsWith(query.toLowerCase()) && showRoot) {
        options.unshift({ label: rootName, value: 0 });
      }

<<<<<<< HEAD
interface State {
  folder: SelectableValue<number> | null;
}

export class FolderPicker extends PureComponent<Props, State> {
  debouncedSearch: any;

  constructor(props: Props) {
    super(props);

    this.state = {
      folder: null,
    };

    this.debouncedSearch = debounce(this.loadOptions, 300, {
      leading: true,
      trailing: true,
    });
  }

  static defaultProps: Partial<Props> = {
    rootName: 'General',
    enableReset: false,
    initialTitle: '',
    enableCreateNew: false,
    permissionLevel: PermissionLevelString.Edit,
    allowEmpty: false,
    showRoot: true,
  };

  componentDidMount = async () => {
    if (this.props.skipInitialLoad) {
      const folder = await getInitialValues({
        getFolder: getFolderById,
        folderId: this.props.initialFolderId,
        folderName: this.props.initialTitle,
      });
      this.setState({ folder });
      return;
    }

    await this.loadInitialValue();
  };

  // when debouncing, we must use the callback form of react-select's loadOptions so we don't
  // drop results for user input. This must not return a promise/use await.
  loadOptions = (query: string, callback: LoadOptionsCallback<number>): void => {
    this.searchFolders(query).then(callback);
  };

  private searchFolders = async (query: string) => {
    const {
      rootName,
      enableReset,
      initialTitle,
      permissionLevel,
      filter,
      accessControlMetadata,
      initialFolderId,
      showRoot,
    } = this.props;

    const searchHits = await searchFolders(query, permissionLevel, accessControlMetadata);
    const options: Array<SelectableValue<number>> = mapSearchHitsToOptions(searchHits, filter);

    const hasAccess =
      contextSrv.hasAccess(AccessControlAction.DashboardsWrite, contextSrv.isEditor) ||
      contextSrv.hasAccess(AccessControlAction.DashboardsCreate, contextSrv.isEditor);

    if (hasAccess && rootName?.toLowerCase().startsWith(query.toLowerCase()) && showRoot) {
      options.unshift({ label: rootName, value: 0 });
    }

    if (
      enableReset &&
      query === '' &&
      initialTitle !== '' &&
      !options.find((option) => option.label === initialTitle)
    ) {
      options.unshift({ label: initialTitle, value: initialFolderId });
    }

    return options;
  };

  onFolderChange = (newFolder: SelectableValue<number>, actionMeta: ActionMeta) => {
    if (!newFolder) {
      newFolder = { value: 0, label: this.props.rootName };
    }

    if (actionMeta.action === 'clear' && this.props.onClear) {
      this.props.onClear();
      return;
    }

    this.setState(
      {
        folder: newFolder,
      },
      () => this.props.onChange({ id: newFolder.value!, title: newFolder.label! })
    );
  };

  createNewFolder = async (folderName: string) => {
    const newFolder = await createFolder({ title: folderName });
    let folder = { value: -1, label: 'Not created' };
    if (newFolder.id > -1) {
      appEvents.emit(AppEvents.alertSuccess, ['Folder Created', 'OK']);
      folder = { value: newFolder.id, label: newFolder.title };
      this.setState(
        {
          folder: newFolder,
        },
        () => this.props.onChange({ id: newFolder.value!, title: newFolder.label! })
      );
    } else {
      appEvents.emit(AppEvents.alertError, ['Folder could not be created']);
    }

    return folder;
  };

  private loadInitialValue = async () => {
    const { initialTitle, rootName, initialFolderId, enableReset, dashboardId } = this.props;
    const resetFolder: SelectableValue<number> = { label: initialTitle, value: undefined };
    const rootFolder: SelectableValue<number> = { label: rootName, value: 0 };

    const options = await this.searchFolders('');
=======
      if (
        enableReset &&
        query === '' &&
        initialTitle !== '' &&
        !options.find((option) => option.label === initialTitle)
      ) {
        options.unshift({ label: initialTitle, value: initialFolderId });
      }
      if (enableCreateNew && Boolean(customAdd)) {
        return [...options, { value: VALUE_FOR_ADD, label: ADD_NEW_FOLER_OPTION, title: query }];
      } else {
        return options;
      }
    },
    [
      enableReset,
      initialFolderId,
      initialTitle,
      permissionLevel,
      rootName,
      showRoot,
      accessControlMetadata,
      filter,
      enableCreateNew,
      customAdd,
    ]
  );

  const debouncedSearch = useMemo(() => {
    return debounce(getOptions, 300, { leading: true });
  }, [getOptions]);

  const loadInitialValue = async () => {
    const resetFolder: SelectableValue<number> = { label: initialTitle, value: undefined };
    const rootFolder: SelectableValue<number> = { label: rootName, value: 0 };

    const options = await getOptions('');
>>>>>>> 89b365f8

    let folder: SelectableValue<number> | null = null;

    if (initialFolderId !== undefined && initialFolderId !== null && initialFolderId > -1) {
      folder = options.find((option) => option.value === initialFolderId) || null;
    } else if (enableReset && initialTitle) {
      folder = resetFolder;
    } else if (initialFolderId) {
      folder = options.find((option) => option.id === initialFolderId) || null;
    }

    if (!folder && !allowEmpty) {
      if (contextSrv.isEditor) {
        folder = rootFolder;
      } else {
        // We shouldn't assign a random folder without the user actively choosing it on a persisted dashboard
        const isPersistedDashBoard = !!dashboardId;
        if (isPersistedDashBoard) {
          folder = resetFolder;
        } else {
          folder = options.length > 0 ? options[0] : resetFolder;
        }
      }
    }
    !isCreatingNew && setFolder(folder);
  };

  useEffect(() => {
    // if this is not the same as our initial value notify parent
    if (folder && folder.value !== initialFolderId) {
      !isCreatingNew && folder.value && folder.label && onChange({ id: folder.value, title: folder.label });
    }
    // eslint-disable-next-line react-hooks/exhaustive-deps
  }, [folder, initialFolderId]);

  // initial values for dropdown
  useAsync(async () => {
    if (skipInitialLoad) {
      const folder = await getInitialValues({
        getFolder: getFolderById,
        folderId: initialFolderId,
        folderName: initialTitle,
      });
      setFolder(folder);
    }

    await loadInitialValue();
  }, [skipInitialLoad, initialFolderId, initialTitle]);

  useEffect(() => {
    if (folder && folder.id === VALUE_FOR_ADD) {
      setIsCreatingNew(true);
    }
  }, [folder]);

  const onFolderChange = useCallback(
    (newFolder: SelectableValue<number> | null | undefined, actionMeta: ActionMeta) => {
      if (newFolder?.value === VALUE_FOR_ADD) {
        setFolder({
          id: VALUE_FOR_ADD,
          title: inputValue,
        });
        setNewFolderValue(inputValue);
      } else {
        if (!newFolder) {
          newFolder = { value: 0, label: rootName };
        }

        if (actionMeta.action === 'clear' && onClear) {
          onClear();
          return;
        }

        setFolder(newFolder);
        onChange({ id: newFolder.value!, title: newFolder.label! });
      }
    },
    [onChange, onClear, rootName, inputValue]
  );

  const createNewFolder = useCallback(
    async (folderName: string) => {
      if (folderWarning?.warningCondition(folderName)) {
        return false;
      }
      const newFolder = await createFolder({ title: folderName });
      let folder: SelectableValue<number> = { value: -1, label: 'Not created' };

      if (newFolder.id > -1) {
        appEvents.emit(AppEvents.alertSuccess, ['Folder Created', 'OK']);
        folder = { value: newFolder.id, label: newFolder.title };

        setFolder(newFolder);
        onFolderChange(folder, { action: 'create-option', option: folder });
      } else {
        appEvents.emit(AppEvents.alertError, ['Folder could not be created']);
      }

      return folder;
    },
    [folderWarning, onFolderChange]
  );

  const onKeyDown = useCallback(
    (event: React.KeyboardEvent) => {
      const dissalowValues = Boolean(customAdd?.disallowValues);
      if (event.key === 'Enter' && dissalowValues && !customAdd?.isAllowedValue!(newFolderValue)) {
        event.preventDefault();
        return;
      }

      switch (event.key) {
        case 'Enter': {
          createNewFolder(folder?.title!);
          setIsCreatingNew(false);
          break;
        }
        case 'Escape': {
          setFolder({ value: 0, label: rootName });
          setIsCreatingNew(false);
        }
      }
    },
    [customAdd?.disallowValues, customAdd?.isAllowedValue, newFolderValue, createNewFolder, folder?.title, rootName]
  );

  const onNewFolderChange = (e: FormEvent<HTMLInputElement>) => {
    const value = e.currentTarget.value;
    setNewFolderValue(value);
    setFolder({ id: -1, title: value });
  };

<<<<<<< HEAD
  render() {
    const { folder } = this.state;
    const { enableCreateNew, inputId, onClear } = this.props;
    const isClearable = typeof onClear === 'function';
=======
  const onBlur = () => {
    setFolder({ value: 0, label: rootName });
    setIsCreatingNew(false);
  };

  const onInputChange = (value: string, { action }: InputActionMeta) => {
    if (action === 'input-change') {
      setInputValue((ant) => value);
    }

    if (action === 'menu-close') {
      setInputValue((_) => value);
    }
    return;
  };
>>>>>>> 89b365f8

  const FolderWarningWhenCreating = () => {
    if (folderWarning?.warningCondition(newFolderValue)) {
      return <folderWarning.warningComponent />;
    } else {
      return null;
    }
  };

  const FolderWarningWhenSearching = () => {
    if (folderWarning?.warningCondition(inputValue)) {
      return <folderWarning.warningComponent />;
    } else {
      return null;
    }
  };

  if (isCreatingNew) {
    return (
      <>
        <FolderWarningWhenCreating />
        <div className={styles.newFolder}>Press enter to create the new folder.</div>
        <Input
          aria-label={'aria-label'}
          width={30}
          autoFocus={true}
          value={newFolderValue}
          onChange={onNewFolderChange}
          onKeyDown={onKeyDown}
          placeholder="Press enter to confirm new folder."
          onBlur={onBlur}
        />
      </>
    );
  } else {
    return (
      <div data-testid={selectors.components.FolderPicker.containerV2}>
        <FolderWarningWhenSearching />
        <AsyncSelect
          inputId={inputId}
          aria-label={selectors.components.FolderPicker.input}
          loadingMessage={t('folder-picker.loading', 'Loading folders...')}
          defaultOptions
          defaultValue={folder}
          inputValue={inputValue}
          onInputChange={onInputChange}
          value={folder}
<<<<<<< HEAD
          allowCustomValue={enableCreateNew}
          loadOptions={this.debouncedSearch}
          onChange={this.onFolderChange}
          onCreateOption={this.createNewFolder}
=======
          allowCustomValue={enableCreateNew && !Boolean(customAdd)}
          loadOptions={debouncedSearch}
          onChange={onFolderChange}
          onCreateOption={createNewFolder}
>>>>>>> 89b365f8
          isClearable={isClearable}
        />
      </div>
    );
  }
}

function mapSearchHitsToOptions(hits: DashboardSearchHit[], filter?: FolderPickerFilter) {
  const filteredHits = filter ? filter(hits) : hits;
  return filteredHits.map((hit) => ({ label: hit.title, value: hit.id }));
}
<<<<<<< HEAD

=======
>>>>>>> 89b365f8
interface Args {
  getFolder: typeof getFolderById;
  folderId?: number;
  folderName?: string;
}

export async function getInitialValues({ folderName, folderId, getFolder }: Args): Promise<SelectableValue<number>> {
  if (folderId === null || folderId === undefined || folderId < 0) {
    throw new Error('folderId should to be greater or equal to zero.');
  }

  if (folderName) {
    return { label: folderName, value: folderId };
  }

  const folderDto = await getFolder(folderId);
  return { label: folderDto.title, value: folderId };
}

const getStyles = (theme: GrafanaTheme2) => ({
  newFolder: css`
    color: ${theme.colors.warning.main};
    font-size: ${theme.typography.bodySmall.fontSize};
    padding-bottom: ${theme.spacing(1)};
  `,
});<|MERGE_RESOLUTION|>--- conflicted
+++ resolved
@@ -5,12 +5,6 @@
 
 import { AppEvents, SelectableValue, GrafanaTheme2 } from '@grafana/data';
 import { selectors } from '@grafana/e2e-selectors';
-<<<<<<< HEAD
-import { ActionMeta, AsyncSelect, LoadOptionsCallback } from '@grafana/ui';
-import { contextSrv } from 'app/core/services/context_srv';
-import { createFolder, getFolderById, searchFolders } from 'app/features/manage-dashboards/state/actions';
-import { DashboardSearchHit } from 'app/features/search/types';
-=======
 import { useStyles2, ActionMeta, AsyncSelect, Input, InputActionMeta } from '@grafana/ui';
 import appEvents from 'app/core/app_events';
 import { t } from 'app/core/internationalization';
@@ -18,7 +12,6 @@
 import { createFolder, getFolderById, searchFolders } from 'app/features/manage-dashboards/state/actions';
 import { DashboardSearchHit } from 'app/features/search/types';
 import { AccessControlAction, PermissionLevelString } from 'app/types';
->>>>>>> 89b365f8
 
 export type FolderPickerFilter = (hits: DashboardSearchHit[]) => DashboardSearchHit[];
 
@@ -33,8 +26,6 @@
   disallowValues: boolean;
   isAllowedValue?: (value: string) => boolean;
 }
-
-export type FolderPickerFilter = (hits: DashboardSearchHit[]) => DashboardSearchHit[];
 
 export interface Props {
   onChange: ($folder: { title: string; id: number }) => void;
@@ -50,12 +41,9 @@
   showRoot?: boolean;
   onClear?: () => void;
   accessControlMetadata?: boolean;
-<<<<<<< HEAD
-=======
   customAdd?: CustomAdd;
   folderWarning?: FolderWarning;
 
->>>>>>> 89b365f8
   /**
    * Skips loading all folders in order to find the folder matching
    * the folder where the dashboard is stored.
@@ -112,136 +100,6 @@
         options.unshift({ label: rootName, value: 0 });
       }
 
-<<<<<<< HEAD
-interface State {
-  folder: SelectableValue<number> | null;
-}
-
-export class FolderPicker extends PureComponent<Props, State> {
-  debouncedSearch: any;
-
-  constructor(props: Props) {
-    super(props);
-
-    this.state = {
-      folder: null,
-    };
-
-    this.debouncedSearch = debounce(this.loadOptions, 300, {
-      leading: true,
-      trailing: true,
-    });
-  }
-
-  static defaultProps: Partial<Props> = {
-    rootName: 'General',
-    enableReset: false,
-    initialTitle: '',
-    enableCreateNew: false,
-    permissionLevel: PermissionLevelString.Edit,
-    allowEmpty: false,
-    showRoot: true,
-  };
-
-  componentDidMount = async () => {
-    if (this.props.skipInitialLoad) {
-      const folder = await getInitialValues({
-        getFolder: getFolderById,
-        folderId: this.props.initialFolderId,
-        folderName: this.props.initialTitle,
-      });
-      this.setState({ folder });
-      return;
-    }
-
-    await this.loadInitialValue();
-  };
-
-  // when debouncing, we must use the callback form of react-select's loadOptions so we don't
-  // drop results for user input. This must not return a promise/use await.
-  loadOptions = (query: string, callback: LoadOptionsCallback<number>): void => {
-    this.searchFolders(query).then(callback);
-  };
-
-  private searchFolders = async (query: string) => {
-    const {
-      rootName,
-      enableReset,
-      initialTitle,
-      permissionLevel,
-      filter,
-      accessControlMetadata,
-      initialFolderId,
-      showRoot,
-    } = this.props;
-
-    const searchHits = await searchFolders(query, permissionLevel, accessControlMetadata);
-    const options: Array<SelectableValue<number>> = mapSearchHitsToOptions(searchHits, filter);
-
-    const hasAccess =
-      contextSrv.hasAccess(AccessControlAction.DashboardsWrite, contextSrv.isEditor) ||
-      contextSrv.hasAccess(AccessControlAction.DashboardsCreate, contextSrv.isEditor);
-
-    if (hasAccess && rootName?.toLowerCase().startsWith(query.toLowerCase()) && showRoot) {
-      options.unshift({ label: rootName, value: 0 });
-    }
-
-    if (
-      enableReset &&
-      query === '' &&
-      initialTitle !== '' &&
-      !options.find((option) => option.label === initialTitle)
-    ) {
-      options.unshift({ label: initialTitle, value: initialFolderId });
-    }
-
-    return options;
-  };
-
-  onFolderChange = (newFolder: SelectableValue<number>, actionMeta: ActionMeta) => {
-    if (!newFolder) {
-      newFolder = { value: 0, label: this.props.rootName };
-    }
-
-    if (actionMeta.action === 'clear' && this.props.onClear) {
-      this.props.onClear();
-      return;
-    }
-
-    this.setState(
-      {
-        folder: newFolder,
-      },
-      () => this.props.onChange({ id: newFolder.value!, title: newFolder.label! })
-    );
-  };
-
-  createNewFolder = async (folderName: string) => {
-    const newFolder = await createFolder({ title: folderName });
-    let folder = { value: -1, label: 'Not created' };
-    if (newFolder.id > -1) {
-      appEvents.emit(AppEvents.alertSuccess, ['Folder Created', 'OK']);
-      folder = { value: newFolder.id, label: newFolder.title };
-      this.setState(
-        {
-          folder: newFolder,
-        },
-        () => this.props.onChange({ id: newFolder.value!, title: newFolder.label! })
-      );
-    } else {
-      appEvents.emit(AppEvents.alertError, ['Folder could not be created']);
-    }
-
-    return folder;
-  };
-
-  private loadInitialValue = async () => {
-    const { initialTitle, rootName, initialFolderId, enableReset, dashboardId } = this.props;
-    const resetFolder: SelectableValue<number> = { label: initialTitle, value: undefined };
-    const rootFolder: SelectableValue<number> = { label: rootName, value: 0 };
-
-    const options = await this.searchFolders('');
-=======
       if (
         enableReset &&
         query === '' &&
@@ -279,7 +137,6 @@
     const rootFolder: SelectableValue<number> = { label: rootName, value: 0 };
 
     const options = await getOptions('');
->>>>>>> 89b365f8
 
     let folder: SelectableValue<number> | null = null;
 
@@ -412,12 +269,6 @@
     setFolder({ id: -1, title: value });
   };
 
-<<<<<<< HEAD
-  render() {
-    const { folder } = this.state;
-    const { enableCreateNew, inputId, onClear } = this.props;
-    const isClearable = typeof onClear === 'function';
-=======
   const onBlur = () => {
     setFolder({ value: 0, label: rootName });
     setIsCreatingNew(false);
@@ -433,7 +284,6 @@
     }
     return;
   };
->>>>>>> 89b365f8
 
   const FolderWarningWhenCreating = () => {
     if (folderWarning?.warningCondition(newFolderValue)) {
@@ -481,17 +331,10 @@
           inputValue={inputValue}
           onInputChange={onInputChange}
           value={folder}
-<<<<<<< HEAD
-          allowCustomValue={enableCreateNew}
-          loadOptions={this.debouncedSearch}
-          onChange={this.onFolderChange}
-          onCreateOption={this.createNewFolder}
-=======
           allowCustomValue={enableCreateNew && !Boolean(customAdd)}
           loadOptions={debouncedSearch}
           onChange={onFolderChange}
           onCreateOption={createNewFolder}
->>>>>>> 89b365f8
           isClearable={isClearable}
         />
       </div>
@@ -503,10 +346,6 @@
   const filteredHits = filter ? filter(hits) : hits;
   return filteredHits.map((hit) => ({ label: hit.title, value: hit.id }));
 }
-<<<<<<< HEAD
-
-=======
->>>>>>> 89b365f8
 interface Args {
   getFolder: typeof getFolderById;
   folderId?: number;
