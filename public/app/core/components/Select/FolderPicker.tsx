import React, { PureComponent } from 'react';
import { debounce } from 'lodash';
import { AsyncSelect } from '@grafana/ui';
import { AppEvents, SelectableValue } from '@grafana/data';
import { getBackendSrv } from '@grafana/runtime';
import { selectors } from '@grafana/e2e-selectors';

import appEvents from '../../app_events';
import { contextSrv } from 'app/core/services/context_srv';
import { DashboardSearchHit } from 'app/features/search/types';
import { createFolder } from 'app/features/manage-dashboards/state/actions';

export interface Props {
  onChange: ($folder: { title: string; id: number }) => void;
  enableCreateNew?: boolean;
  rootName?: string;
  enableReset?: boolean;
  dashboardId?: any;
  initialTitle?: string;
  initialFolderId?: number;
}

interface State {
  folder: SelectableValue<number>;
}

export class FolderPicker extends PureComponent<Props, State> {
  debouncedSearch: any;

  constructor(props: Props) {
    super(props);

    this.state = {
      folder: {},
    };

    this.debouncedSearch = debounce(this.getOptions, 300, {
      leading: true,
      trailing: true,
    });
  }

  static defaultProps = {
    rootName: 'General',
    enableReset: false,
    initialTitle: '',
    enableCreateNew: false,
  };

  componentDidMount = async () => {
    await this.loadInitialValue();
  };

  getOptions = async (query: string) => {
    const { rootName, enableReset, initialTitle } = this.props;
    const params = {
      query,
      type: 'dash-folder',
      permission: 'Edit',
    };

    // TODO: move search to BackendSrv interface
    // @ts-ignore
    const searchHits = (await getBackendSrv().search(params)) as DashboardSearchHit[];
    const options: Array<SelectableValue<number>> = searchHits.map((hit) => ({ label: hit.title, value: hit.id }));
    if (contextSrv.isEditor && rootName?.toLowerCase().startsWith(query.toLowerCase())) {
      options.unshift({ label: rootName, value: 0 });
    }

    if (enableReset && query === '' && initialTitle !== '') {
      options.unshift({ label: initialTitle, value: undefined });
    }

    return options;
  };

  onFolderChange = (newFolder: SelectableValue<number>) => {
    if (!newFolder) {
      newFolder = { value: 0, label: this.props.rootName };
    }

    this.setState(
      {
        folder: newFolder,
      },
      () => this.props.onChange({ id: newFolder.value!, title: newFolder.label! })
    );
  };

  createNewFolder = async (folderName: string) => {
    // @ts-ignore
    const newFolder = await createFolder({ title: folderName });
    let folder = { value: -1, label: 'Not created' };
    if (newFolder.id > -1) {
      appEvents.emit(AppEvents.alertSuccess, ['Folder Created', 'OK']);
      folder = { value: newFolder.id, label: newFolder.title };
      await this.onFolderChange(folder);
    } else {
      appEvents.emit(AppEvents.alertError, ['Folder could not be created']);
    }

    return folder;
  };

  private loadInitialValue = async () => {
    const { initialTitle, rootName, initialFolderId, enableReset, dashboardId } = this.props;
    const resetFolder: SelectableValue<number> = { label: initialTitle, value: undefined };
    const rootFolder: SelectableValue<number> = { label: rootName, value: 0 };

    const options = await this.getOptions('');

    let folder: SelectableValue<number> = { value: -1 };

    if (initialFolderId !== undefined && initialFolderId !== null && initialFolderId > -1) {
<<<<<<< HEAD
      folder = options.find(option => option.value === initialFolderId) || { value: -1 };
=======
      folder = options.find((option) => option.value === initialFolderId) || { value: -1 };
>>>>>>> 5fdad5bf
    } else if (enableReset && initialTitle) {
      folder = resetFolder;
    }

    if (folder.value === -1) {
      if (contextSrv.isEditor) {
        folder = rootFolder;
      } else {
        // We shouldn't assign a random folder without the user actively choosing it on a persisted dashboard
        const isPersistedDashBoard = !!dashboardId;
        if (isPersistedDashBoard) {
          folder = resetFolder;
        } else {
          folder = options.length > 0 ? options[0] : resetFolder;
        }
      }
    }

    this.setState(
      {
        folder,
      },
      () => {
        // if this is not the same as our initial value notify parent
        if (folder.value !== initialFolderId) {
          this.props.onChange({ id: folder.value!, title: folder.text });
        }
      }
    );
  };

  render() {
    const { folder } = this.state;
    const { enableCreateNew } = this.props;

    return (
      <div aria-label={selectors.components.FolderPicker.container}>
        <AsyncSelect
          loadingMessage="Loading folders..."
          defaultOptions
          defaultValue={folder}
          value={folder}
          allowCustomValue={enableCreateNew}
          loadOptions={this.debouncedSearch}
          onChange={this.onFolderChange}
          onCreateOption={this.createNewFolder}
        />
      </div>
    );
  }
}<|MERGE_RESOLUTION|>--- conflicted
+++ resolved
@@ -112,11 +112,7 @@
     let folder: SelectableValue<number> = { value: -1 };
 
     if (initialFolderId !== undefined && initialFolderId !== null && initialFolderId > -1) {
-<<<<<<< HEAD
-      folder = options.find(option => option.value === initialFolderId) || { value: -1 };
-=======
       folder = options.find((option) => option.value === initialFolderId) || { value: -1 };
->>>>>>> 5fdad5bf
     } else if (enableReset && initialTitle) {
       folder = resetFolder;
     }
