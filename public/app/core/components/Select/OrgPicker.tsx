import React, { useEffect } from 'react';
import { useAsyncFn } from 'react-use';

import { SelectableValue } from '@grafana/data';
import { AsyncSelect } from '@grafana/ui';
import { getBackendSrv } from 'app/core/services/backend_srv';
<<<<<<< HEAD
import { Organization } from 'app/types';
=======
import { Organization, UserOrg } from 'app/types';
>>>>>>> 556faf82

export type OrgSelectItem = SelectableValue<Organization>;

export interface Props {
  onSelected: (org: OrgSelectItem) => void;
  className?: string;
  inputId?: string;
  autoFocus?: boolean;
  excludeOrgs?: UserOrg[];
}

export function OrgPicker({ onSelected, className, inputId, autoFocus, excludeOrgs }: Props) {
  // For whatever reason the autoFocus prop doesn't seem to work
  // with AsyncSelect, hence this workaround. Maybe fixed in a later version?
  useEffect(() => {
    if (autoFocus && inputId) {
      document.getElementById(inputId)?.focus();
    }
  }, [autoFocus, inputId]);

  const [orgOptionsState, getOrgOptions] = useAsyncFn(async () => {
    const orgs: Organization[] = await getBackendSrv().get('/api/orgs');
    const allOrgs = orgs.map((org) => ({ value: { id: org.id, name: org.name }, label: org.name }));
    if (excludeOrgs) {
      let idArray = excludeOrgs.map((anOrg) => anOrg.orgId);
      const filteredOrgs = allOrgs.filter((item) => {
        return !idArray.includes(item.value.id);
      });
      return filteredOrgs;
    } else {
      return allOrgs;
    }
  });

  return (
    <AsyncSelect
      inputId={inputId}
      className={className}
      isLoading={orgOptionsState.loading}
      defaultOptions={true}
      isSearchable={false}
      loadOptions={getOrgOptions}
      onChange={onSelected}
      placeholder="Select organization"
      noOptionsMessage="No organizations found"
    />
  );
}<|MERGE_RESOLUTION|>--- conflicted
+++ resolved
@@ -4,11 +4,7 @@
 import { SelectableValue } from '@grafana/data';
 import { AsyncSelect } from '@grafana/ui';
 import { getBackendSrv } from 'app/core/services/backend_srv';
-<<<<<<< HEAD
-import { Organization } from 'app/types';
-=======
 import { Organization, UserOrg } from 'app/types';
->>>>>>> 556faf82
 
 export type OrgSelectItem = SelectableValue<Organization>;
 
