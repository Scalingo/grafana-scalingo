--- conflicted
+++ resolved
@@ -26,10 +26,7 @@
 export interface Props {
   resourceUri: string;
   disabled?: boolean;
-<<<<<<< HEAD
-=======
   preferenceType: 'org' | 'team' | 'user';
->>>>>>> 284c43c2
   onConfirm?: () => Promise<boolean>;
 }
 
@@ -95,13 +92,8 @@
     const confirmationResult = this.props.onConfirm ? await this.props.onConfirm() : true;
 
     if (confirmationResult) {
-<<<<<<< HEAD
-      const { homeDashboardUID, theme, timezone, weekStart, locale, queryHistory } = this.state;
-      await this.service.update({ homeDashboardUID, theme, timezone, weekStart, locale, queryHistory });
-=======
       const { homeDashboardUID, theme, timezone, weekStart, language, queryHistory } = this.state;
       await this.service.update({ homeDashboardUID, theme, timezone, weekStart, language, queryHistory });
->>>>>>> 284c43c2
       window.location.reload();
     }
   };
