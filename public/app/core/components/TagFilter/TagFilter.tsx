import { css } from '@emotion/css';
import React, { FC, useCallback, useEffect, useMemo, useState } from 'react';
import { components } from 'react-select';

import { escapeStringForRegex, GrafanaTheme2 } from '@grafana/data';
import { Icon, MultiSelect, useStyles2 } from '@grafana/ui';

import { TagBadge } from './TagBadge';
import { TagOption } from './TagOption';

export interface TermCount {
  term: string;
  count: number;
}

interface TagSelectOption {
  value: string;
  label: string;
  count: number;
}

export interface Props {
  allowCustomValue?: boolean;
  formatCreateLabel?: (input: string) => string;
  /** Do not show selected values inside Select. Useful when the values need to be shown in some other components */
  hideValues?: boolean;
  inputId?: string;
  isClearable?: boolean;
  onChange: (tags: string[]) => void;
  placeholder?: string;
  tagOptions: () => Promise<TermCount[]>;
  tags: string[];
  width?: number;
}

const filterOption = (option: any, searchQuery: string) => {
  const regex = RegExp(escapeStringForRegex(searchQuery), 'i');
  return regex.test(option.value);
};

export const TagFilter: FC<Props> = ({
  allowCustomValue = false,
  formatCreateLabel,
  hideValues,
  inputId,
  isClearable,
  onChange,
  placeholder = 'Filter by tag',
  tagOptions,
  tags,
  width,
}) => {
  const styles = useStyles2(getStyles);

  const currentlySelectedTags = tags.map((tag) => ({ value: tag, label: tag, count: 0 }));
  const [options, setOptions] = useState<TagSelectOption[]>(currentlySelectedTags);
  const [isLoading, setIsLoading] = useState(false);
  const [previousTags, setPreviousTags] = useState(tags);
  const [customTags, setCustomTags] = useState<TagSelectOption[]>(currentlySelectedTags);

  // Necessary to force re-render to keep tag options up to date / relevant
  const selectKey = useMemo(() => tags.join(), [tags]);

  const onLoadOptions = useCallback(async () => {
    const options = await tagOptions();
    return options.map((option) => {
      if (tags.includes(option.term)) {
        return {
          value: option.term,
          label: option.term,
          count: 0,
        };
      } else {
        return {
          value: option.term,
          label: option.term,
          count: option.count,
        };
      }
    });
  }, [tagOptions, tags]);

  const onFocus = useCallback(async () => {
    setIsLoading(true);
    const results = await onLoadOptions();

    if (allowCustomValue) {
      customTags.forEach((customTag) => results.push(customTag));
    }

    setOptions(results);
    setIsLoading(false);
  }, [allowCustomValue, customTags, onLoadOptions]);

  useEffect(() => {
    // Load options when tag is selected externally
    if (tags.length > 0 && options.length === 0) {
      onFocus();
    }
  }, [onFocus, options.length, tags.length]);

  useEffect(() => {
    // Update selected tags to not include (counts) when selected externally
    if (tags !== previousTags) {
      setPreviousTags(tags);
      onFocus();
    }
  }, [onFocus, previousTags, tags]);

  const onTagChange = (newTags: any[]) => {
    newTags.forEach((tag) => (tag.count = 0));

    // On remove with 1 item returns null, so we need to make sure it's an empty array in that case
    // https://github.com/JedWatson/react-select/issues/3632
    onChange((newTags || []).map((tag) => tag.value));

    // If custom values are allowed, set custom tags to prevent overwriting from query update
    if (allowCustomValue) {
      setCustomTags(newTags.filter((tag) => !tags.includes(tag)));
    }
  };

  const selectOptions = {
    key: selectKey,
    onFocus,
    isLoading,
    options,
    allowCreateWhileLoading: true,
    allowCustomValue,
    formatCreateLabel,
    defaultOptions: true,
    filterOption,
    getOptionLabel: (i: any) => i.label,
    getOptionValue: (i: any) => i.value,
    inputId,
    isMulti: true,
    loadingMessage: 'Loading...',
    noOptionsMessage: 'No tags found',
    onChange: onTagChange,
    placeholder,
    value: currentlySelectedTags,
    width,
    components: {
      Option: TagOption,
      MultiValueLabel: (): any => {
        return null; // We want the whole tag to be clickable so we use MultiValueRemove instead
      },
      MultiValueRemove(props: any) {
        const { data } = props;

        return (
          <components.MultiValueRemove {...props}>
            <TagBadge key={data.label} label={data.label} removeIcon={true} count={data.count} />
          </components.MultiValueRemove>
        );
      },
      MultiValueContainer: hideValues ? (): any => null : components.MultiValueContainer,
    },
  };

  return (
    <div className={styles.tagFilter}>
      {isClearable && tags.length > 0 && (
<<<<<<< HEAD
        <span className={styles.clear} onClick={() => onTagChange([])} tabIndex={0}>
=======
        <button className={styles.clear} onClick={() => onTagChange([])}>
>>>>>>> 89b365f8
          Clear tags
        </button>
      )}
      <MultiSelect {...selectOptions} prefix={<Icon name="tag-alt" />} aria-label="Tag filter" />
    </div>
  );
};

TagFilter.displayName = 'TagFilter';

const getStyles = (theme: GrafanaTheme2) => ({
  tagFilter: css`
    position: relative;
    min-width: 180px;
    flex-grow: 1;

    .label-tag {
      margin-left: 6px;
      cursor: pointer;
    }
  `,
  clear: css`
    background: none;
    border: none;
    text-decoration: underline;
    font-size: 12px;
    padding: none;
    position: absolute;
    top: -17px;
    right: 0;
    cursor: pointer;
    color: ${theme.colors.text.secondary};

    &:hover {
      color: ${theme.colors.text.primary};
    }
  `,
});<|MERGE_RESOLUTION|>--- conflicted
+++ resolved
@@ -161,11 +161,7 @@
   return (
     <div className={styles.tagFilter}>
       {isClearable && tags.length > 0 && (
-<<<<<<< HEAD
-        <span className={styles.clear} onClick={() => onTagChange([])} tabIndex={0}>
-=======
         <button className={styles.clear} onClick={() => onTagChange([])}>
->>>>>>> 89b365f8
           Clear tags
         </button>
       )}
