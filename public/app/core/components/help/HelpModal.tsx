--- conflicted
+++ resolved
@@ -6,53 +6,6 @@
 import { config } from 'app/core/config';
 import { getModKey } from 'app/core/utils/browser';
 
-<<<<<<< HEAD
-const shortcuts = {
-  Global: [
-    { keys: ['g', 'h'], description: 'Go to Home Dashboard' },
-    { keys: ['g', 'p'], description: 'Go to Profile' },
-    { keys: ['s', 'o'], description: 'Open search' },
-    { keys: ['esc'], description: 'Exit edit/setting views' },
-    { keys: ['h'], description: 'Show all keyboard shortcuts' },
-    { keys: ['mod+k'], description: 'Open command palette' },
-    { keys: ['c', 't'], description: 'Change theme' },
-  ],
-  Dashboard: [
-    { keys: ['mod+s'], description: 'Save dashboard' },
-    { keys: ['d', 'r'], description: 'Refresh all panels' },
-    { keys: ['d', 's'], description: 'Dashboard settings' },
-    { keys: ['d', 'v'], description: 'Toggle in-active / view mode' },
-    { keys: ['d', 'k'], description: 'Toggle kiosk mode (hides top nav)' },
-    { keys: ['d', 'E'], description: 'Expand all rows' },
-    { keys: ['d', 'C'], description: 'Collapse all rows' },
-    { keys: ['d', 'a'], description: 'Toggle auto fit panels (experimental feature)' },
-    { keys: ['mod+o'], description: 'Toggle shared graph crosshair' },
-    { keys: ['d', 'l'], description: 'Toggle all panel legends' },
-  ],
-  'Focused Panel': [
-    { keys: ['e'], description: 'Toggle panel edit view' },
-    { keys: ['v'], description: 'Toggle panel fullscreen view' },
-    { keys: ['p', 's'], description: 'Open Panel Share Modal' },
-    { keys: ['p', 'd'], description: 'Duplicate Panel' },
-    { keys: ['p', 'r'], description: 'Remove Panel' },
-    { keys: ['p', 'l'], description: 'Toggle panel legend' },
-  ],
-  'Time Range': [
-    { keys: ['t', 'z'], description: 'Zoom out time range' },
-    {
-      keys: ['t', '←'],
-      description: 'Move time range back',
-    },
-    {
-      keys: ['t', '→'],
-      description: 'Move time range forward',
-    },
-    {
-      keys: ['t', 'a'],
-      description: 'Make time range absolute/permanent',
-    },
-  ],
-=======
 const getShortcuts = (modKey: string) => {
   return {
     Global: [
@@ -107,7 +60,6 @@
       },
     ],
   };
->>>>>>> 284c43c2
 };
 
 export interface HelpModalProps {
