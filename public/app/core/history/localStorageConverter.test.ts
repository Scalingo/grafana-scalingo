--- conflicted
+++ resolved
@@ -1,15 +1,10 @@
-<<<<<<< HEAD
-=======
 import { DatasourceSrv } from 'app/features/plugins/datasource_srv';
 
->>>>>>> c2560129
 import { RichHistoryQuery } from '../../types';
 import { backendSrv } from '../services/backend_srv';
 
 import { RichHistoryLocalStorageDTO } from './RichHistoryLocalStorage';
 import { fromDTO, toDTO } from './localStorageConverter';
-<<<<<<< HEAD
-=======
 
 const dsMock = new DatasourceSrv();
 dsMock.init(
@@ -19,7 +14,6 @@
   },
   ''
 );
->>>>>>> c2560129
 
 jest.mock('@grafana/runtime', () => ({
   ...jest.requireActual('@grafana/runtime'),
