<<<<<<< HEAD
import { find } from 'lodash';

import { DataSourceInstanceSettings } from '@grafana/data';
=======
>>>>>>> 556faf82
import { getDataSourceSrv } from '@grafana/runtime';

import { RichHistoryQuery } from '../../types';

import { RichHistoryLocalStorageDTO } from './RichHistoryLocalStorage';
<<<<<<< HEAD

export const fromDTO = (dto: RichHistoryLocalStorageDTO): RichHistoryQuery => {
  const datasource = find(
    getDataSourceSrv().getList(),
    (settings: DataSourceInstanceSettings) => settings.name === dto.datasourceName
  );
=======
>>>>>>> 556faf82

export const fromDTO = (dto: RichHistoryLocalStorageDTO): RichHistoryQuery => {
  const datasource = getDataSourceSrv().getInstanceSettings(dto.datasourceName);
  return {
    id: dto.ts.toString(),
    createdAt: dto.ts,
    datasourceName: dto.datasourceName,
    datasourceUid: datasource?.uid || '', // will be show on the list as coming from a removed data source
    starred: dto.starred,
    comment: dto.comment,
    queries: dto.queries,
  };
};

export const toDTO = (richHistoryQuery: RichHistoryQuery): RichHistoryLocalStorageDTO => {
  const datasource = getDataSourceSrv().getInstanceSettings({ uid: richHistoryQuery.datasourceUid });

  if (!datasource) {
    throw new Error('Datasource not found.');
  }

  return {
    ts: richHistoryQuery.createdAt,
    datasourceName: richHistoryQuery.datasourceName,
    starred: richHistoryQuery.starred,
    comment: richHistoryQuery.comment,
    queries: richHistoryQuery.queries,
  };
};<|MERGE_RESOLUTION|>--- conflicted
+++ resolved
@@ -1,23 +1,8 @@
-<<<<<<< HEAD
-import { find } from 'lodash';
-
-import { DataSourceInstanceSettings } from '@grafana/data';
-=======
->>>>>>> 556faf82
 import { getDataSourceSrv } from '@grafana/runtime';
 
 import { RichHistoryQuery } from '../../types';
 
 import { RichHistoryLocalStorageDTO } from './RichHistoryLocalStorage';
-<<<<<<< HEAD
-
-export const fromDTO = (dto: RichHistoryLocalStorageDTO): RichHistoryQuery => {
-  const datasource = find(
-    getDataSourceSrv().getList(),
-    (settings: DataSourceInstanceSettings) => settings.name === dto.datasourceName
-  );
-=======
->>>>>>> 556faf82
 
 export const fromDTO = (dto: RichHistoryLocalStorageDTO): RichHistoryQuery => {
   const datasource = getDataSourceSrv().getInstanceSettings(dto.datasourceName);
