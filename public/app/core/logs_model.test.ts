--- conflicted
+++ resolved
@@ -860,11 +860,7 @@
       }),
     ];
 
-<<<<<<< HEAD
-    const logsModel = dataFrameToLogsModel(logSeries, 0, 'utc');
-=======
     const logsModel = dataFrameToLogsModel(logSeries, 0);
->>>>>>> 914fcedb
     expect(logsModel.rows).toHaveLength(3);
     expect(logsModel.rows).toMatchObject([
       {
@@ -884,8 +880,6 @@
       },
     ]);
   });
-<<<<<<< HEAD
-=======
 
   it('should correctly get the log level if the message has ANSI color', () => {
     const logSeries: DataFrame[] = [
@@ -916,7 +910,6 @@
     expect(logsModel.rows).toHaveLength(1);
     expect(logsModel.rows[0].logLevel).toEqual(LogLevel.warn);
   });
->>>>>>> 914fcedb
 });
 
 describe('getSeriesProperties()', () => {
