--- conflicted
+++ resolved
@@ -244,14 +244,6 @@
 
 const logTimeFormat = 'YYYY-MM-DD HH:mm:ss';
 
-<<<<<<< HEAD
-  return {
-    hasUniqueLabels: false,
-    rows: [],
-    meta: [],
-    series: [],
-  };
-=======
 interface LogFields {
   series: DataFrame;
 
@@ -259,7 +251,6 @@
   stringField: FieldWithIndex;
   logLevelField?: FieldWithIndex;
   idField?: FieldWithIndex;
->>>>>>> 742d1659
 }
 
 /**
