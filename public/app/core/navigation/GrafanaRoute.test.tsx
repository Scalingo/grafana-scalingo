import { render, screen } from '@testing-library/react';
import { History, Location } from 'history';
import React, { ComponentType } from 'react';
<<<<<<< HEAD
import { Provider } from 'react-redux';
import { BrowserRouter } from 'react-router-dom';
import { getGrafanaContextMock } from 'test/mocks/getGrafanaContextMock';

import { setEchoSrv } from '@grafana/runtime';

import { configureStore } from '../../store/configureStore';
import { GrafanaContext } from '../context/GrafanaContext';
=======
import { match } from 'react-router-dom';
import { TestProvider } from 'test/helpers/TestProvider';

import { setEchoSrv } from '@grafana/runtime';

>>>>>>> ac7f9d45
import { Echo } from '../services/echo/Echo';

import { GrafanaRoute, Props } from './GrafanaRoute';

function setup(overrides: Partial<Props>) {
  const store = configureStore();
  const props: Props = {
    location: { search: '?query=hello&test=asd' } as Location,
    history: {} as History,
    match: {} as match,
    route: {
      path: '/',
      component: () => <div />,
    },
    ...overrides,
  };

  render(
<<<<<<< HEAD
    <BrowserRouter>
      <GrafanaContext.Provider value={getGrafanaContextMock()}>
        <Provider store={store}>
          <GrafanaRoute {...props} />
        </Provider>
      </GrafanaContext.Provider>
    </BrowserRouter>
=======
    <TestProvider>
      <GrafanaRoute {...props} />
    </TestProvider>
>>>>>>> ac7f9d45
  );
}

describe('GrafanaRoute', () => {
  beforeEach(() => {
    setEchoSrv(new Echo());
  });

  it('Parses search', () => {
    let capturedProps: any;
    const PageComponent = (props: any) => {
      capturedProps = props;
      return <div />;
    };

    setup({ route: { component: PageComponent, path: '' } });
    expect(capturedProps.queryParams.query).toBe('hello');
  });

  it('Shows loading on lazy load', async () => {
    const PageComponent = React.lazy(() => {
      return new Promise<{ default: ComponentType }>(() => {});
    });

    setup({ route: { component: PageComponent, path: '' } });

    expect(await screen.findByText('Loading...')).toBeInTheDocument();
  });

  it('Shows error on page error', async () => {
    const PageComponent = () => {
      throw new Error('Page threw error');
    };

    const consoleError = jest.fn();
    jest.spyOn(console, 'error').mockImplementation(consoleError);

    setup({ route: { component: PageComponent, path: '' } });

    expect(await screen.findByRole('heading', { name: 'An unexpected error happened' })).toBeInTheDocument();
    expect(consoleError).toHaveBeenCalled();
  });
});<|MERGE_RESOLUTION|>--- conflicted
+++ resolved
@@ -1,28 +1,16 @@
 import { render, screen } from '@testing-library/react';
 import { History, Location } from 'history';
 import React, { ComponentType } from 'react';
-<<<<<<< HEAD
-import { Provider } from 'react-redux';
-import { BrowserRouter } from 'react-router-dom';
-import { getGrafanaContextMock } from 'test/mocks/getGrafanaContextMock';
-
-import { setEchoSrv } from '@grafana/runtime';
-
-import { configureStore } from '../../store/configureStore';
-import { GrafanaContext } from '../context/GrafanaContext';
-=======
 import { match } from 'react-router-dom';
 import { TestProvider } from 'test/helpers/TestProvider';
 
 import { setEchoSrv } from '@grafana/runtime';
 
->>>>>>> ac7f9d45
 import { Echo } from '../services/echo/Echo';
 
 import { GrafanaRoute, Props } from './GrafanaRoute';
 
 function setup(overrides: Partial<Props>) {
-  const store = configureStore();
   const props: Props = {
     location: { search: '?query=hello&test=asd' } as Location,
     history: {} as History,
@@ -35,19 +23,9 @@
   };
 
   render(
-<<<<<<< HEAD
-    <BrowserRouter>
-      <GrafanaContext.Provider value={getGrafanaContextMock()}>
-        <Provider store={store}>
-          <GrafanaRoute {...props} />
-        </Provider>
-      </GrafanaContext.Provider>
-    </BrowserRouter>
-=======
     <TestProvider>
       <GrafanaRoute {...props} />
     </TestProvider>
->>>>>>> ac7f9d45
   );
 }
 
