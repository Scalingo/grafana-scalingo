import { createSlice, PayloadAction } from '@reduxjs/toolkit';

<<<<<<< HEAD
import { config } from '@grafana/runtime';
import { AppNotification, AppNotificationSeverity, AppNotificationsState } from 'app/types/';

=======
import { AppNotification, AppNotificationSeverity, AppNotificationsState } from 'app/types/';

const MAX_STORED_NOTIFICATIONS = 25;
>>>>>>> 556faf82
export const STORAGE_KEY = 'notifications';
export const NEW_NOTIFS_KEY = `${STORAGE_KEY}/lastRead`;
type StoredNotification = Omit<AppNotification, 'component'>;

export const initialState: AppNotificationsState = {
  byId: deserializeNotifications(),
  lastRead: Number.parseInt(window.localStorage.getItem(NEW_NOTIFS_KEY) ?? `${Date.now()}`, 10),
};

/**
 * Reducer and action to show toast notifications of various types (success, warnings, errors etc). Use to show
 * transient info to user, like errors that cannot be otherwise handled or success after an action.
 *
 * Use factory functions in core/copy/appNotifications to create the payload.
 */
const appNotificationsSlice = createSlice({
  name: 'appNotifications',
  initialState,
  reducers: {
    notifyApp: (state, { payload: newAlert }: PayloadAction<AppNotification>) => {
      if (Object.values(state.byId).some((alert) => isSimilar(newAlert, alert) && alert.showing)) {
        return;
      }

      state.byId[newAlert.id] = newAlert;
      serializeNotifications(state.byId);
    },
    hideAppNotification: (state, { payload: alertId }: PayloadAction<string>) => {
      if (!(alertId in state.byId)) {
        return;
      }

      state.byId[alertId].showing = false;
      serializeNotifications(state.byId);
    },
    clearNotification: (state, { payload: alertId }: PayloadAction<string>) => {
      delete state.byId[alertId];
      serializeNotifications(state.byId);
    },
    clearAllNotifications: (state) => {
      state.byId = {};
      serializeNotifications(state.byId);
    },
    readAllNotifications: (state, { payload: timestamp }: PayloadAction<number>) => {
      state.lastRead = timestamp;
    },
  },
});

export const { notifyApp, hideAppNotification, clearNotification, clearAllNotifications, readAllNotifications } =
  appNotificationsSlice.actions;

export const appNotificationsReducer = appNotificationsSlice.reducer;

// Selectors

export const selectLastReadTimestamp = (state: AppNotificationsState) => state.lastRead;
export const selectAll = (state: AppNotificationsState) =>
  Object.values(state.byId).sort((a, b) => b.timestamp - a.timestamp);
export const selectWarningsAndErrors = (state: AppNotificationsState) => selectAll(state).filter(isAtLeastWarning);
export const selectVisible = (state: AppNotificationsState) => Object.values(state.byId).filter((n) => n.showing);

// Helper functions

function isSimilar(a: AppNotification, b: AppNotification): boolean {
  return a.icon === b.icon && a.severity === b.severity && a.text === b.text && a.title === b.title;
}

function isAtLeastWarning(notif: AppNotification) {
  return notif.severity === AppNotificationSeverity.Warning || notif.severity === AppNotificationSeverity.Error;
}

function isStoredNotification(obj: any): obj is StoredNotification {
  return (
    typeof obj.id === 'string' &&
    typeof obj.icon === 'string' &&
    typeof obj.title === 'string' &&
    typeof obj.text === 'string'
  );
}

// (De)serialization

export function deserializeNotifications(): Record<string, StoredNotification> {
<<<<<<< HEAD
  if (!config.featureToggles?.persistNotifications) {
    return {};
  }

=======
>>>>>>> 556faf82
  const storedNotifsRaw = window.localStorage.getItem(STORAGE_KEY);
  if (!storedNotifsRaw) {
    return {};
  }

  const parsed = JSON.parse(storedNotifsRaw);
  if (!Object.values(parsed).every((v) => isStoredNotification(v))) {
    return {};
  }

  return parsed;
}

function serializeNotifications(notifs: Record<string, StoredNotification>) {
<<<<<<< HEAD
  if (!config.featureToggles?.persistNotifications) {
    return;
  }

  const reducedNotifs = Object.values(notifs)
    .filter(isAtLeastWarning)
=======
  const reducedNotifs = Object.values(notifs)
    .filter(isAtLeastWarning)
    .sort((a, b) => b.timestamp - a.timestamp)
    .slice(0, MAX_STORED_NOTIFICATIONS)
>>>>>>> 556faf82
    .reduce<Record<string, StoredNotification>>((prev, cur) => {
      prev[cur.id] = {
        id: cur.id,
        severity: cur.severity,
        icon: cur.icon,
        title: cur.title,
        text: cur.text,
        traceId: cur.traceId,
        timestamp: cur.timestamp,
        showing: cur.showing,
      };

      return prev;
    }, {});
<<<<<<< HEAD
  window.localStorage.setItem(STORAGE_KEY, JSON.stringify(reducedNotifs));
=======

  try {
    window.localStorage.setItem(STORAGE_KEY, JSON.stringify(reducedNotifs));
  } catch (err) {
    console.error('Unable to persist notifications to local storage');
    console.error(err);
  }
>>>>>>> 556faf82
}<|MERGE_RESOLUTION|>--- conflicted
+++ resolved
@@ -1,14 +1,8 @@
 import { createSlice, PayloadAction } from '@reduxjs/toolkit';
 
-<<<<<<< HEAD
-import { config } from '@grafana/runtime';
-import { AppNotification, AppNotificationSeverity, AppNotificationsState } from 'app/types/';
-
-=======
 import { AppNotification, AppNotificationSeverity, AppNotificationsState } from 'app/types/';
 
 const MAX_STORED_NOTIFICATIONS = 25;
->>>>>>> 556faf82
 export const STORAGE_KEY = 'notifications';
 export const NEW_NOTIFS_KEY = `${STORAGE_KEY}/lastRead`;
 type StoredNotification = Omit<AppNotification, 'component'>;
@@ -93,13 +87,6 @@
 // (De)serialization
 
 export function deserializeNotifications(): Record<string, StoredNotification> {
-<<<<<<< HEAD
-  if (!config.featureToggles?.persistNotifications) {
-    return {};
-  }
-
-=======
->>>>>>> 556faf82
   const storedNotifsRaw = window.localStorage.getItem(STORAGE_KEY);
   if (!storedNotifsRaw) {
     return {};
@@ -114,19 +101,10 @@
 }
 
 function serializeNotifications(notifs: Record<string, StoredNotification>) {
-<<<<<<< HEAD
-  if (!config.featureToggles?.persistNotifications) {
-    return;
-  }
-
-  const reducedNotifs = Object.values(notifs)
-    .filter(isAtLeastWarning)
-=======
   const reducedNotifs = Object.values(notifs)
     .filter(isAtLeastWarning)
     .sort((a, b) => b.timestamp - a.timestamp)
     .slice(0, MAX_STORED_NOTIFICATIONS)
->>>>>>> 556faf82
     .reduce<Record<string, StoredNotification>>((prev, cur) => {
       prev[cur.id] = {
         id: cur.id,
@@ -141,9 +119,6 @@
 
       return prev;
     }, {});
-<<<<<<< HEAD
-  window.localStorage.setItem(STORAGE_KEY, JSON.stringify(reducedNotifs));
-=======
 
   try {
     window.localStorage.setItem(STORAGE_KEY, JSON.stringify(reducedNotifs));
@@ -151,5 +126,4 @@
     console.error('Unable to persist notifications to local storage');
     console.error(err);
   }
->>>>>>> 556faf82
 }