--- conflicted
+++ resolved
@@ -1,8 +1,4 @@
-<<<<<<< HEAD
-import { from, merge, MonoTypeOperatorFunction, Observable, of, Subject, throwError } from 'rxjs';
-=======
 import { from, merge, MonoTypeOperatorFunction, Observable, of, Subject, Subscription, throwError } from 'rxjs';
->>>>>>> 5fdad5bf
 import { catchError, filter, map, mergeMap, retryWhen, share, takeUntil, tap, throwIfEmpty } from 'rxjs/operators';
 import { fromFetch } from 'rxjs/fetch';
 import { v4 as uuidv4 } from 'uuid';
@@ -14,51 +10,6 @@
 import { DashboardSearchHit } from 'app/features/search/types';
 import { CoreEvents, FolderDTO } from 'app/types';
 import { coreModule } from 'app/core/core_module';
-<<<<<<< HEAD
-import { Emitter } from '../utils/emitter';
-import { DataSourceResponse } from '../../types/events';
-import { parseInitFromOptions, parseUrlFromOptions } from '../utils/fetch';
-
-export interface DatasourceRequestOptions {
-  retry?: number;
-  method?: string;
-  requestId?: string;
-  timeout?: Promise<any>;
-  url?: string;
-  headers?: Record<string, any>;
-  silent?: boolean;
-  data?: Record<string, any>;
-}
-
-interface FetchResponseProps {
-  message?: string;
-}
-
-interface ErrorResponseProps extends FetchResponseProps {
-  status?: string;
-  error?: string | any;
-}
-
-export interface FetchResponse<T extends FetchResponseProps = any> extends DataSourceResponse<T> {}
-
-interface SuccessResponse extends FetchResponseProps, Record<any, any> {}
-
-interface DataSourceSuccessResponse<T extends {} = any> extends FetchResponse<T> {}
-
-interface ErrorResponse<T extends ErrorResponseProps = any> {
-  status: number;
-  statusText?: string;
-  isHandled?: boolean;
-  data: T | string;
-  cancelled?: boolean;
-}
-
-enum CancellationType {
-  request,
-  dataSourceRequest,
-}
-
-=======
 import { ContextSrv, contextSrv } from './context_srv';
 import { parseInitFromOptions, parseResponseBody, parseUrlFromOptions } from '../utils/fetch';
 import { isDataQuery, isLocalUrl } from '../utils/query';
@@ -69,7 +20,6 @@
 
 const CANCEL_ALL_REQUESTS_REQUEST_ID = 'cancel_all_requests_request_id';
 
->>>>>>> 5fdad5bf
 export interface BackendSrvDependencies {
   fromFetch: (input: string | Request, init?: RequestInit) => Observable<Response>;
   appEvents: typeof appEvents;
@@ -345,15 +295,6 @@
     ]);
   }
 
-<<<<<<< HEAD
-        if (resultType === CancellationType.dataSourceRequest) {
-          return of({
-            data: [],
-            status: this.HTTP_REQUEST_CANCELED,
-            statusText: 'Request was aborted',
-            config: options,
-          });
-=======
   processRequestError(options: BackendSrvRequest, err: FetchError): FetchError {
     err.data = err.data ?? { message: 'Unexpected error' };
 
@@ -375,7 +316,6 @@
       setTimeout(() => {
         if (!err.isHandled) {
           this.showErrorAlert(options, err);
->>>>>>> 5fdad5bf
         }
       }, 50);
     }
@@ -384,8 +324,6 @@
     return err;
   }
 
-<<<<<<< HEAD
-=======
   private handleStreamCancellation(options: BackendSrvRequest): MonoTypeOperatorFunction<FetchResponse<any>> {
     return (inputStream) =>
       inputStream.pipe(
@@ -474,7 +412,6 @@
   }
 }
 
->>>>>>> 5fdad5bf
 coreModule.factory('backendSrv', () => backendSrv);
 // Used for testing and things that really need BackendSrv
 export const backendSrv = new BackendSrv();
