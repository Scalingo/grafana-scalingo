--- conflicted
+++ resolved
@@ -36,19 +36,10 @@
       console.log('PerformanceBackend flushing:', this.buffer);
     }
 
-<<<<<<< HEAD
-    console.log('performance', this.buffer);
-
     backendSrv.post('/api/frontend-metrics', {
       events: this.buffer,
     });
 
-=======
-    backendSrv.post('/api/frontend-metrics', {
-      events: this.buffer,
-    });
-
->>>>>>> 914fcedb
     this.buffer = [];
   };
 }