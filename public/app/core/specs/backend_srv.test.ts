--- conflicted
+++ resolved
@@ -1,13 +1,6 @@
 import 'whatwg-fetch'; // fetch polyfill needed for PhantomJs rendering
 import { Observable, of } from 'rxjs';
 import { delay } from 'rxjs/operators';
-<<<<<<< HEAD
-import { AppEvents } from '@grafana/data';
-
-import { BackendSrv, getBackendSrv } from '../services/backend_srv';
-import { Emitter } from '../utils/emitter';
-import { ContextSrv, User } from '../services/context_srv';
-=======
 import { AppEvents, DataQueryErrorType, EventBusExtended } from '@grafana/data';
 
 import { BackendSrv } from '../services/backend_srv';
@@ -15,7 +8,6 @@
 import { describe, expect } from '../../../test/lib/common';
 import { BackendSrvRequest, FetchError } from '@grafana/runtime';
 import { TokenRevokedModal } from '../../features/users/TokenRevokedModal';
->>>>>>> 5fdad5bf
 import { CoreEvents } from '../../types';
 
 const getTestContext = (overides?: object) => {
@@ -159,64 +151,6 @@
       });
     });
 
-<<<<<<< HEAD
-    describe('when called with the same requestId twice', () => {
-      it('then it should cancel the first call and the first call should be unsubscribed', async () => {
-        const url = '/api/dashboard/';
-        const { backendSrv, fromFetchMock } = getTestContext({ url });
-        const unsubscribe = jest.fn();
-        const slowData = { message: 'Slow Request' };
-        const slowFetch = new Observable(subscriber => {
-          subscriber.next({
-            ok: true,
-            status: 200,
-            statusText: 'Ok',
-            text: () => Promise.resolve(JSON.stringify(slowData)),
-            headers: {
-              map: {
-                'content-type': 'application/json',
-              },
-            },
-            redirected: false,
-            type: 'basic',
-            url,
-          });
-          return unsubscribe;
-        }).pipe(delay(10000));
-        const fastData = { message: 'Fast Request' };
-        const fastFetch = of({
-          ok: true,
-          status: 200,
-          statusText: 'Ok',
-          text: () => Promise.resolve(JSON.stringify(fastData)),
-          headers: {
-            map: {
-              'content-type': 'application/json',
-            },
-          },
-          redirected: false,
-          type: 'basic',
-          url,
-        });
-        fromFetchMock.mockImplementationOnce(() => slowFetch);
-        fromFetchMock.mockImplementation(() => fastFetch);
-        const options = {
-          url,
-          method: 'GET',
-          requestId: 'A',
-        };
-        const slowRequest = backendSrv.request(options);
-        const fastResponse = await backendSrv.request(options);
-        expect(fastResponse).toEqual({ message: 'Fast Request' });
-
-        const result = await slowRequest;
-        expect(result).toEqual([]);
-        expect(unsubscribe).toHaveBeenCalledTimes(1);
-      });
-    });
-
-=======
->>>>>>> 5fdad5bf
     describe('when making an unsuccessful call and conditions for retry are favorable and loginPing does not throw', () => {
       it('then it should retry', async () => {
         jest.useFakeTimers();
@@ -396,54 +330,6 @@
   });
 
   describe('datasourceRequest', () => {
-<<<<<<< HEAD
-    describe('when making a successful call and silent is true', () => {
-      it('then it should not emit message', async () => {
-        const url = 'http://localhost:3000/api/some-mock';
-        const { backendSrv, appEventsMock, expectDataSourceRequestCallChain } = getTestContext({ url });
-        const options = { url, method: 'GET', silent: true };
-        const result = await backendSrv.datasourceRequest(options);
-        expect(result).toEqual({
-          data: { test: 'hello world' },
-          ok: true,
-          redirected: false,
-          status: 200,
-          statusText: 'Ok',
-          type: 'basic',
-          url,
-          config: options,
-        });
-        expect(appEventsMock.emit).not.toHaveBeenCalled();
-        expectDataSourceRequestCallChain({ url, method: 'GET', silent: true });
-      });
-    });
-
-    describe('when making a successful call and silent is not defined', () => {
-      it('then it should not emit message', async () => {
-        const url = 'http://localhost:3000/api/some-mock';
-        const { backendSrv, appEventsMock, expectDataSourceRequestCallChain } = getTestContext({ url });
-        const options = { url, method: 'GET' };
-        const result = await backendSrv.datasourceRequest(options);
-        const expectedResult = {
-          data: { test: 'hello world' },
-          ok: true,
-          redirected: false,
-          status: 200,
-          statusText: 'Ok',
-          type: 'basic',
-          url,
-          config: options,
-        };
-
-        expect(result).toEqual(expectedResult);
-        expect(appEventsMock.emit).toHaveBeenCalledTimes(1);
-        expect(appEventsMock.emit).toHaveBeenCalledWith(CoreEvents.dsRequestResponse, expectedResult);
-        expectDataSourceRequestCallChain({ url, method: 'GET' });
-      });
-    });
-
-=======
->>>>>>> 5fdad5bf
     describe('when called with the same requestId twice', () => {
       it('then it should cancel the first call and the first call should be unsubscribed', async () => {
         const url = '/api/dashboard/';
@@ -491,18 +377,7 @@
         const fastResponse = await backendSrv.request(options);
 
         expect(fastResponse).toEqual({
-<<<<<<< HEAD
-          data: { message: 'Fast Request' },
-          ok: true,
-          redirected: false,
-          status: 200,
-          statusText: 'Ok',
-          type: 'basic',
-          url: '/api/dashboard/',
-          config: options,
-=======
           message: 'Fast Request',
->>>>>>> 5fdad5bf
         });
 
         expect(unsubscribe).toHaveBeenCalledTimes(1);
@@ -673,8 +548,6 @@
       });
     });
   });
-<<<<<<< HEAD
-=======
 
   describe('cancelAllInFlightRequests', () => {
     describe('when called with 2 separate requests and then cancelAllInFlightRequests is called', () => {
@@ -732,5 +605,4 @@
       });
     });
   });
->>>>>>> 5fdad5bf
 });