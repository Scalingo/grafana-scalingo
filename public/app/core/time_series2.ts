import kbn from 'app/core/utils/kbn';
import { getFlotTickDecimals } from 'app/core/utils/ticks';
import _ from 'lodash';

function matchSeriesOverride(aliasOrRegex, seriesAlias) {
  if (!aliasOrRegex) {
    return false;
  }

  if (aliasOrRegex[0] === '/') {
    const regex = kbn.stringToJsRegex(aliasOrRegex);
    return seriesAlias.match(regex) != null;
  }

  return aliasOrRegex === seriesAlias;
}

function translateFillOption(fill) {
  return fill === 0 ? 0.001 : fill / 10;
}

/**
 * Calculate decimals for legend and update values for each series.
 * @param data series data
 * @param panel
 * @param height
 */
export function updateLegendValues(data: TimeSeries[], panel, height) {
  for (let i = 0; i < data.length; i++) {
<<<<<<< HEAD
    let series = data[i];
    const yaxes = panel.yaxes;
    const seriesYAxis = series.yaxis || 1;
    const axis = yaxes[seriesYAxis - 1];
    let formater = kbn.valueFormats[axis.format];
=======
    const series = data[i];
    const yaxes = panel.yaxes;
    const seriesYAxis = series.yaxis || 1;
    const axis = yaxes[seriesYAxis - 1];
    const formater = kbn.valueFormats[axis.format];
>>>>>>> 69c51919

    // decimal override
    if (_.isNumber(panel.decimals)) {
      series.updateLegendValues(formater, panel.decimals, null);
    } else if (_.isNumber(axis.decimals)) {
      series.updateLegendValues(formater, axis.decimals + 1, null);
    } else {
      // auto decimals
      // legend and tooltip gets one more decimal precision
      // than graph legend ticks
      const { datamin, datamax } = getDataMinMax(data);
<<<<<<< HEAD
      let { tickDecimals, scaledDecimals } = getFlotTickDecimals(datamin, datamax, axis, height);
      tickDecimals = (tickDecimals || -1) + 1;
      series.updateLegendValues(formater, tickDecimals, scaledDecimals + 2);
=======
      const { tickDecimals, scaledDecimals } = getFlotTickDecimals(datamin, datamax, axis, height);
      const tickDecimalsPlusOne = (tickDecimals || -1) + 1;
      series.updateLegendValues(formater, tickDecimalsPlusOne, scaledDecimals + 2);
>>>>>>> 69c51919
    }
  }
}

export function getDataMinMax(data: TimeSeries[]) {
  let datamin = null;
  let datamax = null;

  for (const series of data) {
    if (datamax === null || datamax < series.stats.max) {
      datamax = series.stats.max;
    }
    if (datamin === null || datamin > series.stats.min) {
      datamin = series.stats.min;
    }
  }

  return { datamin, datamax };
}

export default class TimeSeries {
  datapoints: any;
  id: string;
  label: string;
  alias: string;
  aliasEscaped: string;
  color: string;
  valueFormater: any;
  stats: any;
  legend: boolean;
  hideTooltip: boolean;
  allIsNull: boolean;
  allIsZero: boolean;
  decimals: number;
  scaledDecimals: number;
  hasMsResolution: boolean;
  isOutsideRange: boolean;

  lines: any;
  dashes: any;
  bars: any;
  points: any;
  yaxis: any;
  zindex: any;
  stack: any;
  nullPointMode: any;
  fillBelowTo: any;
  transform: any;
  flotpairs: any;
  unit: any;

  constructor(opts) {
    this.datapoints = opts.datapoints;
    this.label = opts.alias;
    this.id = opts.alias;
    this.alias = opts.alias;
    this.aliasEscaped = _.escape(opts.alias);
    this.color = opts.color;
    this.bars = { fillColor: opts.color };
    this.valueFormater = kbn.valueFormats.none;
    this.stats = {};
    this.legend = true;
    this.unit = opts.unit;
    this.hasMsResolution = this.isMsResolutionNeeded();
  }

  applySeriesOverrides(overrides) {
    this.lines = {};
    this.dashes = {
      dashLength: [],
    };
    this.points = {};
    this.yaxis = 1;
    this.zindex = 0;
    this.nullPointMode = null;
    delete this.stack;
    delete this.bars.show;

    for (let i = 0; i < overrides.length; i++) {
      const override = overrides[i];
      if (!matchSeriesOverride(override.alias, this.alias)) {
        continue;
      }
      if (override.lines !== void 0) {
        this.lines.show = override.lines;
      }
      if (override.dashes !== void 0) {
        this.dashes.show = override.dashes;
        this.lines.lineWidth = 0;
      }
      if (override.points !== void 0) {
        this.points.show = override.points;
      }
      if (override.bars !== void 0) {
        this.bars.show = override.bars;
      }
      if (override.fill !== void 0) {
        this.lines.fill = translateFillOption(override.fill);
      }
      if (override.stack !== void 0) {
        this.stack = override.stack;
      }
      if (override.linewidth !== void 0) {
        this.lines.lineWidth = this.dashes.show ? 0 : override.linewidth;
        this.dashes.lineWidth = override.linewidth;
      }
      if (override.dashLength !== void 0) {
        this.dashes.dashLength[0] = override.dashLength;
      }
      if (override.spaceLength !== void 0) {
        this.dashes.dashLength[1] = override.spaceLength;
      }
      if (override.nullPointMode !== void 0) {
        this.nullPointMode = override.nullPointMode;
      }
      if (override.pointradius !== void 0) {
        this.points.radius = override.pointradius;
      }
      if (override.steppedLine !== void 0) {
        this.lines.steps = override.steppedLine;
      }
      if (override.zindex !== void 0) {
        this.zindex = override.zindex;
      }
      if (override.fillBelowTo !== void 0) {
        this.fillBelowTo = override.fillBelowTo;
      }
      if (override.color !== void 0) {
        this.setColor(override.color);
      }
      if (override.transform !== void 0) {
        this.transform = override.transform;
      }
      if (override.legend !== void 0) {
        this.legend = override.legend;
      }
      if (override.hideTooltip !== void 0) {
        this.hideTooltip = override.hideTooltip;
      }

      if (override.yaxis !== void 0) {
        this.yaxis = override.yaxis;
      }
    }
  }

  getFlotPairs(fillStyle) {
    const result = [];

    this.stats.total = 0;
    this.stats.max = -Number.MAX_VALUE;
    this.stats.min = Number.MAX_VALUE;
    this.stats.logmin = Number.MAX_VALUE;
    this.stats.avg = null;
    this.stats.current = null;
    this.stats.first = null;
    this.stats.delta = 0;
    this.stats.diff = null;
    this.stats.range = null;
    this.stats.timeStep = Number.MAX_VALUE;
    this.allIsNull = true;
    this.allIsZero = true;

    const ignoreNulls = fillStyle === 'connected';
    const nullAsZero = fillStyle === 'null as zero';
    let currentTime;
    let currentValue;
    let nonNulls = 0;
    let previousTime;
    let previousValue = 0;
    let previousDeltaUp = true;

    for (let i = 0; i < this.datapoints.length; i++) {
      currentValue = this.datapoints[i][0];
      currentTime = this.datapoints[i][1];

      // Due to missing values we could have different timeStep all along the series
      // so we have to find the minimum one (could occur with aggregators such as ZimSum)
      if (previousTime !== undefined) {
        const timeStep = currentTime - previousTime;
        if (timeStep < this.stats.timeStep) {
          this.stats.timeStep = timeStep;
        }
      }
      previousTime = currentTime;

      if (currentValue === null) {
        if (ignoreNulls) {
          continue;
        }
        if (nullAsZero) {
          currentValue = 0;
        }
      }

      if (currentValue !== null) {
        if (_.isNumber(currentValue)) {
          this.stats.total += currentValue;
          this.allIsNull = false;
          nonNulls++;
        }

        if (currentValue > this.stats.max) {
          this.stats.max = currentValue;
        }

        if (currentValue < this.stats.min) {
          this.stats.min = currentValue;
        }

        if (this.stats.first === null) {
          this.stats.first = currentValue;
        } else {
          if (previousValue > currentValue) {
            // counter reset
            previousDeltaUp = false;
            if (i === this.datapoints.length - 1) {
              // reset on last
              this.stats.delta += currentValue;
            }
          } else {
            if (previousDeltaUp) {
              this.stats.delta += currentValue - previousValue; // normal increment
            } else {
              this.stats.delta += currentValue; // account for counter reset
            }
            previousDeltaUp = true;
          }
        }
        previousValue = currentValue;

        if (currentValue < this.stats.logmin && currentValue > 0) {
          this.stats.logmin = currentValue;
        }

        if (currentValue !== 0) {
          this.allIsZero = false;
        }
      }

      result.push([currentTime, currentValue]);
    }

    if (this.stats.max === -Number.MAX_VALUE) {
      this.stats.max = null;
    }
    if (this.stats.min === Number.MAX_VALUE) {
      this.stats.min = null;
    }

    if (result.length && !this.allIsNull) {
      this.stats.avg = this.stats.total / nonNulls;
      this.stats.current = result[result.length - 1][1];
      if (this.stats.current === null && result.length > 1) {
        this.stats.current = result[result.length - 2][1];
      }
    }
    if (this.stats.max !== null && this.stats.min !== null) {
      this.stats.range = this.stats.max - this.stats.min;
    }
    if (this.stats.current !== null && this.stats.first !== null) {
      this.stats.diff = this.stats.current - this.stats.first;
    }

    this.stats.count = result.length;
    return result;
  }

  updateLegendValues(formater, decimals, scaledDecimals) {
    this.valueFormater = formater;
    this.decimals = decimals;
    this.scaledDecimals = scaledDecimals;
  }

  formatValue(value) {
    if (!_.isFinite(value)) {
      value = null; // Prevent NaN formatting
    }
    return this.valueFormater(value, this.decimals, this.scaledDecimals);
  }

  isMsResolutionNeeded() {
    for (let i = 0; i < this.datapoints.length; i++) {
      if (this.datapoints[i][1] !== null) {
        const timestamp = this.datapoints[i][1].toString();
        if (timestamp.length === 13 && timestamp % 1000 !== 0) {
          return true;
        }
      }
    }
    return false;
  }

  hideFromLegend(options) {
    if (options.hideEmpty && this.allIsNull) {
      return true;
    }
    // ignore series excluded via override
    if (!this.legend) {
      return true;
    }

    // ignore zero series
    if (options.hideZero && this.allIsZero) {
      return true;
    }

    return false;
  }

  setColor(color) {
    this.color = color;
    this.bars.fillColor = color;
  }
}<|MERGE_RESOLUTION|>--- conflicted
+++ resolved
@@ -27,19 +27,11 @@
  */
 export function updateLegendValues(data: TimeSeries[], panel, height) {
   for (let i = 0; i < data.length; i++) {
-<<<<<<< HEAD
-    let series = data[i];
-    const yaxes = panel.yaxes;
-    const seriesYAxis = series.yaxis || 1;
-    const axis = yaxes[seriesYAxis - 1];
-    let formater = kbn.valueFormats[axis.format];
-=======
     const series = data[i];
     const yaxes = panel.yaxes;
     const seriesYAxis = series.yaxis || 1;
     const axis = yaxes[seriesYAxis - 1];
     const formater = kbn.valueFormats[axis.format];
->>>>>>> 69c51919
 
     // decimal override
     if (_.isNumber(panel.decimals)) {
@@ -51,15 +43,9 @@
       // legend and tooltip gets one more decimal precision
       // than graph legend ticks
       const { datamin, datamax } = getDataMinMax(data);
-<<<<<<< HEAD
-      let { tickDecimals, scaledDecimals } = getFlotTickDecimals(datamin, datamax, axis, height);
-      tickDecimals = (tickDecimals || -1) + 1;
-      series.updateLegendValues(formater, tickDecimals, scaledDecimals + 2);
-=======
       const { tickDecimals, scaledDecimals } = getFlotTickDecimals(datamin, datamax, axis, height);
       const tickDecimalsPlusOne = (tickDecimals || -1) + 1;
       series.updateLegendValues(formater, tickDecimalsPlusOne, scaledDecimals + 2);
->>>>>>> 69c51919
     }
   }
 }
