--- conflicted
+++ resolved
@@ -22,11 +22,7 @@
   return error?.data?.message || 'An unexpected error happened.';
 };
 
-<<<<<<< HEAD
-export const AdminListOrgsPages: FC = () => {
-=======
 export default function AdminListOrgsPages() {
->>>>>>> c1ba0afd
   const navIndex = useSelector((state: StoreState) => state.navIndex);
   const navModel = getNavModel(navIndex, 'global-orgs');
   const [state, fetchOrgs] = useAsyncFn(async () => await getOrgs(), []);
