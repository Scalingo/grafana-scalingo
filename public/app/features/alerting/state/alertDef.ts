--- conflicted
+++ resolved
@@ -1,9 +1,6 @@
 import { isArray, reduce } from 'lodash';
 
-<<<<<<< HEAD
-=======
 import { IconName } from '@grafana/ui';
->>>>>>> 556faf82
 import { QueryPartDef, QueryPart } from 'app/features/alerting/state/query_part';
 
 const alertQueryDef = new QueryPartDef({
