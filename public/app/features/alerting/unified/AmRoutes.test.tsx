--- conflicted
+++ resolved
@@ -3,17 +3,10 @@
 import React from 'react';
 import { Provider } from 'react-redux';
 import { Router } from 'react-router-dom';
-<<<<<<< HEAD
-import { byLabelText, byRole, byTestId, byText } from 'testing-library-selector';
-
-import { locationService, setDataSourceSrv } from '@grafana/runtime';
-import { selectOptionInTest } from '@grafana/ui';
-=======
 import { selectOptionInTest } from 'test/helpers/selectOptionInTest';
 import { byLabelText, byRole, byTestId, byText } from 'testing-library-selector';
 
 import { locationService, setDataSourceSrv } from '@grafana/runtime';
->>>>>>> c2560129
 import { contextSrv } from 'app/core/services/context_srv';
 import {
   AlertManagerCortexConfig,
@@ -713,14 +706,8 @@
 const updateTiming = async (selectElement: HTMLElement, value: string, timeUnit: string): Promise<void> => {
   const input = byRole('textbox').get(selectElement);
   const select = byRole('combobox').get(selectElement);
-<<<<<<< HEAD
-  userEvent.clear(input);
-  userEvent.type(input, value);
-  userEvent.click(select);
-=======
   await userEvent.clear(input);
   await userEvent.type(input, value);
   await userEvent.click(select);
->>>>>>> c2560129
   await selectOptionInTest(selectElement, timeUnit);
 };