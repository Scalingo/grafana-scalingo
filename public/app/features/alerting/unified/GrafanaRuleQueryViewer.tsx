--- conflicted
+++ resolved
@@ -45,11 +45,8 @@
   const dataQueries = queries.filter((q) => !isExpressionQuery(q.model));
   const expressions = queries.filter((q) => isExpressionQuery(q.model));
   const styles = useStyles2(getExpressionViewerStyles);
-<<<<<<< HEAD
-=======
 
   const thresholds = getThresholdsForQueries(queries);
->>>>>>> 1e84fede
 
   return (
     <Stack gap={2} direction="column">
@@ -67,10 +64,7 @@
                 relativeTimeRange={relativeTimeRange}
                 evalTimeRange={evalTimeRanges[refId]}
                 dataSource={dataSource}
-<<<<<<< HEAD
-=======
                 thresholds={thresholds[refId]}
->>>>>>> 1e84fede
                 queryData={evalDataByQuery[refId]}
                 onEvalTimeRangeChange={(timeRange) => onTimeRangeChange(refId, timeRange)}
               />
