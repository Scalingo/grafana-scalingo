--- conflicted
+++ resolved
@@ -184,13 +184,6 @@
     return null;
   }
 
-<<<<<<< HEAD
-  const vanillaPrometheusAlertManager = isVanillaPrometheusAlertManagerDataSource(alertManagerSourceName);
-  const readOnlyPolicies = vanillaPrometheusAlertManager || isProvisioned;
-  const readOnlyMuteTimings = vanillaPrometheusAlertManager;
-
-=======
->>>>>>> 1e84fede
   const numberOfMuteTimings = result?.alertmanager_config.mute_time_intervals?.length ?? 0;
   const haveData = result && !resultError && !resultLoading;
   const isFetching = !result && resultLoading;
@@ -247,14 +240,9 @@
                       currentRoute={rootRoute}
                       alertGroups={alertGroups ?? []}
                       contactPointsState={contactPointsState.receivers}
-<<<<<<< HEAD
-                      readOnly={readOnlyPolicies}
-                      alertManagerSourceName={alertManagerSourceName}
-=======
                       readOnly={!hasConfigurationAPI}
                       provisioned={isProvisioned}
                       alertManagerSourceName={selectedAlertmanager}
->>>>>>> 1e84fede
                       onAddPolicy={openAddModal}
                       onEditPolicy={openEditModal}
                       onDeletePolicy={openDeleteModal}
@@ -271,11 +259,7 @@
               </>
             )}
             {muteTimingsTabActive && (
-<<<<<<< HEAD
-              <MuteTimingsTable alertManagerSourceName={alertManagerSourceName} hideActions={readOnlyMuteTimings} />
-=======
               <MuteTimingsTable alertManagerSourceName={selectedAlertmanager} hideActions={!hasConfigurationAPI} />
->>>>>>> 1e84fede
             )}
           </>
         )}
