<<<<<<< HEAD
import { act, render, waitFor } from '@testing-library/react';
=======
import { render, waitFor } from '@testing-library/react';
>>>>>>> 556faf82
import userEvent from '@testing-library/user-event';
import React from 'react';
import { Provider } from 'react-redux';
import { Router } from 'react-router-dom';
<<<<<<< HEAD
import { byLabelText, byPlaceholderText, byRole, byTestId, byText } from 'testing-library-selector';

import { locationService, setDataSourceSrv } from '@grafana/runtime';
import { selectOptionInTest } from '@grafana/ui';
=======
import { selectOptionInTest } from 'test/helpers/selectOptionInTest';
import { byLabelText, byPlaceholderText, byRole, byTestId, byText } from 'testing-library-selector';

import { locationService, setDataSourceSrv } from '@grafana/runtime';
>>>>>>> 556faf82
import { interceptLinkClicks } from 'app/core/navigation/patch/interceptLinkClicks';
import { contextSrv } from 'app/core/services/context_srv';
import store from 'app/core/store';
import { AlertManagerDataSourceJsonData, AlertManagerImplementation } from 'app/plugins/datasource/alertmanager/types';
import { configureStore } from 'app/store/configureStore';
import { AccessControlAction } from 'app/types';

import Receivers from './Receivers';
import { updateAlertManagerConfig, fetchAlertManagerConfig, fetchStatus, testReceivers } from './api/alertmanager';
import { fetchNotifiers } from './api/grafana';
import {
  mockDataSource,
  MockDataSourceSrv,
  someCloudAlertManagerConfig,
  someCloudAlertManagerStatus,
  someGrafanaAlertManagerConfig,
} from './mocks';
import { grafanaNotifiersMock } from './mocks/grafana-notifiers';
import { getAllDataSources } from './utils/config';
import { ALERTMANAGER_NAME_LOCAL_STORAGE_KEY, ALERTMANAGER_NAME_QUERY_KEY } from './utils/constants';
import { DataSourceType, GRAFANA_RULES_SOURCE_NAME } from './utils/datasource';

jest.mock('./api/alertmanager');
jest.mock('./api/grafana');
jest.mock('./utils/config');
jest.mock('app/core/services/context_srv');

const mocks = {
  getAllDataSources: jest.mocked(getAllDataSources),

  api: {
    fetchConfig: jest.mocked(fetchAlertManagerConfig),
    fetchStatus: jest.mocked(fetchStatus),
    updateConfig: jest.mocked(updateAlertManagerConfig),
    fetchNotifiers: jest.mocked(fetchNotifiers),
    testReceivers: jest.mocked(testReceivers),
  },
  contextSrv: jest.mocked(contextSrv),
};

const renderReceivers = (alertManagerSourceName?: string) => {
  const store = configureStore();

  locationService.push(
    '/alerting/notifications' +
      (alertManagerSourceName ? `?${ALERTMANAGER_NAME_QUERY_KEY}=${alertManagerSourceName}` : '')
  );

  return render(
    <Provider store={store}>
      <Router history={locationService.getHistory()}>
        <Receivers />
      </Router>
    </Provider>
  );
};

const dataSources = {
  alertManager: mockDataSource({
    name: 'CloudManager',
    type: DataSourceType.Alertmanager,
  }),
  promAlertManager: mockDataSource<AlertManagerDataSourceJsonData>({
    name: 'PromManager',
    type: DataSourceType.Alertmanager,
    jsonData: {
      implementation: AlertManagerImplementation.prometheus,
    },
  }),
};

const ui = {
  newContactPointButton: byRole('link', { name: /new contact point/i }),
  saveContactButton: byRole('button', { name: /save contact point/i }),
  newContactPointTypeButton: byRole('button', { name: /new contact point type/i }),
  testContactPointButton: byRole('button', { name: /Test/ }),
  testContactPointModal: byRole('heading', { name: /test contact point/i }),
  customContactPointOption: byRole('radio', { name: /custom/i }),
  contactPointAnnotationSelect: (idx: number) => byTestId(`annotation-key-${idx}`),
  contactPointAnnotationValue: (idx: number) => byTestId(`annotation-value-${idx}`),
  contactPointLabelKey: (idx: number) => byTestId(`label-key-${idx}`),
  contactPointLabelValue: (idx: number) => byTestId(`label-value-${idx}`),
  testContactPoint: byRole('button', { name: /send test notification/i }),
  cancelButton: byTestId('cancel-button'),

  receiversTable: byTestId('receivers-table'),
  templatesTable: byTestId('templates-table'),
  alertManagerPicker: byTestId('alertmanager-picker'),

  channelFormContainer: byTestId('item-container'),

  inputs: {
    name: byPlaceholderText('Name'),
    email: {
      addresses: byLabelText(/Addresses/),
      toEmails: byLabelText(/To/),
    },
    hipchat: {
      url: byLabelText('Hip Chat Url'),
      apiKey: byLabelText('API Key'),
    },
    slack: {
      webhookURL: byLabelText(/Webhook URL/i),
    },
    webhook: {
      URL: byLabelText(/The endpoint to send HTTP POST requests to/i),
    },
  },
};

const clickSelectOption = async (selectElement: HTMLElement, optionText: string): Promise<void> => {
  await userEvent.click(byRole('combobox').get(selectElement));
  await selectOptionInTest(selectElement, optionText);
};

document.addEventListener('click', interceptLinkClicks);

describe('Receivers', () => {
  beforeEach(() => {
    jest.resetAllMocks();
    mocks.getAllDataSources.mockReturnValue(Object.values(dataSources));
    mocks.api.fetchNotifiers.mockResolvedValue(grafanaNotifiersMock);
    setDataSourceSrv(new MockDataSourceSrv(dataSources));
    mocks.contextSrv.isEditor = true;
    store.delete(ALERTMANAGER_NAME_LOCAL_STORAGE_KEY);

    mocks.contextSrv.evaluatePermission.mockImplementation(() => []);
    mocks.contextSrv.hasPermission.mockImplementation((action) => {
      const permissions = [
        AccessControlAction.AlertingNotificationsRead,
        AccessControlAction.AlertingNotificationsWrite,
        AccessControlAction.AlertingNotificationsExternalRead,
        AccessControlAction.AlertingNotificationsExternalWrite,
      ];
      return permissions.includes(action as AccessControlAction);
    });

    mocks.contextSrv.hasAccess.mockImplementation(() => true);
  });

  it('Template and receiver tables are rendered, alertmanager can be selected', async () => {
    mocks.api.fetchConfig.mockImplementation((name) =>
      Promise.resolve(name === GRAFANA_RULES_SOURCE_NAME ? someGrafanaAlertManagerConfig : someCloudAlertManagerConfig)
    );
    await renderReceivers();

    // check that by default grafana templates & receivers are fetched rendered in appropriate tables
    let receiversTable = await ui.receiversTable.find();
    let templatesTable = await ui.templatesTable.find();
    let templateRows = templatesTable.querySelectorAll('tbody tr');
    expect(templateRows).toHaveLength(3);
    expect(templateRows[0]).toHaveTextContent('first template');
    expect(templateRows[1]).toHaveTextContent('second template');
    expect(templateRows[2]).toHaveTextContent('third template');
    let receiverRows = receiversTable.querySelectorAll('tbody tr');
    expect(receiverRows[0]).toHaveTextContent('default');
    expect(receiverRows[1]).toHaveTextContent('critical');
    expect(receiverRows).toHaveLength(2);

    expect(mocks.api.fetchConfig).toHaveBeenCalledTimes(1);
    expect(mocks.api.fetchConfig).toHaveBeenCalledWith(GRAFANA_RULES_SOURCE_NAME);
    expect(mocks.api.fetchNotifiers).toHaveBeenCalledTimes(1);
    expect(locationService.getSearchObject()[ALERTMANAGER_NAME_QUERY_KEY]).toEqual(undefined);

    // select external cloud alertmanager, check that data is retrieved and contents are rendered as appropriate
    await clickSelectOption(ui.alertManagerPicker.get(), 'CloudManager');
    await byText('cloud-receiver').find();
    expect(mocks.api.fetchConfig).toHaveBeenCalledTimes(2);
    expect(mocks.api.fetchConfig).toHaveBeenLastCalledWith('CloudManager');

    receiversTable = await ui.receiversTable.find();
    templatesTable = await ui.templatesTable.find();
    templateRows = templatesTable.querySelectorAll('tbody tr');
    expect(templateRows[0]).toHaveTextContent('foo template');
    expect(templateRows).toHaveLength(1);
    receiverRows = receiversTable.querySelectorAll('tbody tr');
    expect(receiverRows[0]).toHaveTextContent('cloud-receiver');
    expect(receiverRows).toHaveLength(1);
    expect(locationService.getSearchObject()[ALERTMANAGER_NAME_QUERY_KEY]).toEqual('CloudManager');
  });

  it('Grafana receiver can be tested', async () => {
    mocks.api.fetchConfig.mockResolvedValue(someGrafanaAlertManagerConfig);

    await renderReceivers();

    // go to new contact point page
    await userEvent.click(await ui.newContactPointButton.find());

    await byRole('heading', { name: /create contact point/i }).find();

    expect(locationService.getLocation().pathname).toEqual('/alerting/notifications/receivers/new');

    // type in a name for the new receiver
    await userEvent.type(ui.inputs.name.get(), 'my new receiver');

    // enter some email
    const email = ui.inputs.email.addresses.get();
    await userEvent.clear(email);
    await userEvent.type(email, 'tester@grafana.com');

    // try to test the contact point
    await userEvent.click(await ui.testContactPointButton.find());

    await waitFor(() => expect(ui.testContactPointModal.get()).toBeInTheDocument(), { timeout: 1000 });
    await userEvent.click(ui.customContactPointOption.get());
    await waitFor(() => expect(ui.contactPointAnnotationSelect(0).get()).toBeInTheDocument());

    // enter custom annotations and labels
    await clickSelectOption(ui.contactPointAnnotationSelect(0).get(), 'Description');
    await userEvent.type(ui.contactPointAnnotationValue(0).get(), 'Test contact point');
    await userEvent.type(ui.contactPointLabelKey(0).get(), 'foo');
    await userEvent.type(ui.contactPointLabelValue(0).get(), 'bar');
    await userEvent.click(ui.testContactPoint.get());

    await waitFor(() => expect(mocks.api.testReceivers).toHaveBeenCalled());

    expect(mocks.api.testReceivers).toHaveBeenCalledWith(
      'grafana',
      [
        {
          grafana_managed_receiver_configs: [
            {
              disableResolveMessage: false,
              name: 'test',
              secureSettings: {},
              settings: { addresses: 'tester@grafana.com', singleEmail: false },
              type: 'email',
            },
          ],
          name: 'test',
        },
      ],
      { annotations: { description: 'Test contact point' }, labels: { foo: 'bar' } }
    );
  });

  it('Grafana receiver can be created', async () => {
    mocks.api.fetchConfig.mockResolvedValue(someGrafanaAlertManagerConfig);
    mocks.api.updateConfig.mockResolvedValue();
    await renderReceivers();

    // go to new contact point page
    await userEvent.click(await ui.newContactPointButton.find());

    await byRole('heading', { name: /create contact point/i }).find();
    expect(locationService.getLocation().pathname).toEqual('/alerting/notifications/receivers/new');

    // type in a name for the new receiver
    await userEvent.type(byPlaceholderText('Name').get(), 'my new receiver');

    // check that default email form is rendered
    await ui.inputs.email.addresses.find();

    // select hipchat
    await clickSelectOption(byTestId('items.0.type').get(), 'HipChat');

    // check that email options are gone and hipchat options appear
    expect(ui.inputs.email.addresses.query()).not.toBeInTheDocument();

    const urlInput = ui.inputs.hipchat.url.get();
    const apiKeyInput = ui.inputs.hipchat.apiKey.get();

    await userEvent.type(urlInput, 'http://hipchat');
    await userEvent.type(apiKeyInput, 'foobarbaz');

    await userEvent.click(await ui.saveContactButton.find());

    // see that we're back to main page and proper api calls have been made
    await ui.receiversTable.find();
    expect(mocks.api.updateConfig).toHaveBeenCalledTimes(1);
    expect(mocks.api.fetchConfig).toHaveBeenCalledTimes(3);
    expect(locationService.getLocation().pathname).toEqual('/alerting/notifications');
    expect(mocks.api.updateConfig).toHaveBeenLastCalledWith(GRAFANA_RULES_SOURCE_NAME, {
      ...someGrafanaAlertManagerConfig,
      alertmanager_config: {
        ...someGrafanaAlertManagerConfig.alertmanager_config,
        receivers: [
          ...(someGrafanaAlertManagerConfig.alertmanager_config.receivers ?? []),
          {
            name: 'my new receiver',
            grafana_managed_receiver_configs: [
              {
                disableResolveMessage: false,
                name: 'my new receiver',
                secureSettings: {},
                settings: {
                  apiKey: 'foobarbaz',
                  url: 'http://hipchat',
                },
                type: 'hipchat',
              },
            ],
          },
        ],
      },
    });
  });

  it('Hides create contact point button for users without permission', () => {
    mocks.api.fetchConfig.mockResolvedValue(someGrafanaAlertManagerConfig);
    mocks.api.updateConfig.mockResolvedValue();
    mocks.contextSrv.hasAccess.mockImplementation((action) =>
      [AccessControlAction.AlertingNotificationsRead, AccessControlAction.AlertingNotificationsExternalRead].some(
        (a) => a === action
      )
    );
    renderReceivers();

    expect(ui.newContactPointButton.query()).not.toBeInTheDocument();
  });

  it('Cloud alertmanager receiver can be edited', async () => {
    mocks.api.fetchConfig.mockResolvedValue(someCloudAlertManagerConfig);
    mocks.api.updateConfig.mockResolvedValue();
    await renderReceivers('CloudManager');

    // click edit button for the receiver
    const receiversTable = await ui.receiversTable.find();
    const receiverRows = receiversTable.querySelectorAll<HTMLTableRowElement>('tbody tr');
    expect(receiverRows[0]).toHaveTextContent('cloud-receiver');
    await userEvent.click(byTestId('edit').get(receiverRows[0]));

    // check that form is open
    await byRole('heading', { name: /update contact point/i }).find();
    expect(locationService.getLocation().pathname).toEqual('/alerting/notifications/receivers/cloud-receiver/edit');
    expect(ui.channelFormContainer.queryAll()).toHaveLength(2);

    // delete the email channel
    expect(ui.channelFormContainer.queryAll()).toHaveLength(2);
    await userEvent.click(byTestId('items.0.delete-button').get());
    expect(ui.channelFormContainer.queryAll()).toHaveLength(1);

    // modify webhook url
    const slackContainer = ui.channelFormContainer.get();
    await userEvent.click(byText('Optional Slack settings').get(slackContainer));
    await userEvent.type(ui.inputs.slack.webhookURL.get(slackContainer), 'http://newgreaturl');

    // add confirm button to action
    await userEvent.click(byText(/Actions \(1\)/i).get(slackContainer));
    await userEvent.click(await byTestId('items.1.settings.actions.0.confirm.add-button').find());
    const confirmSubform = byTestId('items.1.settings.actions.0.confirm.container').get();
    await userEvent.type(byLabelText('Text').get(confirmSubform), 'confirm this');

    // delete a field
    await userEvent.click(byText(/Fields \(2\)/i).get(slackContainer));
    await userEvent.click(byTestId('items.1.settings.fields.0.delete-button').get());
    await byText(/Fields \(1\)/i).get(slackContainer);

    // add another channel
    await userEvent.click(ui.newContactPointTypeButton.get());
    await clickSelectOption(await byTestId('items.2.type').find(), 'Webhook');
    await userEvent.type(await ui.inputs.webhook.URL.find(), 'http://webhookurl');

    await userEvent.click(ui.saveContactButton.get());

    // see that we're back to main page and proper api calls have been made
    await ui.receiversTable.find();
    expect(mocks.api.updateConfig).toHaveBeenCalledTimes(1);
    expect(mocks.api.fetchConfig).toHaveBeenCalledTimes(3);
    expect(locationService.getLocation().pathname).toEqual('/alerting/notifications');
    expect(mocks.api.updateConfig).toHaveBeenLastCalledWith('CloudManager', {
      ...someCloudAlertManagerConfig,
      alertmanager_config: {
        ...someCloudAlertManagerConfig.alertmanager_config,
        receivers: [
          {
            name: 'cloud-receiver',
            slack_configs: [
              {
                actions: [
                  {
                    confirm: {
                      text: 'confirm this',
                    },
                    text: 'action1text',
                    type: 'action1type',
                    url: 'http://action1',
                  },
                ],
                api_url: 'http://slack1http://newgreaturl',
                channel: '#mychannel',
                fields: [
                  {
                    short: false,
                    title: 'field2',
                    value: 'text2',
                  },
                ],
                link_names: false,
                send_resolved: false,
                short_fields: false,
              },
            ],
            webhook_configs: [
              {
                send_resolved: true,
                url: 'http://webhookurl',
              },
            ],
          },
        ],
      },
    });
  });

  it('Prometheus Alertmanager receiver cannot be edited', async () => {
    mocks.api.fetchStatus.mockResolvedValue({
      ...someCloudAlertManagerStatus,
      config: someCloudAlertManagerConfig.alertmanager_config,
    });
    await renderReceivers(dataSources.promAlertManager.name);

    const receiversTable = await ui.receiversTable.find();
    // there's no templates table for vanilla prom, API does not return templates
    expect(ui.templatesTable.query()).not.toBeInTheDocument();

    // click view button on the receiver
    const receiverRows = receiversTable.querySelectorAll<HTMLTableRowElement>('tbody tr');
    expect(receiverRows[0]).toHaveTextContent('cloud-receiver');
    expect(byTestId('edit').query(receiverRows[0])).not.toBeInTheDocument();
    await userEvent.click(byTestId('view').get(receiverRows[0]));

    // check that form is open
    await byRole('heading', { name: /contact point/i }).find();
    expect(locationService.getLocation().pathname).toEqual('/alerting/notifications/receivers/cloud-receiver/edit');

    const channelForms = ui.channelFormContainer.queryAll();
    expect(channelForms).toHaveLength(2);

    // check that inputs are disabled and there is no save button
    expect(ui.inputs.name.queryAll()[0]).toHaveAttribute('readonly');
    expect(ui.inputs.email.toEmails.get(channelForms[0])).toHaveAttribute('readonly');
    expect(ui.inputs.slack.webhookURL.get(channelForms[1])).toHaveAttribute('readonly');
    expect(ui.newContactPointButton.query()).not.toBeInTheDocument();
    expect(ui.testContactPointButton.query()).not.toBeInTheDocument();
    expect(ui.saveContactButton.query()).not.toBeInTheDocument();
    expect(ui.cancelButton.query()).toBeInTheDocument();

    expect(mocks.api.fetchConfig).not.toHaveBeenCalled();
    expect(mocks.api.fetchStatus).toHaveBeenCalledTimes(1);
  });

  it('Loads config from status endpoint if there is no user config', async () => {
    // loading an empty config with make it fetch config from status endpoint
    mocks.api.fetchConfig.mockResolvedValue({
      template_files: {},
      alertmanager_config: {},
    });
    mocks.api.fetchStatus.mockResolvedValue(someCloudAlertManagerStatus);
    await renderReceivers('CloudManager');

    // check that receiver from the default config is represented
    const receiversTable = await ui.receiversTable.find();
    const receiverRows = receiversTable.querySelectorAll<HTMLTableRowElement>('tbody tr');
    expect(receiverRows[0]).toHaveTextContent('default-email');

    // check that both config and status endpoints were called
    expect(mocks.api.fetchConfig).toHaveBeenCalledTimes(1);
    expect(mocks.api.fetchConfig).toHaveBeenLastCalledWith('CloudManager');
    expect(mocks.api.fetchStatus).toHaveBeenCalledTimes(1);
    expect(mocks.api.fetchStatus).toHaveBeenLastCalledWith('CloudManager');
  });
});<|MERGE_RESOLUTION|>--- conflicted
+++ resolved
@@ -1,23 +1,12 @@
-<<<<<<< HEAD
-import { act, render, waitFor } from '@testing-library/react';
-=======
 import { render, waitFor } from '@testing-library/react';
->>>>>>> 556faf82
 import userEvent from '@testing-library/user-event';
 import React from 'react';
 import { Provider } from 'react-redux';
 import { Router } from 'react-router-dom';
-<<<<<<< HEAD
-import { byLabelText, byPlaceholderText, byRole, byTestId, byText } from 'testing-library-selector';
-
-import { locationService, setDataSourceSrv } from '@grafana/runtime';
-import { selectOptionInTest } from '@grafana/ui';
-=======
 import { selectOptionInTest } from 'test/helpers/selectOptionInTest';
 import { byLabelText, byPlaceholderText, byRole, byTestId, byText } from 'testing-library-selector';
 
 import { locationService, setDataSourceSrv } from '@grafana/runtime';
->>>>>>> 556faf82
 import { interceptLinkClicks } from 'app/core/navigation/patch/interceptLinkClicks';
 import { contextSrv } from 'app/core/services/context_srv';
 import store from 'app/core/store';
