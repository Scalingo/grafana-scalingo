--- conflicted
+++ resolved
@@ -1,24 +1,13 @@
 import { Matcher, render, waitFor, screen } from '@testing-library/react';
-<<<<<<< HEAD
-import userEvent from '@testing-library/user-event';
-import React from 'react';
-import { Provider } from 'react-redux';
-import { Route, Router } from 'react-router-dom';
-=======
 import userEvent, { PointerEventsCheckLevel } from '@testing-library/user-event';
 import React from 'react';
 import { Provider } from 'react-redux';
 import { Route, Router } from 'react-router-dom';
 import { selectOptionInTest } from 'test/helpers/selectOptionInTest';
->>>>>>> c2560129
 import { byLabelText, byRole, byTestId, byText } from 'testing-library-selector';
 
 import { DataSourceInstanceSettings } from '@grafana/data';
 import { BackendSrv, locationService, setBackendSrv, setDataSourceSrv } from '@grafana/runtime';
-<<<<<<< HEAD
-import { selectOptionInTest } from '@grafana/ui';
-=======
->>>>>>> c2560129
 import { contextSrv } from 'app/core/services/context_srv';
 import { DashboardSearchHit } from 'app/features/search/types';
 import { configureStore } from 'app/store/configureStore';
@@ -30,11 +19,7 @@
 import { discoverFeatures } from './api/buildInfo';
 import { fetchRulerRules, fetchRulerRulesGroup, fetchRulerRulesNamespace, setRulerRuleGroup } from './api/ruler';
 import { ExpressionEditorProps } from './components/rule-editor/ExpressionEditor';
-<<<<<<< HEAD
-import { mockDataSource, MockDataSourceSrv } from './mocks';
-=======
 import { disableRBAC, mockDataSource, MockDataSourceSrv } from './mocks';
->>>>>>> c2560129
 import { getAllDataSources } from './utils/config';
 import { DataSourceType, GRAFANA_RULES_SOURCE_NAME } from './utils/datasource';
 import { getDefaultQueries } from './utils/rule-form';
@@ -167,12 +152,6 @@
 
     await userEvent.click(await ui.buttons.lotexAlert.find());
 
-<<<<<<< HEAD
-    await waitFor(() => expect(mocks.api.discoverFeatures).toHaveBeenCalled());
-    await userEvent.type(await ui.inputs.name.find(), 'my great new rule');
-    await userEvent.click(await ui.buttons.lotexAlert.get());
-=======
->>>>>>> c2560129
     const dataSourceSelect = ui.inputs.dataSource.get();
     await userEvent.click(byRole('combobox').get(dataSourceSelect));
     await clickSelectOption(dataSourceSelect, 'Prom (default)');
@@ -279,17 +258,10 @@
     await clickSelectOption(folderInput, 'Folder A');
 
     const groupInput = screen.getByRole('textbox', { name: /^Group/ });
-<<<<<<< HEAD
-    userEvent.type(groupInput, 'my group');
-
-    userEvent.type(ui.inputs.annotationValue(0).get(), 'some summary');
-    userEvent.type(ui.inputs.annotationValue(1).get(), 'some description');
-=======
     await userEvent.type(groupInput, 'my group');
 
     await userEvent.type(ui.inputs.annotationValue(0).get(), 'some summary');
     await userEvent.type(ui.inputs.annotationValue(1).get(), 'some description');
->>>>>>> c2560129
 
     // TODO remove skipPointerEventsCheck once https://github.com/jsdom/jsdom/issues/3232 is fixed
     await userEvent.click(ui.buttons.addLabel.get(), { pointerEventsCheck: PointerEventsCheckLevel.Never });
