import React, { useCallback } from 'react';
import { useAsync } from 'react-use';

import { NavModelItem } from '@grafana/data';
import { withErrorBoundary } from '@grafana/ui';
import { GrafanaRouteComponentProps } from 'app/core/navigation/types';
import { useDispatch } from 'app/types';

import { AlertWarning } from './AlertWarning';
import { CloneRuleEditor } from './CloneRuleEditor';
import { ExistingRuleEditor } from './ExistingRuleEditor';
import { AlertingPageWrapper } from './components/AlertingPageWrapper';
import { AlertRuleForm } from './components/rule-editor/AlertRuleForm';
<<<<<<< HEAD
=======
import { useURLSearchParams } from './hooks/useURLSearchParams';
>>>>>>> 284c43c2
import { fetchRulesSourceBuildInfoAction } from './state/actions';
import { useRulesAccess } from './utils/accessControlHooks';
import * as ruleId from './utils/rule-id';

type RuleEditorProps = GrafanaRouteComponentProps<{ id?: string }>;

const defaultPageNav: Partial<NavModelItem> = {
  icon: 'bell',
  id: 'alert-rule-view',
  breadcrumbs: [{ title: 'Alert rules', url: 'alerting/list' }],
};

const getPageNav = (state: 'edit' | 'add') => {
  if (state === 'edit') {
    return { ...defaultPageNav, id: 'alert-rule-edit', text: 'Edit rule' };
  } else if (state === 'add') {
    return { ...defaultPageNav, id: 'alert-rule-add', text: 'Add rule' };
  }
  return undefined;
};

const RuleEditor = ({ match }: RuleEditorProps) => {
  const dispatch = useDispatch();
  const [searchParams] = useURLSearchParams();

  const { id } = match.params;
  const identifier = ruleId.tryParse(id, true);

  const copyFromId = searchParams.get('copyFrom') ?? undefined;
  const copyFromIdentifier = ruleId.tryParse(copyFromId);

  const { loading = true } = useAsync(async () => {
    if (identifier) {
      await dispatch(fetchRulesSourceBuildInfoAction({ rulesSourceName: identifier.ruleSourceName }));
    }
  }, [dispatch]);

  const { canCreateGrafanaRules, canCreateCloudRules, canEditRules } = useRulesAccess();

  const getContent = useCallback(() => {
    if (loading) {
      return;
    }

    if (!identifier && !canCreateGrafanaRules && !canCreateCloudRules) {
      return <AlertWarning title="Cannot create rules">Sorry! You are not allowed to create rules.</AlertWarning>;
    }

    if (identifier && !canEditRules(identifier.ruleSourceName)) {
      return <AlertWarning title="Cannot edit rules">Sorry! You are not allowed to edit rules.</AlertWarning>;
    }

    if (identifier) {
      return <ExistingRuleEditor key={id} identifier={identifier} />;
    }

    if (copyFromIdentifier) {
      return <CloneRuleEditor sourceRuleId={copyFromIdentifier} />;
    }

    return <AlertRuleForm />;
<<<<<<< HEAD
  }, [canCreateCloudRules, canCreateGrafanaRules, canEditRules, id, identifier, loading]);
=======
  }, [canCreateCloudRules, canCreateGrafanaRules, canEditRules, copyFromIdentifier, id, identifier, loading]);
>>>>>>> 284c43c2

  return (
    <AlertingPageWrapper isLoading={loading} pageId="alert-list" pageNav={getPageNav(identifier ? 'edit' : 'add')}>
      {getContent()}
    </AlertingPageWrapper>
  );
};

export default withErrorBoundary(RuleEditor, { style: 'page' });<|MERGE_RESOLUTION|>--- conflicted
+++ resolved
@@ -11,10 +11,7 @@
 import { ExistingRuleEditor } from './ExistingRuleEditor';
 import { AlertingPageWrapper } from './components/AlertingPageWrapper';
 import { AlertRuleForm } from './components/rule-editor/AlertRuleForm';
-<<<<<<< HEAD
-=======
 import { useURLSearchParams } from './hooks/useURLSearchParams';
->>>>>>> 284c43c2
 import { fetchRulesSourceBuildInfoAction } from './state/actions';
 import { useRulesAccess } from './utils/accessControlHooks';
 import * as ruleId from './utils/rule-id';
@@ -76,11 +73,7 @@
     }
 
     return <AlertRuleForm />;
-<<<<<<< HEAD
-  }, [canCreateCloudRules, canCreateGrafanaRules, canEditRules, id, identifier, loading]);
-=======
   }, [canCreateCloudRules, canCreateGrafanaRules, canEditRules, copyFromIdentifier, id, identifier, loading]);
->>>>>>> 284c43c2
 
   return (
     <AlertingPageWrapper isLoading={loading} pageId="alert-list" pageNav={getPageNav(identifier ? 'edit' : 'add')}>
