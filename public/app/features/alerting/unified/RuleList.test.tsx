import { SerializedError } from '@reduxjs/toolkit';
import { render, waitFor } from '@testing-library/react';
import userEvent from '@testing-library/user-event';
import React from 'react';
import { Provider } from 'react-redux';
import { Router } from 'react-router-dom';
import { byLabelText, byRole, byTestId, byText } from 'testing-library-selector';

import { locationService, setDataSourceSrv } from '@grafana/runtime';
import { contextSrv } from 'app/core/services/context_srv';
import { configureStore } from 'app/store/configureStore';
import { AccessControlAction } from 'app/types';
import { PromAlertingRuleState, PromApplication } from 'app/types/unified-alerting-dto';

import RuleList from './RuleList';
import { discoverFeatures } from './api/buildInfo';
import { fetchRules } from './api/prometheus';
import { deleteNamespace, deleteRulerRulesGroup, fetchRulerRules, setRulerRuleGroup } from './api/ruler';
import {
<<<<<<< HEAD
=======
  disableRBAC,
>>>>>>> c2560129
  enableRBAC,
  grantUserPermissions,
  mockDataSource,
  MockDataSourceSrv,
  mockPromAlert,
  mockPromAlertingRule,
  mockPromRecordingRule,
  mockPromRuleGroup,
  mockPromRuleNamespace,
  somePromRules,
  someRulerRules,
} from './mocks';
import { getAllDataSources } from './utils/config';
import { DataSourceType, GRAFANA_RULES_SOURCE_NAME } from './utils/datasource';

jest.mock('./api/buildInfo');
jest.mock('./api/prometheus');
jest.mock('./api/ruler');
jest.mock('./utils/config');
jest.mock('app/core/core', () => ({
  appEvents: {
    subscribe: () => {
      return { unsubscribe: () => {} };
    },
    emit: () => {},
  },
}));

const mocks = {
  getAllDataSourcesMock: jest.mocked(getAllDataSources),

  api: {
    discoverFeatures: jest.mocked(discoverFeatures),
    fetchRules: jest.mocked(fetchRules),
    fetchRulerRules: jest.mocked(fetchRulerRules),
    deleteGroup: jest.mocked(deleteRulerRulesGroup),
    deleteNamespace: jest.mocked(deleteNamespace),
    setRulerRuleGroup: jest.mocked(setRulerRuleGroup),
  },
};

const renderRuleList = () => {
  const store = configureStore();
  locationService.push('/');

  return render(
    <Provider store={store}>
      <Router history={locationService.getHistory()}>
        <RuleList />
      </Router>
    </Provider>
  );
};

const dataSources = {
  prom: mockDataSource({
    name: 'Prometheus',
    type: DataSourceType.Prometheus,
  }),
  promdisabled: mockDataSource({
    name: 'Prometheus-disabled',
    type: DataSourceType.Prometheus,
    jsonData: {
      manageAlerts: false,
    },
  }),
  loki: mockDataSource({
    name: 'Loki',
    type: DataSourceType.Loki,
  }),
  promBroken: mockDataSource({
    name: 'Prometheus-broken',
    type: DataSourceType.Prometheus,
  }),
};

const ui = {
  ruleGroup: byTestId('rule-group'),
  cloudRulesSourceErrors: byTestId('cloud-rulessource-errors'),
  groupCollapseToggle: byTestId('group-collapse-toggle'),
  ruleCollapseToggle: byTestId('collapse-toggle'),
  rulesTable: byTestId('rules-table'),
  ruleRow: byTestId('row'),
  expandedContent: byTestId('expanded-content'),
  rulesFilterInput: byTestId('search-query-input'),
  moreErrorsButton: byRole('button', { name: /more errors/ }),
  editCloudGroupIcon: byTestId('edit-group'),

  newRuleButton: byRole('link', { name: 'New alert rule' }),

  editGroupModal: {
    namespaceInput: byLabelText('Namespace'),
    ruleGroupInput: byLabelText('Rule group'),
    intervalInput: byLabelText('Rule group evaluation interval'),
    saveButton: byRole('button', { name: /Save changes/ }),
  },
};

describe('RuleList', () => {
  beforeEach(() => {
    contextSrv.isEditor = true;
  });

  afterEach(() => {
    jest.resetAllMocks();
    setDataSourceSrv(undefined as any);
  });

  it('load & show rule groups from multiple cloud data sources', async () => {
    disableRBAC();
    mocks.getAllDataSourcesMock.mockReturnValue(Object.values(dataSources));

    setDataSourceSrv(new MockDataSourceSrv(dataSources));

    mocks.api.discoverFeatures.mockResolvedValue({
      application: PromApplication.Prometheus,
      features: {
        rulerApiEnabled: true,
      },
    });

    mocks.api.fetchRules.mockImplementation((dataSourceName: string) => {
      if (dataSourceName === dataSources.prom.name) {
        return Promise.resolve([
          mockPromRuleNamespace({
            name: 'default',
            dataSourceName: dataSources.prom.name,
            groups: [
              mockPromRuleGroup({
                name: 'group-2',
              }),
              mockPromRuleGroup({
                name: 'group-1',
              }),
            ],
          }),
        ]);
      } else if (dataSourceName === dataSources.loki.name) {
        return Promise.resolve([
          mockPromRuleNamespace({
            name: 'default',
            dataSourceName: dataSources.loki.name,
            groups: [
              mockPromRuleGroup({
                name: 'group-1',
              }),
            ],
          }),
          mockPromRuleNamespace({
            name: 'lokins',
            dataSourceName: dataSources.loki.name,
            groups: [
              mockPromRuleGroup({
                name: 'group-1',
              }),
            ],
          }),
        ]);
      } else if (dataSourceName === dataSources.promBroken.name) {
        return Promise.reject({ message: 'this datasource is broken' } as SerializedError);
      } else if (dataSourceName === GRAFANA_RULES_SOURCE_NAME) {
        return Promise.resolve([
          mockPromRuleNamespace({
            name: 'foofolder',
            dataSourceName: GRAFANA_RULES_SOURCE_NAME,
            groups: [
              mockPromRuleGroup({
                name: 'grafana-group',
                rules: [
                  mockPromAlertingRule({
                    query: '[]',
                  }),
                ],
              }),
            ],
          }),
        ]);
      }
      return Promise.reject(new Error(`unexpected datasourceName: ${dataSourceName}`));
    });

    await renderRuleList();

    await waitFor(() => expect(mocks.api.fetchRules).toHaveBeenCalledTimes(4));
    const groups = await ui.ruleGroup.findAll();
    expect(groups).toHaveLength(5);

    expect(groups[0]).toHaveTextContent('foofolder');
    expect(groups[1]).toHaveTextContent('default group-1');
    expect(groups[2]).toHaveTextContent('default group-1');
    expect(groups[3]).toHaveTextContent('default group-2');
    expect(groups[4]).toHaveTextContent('lokins group-1');

    const errors = await ui.cloudRulesSourceErrors.find();

    expect(errors).not.toHaveTextContent(
      'Failed to load rules state from Prometheus-broken: this datasource is broken'
    );
    await userEvent.click(ui.moreErrorsButton.get());
    expect(errors).toHaveTextContent('Failed to load rules state from Prometheus-broken: this datasource is broken');
  });

  it('expand rule group, rule and alert details', async () => {
    mocks.getAllDataSourcesMock.mockReturnValue([dataSources.prom]);

    setDataSourceSrv(new MockDataSourceSrv({ prom: dataSources.prom }));
    mocks.api.discoverFeatures.mockResolvedValue({
      application: PromApplication.Lotex,
      features: {
        rulerApiEnabled: true,
      },
    });

    mocks.api.fetchRules.mockImplementation((dataSourceName: string) => {
      if (dataSourceName === GRAFANA_RULES_SOURCE_NAME) {
        return Promise.resolve([]);
      } else {
        return Promise.resolve([
          mockPromRuleNamespace({
            groups: [
              mockPromRuleGroup({
                name: 'group-1',
              }),
              mockPromRuleGroup({
                name: 'group-2',
                rules: [
                  mockPromRecordingRule({
                    name: 'recordingrule',
                  }),
                  mockPromAlertingRule({
                    name: 'alertingrule',
                    labels: {
                      severity: 'warning',
                      foo: 'bar',
                    },
                    query: 'topk(5, foo)[5m]',
                    annotations: {
                      message: 'great alert',
                    },
                    alerts: [
                      mockPromAlert({
                        labels: {
                          foo: 'bar',
                          severity: 'warning',
                        },
                        value: '2e+10',
                        annotations: {
                          message: 'first alert message',
                        },
                      }),
                      mockPromAlert({
                        labels: {
                          foo: 'baz',
                          severity: 'error',
                        },
                        value: '3e+11',
                        annotations: {
                          message: 'first alert message',
                        },
                      }),
                    ],
                  }),
                  mockPromAlertingRule({
                    name: 'p-rule',
                    alerts: [],
                    state: PromAlertingRuleState.Pending,
                  }),
                  mockPromAlertingRule({
                    name: 'i-rule',
                    alerts: [],
                    state: PromAlertingRuleState.Inactive,
                  }),
                ],
              }),
            ],
          }),
        ]);
      }
    });

    await renderRuleList();

    const groups = await ui.ruleGroup.findAll();
    expect(groups).toHaveLength(2);
    expect(groups[0]).toHaveTextContent('1 rule');
    expect(groups[1]).toHaveTextContent('4 rules: 1 firing, 1 pending');

    // expand second group to see rules table
    expect(ui.rulesTable.query()).not.toBeInTheDocument();
    await userEvent.click(ui.groupCollapseToggle.get(groups[1]));
    const table = await ui.rulesTable.find(groups[1]);

    // check that rule rows are rendered properly
    let ruleRows = ui.ruleRow.getAll(table);
    expect(ruleRows).toHaveLength(4);

    expect(ruleRows[0]).toHaveTextContent('Recording rule');
    expect(ruleRows[0]).toHaveTextContent('recordingrule');

    expect(ruleRows[1]).toHaveTextContent('Firing');
    expect(ruleRows[1]).toHaveTextContent('alertingrule');

    expect(ruleRows[2]).toHaveTextContent('Pending');
    expect(ruleRows[2]).toHaveTextContent('p-rule');

    expect(ruleRows[3]).toHaveTextContent('Normal');
    expect(ruleRows[3]).toHaveTextContent('i-rule');

    expect(byText('Labels').query()).not.toBeInTheDocument();

    // expand alert details
    await userEvent.click(ui.ruleCollapseToggle.get(ruleRows[1]));

    const ruleDetails = ui.expandedContent.get(ruleRows[1]);

    expect(ruleDetails).toHaveTextContent('Labelsseverity=warningfoo=bar');
    expect(ruleDetails).toHaveTextContent('Expressiontopk ( 5 , foo ) [ 5m ]');
    expect(ruleDetails).toHaveTextContent('messagegreat alert');
    expect(ruleDetails).toHaveTextContent('Matching instances');

    // finally, check instances table
    const instancesTable = byTestId('dynamic-table').get(ruleDetails);
    expect(instancesTable).toBeInTheDocument();
    const instanceRows = byTestId('row').getAll(instancesTable);
    expect(instanceRows).toHaveLength(2);

    expect(instanceRows![0]).toHaveTextContent('Firingfoo=barseverity=warning2021-03-18 13:47:05');
    expect(instanceRows![1]).toHaveTextContent('Firingfoo=bazseverity=error2021-03-18 13:47:05');

    // expand details of an instance
    await userEvent.click(ui.ruleCollapseToggle.get(instanceRows![0]));

    const alertDetails = byTestId('expanded-content').get(instanceRows[0]);
    expect(alertDetails).toHaveTextContent('Value2e+10');
    expect(alertDetails).toHaveTextContent('messagefirst alert message');

    // collapse everything again
    await userEvent.click(ui.ruleCollapseToggle.get(instanceRows![0]));
    expect(byTestId('expanded-content').query(instanceRows[0])).not.toBeInTheDocument();
    await userEvent.click(ui.ruleCollapseToggle.getAll(ruleRows[1])[0]);
    await userEvent.click(ui.groupCollapseToggle.get(groups[1]));
    expect(ui.rulesTable.query()).not.toBeInTheDocument();
  });

  it('filters rules and alerts by labels', async () => {
    mocks.getAllDataSourcesMock.mockReturnValue([dataSources.prom]);
    setDataSourceSrv(new MockDataSourceSrv({ prom: dataSources.prom }));

    mocks.api.discoverFeatures.mockResolvedValue({
      application: PromApplication.Lotex,
      features: {
        rulerApiEnabled: true,
      },
    });

    mocks.api.fetchRulerRules.mockResolvedValue({});
    mocks.api.fetchRules.mockImplementation((dataSourceName: string) => {
      if (dataSourceName === GRAFANA_RULES_SOURCE_NAME) {
        return Promise.resolve([]);
      } else {
        return Promise.resolve([
          mockPromRuleNamespace({
            groups: [
              mockPromRuleGroup({
                name: 'group-1',
                rules: [
                  mockPromAlertingRule({
                    name: 'alertingrule',
                    labels: {
                      severity: 'warning',
                      foo: 'bar',
                    },
                    query: 'topk(5, foo)[5m]',
                    annotations: {
                      message: 'great alert',
                    },
                    alerts: [
                      mockPromAlert({
                        labels: {
                          foo: 'bar',
                          severity: 'warning',
                        },
                        value: '2e+10',
                        annotations: {
                          message: 'first alert message',
                        },
                      }),
                      mockPromAlert({
                        labels: {
                          foo: 'baz',
                          severity: 'error',
                        },
                        value: '3e+11',
                        annotations: {
                          message: 'first alert message',
                        },
                      }),
                    ],
                  }),
                ],
              }),
              mockPromRuleGroup({
                name: 'group-2',
                rules: [
                  mockPromAlertingRule({
                    name: 'alertingrule2',
                    labels: {
                      severity: 'error',
                      foo: 'buzz',
                    },
                    query: 'topk(5, foo)[5m]',
                    annotations: {
                      message: 'great alert',
                    },
                    alerts: [
                      mockPromAlert({
                        labels: {
                          foo: 'buzz',
                          severity: 'error',
                          region: 'EU',
                        },
                        value: '2e+10',
                        annotations: {
                          message: 'alert message',
                        },
                      }),
                      mockPromAlert({
                        labels: {
                          foo: 'buzz',
                          severity: 'error',
                          region: 'US',
                        },
                        value: '3e+11',
                        annotations: {
                          message: 'alert message',
                        },
                      }),
                    ],
                  }),
                ],
              }),
            ],
          }),
        ]);
      }
    });

    await renderRuleList();
    const groups = await ui.ruleGroup.findAll();
    expect(groups).toHaveLength(2);

    const filterInput = ui.rulesFilterInput.get();
    await userEvent.type(filterInput, '{{foo="bar"}');

    // Input is debounced so wait for it to be visible
    await waitFor(() => expect(filterInput).toHaveValue('{foo="bar"}'));
    // Group doesn't contain matching labels
    await waitFor(() => expect(ui.ruleGroup.queryAll()).toHaveLength(1));

    await userEvent.click(ui.groupCollapseToggle.get(groups[0]));

    const ruleRows = ui.ruleRow.getAll(groups[0]);
    expect(ruleRows).toHaveLength(1);

    await userEvent.click(ui.ruleCollapseToggle.get(ruleRows[0]));
    const ruleDetails = ui.expandedContent.get(ruleRows[0]);

    expect(ruleDetails).toHaveTextContent('Labelsseverity=warningfoo=bar');

    // Check for different label matchers
    await userEvent.clear(filterInput);
    await userEvent.type(filterInput, '{{foo!="bar",foo!="baz"}');
    // Group doesn't contain matching labels
    await waitFor(() => expect(ui.ruleGroup.queryAll()).toHaveLength(1));
    await waitFor(() => expect(ui.ruleGroup.get()).toHaveTextContent('group-2'));

    await userEvent.clear(filterInput);
    await userEvent.type(filterInput, '{{foo=~"b.+"}');
    await waitFor(() => expect(ui.ruleGroup.queryAll()).toHaveLength(2));

    await userEvent.clear(filterInput);
    await userEvent.type(filterInput, '{{region="US"}');
    await waitFor(() => expect(ui.ruleGroup.queryAll()).toHaveLength(1));
    await waitFor(() => expect(ui.ruleGroup.get()).toHaveTextContent('group-2'));
  });

  describe('edit lotex groups, namespaces', () => {
    const testDatasources = {
      prom: dataSources.prom,
    };

    function testCase(name: string, fn: () => Promise<void>) {
      it(name, async () => {
        mocks.getAllDataSourcesMock.mockReturnValue(Object.values(testDatasources));
        setDataSourceSrv(new MockDataSourceSrv(testDatasources));

        mocks.api.discoverFeatures.mockResolvedValue({
          application: PromApplication.Lotex,
          features: {
            rulerApiEnabled: true,
          },
        });

        mocks.api.fetchRules.mockImplementation((sourceName) =>
          Promise.resolve(sourceName === testDatasources.prom.name ? somePromRules() : [])
        );
        mocks.api.fetchRulerRules.mockImplementation(({ dataSourceName }) =>
          Promise.resolve(dataSourceName === testDatasources.prom.name ? someRulerRules : {})
        );
        mocks.api.setRulerRuleGroup.mockResolvedValue();
        mocks.api.deleteNamespace.mockResolvedValue();

        await renderRuleList();

        expect(await ui.rulesFilterInput.find()).toHaveValue('');

        const groups = await ui.ruleGroup.findAll();
        expect(groups).toHaveLength(3);

        // open edit dialog
        await userEvent.click(ui.editCloudGroupIcon.get(groups[0]));

        expect(ui.editGroupModal.namespaceInput.get()).toHaveValue('namespace1');
        expect(ui.editGroupModal.ruleGroupInput.get()).toHaveValue('group1');
        await fn();
      });
    }

    testCase('rename both lotex namespace and group', async () => {
      // make changes to form
      await userEvent.clear(ui.editGroupModal.namespaceInput.get());
      await userEvent.type(ui.editGroupModal.namespaceInput.get(), 'super namespace');

      await userEvent.clear(ui.editGroupModal.ruleGroupInput.get());
      await userEvent.type(ui.editGroupModal.ruleGroupInput.get(), 'super group');

      await userEvent.type(ui.editGroupModal.intervalInput.get(), '5m');

      // submit, check that appropriate calls were made
      await userEvent.click(ui.editGroupModal.saveButton.get());

      await waitFor(() => expect(ui.editGroupModal.namespaceInput.query()).not.toBeInTheDocument());

      expect(mocks.api.setRulerRuleGroup).toHaveBeenCalledTimes(2);
      expect(mocks.api.deleteNamespace).toHaveBeenCalledTimes(1);
      expect(mocks.api.deleteGroup).not.toHaveBeenCalled();
      expect(mocks.api.fetchRulerRules).toHaveBeenCalledTimes(4);
      expect(mocks.api.setRulerRuleGroup).toHaveBeenNthCalledWith(
        1,
        { dataSourceName: testDatasources.prom.name, apiVersion: 'legacy' },
        'super namespace',
        {
          ...someRulerRules['namespace1'][0],
          name: 'super group',
          interval: '5m',
        }
      );
      expect(mocks.api.setRulerRuleGroup).toHaveBeenNthCalledWith(
        2,
        { dataSourceName: testDatasources.prom.name, apiVersion: 'legacy' },
        'super namespace',
        someRulerRules['namespace1'][1]
      );
      expect(mocks.api.deleteNamespace).toHaveBeenLastCalledWith(
        { dataSourceName: testDatasources.prom.name, apiVersion: 'legacy' },
        'namespace1'
      );
    });

    testCase('rename just the lotex group', async () => {
      // make changes to form
      await userEvent.clear(ui.editGroupModal.ruleGroupInput.get());
      await userEvent.type(ui.editGroupModal.ruleGroupInput.get(), 'super group');
      await userEvent.type(ui.editGroupModal.intervalInput.get(), '5m');

      // submit, check that appropriate calls were made
      await userEvent.click(ui.editGroupModal.saveButton.get());

      await waitFor(() => expect(ui.editGroupModal.namespaceInput.query()).not.toBeInTheDocument());

      expect(mocks.api.setRulerRuleGroup).toHaveBeenCalledTimes(1);
      expect(mocks.api.deleteGroup).toHaveBeenCalledTimes(1);
      expect(mocks.api.deleteNamespace).not.toHaveBeenCalled();
      expect(mocks.api.fetchRulerRules).toHaveBeenCalledTimes(4);
      expect(mocks.api.setRulerRuleGroup).toHaveBeenNthCalledWith(
        1,
        { dataSourceName: testDatasources.prom.name, apiVersion: 'legacy' },
        'namespace1',
        {
          ...someRulerRules['namespace1'][0],
          name: 'super group',
          interval: '5m',
        }
      );
      expect(mocks.api.deleteGroup).toHaveBeenLastCalledWith(
        { dataSourceName: testDatasources.prom.name, apiVersion: 'legacy' },
        'namespace1',
        'group1'
      );
    });

    testCase('edit lotex group eval interval, no renaming', async () => {
      // make changes to form
      await userEvent.type(ui.editGroupModal.intervalInput.get(), '5m');

      // submit, check that appropriate calls were made
      await userEvent.click(ui.editGroupModal.saveButton.get());

      await waitFor(() => expect(ui.editGroupModal.namespaceInput.query()).not.toBeInTheDocument());

      expect(mocks.api.setRulerRuleGroup).toHaveBeenCalledTimes(1);
      expect(mocks.api.deleteGroup).not.toHaveBeenCalled();
      expect(mocks.api.deleteNamespace).not.toHaveBeenCalled();
      expect(mocks.api.fetchRulerRules).toHaveBeenCalledTimes(4);
      expect(mocks.api.setRulerRuleGroup).toHaveBeenNthCalledWith(
        1,
        { dataSourceName: testDatasources.prom.name, apiVersion: 'legacy' },
        'namespace1',
        {
          ...someRulerRules['namespace1'][0],
          interval: '5m',
        }
      );
    });
  });

  describe('RBAC Enabled', () => {
    describe('Grafana Managed Alerts', () => {
      it('New alert button should be visible when the user has alert rule create and folder read permissions and no rules exists', async () => {
        enableRBAC();

        grantUserPermissions([
          AccessControlAction.FoldersRead,
          AccessControlAction.AlertingRuleCreate,
          AccessControlAction.AlertingRuleRead,
        ]);

        mocks.getAllDataSourcesMock.mockReturnValue([]);
        setDataSourceSrv(new MockDataSourceSrv({}));
        mocks.api.fetchRules.mockResolvedValue([]);
        mocks.api.fetchRulerRules.mockResolvedValue({});

        renderRuleList();

        await waitFor(() => expect(mocks.api.fetchRules).toHaveBeenCalledTimes(1));
        expect(ui.newRuleButton.get()).toBeInTheDocument();
      });

      it('New alert button should be visible when the user has alert rule create and folder read permissions and rules already exists', async () => {
        enableRBAC();

        grantUserPermissions([
          AccessControlAction.FoldersRead,
          AccessControlAction.AlertingRuleCreate,
          AccessControlAction.AlertingRuleRead,
        ]);

        mocks.getAllDataSourcesMock.mockReturnValue([]);
        setDataSourceSrv(new MockDataSourceSrv({}));
        mocks.api.fetchRules.mockResolvedValue(somePromRules('grafana'));
        mocks.api.fetchRulerRules.mockResolvedValue(someRulerRules);

        renderRuleList();

        await waitFor(() => expect(mocks.api.fetchRules).toHaveBeenCalledTimes(1));
        expect(ui.newRuleButton.get()).toBeInTheDocument();
      });
    });

    describe('Cloud Alerts', () => {
      it('New alert button should be visible when the user has the alert rule external write and datasource read permissions and no rules exists', async () => {
        enableRBAC();

        grantUserPermissions([
          // AccessControlAction.AlertingRuleRead,
          AccessControlAction.DataSourcesRead,
          AccessControlAction.AlertingRuleExternalRead,
          AccessControlAction.AlertingRuleExternalWrite,
        ]);

        mocks.getAllDataSourcesMock.mockReturnValue([dataSources.prom]);
        setDataSourceSrv(new MockDataSourceSrv({ prom: dataSources.prom }));
        mocks.api.discoverFeatures.mockResolvedValue({
          application: PromApplication.Lotex,
          features: {
            rulerApiEnabled: true,
          },
        });

        mocks.api.fetchRules.mockResolvedValue([]);
        mocks.api.fetchRulerRules.mockResolvedValue({});

        renderRuleList();

        await waitFor(() => expect(mocks.api.fetchRules).toHaveBeenCalledTimes(1));
        expect(ui.newRuleButton.get()).toBeInTheDocument();
      });

      it('New alert button should be visible when the user has the alert rule external write and data source read permissions and rules already exists', async () => {
        enableRBAC();

        grantUserPermissions([
          AccessControlAction.DataSourcesRead,
          AccessControlAction.AlertingRuleExternalRead,
          AccessControlAction.AlertingRuleExternalWrite,
        ]);

        mocks.getAllDataSourcesMock.mockReturnValue([dataSources.prom]);
        setDataSourceSrv(new MockDataSourceSrv({ prom: dataSources.prom }));
        mocks.api.discoverFeatures.mockResolvedValue({
          application: PromApplication.Lotex,
          features: {
            rulerApiEnabled: true,
          },
        });

        mocks.api.fetchRules.mockResolvedValue(somePromRules('Cortex'));
        mocks.api.fetchRulerRules.mockResolvedValue(someRulerRules);

        renderRuleList();

        await waitFor(() => expect(mocks.api.fetchRules).toHaveBeenCalledTimes(1));
        expect(ui.newRuleButton.get()).toBeInTheDocument();
      });
    });
  });
});<|MERGE_RESOLUTION|>--- conflicted
+++ resolved
@@ -17,10 +17,7 @@
 import { fetchRules } from './api/prometheus';
 import { deleteNamespace, deleteRulerRulesGroup, fetchRulerRules, setRulerRuleGroup } from './api/ruler';
 import {
-<<<<<<< HEAD
-=======
   disableRBAC,
->>>>>>> c2560129
   enableRBAC,
   grantUserPermissions,
   mockDataSource,
