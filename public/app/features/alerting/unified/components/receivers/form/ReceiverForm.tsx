--- conflicted
+++ resolved
@@ -19,10 +19,7 @@
 
 import { ChannelSubForm } from './ChannelSubForm';
 import { DeletedSubForm } from './fields/DeletedSubform';
-<<<<<<< HEAD
-=======
 import { Notifier } from './notifiers';
->>>>>>> 1e84fede
 import { normalizeFormValues } from './util';
 
 interface Props<R extends ChannelValues> {
