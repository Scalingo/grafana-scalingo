--- conflicted
+++ resolved
@@ -1,38 +1,15 @@
 import { css } from '@emotion/css';
 import React, { FC, useMemo, useState } from 'react';
-<<<<<<< HEAD
-import { useForm, FormProvider, UseFormWatch } from 'react-hook-form';
-=======
 import { FormProvider, useForm, UseFormWatch } from 'react-hook-form';
->>>>>>> c2560129
 import { useDispatch } from 'react-redux';
 import { Link } from 'react-router-dom';
 
 import { GrafanaTheme2 } from '@grafana/data';
-<<<<<<< HEAD
-import { PageToolbar, Button, useStyles2, CustomScrollbar, Spinner, ConfirmModal } from '@grafana/ui';
-=======
 import { Button, ConfirmModal, CustomScrollbar, PageToolbar, Spinner, useStyles2 } from '@grafana/ui';
->>>>>>> c2560129
 import { useAppNotification } from 'app/core/copy/appNotification';
 import { useCleanup } from 'app/core/hooks/useCleanup';
 import { useQueryParams } from 'app/core/hooks/useQueryParams';
 import { RuleWithLocation } from 'app/types/unified-alerting';
-<<<<<<< HEAD
-
-import { useUnifiedAlertingSelector } from '../../hooks/useUnifiedAlertingSelector';
-import { deleteRuleAction, saveRuleFormAction } from '../../state/actions';
-import { RuleFormType, RuleFormValues } from '../../types/rule-form';
-import { initialAsyncRequestState } from '../../utils/redux';
-import { rulerRuleToFormValues, getDefaultFormValues, getDefaultQueries } from '../../utils/rule-form';
-import * as ruleId from '../../utils/rule-id';
-
-import { AlertTypeStep } from './AlertTypeStep';
-import { CloudConditionsStep } from './CloudConditionsStep';
-import { DetailsStep } from './DetailsStep';
-import { GrafanaConditionsStep } from './GrafanaConditionsStep';
-import { QueryStep } from './QueryStep';
-=======
 
 import { useUnifiedAlertingSelector } from '../../hooks/useUnifiedAlertingSelector';
 import { deleteRuleAction, saveRuleFormAction } from '../../state/actions';
@@ -45,7 +22,6 @@
 import { DetailsStep } from './DetailsStep';
 import { GrafanaEvaluationBehavior } from './GrafanaEvaluationBehavior';
 import { NotificationsStep } from './NotificationsStep';
->>>>>>> c2560129
 import { RuleInspector } from './RuleInspector';
 import { QueryAndAlertConditionStep } from './query-and-alert-condition/QueryAndAlertConditionStep';
 
@@ -178,19 +154,9 @@
               <QueryAndAlertConditionStep editingExistingRule={!!existing} />
               {showStep2 && (
                 <>
-<<<<<<< HEAD
-                  <QueryStep />
-                  {type === RuleFormType.grafana ? (
-                    <GrafanaConditionsStep existing={!!existing} />
-                  ) : (
-                    <CloudConditionsStep />
-                  )}
-                  <DetailsStep />
-=======
                   {type === RuleFormType.grafana ? <GrafanaEvaluationBehavior /> : <CloudEvaluationBehavior />}
                   <DetailsStep initialFolder={defaultValues.folder} />
                   <NotificationsStep />
->>>>>>> c2560129
                 </>
               )}
             </div>
