--- conflicted
+++ resolved
@@ -1,18 +1,10 @@
-<<<<<<< HEAD
-=======
 import { css } from '@emotion/css';
->>>>>>> c2560129
 import { last } from 'lodash';
 import React, { FC, useEffect, useMemo } from 'react';
 import { useFormContext } from 'react-hook-form';
 
-<<<<<<< HEAD
-import { SelectableValue } from '@grafana/data';
-import { Field, InputControl, Select } from '@grafana/ui';
-=======
 import { GrafanaTheme2, SelectableValue } from '@grafana/data';
 import { Alert, Card, Field, InputControl, RadioButtonList, useStyles2 } from '@grafana/ui';
->>>>>>> c2560129
 import { ExpressionDatasourceUID } from 'app/features/expressions/ExpressionDatasource';
 
 import { RuleFormValues } from '../../types/rule-form';
@@ -46,13 +38,6 @@
     [queries, expressions]
   );
 
-<<<<<<< HEAD
-  const expressions = useMemo(() => {
-    return queries.filter((query) => query.datasourceUid === ExpressionDatasourceUID);
-  }, [queries]);
-
-=======
->>>>>>> c2560129
   // automatically use the last expression when new expressions have been added
   useEffect(() => {
     const lastExpression = last(expressions);
@@ -72,11 +57,8 @@
       setValue('condition', lastExpression.refId, { shouldValidate: true });
     }
   }, [condition, expressions, options, setValue]);
-<<<<<<< HEAD
-=======
 
   const styles = useStyles2(getStyles);
->>>>>>> c2560129
 
   return options.length ? (
     <Card className={styles.container}>
