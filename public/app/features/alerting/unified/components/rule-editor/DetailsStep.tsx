--- conflicted
+++ resolved
@@ -57,75 +57,6 @@
       {(ruleFormType === RuleFormType.cloudRecording || ruleFormType === RuleFormType.cloudAlerting) &&
         dataSourceName && <GroupAndNamespaceFields rulesSourceName={dataSourceName} />}
 
-<<<<<<< HEAD
-      {ruleFormType === RuleFormType.grafana && (
-        <div className={classNames([styles.flexRow, styles.alignBaseline])}>
-          <Field
-            label={
-              <Label htmlFor="folder" description={'Select a folder to store your rule.'}>
-                <Stack gap={0.5}>
-                  Folder
-                  <Tooltip
-                    placement="top"
-                    content={
-                      <div>
-                        Each folder has unique folder permission. When you store multiple rules in a folder, the folder
-                        access permissions get assigned to the rules.
-                      </div>
-                    }
-                  >
-                    <Icon name="info-circle" size="xs" />
-                  </Tooltip>
-                </Stack>
-              </Label>
-            }
-            className={styles.formInput}
-            error={errors.folder?.message}
-            invalid={!!errors.folder?.message}
-            data-testid="folder-picker"
-          >
-            <InputControl
-              render={({ field: { ref, ...field } }) => (
-                <RuleFolderPicker
-                  inputId="folder"
-                  {...field}
-                  enableCreateNew={contextSrv.hasPermission(AccessControlAction.FoldersCreate)}
-                  enableReset={true}
-                  filter={folderFilter}
-                  dissalowSlashes={true}
-                />
-              )}
-              name="folder"
-              rules={{
-                required: { value: true, message: 'Please select a folder' },
-                validate: {
-                  pathSeparator: (folder: Folder) => checkForPathSeparator(folder.title),
-                },
-              }}
-            />
-          </Field>
-          <Field
-            label="Group"
-            data-testid="group-picker"
-            description="Rules within the same group are evaluated after the same time interval."
-            className={styles.formInput}
-            error={errors.group?.message}
-            invalid={!!errors.group?.message}
-          >
-            <Input
-              id="group"
-              {...register('group', {
-                required: { value: true, message: 'Must enter a group name' },
-                validate: {
-                  pathSeparator: (group_: string) => checkForPathSeparator(group_),
-                },
-              })}
-            />
-          </Field>
-        </div>
-      )}
-=======
->>>>>>> ac7f9d45
       {type !== RuleFormType.cloudRecording && <AnnotationsField />}
     </RuleEditorSection>
   );
