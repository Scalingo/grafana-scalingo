import { css } from '@emotion/css';
import classNames from 'classnames';
import React, { useCallback } from 'react';
import { useFormContext } from 'react-hook-form';

import { GrafanaTheme2 } from '@grafana/data';
import { Stack } from '@grafana/experimental';
import { useStyles2, Field, Input, InputControl, Label, Tooltip, Icon } from '@grafana/ui';
import { FolderPickerFilter } from 'app/core/components/Select/FolderPicker';
import { contextSrv } from 'app/core/services/context_srv';
import { DashboardSearchHit } from 'app/features/search/types';
import { AccessControlAction } from 'app/types';

import { RuleForm, RuleFormType, RuleFormValues } from '../../types/rule-form';

import AnnotationsField from './AnnotationsField';
import { GroupAndNamespaceFields } from './GroupAndNamespaceFields';
import { RuleEditorSection } from './RuleEditorSection';
import { RuleFolderPicker, Folder, containsSlashes } from './RuleFolderPicker';
import { checkForPathSeparator } from './util';

const recordingRuleNameValidationPattern = {
  message:
    'Recording rule name must be valid metric name. It may only contain letters, numbers, and colons. It may not contain whitespace.',
  value: /^[a-zA-Z_:][a-zA-Z0-9_:]*$/,
};

interface DetailsStepProps {
  initialFolder: RuleForm | null;
}

export const DetailsStep = ({ initialFolder }: DetailsStepProps) => {
  const {
    register,
    watch,
    formState: { errors },
  } = useFormContext<RuleFormValues & { location?: string }>();

  const styles = useStyles2(getStyles);

  const ruleFormType = watch('type');
  const dataSourceName = watch('dataSourceName');
  const type = watch('type');

  const folderFilter = useRuleFolderFilter(initialFolder);

  return (
    <RuleEditorSection
      stepNo={type === RuleFormType.cloudRecording ? 2 : 3}
      title={
        type === RuleFormType.cloudRecording ? 'Add details for your recording rule' : 'Add details for your alert'
      }
      description={
        type === RuleFormType.cloudRecording
          ? 'Add labels to help you better manage your rules'
          : 'Write a summary and add labels to help you better manage your alerts'
      }
    >
      <Field
        className={styles.formInput}
        label="Rule name"
        error={errors?.name?.message}
        invalid={!!errors.name?.message}
      >
        <Input
          id="name"
          {...register('name', {
            required: { value: true, message: 'Must enter an alert name' },
            pattern: ruleFormType === RuleFormType.cloudRecording ? recordingRuleNameValidationPattern : undefined,
            validate: {
              pathSeparator: (value: string) => {
                // we use the alert rule name as the "groupname" for Grafana managed alerts, so we can't allow path separators
                if (ruleFormType === RuleFormType.grafana) {
                  return checkForPathSeparator(value);
                }

                return true;
              },
            },
          })}
        />
      </Field>

      {(ruleFormType === RuleFormType.cloudRecording || ruleFormType === RuleFormType.cloudAlerting) &&
        dataSourceName && <GroupAndNamespaceFields rulesSourceName={dataSourceName} />}

      {ruleFormType === RuleFormType.grafana && (
        <div className={classNames([styles.flexRow, styles.alignBaseline])}>
          <Field
            label={
              <Label htmlFor="folder" description={'Select a folder to store your rule.'}>
                <Stack gap={0.5}>
                  Folder
                  <Tooltip
                    placement="top"
                    content={
                      <div>
                        Each folder has unique folder permission. When you store multiple rules in a folder, the folder
                        access permissions get assigned to the rules.
                      </div>
                    }
                  >
                    <Icon name="info-circle" size="xs" />
                  </Tooltip>
                </Stack>
              </Label>
            }
            className={styles.formInput}
            error={errors.folder?.message}
            invalid={!!errors.folder?.message}
            data-testid="folder-picker"
          >
            <InputControl
              render={({ field: { ref, ...field } }) => (
                <RuleFolderPicker
                  inputId="folder"
                  {...field}
                  enableCreateNew={contextSrv.hasPermission(AccessControlAction.FoldersCreate)}
                  enableReset={true}
                  filter={folderFilter}
<<<<<<< HEAD
=======
                  dissalowSlashes={true}
>>>>>>> 89b365f8
                />
              )}
              name="folder"
              rules={{
                required: { value: true, message: 'Please select a folder' },
                validate: {
                  pathSeparator: (folder: Folder) => checkForPathSeparator(folder.title),
                },
              }}
            />
          </Field>
          <Field
            label="Group"
            data-testid="group-picker"
            description="Rules within the same group are evaluated after the same time interval."
            className={styles.formInput}
            error={errors.group?.message}
            invalid={!!errors.group?.message}
          >
            <Input
              id="group"
              {...register('group', {
                required: { value: true, message: 'Must enter a group name' },
                validate: {
                  pathSeparator: (group_: string) => checkForPathSeparator(group_),
                },
              })}
            />
          </Field>
        </div>
      )}
      {type !== RuleFormType.cloudRecording && <AnnotationsField />}
    </RuleEditorSection>
  );
};

const useRuleFolderFilter = (existingRuleForm: RuleForm | null) => {
  const isSearchHitAvailable = useCallback(
    (hit: DashboardSearchHit) => {
      const rbacDisabledFallback = contextSrv.hasEditPermissionInFolders;

      const canCreateRuleInFolder = contextSrv.hasAccessInMetadata(
        AccessControlAction.AlertingRuleCreate,
        hit,
        rbacDisabledFallback
      );

      const canUpdateInCurrentFolder =
        existingRuleForm &&
        hit.folderId === existingRuleForm.id &&
        contextSrv.hasAccessInMetadata(AccessControlAction.AlertingRuleUpdate, hit, rbacDisabledFallback);
<<<<<<< HEAD

=======
>>>>>>> 89b365f8
      return canCreateRuleInFolder || canUpdateInCurrentFolder;
    },
    [existingRuleForm]
  );

  return useCallback<FolderPickerFilter>(
<<<<<<< HEAD
    (folderHits) => folderHits.filter(isSearchHitAvailable),
=======
    (folderHits) =>
      folderHits
        .filter(isSearchHitAvailable)
        .filter((value: DashboardSearchHit) => !containsSlashes(value.title ?? '')),
>>>>>>> 89b365f8
    [isSearchHitAvailable]
  );
};

const getStyles = (theme: GrafanaTheme2) => ({
  alignBaseline: css`
    align-items: baseline;
    margin-bottom: ${theme.spacing(3)};
  `,
  formInput: css`
    width: 275px;

    & + & {
      margin-left: ${theme.spacing(3)};
    }
  `,
  flexRow: css`
    display: flex;
    flex-direction: row;
    justify-content: flex-start;
    align-items: end;
  `,
});<|MERGE_RESOLUTION|>--- conflicted
+++ resolved
@@ -118,10 +118,7 @@
                   enableCreateNew={contextSrv.hasPermission(AccessControlAction.FoldersCreate)}
                   enableReset={true}
                   filter={folderFilter}
-<<<<<<< HEAD
-=======
                   dissalowSlashes={true}
->>>>>>> 89b365f8
                 />
               )}
               name="folder"
@@ -173,24 +170,16 @@
         existingRuleForm &&
         hit.folderId === existingRuleForm.id &&
         contextSrv.hasAccessInMetadata(AccessControlAction.AlertingRuleUpdate, hit, rbacDisabledFallback);
-<<<<<<< HEAD
-
-=======
->>>>>>> 89b365f8
       return canCreateRuleInFolder || canUpdateInCurrentFolder;
     },
     [existingRuleForm]
   );
 
   return useCallback<FolderPickerFilter>(
-<<<<<<< HEAD
-    (folderHits) => folderHits.filter(isSearchHitAvailable),
-=======
     (folderHits) =>
       folderHits
         .filter(isSearchHitAvailable)
         .filter((value: DashboardSearchHit) => !containsSlashes(value.title ?? '')),
->>>>>>> 89b365f8
     [isSearchHitAvailable]
   );
 };
