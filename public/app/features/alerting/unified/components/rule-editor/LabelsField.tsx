import { css, cx } from '@emotion/css';
import { flattenDeep, compact } from 'lodash';
import React, { FC, useCallback, useEffect, useMemo, useState } from 'react';
import { FieldArrayMethodProps, useFieldArray, useFormContext } from 'react-hook-form';

import { GrafanaTheme2, SelectableValue } from '@grafana/data';
import { Stack } from '@grafana/experimental';
import { Button, Field, InlineLabel, Label, useStyles2, Tooltip, Icon, Input, LoadingPlaceholder } from '@grafana/ui';
import { useDispatch } from 'app/types';
import { RulerRuleGroupDTO } from 'app/types/unified-alerting-dto';

import { useUnifiedAlertingSelector } from '../../hooks/useUnifiedAlertingSelector';
import { fetchRulerRulesIfNotFetchedYet } from '../../state/actions';
import { RuleFormValues } from '../../types/rule-form';
import AlertLabelDropdown from '../AlertLabelDropdown';

interface Props {
  className?: string;
  dataSourceName?: string | null;
}

const useGetCustomLabels = (dataSourceName: string): { loading: boolean; labelsByKey: Record<string, string[]> } => {
  const dispatch = useDispatch();

  useEffect(() => {
    dispatch(fetchRulerRulesIfNotFetchedYet(dataSourceName));
  }, [dispatch, dataSourceName]);

  const rulerRuleRequests = useUnifiedAlertingSelector((state) => state.rulerRules);

  const rulerRequest = rulerRuleRequests[dataSourceName];

  const result = rulerRequest?.result || {};

  //store all labels in a flat array and remove empty values
  const labels = compact(
    flattenDeep(
      Object.keys(result).map((ruleGroupKey) =>
        result[ruleGroupKey].map((ruleItem: RulerRuleGroupDTO) => ruleItem.rules.map((item) => item.labels))
      )
    )
  );

  const labelsByKey: Record<string, string[]> = {};

  labels.forEach((label: Record<string, string>) => {
    Object.entries(label).forEach(([key, value]) => {
      labelsByKey[key] = [...new Set([...(labelsByKey[key] || []), value])];
    });
  });

  return { loading: rulerRequest?.loading, labelsByKey };
};

function mapLabelsToOptions(items: string[] = []): Array<SelectableValue<string>> {
  return items.map((item) => ({ label: item, value: item }));
}

const RemoveButton: FC<{
  remove: (index?: number | number[] | undefined) => void;
  className: string;
  index: number;
}> = ({ remove, className, index }) => (
  <Button
    className={className}
    aria-label="delete label"
    icon="trash-alt"
    data-testid={`delete-label-${index}`}
    variant="secondary"
    onClick={() => {
      remove(index);
    }}
  />
);

const AddButton: FC<{
  append: (
    value: Partial<{ key: string; value: string }> | Array<Partial<{ key: string; value: string }>>,
    options?: FieldArrayMethodProps | undefined
  ) => void;
  className: string;
}> = ({ append, className }) => (
  <Button
    className={className}
    icon="plus-circle"
    type="button"
    variant="secondary"
    onClick={() => {
      append({ key: '', value: '' });
    }}
  >
    Add label
  </Button>
);

const LabelsWithSuggestions: FC<{ dataSourceName: string }> = ({ dataSourceName }) => {
  const styles = useStyles2(getStyles);
  const {
    register,
    control,
    watch,
    formState: { errors },
    setValue,
  } = useFormContext<RuleFormValues>();

  const labels = watch('labels');
  const { fields, remove, append } = useFieldArray({ control, name: 'labels' });

  const { loading, labelsByKey } = useGetCustomLabels(dataSourceName);

  const [selectedKey, setSelectedKey] = useState('');

  const keys = useMemo(() => {
    return mapLabelsToOptions(Object.keys(labelsByKey));
  }, [labelsByKey]);

  const getValuesForLabel = useCallback(
    (key: string) => {
      return mapLabelsToOptions(labelsByKey[key]);
    },
    [labelsByKey]
  );

  const values = useMemo(() => {
    return getValuesForLabel(selectedKey);
  }, [selectedKey, getValuesForLabel]);

  return (
    <>
      {loading && <LoadingPlaceholder text="Loading" />}
      {!loading && (
        <>
          {fields.map((field, index) => {
            return (
              <div key={field.id}>
                <div className={cx(styles.flexRow, styles.centerAlignRow)}>
                  <Field
                    className={styles.labelInput}
                    invalid={Boolean(errors.labels?.[index]?.key?.message)}
                    error={errors.labels?.[index]?.key?.message}
                    data-testid={`label-key-${index}`}
                  >
                    <AlertLabelDropdown
                      {...register(`labels.${index}.key`, {
                        required: { value: Boolean(labels[index]?.value), message: 'Required.' },
                      })}
                      defaultValue={field.key ? { label: field.key, value: field.key } : undefined}
                      options={keys}
                      onChange={(newValue: SelectableValue) => {
                        setValue(`labels.${index}.key`, newValue.value);
                        setSelectedKey(newValue.value);
                      }}
                      type="key"
                    />
                  </Field>
                  <InlineLabel className={styles.equalSign}>=</InlineLabel>
                  <Field
                    className={styles.labelInput}
                    invalid={Boolean(errors.labels?.[index]?.value?.message)}
                    error={errors.labels?.[index]?.value?.message}
                    data-testid={`label-value-${index}`}
                  >
                    <AlertLabelDropdown
                      {...register(`labels.${index}.value`, {
                        required: { value: Boolean(labels[index]?.key), message: 'Required.' },
                      })}
                      defaultValue={field.value ? { label: field.value, value: field.value } : undefined}
                      options={values}
                      onChange={(newValue: SelectableValue) => {
                        setValue(`labels.${index}.value`, newValue.value);
                      }}
                      onOpenMenu={() => {
                        setSelectedKey(labels[index].key);
                      }}
                      type="value"
                    />
                  </Field>

                  <RemoveButton className={styles.deleteLabelButton} index={index} remove={remove} />
                </div>
              </div>
            );
          })}
          <AddButton className={styles.addLabelButton} append={append} />
        </>
      )}
    </>
  );
};

const LabelsWithoutSuggestions: FC = () => {
  const styles = useStyles2(getStyles);
  const {
    register,
    control,
    watch,
    formState: { errors },
  } = useFormContext<RuleFormValues>();

  const labels = watch('labels');
  const { fields, remove, append } = useFieldArray({ control, name: 'labels' });

  return (
    <>
      {fields.map((field, index) => {
        return (
          <div key={field.id}>
            <div className={cx(styles.flexRow, styles.centerAlignRow)} data-testid="alertlabel-input-wrapper">
              <Field
                className={styles.labelInput}
                invalid={!!errors.labels?.[index]?.key?.message}
                error={errors.labels?.[index]?.key?.message}
              >
                <Input
                  {...register(`labels.${index}.key`, {
                    required: { value: !!labels[index]?.value, message: 'Required.' },
                  })}
                  placeholder="key"
                  data-testid={`label-key-${index}`}
                  defaultValue={field.key}
                />
              </Field>
              <InlineLabel className={styles.equalSign}>=</InlineLabel>
              <Field
                className={styles.labelInput}
                invalid={!!errors.labels?.[index]?.value?.message}
                error={errors.labels?.[index]?.value?.message}
              >
                <Input
                  {...register(`labels.${index}.value`, {
                    required: { value: !!labels[index]?.key, message: 'Required.' },
                  })}
                  placeholder="value"
                  data-testid={`label-value-${index}`}
                  defaultValue={field.value}
                />
              </Field>
              <RemoveButton className={styles.deleteLabelButton} index={index} remove={remove} />
            </div>
          </div>
        );
      })}
      <AddButton className={styles.addLabelButton} append={append} />
    </>
  );
};

const LabelsField: FC<Props> = ({ className, dataSourceName }) => {
  const styles = useStyles2(getStyles);

  return (
    <div className={cx(className, styles.wrapper)}>
      <Label>
        <Stack gap={0.5}>
          <span>Custom Labels</span>
          <Tooltip
            content={
              <div>
                The dropdown only displays labels that you have previously used for alerts. Select a label from the
                dropdown or type in a new one.
              </div>
            }
          >
            <Icon className={styles.icon} name="info-circle" size="sm" />
          </Tooltip>
        </Stack>
      </Label>
      <>
        <div className={styles.flexRow}>
          <InlineLabel width={18}>Labels</InlineLabel>
          <div className={styles.flexColumn}>
            {dataSourceName && <LabelsWithSuggestions dataSourceName={dataSourceName} />}
            {!dataSourceName && <LabelsWithoutSuggestions />}
          </div>
        </div>
      </>
    </div>
  );
};

const getStyles = (theme: GrafanaTheme2) => {
  return {
    icon: css`
      margin-right: ${theme.spacing(0.5)};
    `,
    wrapper: css`
<<<<<<< HEAD
      margin-bottom: ${theme.spacing.xl};
=======
      margin-bottom: ${theme.spacing(4)};
>>>>>>> 89b365f8
    `,
    flexColumn: css`
      display: flex;
      flex-direction: column;
    `,
    flexRow: css`
      display: flex;
      flex-direction: row;
      justify-content: flex-start;

      & + button {
        margin-left: ${theme.spacing(0.5)};
      }
    `,
    deleteLabelButton: css`
      margin-left: ${theme.spacing(0.5)};
      align-self: flex-start;
    `,
    addLabelButton: css`
      flex-grow: 0;
      align-self: flex-start;
    `,
    centerAlignRow: css`
      align-items: baseline;
    `,
    equalSign: css`
      align-self: flex-start;
      width: 28px;
      justify-content: center;
      margin-left: ${theme.spacing(0.5)};
    `,
    labelInput: css`
      width: 175px;
<<<<<<< HEAD
      margin-bottom: ${theme.spacing.sm};
=======
      margin-bottom: ${theme.spacing(1)};
>>>>>>> 89b365f8
      & + & {
        margin-left: ${theme.spacing(1)};
      }
    `,
  };
};

export default LabelsField;<|MERGE_RESOLUTION|>--- conflicted
+++ resolved
@@ -284,11 +284,7 @@
       margin-right: ${theme.spacing(0.5)};
     `,
     wrapper: css`
-<<<<<<< HEAD
-      margin-bottom: ${theme.spacing.xl};
-=======
       margin-bottom: ${theme.spacing(4)};
->>>>>>> 89b365f8
     `,
     flexColumn: css`
       display: flex;
@@ -322,11 +318,7 @@
     `,
     labelInput: css`
       width: 175px;
-<<<<<<< HEAD
-      margin-bottom: ${theme.spacing.sm};
-=======
       margin-bottom: ${theme.spacing(1)};
->>>>>>> 89b365f8
       & + & {
         margin-left: ${theme.spacing(1)};
       }
