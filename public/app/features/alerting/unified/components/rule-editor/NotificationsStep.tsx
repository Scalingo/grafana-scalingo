import { css } from '@emotion/css';
import React, { useState } from 'react';
import { useFormContext } from 'react-hook-form';

import { GrafanaTheme2 } from '@grafana/data';
import { Card, Link, useStyles2, useTheme2 } from '@grafana/ui';

<<<<<<< HEAD
=======
import { RuleFormValues } from '../../types/rule-form';
import { GRAFANA_RULES_SOURCE_NAME } from '../../utils/datasource';

>>>>>>> 89b365f8
import LabelsField from './LabelsField';
import { RuleEditorSection } from './RuleEditorSection';

export const NotificationsStep = () => {
  const [hideFlowChart, setHideFlowChart] = useState(false);
  const styles = useStyles2(getStyles);
  const theme = useTheme2();

  const { watch } = useFormContext<RuleFormValues>();

  const dataSourceName = watch('dataSourceName') ?? GRAFANA_RULES_SOURCE_NAME;

  return (
    <RuleEditorSection
      stepNo={4}
      title="Notifications"
      description="Grafana handles the notifications for alerts by assigning labels to alerts. These labels connect alerts to contact points and silence alert instances that have matching labels."
    >
      <div>
        <div className={styles.hideButton} onClick={() => setHideFlowChart(!hideFlowChart)}>
          {`${!hideFlowChart ? 'Hide' : 'Show'} flow chart`}
        </div>
      </div>
      <div className={styles.contentWrapper}>
        {!hideFlowChart && (
          <img
            className={styles.flowChart}
            src={`public/img/alerting/notification_policy_${theme.name.toLowerCase()}.svg`}
            alt="notification policy flow chart"
          />
        )}
        <div style={{ display: 'flex', flexDirection: 'column' }}>
<<<<<<< HEAD
          <LabelsField />
=======
          <LabelsField dataSourceName={dataSourceName} />
>>>>>>> 89b365f8
          <Card className={styles.card}>
            <Card.Heading>Root route – default for all alerts</Card.Heading>
            <Card.Description>
              Without custom labels, your alert will be routed through the root route. To view and edit the root route,
              go to <Link href="/alerting/routes">notification policies</Link> or contact your admin in case you are
              using non-Grafana alert management.
            </Card.Description>
          </Card>
        </div>
      </div>
    </RuleEditorSection>
  );
};

const getStyles = (theme: GrafanaTheme2) => ({
  contentWrapper: css`
    display: flex;
    align-items: center;
  `,
  hideButton: css`
    color: ${theme.colors.text.secondary};
    cursor: pointer;
    margin-bottom: ${theme.spacing(1)};
  `,
  card: css`
    max-width: 500px;
  `,
  flowChart: css`
    margin-right: ${theme.spacing(3)};
  `,
});<|MERGE_RESOLUTION|>--- conflicted
+++ resolved
@@ -5,12 +5,9 @@
 import { GrafanaTheme2 } from '@grafana/data';
 import { Card, Link, useStyles2, useTheme2 } from '@grafana/ui';
 
-<<<<<<< HEAD
-=======
 import { RuleFormValues } from '../../types/rule-form';
 import { GRAFANA_RULES_SOURCE_NAME } from '../../utils/datasource';
 
->>>>>>> 89b365f8
 import LabelsField from './LabelsField';
 import { RuleEditorSection } from './RuleEditorSection';
 
@@ -43,11 +40,7 @@
           />
         )}
         <div style={{ display: 'flex', flexDirection: 'column' }}>
-<<<<<<< HEAD
-          <LabelsField />
-=======
           <LabelsField dataSourceName={dataSourceName} />
->>>>>>> 89b365f8
           <Card className={styles.card}>
             <Card.Heading>Root route – default for all alerts</Card.Heading>
             <Card.Description>
