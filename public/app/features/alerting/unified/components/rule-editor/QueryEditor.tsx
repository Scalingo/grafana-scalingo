import { css } from '@emotion/css';
import React, { PureComponent } from 'react';

import {
  DataQuery,
  getDefaultRelativeTimeRange,
  GrafanaTheme2,
  LoadingState,
  PanelData,
  RelativeTimeRange,
} from '@grafana/data';
import { selectors } from '@grafana/e2e-selectors';
import { config } from '@grafana/runtime';
<<<<<<< HEAD
import { Button, HorizontalGroup, stylesFactory } from '@grafana/ui';
=======
import { Button, HorizontalGroup, stylesFactory, Tooltip } from '@grafana/ui';
>>>>>>> c2560129
import { getNextRefIdChar } from 'app/core/utils/query';
import {
  dataSource as expressionDatasource,
  ExpressionDatasourceUID,
} from 'app/features/expressions/ExpressionDatasource';
import { isExpressionQuery } from 'app/features/expressions/guards';
import { ExpressionQueryType } from 'app/features/expressions/types';
import { defaultCondition } from 'app/features/expressions/utils/expressionTypes';
<<<<<<< HEAD
import { getDatasourceSrv } from 'app/features/plugins/datasource_srv';
import { AlertQuery } from 'app/types/unified-alerting-dto';

import { AlertingQueryRunner } from '../../state/AlertingQueryRunner';
=======
import { AlertQuery } from 'app/types/unified-alerting-dto';

import { AlertingQueryRunner } from '../../state/AlertingQueryRunner';
import { getDefaultOrFirstCompatibleDataSource } from '../../utils/datasource';
>>>>>>> c2560129

import { QueryRows } from './QueryRows';

interface Props {
  value?: AlertQuery[];
  onChange: (queries: AlertQuery[]) => void;
}

interface State {
  panelDataByRefId: Record<string, PanelData>;
}
export class QueryEditor extends PureComponent<Props, State> {
  private runner: AlertingQueryRunner;
  private queries: AlertQuery[];

  constructor(props: Props) {
    super(props);
    this.state = { panelDataByRefId: {} };
    this.runner = new AlertingQueryRunner();
    this.queries = props.value ?? [];
  }

  componentDidMount() {
    this.runner.get().subscribe((data) => {
      this.setState({ panelDataByRefId: data });
    });
  }

  componentWillUnmount() {
    this.runner.destroy();
  }

  onRunQueries = () => {
    const { queries } = this;
    this.runner.run(queries);
  };

  onCancelQueries = () => {
    this.runner.cancel();
  };

  onChangeQueries = (queries: AlertQuery[]) => {
    this.queries = queries;
    this.props.onChange(queries);
  };

  onDuplicateQuery = (query: AlertQuery) => {
    const { queries } = this;
    this.onChangeQueries(addQuery(queries, query));
  };

  onNewAlertingQuery = () => {
    const { queries } = this;
    const datasource = getDefaultOrFirstCompatibleDataSource();

    if (!datasource) {
      return;
    }

    this.onChangeQueries(
      addQuery(queries, {
        datasourceUid: datasource.uid,
        model: {
          refId: '',
          datasource: {
            type: datasource.type,
            uid: datasource.uid,
          },
        },
      })
    );
  };

  onNewExpressionQuery = () => {
    const { queries } = this;

    this.onChangeQueries(
      addQuery(queries, {
        datasourceUid: ExpressionDatasourceUID,
        model: expressionDatasource.newQuery({
          type: ExpressionQueryType.classic,
          conditions: [defaultCondition],
        }),
      })
    );
  };

  isRunning() {
    const data = Object.values(this.state.panelDataByRefId).find((d) => Boolean(d));
    return data?.state === LoadingState.Loading;
  }

  renderRunQueryButton() {
    const isRunning = this.isRunning();

    if (isRunning) {
      return (
        <Button icon="fa fa-spinner" type="button" variant="destructive" onClick={this.onCancelQueries}>
          Cancel
        </Button>
      );
    }

    return (
      <Button icon="sync" type="button" onClick={this.onRunQueries}>
        Run queries
      </Button>
    );
  }

  render() {
    const { value = [] } = this.props;
    const { panelDataByRefId } = this.state;
    const styles = getStyles(config.theme2);

    const noCompatibleDataSources = getDefaultOrFirstCompatibleDataSource() === undefined;

    return (
      <div className={styles.container}>
        <QueryRows
          data={panelDataByRefId}
          queries={value}
          onQueriesChange={this.onChangeQueries}
          onDuplicateQuery={this.onDuplicateQuery}
          onRunQueries={this.onRunQueries}
        />
        <HorizontalGroup spacing="sm" align="flex-start">
          <Tooltip content={'You appear to have no compatible data sources'} show={noCompatibleDataSources}>
            <Button
              type="button"
              icon="plus"
              onClick={this.onNewAlertingQuery}
              variant="secondary"
              aria-label={selectors.components.QueryTab.addQuery}
              disabled={noCompatibleDataSources}
            >
              Add query
            </Button>
          </Tooltip>
          {config.expressionsEnabled && (
            <Button type="button" icon="plus" onClick={this.onNewExpressionQuery} variant="secondary">
              Add expression
            </Button>
          )}
          {this.renderRunQueryButton()}
        </HorizontalGroup>
      </div>
    );
  }
}

const addQuery = (queries: AlertQuery[], queryToAdd: Pick<AlertQuery, 'model' | 'datasourceUid'>): AlertQuery[] => {
  const refId = getNextRefIdChar(queries);

  const query: AlertQuery = {
    ...queryToAdd,
    refId,
    queryType: '',
    model: {
      ...queryToAdd.model,
      hide: false,
      refId,
    },
    relativeTimeRange: defaultTimeRange(queryToAdd.model),
  };

  return [...queries, query];
};

const defaultTimeRange = (model: DataQuery): RelativeTimeRange | undefined => {
  if (isExpressionQuery(model)) {
    return;
  }

  return getDefaultRelativeTimeRange();
};

const getStyles = stylesFactory((theme: GrafanaTheme2) => {
  return {
    container: css`
      background-color: ${theme.colors.background.primary};
      height: 100%;
      max-width: ${theme.breakpoints.values.xxl}px;
    `,
    runWrapper: css`
      margin-top: ${theme.spacing(1)};
    `,
    editorWrapper: css`
      border: 1px solid ${theme.colors.border.medium};
      border-radius: ${theme.shape.borderRadius()};
    `,
  };
});<|MERGE_RESOLUTION|>--- conflicted
+++ resolved
@@ -11,11 +11,7 @@
 } from '@grafana/data';
 import { selectors } from '@grafana/e2e-selectors';
 import { config } from '@grafana/runtime';
-<<<<<<< HEAD
-import { Button, HorizontalGroup, stylesFactory } from '@grafana/ui';
-=======
 import { Button, HorizontalGroup, stylesFactory, Tooltip } from '@grafana/ui';
->>>>>>> c2560129
 import { getNextRefIdChar } from 'app/core/utils/query';
 import {
   dataSource as expressionDatasource,
@@ -24,17 +20,10 @@
 import { isExpressionQuery } from 'app/features/expressions/guards';
 import { ExpressionQueryType } from 'app/features/expressions/types';
 import { defaultCondition } from 'app/features/expressions/utils/expressionTypes';
-<<<<<<< HEAD
-import { getDatasourceSrv } from 'app/features/plugins/datasource_srv';
-import { AlertQuery } from 'app/types/unified-alerting-dto';
-
-import { AlertingQueryRunner } from '../../state/AlertingQueryRunner';
-=======
 import { AlertQuery } from 'app/types/unified-alerting-dto';
 
 import { AlertingQueryRunner } from '../../state/AlertingQueryRunner';
 import { getDefaultOrFirstCompatibleDataSource } from '../../utils/datasource';
->>>>>>> c2560129
 
 import { QueryRows } from './QueryRows';
 
