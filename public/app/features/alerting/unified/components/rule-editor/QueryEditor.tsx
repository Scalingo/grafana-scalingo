import { css } from '@emotion/css';
import React, { FC } from 'react';

<<<<<<< HEAD
import {
  DataQuery,
  getDefaultRelativeTimeRange,
  GrafanaTheme2,
  LoadingState,
  PanelData,
  RelativeTimeRange,
} from '@grafana/data';
import { selectors } from '@grafana/e2e-selectors';
import { config } from '@grafana/runtime';
import { Button, HorizontalGroup, stylesFactory, Tooltip } from '@grafana/ui';
import { getNextRefIdChar } from 'app/core/utils/query';
import {
  dataSource as expressionDatasource,
  ExpressionDatasourceUID,
} from 'app/features/expressions/ExpressionDatasource';
import { isExpressionQuery } from 'app/features/expressions/guards';
import { ExpressionQueryType } from 'app/features/expressions/types';
import { defaultCondition } from 'app/features/expressions/utils/expressionTypes';
import { AlertQuery } from 'app/types/unified-alerting-dto';

import { AlertingQueryRunner } from '../../state/AlertingQueryRunner';
import { getDefaultOrFirstCompatibleDataSource } from '../../utils/datasource';

=======
import { GrafanaTheme2, PanelData } from '@grafana/data';
import { useStyles2 } from '@grafana/ui';
import { AlertQuery } from 'app/types/unified-alerting-dto';

>>>>>>> 89b365f8
import { QueryRows } from './QueryRows';

interface Props {
  panelData: Record<string, PanelData>;
  queries: AlertQuery[];
  onRunQueries: () => void;
  onChangeQueries: (queries: AlertQuery[]) => void;
  onDuplicateQuery: (query: AlertQuery) => void;
  condition: string | null;
  onSetCondition: (refId: string) => void;
}
<<<<<<< HEAD
export class QueryEditor extends PureComponent<Props, State> {
  private runner: AlertingQueryRunner;
  private queries: AlertQuery[];

  constructor(props: Props) {
    super(props);
    this.state = { panelDataByRefId: {} };
    this.runner = new AlertingQueryRunner();
    this.queries = props.value ?? [];
  }

  componentDidMount() {
    this.runner.get().subscribe((data) => {
      this.setState({ panelDataByRefId: data });
    });
  }

  componentWillUnmount() {
    this.runner.destroy();
  }

  onRunQueries = () => {
    const { queries } = this;
    this.runner.run(queries);
  };

  onCancelQueries = () => {
    this.runner.cancel();
  };

  onChangeQueries = (queries: AlertQuery[]) => {
    this.queries = queries;
    this.props.onChange(queries);
  };

  onDuplicateQuery = (query: AlertQuery) => {
    const { queries } = this;
    this.onChangeQueries(addQuery(queries, query));
  };

  onNewAlertingQuery = () => {
    const { queries } = this;
    const datasource = getDefaultOrFirstCompatibleDataSource();

    if (!datasource) {
      return;
    }

    this.onChangeQueries(
      addQuery(queries, {
        datasourceUid: datasource.uid,
        model: {
          refId: '',
          datasource: {
            type: datasource.type,
            uid: datasource.uid,
          },
        },
      })
    );
  };

  onNewExpressionQuery = () => {
    const { queries } = this;

    this.onChangeQueries(
      addQuery(queries, {
        datasourceUid: ExpressionDatasourceUID,
        model: expressionDatasource.newQuery({
          type: ExpressionQueryType.classic,
          conditions: [defaultCondition],
        }),
      })
    );
  };

  isRunning() {
    const data = Object.values(this.state.panelDataByRefId).find((d) => Boolean(d));
    return data?.state === LoadingState.Loading;
  }

  renderRunQueryButton() {
    const isRunning = this.isRunning();

    if (isRunning) {
      return (
        <Button icon="fa fa-spinner" type="button" variant="destructive" onClick={this.onCancelQueries}>
          Cancel
        </Button>
      );
    }

    return (
      <Button icon="sync" type="button" onClick={this.onRunQueries}>
        Run queries
      </Button>
    );
  }

  render() {
    const { value = [] } = this.props;
    const { panelDataByRefId } = this.state;
    const styles = getStyles(config.theme2);

    const noCompatibleDataSources = getDefaultOrFirstCompatibleDataSource() === undefined;

    return (
      <div className={styles.container}>
        <QueryRows
          data={panelDataByRefId}
          queries={value}
          onQueriesChange={this.onChangeQueries}
          onDuplicateQuery={this.onDuplicateQuery}
          onRunQueries={this.onRunQueries}
        />
        <HorizontalGroup spacing="sm" align="flex-start">
          <Tooltip content={'You appear to have no compatible data sources'} show={noCompatibleDataSources}>
            <Button
              type="button"
              icon="plus"
              onClick={this.onNewAlertingQuery}
              variant="secondary"
              aria-label={selectors.components.QueryTab.addQuery}
              disabled={noCompatibleDataSources}
            >
              Add query
            </Button>
          </Tooltip>
          {config.expressionsEnabled && (
            <Button type="button" icon="plus" onClick={this.onNewExpressionQuery} variant="secondary">
              Add expression
            </Button>
          )}
          {this.renderRunQueryButton()}
        </HorizontalGroup>
      </div>
    );
  }
}

const addQuery = (queries: AlertQuery[], queryToAdd: Pick<AlertQuery, 'model' | 'datasourceUid'>): AlertQuery[] => {
  const refId = getNextRefIdChar(queries);

  const query: AlertQuery = {
    ...queryToAdd,
    refId,
    queryType: '',
    model: {
      ...queryToAdd.model,
      hide: false,
      refId,
    },
    relativeTimeRange: defaultTimeRange(queryToAdd.model),
  };

  return [...queries, query];
};

const defaultTimeRange = (model: DataQuery): RelativeTimeRange | undefined => {
  if (isExpressionQuery(model)) {
    return;
  }
=======
>>>>>>> 89b365f8

export const QueryEditor: FC<Props> = ({
  queries,
  panelData,
  onRunQueries,
  onChangeQueries,
  onDuplicateQuery,
  condition,
  onSetCondition,
}) => {
  const styles = useStyles2(getStyles);

  return (
    <div className={styles.container}>
      <QueryRows
        data={panelData}
        queries={queries}
        onRunQueries={onRunQueries}
        onQueriesChange={onChangeQueries}
        onDuplicateQuery={onDuplicateQuery}
        condition={condition}
        onSetCondition={onSetCondition}
      />
    </div>
  );
};

const getStyles = (theme: GrafanaTheme2) => ({
  container: css`
    background-color: ${theme.colors.background.primary};
    height: 100%;
    max-width: ${theme.breakpoints.values.xxl}px;
  `,
});<|MERGE_RESOLUTION|>--- conflicted
+++ resolved
@@ -1,37 +1,10 @@
 import { css } from '@emotion/css';
 import React, { FC } from 'react';
 
-<<<<<<< HEAD
-import {
-  DataQuery,
-  getDefaultRelativeTimeRange,
-  GrafanaTheme2,
-  LoadingState,
-  PanelData,
-  RelativeTimeRange,
-} from '@grafana/data';
-import { selectors } from '@grafana/e2e-selectors';
-import { config } from '@grafana/runtime';
-import { Button, HorizontalGroup, stylesFactory, Tooltip } from '@grafana/ui';
-import { getNextRefIdChar } from 'app/core/utils/query';
-import {
-  dataSource as expressionDatasource,
-  ExpressionDatasourceUID,
-} from 'app/features/expressions/ExpressionDatasource';
-import { isExpressionQuery } from 'app/features/expressions/guards';
-import { ExpressionQueryType } from 'app/features/expressions/types';
-import { defaultCondition } from 'app/features/expressions/utils/expressionTypes';
-import { AlertQuery } from 'app/types/unified-alerting-dto';
-
-import { AlertingQueryRunner } from '../../state/AlertingQueryRunner';
-import { getDefaultOrFirstCompatibleDataSource } from '../../utils/datasource';
-
-=======
 import { GrafanaTheme2, PanelData } from '@grafana/data';
 import { useStyles2 } from '@grafana/ui';
 import { AlertQuery } from 'app/types/unified-alerting-dto';
 
->>>>>>> 89b365f8
 import { QueryRows } from './QueryRows';
 
 interface Props {
@@ -43,171 +16,6 @@
   condition: string | null;
   onSetCondition: (refId: string) => void;
 }
-<<<<<<< HEAD
-export class QueryEditor extends PureComponent<Props, State> {
-  private runner: AlertingQueryRunner;
-  private queries: AlertQuery[];
-
-  constructor(props: Props) {
-    super(props);
-    this.state = { panelDataByRefId: {} };
-    this.runner = new AlertingQueryRunner();
-    this.queries = props.value ?? [];
-  }
-
-  componentDidMount() {
-    this.runner.get().subscribe((data) => {
-      this.setState({ panelDataByRefId: data });
-    });
-  }
-
-  componentWillUnmount() {
-    this.runner.destroy();
-  }
-
-  onRunQueries = () => {
-    const { queries } = this;
-    this.runner.run(queries);
-  };
-
-  onCancelQueries = () => {
-    this.runner.cancel();
-  };
-
-  onChangeQueries = (queries: AlertQuery[]) => {
-    this.queries = queries;
-    this.props.onChange(queries);
-  };
-
-  onDuplicateQuery = (query: AlertQuery) => {
-    const { queries } = this;
-    this.onChangeQueries(addQuery(queries, query));
-  };
-
-  onNewAlertingQuery = () => {
-    const { queries } = this;
-    const datasource = getDefaultOrFirstCompatibleDataSource();
-
-    if (!datasource) {
-      return;
-    }
-
-    this.onChangeQueries(
-      addQuery(queries, {
-        datasourceUid: datasource.uid,
-        model: {
-          refId: '',
-          datasource: {
-            type: datasource.type,
-            uid: datasource.uid,
-          },
-        },
-      })
-    );
-  };
-
-  onNewExpressionQuery = () => {
-    const { queries } = this;
-
-    this.onChangeQueries(
-      addQuery(queries, {
-        datasourceUid: ExpressionDatasourceUID,
-        model: expressionDatasource.newQuery({
-          type: ExpressionQueryType.classic,
-          conditions: [defaultCondition],
-        }),
-      })
-    );
-  };
-
-  isRunning() {
-    const data = Object.values(this.state.panelDataByRefId).find((d) => Boolean(d));
-    return data?.state === LoadingState.Loading;
-  }
-
-  renderRunQueryButton() {
-    const isRunning = this.isRunning();
-
-    if (isRunning) {
-      return (
-        <Button icon="fa fa-spinner" type="button" variant="destructive" onClick={this.onCancelQueries}>
-          Cancel
-        </Button>
-      );
-    }
-
-    return (
-      <Button icon="sync" type="button" onClick={this.onRunQueries}>
-        Run queries
-      </Button>
-    );
-  }
-
-  render() {
-    const { value = [] } = this.props;
-    const { panelDataByRefId } = this.state;
-    const styles = getStyles(config.theme2);
-
-    const noCompatibleDataSources = getDefaultOrFirstCompatibleDataSource() === undefined;
-
-    return (
-      <div className={styles.container}>
-        <QueryRows
-          data={panelDataByRefId}
-          queries={value}
-          onQueriesChange={this.onChangeQueries}
-          onDuplicateQuery={this.onDuplicateQuery}
-          onRunQueries={this.onRunQueries}
-        />
-        <HorizontalGroup spacing="sm" align="flex-start">
-          <Tooltip content={'You appear to have no compatible data sources'} show={noCompatibleDataSources}>
-            <Button
-              type="button"
-              icon="plus"
-              onClick={this.onNewAlertingQuery}
-              variant="secondary"
-              aria-label={selectors.components.QueryTab.addQuery}
-              disabled={noCompatibleDataSources}
-            >
-              Add query
-            </Button>
-          </Tooltip>
-          {config.expressionsEnabled && (
-            <Button type="button" icon="plus" onClick={this.onNewExpressionQuery} variant="secondary">
-              Add expression
-            </Button>
-          )}
-          {this.renderRunQueryButton()}
-        </HorizontalGroup>
-      </div>
-    );
-  }
-}
-
-const addQuery = (queries: AlertQuery[], queryToAdd: Pick<AlertQuery, 'model' | 'datasourceUid'>): AlertQuery[] => {
-  const refId = getNextRefIdChar(queries);
-
-  const query: AlertQuery = {
-    ...queryToAdd,
-    refId,
-    queryType: '',
-    model: {
-      ...queryToAdd.model,
-      hide: false,
-      refId,
-    },
-    relativeTimeRange: defaultTimeRange(queryToAdd.model),
-  };
-
-  return [...queries, query];
-};
-
-const defaultTimeRange = (model: DataQuery): RelativeTimeRange | undefined => {
-  if (isExpressionQuery(model)) {
-    return;
-  }
-=======
->>>>>>> 89b365f8
 
 export const QueryEditor: FC<Props> = ({
   queries,
