import React, { FC } from 'react';

import { FolderPicker, Props as FolderPickerProps } from 'app/core/components/Select/FolderPicker';
<<<<<<< HEAD
import { PermissionLevelString } from 'app/types';
=======
import { AccessControlAction, PermissionLevelString } from 'app/types';
>>>>>>> c2560129

export interface Folder {
  title: string;
  id: number;
}

export interface RuleFolderPickerProps extends Omit<FolderPickerProps, 'initialTitle' | 'initialFolderId'> {
  value?: Folder;
  /** An empty array of permissions means no filtering at all */
  folderPermissions?: AccessControlAction[];
}

<<<<<<< HEAD
export const RuleFolderPicker: FC<Props> = ({ value, ...props }) => (
  <FolderPicker
    showRoot={false}
    allowEmpty={true}
    initialTitle={value?.title}
    initialFolderId={value?.id}
    {...props}
    permissionLevel={PermissionLevelString.View}
  />
);
=======
export const RuleFolderPicker: FC<RuleFolderPickerProps> = ({ value, folderPermissions = [], ...props }) => {
  return (
    <FolderPicker
      showRoot={false}
      allowEmpty={true}
      initialTitle={value?.title}
      initialFolderId={value?.id}
      accessControlMetadata
      {...props}
      permissionLevel={PermissionLevelString.View}
    />
  );
};
>>>>>>> c2560129
<|MERGE_RESOLUTION|>--- conflicted
+++ resolved
@@ -1,11 +1,7 @@
 import React, { FC } from 'react';
 
 import { FolderPicker, Props as FolderPickerProps } from 'app/core/components/Select/FolderPicker';
-<<<<<<< HEAD
-import { PermissionLevelString } from 'app/types';
-=======
 import { AccessControlAction, PermissionLevelString } from 'app/types';
->>>>>>> c2560129
 
 export interface Folder {
   title: string;
@@ -18,18 +14,6 @@
   folderPermissions?: AccessControlAction[];
 }
 
-<<<<<<< HEAD
-export const RuleFolderPicker: FC<Props> = ({ value, ...props }) => (
-  <FolderPicker
-    showRoot={false}
-    allowEmpty={true}
-    initialTitle={value?.title}
-    initialFolderId={value?.id}
-    {...props}
-    permissionLevel={PermissionLevelString.View}
-  />
-);
-=======
 export const RuleFolderPicker: FC<RuleFolderPickerProps> = ({ value, folderPermissions = [], ...props }) => {
   return (
     <FolderPicker
@@ -42,5 +26,4 @@
       permissionLevel={PermissionLevelString.View}
     />
   );
-};
->>>>>>> c2560129
+};