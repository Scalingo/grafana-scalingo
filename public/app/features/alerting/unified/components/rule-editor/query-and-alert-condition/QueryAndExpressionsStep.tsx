--- conflicted
+++ resolved
@@ -227,14 +227,11 @@
     clearPreviewData();
     if (type === RuleFormType.cloudRecording) {
       const expr = getValues('expression');
-<<<<<<< HEAD
-=======
 
       if (!recordingRuleDefaultDatasource) {
         return;
       }
 
->>>>>>> 1e84fede
       const datasourceUid =
         (editingExistingRule && getDataSourceSrv().getInstanceSettings(dataSourceName)?.uid) ||
         recordingRuleDefaultDatasource.uid;
@@ -253,11 +250,7 @@
       };
       dispatch(setRecordingRulesQueries({ recordingRuleQueries: [defaultQuery], expression: expr }));
     }
-<<<<<<< HEAD
-  }, [type, recordingRuleDefaultDatasource, editingExistingRule, getValues, dataSourceName]);
-=======
   }, [type, recordingRuleDefaultDatasource, editingExistingRule, getValues, dataSourceName, clearPreviewData]);
->>>>>>> 1e84fede
 
   const onDuplicateQuery = useCallback((query: AlertQuery) => {
     dispatch(duplicateQuery(query));
