<<<<<<< HEAD
import React from 'react';

import { RadioButtonGroup, Label } from '@grafana/ui';
import { GrafanaAlertState } from 'app/types/unified-alerting-dto';
=======
import { capitalize } from 'lodash';
import React, { useMemo } from 'react';

import { Label, RadioButtonGroup } from '@grafana/ui';
import { GrafanaAlertState, PromAlertingRuleState } from 'app/types/unified-alerting-dto';

export type InstanceStateFilter = GrafanaAlertState | PromAlertingRuleState.Pending | PromAlertingRuleState.Firing;
>>>>>>> c2560129

interface Props {
  className?: string;
  filterType: 'grafana' | 'prometheus';
  stateFilter?: InstanceStateFilter;
  onStateFilterChange: (value?: InstanceStateFilter) => void;
}

const grafanaOptions = Object.values(GrafanaAlertState).map((value) => ({
  label: value,
  value,
}));

const promOptionValues = [PromAlertingRuleState.Firing, PromAlertingRuleState.Pending] as const;
const promOptions = promOptionValues.map((state) => ({
  label: capitalize(state),
  value: state,
}));

export const AlertInstanceStateFilter = ({ className, onStateFilterChange, stateFilter, filterType }: Props) => {
  const stateOptions = useMemo(() => (filterType === 'grafana' ? grafanaOptions : promOptions), [filterType]);

  return (
    <div className={className} data-testid="alert-instance-state-filter">
      <Label>State</Label>
      <RadioButtonGroup
        options={stateOptions}
        value={stateFilter}
        onChange={onStateFilterChange}
        onClick={(v) => {
          if (v === stateFilter) {
            onStateFilterChange(undefined);
          }
        }}
      />
    </div>
  );
};<|MERGE_RESOLUTION|>--- conflicted
+++ resolved
@@ -1,9 +1,3 @@
-<<<<<<< HEAD
-import React from 'react';
-
-import { RadioButtonGroup, Label } from '@grafana/ui';
-import { GrafanaAlertState } from 'app/types/unified-alerting-dto';
-=======
 import { capitalize } from 'lodash';
 import React, { useMemo } from 'react';
 
@@ -11,7 +5,6 @@
 import { GrafanaAlertState, PromAlertingRuleState } from 'app/types/unified-alerting-dto';
 
 export type InstanceStateFilter = GrafanaAlertState | PromAlertingRuleState.Pending | PromAlertingRuleState.Firing;
->>>>>>> c2560129
 
 interface Props {
   className?: string;
