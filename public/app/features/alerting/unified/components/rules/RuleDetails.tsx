--- conflicted
+++ resolved
@@ -50,11 +50,7 @@
           <RuleDetailsDataSources rulesSource={rulesSource} rule={rule} />
         </div>
       </div>
-<<<<<<< HEAD
-      <RuleDetailsMatchingInstances rule={rule} />
-=======
       <RuleDetailsMatchingInstances rule={rule} itemsDisplayLimit={INSTANCES_DISPLAY_LIMIT} />
->>>>>>> 89b365f8
     </div>
   );
 };
