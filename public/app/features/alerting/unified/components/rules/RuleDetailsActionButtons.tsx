import { css } from '@emotion/css';
import React, { FC, Fragment } from 'react';

<<<<<<< HEAD
import { GrafanaTheme2, textUtil, urlUtil } from '@grafana/data';
import { config } from '@grafana/runtime';
import { Button, ClipboardButton, ConfirmModal, HorizontalGroup, LinkButton, useStyles2 } from '@grafana/ui';
import { useAppNotification } from 'app/core/copy/appNotification';
=======
import { GrafanaTheme2, textUtil } from '@grafana/data';
import { Button, HorizontalGroup, LinkButton, useStyles2 } from '@grafana/ui';
>>>>>>> 89b365f8
import { contextSrv } from 'app/core/services/context_srv';
import { AccessControlAction } from 'app/types';
import { CombinedRule, RulesSource } from 'app/types/unified-alerting';

import { useStateHistoryModal } from '../../hooks/useStateHistoryModal';
import { getAlertmanagerByUid } from '../../utils/alertmanager';
import { Annotation } from '../../utils/constants';
import { isCloudRulesSource, isGrafanaRulesSource } from '../../utils/datasource';
import { createExploreLink, makeRuleBasedSilenceLink } from '../../utils/misc';
import { isFederatedRuleGroup, isGrafanaRulerRule } from '../../utils/rules';

interface Props {
  rule: CombinedRule;
  rulesSource: RulesSource;
}

export const RuleDetailsActionButtons: FC<Props> = ({ rule, rulesSource }) => {
  const style = useStyles2(getStyles);
  const { group } = rule;
  const alertId = isGrafanaRulerRule(rule.rulerRule) ? rule.rulerRule.grafana_alert.id ?? '' : '';
  const { StateHistoryModal, showStateHistoryModal } = useStateHistoryModal(alertId);

  const alertmanagerSourceName = isGrafanaRulesSource(rulesSource)
    ? rulesSource
    : getAlertmanagerByUid(rulesSource.jsonData.alertmanagerUid)?.name;

  const hasExplorePermission = contextSrv.hasPermission(AccessControlAction.DataSourcesExplore);

  const buttons: JSX.Element[] = [];

  const isFederated = isFederatedRuleGroup(group);

  // explore does not support grafana rule queries atm
  // neither do "federated rules"
  if (isCloudRulesSource(rulesSource) && hasExplorePermission && !isFederated) {
    buttons.push(
      <LinkButton
        className={style.button}
        size="xs"
        key="explore"
        variant="primary"
        icon="chart-line"
        target="__blank"
        href={createExploreLink(rulesSource.name, rule.query)}
      >
        See graph
      </LinkButton>
    );
  }
  if (rule.annotations[Annotation.runbookURL]) {
    buttons.push(
      <LinkButton
        className={style.button}
        size="xs"
        key="runbook"
        variant="primary"
        icon="book"
        target="__blank"
        href={textUtil.sanitizeUrl(rule.annotations[Annotation.runbookURL])}
      >
        View runbook
      </LinkButton>
    );
  }
  if (rule.annotations[Annotation.dashboardUID]) {
    const dashboardUID = rule.annotations[Annotation.dashboardUID];
    if (dashboardUID) {
      buttons.push(
        <LinkButton
          className={style.button}
          size="xs"
          key="dashboard"
          variant="primary"
          icon="apps"
          target="__blank"
          href={`d/${encodeURIComponent(dashboardUID)}`}
        >
          Go to dashboard
        </LinkButton>
      );
      const panelId = rule.annotations[Annotation.panelID];
      if (panelId) {
        buttons.push(
          <LinkButton
            className={style.button}
            size="xs"
            key="panel"
            variant="primary"
            icon="apps"
            target="__blank"
            href={`d/${encodeURIComponent(dashboardUID)}?viewPanel=${encodeURIComponent(panelId)}`}
          >
            Go to panel
          </LinkButton>
        );
      }
    }
  }

  if (alertmanagerSourceName && contextSrv.hasAccess(AccessControlAction.AlertingInstanceCreate, contextSrv.isEditor)) {
    buttons.push(
      <LinkButton
        className={style.button}
        size="xs"
        key="silence"
        icon="bell-slash"
        target="__blank"
        href={makeRuleBasedSilenceLink(alertmanagerSourceName, rule)}
      >
        Silence
      </LinkButton>
    );
  }

  if (alertId) {
    buttons.push(
      <Fragment key="history">
        <Button className={style.button} size="xs" icon="history" onClick={() => showStateHistoryModal()}>
          Show state history
        </Button>
        {StateHistoryModal}
      </Fragment>
    );
  }

<<<<<<< HEAD
  if (!isViewMode) {
    rightButtons.push(
      <LinkButton
        className={style.button}
        size="xs"
        key="view"
        variant="secondary"
        icon="eye"
        href={createViewLink(rulesSource, rule, returnTo)}
      >
        View
      </LinkButton>
    );
  }

  if (isEditable && rulerRule && !isFederated) {
    const sourceName = getRulesSourceName(rulesSource);
    const identifier = ruleId.fromRulerRule(sourceName, namespace.name, group.name, rulerRule);

    const editURL = urlUtil.renderUrl(
      `${config.appSubUrl}/alerting/${encodeURIComponent(ruleId.stringifyIdentifier(identifier))}/edit`,
      {
        returnTo,
      }
    );

    if (isViewMode) {
      rightButtons.push(
        <ClipboardButton
          key="copy"
          onClipboardCopy={() => {
            notifyApp.success('URL copied!');
          }}
          onClipboardError={(copiedText) => {
            notifyApp.error('Error while copying URL', copiedText);
          }}
          className={style.button}
          size="sm"
          getText={buildShareUrl}
        >
          Copy link to rule
        </ClipboardButton>
      );
    }

    rightButtons.push(
      <LinkButton className={style.button} size="xs" key="edit" variant="secondary" icon="pen" href={editURL}>
        Edit
      </LinkButton>
    );
  }

  if (isRemovable && rulerRule && !isFederated) {
    rightButtons.push(
      <Button
        className={style.button}
        size="xs"
        type="button"
        key="delete"
        variant="secondary"
        icon="trash-alt"
        onClick={() => setRuleToDelete(rule)}
      >
        Delete
      </Button>
    );
  }

  if (leftButtons.length || rightButtons.length) {
=======
  if (buttons.length) {
>>>>>>> 89b365f8
    return (
      <div className={style.wrapper}>
        <HorizontalGroup width="auto">{buttons.length ? buttons : <div />}</HorizontalGroup>
      </div>
    );
  }

  return null;
};

export const getStyles = (theme: GrafanaTheme2) => ({
  wrapper: css`
    padding: ${theme.spacing(2)} 0;
    display: flex;
    flex-direction: row;
    justify-content: space-between;
    flex-wrap: wrap;
    border-bottom: solid 1px ${theme.colors.border.medium};
  `,
  button: css`
    height: 24px;
    margin-top: ${theme.spacing(1)};
    font-size: ${theme.typography.size.sm};
  `,
});<|MERGE_RESOLUTION|>--- conflicted
+++ resolved
@@ -1,15 +1,8 @@
 import { css } from '@emotion/css';
 import React, { FC, Fragment } from 'react';
 
-<<<<<<< HEAD
-import { GrafanaTheme2, textUtil, urlUtil } from '@grafana/data';
-import { config } from '@grafana/runtime';
-import { Button, ClipboardButton, ConfirmModal, HorizontalGroup, LinkButton, useStyles2 } from '@grafana/ui';
-import { useAppNotification } from 'app/core/copy/appNotification';
-=======
 import { GrafanaTheme2, textUtil } from '@grafana/data';
 import { Button, HorizontalGroup, LinkButton, useStyles2 } from '@grafana/ui';
->>>>>>> 89b365f8
 import { contextSrv } from 'app/core/services/context_srv';
 import { AccessControlAction } from 'app/types';
 import { CombinedRule, RulesSource } from 'app/types/unified-alerting';
@@ -135,79 +128,7 @@
     );
   }
 
-<<<<<<< HEAD
-  if (!isViewMode) {
-    rightButtons.push(
-      <LinkButton
-        className={style.button}
-        size="xs"
-        key="view"
-        variant="secondary"
-        icon="eye"
-        href={createViewLink(rulesSource, rule, returnTo)}
-      >
-        View
-      </LinkButton>
-    );
-  }
-
-  if (isEditable && rulerRule && !isFederated) {
-    const sourceName = getRulesSourceName(rulesSource);
-    const identifier = ruleId.fromRulerRule(sourceName, namespace.name, group.name, rulerRule);
-
-    const editURL = urlUtil.renderUrl(
-      `${config.appSubUrl}/alerting/${encodeURIComponent(ruleId.stringifyIdentifier(identifier))}/edit`,
-      {
-        returnTo,
-      }
-    );
-
-    if (isViewMode) {
-      rightButtons.push(
-        <ClipboardButton
-          key="copy"
-          onClipboardCopy={() => {
-            notifyApp.success('URL copied!');
-          }}
-          onClipboardError={(copiedText) => {
-            notifyApp.error('Error while copying URL', copiedText);
-          }}
-          className={style.button}
-          size="sm"
-          getText={buildShareUrl}
-        >
-          Copy link to rule
-        </ClipboardButton>
-      );
-    }
-
-    rightButtons.push(
-      <LinkButton className={style.button} size="xs" key="edit" variant="secondary" icon="pen" href={editURL}>
-        Edit
-      </LinkButton>
-    );
-  }
-
-  if (isRemovable && rulerRule && !isFederated) {
-    rightButtons.push(
-      <Button
-        className={style.button}
-        size="xs"
-        type="button"
-        key="delete"
-        variant="secondary"
-        icon="trash-alt"
-        onClick={() => setRuleToDelete(rule)}
-      >
-        Delete
-      </Button>
-    );
-  }
-
-  if (leftButtons.length || rightButtons.length) {
-=======
   if (buttons.length) {
->>>>>>> 89b365f8
     return (
       <div className={style.wrapper}>
         <HorizontalGroup width="auto">{buttons.length ? buttons : <div />}</HorizontalGroup>
