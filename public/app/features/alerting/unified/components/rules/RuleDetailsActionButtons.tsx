import { css } from '@emotion/css';
import React, { Fragment, useState } from 'react';
import { useLocation } from 'react-router-dom';

<<<<<<< HEAD
import { GrafanaTheme2, textUtil } from '@grafana/data';
import { Button, HorizontalGroup, LinkButton, useStyles2 } from '@grafana/ui';
=======
import { GrafanaTheme2, textUtil, urlUtil } from '@grafana/data';
import { GrafanaEdition } from '@grafana/data/src/types/config';
import { config } from '@grafana/runtime';
import { Button, ClipboardButton, ConfirmModal, HorizontalGroup, LinkButton, useStyles2 } from '@grafana/ui';
import { useAppNotification } from 'app/core/copy/appNotification';
>>>>>>> ac7f9d45
import { contextSrv } from 'app/core/services/context_srv';
import { AlertmanagerChoice } from 'app/plugins/datasource/alertmanager/types';
import { AccessControlAction, useDispatch } from 'app/types';
import { CombinedRule, RulesSource } from 'app/types/unified-alerting';
import { PromAlertingRuleState } from 'app/types/unified-alerting-dto';

import { alertmanagerApi } from '../../api/alertmanagerApi';
import { useIsRuleEditable } from '../../hooks/useIsRuleEditable';
import { useStateHistoryModal } from '../../hooks/useStateHistoryModal';
import { deleteRuleAction } from '../../state/actions';
import { getRulesPermissions } from '../../utils/access-control';
import { getAlertmanagerByUid } from '../../utils/alertmanager';
import { Annotation } from '../../utils/constants';
import { getRulesSourceName, isCloudRulesSource, isGrafanaRulesSource } from '../../utils/datasource';
import { createExploreLink, createShareLink, makeRuleBasedSilenceLink } from '../../utils/misc';
import * as ruleId from '../../utils/rule-id';
import { isAlertingRule, isFederatedRuleGroup, isGrafanaRulerRule } from '../../utils/rules';
import { DeclareIncident } from '../bridges/DeclareIncidentButton';

import { CloneRuleButton } from './CloneRuleButton';

interface Props {
  rule: CombinedRule;
  rulesSource: RulesSource;
  isViewMode: boolean;
}

export const RuleDetailsActionButtons = ({ rule, rulesSource, isViewMode }: Props) => {
  const style = useStyles2(getStyles);
  const { namespace, group, rulerRule } = rule;
  const alertId = isGrafanaRulerRule(rule.rulerRule) ? rule.rulerRule.grafana_alert.id ?? '' : '';
  const { StateHistoryModal, showStateHistoryModal } = useStateHistoryModal(alertId);
  const dispatch = useDispatch();
  const location = useLocation();
  const notifyApp = useAppNotification();

  const [ruleToDelete, setRuleToDelete] = useState<CombinedRule>();

  const alertmanagerSourceName = isGrafanaRulesSource(rulesSource)
    ? rulesSource
    : getAlertmanagerByUid(rulesSource.jsonData.alertmanagerUid)?.name;

  const hasExplorePermission = contextSrv.hasPermission(AccessControlAction.DataSourcesExplore);

  const buttons: JSX.Element[] = [];
  const rightButtons: JSX.Element[] = [];

  const deleteRule = () => {
    if (ruleToDelete && ruleToDelete.rulerRule) {
      const identifier = ruleId.fromRulerRule(
        getRulesSourceName(ruleToDelete.namespace.rulesSource),
        ruleToDelete.namespace.name,
        ruleToDelete.group.name,
        ruleToDelete.rulerRule
      );

      dispatch(deleteRuleAction(identifier, { navigateTo: isViewMode ? '/alerting/list' : undefined }));
      setRuleToDelete(undefined);
    }
  };

  const isFederated = isFederatedRuleGroup(group);
  const rulesSourceName = getRulesSourceName(rulesSource);
  const isProvisioned = isGrafanaRulerRule(rule.rulerRule) && Boolean(rule.rulerRule.grafana_alert.provenance);

  const isFiringRule = isAlertingRule(rule.promRule) && rule.promRule.state === PromAlertingRuleState.Firing;

  const rulesPermissions = getRulesPermissions(rulesSourceName);
  const hasCreateRulePermission = contextSrv.hasPermission(rulesPermissions.create);
  const { isEditable, isRemovable } = useIsRuleEditable(rulesSourceName, rulerRule);
  const canSilence = useCanSilence(rule);

  const buildShareUrl = () => createShareLink(rulesSource, rule);

  const returnTo = location.pathname + location.search;
  // explore does not support grafana rule queries atm
  // neither do "federated rules"
  if (isCloudRulesSource(rulesSource) && hasExplorePermission && !isFederated) {
    buttons.push(
      <LinkButton
        size="sm"
        key="explore"
        variant="primary"
        icon="chart-line"
        target="__blank"
        href={createExploreLink(rulesSource.name, rule.query)}
      >
        See graph
      </LinkButton>
    );
  }
  if (rule.annotations[Annotation.runbookURL]) {
    buttons.push(
      <LinkButton
        size="sm"
        key="runbook"
        variant="primary"
        icon="book"
        target="__blank"
        href={textUtil.sanitizeUrl(rule.annotations[Annotation.runbookURL])}
      >
        View runbook
      </LinkButton>
    );
  }
  if (rule.annotations[Annotation.dashboardUID]) {
    const dashboardUID = rule.annotations[Annotation.dashboardUID];
    if (dashboardUID) {
      buttons.push(
        <LinkButton
          size="sm"
          key="dashboard"
          variant="primary"
          icon="apps"
          target="__blank"
          href={`d/${encodeURIComponent(dashboardUID)}`}
        >
          Go to dashboard
        </LinkButton>
      );
      const panelId = rule.annotations[Annotation.panelID];
      if (panelId) {
        buttons.push(
          <LinkButton
            size="sm"
            key="panel"
            variant="primary"
            icon="apps"
            target="__blank"
            href={`d/${encodeURIComponent(dashboardUID)}?viewPanel=${encodeURIComponent(panelId)}`}
          >
            Go to panel
          </LinkButton>
        );
      }
    }
  }

  if (canSilence && alertmanagerSourceName) {
    buttons.push(
      <LinkButton
        size="sm"
        key="silence"
        icon="bell-slash"
        target="__blank"
        href={makeRuleBasedSilenceLink(alertmanagerSourceName, rule)}
      >
        Silence
      </LinkButton>
    );
  }

  if (alertId) {
    buttons.push(
      <Fragment key="history">
        <Button size="sm" icon="history" onClick={() => showStateHistoryModal()}>
          Show state history
        </Button>
        {StateHistoryModal}
      </Fragment>
    );
  }

  if (isFiringRule && shouldShowDeclareIncidentButton()) {
    buttons.push(
      <Fragment key="declare-incident">
        <DeclareIncident title={rule.name} url={buildShareUrl()} />
      </Fragment>
    );
  }

  if (isViewMode && rulerRule) {
    const sourceName = getRulesSourceName(rulesSource);
    const identifier = ruleId.fromRulerRule(sourceName, namespace.name, group.name, rulerRule);

    if (isEditable && !isFederated) {
      rightButtons.push(
        <ClipboardButton
          key="copy"
          icon="copy"
          onClipboardError={(copiedText) => {
            notifyApp.error('Error while copying URL', copiedText);
          }}
          size="sm"
          getText={buildShareUrl}
        >
          Copy link to rule
        </ClipboardButton>
      );

      if (!isProvisioned) {
        const editURL = urlUtil.renderUrl(
          `${config.appSubUrl}/alerting/${encodeURIComponent(ruleId.stringifyIdentifier(identifier))}/edit`,
          {
            returnTo,
          }
        );

        rightButtons.push(
          <LinkButton size="sm" key="edit" variant="secondary" icon="pen" href={editURL}>
            Edit
          </LinkButton>
        );
      }
    }

    if (hasCreateRulePermission && !isFederated) {
      rightButtons.push(
        <CloneRuleButton key="clone" text="Copy" ruleIdentifier={identifier} isProvisioned={isProvisioned} />
      );
    }

    if (isRemovable && !isFederated && !isProvisioned) {
      rightButtons.push(
        <Button
          size="sm"
          type="button"
          key="delete"
          variant="secondary"
          icon="trash-alt"
          onClick={() => setRuleToDelete(rule)}
        >
          Delete
        </Button>
      );
    }
  }

  if (buttons.length || rightButtons.length) {
    return (
      <>
        <div className={style.wrapper}>
          <HorizontalGroup width="auto">{buttons.length ? buttons : <div />}</HorizontalGroup>
          <HorizontalGroup width="auto">{rightButtons.length ? rightButtons : <div />}</HorizontalGroup>
        </div>
        {!!ruleToDelete && (
          <ConfirmModal
            isOpen={true}
            title="Delete rule"
            body="Deleting this rule will permanently remove it from your alert rule list. Are you sure you want to delete this rule?"
            confirmText="Yes, delete"
            icon="exclamation-triangle"
            onConfirm={deleteRule}
            onDismiss={() => setRuleToDelete(undefined)}
          />
        )}
      </>
    );
  }
  return null;
};

/**
 * Since Incident isn't available as an open-source product we shouldn't show it for Open-Source licenced editions of Grafana.
 * We should show it in development mode
 */
function shouldShowDeclareIncidentButton() {
  const buildInfo = config.buildInfo;
  const isOpenSourceEdition = buildInfo.edition === GrafanaEdition.OpenSource;
  const isDevelopment = buildInfo.env === 'development';

  return !isOpenSourceEdition || isDevelopment;
}

/**
 * We don't want to show the silence button if either
 * 1. the user has no permissions to create silences
 * 2. the admin has configured to only send instances to external AMs
 */
function useCanSilence(rule: CombinedRule) {
  const isGrafanaManagedRule = isGrafanaRulerRule(rule.rulerRule);

  const { useGetAlertmanagerChoiceStatusQuery } = alertmanagerApi;
  const { currentData: amConfigStatus, isLoading } = useGetAlertmanagerChoiceStatusQuery(undefined, {
    skip: !isGrafanaManagedRule,
  });

  if (!isGrafanaManagedRule || isLoading) {
    return false;
  }

  const hasPermissions = contextSrv.hasAccess(AccessControlAction.AlertingInstanceCreate, contextSrv.isEditor);

  const interactsOnlyWithExternalAMs = amConfigStatus?.alertmanagersChoice === AlertmanagerChoice.External;
  const interactsWithAll = amConfigStatus?.alertmanagersChoice === AlertmanagerChoice.All;

  return hasPermissions && (!interactsOnlyWithExternalAMs || interactsWithAll);
}

export const getStyles = (theme: GrafanaTheme2) => ({
  wrapper: css`
    padding: ${theme.spacing(2)} 0;
    display: flex;
    flex-direction: row;
    justify-content: space-between;
    flex-wrap: wrap;
    border-bottom: solid 1px ${theme.colors.border.medium};
  `,
});<|MERGE_RESOLUTION|>--- conflicted
+++ resolved
@@ -2,16 +2,11 @@
 import React, { Fragment, useState } from 'react';
 import { useLocation } from 'react-router-dom';
 
-<<<<<<< HEAD
-import { GrafanaTheme2, textUtil } from '@grafana/data';
-import { Button, HorizontalGroup, LinkButton, useStyles2 } from '@grafana/ui';
-=======
 import { GrafanaTheme2, textUtil, urlUtil } from '@grafana/data';
 import { GrafanaEdition } from '@grafana/data/src/types/config';
 import { config } from '@grafana/runtime';
 import { Button, ClipboardButton, ConfirmModal, HorizontalGroup, LinkButton, useStyles2 } from '@grafana/ui';
 import { useAppNotification } from 'app/core/copy/appNotification';
->>>>>>> ac7f9d45
 import { contextSrv } from 'app/core/services/context_srv';
 import { AlertmanagerChoice } from 'app/plugins/datasource/alertmanager/types';
 import { AccessControlAction, useDispatch } from 'app/types';
