import { css } from '@emotion/css';
import pluralize from 'pluralize';
import React, { FC, useEffect, useState } from 'react';

import { GrafanaTheme2 } from '@grafana/data';
<<<<<<< HEAD
import { config } from '@grafana/runtime';
=======
import { logInfo } from '@grafana/runtime';
>>>>>>> 89b365f8
import { Badge, ConfirmModal, HorizontalGroup, Icon, Spinner, Tooltip, useStyles2 } from '@grafana/ui';
import { useDispatch } from 'app/types';
import { CombinedRuleGroup, CombinedRuleNamespace } from 'app/types/unified-alerting';

import { LogMessages } from '../../Analytics';
import { useFolder } from '../../hooks/useFolder';
import { useHasRuler } from '../../hooks/useHasRuler';
import { deleteRulesGroupAction } from '../../state/actions';
import { useRulesAccess } from '../../utils/accessControlHooks';
import { GRAFANA_RULES_SOURCE_NAME, isCloudRulesSource } from '../../utils/datasource';
import { makeFolderLink } from '../../utils/misc';
import { isFederatedRuleGroup, isGrafanaRulerRule } from '../../utils/rules';
import { CollapseToggle } from '../CollapseToggle';
import { RuleLocation } from '../RuleLocation';

import { ActionIcon } from './ActionIcon';
import { EditCloudGroupModal } from './EditRuleGroupModal';
import { ReorderCloudGroupModal } from './ReorderRuleGroupModal';
import { RuleStats } from './RuleStats';
import { RulesTable } from './RulesTable';

type ViewMode = 'grouped' | 'list';

interface Props {
  namespace: CombinedRuleNamespace;
  group: CombinedRuleGroup;
  expandAll: boolean;
  viewMode: ViewMode;
}

export const RulesGroup: FC<Props> = React.memo(({ group, namespace, expandAll, viewMode }) => {
  const { rulesSource } = namespace;
  const dispatch = useDispatch();
  const styles = useStyles2(getStyles);

  const [isEditingGroup, setIsEditingGroup] = useState(false);
  const [isDeletingGroup, setIsDeletingGroup] = useState(false);
  const [isReorderingGroup, setIsReorderingGroup] = useState(false);
  const [isCollapsed, setIsCollapsed] = useState(!expandAll);

  const { canEditRules } = useRulesAccess();

  useEffect(() => {
    setIsCollapsed(!expandAll);
  }, [expandAll]);

  const { hasRuler, rulerRulesLoaded } = useHasRuler();
  const rulerRule = group.rules[0]?.rulerRule;
  const folderUID = (rulerRule && isGrafanaRulerRule(rulerRule) && rulerRule.grafana_alert.namespace_uid) || undefined;
  const { folder } = useFolder(folderUID);

  // group "is deleting" if rules source has ruler, but this group has no rules that are in ruler
  const isDeleting =
    hasRuler(rulesSource) && rulerRulesLoaded(rulesSource) && !group.rules.find((rule) => !!rule.rulerRule);
  const isFederated = isFederatedRuleGroup(group);

  // check if group has provisioned items
  const isProvisioned = group.rules.some((rule) => {
    return isGrafanaRulerRule(rule.rulerRule) && rule.rulerRule.grafana_alert.provenance;
  });

  // check what view mode we are in
  const isListView = viewMode === 'list';
  const isGroupView = viewMode === 'grouped';

  const deleteGroup = () => {
    dispatch(deleteRulesGroupAction(namespace, group));
    setIsDeletingGroup(false);
  };

  const actionIcons: React.ReactNode[] = [];

  // for grafana, link to folder views
  if (isDeleting) {
    actionIcons.push(
      <HorizontalGroup key="is-deleting">
        <Spinner />
        deleting
      </HorizontalGroup>
    );
  } else if (rulesSource === GRAFANA_RULES_SOURCE_NAME) {
    if (folderUID) {
<<<<<<< HEAD
      const baseUrl = `${config.appSubUrl}/dashboards/f/${folderUID}/${kbn.slugifyForUrl(namespace.name)}`;
=======
      const baseUrl = makeFolderLink(folderUID);
>>>>>>> 89b365f8
      if (folder?.canSave) {
        if (isGroupView && !isProvisioned) {
          actionIcons.push(
            <ActionIcon
              aria-label="edit rule group"
              data-testid="edit-group"
              key="edit"
              icon="pen"
              tooltip="edit rule group"
              onClick={() => setIsEditingGroup(true)}
            />
          );
          actionIcons.push(
            <ActionIcon
              aria-label="re-order rules"
              data-testid="reorder-group"
              key="reorder"
              icon="exchange-alt"
              tooltip="reorder rules"
              className={styles.rotate90}
              onClick={() => setIsReorderingGroup(true)}
            />
          );
        }
        if (isListView) {
          actionIcons.push(
            <ActionIcon
              aria-label="go to folder"
              key="goto"
              icon="folder-open"
              tooltip="go to folder"
              to={baseUrl}
              target="__blank"
            />
          );
        }
      }
      if (folder?.canAdmin && isListView) {
        actionIcons.push(
          <ActionIcon
            aria-label="manage permissions"
            key="manage-perms"
            icon="lock"
            tooltip="manage permissions"
            to={baseUrl + '/permissions'}
            target="__blank"
          />
        );
      }
    }
  } else if (canEditRules(rulesSource.name) && hasRuler(rulesSource)) {
    if (!isFederated) {
      actionIcons.push(
        <ActionIcon
          aria-label="edit rule group"
          data-testid="edit-group"
          key="edit"
          icon="pen"
          tooltip="edit rule group"
          onClick={() => setIsEditingGroup(true)}
        />
      );
      actionIcons.push(
        <ActionIcon
          aria-label="re-order rules"
          data-testid="reorder-group"
          key="reorder"
          icon="exchange-alt"
          tooltip="re-order rules"
          className={styles.rotate90}
          onClick={() => setIsReorderingGroup(true)}
        />
      );
    }

    actionIcons.push(
      <ActionIcon
        aria-label="delete rule group"
        data-testid="delete-group"
        key="delete-group"
        icon="trash-alt"
        tooltip="delete rule group"
        onClick={() => setIsDeletingGroup(true)}
      />
    );
  }

  // ungrouped rules are rules that are in the "default" group name
  const groupName = isListView ? (
    <RuleLocation namespace={namespace.name} />
  ) : (
    <RuleLocation namespace={namespace.name} group={group.name} />
  );

  const closeEditModal = (saved = false) => {
    if (!saved) {
      logInfo(LogMessages.leavingRuleGroupEdit);
    }
    setIsEditingGroup(false);
  };

  return (
    <div className={styles.wrapper} data-testid="rule-group">
      <div className={styles.header} data-testid="rule-group-header">
        <CollapseToggle
          size="sm"
          className={styles.collapseToggle}
          isCollapsed={isCollapsed}
          onToggle={setIsCollapsed}
          data-testid="group-collapse-toggle"
        />
        <Icon name={isCollapsed ? 'folder' : 'folder-open'} />
        {isCloudRulesSource(rulesSource) && (
          <Tooltip content={rulesSource.name} placement="top">
            <img
              alt={rulesSource.meta.name}
              className={styles.dataSourceIcon}
              src={rulesSource.meta.info.logos.small}
            />
          </Tooltip>
        )}
        <h6 className={styles.heading}>
          {isFederated && <Badge color="purple" text="Federated" />} {groupName}
        </h6>
        <div className={styles.spacer} />
        <div className={styles.headerStats}>
          <RuleStats showInactive={false} group={group} />
        </div>
        {!!actionIcons.length && (
          <>
            <div className={styles.actionsSeparator}>|</div>
            <div className={styles.actionIcons}>{actionIcons}</div>
          </>
        )}
      </div>
      {!isCollapsed && (
        <RulesTable showSummaryColumn={true} className={styles.rulesTable} showGuidelines={true} rules={group.rules} />
      )}
      {isEditingGroup && <EditCloudGroupModal group={group} namespace={namespace} onClose={() => closeEditModal()} />}
      {isReorderingGroup && (
        <ReorderCloudGroupModal group={group} namespace={namespace} onClose={() => setIsReorderingGroup(false)} />
      )}
      <ConfirmModal
        isOpen={isDeletingGroup}
        title="Delete group"
        body={
          <div>
            Deleting this group will permanently remove the group
            <br />
            and {group.rules.length} alert {pluralize('rule', group.rules.length)} belonging to it.
            <br />
            Are you sure you want to delete this group?
          </div>
        }
        onConfirm={deleteGroup}
        onDismiss={() => setIsDeletingGroup(false)}
        confirmText="Delete"
      />
    </div>
  );
});

RulesGroup.displayName = 'RulesGroup';

export const getStyles = (theme: GrafanaTheme2) => ({
  wrapper: css`
    & + & {
      margin-top: ${theme.spacing(2)};
    }
  `,
  header: css`
    display: flex;
    flex-direction: row;
    align-items: center;
    padding: ${theme.spacing(1)} ${theme.spacing(1)} ${theme.spacing(1)} 0;
    background-color: ${theme.colors.background.secondary};
    flex-wrap: wrap;
  `,
  headerStats: css`
    span {
      vertical-align: middle;
    }

    ${theme.breakpoints.down('sm')} {
      order: 2;
      width: 100%;
      padding-left: ${theme.spacing(1)};
    }
  `,
  heading: css`
    margin-left: ${theme.spacing(1)};
    margin-bottom: 0;
  `,
  spacer: css`
    flex: 1;
  `,
  collapseToggle: css`
    background: none;
    border: none;
    margin-top: -${theme.spacing(1)};
    margin-bottom: -${theme.spacing(1)};

    svg {
      margin-bottom: 0;
    }
  `,
  dataSourceIcon: css`
    width: ${theme.spacing(2)};
    height: ${theme.spacing(2)};
    margin-left: ${theme.spacing(2)};
  `,
  dataSourceOrigin: css`
    margin-right: 1em;
    color: ${theme.colors.text.disabled};
  `,
  actionsSeparator: css`
    margin: 0 ${theme.spacing(2)};
  `,
  actionIcons: css`
    & > * + * {
      margin-left: ${theme.spacing(0.5)};
    }
  `,
  rulesTable: css`
    margin-top: ${theme.spacing(3)};
  `,
  rotate90: css`
    transform: rotate(90deg);
  `,
});<|MERGE_RESOLUTION|>--- conflicted
+++ resolved
@@ -3,11 +3,7 @@
 import React, { FC, useEffect, useState } from 'react';
 
 import { GrafanaTheme2 } from '@grafana/data';
-<<<<<<< HEAD
-import { config } from '@grafana/runtime';
-=======
 import { logInfo } from '@grafana/runtime';
->>>>>>> 89b365f8
 import { Badge, ConfirmModal, HorizontalGroup, Icon, Spinner, Tooltip, useStyles2 } from '@grafana/ui';
 import { useDispatch } from 'app/types';
 import { CombinedRuleGroup, CombinedRuleNamespace } from 'app/types/unified-alerting';
@@ -90,11 +86,7 @@
     );
   } else if (rulesSource === GRAFANA_RULES_SOURCE_NAME) {
     if (folderUID) {
-<<<<<<< HEAD
-      const baseUrl = `${config.appSubUrl}/dashboards/f/${folderUID}/${kbn.slugifyForUrl(namespace.name)}`;
-=======
       const baseUrl = makeFolderLink(folderUID);
->>>>>>> 89b365f8
       if (folder?.canSave) {
         if (isGroupView && !isProvisioned) {
           actionIcons.push(
