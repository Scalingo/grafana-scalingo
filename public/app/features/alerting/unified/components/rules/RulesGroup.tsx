--- conflicted
+++ resolved
@@ -315,50 +315,6 @@
 
 RulesGroup.displayName = 'RulesGroup';
 
-<<<<<<< HEAD
-export const getStyles = (theme: GrafanaTheme2) => ({
-  wrapper: css`
-    & + & {
-      margin-top: ${theme.spacing(2)};
-    }
-  `,
-  header: css`
-    display: flex;
-    flex-direction: row;
-    align-items: center;
-    padding: ${theme.spacing(1)} ${theme.spacing(1)} ${theme.spacing(1)} 0;
-    background-color: ${theme.colors.background.secondary};
-    flex-wrap: nowrap;
-  `,
-  headerStats: css`
-    flex-shrink: 0;
-
-    span {
-      vertical-align: middle;
-    }
-
-    ${theme.breakpoints.down('sm')} {
-      order: 2;
-      width: 100%;
-      padding-left: ${theme.spacing(1)};
-    }
-  `,
-  heading: css`
-    margin-left: ${theme.spacing(1)};
-    margin-bottom: 0;
-
-    overflow: hidden;
-    text-overflow: ellipsis;
-  `,
-  spacer: css`
-    flex: 1;
-  `,
-  collapseToggle: css`
-    background: none;
-    border: none;
-    margin-top: -${theme.spacing(1)};
-    margin-bottom: -${theme.spacing(1)};
-=======
 export const getStyles = (theme: GrafanaTheme2) => {
   return {
     wrapper: css``,
@@ -380,7 +336,6 @@
       span {
         vertical-align: middle;
       }
->>>>>>> 1e84fede
 
       ${theme.breakpoints.down('sm')} {
         order: 2;
@@ -391,34 +346,6 @@
     groupName: css`
       margin-left: ${theme.spacing(1)};
       margin-bottom: 0;
-<<<<<<< HEAD
-    }
-  `,
-  dataSourceIcon: css`
-    width: ${theme.spacing(2)};
-    height: ${theme.spacing(2)};
-    margin-left: ${theme.spacing(2)};
-  `,
-  dataSourceOrigin: css`
-    margin-right: 1em;
-    color: ${theme.colors.text.disabled};
-  `,
-  actionsSeparator: css`
-    margin: 0 ${theme.spacing(2)};
-  `,
-  actionIcons: css`
-    width: 80px;
-    align-items: center;
-    flex-shrink: 0;
-  `,
-  rulesTable: css`
-    margin-top: ${theme.spacing(3)};
-  `,
-  rotate90: css`
-    transform: rotate(90deg);
-  `,
-});
-=======
       cursor: pointer;
 
       white-space: nowrap;
@@ -463,5 +390,4 @@
       transform: rotate(90deg);
     `,
   };
-};
->>>>>>> 1e84fede
+};