--- conflicted
+++ resolved
@@ -2,11 +2,7 @@
 
 import { RulesSource } from 'app/types/unified-alerting';
 
-<<<<<<< HEAD
-import { GRAFANA_RULES_SOURCE_NAME } from '../utils/datasource';
-=======
 import { getRulesSourceName, GRAFANA_RULES_SOURCE_NAME } from '../utils/datasource';
->>>>>>> 556faf82
 
 import { useUnifiedAlertingSelector } from './useUnifiedAlertingSelector';
 
