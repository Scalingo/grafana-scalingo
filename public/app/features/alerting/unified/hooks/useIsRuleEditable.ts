import { contextSrv } from 'app/core/services/context_srv';
import { RulerRuleDTO } from 'app/types/unified-alerting-dto';

import { getRulesPermissions } from '../utils/access-control';
import { isGrafanaRulerRule } from '../utils/rules';

import { useFolder } from './useFolder';
import { useUnifiedAlertingSelector } from './useUnifiedAlertingSelector';

interface ResultBag {
  isEditable?: boolean;
  isRemovable?: boolean;
  loading: boolean;
}

export function useIsRuleEditable(rulesSourceName: string, rule?: RulerRuleDTO): ResultBag {
  const dataSources = useUnifiedAlertingSelector((state) => state.dataSources);
  const folderUID = rule && isGrafanaRulerRule(rule) ? rule.grafana_alert.namespace_uid : undefined;

  const rulePermission = getRulesPermissions(rulesSourceName);
<<<<<<< HEAD
  const hasEditPermission = contextSrv.hasPermission(rulePermission.update);
  const hasRemovePermission = contextSrv.hasPermission(rulePermission.delete);
=======
>>>>>>> 556faf82

  const { folder, loading } = useFolder(folderUID);

  if (!rule) {
    return { isEditable: false, isRemovable: false, loading: false };
  }

  // Grafana rules can be edited if user can edit the folder they're in
  // When RBAC is disabled access to a folder is the only requirement for managing rules
<<<<<<< HEAD
=======
  // When RBAC is enabled the appropriate alerting permissions need to be met
>>>>>>> 556faf82
  if (isGrafanaRulerRule(rule)) {
    if (!folderUID) {
      throw new Error(
        `Rule ${rule.grafana_alert.title} does not have a folder uid, cannot determine if it is editable.`
      );
    }

    const canEditGrafanaRules = contextSrv.hasAccess(rulePermission.update, folder?.canSave ?? false);
    const canRemoveGrafanaRules = contextSrv.hasAccess(rulePermission.delete, folder?.canSave ?? false);

    return {
<<<<<<< HEAD
      isEditable: hasEditPermission && folder?.canSave,
      isRemovable: hasRemovePermission && folder?.canSave,
=======
      isEditable: canEditGrafanaRules,
      isRemovable: canRemoveGrafanaRules,
>>>>>>> 556faf82
      loading,
    };
  }

  // prom rules are only editable by users with Editor role and only if rules source supports editing
  const isRulerAvailable = Boolean(dataSources[rulesSourceName]?.result?.rulerConfig);
<<<<<<< HEAD
  return {
    isEditable: hasEditPermission && contextSrv.isEditor && isRulerAvailable,
    isRemovable: hasRemovePermission && contextSrv.isEditor && isRulerAvailable,
=======
  const canEditCloudRules = contextSrv.hasAccess(rulePermission.update, contextSrv.isEditor);
  const canRemoveCloudRules = contextSrv.hasAccess(rulePermission.delete, contextSrv.isEditor);

  return {
    isEditable: canEditCloudRules && isRulerAvailable,
    isRemovable: canRemoveCloudRules && isRulerAvailable,
>>>>>>> 556faf82
    loading: dataSources[rulesSourceName]?.loading,
  };
}<|MERGE_RESOLUTION|>--- conflicted
+++ resolved
@@ -18,11 +18,6 @@
   const folderUID = rule && isGrafanaRulerRule(rule) ? rule.grafana_alert.namespace_uid : undefined;
 
   const rulePermission = getRulesPermissions(rulesSourceName);
-<<<<<<< HEAD
-  const hasEditPermission = contextSrv.hasPermission(rulePermission.update);
-  const hasRemovePermission = contextSrv.hasPermission(rulePermission.delete);
-=======
->>>>>>> 556faf82
 
   const { folder, loading } = useFolder(folderUID);
 
@@ -32,10 +27,7 @@
 
   // Grafana rules can be edited if user can edit the folder they're in
   // When RBAC is disabled access to a folder is the only requirement for managing rules
-<<<<<<< HEAD
-=======
   // When RBAC is enabled the appropriate alerting permissions need to be met
->>>>>>> 556faf82
   if (isGrafanaRulerRule(rule)) {
     if (!folderUID) {
       throw new Error(
@@ -47,31 +39,20 @@
     const canRemoveGrafanaRules = contextSrv.hasAccess(rulePermission.delete, folder?.canSave ?? false);
 
     return {
-<<<<<<< HEAD
-      isEditable: hasEditPermission && folder?.canSave,
-      isRemovable: hasRemovePermission && folder?.canSave,
-=======
       isEditable: canEditGrafanaRules,
       isRemovable: canRemoveGrafanaRules,
->>>>>>> 556faf82
       loading,
     };
   }
 
   // prom rules are only editable by users with Editor role and only if rules source supports editing
   const isRulerAvailable = Boolean(dataSources[rulesSourceName]?.result?.rulerConfig);
-<<<<<<< HEAD
-  return {
-    isEditable: hasEditPermission && contextSrv.isEditor && isRulerAvailable,
-    isRemovable: hasRemovePermission && contextSrv.isEditor && isRulerAvailable,
-=======
   const canEditCloudRules = contextSrv.hasAccess(rulePermission.update, contextSrv.isEditor);
   const canRemoveCloudRules = contextSrv.hasAccess(rulePermission.delete, contextSrv.isEditor);
 
   return {
     isEditable: canEditCloudRules && isRulerAvailable,
     isRemovable: canRemoveCloudRules && isRulerAvailable,
->>>>>>> 556faf82
     loading: dataSources[rulesSourceName]?.loading,
   };
 }