--- conflicted
+++ resolved
@@ -18,10 +18,6 @@
   const folderUID = rule && isGrafanaRulerRule(rule) ? rule.grafana_alert.namespace_uid : undefined;
 
   const rulePermission = getRulesPermissions(rulesSourceName);
-<<<<<<< HEAD
-
-=======
->>>>>>> 89b365f8
   const { folder, loading } = useFolder(folderUID);
 
   if (!rule) {
@@ -38,10 +34,6 @@
       );
     }
 
-<<<<<<< HEAD
-    const canEditGrafanaRules = contextSrv.hasAccess(rulePermission.update, folder?.canSave ?? false);
-    const canRemoveGrafanaRules = contextSrv.hasAccess(rulePermission.delete, folder?.canSave ?? false);
-=======
     if (!folder) {
       // Loading or invalid folder UID
       return {
@@ -54,7 +46,6 @@
 
     const canEditGrafanaRules = contextSrv.hasAccessInMetadata(rulePermission.update, folder, rbacDisabledFallback);
     const canRemoveGrafanaRules = contextSrv.hasAccessInMetadata(rulePermission.delete, folder, rbacDisabledFallback);
->>>>>>> 89b365f8
 
     return {
       isEditable: canEditGrafanaRules,
