--- conflicted
+++ resolved
@@ -336,27 +336,6 @@
 
 export function fetchAllPromAndRulerRulesAction(force = false): ThunkResult<Promise<void>> {
   return async (dispatch, getStore) => {
-<<<<<<< HEAD
-    return Promise.all(
-      getAllRulesSourceNames().map(async (rulesSourceName) => {
-        await dispatch(fetchRulesSourceBuildInfoAction({ rulesSourceName }));
-
-        const { promRules, rulerRules, dataSources } = getStore().unifiedAlerting;
-        const dataSourceConfig = dataSources[rulesSourceName].result;
-
-        if (!dataSourceConfig) {
-          return;
-        }
-
-        if (force || !promRules[rulesSourceName]?.loading) {
-          dispatch(fetchPromRulesAction({ rulesSourceName }));
-        }
-        if ((force || !rulerRules[rulesSourceName]?.loading) && dataSourceConfig.rulerConfig) {
-          dispatch(fetchRulerRulesAction({ rulesSourceName }));
-        }
-      })
-    );
-=======
     const allStartLoadingTs = performance.now();
 
     await Promise.allSettled(
@@ -384,7 +363,6 @@
     logInfo('All Prom and Ruler rules loaded', {
       loadTimeMs: (performance.now() - allStartLoadingTs).toFixed(0),
     });
->>>>>>> 89b365f8
   };
 }
 
