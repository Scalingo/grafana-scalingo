--- conflicted
+++ resolved
@@ -72,11 +72,7 @@
 export const emptyRoute: FormAmRoute = {
   id: '',
   overrideGrouping: false,
-<<<<<<< HEAD
-  groupBy: [],
-=======
   groupBy: defaultGroupBy,
->>>>>>> 89b365f8
   object_matchers: [],
   routes: [],
   continue: false,
