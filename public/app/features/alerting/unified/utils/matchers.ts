--- conflicted
+++ resolved
@@ -41,9 +41,6 @@
   instances: Alert[],
   matchers: MatcherFieldValue[]
 ): MatchedInstance[] => {
-<<<<<<< HEAD
-  const hasMatcher = (instance: Alert, matcher: MatcherFieldValue) => {
-=======
   const anchorRegex = (regexpString: string): RegExp => {
     // Silence matchers are always fully anchored in the Alertmanager: https://github.com/prometheus/alertmanager/pull/748
     if (!regexpString.startsWith('^')) {
@@ -56,7 +53,6 @@
   };
 
   const matchesInstance = (instance: Alert, matcher: MatcherFieldValue) => {
->>>>>>> c2560129
     return Object.entries(instance.labels).some(([key, value]) => {
       if (!matcher.name || !matcher.value) {
         return false;
@@ -82,11 +78,7 @@
   };
 
   const filteredInstances = instances.filter((instance) => {
-<<<<<<< HEAD
-    return matchers.every((matcher) => hasMatcher(instance, matcher));
-=======
     return matchers.every((matcher) => matchesInstance(instance, matcher));
->>>>>>> c2560129
   });
   const mappedInstances = filteredInstances.map((instance) => ({
     id: `${instance.activeAt}-${instance.value}`,
