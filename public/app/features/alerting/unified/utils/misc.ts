--- conflicted
+++ resolved
@@ -58,13 +58,9 @@
 
 export function createShareLink(ruleSource: RulesSource, rule: CombinedRule): string {
   if (isCloudRulesSource(ruleSource)) {
-<<<<<<< HEAD
-    return createAbsoluteUrl(`/alerting/${encodeURIComponent(ruleSource.name)}/${encodeURIComponent(rule.name)}/find`);
-=======
     return createAbsoluteUrl(
       `/alerting/${encodeURIComponent(ruleSource.name)}/${encodeURIComponent(escapePathSeparators(rule.name))}/find`
     );
->>>>>>> 1e84fede
   }
 
   return window.location.href.split('?')[0];
