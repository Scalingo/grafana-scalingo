--- conflicted
+++ resolved
@@ -16,11 +16,8 @@
 } from 'app/types/unified-alerting';
 import {
   GrafanaAlertState,
-<<<<<<< HEAD
-=======
   GrafanaAlertStateWithReason,
   mapStateWithReasonToBaseState,
->>>>>>> 556faf82
   PromAlertingRuleState,
   PromRuleType,
   RulerAlertingRuleDTO,
