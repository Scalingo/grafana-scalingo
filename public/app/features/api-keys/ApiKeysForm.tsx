--- conflicted
+++ resolved
@@ -99,13 +99,9 @@
               </InlineField>
             </div>
             <div className="gf-form">
-<<<<<<< HEAD
-              <Button disabled={disabled}>Add</Button>
-=======
               <Button type="submit" disabled={disabled}>
                 Add
               </Button>
->>>>>>> c2560129
             </div>
           </div>
         </form>
