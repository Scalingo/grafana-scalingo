import { render, screen, within } from '@testing-library/react';
<<<<<<< HEAD
import userEvent from '@testing-library/user-event';
=======
import userEvent, { PointerEventsCheckLevel } from '@testing-library/user-event';
>>>>>>> c2560129
import React from 'react';

import { NavModel } from '@grafana/data';
import { selectors } from '@grafana/e2e-selectors';
import { ApiKey, OrgRole } from 'app/types';

import { mockToolkitActionCreator } from '../../../test/core/redux/mocks';
import { silenceConsoleOutput } from '../../../test/core/utils/silenceConsoleOutput';

import { ApiKeysPageUnconnected, Props } from './ApiKeysPage';
import { getMultipleMockKeys } from './__mocks__/apiKeysMock';
import { setSearchQuery } from './state/reducers';

<<<<<<< HEAD
=======
jest.mock('app/core/core', () => {
  return {
    contextSrv: {
      hasPermission: () => true,
      hasPermissionInMetadata: () => true,
    },
  };
});

>>>>>>> c2560129
const setup = (propOverrides: Partial<Props>) => {
  const loadApiKeysMock = jest.fn();
  const deleteApiKeyMock = jest.fn();
  const addApiKeyMock = jest.fn();
  const toggleIncludeExpiredMock = jest.fn();
  const setSearchQueryMock = mockToolkitActionCreator(setSearchQuery);
  const props: Props = {
    navModel: {
      main: {
        text: 'Configuration',
      },
      node: {
        text: 'Api Keys',
      },
    } as NavModel,
    apiKeys: [] as ApiKey[],
    searchQuery: '',
    hasFetched: false,
    loadApiKeys: loadApiKeysMock,
    deleteApiKey: deleteApiKeyMock,
    setSearchQuery: setSearchQueryMock,
    addApiKey: addApiKeyMock,
    apiKeysCount: 0,
    timeZone: 'utc',
    includeExpired: false,
    includeExpiredDisabled: false,
    toggleIncludeExpired: toggleIncludeExpiredMock,
<<<<<<< HEAD
    canRead: true,
    canCreate: true,
    canDelete: true,
=======
    canCreate: true,
>>>>>>> c2560129
  };

  Object.assign(props, propOverrides);

  const { rerender } = render(<ApiKeysPageUnconnected {...props} />);
  return {
    rerender,
    props,
    loadApiKeysMock,
    setSearchQueryMock,
    deleteApiKeyMock,
    addApiKeyMock,
    toggleIncludeExpiredMock,
  };
};

describe('ApiKeysPage', () => {
  silenceConsoleOutput();
  describe('when mounted', () => {
    it('then it should call loadApiKeys', () => {
      const { loadApiKeysMock } = setup({});
      expect(loadApiKeysMock).toHaveBeenCalledTimes(1);
    });
  });

  describe('when loading', () => {
    it('then should show Loading message', () => {
      setup({ hasFetched: false });
      expect(screen.getByText(/loading \.\.\./i)).toBeInTheDocument();
    });
  });

  describe('when there are no API keys', () => {
    it('then it should render CTA', () => {
      setup({ apiKeys: getMultipleMockKeys(0), apiKeysCount: 0, hasFetched: true });
      expect(screen.getByTestId(selectors.components.CallToActionCard.buttonV2('New API key'))).toBeInTheDocument();
    });
  });

  describe('when there are API keys', () => {
    it('then it should render API keys table', async () => {
      const apiKeys = [
        { id: 1, name: 'First', role: OrgRole.Admin, secondsToLive: 60, expiration: '2021-01-01' },
        { id: 2, name: 'Second', role: OrgRole.Editor, secondsToLive: 60, expiration: '2021-01-02' },
        { id: 3, name: 'Third', role: OrgRole.Viewer, secondsToLive: 0, expiration: undefined },
      ];
      setup({ apiKeys, apiKeysCount: apiKeys.length, hasFetched: true });
      expect(screen.getByRole('table')).toBeInTheDocument();
      expect(screen.getAllByRole('row').length).toBe(4);
      expect(screen.getByRole('row', { name: /first admin 2021-01-01 00:00:00/i })).toBeInTheDocument();
      expect(screen.getByRole('row', { name: /second editor 2021-01-02 00:00:00/i })).toBeInTheDocument();
      expect(screen.getByRole('row', { name: /third viewer no expiration date/i })).toBeInTheDocument();
    });
  });

  describe('when a user toggles the Show expired toggle', () => {
    it('then it should dispatch toggleIncludeExpired', async () => {
      const apiKeys = getMultipleMockKeys(3);
      const { toggleIncludeExpiredMock } = setup({ apiKeys, apiKeysCount: apiKeys.length, hasFetched: true });

      await toggleShowExpired();
      expect(toggleIncludeExpiredMock).toHaveBeenCalledTimes(1);
    });
  });

  describe('when a user searches for an API key', () => {
    it('then it should dispatch setSearchQuery with correct parameters', async () => {
      const apiKeys = getMultipleMockKeys(3);
      const { setSearchQueryMock } = setup({ apiKeys, apiKeysCount: apiKeys.length, hasFetched: true });

      setSearchQueryMock.mockClear();
      expect(screen.getByPlaceholderText(/search keys/i)).toBeInTheDocument();
      await userEvent.type(screen.getByPlaceholderText(/search keys/i), 'First');
      expect(setSearchQueryMock).toHaveBeenCalledTimes(5);
    });
  });

  describe('when a user deletes an API key', () => {
    it('then it should dispatch deleteApi with correct parameters', async () => {
      const apiKeys = [
        { id: 1, name: 'First', role: OrgRole.Admin, secondsToLive: 60, expiration: '2021-01-01' },
        { id: 2, name: 'Second', role: OrgRole.Editor, secondsToLive: 60, expiration: '2021-01-02' },
        { id: 3, name: 'Third', role: OrgRole.Viewer, secondsToLive: 0, expiration: undefined },
      ];
      const { deleteApiKeyMock } = setup({ apiKeys, apiKeysCount: apiKeys.length, hasFetched: true });
      const firstRow = screen.getByRole('row', { name: /first admin 2021-01-01 00:00:00/i });
      const secondRow = screen.getByRole('row', { name: /second editor 2021-01-02 00:00:00/i });

      deleteApiKeyMock.mockClear();
      expect(within(firstRow).getByLabelText('Delete API key')).toBeInTheDocument();
      await userEvent.click(within(firstRow).getByLabelText('Delete API key'));

      expect(within(firstRow).getByRole('button', { name: /delete$/i })).toBeInTheDocument();
      await userEvent.click(within(firstRow).getByRole('button', { name: /delete$/i }));
      expect(deleteApiKeyMock).toHaveBeenCalledTimes(1);
      expect(deleteApiKeyMock).toHaveBeenCalledWith(1);

      await toggleShowExpired();

      deleteApiKeyMock.mockClear();
      expect(within(secondRow).getByLabelText('Delete API key')).toBeInTheDocument();
      await userEvent.click(within(secondRow).getByLabelText('Delete API key'));
      expect(within(secondRow).getByRole('button', { name: /delete$/i })).toBeInTheDocument();
      await userEvent.click(within(secondRow).getByRole('button', { name: /delete$/i }), {
        pointerEventsCheck: PointerEventsCheckLevel.Never,
      });
      expect(deleteApiKeyMock).toHaveBeenCalledTimes(1);
      expect(deleteApiKeyMock).toHaveBeenCalledWith(2);
    });
  });

  describe('when a user adds an API key from CTA', () => {
    it('then it should call addApiKey with correct parameters', async () => {
      const apiKeys: any[] = [];
      const { addApiKeyMock } = setup({ apiKeys, apiKeysCount: apiKeys.length, hasFetched: true });

      addApiKeyMock.mockClear();
      await userEvent.click(screen.getByTestId(selectors.components.CallToActionCard.buttonV2('New API key')));
      await addAndVerifyApiKey(addApiKeyMock);
    });
  });

  describe('when a user adds an API key from Add API key', () => {
    it('then it should call addApiKey with correct parameters', async () => {
      const apiKeys = getMultipleMockKeys(1);
      const { addApiKeyMock } = setup({ apiKeys, apiKeysCount: apiKeys.length, hasFetched: true });

      addApiKeyMock.mockClear();
      await userEvent.click(screen.getByRole('button', { name: /add api key/i }));
      await addAndVerifyApiKey(addApiKeyMock);

      await toggleShowExpired();

      addApiKeyMock.mockClear();
      await userEvent.click(screen.getByRole('button', { name: /add api key/i }));
      await addAndVerifyApiKey(addApiKeyMock);
    });
  });

  describe('when a user adds an API key with an invalid expiration', () => {
    it('then it should display a message', async () => {
      const apiKeys = getMultipleMockKeys(1);
      const { addApiKeyMock } = setup({ apiKeys, apiKeysCount: apiKeys.length, hasFetched: true });

      addApiKeyMock.mockClear();
      await userEvent.click(screen.getByRole('button', { name: /add api key/i }));
      await userEvent.type(screen.getByPlaceholderText(/name/i), 'Test');
      await userEvent.type(screen.getByPlaceholderText(/1d/i), '60x');
      expect(screen.queryByText(/not a valid duration/i)).not.toBeInTheDocument();
      await userEvent.click(screen.getByRole('button', { name: /^add$/i }));
      expect(screen.getByText(/not a valid duration/i)).toBeInTheDocument();
      expect(addApiKeyMock).toHaveBeenCalledTimes(0);
    });
  });
});

async function toggleShowExpired() {
  expect(screen.queryByLabelText(/include expired keys/i)).toBeInTheDocument();
  await userEvent.click(screen.getByLabelText(/include expired keys/i));
}

async function addAndVerifyApiKey(addApiKeyMock: jest.Mock) {
  expect(screen.getByRole('heading', { name: /add api key/i })).toBeInTheDocument();
  expect(screen.getByPlaceholderText(/name/i)).toBeInTheDocument();
  expect(screen.getByPlaceholderText(/1d/i)).toBeInTheDocument();
  expect(screen.getByRole('button', { name: /^add$/i })).toBeInTheDocument();

  await userEvent.type(screen.getByPlaceholderText(/name/i), 'Test');
  await userEvent.type(screen.getByPlaceholderText(/1d/i), '60s');
  await userEvent.click(screen.getByRole('button', { name: /^add$/i }));
  expect(addApiKeyMock).toHaveBeenCalledTimes(1);
  expect(addApiKeyMock).toHaveBeenCalledWith({ name: 'Test', role: 'Viewer', secondsToLive: 60 }, expect.anything());
}<|MERGE_RESOLUTION|>--- conflicted
+++ resolved
@@ -1,9 +1,5 @@
 import { render, screen, within } from '@testing-library/react';
-<<<<<<< HEAD
-import userEvent from '@testing-library/user-event';
-=======
 import userEvent, { PointerEventsCheckLevel } from '@testing-library/user-event';
->>>>>>> c2560129
 import React from 'react';
 
 import { NavModel } from '@grafana/data';
@@ -17,8 +13,6 @@
 import { getMultipleMockKeys } from './__mocks__/apiKeysMock';
 import { setSearchQuery } from './state/reducers';
 
-<<<<<<< HEAD
-=======
 jest.mock('app/core/core', () => {
   return {
     contextSrv: {
@@ -28,7 +22,6 @@
   };
 });
 
->>>>>>> c2560129
 const setup = (propOverrides: Partial<Props>) => {
   const loadApiKeysMock = jest.fn();
   const deleteApiKeyMock = jest.fn();
@@ -56,13 +49,7 @@
     includeExpired: false,
     includeExpiredDisabled: false,
     toggleIncludeExpired: toggleIncludeExpiredMock,
-<<<<<<< HEAD
-    canRead: true,
     canCreate: true,
-    canDelete: true,
-=======
-    canCreate: true,
->>>>>>> c2560129
   };
 
   Object.assign(props, propOverrides);
