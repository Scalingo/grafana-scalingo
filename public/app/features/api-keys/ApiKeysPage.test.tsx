--- conflicted
+++ resolved
@@ -61,11 +61,7 @@
   describe('when there are no API keys', () => {
     it('then it should render CTA', () => {
       setup({ apiKeys: getMultipleMockKeys(0), apiKeysCount: 0, hasFetched: true });
-<<<<<<< HEAD
-      expect(screen.getByLabelText(selectors.components.CallToActionCard.button('New API Key'))).toBeInTheDocument();
-=======
       expect(screen.getByTestId(selectors.components.CallToActionCard.buttonV2('New API key'))).toBeInTheDocument();
->>>>>>> 914fcedb
     });
   });
 
@@ -79,15 +75,9 @@
       setup({ apiKeys, apiKeysCount: apiKeys.length, hasFetched: true });
       expect(screen.getByRole('table')).toBeInTheDocument();
       expect(screen.getAllByRole('row').length).toBe(4);
-<<<<<<< HEAD
-      expect(screen.getByRole('row', { name: /first admin 2021-01-01 00:00:00 cancel delete/i })).toBeInTheDocument();
-      expect(screen.getByRole('row', { name: /second editor 2021-01-02 00:00:00 cancel delete/i })).toBeInTheDocument();
-      expect(screen.getByRole('row', { name: /third viewer no expiration date cancel delete/i })).toBeInTheDocument();
-=======
       expect(screen.getByRole('row', { name: /first admin 2021-01-01 00:00:00/i })).toBeInTheDocument();
       expect(screen.getByRole('row', { name: /second editor 2021-01-02 00:00:00/i })).toBeInTheDocument();
       expect(screen.getByRole('row', { name: /third viewer no expiration date/i })).toBeInTheDocument();
->>>>>>> 914fcedb
     });
   });
 
@@ -108,84 +98,13 @@
     });
   });
 
-<<<<<<< HEAD
-  describe('when a user searches for an api key', () => {
-=======
   describe('when a user searches for an API key', () => {
->>>>>>> 914fcedb
     it('then it should dispatch setSearchQuery with correct parameters', async () => {
       const apiKeys = getMultipleMockKeys(3);
       const { setSearchQueryMock } = setup({ apiKeys, apiKeysCount: apiKeys.length, hasFetched: true });
 
       setSearchQueryMock.mockClear();
       expect(screen.getByPlaceholderText(/search keys/i)).toBeInTheDocument();
-<<<<<<< HEAD
-      await userEvent.type(screen.getByPlaceholderText(/search keys/i), 'First');
-      expect(setSearchQueryMock).toHaveBeenCalledTimes(5);
-    });
-  });
-
-  describe('when a user deletes an api key', () => {
-    it('then it should dispatch deleteApi with correct parameters', async () => {
-      const apiKeys = [
-        { id: 1, name: 'First', role: OrgRole.Admin, secondsToLive: 60, expiration: '2021-01-01' },
-        { id: 2, name: 'Second', role: OrgRole.Editor, secondsToLive: 60, expiration: '2021-01-02' },
-        { id: 3, name: 'Third', role: OrgRole.Viewer, secondsToLive: 0, expiration: undefined },
-      ];
-      const { deleteApiKeyMock } = setup({ apiKeys, apiKeysCount: apiKeys.length, hasFetched: true });
-      const firstRow = screen.getByRole('row', { name: /first admin 2021-01-01 00:00:00 cancel delete/i });
-      const secondRow = screen.getByRole('row', { name: /second editor 2021-01-02 00:00:00 cancel delete/i });
-
-      deleteApiKeyMock.mockClear();
-      expect(within(firstRow).getByRole('cell', { name: /cancel delete/i })).toBeInTheDocument();
-      userEvent.click(within(firstRow).getByRole('cell', { name: /cancel delete/i }));
-      expect(within(firstRow).getByRole('button', { name: /delete/i })).toBeInTheDocument();
-      userEvent.click(within(firstRow).getByRole('button', { name: /delete/i }));
-      expect(deleteApiKeyMock).toHaveBeenCalledTimes(1);
-      expect(deleteApiKeyMock).toHaveBeenCalledWith(1, false);
-
-      toggleShowExpired();
-
-      deleteApiKeyMock.mockClear();
-      expect(within(secondRow).getByRole('cell', { name: /cancel delete/i })).toBeInTheDocument();
-      userEvent.click(within(secondRow).getByRole('cell', { name: /cancel delete/i }));
-      expect(within(secondRow).getByRole('button', { name: /delete/i })).toBeInTheDocument();
-      userEvent.click(within(secondRow).getByRole('button', { name: /delete/i }));
-      expect(deleteApiKeyMock).toHaveBeenCalledTimes(1);
-      expect(deleteApiKeyMock).toHaveBeenCalledWith(2, true);
-    });
-  });
-
-  describe('when a user adds an api key from CTA', () => {
-    it('then it should call addApiKey with correct parameters', async () => {
-      const apiKeys: any[] = [];
-      const { addApiKeyMock } = setup({ apiKeys, apiKeysCount: apiKeys.length, hasFetched: true });
-
-      addApiKeyMock.mockClear();
-      userEvent.click(screen.getByLabelText(selectors.components.CallToActionCard.button('New API Key')));
-      await addAndVerifyApiKey(addApiKeyMock, false);
-    });
-  });
-
-  describe('when a user adds an api key from Add Api Key', () => {
-    it('then it should call addApiKey with correct parameters', async () => {
-      const apiKeys = getMultipleMockKeys(1);
-      const { addApiKeyMock } = setup({ apiKeys, apiKeysCount: apiKeys.length, hasFetched: true });
-
-      addApiKeyMock.mockClear();
-      userEvent.click(screen.getByRole('button', { name: /add api key/i }));
-      await addAndVerifyApiKey(addApiKeyMock, false);
-
-      toggleShowExpired();
-
-      addApiKeyMock.mockClear();
-      userEvent.click(screen.getByRole('button', { name: /add api key/i }));
-      await addAndVerifyApiKey(addApiKeyMock, true);
-    });
-  });
-
-  describe('when a user adds an api key with an invalid expiration', () => {
-=======
       userEvent.type(screen.getByPlaceholderText(/search keys/i), 'First');
       expect(setSearchQueryMock).toHaveBeenCalledTimes(5);
     });
@@ -254,20 +173,14 @@
   });
 
   describe('when a user adds an API key with an invalid expiration', () => {
->>>>>>> 914fcedb
     it('then it should display a message', async () => {
       const apiKeys = getMultipleMockKeys(1);
       const { addApiKeyMock } = setup({ apiKeys, apiKeysCount: apiKeys.length, hasFetched: true });
 
       addApiKeyMock.mockClear();
       userEvent.click(screen.getByRole('button', { name: /add api key/i }));
-<<<<<<< HEAD
-      await userEvent.type(screen.getByPlaceholderText(/name/i), 'Test');
-      await userEvent.type(screen.getByPlaceholderText(/1d/i), '60x');
-=======
       userEvent.type(screen.getByPlaceholderText(/name/i), 'Test');
       userEvent.type(screen.getByPlaceholderText(/1d/i), '60x');
->>>>>>> 914fcedb
       expect(screen.queryByText(/not a valid duration/i)).not.toBeInTheDocument();
       userEvent.click(screen.getByRole('button', { name: /^add$/i }));
       expect(screen.getByText(/not a valid duration/i)).toBeInTheDocument();
@@ -277,32 +190,18 @@
 });
 
 function toggleShowExpired() {
-<<<<<<< HEAD
-  expect(screen.getByText(/show expired/i)).toBeInTheDocument();
-  userEvent.click(screen.getByText(/show expired/i));
-=======
   expect(screen.queryByLabelText(/show expired/i)).toBeInTheDocument();
   userEvent.click(screen.getByLabelText(/show expired/i));
->>>>>>> 914fcedb
 }
 
 async function addAndVerifyApiKey(addApiKeyMock: jest.Mock, includeExpired: boolean) {
   expect(screen.getByRole('heading', { name: /add api key/i })).toBeInTheDocument();
   expect(screen.getByPlaceholderText(/name/i)).toBeInTheDocument();
-<<<<<<< HEAD
-  expect(screen.getByRole('combobox')).toBeInTheDocument();
   expect(screen.getByPlaceholderText(/1d/i)).toBeInTheDocument();
   expect(screen.getByRole('button', { name: /^add$/i })).toBeInTheDocument();
 
-  await userEvent.type(screen.getByPlaceholderText(/name/i), 'Test');
-  await userEvent.type(screen.getByPlaceholderText(/1d/i), '60s');
-=======
-  expect(screen.getByPlaceholderText(/1d/i)).toBeInTheDocument();
-  expect(screen.getByRole('button', { name: /^add$/i })).toBeInTheDocument();
-
   userEvent.type(screen.getByPlaceholderText(/name/i), 'Test');
   userEvent.type(screen.getByPlaceholderText(/1d/i), '60s');
->>>>>>> 914fcedb
   userEvent.click(screen.getByRole('button', { name: /^add$/i }));
   expect(addApiKeyMock).toHaveBeenCalledTimes(1);
   expect(addApiKeyMock).toHaveBeenCalledWith(
