import { render, screen, within } from '@testing-library/react';
import userEvent, { PointerEventsCheckLevel } from '@testing-library/user-event';
import React from 'react';
<<<<<<< HEAD
import { Provider } from 'react-redux';
=======
import { TestProvider } from 'test/helpers/TestProvider';
>>>>>>> ac7f9d45

import { ApiKey, OrgRole } from 'app/types';

import { mockToolkitActionCreator } from '../../../test/core/redux/mocks';
import { silenceConsoleOutput } from '../../../test/core/utils/silenceConsoleOutput';
import { configureStore } from '../../store/configureStore';

import { ApiKeysPageUnconnected, Props } from './ApiKeysPage';
import { getMultipleMockKeys } from './__mocks__/apiKeysMock';
import { setSearchQuery } from './state/reducers';

jest.mock('app/core/core', () => {
  return {
    contextSrv: {
      hasPermission: () => true,
      hasPermissionInMetadata: () => true,
    },
  };
});

const setup = (propOverrides: Partial<Props>) => {
  const store = configureStore();
  const loadApiKeysMock = jest.fn();
  const deleteApiKeyMock = jest.fn();
  const migrateApiKeyMock = jest.fn();
  const addApiKeyMock = jest.fn();
  const migrateAllMock = jest.fn();
  const toggleIncludeExpiredMock = jest.fn();
  const setSearchQueryMock = mockToolkitActionCreator(setSearchQuery);
  const props: Props = {
    apiKeys: [] as ApiKey[],
    searchQuery: '',
    hasFetched: false,
    loadApiKeys: loadApiKeysMock,
    deleteApiKey: deleteApiKeyMock,
    setSearchQuery: setSearchQueryMock,
    migrateApiKey: migrateApiKeyMock,
    migrateAll: migrateAllMock,
    apiKeysCount: 0,
    timeZone: 'utc',
    includeExpired: false,
    includeExpiredDisabled: false,
    toggleIncludeExpired: toggleIncludeExpiredMock,
    canCreate: true,
  };

  Object.assign(props, propOverrides);

  const { rerender } = render(
<<<<<<< HEAD
    <Provider store={store}>
      <ApiKeysPageUnconnected {...props} />
    </Provider>
  );
  return {
    rerender: (element: JSX.Element) => rerender(<Provider store={store}>{element}</Provider>),
=======
    <TestProvider>
      <ApiKeysPageUnconnected {...props} />
    </TestProvider>
  );
  return {
    rerender: (element: JSX.Element) => rerender(<TestProvider>{element}</TestProvider>),
>>>>>>> ac7f9d45
    props,
    loadApiKeysMock,
    setSearchQueryMock,
    deleteApiKeyMock,
    addApiKeyMock,
    toggleIncludeExpiredMock,
  };
};

describe('ApiKeysPage', () => {
  silenceConsoleOutput();
  describe('when mounted', () => {
    it('then it should call loadApiKeys', () => {
      const { loadApiKeysMock } = setup({});
      expect(loadApiKeysMock).toHaveBeenCalledTimes(1);
    });
  });

  describe('when loading', () => {
    it('then should show Loading message', () => {
      setup({ hasFetched: false });
      expect(screen.getByText(/loading \.\.\./i)).toBeInTheDocument();
    });
  });

  describe('when there are API keys', () => {
    it('then it should render API keys table', async () => {
      const apiKeys = [
        { id: 1, name: 'First', role: OrgRole.Admin, secondsToLive: 60, expiration: '2021-01-01' },
        { id: 2, name: 'Second', role: OrgRole.Editor, secondsToLive: 60, expiration: '2021-01-02' },
        { id: 3, name: 'Third', role: OrgRole.Viewer, secondsToLive: 0, expiration: undefined },
      ];
      setup({ apiKeys, apiKeysCount: apiKeys.length, hasFetched: true });
      expect(screen.getByRole('table')).toBeInTheDocument();
      expect(screen.getAllByRole('row').length).toBe(4);
      expect(screen.getByRole('row', { name: /first admin 2021-01-01 00:00:00/i })).toBeInTheDocument();
      expect(screen.getByRole('row', { name: /second editor 2021-01-02 00:00:00/i })).toBeInTheDocument();
      expect(screen.getByRole('row', { name: /third viewer no expiration date/i })).toBeInTheDocument();
    });
  });

  describe('when a user toggles the Show expired toggle', () => {
    it('then it should dispatch toggleIncludeExpired', async () => {
      const apiKeys = getMultipleMockKeys(3);
      const { toggleIncludeExpiredMock } = setup({ apiKeys, apiKeysCount: apiKeys.length, hasFetched: true });

      await toggleShowExpired();
      expect(toggleIncludeExpiredMock).toHaveBeenCalledTimes(1);
    });
  });

  describe('when a user searches for an API key', () => {
    it('then it should dispatch setSearchQuery with correct parameters', async () => {
      const apiKeys = getMultipleMockKeys(3);
      const { setSearchQueryMock } = setup({ apiKeys, apiKeysCount: apiKeys.length, hasFetched: true });

      setSearchQueryMock.mockClear();
      expect(screen.getByPlaceholderText(/search keys/i)).toBeInTheDocument();
      await userEvent.type(screen.getByPlaceholderText(/search keys/i), 'First');
      expect(setSearchQueryMock).toHaveBeenCalledTimes(5);
    });
  });

  describe('when a user deletes an API key', () => {
    it('then it should dispatch deleteApi with correct parameters', async () => {
      const apiKeys = [
        { id: 1, name: 'First', role: OrgRole.Admin, secondsToLive: 60, expiration: '2021-01-01' },
        { id: 2, name: 'Second', role: OrgRole.Editor, secondsToLive: 60, expiration: '2021-01-02' },
        { id: 3, name: 'Third', role: OrgRole.Viewer, secondsToLive: 0, expiration: undefined },
      ];
      const { deleteApiKeyMock } = setup({ apiKeys, apiKeysCount: apiKeys.length, hasFetched: true });
      const firstRow = screen.getByRole('row', { name: /first admin 2021-01-01 00:00:00/i });
      const secondRow = screen.getByRole('row', { name: /second editor 2021-01-02 00:00:00/i });

      deleteApiKeyMock.mockClear();
      expect(within(firstRow).getByLabelText('Delete API key')).toBeInTheDocument();
      await userEvent.click(within(firstRow).getByLabelText('Delete API key'));

      expect(within(firstRow).getByRole('button', { name: /delete$/i })).toBeInTheDocument();
      await userEvent.click(within(firstRow).getByRole('button', { name: /delete$/i }));
      expect(deleteApiKeyMock).toHaveBeenCalledTimes(1);
      expect(deleteApiKeyMock).toHaveBeenCalledWith(1);

      await toggleShowExpired();

      deleteApiKeyMock.mockClear();
      expect(within(secondRow).getByLabelText('Delete API key')).toBeInTheDocument();
      await userEvent.click(within(secondRow).getByLabelText('Delete API key'));
      expect(within(secondRow).getByRole('button', { name: /delete$/i })).toBeInTheDocument();
      await userEvent.click(within(secondRow).getByRole('button', { name: /delete$/i }), {
        pointerEventsCheck: PointerEventsCheckLevel.Never,
      });
      expect(deleteApiKeyMock).toHaveBeenCalledTimes(1);
      expect(deleteApiKeyMock).toHaveBeenCalledWith(2);
    });
  });
});

async function toggleShowExpired() {
  expect(screen.queryByLabelText(/include expired keys/i)).toBeInTheDocument();
  await userEvent.click(screen.getByLabelText(/include expired keys/i));
}<|MERGE_RESOLUTION|>--- conflicted
+++ resolved
@@ -1,17 +1,12 @@
 import { render, screen, within } from '@testing-library/react';
 import userEvent, { PointerEventsCheckLevel } from '@testing-library/user-event';
 import React from 'react';
-<<<<<<< HEAD
-import { Provider } from 'react-redux';
-=======
 import { TestProvider } from 'test/helpers/TestProvider';
->>>>>>> ac7f9d45
 
 import { ApiKey, OrgRole } from 'app/types';
 
 import { mockToolkitActionCreator } from '../../../test/core/redux/mocks';
 import { silenceConsoleOutput } from '../../../test/core/utils/silenceConsoleOutput';
-import { configureStore } from '../../store/configureStore';
 
 import { ApiKeysPageUnconnected, Props } from './ApiKeysPage';
 import { getMultipleMockKeys } from './__mocks__/apiKeysMock';
@@ -27,7 +22,6 @@
 });
 
 const setup = (propOverrides: Partial<Props>) => {
-  const store = configureStore();
   const loadApiKeysMock = jest.fn();
   const deleteApiKeyMock = jest.fn();
   const migrateApiKeyMock = jest.fn();
@@ -55,21 +49,12 @@
   Object.assign(props, propOverrides);
 
   const { rerender } = render(
-<<<<<<< HEAD
-    <Provider store={store}>
-      <ApiKeysPageUnconnected {...props} />
-    </Provider>
-  );
-  return {
-    rerender: (element: JSX.Element) => rerender(<Provider store={store}>{element}</Provider>),
-=======
     <TestProvider>
       <ApiKeysPageUnconnected {...props} />
     </TestProvider>
   );
   return {
     rerender: (element: JSX.Element) => rerender(<TestProvider>{element}</TestProvider>),
->>>>>>> ac7f9d45
     props,
     loadApiKeysMock,
     setSearchQueryMock,
