import React, { PureComponent } from 'react';
<<<<<<< HEAD
import ReactDOMServer from 'react-dom/server';
import { connect, ConnectedProps } from 'react-redux';
import { hot } from 'react-hot-loader';
// Utils
import { ApiKey, CoreEvents, NewApiKey, StoreState } from 'app/types';
=======
import { connect, ConnectedProps } from 'react-redux';
// Utils
import { ApiKey, NewApiKey, StoreState } from 'app/types';
>>>>>>> 914fcedb
import { getNavModel } from 'app/core/selectors/navModel';
import { getApiKeys, getApiKeysCount } from './state/selectors';
import { addApiKey, deleteApiKey, loadApiKeys } from './state/actions';
import Page from 'app/core/components/Page/Page';
<<<<<<< HEAD
import ApiKeysAddedModal from './ApiKeysAddedModal';
import config from 'app/core/config';
import appEvents from 'app/core/app_events';
import EmptyListCTA from 'app/core/components/EmptyListCTA/EmptyListCTA';
import { LegacyForms } from '@grafana/ui';
=======
import { ApiKeysAddedModal } from './ApiKeysAddedModal';
import config from 'app/core/config';
import appEvents from 'app/core/app_events';
import EmptyListCTA from 'app/core/components/EmptyListCTA/EmptyListCTA';
import { InlineField, InlineSwitch, VerticalGroup } from '@grafana/ui';
>>>>>>> 914fcedb
import { rangeUtil } from '@grafana/data';
import { getTimeZone } from 'app/features/profile/state/selectors';
import { setSearchQuery } from './state/reducers';
import { ApiKeysForm } from './ApiKeysForm';
import { ApiKeysActionBar } from './ApiKeysActionBar';
import { ApiKeysTable } from './ApiKeysTable';
import { ApiKeysController } from './ApiKeysController';
<<<<<<< HEAD

const { Switch } = LegacyForms;

=======
import { ShowModalReactEvent } from 'app/types/events';

>>>>>>> 914fcedb
function mapStateToProps(state: StoreState) {
  return {
    navModel: getNavModel(state.navIndex, 'apikeys'),
    apiKeys: getApiKeys(state.apiKeys),
    searchQuery: state.apiKeys.searchQuery,
    apiKeysCount: getApiKeysCount(state.apiKeys),
    hasFetched: state.apiKeys.hasFetched,
    timeZone: getTimeZone(state.user),
  };
}

const mapDispatchToProps = {
  loadApiKeys,
  deleteApiKey,
  setSearchQuery,
  addApiKey,
};

const connector = connect(mapStateToProps, mapDispatchToProps);

interface OwnProps {}

export type Props = OwnProps & ConnectedProps<typeof connector>;

interface State {
  includeExpired: boolean;
  hasFetched: boolean;
}

export class ApiKeysPageUnconnected extends PureComponent<Props, State> {
  constructor(props: Props) {
    super(props);
    this.state = { includeExpired: false, hasFetched: false };
  }

  componentDidMount() {
    this.fetchApiKeys();
  }

  async fetchApiKeys() {
    await this.props.loadApiKeys(this.state.includeExpired);
  }

  onDeleteApiKey = (key: ApiKey) => {
    this.props.deleteApiKey(key.id!, this.state.includeExpired);
  };

  onSearchQueryChange = (value: string) => {
    this.props.setSearchQuery(value);
  };

  onIncludeExpiredChange = (event: React.SyntheticEvent<HTMLInputElement>) => {
    this.setState({ hasFetched: false, includeExpired: event.currentTarget.checked }, this.fetchApiKeys);
  };

  onAddApiKey = (newApiKey: NewApiKey) => {
    const openModal = (apiKey: string) => {
      const rootPath = window.location.origin + config.appSubUrl;

      appEvents.publish(
        new ShowModalReactEvent({
          props: {
            apiKey,
            rootPath,
          },
          component: ApiKeysAddedModal,
        })
      );
    };

    const secondsToLive = newApiKey.secondsToLive;
    try {
      const secondsToLiveAsNumber = secondsToLive ? rangeUtil.intervalToSeconds(secondsToLive) : null;
      const apiKey: ApiKey = {
        ...newApiKey,
        secondsToLive: secondsToLiveAsNumber,
      };
      this.props.addApiKey(apiKey, openModal, this.state.includeExpired);
      this.setState((prevState: State) => {
        return {
          ...prevState,
          isAdding: false,
        };
      });
    } catch (err) {
      console.error(err);
    }
  };

  render() {
    const { hasFetched, navModel, apiKeysCount, apiKeys, searchQuery, timeZone } = this.props;
    const { includeExpired } = this.state;

    if (!hasFetched) {
      return (
        <Page navModel={navModel}>
          <Page.Contents isLoading={true}>{}</Page.Contents>
        </Page>
      );
    }

    return (
      <Page navModel={navModel}>
        <Page.Contents isLoading={false}>
          <ApiKeysController>
            {({ isAdding, toggleIsAdding }) => {
              const showCTA = !isAdding && apiKeysCount === 0;
              const showTable = apiKeysCount > 0;
              return (
                <>
                  {showCTA ? (
                    <EmptyListCTA
<<<<<<< HEAD
                      title="You haven't added any API Keys yet."
                      buttonIcon="key-skeleton-alt"
                      buttonLink="#"
                      onClick={toggleIsAdding}
                      buttonTitle="New API Key"
                      proTip="Remember you can provide view-only API access to other applications."
=======
                      title="You haven't added any API keys yet."
                      buttonIcon="key-skeleton-alt"
                      onClick={toggleIsAdding}
                      buttonTitle="New API key"
                      proTip="Remember, you can provide view-only API access to other applications."
>>>>>>> 914fcedb
                    />
                  ) : null}
                  {showTable ? (
                    <ApiKeysActionBar
                      searchQuery={searchQuery}
                      disabled={isAdding}
                      onAddClick={toggleIsAdding}
                      onSearchChange={this.onSearchQueryChange}
                    />
                  ) : null}
                  <ApiKeysForm show={isAdding} onClose={toggleIsAdding} onKeyAdded={this.onAddApiKey} />
                  {showTable ? (
<<<<<<< HEAD
                    <>
                      <h3 className="page-heading">Existing Keys</h3>
                      <Switch label="Show expired" checked={includeExpired} onChange={this.onIncludeExpiredChange} />
                      <ApiKeysTable apiKeys={apiKeys} timeZone={timeZone} onDelete={this.onDeleteApiKey} />
                    </>
=======
                    <VerticalGroup>
                      <InlineField label="Show expired">
                        <InlineSwitch id="showExpired" value={includeExpired} onChange={this.onIncludeExpiredChange} />
                      </InlineField>
                      <ApiKeysTable apiKeys={apiKeys} timeZone={timeZone} onDelete={this.onDeleteApiKey} />
                    </VerticalGroup>
>>>>>>> 914fcedb
                  ) : null}
                </>
              );
            }}
          </ApiKeysController>
        </Page.Contents>
      </Page>
    );
  }
}

const ApiKeysPage = connector(ApiKeysPageUnconnected);
<<<<<<< HEAD
export default hot(module)(ApiKeysPage);
=======
export default ApiKeysPage;
>>>>>>> 914fcedb
<|MERGE_RESOLUTION|>--- conflicted
+++ resolved
@@ -1,32 +1,16 @@
 import React, { PureComponent } from 'react';
-<<<<<<< HEAD
-import ReactDOMServer from 'react-dom/server';
-import { connect, ConnectedProps } from 'react-redux';
-import { hot } from 'react-hot-loader';
-// Utils
-import { ApiKey, CoreEvents, NewApiKey, StoreState } from 'app/types';
-=======
 import { connect, ConnectedProps } from 'react-redux';
 // Utils
 import { ApiKey, NewApiKey, StoreState } from 'app/types';
->>>>>>> 914fcedb
 import { getNavModel } from 'app/core/selectors/navModel';
 import { getApiKeys, getApiKeysCount } from './state/selectors';
 import { addApiKey, deleteApiKey, loadApiKeys } from './state/actions';
 import Page from 'app/core/components/Page/Page';
-<<<<<<< HEAD
-import ApiKeysAddedModal from './ApiKeysAddedModal';
-import config from 'app/core/config';
-import appEvents from 'app/core/app_events';
-import EmptyListCTA from 'app/core/components/EmptyListCTA/EmptyListCTA';
-import { LegacyForms } from '@grafana/ui';
-=======
 import { ApiKeysAddedModal } from './ApiKeysAddedModal';
 import config from 'app/core/config';
 import appEvents from 'app/core/app_events';
 import EmptyListCTA from 'app/core/components/EmptyListCTA/EmptyListCTA';
 import { InlineField, InlineSwitch, VerticalGroup } from '@grafana/ui';
->>>>>>> 914fcedb
 import { rangeUtil } from '@grafana/data';
 import { getTimeZone } from 'app/features/profile/state/selectors';
 import { setSearchQuery } from './state/reducers';
@@ -34,14 +18,8 @@
 import { ApiKeysActionBar } from './ApiKeysActionBar';
 import { ApiKeysTable } from './ApiKeysTable';
 import { ApiKeysController } from './ApiKeysController';
-<<<<<<< HEAD
-
-const { Switch } = LegacyForms;
-
-=======
 import { ShowModalReactEvent } from 'app/types/events';
 
->>>>>>> 914fcedb
 function mapStateToProps(state: StoreState) {
   return {
     navModel: getNavModel(state.navIndex, 'apikeys'),
@@ -154,20 +132,11 @@
                 <>
                   {showCTA ? (
                     <EmptyListCTA
-<<<<<<< HEAD
-                      title="You haven't added any API Keys yet."
-                      buttonIcon="key-skeleton-alt"
-                      buttonLink="#"
-                      onClick={toggleIsAdding}
-                      buttonTitle="New API Key"
-                      proTip="Remember you can provide view-only API access to other applications."
-=======
                       title="You haven't added any API keys yet."
                       buttonIcon="key-skeleton-alt"
                       onClick={toggleIsAdding}
                       buttonTitle="New API key"
                       proTip="Remember, you can provide view-only API access to other applications."
->>>>>>> 914fcedb
                     />
                   ) : null}
                   {showTable ? (
@@ -180,20 +149,12 @@
                   ) : null}
                   <ApiKeysForm show={isAdding} onClose={toggleIsAdding} onKeyAdded={this.onAddApiKey} />
                   {showTable ? (
-<<<<<<< HEAD
-                    <>
-                      <h3 className="page-heading">Existing Keys</h3>
-                      <Switch label="Show expired" checked={includeExpired} onChange={this.onIncludeExpiredChange} />
-                      <ApiKeysTable apiKeys={apiKeys} timeZone={timeZone} onDelete={this.onDeleteApiKey} />
-                    </>
-=======
                     <VerticalGroup>
                       <InlineField label="Show expired">
                         <InlineSwitch id="showExpired" value={includeExpired} onChange={this.onIncludeExpiredChange} />
                       </InlineField>
                       <ApiKeysTable apiKeys={apiKeys} timeZone={timeZone} onDelete={this.onDeleteApiKey} />
                     </VerticalGroup>
->>>>>>> 914fcedb
                   ) : null}
                 </>
               );
@@ -206,8 +167,4 @@
 }
 
 const ApiKeysPage = connector(ApiKeysPageUnconnected);
-<<<<<<< HEAD
-export default hot(module)(ApiKeysPage);
-=======
-export default ApiKeysPage;
->>>>>>> 914fcedb
+export default ApiKeysPage;