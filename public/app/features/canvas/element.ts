--- conflicted
+++ resolved
@@ -5,11 +5,7 @@
 
 import { DimensionContext } from '../dimensions/context';
 
-<<<<<<< HEAD
-import { Anchor, BackgroundConfig, LineConfig, Placement } from './types';
-=======
 import { BackgroundConfig, Constraint, LineConfig, Placement } from './types';
->>>>>>> 556faf82
 
 /**
  * This gets saved in panel json
