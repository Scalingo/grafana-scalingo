import React, { CSSProperties } from 'react';
import { OnDrag, OnResize } from 'react-moveable/declaration/types';

import { LayerElement } from 'app/core/components/Layers/types';
import {
  BackgroundImageSize,
  CanvasElementItem,
  CanvasElementOptions,
  canvasElementRegistry,
} from 'app/features/canvas';
import { notFoundItem } from 'app/features/canvas/elements/notFound';
import { DimensionContext } from 'app/features/dimensions';

<<<<<<< HEAD
import { GroupState } from './group';
=======
import { Constraint, HorizontalConstraint, Placement, VerticalConstraint } from '../types';

import { FrameState } from './frame';
import { RootElement } from './root';
>>>>>>> c2560129
import { Scene } from './scene';

let counter = 0;

export class ElementState implements LayerElement {
  // UID necessary for moveable to work (for now)
  readonly UID = counter++;
  revId = 0;
  sizeStyle: CSSProperties = {};
  dataStyle: CSSProperties = {};

  // Determine whether or not element is in motion or not (via moveable)
  isMoving = false;

  // Temp stored constraint for visualization purposes (switch to top / left constraint to simplify some functionality)
  tempConstraint: Constraint | undefined;

  // Filled in by ref
  div?: HTMLDivElement;

  // Calculated
  data?: any; // depends on the type

  constructor(public item: CanvasElementItem, public options: CanvasElementOptions, public parent?: FrameState) {
    const fallbackName = `Element ${Date.now()}`;
    if (!options) {
      this.options = { type: item.id, name: fallbackName };
    }

    options.constraint = options.constraint ?? {
      vertical: VerticalConstraint.Top,
      horizontal: HorizontalConstraint.Left,
    };
    options.placement = options.placement ?? { width: 100, height: 100, top: 0, left: 0 };
    const scene = this.getScene();
    if (!options.name) {
      const newName = scene?.getNextElementName();
      options.name = newName ?? fallbackName;
    }
    scene?.byName.set(options.name, this);
  }

  private getScene(): Scene | undefined {
    let trav = this.parent;
    while (trav) {
      if (trav.isRoot()) {
        return trav.scene;
      }
      trav = trav.parent;
    }

    return undefined;
  }

  getName() {
    return this.options.name;
  }

  /** Use the configured options to update CSS style properties directly on the wrapper div **/
  applyLayoutStylesToDiv() {
    if (this.isRoot()) {
      // Root supersedes layout engine and is always 100% width + height of panel
      return;
    }

    const { constraint } = this.options;
    const { vertical, horizontal } = constraint ?? {};
    const placement = this.options.placement ?? ({} as Placement);

    const style: React.CSSProperties = {
      position: 'absolute',
      // Minimum element size is 10x10
      minWidth: '10px',
      minHeight: '10px',
    };

    const translate = ['0px', '0px'];

    switch (vertical) {
      case VerticalConstraint.Top:
        placement.top = placement.top ?? 0;
        placement.height = placement.height ?? 100;
        style.top = `${placement.top}px`;
        style.height = `${placement.height}px`;
        delete placement.bottom;
        break;
      case VerticalConstraint.Bottom:
        placement.bottom = placement.bottom ?? 0;
        placement.height = placement.height ?? 100;
        style.bottom = `${placement.bottom}px`;
        style.height = `${placement.height}px`;
        delete placement.top;
        break;
      case VerticalConstraint.TopBottom:
        placement.top = placement.top ?? 0;
        placement.bottom = placement.bottom ?? 0;
        style.top = `${placement.top}px`;
        style.bottom = `${placement.bottom}px`;
        delete placement.height;
        style.height = '';
        break;
      case VerticalConstraint.Center:
        placement.top = placement.top ?? 0;
        placement.height = placement.height ?? 100;
        translate[1] = '-50%';
        style.top = `calc(50% - ${placement.top}px)`;
        style.height = `${placement.height}px`;
        delete placement.bottom;
        break;
      case VerticalConstraint.Scale:
        placement.top = placement.top ?? 0;
        placement.bottom = placement.bottom ?? 0;
        style.top = `${placement.top}%`;
        style.bottom = `${placement.bottom}%`;
        delete placement.height;
        style.height = '';
        break;
    }

    switch (horizontal) {
      case HorizontalConstraint.Left:
        placement.left = placement.left ?? 0;
        placement.width = placement.width ?? 100;
        style.left = `${placement.left}px`;
        style.width = `${placement.width}px`;
        delete placement.right;
        break;
      case HorizontalConstraint.Right:
        placement.right = placement.right ?? 0;
        placement.width = placement.width ?? 100;
        style.right = `${placement.right}px`;
        style.width = `${placement.width}px`;
        delete placement.left;
        break;
      case HorizontalConstraint.LeftRight:
        placement.left = placement.left ?? 0;
        placement.right = placement.right ?? 0;
        style.left = `${placement.left}px`;
        style.right = `${placement.right}px`;
        delete placement.width;
        style.width = '';
        break;
      case HorizontalConstraint.Center:
        placement.left = placement.left ?? 0;
        placement.width = placement.width ?? 100;
        translate[0] = '-50%';
        style.left = `calc(50% - ${placement.left}px)`;
        style.width = `${placement.width}px`;
        delete placement.right;
        break;
      case HorizontalConstraint.Scale:
        placement.left = placement.left ?? 0;
        placement.right = placement.right ?? 0;
        style.left = `${placement.left}%`;
        style.right = `${placement.right}%`;
        delete placement.width;
        style.width = '';
        break;
    }

    style.transform = `translate(${translate[0]}, ${translate[1]})`;
    this.options.placement = placement;
    this.sizeStyle = style;
    if (this.div) {
      for (const key in this.sizeStyle) {
        this.div.style[key as any] = (this.sizeStyle as any)[key];
      }

      for (const key in this.dataStyle) {
        this.div.style[key as any] = (this.dataStyle as any)[key];
      }
    }
  }

  setPlacementFromConstraint(elementContainer?: DOMRect, parentContainer?: DOMRect) {
    const { constraint } = this.options;
    const { vertical, horizontal } = constraint ?? {};

    if (!elementContainer) {
      elementContainer = this.div && this.div.getBoundingClientRect();
    }
    if (!parentContainer) {
      parentContainer = this.div && this.div.parentElement?.getBoundingClientRect();
    }

    const relativeTop =
      elementContainer && parentContainer ? Math.round(elementContainer.top - parentContainer.top) : 0;
    const relativeBottom =
      elementContainer && parentContainer ? Math.round(parentContainer.bottom - elementContainer.bottom) : 0;
    const relativeLeft =
      elementContainer && parentContainer ? Math.round(elementContainer.left - parentContainer.left) : 0;
    const relativeRight =
      elementContainer && parentContainer ? Math.round(parentContainer.right - elementContainer.right) : 0;

    const placement = {} as Placement;

    const width = elementContainer?.width ?? 100;
    const height = elementContainer?.height ?? 100;

    switch (vertical) {
      case VerticalConstraint.Top:
        placement.top = relativeTop;
        placement.height = height;
        break;
      case VerticalConstraint.Bottom:
        placement.bottom = relativeBottom;
        placement.height = height;
        break;
      case VerticalConstraint.TopBottom:
        placement.top = relativeTop;
        placement.bottom = relativeBottom;
        break;
      case VerticalConstraint.Center:
        const elementCenter = elementContainer ? relativeTop + height / 2 : 0;
        const parentCenter = parentContainer ? parentContainer.height / 2 : 0;
        const distanceFromCenter = parentCenter - elementCenter;
        placement.top = distanceFromCenter;
        placement.height = height;
        break;
      case VerticalConstraint.Scale:
        placement.top = (relativeTop / (parentContainer?.height ?? height)) * 100;
        placement.bottom = (relativeBottom / (parentContainer?.height ?? height)) * 100;
        break;
    }

    switch (horizontal) {
      case HorizontalConstraint.Left:
        placement.left = relativeLeft;
        placement.width = width;
        break;
      case HorizontalConstraint.Right:
        placement.right = relativeRight;
        placement.width = width;
        break;
      case HorizontalConstraint.LeftRight:
        placement.left = relativeLeft;
        placement.right = relativeRight;
        break;
      case HorizontalConstraint.Center:
        const elementCenter = elementContainer ? relativeLeft + width / 2 : 0;
        const parentCenter = parentContainer ? parentContainer.width / 2 : 0;
        const distanceFromCenter = parentCenter - elementCenter;
        placement.left = distanceFromCenter;
        placement.width = width;
        break;
      case HorizontalConstraint.Scale:
        placement.left = (relativeLeft / (parentContainer?.width ?? width)) * 100;
        placement.right = (relativeRight / (parentContainer?.width ?? width)) * 100;
        break;
    }

    this.options.placement = placement;

    this.applyLayoutStylesToDiv();
    this.revId++;
  }

  updateData(ctx: DimensionContext) {
    if (this.item.prepareData) {
      this.data = this.item.prepareData(ctx, this.options.config);
      this.revId++; // rerender
    }

    const { background, border } = this.options;
    const css: CSSProperties = {};
    if (background) {
      if (background.color) {
        const color = ctx.getColor(background.color);
        css.backgroundColor = color.value();
      }
      if (background.image) {
        const image = ctx.getResource(background.image);
        if (image) {
          const v = image.value();
          if (v) {
            css.backgroundImage = `url("${v}")`;
            switch (background.size ?? BackgroundImageSize.Contain) {
              case BackgroundImageSize.Contain:
                css.backgroundSize = 'contain';
                css.backgroundRepeat = 'no-repeat';
                break;
              case BackgroundImageSize.Cover:
                css.backgroundSize = 'cover';
                css.backgroundRepeat = 'no-repeat';
                break;
              case BackgroundImageSize.Original:
                css.backgroundRepeat = 'no-repeat';
                break;
              case BackgroundImageSize.Tile:
                css.backgroundRepeat = 'repeat';
                break;
              case BackgroundImageSize.Fill:
                css.backgroundSize = '100% 100%';
                break;
            }
          }
        }
      }
    }

    if (border && border.color && border.width) {
      const color = ctx.getColor(border.color);
      css.borderWidth = border.width;
      css.borderStyle = 'solid';
      css.borderColor = color.value();

      // Move the image to inside the border
      if (css.backgroundImage) {
        css.backgroundOrigin = 'padding-box';
      }
    }

    this.dataStyle = css;
    this.applyLayoutStylesToDiv();
  }

  isRoot(): this is RootElement {
    return false;
  }

  /** Recursively visit all nodes */
  visit(visitor: (v: ElementState) => void) {
    visitor(this);
  }

  onChange(options: CanvasElementOptions) {
    if (this.item.id !== options.type) {
      this.item = canvasElementRegistry.getIfExists(options.type) ?? notFoundItem;
    }

    // rename handling
    const oldName = this.options.name;
    const newName = options.name;

    this.revId++;
    this.options = { ...options };
    let trav = this.parent;
    while (trav) {
      if (trav.isRoot()) {
        trav.scene.save();
        break;
      }
      trav.revId++;
      trav = trav.parent;
    }

    const scene = this.getScene();
    if (oldName !== newName && scene) {
      scene.byName.delete(oldName);
      scene.byName.set(newName, this);
    }
  }

  getSaveModel() {
    return { ...this.options };
  }

  initElement = (target: HTMLDivElement) => {
    this.div = target;
    this.applyLayoutStylesToDiv();
  };

  applyDrag = (event: OnDrag) => {
    event.target.style.transform = event.transform;
  };

  // kinda like:
  // https://github.com/grafana/grafana-edge-app/blob/main/src/panels/draw/WrapItem.tsx#L44
  applyResize = (event: OnResize) => {
    const placement = this.options.placement!;

    const style = event.target.style;
    const deltaX = event.delta[0];
    const deltaY = event.delta[1];
    const dirLR = event.direction[0];
    const dirTB = event.direction[1];

    if (dirLR === 1) {
      placement.width = event.width;
      style.width = `${placement.width}px`;
    } else if (dirLR === -1) {
      placement.left! -= deltaX;
      placement.width = event.width;
      style.left = `${placement.left}px`;
      style.width = `${placement.width}px`;
    }

    if (dirTB === -1) {
      placement.top! -= deltaY;
      placement.height = event.height;
      style.top = `${placement.top}px`;
      style.height = `${placement.height}px`;
    } else if (dirTB === 1) {
      placement.height = event.height;
      style.height = `${placement.height}px`;
    }
  };

  render() {
    const { item } = this;
    return (
      <div key={this.UID} ref={this.initElement}>
        <item.display key={`${this.UID}/${this.revId}`} config={this.options.config} data={this.data} />
      </div>
    );
  }
}<|MERGE_RESOLUTION|>--- conflicted
+++ resolved
@@ -11,14 +11,10 @@
 import { notFoundItem } from 'app/features/canvas/elements/notFound';
 import { DimensionContext } from 'app/features/dimensions';
 
-<<<<<<< HEAD
-import { GroupState } from './group';
-=======
 import { Constraint, HorizontalConstraint, Placement, VerticalConstraint } from '../types';
 
 import { FrameState } from './frame';
 import { RootElement } from './root';
->>>>>>> c2560129
 import { Scene } from './scene';
 
 let counter = 0;
