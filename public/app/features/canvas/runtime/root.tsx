--- conflicted
+++ resolved
@@ -1,14 +1,8 @@
-<<<<<<< HEAD
-import { CanvasGroupOptions, CanvasElementOptions } from 'app/features/canvas';
-
-import { GroupState } from './group';
-=======
 import React from 'react';
 
 import { CanvasElementOptions, CanvasFrameOptions } from 'app/features/canvas';
 
 import { FrameState } from './frame';
->>>>>>> c2560129
 import { Scene } from './scene';
 
 export class RootElement extends FrameState {
