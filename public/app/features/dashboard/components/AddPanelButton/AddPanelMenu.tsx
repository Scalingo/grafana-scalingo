import React, { useMemo } from 'react';

import { selectors } from '@grafana/e2e-selectors';
import { config, locationService } from '@grafana/runtime';
import { Menu } from '@grafana/ui';
import { t } from 'app/core/internationalization';
import { DashboardModel } from 'app/features/dashboard/state';
import {
  getCopiedPanelPlugin,
  onAddLibraryPanel,
  onCreateNewPanel,
  onCreateNewRow,
  onPasteCopiedPanel,
} from 'app/features/dashboard/utils/dashboard';
<<<<<<< HEAD
import { useDispatch, useSelector } from 'app/types';

import { setInitialDatasource } from '../../state/reducers';
=======
import { DashboardInteractions } from 'app/features/dashboard-scene/utils/interactions';
import { useDispatch, useSelector } from 'app/types';
>>>>>>> 1e84fede

import { setInitialDatasource } from '../../state/reducers';

export interface Props {
  dashboard: DashboardModel;
}

const AddPanelMenu = ({ dashboard }: Props) => {
  const copiedPanelPlugin = useMemo(() => getCopiedPanelPlugin(), []);
  const dispatch = useDispatch();
  const initialDatasource = useSelector((state) => state.dashboard.initialDatasource);

  return (
    <Menu>
      <Menu.Item
        key="add-visualisation"
<<<<<<< HEAD
        label={t('dashboard.add-menu.visualization', 'Visualization')}
        testId={selectors.components.PageToolbar.itemButton('Add new visualization menu item')}
        onClick={() => {
          const id = onCreateNewPanel(dashboard, initialDatasource);
          reportInteraction('dashboards_toolbar_add_clicked', { item: 'add_visualization' });
=======
        testId={selectors.pages.AddDashboard.itemButton('Add new visualization menu item')}
        label={t('dashboard.add-menu.visualization', 'Visualization')}
        onClick={() => {
          const id = onCreateNewPanel(dashboard, initialDatasource);
          DashboardInteractions.toolbarAddButtonClicked({ item: 'add_visualization' });
>>>>>>> 1e84fede
          locationService.partial({ editPanel: id });
          dispatch(setInitialDatasource(undefined));
        }}
      />
      {config.featureToggles.vizAndWidgetSplit && (
        <Menu.Item
          key="add-widget"
          testId={selectors.pages.AddDashboard.itemButton('Add new widget menu item')}
          label={t('dashboard.add-menu.widget', 'Widget')}
          onClick={() => {
            DashboardInteractions.toolbarAddButtonClicked({ item: 'add_widget' });
            locationService.partial({ addWidget: true });
          }}
        />
      )}
      <Menu.Item
        key="add-row"
<<<<<<< HEAD
        label={t('dashboard.add-menu.row', 'Row')}
        testId={selectors.components.PageToolbar.itemButton('Add new row menu item')}
        onClick={() => {
          reportInteraction('dashboards_toolbar_add_clicked', { item: 'add_row' });
=======
        testId={selectors.pages.AddDashboard.itemButton('Add new row menu item')}
        label={t('dashboard.add-menu.row', 'Row')}
        onClick={() => {
          DashboardInteractions.toolbarAddButtonClicked({ item: 'add_row' });
>>>>>>> 1e84fede
          onCreateNewRow(dashboard);
        }}
      />
      <Menu.Item
        key="add-panel-lib"
<<<<<<< HEAD
        label={t('dashboard.add-menu.import', 'Import from library')}
        testId={selectors.components.PageToolbar.itemButton('Add new panel from panel library menu item')}
        onClick={() => {
          reportInteraction('dashboards_toolbar_add_clicked', { item: 'import_from_library' });
=======
        testId={selectors.pages.AddDashboard.itemButton('Add new panel from panel library menu item')}
        label={t('dashboard.add-menu.import', 'Import from library')}
        onClick={() => {
          DashboardInteractions.toolbarAddButtonClicked({ item: 'import_from_library' });
>>>>>>> 1e84fede
          onAddLibraryPanel(dashboard);
        }}
      />
      <Menu.Item
        key="add-panel-clipboard"
<<<<<<< HEAD
        label={t('dashboard.add-menu.paste-panel', 'Paste panel')}
        testId={selectors.components.PageToolbar.itemButton('Add new panel from clipboard menu item')}
        onClick={() => {
          reportInteraction('dashboards_toolbar_add_clicked', { item: 'paste_panel' });
=======
        testId={selectors.pages.AddDashboard.itemButton('Add new panel from clipboard menu item')}
        label={t('dashboard.add-menu.paste-panel', 'Paste panel')}
        onClick={() => {
          DashboardInteractions.toolbarAddButtonClicked({ item: 'paste_panel' });
>>>>>>> 1e84fede
          onPasteCopiedPanel(dashboard, copiedPanelPlugin);
        }}
        disabled={!copiedPanelPlugin}
      />
    </Menu>
  );
};

export default AddPanelMenu;<|MERGE_RESOLUTION|>--- conflicted
+++ resolved
@@ -12,14 +12,8 @@
   onCreateNewRow,
   onPasteCopiedPanel,
 } from 'app/features/dashboard/utils/dashboard';
-<<<<<<< HEAD
-import { useDispatch, useSelector } from 'app/types';
-
-import { setInitialDatasource } from '../../state/reducers';
-=======
 import { DashboardInteractions } from 'app/features/dashboard-scene/utils/interactions';
 import { useDispatch, useSelector } from 'app/types';
->>>>>>> 1e84fede
 
 import { setInitialDatasource } from '../../state/reducers';
 
@@ -36,19 +30,11 @@
     <Menu>
       <Menu.Item
         key="add-visualisation"
-<<<<<<< HEAD
-        label={t('dashboard.add-menu.visualization', 'Visualization')}
-        testId={selectors.components.PageToolbar.itemButton('Add new visualization menu item')}
-        onClick={() => {
-          const id = onCreateNewPanel(dashboard, initialDatasource);
-          reportInteraction('dashboards_toolbar_add_clicked', { item: 'add_visualization' });
-=======
         testId={selectors.pages.AddDashboard.itemButton('Add new visualization menu item')}
         label={t('dashboard.add-menu.visualization', 'Visualization')}
         onClick={() => {
           const id = onCreateNewPanel(dashboard, initialDatasource);
           DashboardInteractions.toolbarAddButtonClicked({ item: 'add_visualization' });
->>>>>>> 1e84fede
           locationService.partial({ editPanel: id });
           dispatch(setInitialDatasource(undefined));
         }}
@@ -66,49 +52,28 @@
       )}
       <Menu.Item
         key="add-row"
-<<<<<<< HEAD
-        label={t('dashboard.add-menu.row', 'Row')}
-        testId={selectors.components.PageToolbar.itemButton('Add new row menu item')}
-        onClick={() => {
-          reportInteraction('dashboards_toolbar_add_clicked', { item: 'add_row' });
-=======
         testId={selectors.pages.AddDashboard.itemButton('Add new row menu item')}
         label={t('dashboard.add-menu.row', 'Row')}
         onClick={() => {
           DashboardInteractions.toolbarAddButtonClicked({ item: 'add_row' });
->>>>>>> 1e84fede
           onCreateNewRow(dashboard);
         }}
       />
       <Menu.Item
         key="add-panel-lib"
-<<<<<<< HEAD
-        label={t('dashboard.add-menu.import', 'Import from library')}
-        testId={selectors.components.PageToolbar.itemButton('Add new panel from panel library menu item')}
-        onClick={() => {
-          reportInteraction('dashboards_toolbar_add_clicked', { item: 'import_from_library' });
-=======
         testId={selectors.pages.AddDashboard.itemButton('Add new panel from panel library menu item')}
         label={t('dashboard.add-menu.import', 'Import from library')}
         onClick={() => {
           DashboardInteractions.toolbarAddButtonClicked({ item: 'import_from_library' });
->>>>>>> 1e84fede
           onAddLibraryPanel(dashboard);
         }}
       />
       <Menu.Item
         key="add-panel-clipboard"
-<<<<<<< HEAD
-        label={t('dashboard.add-menu.paste-panel', 'Paste panel')}
-        testId={selectors.components.PageToolbar.itemButton('Add new panel from clipboard menu item')}
-        onClick={() => {
-          reportInteraction('dashboards_toolbar_add_clicked', { item: 'paste_panel' });
-=======
         testId={selectors.pages.AddDashboard.itemButton('Add new panel from clipboard menu item')}
         label={t('dashboard.add-menu.paste-panel', 'Paste panel')}
         onClick={() => {
           DashboardInteractions.toolbarAddButtonClicked({ item: 'paste_panel' });
->>>>>>> 1e84fede
           onPasteCopiedPanel(dashboard, copiedPanelPlugin);
         }}
         disabled={!copiedPanelPlugin}
