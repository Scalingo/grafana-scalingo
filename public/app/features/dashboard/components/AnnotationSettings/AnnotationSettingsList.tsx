--- conflicted
+++ resolved
@@ -80,11 +80,7 @@
                 <td role="gridcell" className="pointer" onClick={() => onEdit(idx)}>
                   {dataSourceSrv.getInstanceSettings(annotation.datasource)?.name || annotation.datasource?.uid}
                 </td>
-<<<<<<< HEAD
-                <td style={{ width: '1%' }}>
-=======
                 <td role="gridcell" style={{ width: '1%' }}>
->>>>>>> 89b365f8
                   {idx !== 0 && <IconButton name="arrow-up" aria-label="arrow-up" onClick={() => onMove(idx, -1)} />}
                 </td>
                 <td role="gridcell" style={{ width: '1%' }}>
