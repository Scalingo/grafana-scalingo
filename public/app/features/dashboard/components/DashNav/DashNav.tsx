// Libaries
import React, { PureComponent } from 'react';
import { connect } from 'react-redux';

// Utils & Services
import { appEvents } from 'app/core/app_events';
import { PlaylistSrv } from 'app/features/playlist/playlist_srv';

// Components
import { DashNavButton } from './DashNavButton';
import { DashNavTimeControls } from './DashNavTimeControls';
import { Tooltip } from '@grafana/ui';

// State
import { updateLocation } from 'app/core/actions';

// Types
import { DashboardModel } from '../../state';
import { StoreState, CoreEvents } from 'app/types';

export interface OwnProps {
  dashboard: DashboardModel;
  editview: string;
  isEditing: boolean;
  isFullscreen: boolean;
  $injector: any;
  updateLocation: typeof updateLocation;
  onAddPanel: () => void;
}

export interface StateProps {
  location: any;
}

type Props = StateProps & OwnProps;

export class DashNav extends PureComponent<Props> {
  playlistSrv: PlaylistSrv;

  constructor(props: Props) {
    super(props);
    this.playlistSrv = this.props.$injector.get('playlistSrv');
  }

  onDahboardNameClick = () => {
    appEvents.emit(CoreEvents.showDashSearch);
  };

<<<<<<< HEAD
  onDahboardNameClick = () => {
    appEvents.emit('show-dash-search');
  };

  onFolderNameClick = () => {
    appEvents.emit('show-dash-search', {
=======
  onFolderNameClick = () => {
    appEvents.emit(CoreEvents.showDashSearch, {
>>>>>>> 742d1659
      query: 'folder:current',
    });
  };

  onClose = () => {
    if (this.props.editview) {
      this.props.updateLocation({
        query: { editview: null },
        partial: true,
      });
    } else {
      this.props.updateLocation({
        query: { panelId: null, edit: null, fullscreen: null, tab: null },
        partial: true,
      });
    }
  };

  onToggleTVMode = () => {
    appEvents.emit(CoreEvents.toggleKioskMode);
  };

  onSave = () => {
    const { $injector } = this.props;
    const dashboardSrv = $injector.get('dashboardSrv');
    dashboardSrv.saveDashboard();
  };

  onOpenSettings = () => {
    this.props.updateLocation({
      query: { editview: 'settings' },
      partial: true,
    });
  };

  onStarDashboard = () => {
    const { dashboard, $injector } = this.props;
    const dashboardSrv = $injector.get('dashboardSrv');

    dashboardSrv.starDashboard(dashboard.id, dashboard.meta.isStarred).then((newState: any) => {
      dashboard.meta.isStarred = newState;
      this.forceUpdate();
    });
  };

  onPlaylistPrev = () => {
    this.playlistSrv.prev();
  };

  onPlaylistNext = () => {
    this.playlistSrv.next();
  };

  onPlaylistStop = () => {
    this.playlistSrv.stop();
    this.forceUpdate();
  };

  onOpenShare = () => {
    const $rootScope = this.props.$injector.get('$rootScope');
    const modalScope = $rootScope.$new();
    modalScope.tabIndex = 0;
    modalScope.dashboard = this.props.dashboard;

    appEvents.emit(CoreEvents.showModal, {
      src: 'public/app/features/dashboard/components/ShareModal/template.html',
      scope: modalScope,
    });
  };

  renderDashboardTitleSearchButton() {
    const { dashboard } = this.props;

    const folderTitle = dashboard.meta.folderTitle;
    const haveFolder = dashboard.meta.folderId > 0;

    return (
      <>
        <div>
          <div className="navbar-page-btn">
            {!this.isInFullscreenOrSettings && <i className="gicon gicon-dashboard" />}
            {haveFolder && (
              <>
                <a className="navbar-page-btn__folder" onClick={this.onFolderNameClick}>
                  {folderTitle}
                </a>
                <i className="fa fa-chevron-right navbar-page-btn__folder-icon" />
              </>
            )}
            <a onClick={this.onDahboardNameClick}>
              {dashboard.title} <i className="fa fa-caret-down navbar-page-btn__search" />
            </a>
          </div>
        </div>
        {this.isSettings && <span className="navbar-settings-title">&nbsp;/ Settings</span>}
        <div className="navbar__spacer" />
      </>
    );
  }

  get isInFullscreenOrSettings() {
    return this.props.editview || this.props.isFullscreen;
  }

  get isSettings() {
    return this.props.editview;
  }

  renderBackButton() {
    return (
      <div className="navbar-edit">
        <Tooltip content="Go back (Esc)">
          <button className="navbar-edit__back-btn" onClick={this.onClose}>
            <i className="fa fa-arrow-left" />
          </button>
        </Tooltip>
      </div>
    );
  }

  render() {
    const { dashboard, onAddPanel, location, $injector } = this.props;
    const { canStar, canSave, canShare, showSettings, isStarred } = dashboard.meta;
    const { snapshot } = dashboard;
    const snapshotUrl = snapshot && snapshot.originalUrl;
    return (
      <div className="navbar">
        {this.isInFullscreenOrSettings && this.renderBackButton()}
        {this.renderDashboardTitleSearchButton()}

        {this.playlistSrv.isPlaying && (
          <div className="navbar-buttons navbar-buttons--playlist">
            <DashNavButton
              tooltip="Go to previous dashboard"
              classSuffix="tight"
              icon="fa fa-step-backward"
              onClick={this.onPlaylistPrev}
            />
            <DashNavButton
              tooltip="Stop playlist"
              classSuffix="tight"
              icon="fa fa-stop"
              onClick={this.onPlaylistStop}
            />
            <DashNavButton
              tooltip="Go to next dashboard"
              classSuffix="tight"
              icon="fa fa-forward"
              onClick={this.onPlaylistNext}
            />
          </div>
        )}

        <div className="navbar-buttons navbar-buttons--actions">
          {canSave && (
            <DashNavButton
              tooltip="Add panel"
              classSuffix="add-panel"
              icon="gicon gicon-add-panel"
              onClick={onAddPanel}
            />
          )}

          {canStar && (
            <DashNavButton
              tooltip="Mark as favorite"
              classSuffix="star"
              icon={`${isStarred ? 'fa fa-star' : 'fa fa-star-o'}`}
              onClick={this.onStarDashboard}
            />
          )}

          {canShare && (
            <DashNavButton
              tooltip="Share dashboard"
              classSuffix="share"
              icon="fa fa-share-square-o"
              onClick={this.onOpenShare}
            />
          )}

          {canSave && (
            <DashNavButton tooltip="Save dashboard" classSuffix="save" icon="fa fa-save" onClick={this.onSave} />
          )}

          {snapshotUrl && (
            <DashNavButton
              tooltip="Open original dashboard"
              classSuffix="snapshot-origin"
              icon="gicon gicon-link"
              href={snapshotUrl}
            />
          )}

          {showSettings && (
            <DashNavButton
              tooltip="Dashboard settings"
              classSuffix="settings"
              icon="gicon gicon-cog"
              onClick={this.onOpenSettings}
            />
          )}
        </div>

        <div className="navbar-buttons navbar-buttons--tv">
          <DashNavButton
            tooltip="Cycle view mode"
            classSuffix="tv"
            icon="fa fa-desktop"
            onClick={this.onToggleTVMode}
          />
        </div>

        {!dashboard.timepicker.hidden && (
          <div className="navbar-buttons">
            <DashNavTimeControls
              $injector={$injector}
              dashboard={dashboard}
              location={location}
              updateLocation={updateLocation}
            />
          </div>
        )}
      </div>
    );
  }
}

const mapStateToProps = (state: StoreState) => ({
  location: state.location,
});

const mapDispatchToProps = {
  updateLocation,
};

export default connect(
  mapStateToProps,
  mapDispatchToProps
)(DashNav);<|MERGE_RESOLUTION|>--- conflicted
+++ resolved
@@ -46,17 +46,8 @@
     appEvents.emit(CoreEvents.showDashSearch);
   };
 
-<<<<<<< HEAD
-  onDahboardNameClick = () => {
-    appEvents.emit('show-dash-search');
-  };
-
-  onFolderNameClick = () => {
-    appEvents.emit('show-dash-search', {
-=======
   onFolderNameClick = () => {
     appEvents.emit(CoreEvents.showDashSearch, {
->>>>>>> 742d1659
       query: 'folder:current',
     });
   };
