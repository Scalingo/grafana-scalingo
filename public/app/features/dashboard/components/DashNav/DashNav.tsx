// Libaries
import React, { PureComponent, FC, ReactNode } from 'react';
import { connect, MapDispatchToProps } from 'react-redux';
// Utils & Services
import { appEvents } from 'app/core/app_events';
import { PlaylistSrv } from 'app/features/playlist/playlist_srv';
// Components
import { DashNavButton } from './DashNavButton';
import { DashNavTimeControls } from './DashNavTimeControls';
import { ButtonGroup, ModalsController, ToolbarButton, PageToolbar } from '@grafana/ui';
import { textUtil } from '@grafana/data';
// State
import { updateLocation } from 'app/core/actions';
import { updateTimeZoneForSession } from 'app/features/profile/state/reducers';
// Types
import { DashboardModel } from '../../state';
import { CoreEvents, StoreState } from 'app/types';
import { ShareModal } from 'app/features/dashboard/components/ShareModal';
import { SaveDashboardModalProxy } from 'app/features/dashboard/components/SaveDashboard/SaveDashboardModalProxy';
import { sanitizeUrl } from 'app/core/utils/text';

export interface OwnProps {
  dashboard: DashboardModel;
  isFullscreen: boolean;
  $injector: any;
  onAddPanel: () => void;
}

interface DispatchProps {
  updateTimeZoneForSession: typeof updateTimeZoneForSession;
  updateLocation: typeof updateLocation;
}

interface DashNavButtonModel {
  show: (props: Props) => boolean;
  component: FC<Partial<Props>>;
  index?: number | 'end';
}

const customLeftActions: DashNavButtonModel[] = [];
const customRightActions: DashNavButtonModel[] = [];

export function addCustomLeftAction(content: DashNavButtonModel) {
  customLeftActions.push(content);
}

export function addCustomRightAction(content: DashNavButtonModel) {
  customRightActions.push(content);
}

export interface StateProps {
  location: any;
}

type Props = StateProps & OwnProps & DispatchProps;

class DashNav extends PureComponent<Props> {
  playlistSrv: PlaylistSrv;

  constructor(props: Props) {
    super(props);
    this.playlistSrv = this.props.$injector.get('playlistSrv');
  }

  onFolderNameClick = () => {
    this.props.updateLocation({
      query: { search: 'open', folder: 'current' },
      partial: true,
    });
  };

  onClose = () => {
    this.props.updateLocation({
      query: { viewPanel: null },
      partial: true,
    });
  };

  onToggleTVMode = () => {
    appEvents.emit(CoreEvents.toggleKioskMode);
  };

  onOpenSettings = () => {
    this.props.updateLocation({
      query: { editview: 'settings' },
      partial: true,
    });
  };

  onStarDashboard = () => {
    const { dashboard, $injector } = this.props;
    const dashboardSrv = $injector.get('dashboardSrv');

    dashboardSrv.starDashboard(dashboard.id, dashboard.meta.isStarred).then((newState: any) => {
      dashboard.meta.isStarred = newState;
      this.forceUpdate();
    });
  };

  onPlaylistPrev = () => {
    this.playlistSrv.prev();
  };

  onPlaylistNext = () => {
    this.playlistSrv.next();
  };

  onPlaylistStop = () => {
    this.playlistSrv.stop();
    this.forceUpdate();
  };

  onDashboardNameClick = () => {
    this.props.updateLocation({
      query: { search: 'open' },
      partial: true,
    });
  };

  addCustomContent(actions: DashNavButtonModel[], buttons: ReactNode[]) {
    actions.map((action, index) => {
      const Component = action.component;
      const element = <Component {...this.props} key={`button-custom-${index}`} />;
      typeof action.index === 'number' ? buttons.splice(action.index, 0, element) : buttons.push(element);
    });
  }

  isInKioskMode() {
    return !!this.props.location.query.kiosk;
  }

  isPlaylistRunning() {
    return this.playlistSrv.isPlaying;
  }

  renderLeftActionsButton() {
    const { dashboard } = this.props;
    const { canStar, canShare, isStarred } = dashboard.meta;
    const buttons: ReactNode[] = [];

    if (this.isInKioskMode() || this.isPlaylistRunning()) {
      return [];
    }

    if (canStar) {
      buttons.push(
        <DashNavButton
          tooltip="Mark as favorite"
          icon={isStarred ? 'favorite' : 'star'}
          iconType={isStarred ? 'mono' : 'default'}
          iconSize="lg"
          onClick={this.onStarDashboard}
          key="button-star"
        />
      );
    }

    if (canShare) {
      buttons.push(
        <ModalsController key="button-share">
          {({ showModal, hideModal }) => (
            <DashNavButton
              tooltip="Share dashboard or panel"
              icon="share-alt"
              iconSize="lg"
              onClick={() => {
                showModal(ShareModal, {
                  dashboard,
                  onDismiss: hideModal,
                });
              }}
            />
          )}
        </ModalsController>
      );
    }

    this.addCustomContent(customLeftActions, buttons);
    return buttons;
  }

  renderPlaylistControls() {
    return (
      <ButtonGroup key="playlist-buttons">
        <ToolbarButton tooltip="Go to previous dashboard" icon="backward" onClick={this.onPlaylistPrev} narrow />
        <ToolbarButton onClick={this.onPlaylistStop}>Stop playlist</ToolbarButton>
        <ToolbarButton tooltip="Go to next dashboard" icon="forward" onClick={this.onPlaylistNext} narrow />
      </ButtonGroup>
    );
  }

  renderRightActionsButton() {
    const { dashboard, onAddPanel, location, updateTimeZoneForSession, isFullscreen } = this.props;
    const { canEdit, showSettings } = dashboard.meta;
    const { snapshot } = dashboard;
    const snapshotUrl = snapshot && snapshot.originalUrl;
<<<<<<< HEAD

    return (
      <div className="navbar">
        {this.isInFullscreenOrSettings && this.renderBackButton()}
        {this.renderDashboardTitleSearchButton()}
=======
    const buttons: ReactNode[] = [];
    const tvButton = (
      <ToolbarButton tooltip="Cycle view mode" icon="monitor" onClick={this.onToggleTVMode} key="tv-button" />
    );
>>>>>>> 5fdad5bf

    let timeControls: React.ReactNode | null;

    if (!dashboard.timepicker.hidden) {
      timeControls = (
        <DashNavTimeControls
          dashboard={dashboard}
          location={location}
          onChangeTimeZone={updateTimeZoneForSession}
          key="time-controls"
        />
      );
    }

    if (this.isPlaylistRunning()) {
      return [this.renderPlaylistControls(), timeControls];
    }

    if (this.isInKioskMode()) {
      return [timeControls, tvButton];
    }

    if (canEdit && !isFullscreen) {
      buttons.push(<ToolbarButton tooltip="Add panel" icon="panel-add" onClick={onAddPanel} key="button-panel-add" />);
      buttons.push(
        <ModalsController key="button-save">
          {({ showModal, hideModal }) => (
            <ToolbarButton
              tooltip="Save dashboard"
              icon="save"
              onClick={() => {
                showModal(SaveDashboardModalProxy, {
                  dashboard,
                  onDismiss: hideModal,
                });
              }}
            />
          )}
        </ModalsController>
      );
    }

    if (snapshotUrl) {
      buttons.push(
        <ToolbarButton
          tooltip="Open original dashboard"
          onClick={() => this.gotoSnapshotOrigin(snapshotUrl)}
          icon="link"
          key="button-snapshot"
        />
      );
    }

    if (showSettings) {
      buttons.push(
        <ToolbarButton tooltip="Dashboard settings" icon="cog" onClick={this.onOpenSettings} key="button-settings" />
      );
    }

<<<<<<< HEAD
          {snapshotUrl && (
            <DashNavButton
              tooltip="Open original dashboard"
              classSuffix="snapshot-origin"
              icon="gicon gicon-link"
              href={sanitizeUrl(snapshotUrl)}
            />
          )}
=======
    this.addCustomContent(customRightActions, buttons);
    buttons.push(timeControls);
    buttons.push(tvButton);
    return buttons;
  }
>>>>>>> 5fdad5bf

  gotoSnapshotOrigin(snapshotUrl: string) {
    window.location.href = textUtil.sanitizeUrl(snapshotUrl);
  }

  render() {
    const { dashboard, isFullscreen } = this.props;
    const onGoBack = isFullscreen ? this.onClose : undefined;

    return (
      <PageToolbar
        pageIcon={isFullscreen ? undefined : 'apps'}
        title={dashboard.title}
        parent={dashboard.meta.folderTitle}
        onClickTitle={this.onDashboardNameClick}
        onClickParent={this.onFolderNameClick}
        onGoBack={onGoBack}
        leftItems={this.renderLeftActionsButton()}
      >
        {this.renderRightActionsButton()}
      </PageToolbar>
    );
  }
}

const mapStateToProps = (state: StoreState) => ({
  location: state.location,
});

const mapDispatchToProps: MapDispatchToProps<DispatchProps, OwnProps> = {
  updateLocation,
  updateTimeZoneForSession,
};

export default connect(mapStateToProps, mapDispatchToProps)(DashNav);<|MERGE_RESOLUTION|>--- conflicted
+++ resolved
@@ -17,7 +17,6 @@
 import { CoreEvents, StoreState } from 'app/types';
 import { ShareModal } from 'app/features/dashboard/components/ShareModal';
 import { SaveDashboardModalProxy } from 'app/features/dashboard/components/SaveDashboard/SaveDashboardModalProxy';
-import { sanitizeUrl } from 'app/core/utils/text';
 
 export interface OwnProps {
   dashboard: DashboardModel;
@@ -194,18 +193,10 @@
     const { canEdit, showSettings } = dashboard.meta;
     const { snapshot } = dashboard;
     const snapshotUrl = snapshot && snapshot.originalUrl;
-<<<<<<< HEAD
-
-    return (
-      <div className="navbar">
-        {this.isInFullscreenOrSettings && this.renderBackButton()}
-        {this.renderDashboardTitleSearchButton()}
-=======
     const buttons: ReactNode[] = [];
     const tvButton = (
       <ToolbarButton tooltip="Cycle view mode" icon="monitor" onClick={this.onToggleTVMode} key="tv-button" />
     );
->>>>>>> 5fdad5bf
 
     let timeControls: React.ReactNode | null;
 
@@ -265,22 +256,11 @@
       );
     }
 
-<<<<<<< HEAD
-          {snapshotUrl && (
-            <DashNavButton
-              tooltip="Open original dashboard"
-              classSuffix="snapshot-origin"
-              icon="gicon gicon-link"
-              href={sanitizeUrl(snapshotUrl)}
-            />
-          )}
-=======
     this.addCustomContent(customRightActions, buttons);
     buttons.push(timeControls);
     buttons.push(tvButton);
     return buttons;
   }
->>>>>>> 5fdad5bf
 
   gotoSnapshotOrigin(snapshotUrl: string) {
     window.location.href = textUtil.sanitizeUrl(snapshotUrl);
