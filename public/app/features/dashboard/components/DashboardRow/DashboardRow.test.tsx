<<<<<<< HEAD
=======
import { render, screen } from '@testing-library/react';
import userEvent from '@testing-library/user-event';
>>>>>>> 556faf82
import { mount } from 'enzyme';
import React from 'react';

import { PanelModel } from '../../state/PanelModel';

import { DashboardRow } from './DashboardRow';

describe('DashboardRow', () => {
  let wrapper: any, panel: PanelModel, dashboardMock: any;

  beforeEach(() => {
    dashboardMock = {
      toggleRow: jest.fn(),
      on: jest.fn(),
      meta: {
        canEdit: true,
      },
      events: { subscribe: jest.fn() },
    };

    panel = new PanelModel({ collapsed: false });
    wrapper = mount(<DashboardRow panel={panel} dashboard={dashboardMock} />);
  });

  it('Should not have collapsed class when collaped is false', () => {
    expect(wrapper.find('.dashboard-row')).toHaveLength(1);
    expect(wrapper.find('.dashboard-row--collapsed')).toHaveLength(0);
  });

  it('Should collapse when the panel is collapsed', async () => {
    const panel = new PanelModel({ collapsed: true });
    render(<DashboardRow panel={panel} dashboard={dashboardMock} />);
    const row = screen.getByTestId('dashboard-row-container');
    expect(row).toHaveClass('dashboard-row--collapsed');
  });

  it('Should collapse after clicking title', async () => {
    render(<DashboardRow panel={panel} dashboard={dashboardMock} />);
    await userEvent.click(screen.getByTestId('data-testid dashboard-row-title-'));
    expect(dashboardMock.toggleRow.mock.calls).toHaveLength(1);
  });

  it('Should subscribe to event during mount', () => {
    expect(dashboardMock.events.subscribe.mock.calls).toHaveLength(1);
  });

  it('should have two actions as admin', () => {
    expect(wrapper.find('.dashboard-row__actions .pointer')).toHaveLength(2);
  });

  it('should not show row drag handle when cannot edit', () => {
    dashboardMock.meta.canEdit = false;
    wrapper = mount(<DashboardRow panel={panel} dashboard={dashboardMock} />);
    expect(wrapper.find('.dashboard-row__drag')).toHaveLength(0);
  });

  it('should have zero actions when cannot edit', () => {
    dashboardMock.meta.canEdit = false;
    panel = new PanelModel({ collapsed: false });
    wrapper = mount(<DashboardRow panel={panel} dashboard={dashboardMock} />);
    expect(wrapper.find('.dashboard-row__actions .pointer')).toHaveLength(0);
  });
});<|MERGE_RESOLUTION|>--- conflicted
+++ resolved
@@ -1,8 +1,5 @@
-<<<<<<< HEAD
-=======
 import { render, screen } from '@testing-library/react';
 import userEvent from '@testing-library/user-event';
->>>>>>> 556faf82
 import { mount } from 'enzyme';
 import React from 'react';
 
