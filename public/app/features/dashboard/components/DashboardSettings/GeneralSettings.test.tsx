import { render, screen } from '@testing-library/react';
import userEvent from '@testing-library/user-event';
import React from 'react';
<<<<<<< HEAD
import { byRole } from 'testing-library-selector';

import { selectors } from '@grafana/e2e-selectors';
import { selectOptionInTest } from '@grafana/ui';
=======
import { selectOptionInTest } from 'test/helpers/selectOptionInTest';
import { byRole } from 'testing-library-selector';

import { selectors } from '@grafana/e2e-selectors';
import { setBackendSrv } from '@grafana/runtime';
>>>>>>> 556faf82

import { DashboardModel } from '../../state';

import { GeneralSettingsUnconnected as GeneralSettings, Props } from './GeneralSettings';
<<<<<<< HEAD
=======

setBackendSrv({
  get: jest.fn().mockResolvedValue([]),
} as any);
>>>>>>> 556faf82

const setupTestContext = (options: Partial<Props>) => {
  const defaults: Props = {
    dashboard: new DashboardModel(
      {
        title: 'test dashboard title',
        description: 'test dashboard description',
        timepicker: {
          refresh_intervals: ['5s', '10s', '30s', '1m', '5m', '15m', '30m', '1h', '2h', '1d', '2d'],
          time_options: ['5m', '15m', '1h', '6h', '12h', '24h', '2d', '7d', '30d'],
        },
        timezone: 'utc',
      },
      {
        folderId: 1,
        folderTitle: 'test',
      }
    ),
    updateTimeZone: jest.fn(),
    updateWeekStart: jest.fn(),
  };

  const props = { ...defaults, ...options };
  const { rerender } = render(<GeneralSettings {...props} />);

  return { rerender, props };
};

describe('General Settings', () => {
  describe('when component is mounted with timezone', () => {
    it('should render correctly', async () => {
      setupTestContext({});
      screen.getByDisplayValue('test dashboard title');
      screen.getByDisplayValue('test dashboard description');
      expect(await screen.findByTestId(selectors.components.TimeZonePicker.containerV2)).toHaveTextContent(
        'Coordinated Universal Time'
      );
    });
  });

  describe('when timezone is changed', () => {
    it('should call update function', async () => {
      const { props } = setupTestContext({});
      await userEvent.click(screen.getByTestId(selectors.components.TimeZonePicker.containerV2));
      const timeZonePicker = screen.getByTestId(selectors.components.TimeZonePicker.containerV2);
      await userEvent.click(byRole('combobox').get(timeZonePicker));
      await selectOptionInTest(timeZonePicker, 'Browser Time');
      expect(props.updateTimeZone).toHaveBeenCalledWith('browser');
      expect(props.dashboard.timezone).toBe('browser');
    });
  });
});<|MERGE_RESOLUTION|>--- conflicted
+++ resolved
@@ -1,29 +1,19 @@
 import { render, screen } from '@testing-library/react';
 import userEvent from '@testing-library/user-event';
 import React from 'react';
-<<<<<<< HEAD
-import { byRole } from 'testing-library-selector';
-
-import { selectors } from '@grafana/e2e-selectors';
-import { selectOptionInTest } from '@grafana/ui';
-=======
 import { selectOptionInTest } from 'test/helpers/selectOptionInTest';
 import { byRole } from 'testing-library-selector';
 
 import { selectors } from '@grafana/e2e-selectors';
 import { setBackendSrv } from '@grafana/runtime';
->>>>>>> 556faf82
 
 import { DashboardModel } from '../../state';
 
 import { GeneralSettingsUnconnected as GeneralSettings, Props } from './GeneralSettings';
-<<<<<<< HEAD
-=======
 
 setBackendSrv({
   get: jest.fn().mockResolvedValue([]),
 } as any);
->>>>>>> 556faf82
 
 const setupTestContext = (options: Partial<Props>) => {
   const defaults: Props = {
