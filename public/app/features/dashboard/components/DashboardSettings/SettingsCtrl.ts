import $ from 'jquery';
import _ from 'lodash';
import angular, { ILocationService, IScope } from 'angular';
import { e2e } from '@grafana/e2e';

import { appEvents, contextSrv, coreModule } from 'app/core/core';
import { DashboardModel } from '../../state/DashboardModel';
import { getConfig } from 'app/core/config';
import { backendSrv } from 'app/core/services/backend_srv';
import { DashboardSrv } from '../../services/DashboardSrv';
import { CoreEvents } from 'app/types';
import { GrafanaRootScope } from 'app/routes/GrafanaCtrl';
import { AppEvents } from '@grafana/data';
<<<<<<< HEAD
import { e2e } from '@grafana/e2e';
=======
import { promiseToDigest } from '../../../../core/utils/promiseToDigest';
>>>>>>> ca6d08d5
import locationUtil from 'app/core/utils/location_util';

export class SettingsCtrl {
  dashboard: DashboardModel;
  isOpen: boolean;
  viewId: string;
  json: string;
  alertCount: number;
  canSaveAs: boolean;
  canSave: boolean;
  canDelete: boolean;
  sections: any[];
  hasUnsavedFolderChange: boolean;
  selectors: typeof e2e.pages.Dashboard.Settings.General.selectors;
  useAngularTemplating: boolean;

  /** @ngInject */
  constructor(
    private $scope: IScope & Record<string, any>,
    private $route: any,
    private $location: ILocationService,
    private $rootScope: GrafanaRootScope,
    private dashboardSrv: DashboardSrv
  ) {
    // temp hack for annotations and variables editors
    // that rely on inherited scope
    $scope.dashboard = this.dashboard;

    this.$scope.$on('$destroy', () => {
      this.dashboard.updateSubmenuVisibility();
      setTimeout(() => {
        this.$rootScope.appEvent(CoreEvents.dashScroll, { restore: true });
        this.dashboard.startRefresh();
      });
    });

    this.canSaveAs = contextSrv.hasEditPermissionInFolders;
    this.canSave = this.dashboard.meta.canSave;
    this.canDelete = this.dashboard.meta.canSave;

    this.buildSectionList();
    this.onRouteUpdated();

    this.$rootScope.onAppEvent(CoreEvents.routeUpdated, this.onRouteUpdated.bind(this), $scope);
    this.$rootScope.appEvent(CoreEvents.dashScroll, { animate: false, pos: 0 });

    appEvents.on(CoreEvents.dashboardSaved, this.onPostSave.bind(this), $scope);

    this.selectors = e2e.pages.Dashboard.Settings.General.selectors;
    this.useAngularTemplating = !getConfig().featureToggles.newVariables;
  }

  buildSectionList() {
    this.sections = [];

    if (this.dashboard.meta.canEdit) {
      this.sections.push({
        title: 'General',
        id: 'settings',
        icon: 'gicon gicon-preferences',
      });
      this.sections.push({
        title: 'Annotations',
        id: 'annotations',
        icon: 'gicon gicon-annotation',
      });
      this.sections.push({
        title: 'Variables',
        id: 'templating',
        icon: 'gicon gicon-variable',
      });
      this.sections.push({
        title: 'Links',
        id: 'links',
        icon: 'gicon gicon-link',
      });
    }

    if (this.dashboard.id && this.dashboard.meta.canSave) {
      this.sections.push({
        title: 'Versions',
        id: 'versions',
        icon: 'fa fa-fw fa-history',
      });
    }

    if (this.dashboard.id && this.dashboard.meta.canAdmin) {
      this.sections.push({
        title: 'Permissions',
        id: 'permissions',
        icon: 'fa fa-fw fa-lock',
      });
    }

    if (this.dashboard.meta.canMakeEditable) {
      this.sections.push({
        title: 'General',
        icon: 'gicon gicon-preferences',
        id: 'make_editable',
      });
    }

    this.sections.push({
      title: 'JSON Model',
      id: 'dashboard_json',
      icon: 'gicon gicon-json',
    });

    const params = this.$location.search();
    const url = this.$location.path();

    for (const section of this.sections) {
      const sectionParams = _.defaults({ editview: section.id }, params);
      section.url = getConfig().appSubUrl + url + '?' + $.param(sectionParams);
    }
  }

  onRouteUpdated() {
    this.viewId = this.$location.search().editview;

    if (this.viewId) {
      this.json = angular.toJson(this.dashboard.getSaveModelClone(), true);
    }

    if (this.viewId === 'settings' && this.dashboard.meta.canMakeEditable) {
      this.viewId = 'make_editable';
    }

    const currentSection: any = _.find(this.sections, { id: this.viewId } as any);
    if (!currentSection) {
      this.sections.unshift({
        title: 'Not found',
        id: '404',
        icon: 'fa fa-fw fa-warning',
      });
      this.viewId = '404';
    }
  }
  saveDashboardJson() {
    this.dashboardSrv.saveJSONDashboard(this.json).then(() => {
      this.$route.reload();
    });
  }

  onPostSave() {
    this.hasUnsavedFolderChange = false;
  }

  hideSettings() {
    const urlParams = this.$location.search();
    delete urlParams.editview;
    setTimeout(() => {
      this.$rootScope.$apply(() => {
        this.$location.search(urlParams);
      });
    });
  }

  makeEditable() {
    this.dashboard.editable = true;
    this.dashboard.meta.canMakeEditable = false;
    this.dashboard.meta.canEdit = true;
    this.dashboard.meta.canSave = true;
    this.canDelete = true;
    this.viewId = 'settings';
    this.buildSectionList();

    const currentSection: any = _.find(this.sections, { id: this.viewId } as any);
    this.$location.url(locationUtil.stripBaseFromUrl(currentSection.url));
  }

  deleteDashboard() {
    let confirmText = '';
    let text2 = this.dashboard.title;

    if (this.dashboard.meta.provisioned) {
      appEvents.emit(CoreEvents.showConfirmModal, {
        title: 'Cannot delete provisioned dashboard',
        text: `
          This dashboard is managed by Grafanas provisioning and cannot be deleted. Remove the dashboard from the
          config file to delete it.
        `,
        text2: `
          <i>See <a class="external-link" href="http://docs.grafana.org/administration/provisioning/#dashboards" target="_blank">
          documentation</a> for more information about provisioning.</i>
          </br>
          File path: ${this.dashboard.meta.provisionedExternalId}
        `,
        text2htmlBind: true,
        icon: 'fa-trash',
        noText: 'OK',
      });
      return;
    }

    const alerts = _.sumBy(this.dashboard.panels, panel => {
      return panel.alert ? 1 : 0;
    });

    if (alerts > 0) {
      confirmText = 'DELETE';
      text2 = `This dashboard contains ${alerts} alerts. Deleting this dashboard will also delete those alerts`;
    }

    appEvents.emit(CoreEvents.showConfirmModal, {
      title: 'Delete',
      text: 'Do you want to delete this dashboard?',
      text2: text2,
      icon: 'fa-trash',
      confirmText: confirmText,
      yesText: 'Delete',
      onConfirm: () => {
        this.dashboard.meta.canSave = false;
        this.deleteDashboardConfirmed();
      },
    });
  }

  deleteDashboardConfirmed() {
    promiseToDigest(this.$scope)(
      backendSrv.deleteDashboard(this.dashboard.uid, false).then(() => {
        appEvents.emit(AppEvents.alertSuccess, ['Dashboard Deleted', this.dashboard.title + ' has been deleted']);
        this.$location.url('/');
      })
    );
  }

  onFolderChange = (folder: { id: number; title: string }) => {
    this.dashboard.meta.folderId = folder.id;
    this.dashboard.meta.folderTitle = folder.title;
    this.hasUnsavedFolderChange = true;
  };

  getFolder() {
    return {
      id: this.dashboard.meta.folderId,
      title: this.dashboard.meta.folderTitle,
      url: this.dashboard.meta.folderUrl,
    };
  }

  getDashboard = () => {
    return this.dashboard;
  };
}

export function dashboardSettings() {
  return {
    restrict: 'E',
    templateUrl: 'public/app/features/dashboard/components/DashboardSettings/template.html',
    controller: SettingsCtrl,
    bindToController: true,
    controllerAs: 'ctrl',
    transclude: true,
    scope: { dashboard: '=' },
  };
}

coreModule.directive('dashboardSettings', dashboardSettings);<|MERGE_RESOLUTION|>--- conflicted
+++ resolved
@@ -11,11 +11,7 @@
 import { CoreEvents } from 'app/types';
 import { GrafanaRootScope } from 'app/routes/GrafanaCtrl';
 import { AppEvents } from '@grafana/data';
-<<<<<<< HEAD
-import { e2e } from '@grafana/e2e';
-=======
 import { promiseToDigest } from '../../../../core/utils/promiseToDigest';
->>>>>>> ca6d08d5
 import locationUtil from 'app/core/utils/location_util';
 
 export class SettingsCtrl {
