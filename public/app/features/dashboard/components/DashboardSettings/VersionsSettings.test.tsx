--- conflicted
+++ resolved
@@ -9,11 +9,7 @@
 import { GrafanaContext } from 'app/core/context/GrafanaContext';
 
 import { configureStore } from '../../../../store/configureStore';
-<<<<<<< HEAD
-import { DashboardModel } from '../../state/DashboardModel';
-=======
 import { createDashboardModelFixture } from '../../state/__fixtures__/dashboardFixtures';
->>>>>>> 284c43c2
 import { historySrv } from '../VersionHistory/HistorySrv';
 
 import { VersionsSettings, VERSIONS_FETCH_LIMIT } from './VersionsSettings';
@@ -34,11 +30,7 @@
 
 function setup() {
   const store = configureStore();
-<<<<<<< HEAD
-  const dashboard = new DashboardModel({
-=======
   const dashboard = createDashboardModelFixture({
->>>>>>> 284c43c2
     id: 74,
     version: 11,
     // formatDate: jest.fn(() => 'date'),
