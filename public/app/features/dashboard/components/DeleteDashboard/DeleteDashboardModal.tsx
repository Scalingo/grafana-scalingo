--- conflicted
+++ resolved
@@ -24,11 +24,7 @@
 
 type Props = DeleteDashboardModalProps & ConnectedProps<typeof connector>;
 
-<<<<<<< HEAD
-const DeleteDashboardModalUnconnected: React.FC<Props> = ({ hideModal, cleanUpDashboardAndVariables, dashboard }) => {
-=======
 const DeleteDashboardModalUnconnected = ({ hideModal, cleanUpDashboardAndVariables, dashboard }: Props) => {
->>>>>>> 89b365f8
   const isProvisioned = dashboard.meta.provisioned;
   const { onDeleteDashboard } = useDashboardDelete(dashboard.uid, cleanUpDashboardAndVariables);
 
