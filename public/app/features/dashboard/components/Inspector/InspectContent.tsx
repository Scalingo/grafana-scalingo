import React, { useState } from 'react';

<<<<<<< HEAD
import { DataSourceApi, formattedValueToString, getValueFormat, PanelData, PanelPlugin } from '@grafana/data';
=======
import { CoreApp, DataSourceApi, formattedValueToString, getValueFormat, PanelData, PanelPlugin } from '@grafana/data';
>>>>>>> 556faf82
import { getTemplateSrv } from '@grafana/runtime';
import { Drawer, Tab, TabsBar } from '@grafana/ui';
import { InspectDataTab } from 'app/features/inspector/InspectDataTab';
import { InspectErrorTab } from 'app/features/inspector/InspectErrorTab';
import { InspectJSONTab } from 'app/features/inspector/InspectJSONTab';
import { InspectMetadataTab } from 'app/features/inspector/InspectMetadataTab';
import { InspectStatsTab } from 'app/features/inspector/InspectStatsTab';
import { QueryInspector } from 'app/features/inspector/QueryInspector';
import { InspectTab } from 'app/features/inspector/types';

import { GetDataOptions } from '../../../query/state/PanelQueryRunner';
import { DashboardModel, PanelModel } from '../../state';

interface Props {
  dashboard: DashboardModel;
  panel: PanelModel;
  plugin?: PanelPlugin | null;
  defaultTab?: InspectTab;
  tabs: Array<{ label: string; value: InspectTab }>;
  // The last raw response
  data?: PanelData;
  isDataLoading: boolean;
  dataOptions: GetDataOptions;
  // If the datasource supports custom metadata
  metadataDatasource?: DataSourceApi;
  onDataOptionsChange: (options: GetDataOptions) => void;
  onClose: () => void;
}

export const InspectContent: React.FC<Props> = ({
  panel,
  plugin,
  dashboard,
  tabs,
  data,
  isDataLoading,
  dataOptions,
  metadataDatasource,
  defaultTab,
  onDataOptionsChange,
  onClose,
}) => {
  const [currentTab, setCurrentTab] = useState(defaultTab ?? InspectTab.Data);

  if (!plugin) {
    return null;
  }

  const error = data?.error;

  // Validate that the active tab is actually valid and allowed
  let activeTab = currentTab;
  if (!tabs.find((item) => item.value === currentTab)) {
    activeTab = InspectTab.JSON;
  }

  const title = getTemplateSrv().replace(panel.title, panel.scopedVars, 'text');

  return (
    <Drawer
      title={`Inspect: ${title || 'Panel'}`}
      subtitle={data && formatStats(data)}
      width="50%"
      onClose={onClose}
      expandable
      scrollableContent
      tabs={
        <TabsBar>
          {tabs.map((t, index) => {
            return (
              <Tab
                key={`${t.value}-${index}`}
                label={t.label}
                active={t.value === activeTab}
                onChangeTab={() => setCurrentTab(t.value || InspectTab.Data)}
              />
            );
          })}
        </TabsBar>
      }
    >
      {activeTab === InspectTab.Data && (
        <InspectDataTab
          panel={panel}
          data={data && data.series}
          isLoading={isDataLoading}
          options={dataOptions}
          onOptionsChange={onDataOptionsChange}
          timeZone={dashboard.timezone}
          app={CoreApp.Dashboard}
        />
      )}
      {data && activeTab === InspectTab.Meta && (
        <InspectMetadataTab data={data} metadataDatasource={metadataDatasource} />
      )}

      {activeTab === InspectTab.JSON && (
        <InspectJSONTab panel={panel} dashboard={dashboard} data={data} onClose={onClose} />
      )}
      {activeTab === InspectTab.Error && <InspectErrorTab error={error} />}
      {data && activeTab === InspectTab.Stats && <InspectStatsTab data={data} timeZone={dashboard.getTimezone()} />}
      {data && activeTab === InspectTab.Query && (
        <QueryInspector panel={panel} data={data.series} onRefreshQuery={() => panel.refresh()} />
      )}
    </Drawer>
  );
};

function formatStats(data: PanelData) {
  const { request } = data;
  if (!request) {
    return '';
  }

  const queryCount = request.targets.length;
  const requestTime = request.endTime ? request.endTime - request.startTime : 0;
  const formatted = formattedValueToString(getValueFormat('ms')(requestTime));

  return `${queryCount} queries with total query time of ${formatted}`;
}<|MERGE_RESOLUTION|>--- conflicted
+++ resolved
@@ -1,10 +1,6 @@
 import React, { useState } from 'react';
 
-<<<<<<< HEAD
-import { DataSourceApi, formattedValueToString, getValueFormat, PanelData, PanelPlugin } from '@grafana/data';
-=======
 import { CoreApp, DataSourceApi, formattedValueToString, getValueFormat, PanelData, PanelPlugin } from '@grafana/data';
->>>>>>> 556faf82
 import { getTemplateSrv } from '@grafana/runtime';
 import { Drawer, Tab, TabsBar } from '@grafana/ui';
 import { InspectDataTab } from 'app/features/inspector/InspectDataTab';
