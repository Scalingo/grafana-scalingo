import React, { useState } from 'react';

import { SelectableValue } from '@grafana/data';
<<<<<<< HEAD
import { CollapsableSection, TagsInput, Select, Field, Input, Checkbox } from '@grafana/ui';
=======
import { CollapsableSection, TagsInput, Select, Field, Input, Checkbox, Button } from '@grafana/ui';
>>>>>>> 556faf82

import { DashboardLink, DashboardModel } from '../../state/DashboardModel';

export const newLink = {
  icon: 'external link',
  title: 'New link',
  tooltip: '',
  type: 'dashboards',
  url: '',
  asDropdown: false,
  tags: [],
  targetBlank: false,
  keepTime: false,
  includeVars: false,
} as DashboardLink;

const linkTypeOptions = [
  { value: 'dashboards', label: 'Dashboards' },
  { value: 'link', label: 'Link' },
];

export const linkIconMap: { [key: string]: string } = {
  'external link': 'external-link-alt',
  dashboard: 'apps',
  question: 'question-circle',
  info: 'info-circle',
  bolt: 'bolt',
  doc: 'file-alt',
  cloud: 'cloud',
};

const linkIconOptions = Object.keys(linkIconMap).map((key) => ({ label: key, value: key }));

type LinkSettingsEditProps = {
  editLinkIdx: number;
  dashboard: DashboardModel;
  onGoBack: () => void;
};

export const LinkSettingsEdit: React.FC<LinkSettingsEditProps> = ({ editLinkIdx, dashboard, onGoBack }) => {
  const [linkSettings, setLinkSettings] = useState(editLinkIdx !== null ? dashboard.links[editLinkIdx] : newLink);

  const onUpdate = (link: DashboardLink) => {
    const links = [...dashboard.links];
    links.splice(editLinkIdx, 1, link);
    dashboard.links = links;
    setLinkSettings(link);
  };

  const onTagsChange = (tags: any[]) => {
    onUpdate({ ...linkSettings, tags: tags });
  };

  const onTypeChange = (selectedItem: SelectableValue) => {
    const update = { ...linkSettings, type: selectedItem.value };

    // clear props that are no longe revant for this type
    if (update.type === 'dashboards') {
      update.url = '';
      update.tooltip = '';
    } else {
      update.tags = [];
    }

    onUpdate(update);
  };

  const onIconChange = (selectedItem: SelectableValue) => {
    onUpdate({ ...linkSettings, icon: selectedItem.value });
  };

  const onChange = (ev: React.FocusEvent<HTMLInputElement>) => {
    const target = ev.currentTarget;
    onUpdate({
      ...linkSettings,
      [target.name]: target.type === 'checkbox' ? target.checked : target.value,
    });
  };

  const isNew = linkSettings.title === newLink.title;

  return (
    <div style={{ maxWidth: '600px' }}>
      <Field label="Title">
        <Input name="title" id="title" value={linkSettings.title} onChange={onChange} autoFocus={isNew} />
      </Field>
      <Field label="Type">
        <Select inputId="link-type-input" value={linkSettings.type} options={linkTypeOptions} onChange={onTypeChange} />
      </Field>
      {linkSettings.type === 'dashboards' && (
        <>
          <Field label="With tags">
            <TagsInput tags={linkSettings.tags} placeholder="add tags" onChange={onTagsChange} />
          </Field>
        </>
      )}
      {linkSettings.type === 'link' && (
        <>
          <Field label="URL">
            <Input name="url" value={linkSettings.url} onChange={onChange} />
          </Field>
          <Field label="Tooltip">
            <Input name="tooltip" value={linkSettings.tooltip} onChange={onChange} placeholder="Open dashboard" />
          </Field>
          <Field label="Icon">
            <Select value={linkSettings.icon} options={linkIconOptions} onChange={onIconChange} />
          </Field>
        </>
      )}
      <CollapsableSection label="Options" isOpen={true}>
        {linkSettings.type === 'dashboards' && (
          <Field>
            <Checkbox label="Show as dropdown" name="asDropdown" value={linkSettings.asDropdown} onChange={onChange} />
          </Field>
        )}
        <Field>
          <Checkbox
            label="Include current time range"
            name="keepTime"
            value={linkSettings.keepTime}
            onChange={onChange}
          />
        </Field>
        <Field>
          <Checkbox
            label="Include current template variable values"
            name="includeVars"
            value={linkSettings.includeVars}
            onChange={onChange}
          />
        </Field>
        <Field>
          <Checkbox
            label="Open link in new tab"
            name="targetBlank"
            value={linkSettings.targetBlank}
            onChange={onChange}
          />
        </Field>
      </CollapsableSection>
      <Button onClick={onGoBack}>Apply</Button>
    </div>
  );
};<|MERGE_RESOLUTION|>--- conflicted
+++ resolved
@@ -1,11 +1,7 @@
 import React, { useState } from 'react';
 
 import { SelectableValue } from '@grafana/data';
-<<<<<<< HEAD
-import { CollapsableSection, TagsInput, Select, Field, Input, Checkbox } from '@grafana/ui';
-=======
 import { CollapsableSection, TagsInput, Select, Field, Input, Checkbox, Button } from '@grafana/ui';
->>>>>>> 556faf82
 
 import { DashboardLink, DashboardModel } from '../../state/DashboardModel';
 
