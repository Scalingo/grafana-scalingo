--- conflicted
+++ resolved
@@ -74,11 +74,7 @@
                   {link.type === 'dashboards' && <TagList tags={link.tags ?? []} />}
                 </HorizontalGroup>
               </td>
-<<<<<<< HEAD
-              <td style={{ width: '1%' }}>
-=======
               <td style={{ width: '1%' }} role="gridcell">
->>>>>>> 89b365f8
                 {idx !== 0 && <IconButton name="arrow-up" aria-label="arrow-up" onClick={() => moveLink(idx, -1)} />}
               </td>
               <td style={{ width: '1%' }} role="gridcell">
@@ -86,11 +82,7 @@
                   <IconButton name="arrow-down" aria-label="arrow-down" onClick={() => moveLink(idx, 1)} />
                 ) : null}
               </td>
-<<<<<<< HEAD
-              <td style={{ width: '1%' }}>
-=======
               <td style={{ width: '1%' }} role="gridcell">
->>>>>>> 89b365f8
                 <IconButton aria-label="copy" name="copy" onClick={() => duplicateLink(link, idx)} />
               </td>
               <td style={{ width: '1%' }} role="gridcell">
