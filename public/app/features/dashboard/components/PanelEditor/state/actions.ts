--- conflicted
+++ resolved
@@ -7,7 +7,6 @@
   setDiscardChanges,
   setPanelEditorUIState,
   updateEditorInitState,
-  setDiscardChanges,
 } from './reducers';
 import { cleanUpPanelState, panelModelAndPluginReady } from 'app/features/panel/state/reducers';
 import store from 'app/core/store';
@@ -37,36 +36,12 @@
   };
 }
 
-<<<<<<< HEAD
-export function exitPanelEditor(): ThunkResult<void> {
-  return async (dispatch, getStore) => {
-    const dashboard = getStore().dashboard.getModel();
-    const { getPanel, shouldDiscardChanges } = getStore().panelEditor;
-    const onConfirm = () =>
-      dispatch(
-        updateLocation({
-          query: { editPanel: null, tab: null },
-          partial: true,
-        })
-      );
-
-    const onDiscard = () => {
-      dispatch(setDiscardChanges(true));
-      onConfirm();
-    };
-
-    const panel = getPanel();
-
-    if (shouldDiscardChanges || !panel.libraryPanel) {
-      onConfirm();
-=======
 export function updateDuplicateLibraryPanels(
   modifiedPanel: PanelModel,
   dashboard: DashboardModel | null
 ): ThunkResult<void> {
   return (dispatch) => {
     if (modifiedPanel.libraryPanel?.uid === undefined || !dashboard) {
->>>>>>> 914fcedb
       return;
     }
 
@@ -76,25 +51,10 @@
         continue;
       }
 
-<<<<<<< HEAD
-    appEvents.emit(CoreEvents.showModalReact, {
-      component: SaveLibraryPanelModal,
-      props: {
-        panel,
-        folderId: dashboard!.meta.folderId,
-        isOpen: true,
-        onConfirm,
-        onDiscard,
-      },
-    });
-  };
-}
-=======
       panel.restoreModel({
         ...modifiedSaveModel,
         ...pick(panel, 'gridPos', 'id'),
       });
->>>>>>> 914fcedb
 
       // Loaded plugin is not included in the persisted properties
       // So is not handled by restoreModel
