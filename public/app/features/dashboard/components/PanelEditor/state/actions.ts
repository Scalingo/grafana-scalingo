--- conflicted
+++ resolved
@@ -115,11 +115,7 @@
       dashboard.exitPanelEditor();
     }
 
-<<<<<<< HEAD
-    if (panel.hasChanged && !shouldDiscardChanges) {
-=======
     if (hasPanelChangedInPanelEdit(panel) && !shouldDiscardChanges) {
->>>>>>> 89b365f8
       const modifiedSaveModel = panel.getSaveModel();
       const sourcePanel = getSourcePanel();
       const panelTypeChanged = sourcePanel.type !== panel.type;
