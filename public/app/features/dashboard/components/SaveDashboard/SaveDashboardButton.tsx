--- conflicted
+++ resolved
@@ -4,11 +4,7 @@
 import { Button, ButtonVariant, ModalsController, FullWidthButtonContainer } from '@grafana/ui';
 import { DashboardModel } from 'app/features/dashboard/state';
 
-<<<<<<< HEAD
-import { SaveDashboardProxy } from './SaveDashboardProxy';
-=======
 import { SaveDashboardDrawer } from './SaveDashboardDrawer';
->>>>>>> 556faf82
 
 interface SaveDashboardButtonProps {
   dashboard: DashboardModel;
