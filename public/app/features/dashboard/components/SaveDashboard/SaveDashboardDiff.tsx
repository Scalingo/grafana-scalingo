import { css } from '@emotion/css';
<<<<<<< HEAD
import React from 'react';
=======
import React, { ReactElement } from 'react';
>>>>>>> 556faf82
import { useAsync } from 'react-use';

import { GrafanaTheme2 } from '@grafana/data';
import { Spinner, useStyles2 } from '@grafana/ui';

import { DiffGroup } from '../VersionHistory/DiffGroup';
import { DiffViewer } from '../VersionHistory/DiffViewer';
import { Diffs } from '../VersionHistory/utils';

interface SaveDashboardDiffProps {
  oldValue?: any;
  newValue?: any;

  // calculated by parent so we can see summary in tabs
  diff?: Diffs;
}

export const SaveDashboardDiff = ({ diff, oldValue, newValue }: SaveDashboardDiffProps) => {
  const styles = useStyles2(getStyles);
  const loader = useAsync(async () => {
    const oldJSON = JSON.stringify(oldValue ?? {}, null, 2);
    const newJSON = JSON.stringify(newValue ?? {}, null, 2);

    // Schema changes will have MANY changes that the user will not understand
    let schemaChange: ReactElement | undefined = undefined;
    const diffs: ReactElement[] = [];
    let count = 0;
    if (diff) {
      for (const [key, changes] of Object.entries(diff)) {
        // this takes a long time for large diffs (so this is async)
        const g = <DiffGroup diffs={changes} key={key} title={key} />;
        if (key === 'schemaVersion') {
          schemaChange = g;
        } else {
          diffs.push(g);
        }
        count += changes.length;
      }
    }
    return {
      schemaChange,
      diffs,
      count,
      showDiffs: count < 15, // overwhelming if too many changes
      jsonView: <DiffViewer oldValue={oldJSON} newValue={newJSON} />,
    };
  }, [diff, oldValue, newValue]);

  const { value } = loader;
  if (!value || !oldValue) {
    return <Spinner />;
  }

  if (value.count < 1) {
    return <div>No changes in this dashboard</div>;
  }

  return (
    <div>
      {value.schemaChange && <div className={styles.spacer}>{value.schemaChange}</div>}

      {value.showDiffs && <div className={styles.spacer}>{value.diffs}</div>}

      <h4>JSON Model</h4>
      {value.jsonView}
    </div>
  );
};

const getStyles = (theme: GrafanaTheme2) => ({
  spacer: css`
    margin-bottom: ${theme.v1.spacing.xl};
  `,
});<|MERGE_RESOLUTION|>--- conflicted
+++ resolved
@@ -1,9 +1,5 @@
 import { css } from '@emotion/css';
-<<<<<<< HEAD
-import React from 'react';
-=======
 import React, { ReactElement } from 'react';
->>>>>>> 556faf82
 import { useAsync } from 'react-use';
 
 import { GrafanaTheme2 } from '@grafana/data';
