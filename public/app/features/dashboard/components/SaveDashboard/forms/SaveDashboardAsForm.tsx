--- conflicted
+++ resolved
@@ -90,18 +90,6 @@
     >
       {({ register, control, errors, getValues }) => (
         <>
-<<<<<<< HEAD
-          <Forms.Field label="Dashboard name" invalid={!!errors.title} error="Dashboard name is required">
-            <Forms.Input
-              name="title"
-              ref={register({ required: true })}
-              aria-label="Save dashboard title field"
-              autoFocus
-            />
-          </Forms.Field>
-          <Forms.Field label="Folder">
-            <Forms.InputControl
-=======
           <Field label="Dashboard name" invalid={!!errors.title} error={errors.title?.message}>
             <Input
               name="title"
@@ -114,7 +102,6 @@
           </Field>
           <Field label="Folder">
             <InputControl
->>>>>>> 5fdad5bf
               as={FolderPicker}
               control={control}
               name="$folder"
