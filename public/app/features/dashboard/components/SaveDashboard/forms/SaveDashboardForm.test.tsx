<<<<<<< HEAD
import { mount } from 'enzyme';
import React from 'react';
import { act } from 'react-dom/test-utils';
=======
import { screen, render } from '@testing-library/react';
import userEvent from '@testing-library/user-event';
import React from 'react';
>>>>>>> 556faf82

import { DashboardModel } from 'app/features/dashboard/state';

import { SaveDashboardOptions } from '../types';

import { SaveDashboardForm } from './SaveDashboardForm';

const prepareDashboardMock = (
  timeChanged: boolean,
  variableValuesChanged: boolean,
  resetTimeSpy: any,
  resetVarsSpy: any
) => {
  const json = {
    title: 'name',
    hasTimeChanged: jest.fn().mockReturnValue(timeChanged),
    hasVariableValuesChanged: jest.fn().mockReturnValue(variableValuesChanged),
    resetOriginalTime: () => resetTimeSpy(),
    resetOriginalVariables: () => resetVarsSpy(),
    getSaveModelClone: jest.fn().mockReturnValue({}),
  };

  return {
    id: 5,
    meta: {},
    ...json,
    getSaveModelClone: () => json,
  };
};
const renderAndSubmitForm = async (dashboard: any, submitSpy: any) => {
  render(
    <SaveDashboardForm
      dashboard={dashboard as DashboardModel}
      onCancel={() => {}}
      onSuccess={() => {}}
      onSubmit={async (jsonModel) => {
        submitSpy(jsonModel);
        return { status: 'success' };
      }}
      saveModel={{
        clone: dashboard,
        diff: {},
        diffCount: 0,
        hasChanges: true,
      }}
      options={{}}
      onOptionsChange={(opts: SaveDashboardOptions) => {
        return;
      }}
    />
  );

  const button = screen.getByRole('button', { name: 'Dashboard settings Save Dashboard Modal Save button' });
  await userEvent.click(button);
};
describe('SaveDashboardAsForm', () => {
  describe('time and variables toggle rendering', () => {
    it('renders switches when variables or timerange', () => {
      render(
        <SaveDashboardForm
          dashboard={prepareDashboardMock(true, true, jest.fn(), jest.fn()) as any}
          onCancel={() => {}}
          onSuccess={() => {}}
          onSubmit={async () => {
            return {};
          }}
          saveModel={{
            clone: prepareDashboardMock(true, true, jest.fn(), jest.fn()) as any,
            diff: {},
            diffCount: 0,
            hasChanges: true,
          }}
          options={{}}
          onOptionsChange={(opts: SaveDashboardOptions) => {
            return;
          }}
        />
      );

      const variablesCheckbox = screen.getByRole('checkbox', {
        name: 'Dashboard settings Save Dashboard Modal Save variables checkbox',
      });
      const timeRangeCheckbox = screen.getByRole('checkbox', {
        name: 'Dashboard settings Save Dashboard Modal Save timerange checkbox',
      });

      expect(variablesCheckbox).toBeInTheDocument();
      expect(timeRangeCheckbox).toBeInTheDocument();
    });
  });

  describe("when time and template vars haven't changed", () => {
    it("doesn't reset dashboard time and vars", async () => {
      const resetTimeSpy = jest.fn();
      const resetVarsSpy = jest.fn();
      const submitSpy = jest.fn();

      await renderAndSubmitForm(prepareDashboardMock(false, false, resetTimeSpy, resetVarsSpy) as any, submitSpy);

      expect(resetTimeSpy).not.toBeCalled();
      expect(resetVarsSpy).not.toBeCalled();
      expect(submitSpy).toBeCalledTimes(1);
    });
  });
  describe('when time and template vars have changed', () => {
    describe("and user hasn't checked variable and time range save", () => {
      it('dont reset dashboard time and vars', async () => {
        const resetTimeSpy = jest.fn();
        const resetVarsSpy = jest.fn();
        const submitSpy = jest.fn();
        await renderAndSubmitForm(prepareDashboardMock(true, true, resetTimeSpy, resetVarsSpy) as any, submitSpy);

        expect(resetTimeSpy).toBeCalledTimes(0);
        expect(resetVarsSpy).toBeCalledTimes(0);
        expect(submitSpy).toBeCalledTimes(1);
      });
    });
  });
});<|MERGE_RESOLUTION|>--- conflicted
+++ resolved
@@ -1,12 +1,6 @@
-<<<<<<< HEAD
-import { mount } from 'enzyme';
-import React from 'react';
-import { act } from 'react-dom/test-utils';
-=======
 import { screen, render } from '@testing-library/react';
 import userEvent from '@testing-library/user-event';
 import React from 'react';
->>>>>>> 556faf82
 
 import { DashboardModel } from 'app/features/dashboard/state';
 
