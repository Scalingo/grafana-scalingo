--- conflicted
+++ resolved
@@ -57,14 +57,6 @@
         }
       }}
     >
-<<<<<<< HEAD
-      {({ register, errors }) => (
-        <Stack direction="column" gap={2}>
-          {hasTimeChanged && (
-            <Checkbox
-              checked={!!options.saveTimerange}
-              onChange={() =>
-=======
       {({ register, errors }) => {
         const messageProps = register('message');
         return (
@@ -100,7 +92,6 @@
               aria-label="message"
               value={options.message}
               onChange={(e) => {
->>>>>>> 89b365f8
                 onOptionsChange({
                   ...options,
                   message: e.currentTarget.value,
