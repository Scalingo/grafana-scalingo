--- conflicted
+++ resolved
@@ -61,11 +61,7 @@
     >
       {({ register, errors }) => {
         return (
-<<<<<<< HEAD
-          <Stack gap={2}>
-=======
           <Stack gap={2} direction="column" alignItems="flex-start">
->>>>>>> 1e84fede
             {hasTimeChanged && (
               <Checkbox
                 checked={!!options.saveTimerange}
@@ -92,23 +88,6 @@
                 aria-label={selectors.pages.SaveDashboardModal.saveVariables}
               />
             )}
-<<<<<<< HEAD
-            <TextArea
-              {...messageProps}
-              aria-label="message"
-              value={options.message}
-              onChange={(e) => {
-                onOptionsChange({
-                  ...options,
-                  message: e.currentTarget.value,
-                });
-                messageProps.onChange(e);
-              }}
-              placeholder="Add a note to describe your changes."
-              autoFocus
-              rows={5}
-            />
-=======
             <div className={styles.message}>
               {config.featureToggles.dashgpt && (
                 <GenAIDashboardChangesButton
@@ -139,7 +118,6 @@
               />
             </div>
 
->>>>>>> 1e84fede
             <Stack alignItems="center">
               <Button variant="secondary" onClick={onCancel} fill="outline">
                 Cancel
