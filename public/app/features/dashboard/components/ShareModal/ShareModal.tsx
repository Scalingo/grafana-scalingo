--- conflicted
+++ resolved
@@ -1,10 +1,7 @@
 import React from 'react';
 
 import { Modal, ModalTabsHeader, TabContent } from '@grafana/ui';
-<<<<<<< HEAD
-=======
 import { config } from 'app/core/config';
->>>>>>> c2560129
 import { contextSrv } from 'app/core/core';
 import { DashboardModel, PanelModel } from 'app/features/dashboard/state';
 import { isPanelModelLibraryPanel } from 'app/features/library-panels/guard';
