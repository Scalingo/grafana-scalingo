--- conflicted
+++ resolved
@@ -9,10 +9,7 @@
   variables: any;
   dashboard: any;
   submenuEnabled: boolean;
-<<<<<<< HEAD
-=======
   selectors: typeof e2e.pages.Dashboard.SubMenu.selectors;
->>>>>>> 3fa63cfc
 
   /** @ngInject */
   constructor(private variableSrv: VariableSrv, private $location: ILocationService) {
@@ -22,10 +19,7 @@
     this.dashboard.events.on(CoreEvents.submenuVisibilityChanged, (enabled: boolean) => {
       this.submenuEnabled = enabled;
     });
-<<<<<<< HEAD
-=======
     this.selectors = e2e.pages.Dashboard.SubMenu.selectors;
->>>>>>> 3fa63cfc
   }
 
   annotationStateChanged() {
