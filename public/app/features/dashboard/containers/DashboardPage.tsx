// Libraries
import $ from 'jquery';
import React, { PureComponent, MouseEvent } from 'react';
import { hot } from 'react-hot-loader';
import { connect } from 'react-redux';
import classNames from 'classnames';

// Services & Utils
import { createErrorNotification } from 'app/core/copy/appNotification';
import { getMessageFromError } from 'app/core/utils/errors';

// Components
import { DashboardGrid } from '../dashgrid/DashboardGrid';
import { DashNav } from '../components/DashNav';
import { SubMenu } from '../components/SubMenu';
import { DashboardSettings } from '../components/DashboardSettings';
import { CustomScrollbar, Alert } from '@grafana/ui';

// Redux
import { initDashboard } from '../state/initDashboard';
import { cleanUpDashboard } from '../state/actions';
import { updateLocation } from 'app/core/actions';
import { notifyApp } from 'app/core/actions';

// Types
import {
  StoreState,
  DashboardInitPhase,
  DashboardRouteInfo,
  DashboardInitError,
  AppNotificationSeverity,
} from 'app/types';
import { DashboardModel, PanelModel } from 'app/features/dashboard/state';
import { PanelInspector } from '../components/Inspector/PanelInspector';
export interface Props {
  urlUid?: string;
  urlSlug?: string;
  urlType?: string;
  editview?: string;
  urlPanelId?: string;
  urlFolderId?: string;
  inspectPanelId?: string;
  $scope: any;
  $injector: any;
  routeInfo: DashboardRouteInfo;
  urlEdit: boolean;
  urlFullscreen: boolean;
  initPhase: DashboardInitPhase;
  isInitSlow: boolean;
  dashboard: DashboardModel | null;
  initError?: DashboardInitError;
  initDashboard: typeof initDashboard;
  cleanUpDashboard: typeof cleanUpDashboard;
  notifyApp: typeof notifyApp;
  updateLocation: typeof updateLocation;
}

export interface State {
  isSettingsOpening: boolean;
  isEditing: boolean;
  isFullscreen: boolean;
  fullscreenPanel: PanelModel | null;
  scrollTop: number;
  updateScrollTop: number;
  rememberScrollTop: number;
  showLoadingState: boolean;
}

export class DashboardPage extends PureComponent<Props, State> {
  state: State = {
    isSettingsOpening: false,
    isEditing: false,
    isFullscreen: false,
    showLoadingState: false,
    fullscreenPanel: null,
    scrollTop: 0,
    updateScrollTop: null,
    rememberScrollTop: 0,
  };

  async componentDidMount() {
    this.props.initDashboard({
      $injector: this.props.$injector,
      $scope: this.props.$scope,
      urlSlug: this.props.urlSlug,
      urlUid: this.props.urlUid,
      urlType: this.props.urlType,
      urlFolderId: this.props.urlFolderId,
      routeInfo: this.props.routeInfo,
      fixUrl: true,
    });
  }

  componentWillUnmount() {
    if (this.props.dashboard) {
      this.props.cleanUpDashboard();
      this.setPanelFullscreenClass(false);
    }
  }

  componentDidUpdate(prevProps: Props) {
    const { dashboard, editview, urlEdit, urlFullscreen, urlPanelId, urlUid } = this.props;

    if (!dashboard) {
      return;
    }

    // if we just got dashboard update title
    if (!prevProps.dashboard) {
      document.title = dashboard.title + ' - Grafana';
    }

    // Due to the angular -> react url bridge we can ge an update here with new uid before the container unmounts
    // Can remove this condition after we switch to react router
    if (prevProps.urlUid !== urlUid) {
      return;
    }

    // handle animation states when opening dashboard settings
    if (!prevProps.editview && editview) {
      this.setState({ isSettingsOpening: true });
      setTimeout(() => {
        this.setState({ isSettingsOpening: false });
      }, 10);
    }

    // Sync url state with model
    if (urlFullscreen !== dashboard.meta.fullscreen || urlEdit !== dashboard.meta.isEditing) {
      if (!isNaN(parseInt(urlPanelId, 10))) {
        this.onEnterFullscreen();
      } else {
        this.onLeaveFullscreen();
      }
    }
  }

  onEnterFullscreen() {
    const { dashboard, urlEdit, urlFullscreen, urlPanelId } = this.props;

    const panelId = parseInt(urlPanelId, 10);

    // need to expand parent row if this panel is inside a row
    dashboard.expandParentRowFor(panelId);

    const panel = dashboard.getPanelById(panelId);

    if (panel) {
      dashboard.setViewMode(panel, urlFullscreen, urlEdit);
      this.setState({
        isEditing: urlEdit && dashboard.meta.canEdit,
        isFullscreen: urlFullscreen,
        fullscreenPanel: panel,
        rememberScrollTop: this.state.scrollTop,
      });
      this.setPanelFullscreenClass(urlFullscreen);
    } else {
      this.handleFullscreenPanelNotFound(urlPanelId);
    }
  }

  onLeaveFullscreen() {
    const { dashboard } = this.props;

    if (this.state.fullscreenPanel) {
      dashboard.setViewMode(this.state.fullscreenPanel, false, false);
    }

    this.setState(
      {
        isEditing: false,
        isFullscreen: false,
        fullscreenPanel: null,
        updateScrollTop: this.state.rememberScrollTop,
      },
      this.triggerPanelsRendering.bind(this)
    );

    this.setPanelFullscreenClass(false);
  }

  triggerPanelsRendering() {
    try {
      this.props.dashboard.render();
    } catch (err) {
      this.props.notifyApp(createErrorNotification(`Panel rendering error`, err));
    }
  }

  handleFullscreenPanelNotFound(urlPanelId: string) {
    // Panel not found
    this.props.notifyApp(createErrorNotification(`Panel with id ${urlPanelId} not found`));
    // Clear url state
    this.props.updateLocation({
      query: {
        edit: null,
        fullscreen: null,
        panelId: null,
      },
      partial: true,
    });
  }

  setPanelFullscreenClass(isFullscreen: boolean) {
    $('body').toggleClass('panel-in-fullscreen', isFullscreen);
  }

  setScrollTop = (e: MouseEvent<HTMLElement>): void => {
    const target = e.target as HTMLElement;
    this.setState({ scrollTop: target.scrollTop, updateScrollTop: null });
  };

  onAddPanel = () => {
    const { dashboard } = this.props;

    // Return if the "Add panel" exists already
    if (dashboard.panels.length > 0 && dashboard.panels[0].type === 'add-panel') {
      return;
    }

    dashboard.addPanel({
      type: 'add-panel',
      gridPos: { x: 0, y: 0, w: 12, h: 8 },
      title: 'Panel Title',
    });

    // scroll to top after adding panel
    this.setState({ scrollTop: 0 });
  };

  renderSlowInitState() {
    return (
      <div className="dashboard-loading">
        <div className="dashboard-loading__text">
          <i className="fa fa-spinner fa-spin" /> {this.props.initPhase}
        </div>
      </div>
    );
  }

  renderInitFailedState() {
    const { initError } = this.props;

    return (
      <div className="dashboard-loading">
        <Alert
          severity={AppNotificationSeverity.Error}
          title={initError.message}
          children={getMessageFromError(initError.error)}
        />
      </div>
    );
  }

  render() {
<<<<<<< HEAD
    const { dashboard, editview, $injector, isInitSlow, initError } = this.props;
=======
    const { dashboard, editview, $injector, isInitSlow, initError, inspectPanelId } = this.props;
>>>>>>> 742d1659
    const { isSettingsOpening, isEditing, isFullscreen, scrollTop, updateScrollTop } = this.state;

    if (!dashboard) {
      if (isInitSlow) {
        return this.renderSlowInitState();
      }
      return null;
    }

    const classes = classNames({
      'dashboard-page--settings-opening': isSettingsOpening,
      'dashboard-page--settings-open': !isSettingsOpening && editview,
    });

    const gridWrapperClasses = classNames({
      'dashboard-container': true,
      'dashboard-container--has-submenu': dashboard.meta.submenuEnabled,
    });

    // Find the panel to inspect
    const inspectPanel = inspectPanelId ? dashboard.getPanelById(parseInt(inspectPanelId, 10)) : null;

    // Only trigger render when the scroll has moved by 25
    const approximateScrollTop = Math.round(scrollTop / 25) * 25;

    return (
      <div className={classes}>
        <DashNav
          dashboard={dashboard}
          isEditing={isEditing}
          isFullscreen={isFullscreen}
          editview={editview}
          $injector={$injector}
          onAddPanel={this.onAddPanel}
        />
        <div className="scroll-canvas scroll-canvas--dashboard">
          <CustomScrollbar
            autoHeightMin="100%"
            setScrollTop={this.setScrollTop}
            scrollTop={updateScrollTop}
            updateAfterMountMs={500}
            className="custom-scrollbar--page"
          >
            {editview && <DashboardSettings dashboard={dashboard} />}

            {initError && this.renderInitFailedState()}

            <div className={gridWrapperClasses}>
              {dashboard.meta.submenuEnabled && <SubMenu dashboard={dashboard} />}
              <DashboardGrid
                dashboard={dashboard}
                isEditing={isEditing}
                isFullscreen={isFullscreen}
                scrollTop={approximateScrollTop}
              />
            </div>
          </CustomScrollbar>
        </div>

        {inspectPanel && <PanelInspector dashboard={dashboard} panel={inspectPanel} />}
      </div>
    );
  }
}

export const mapStateToProps = (state: StoreState) => ({
  urlUid: state.location.routeParams.uid,
  urlSlug: state.location.routeParams.slug,
  urlType: state.location.routeParams.type,
  editview: state.location.query.editview,
  urlPanelId: state.location.query.panelId,
  urlFolderId: state.location.query.folderId,
  urlFullscreen: !!state.location.query.fullscreen,
  urlEdit: !!state.location.query.edit,
  inspectPanelId: state.location.query.inspect,
  initPhase: state.dashboard.initPhase,
  isInitSlow: state.dashboard.isInitSlow,
  initError: state.dashboard.initError,
  dashboard: state.dashboard.model as DashboardModel,
});

const mapDispatchToProps = {
  initDashboard,
  cleanUpDashboard,
  notifyApp,
  updateLocation,
};

export default hot(module)(
  connect(
    mapStateToProps,
    mapDispatchToProps
  )(DashboardPage)
);<|MERGE_RESOLUTION|>--- conflicted
+++ resolved
@@ -252,11 +252,7 @@
   }
 
   render() {
-<<<<<<< HEAD
-    const { dashboard, editview, $injector, isInitSlow, initError } = this.props;
-=======
     const { dashboard, editview, $injector, isInitSlow, initError, inspectPanelId } = this.props;
->>>>>>> 742d1659
     const { isSettingsOpening, isEditing, isFullscreen, scrollTop, updateScrollTop } = this.state;
 
     if (!dashboard) {
