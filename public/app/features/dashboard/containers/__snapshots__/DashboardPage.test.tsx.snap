// Jest Snapshot v1, https://goo.gl/fbAQLP

exports[`DashboardPage Dashboard init completed  Should render dashboard grid 1`] = `
<div
  className=""
>
  <Component
    $injector={Object {}}
    dashboard={
      DashboardModel {
        "annotations": Object {
          "list": Array [
            Object {
              "builtIn": 1,
              "datasource": "-- Grafana --",
              "enable": true,
              "hide": true,
              "iconColor": "rgba(0, 211, 255, 1)",
              "name": "Annotations & Alerts",
              "type": "dashboard",
            },
          ],
        },
        "autoUpdate": undefined,
        "description": undefined,
        "editable": true,
        "events": Emitter {
          "emitter": EventEmitter {
            "_events": Object {},
            "_eventsCount": 0,
          },
        },
        "gnetId": null,
        "graphTooltip": 0,
        "id": null,
        "links": Array [],
        "meta": Object {
          "canEdit": true,
          "canMakeEditable": false,
          "canSave": true,
          "canShare": true,
          "canStar": true,
          "fullscreen": false,
          "isEditing": false,
          "showSettings": true,
        },
        "originalTemplating": Array [],
        "originalTime": Object {
          "from": "now-6h",
          "to": "now",
        },
        "panels": Array [
          PanelModel {
            "cachedPluginOptions": Object {},
            "datasource": null,
            "events": Emitter {
              "emitter": EventEmitter {
                "_events": Object {},
                "_eventsCount": 0,
              },
            },
            "gridPos": Object {
              "h": 1,
              "w": 1,
              "x": 0,
              "y": 0,
            },
            "id": 1,
            "targets": Array [
              Object {
                "refId": "A",
              },
            ],
            "title": "My graph",
            "transparent": false,
            "type": "graph",
          },
        ],
        "refresh": undefined,
        "revision": undefined,
        "schemaVersion": 22,
        "snapshot": undefined,
        "style": "dark",
        "tags": Array [],
        "templating": Object {
          "list": Array [],
        },
        "time": Object {
          "from": "now-6h",
          "to": "now",
        },
        "timepicker": Object {},
        "timezone": "",
        "title": "My dashboard",
        "uid": null,
        "version": 0,
      }
    }
    isEditing={false}
    isFullscreen={false}
    onAddPanel={[Function]}
  />
  <div
    className="scroll-canvas scroll-canvas--dashboard"
  >
    <CustomScrollbar
      autoHeightMax="100%"
      autoHeightMin="100%"
      autoHide={false}
      autoHideDuration={200}
      autoHideTimeout={200}
      className="custom-scrollbar--page"
      hideTracksWhenNotNeeded={false}
      scrollTop={null}
      setScrollTop={[Function]}
      updateAfterMountMs={500}
    >
      <div
        className="dashboard-container"
      >
        <SubMenu
          dashboard={
            DashboardModel {
              "annotations": Object {
                "list": Array [
                  Object {
                    "builtIn": 1,
                    "datasource": "-- Grafana --",
                    "enable": true,
                    "hide": true,
                    "iconColor": "rgba(0, 211, 255, 1)",
                    "name": "Annotations & Alerts",
                    "type": "dashboard",
                  },
                ],
              },
              "autoUpdate": undefined,
              "description": undefined,
              "editable": true,
              "events": Emitter {
                "emitter": EventEmitter {
                  "_events": Object {},
                  "_eventsCount": 0,
                },
              },
              "gnetId": null,
              "graphTooltip": 0,
              "id": null,
              "links": Array [],
              "meta": Object {
                "canEdit": true,
                "canMakeEditable": false,
                "canSave": true,
                "canShare": true,
                "canStar": true,
                "fullscreen": false,
                "isEditing": false,
                "showSettings": true,
              },
              "originalTemplating": Array [],
              "originalTime": Object {
                "from": "now-6h",
                "to": "now",
              },
              "panels": Array [
                PanelModel {
                  "cachedPluginOptions": Object {},
                  "datasource": null,
                  "events": Emitter {
                    "emitter": EventEmitter {
                      "_events": Object {},
                      "_eventsCount": 0,
                    },
                  },
                  "gridPos": Object {
                    "h": 1,
                    "w": 1,
                    "x": 0,
                    "y": 0,
                  },
                  "id": 1,
                  "targets": Array [
                    Object {
                      "refId": "A",
                    },
                  ],
                  "title": "My graph",
                  "transparent": false,
                  "type": "graph",
                },
              ],
              "refresh": undefined,
              "revision": undefined,
<<<<<<< HEAD
              "schemaVersion": 21,
=======
              "schemaVersion": 22,
>>>>>>> 3fa63cfc
              "snapshot": undefined,
              "style": "dark",
              "tags": Array [],
              "templating": Object {
                "list": Array [],
              },
              "time": Object {
                "from": "now-6h",
                "to": "now",
              },
              "timepicker": Object {},
              "timezone": "",
              "title": "My dashboard",
              "uid": null,
              "version": 0,
            }
          }
        />
        <DashboardGrid
          dashboard={
            DashboardModel {
              "annotations": Object {
                "list": Array [
                  Object {
                    "builtIn": 1,
                    "datasource": "-- Grafana --",
                    "enable": true,
                    "hide": true,
                    "iconColor": "rgba(0, 211, 255, 1)",
                    "name": "Annotations & Alerts",
                    "type": "dashboard",
                  },
                ],
              },
              "autoUpdate": undefined,
              "description": undefined,
              "editable": true,
              "events": Emitter {
                "emitter": EventEmitter {
                  "_events": Object {},
                  "_eventsCount": 0,
                },
              },
              "gnetId": null,
              "graphTooltip": 0,
              "id": null,
              "links": Array [],
              "meta": Object {
                "canEdit": true,
                "canMakeEditable": false,
                "canSave": true,
                "canShare": true,
                "canStar": true,
                "fullscreen": false,
                "isEditing": false,
                "showSettings": true,
              },
              "originalTemplating": Array [],
              "originalTime": Object {
                "from": "now-6h",
                "to": "now",
              },
              "panels": Array [
                PanelModel {
                  "cachedPluginOptions": Object {},
                  "datasource": null,
                  "events": Emitter {
                    "emitter": EventEmitter {
                      "_events": Object {},
                      "_eventsCount": 0,
                    },
                  },
                  "gridPos": Object {
                    "h": 1,
                    "w": 1,
                    "x": 0,
                    "y": 0,
                  },
                  "id": 1,
                  "targets": Array [
                    Object {
                      "refId": "A",
                    },
                  ],
                  "title": "My graph",
                  "transparent": false,
                  "type": "graph",
                },
              ],
              "refresh": undefined,
              "revision": undefined,
              "schemaVersion": 22,
              "snapshot": undefined,
              "style": "dark",
              "tags": Array [],
              "templating": Object {
                "list": Array [],
              },
              "time": Object {
                "from": "now-6h",
                "to": "now",
              },
              "timepicker": Object {},
              "timezone": "",
              "title": "My dashboard",
              "uid": null,
              "version": 0,
            }
          }
          isEditing={false}
          isFullscreen={false}
          scrollTop={0}
        />
      </div>
    </CustomScrollbar>
  </div>
</div>
`;

exports[`DashboardPage Dashboard is fetching slowly Should render slow init state 1`] = `
<div
  className="dashboard-loading"
>
  <div
    className="dashboard-loading__text"
  >
    <i
      className="fa fa-spinner fa-spin"
    />
     
    Fetching
  </div>
</div>
`;

exports[`DashboardPage Given initial state Should render nothing 1`] = `""`;

exports[`DashboardPage When dashboard has editview url state should render settings view 1`] = `
<div
  className="dashboard-page--settings-opening"
>
  <Component
    $injector={Object {}}
    dashboard={
      DashboardModel {
        "annotations": Object {
          "list": Array [
            Object {
              "builtIn": 1,
              "datasource": "-- Grafana --",
              "enable": true,
              "hide": true,
              "iconColor": "rgba(0, 211, 255, 1)",
              "name": "Annotations & Alerts",
              "type": "dashboard",
            },
          ],
        },
        "autoUpdate": undefined,
        "description": undefined,
        "editable": true,
        "events": Emitter {
          "emitter": EventEmitter {
            "_events": Object {},
            "_eventsCount": 0,
          },
        },
        "gnetId": null,
        "graphTooltip": 0,
        "id": null,
        "links": Array [],
        "meta": Object {
          "canEdit": true,
          "canMakeEditable": false,
          "canSave": true,
          "canShare": true,
          "canStar": true,
          "fullscreen": false,
          "isEditing": false,
          "showSettings": true,
        },
        "originalTemplating": Array [],
        "originalTime": Object {
          "from": "now-6h",
          "to": "now",
        },
        "panels": Array [
          PanelModel {
            "cachedPluginOptions": Object {},
            "datasource": null,
            "events": Emitter {
              "emitter": EventEmitter {
                "_events": Object {},
                "_eventsCount": 0,
              },
            },
            "gridPos": Object {
              "h": 1,
              "w": 1,
              "x": 0,
              "y": 0,
            },
            "id": 1,
            "targets": Array [
              Object {
                "refId": "A",
              },
            ],
            "title": "My graph",
            "transparent": false,
            "type": "graph",
          },
        ],
        "refresh": undefined,
        "revision": undefined,
        "schemaVersion": 22,
        "snapshot": undefined,
        "style": "dark",
        "tags": Array [],
        "templating": Object {
          "list": Array [],
        },
        "time": Object {
          "from": "now-6h",
          "to": "now",
        },
        "timepicker": Object {},
        "timezone": "",
        "title": "My dashboard",
        "uid": null,
        "version": 0,
      }
    }
    editview="settings"
    isEditing={false}
    isFullscreen={false}
    onAddPanel={[Function]}
  />
  <div
    className="scroll-canvas scroll-canvas--dashboard"
  >
    <CustomScrollbar
      autoHeightMax="100%"
      autoHeightMin="100%"
      autoHide={false}
      autoHideDuration={200}
      autoHideTimeout={200}
      className="custom-scrollbar--page"
      hideTracksWhenNotNeeded={false}
      scrollTop={null}
      setScrollTop={[Function]}
      updateAfterMountMs={500}
    >
      <DashboardSettings
        dashboard={
          DashboardModel {
            "annotations": Object {
              "list": Array [
                Object {
                  "builtIn": 1,
                  "datasource": "-- Grafana --",
                  "enable": true,
                  "hide": true,
                  "iconColor": "rgba(0, 211, 255, 1)",
                  "name": "Annotations & Alerts",
                  "type": "dashboard",
                },
              ],
            },
            "autoUpdate": undefined,
            "description": undefined,
            "editable": true,
            "events": Emitter {
              "emitter": EventEmitter {
                "_events": Object {},
                "_eventsCount": 0,
              },
            },
            "gnetId": null,
            "graphTooltip": 0,
            "id": null,
            "links": Array [],
            "meta": Object {
              "canEdit": true,
              "canMakeEditable": false,
              "canSave": true,
              "canShare": true,
              "canStar": true,
              "fullscreen": false,
              "isEditing": false,
              "showSettings": true,
            },
            "originalTemplating": Array [],
            "originalTime": Object {
              "from": "now-6h",
              "to": "now",
            },
            "panels": Array [
              PanelModel {
                "cachedPluginOptions": Object {},
                "datasource": null,
                "events": Emitter {
                  "emitter": EventEmitter {
                    "_events": Object {},
                    "_eventsCount": 0,
                  },
                },
                "gridPos": Object {
                  "h": 1,
                  "w": 1,
                  "x": 0,
                  "y": 0,
                },
                "id": 1,
                "targets": Array [
                  Object {
                    "refId": "A",
                  },
                ],
                "title": "My graph",
                "transparent": false,
                "type": "graph",
              },
            ],
            "refresh": undefined,
            "revision": undefined,
            "schemaVersion": 22,
            "snapshot": undefined,
            "style": "dark",
            "tags": Array [],
            "templating": Object {
              "list": Array [],
            },
            "time": Object {
              "from": "now-6h",
              "to": "now",
            },
            "timepicker": Object {},
            "timezone": "",
            "title": "My dashboard",
            "uid": null,
            "version": 0,
          }
        }
      />
      <div
        className="dashboard-container"
      >
        <SubMenu
          dashboard={
            DashboardModel {
              "annotations": Object {
                "list": Array [
                  Object {
                    "builtIn": 1,
                    "datasource": "-- Grafana --",
                    "enable": true,
                    "hide": true,
                    "iconColor": "rgba(0, 211, 255, 1)",
                    "name": "Annotations & Alerts",
                    "type": "dashboard",
                  },
                ],
              },
              "autoUpdate": undefined,
              "description": undefined,
              "editable": true,
              "events": Emitter {
                "emitter": EventEmitter {
                  "_events": Object {},
                  "_eventsCount": 0,
                },
              },
              "gnetId": null,
              "graphTooltip": 0,
              "id": null,
              "links": Array [],
              "meta": Object {
                "canEdit": true,
                "canMakeEditable": false,
                "canSave": true,
                "canShare": true,
                "canStar": true,
                "fullscreen": false,
                "isEditing": false,
                "showSettings": true,
              },
              "originalTemplating": Array [],
              "originalTime": Object {
                "from": "now-6h",
                "to": "now",
              },
              "panels": Array [
                PanelModel {
                  "cachedPluginOptions": Object {},
                  "datasource": null,
                  "events": Emitter {
                    "emitter": EventEmitter {
                      "_events": Object {},
                      "_eventsCount": 0,
                    },
                  },
                  "gridPos": Object {
                    "h": 1,
                    "w": 1,
                    "x": 0,
                    "y": 0,
                  },
                  "id": 1,
                  "targets": Array [
                    Object {
                      "refId": "A",
                    },
                  ],
                  "title": "My graph",
                  "transparent": false,
                  "type": "graph",
                },
              ],
              "refresh": undefined,
              "revision": undefined,
<<<<<<< HEAD
              "schemaVersion": 21,
=======
              "schemaVersion": 22,
>>>>>>> 3fa63cfc
              "snapshot": undefined,
              "style": "dark",
              "tags": Array [],
              "templating": Object {
                "list": Array [],
              },
              "time": Object {
                "from": "now-6h",
                "to": "now",
              },
              "timepicker": Object {},
              "timezone": "",
              "title": "My dashboard",
              "uid": null,
              "version": 0,
            }
          }
        />
        <DashboardGrid
          dashboard={
            DashboardModel {
              "annotations": Object {
                "list": Array [
                  Object {
                    "builtIn": 1,
                    "datasource": "-- Grafana --",
                    "enable": true,
                    "hide": true,
                    "iconColor": "rgba(0, 211, 255, 1)",
                    "name": "Annotations & Alerts",
                    "type": "dashboard",
                  },
                ],
              },
              "autoUpdate": undefined,
              "description": undefined,
              "editable": true,
              "events": Emitter {
                "emitter": EventEmitter {
                  "_events": Object {},
                  "_eventsCount": 0,
                },
              },
              "gnetId": null,
              "graphTooltip": 0,
              "id": null,
              "links": Array [],
              "meta": Object {
                "canEdit": true,
                "canMakeEditable": false,
                "canSave": true,
                "canShare": true,
                "canStar": true,
                "fullscreen": false,
                "isEditing": false,
                "showSettings": true,
              },
              "originalTemplating": Array [],
              "originalTime": Object {
                "from": "now-6h",
                "to": "now",
              },
              "panels": Array [
                PanelModel {
                  "cachedPluginOptions": Object {},
                  "datasource": null,
                  "events": Emitter {
                    "emitter": EventEmitter {
                      "_events": Object {},
                      "_eventsCount": 0,
                    },
                  },
                  "gridPos": Object {
                    "h": 1,
                    "w": 1,
                    "x": 0,
                    "y": 0,
                  },
                  "id": 1,
                  "targets": Array [
                    Object {
                      "refId": "A",
                    },
                  ],
                  "title": "My graph",
                  "transparent": false,
                  "type": "graph",
                },
              ],
              "refresh": undefined,
              "revision": undefined,
              "schemaVersion": 22,
              "snapshot": undefined,
              "style": "dark",
              "tags": Array [],
              "templating": Object {
                "list": Array [],
              },
              "time": Object {
                "from": "now-6h",
                "to": "now",
              },
              "timepicker": Object {},
              "timezone": "",
              "title": "My dashboard",
              "uid": null,
              "version": 0,
            }
          }
          isEditing={false}
          isFullscreen={false}
          scrollTop={0}
        />
      </div>
    </CustomScrollbar>
  </div>
</div>
`;<|MERGE_RESOLUTION|>--- conflicted
+++ resolved
@@ -191,11 +191,7 @@
               ],
               "refresh": undefined,
               "revision": undefined,
-<<<<<<< HEAD
-              "schemaVersion": 21,
-=======
               "schemaVersion": 22,
->>>>>>> 3fa63cfc
               "snapshot": undefined,
               "style": "dark",
               "tags": Array [],
@@ -617,11 +613,7 @@
               ],
               "refresh": undefined,
               "revision": undefined,
-<<<<<<< HEAD
-              "schemaVersion": 21,
-=======
               "schemaVersion": 22,
->>>>>>> 3fa63cfc
               "snapshot": undefined,
               "style": "dark",
               "tags": Array [],
