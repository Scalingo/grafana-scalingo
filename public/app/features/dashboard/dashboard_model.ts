--- conflicted
+++ resolved
@@ -138,11 +138,7 @@
 
   // cleans meta data and other non persistent state
   getSaveModelClone(options?) {
-<<<<<<< HEAD
-    let defaults = _.defaults(options || {}, {
-=======
     const defaults = _.defaults(options || {}, {
->>>>>>> 69c51919
       saveVariables: true,
       saveTimerange: true,
     });
@@ -164,13 +160,8 @@
 
     if (!defaults.saveVariables) {
       for (let i = 0; i < copy.templating.list.length; i++) {
-<<<<<<< HEAD
-        let current = copy.templating.list[i];
-        let original = _.find(this.originalTemplating, { name: current.name, type: current.type });
-=======
         const current = copy.templating.list[i];
         const original = _.find(this.originalTemplating, { name: current.name, type: current.type });
->>>>>>> 69c51919
 
         if (!original) {
           continue;
@@ -871,8 +862,6 @@
 
     return !_.isEqual(updated, this.originalTemplating);
   }
-<<<<<<< HEAD
-=======
 
   autoFitPanels(viewHeight: number) {
     if (!this.meta.autofitpanels) {
@@ -909,5 +898,4 @@
       panel.gridPos.h = Math.round(panel.gridPos.h / scaleFactor) || 1;
     });
   }
->>>>>>> 69c51919
 }