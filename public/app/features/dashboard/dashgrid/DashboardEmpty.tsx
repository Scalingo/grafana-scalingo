--- conflicted
+++ resolved
@@ -2,13 +2,6 @@
 import React from 'react';
 
 import { GrafanaTheme2 } from '@grafana/data';
-<<<<<<< HEAD
-import { locationService, reportInteraction } from '@grafana/runtime';
-import { Button, useStyles2 } from '@grafana/ui';
-import { Trans } from 'app/core/internationalization';
-import { DashboardModel } from 'app/features/dashboard/state';
-import { onAddLibraryPanel, onCreateNewPanel, onCreateNewRow } from 'app/features/dashboard/utils/dashboard';
-=======
 import { selectors } from '@grafana/e2e-selectors';
 import { config, locationService } from '@grafana/runtime';
 import { Button, useStyles2, Text, Box, Stack } from '@grafana/ui';
@@ -16,7 +9,6 @@
 import { DashboardModel } from 'app/features/dashboard/state';
 import { onAddLibraryPanel, onCreateNewPanel, onImportDashboard } from 'app/features/dashboard/utils/dashboard';
 import { DashboardInteractions } from 'app/features/dashboard-scene/utils/interactions';
->>>>>>> 1e84fede
 import { useDispatch, useSelector } from 'app/types';
 
 import { setInitialDatasource } from '../state/reducers';
@@ -32,81 +24,6 @@
   const initialDatasource = useSelector((state) => state.dashboard.initialDatasource);
 
   return (
-<<<<<<< HEAD
-    <div className={styles.centeredContent}>
-      <div className={cx(styles.centeredContent, styles.wrapper)}>
-        <div className={cx(styles.containerBox, styles.centeredContent, styles.visualizationContainer)}>
-          <h1 className={cx(styles.headerSection, styles.headerBig)}>
-            <Trans i18nKey="dashboard.empty.add-visualization-header">
-              Start your new dashboard by adding a visualization
-            </Trans>
-          </h1>
-          <div className={cx(styles.bodySection, styles.bodyBig)}>
-            <Trans i18nKey="dashboard.empty.add-visualization-body">
-              Select a data source and then query and visualize your data with charts, stats and tables or create lists,
-              markdowns and other widgets.
-            </Trans>
-          </div>
-          <Button
-            size="lg"
-            icon="plus"
-            aria-label="Add new panel"
-            onClick={() => {
-              const id = onCreateNewPanel(dashboard, initialDatasource);
-              reportInteraction('dashboards_emptydashboard_clicked', { item: 'add_visualization' });
-              locationService.partial({ editPanel: id });
-              dispatch(setInitialDatasource(undefined));
-            }}
-            disabled={!canCreate}
-          >
-            <Trans i18nKey="dashboard.empty.add-visualization-button">Add visualization</Trans>
-          </Button>
-        </div>
-        <div className={cx(styles.centeredContent, styles.others)}>
-          <div className={cx(styles.containerBox, styles.centeredContent, styles.rowContainer)}>
-            <h3 className={cx(styles.headerSection, styles.headerSmall)}>
-              <Trans i18nKey="dashboard.empty.add-row-header">Add a row</Trans>
-            </h3>
-            <div className={cx(styles.bodySection, styles.bodySmall)}>
-              <Trans i18nKey="dashboard.empty.add-row-body">Group your visualizations into expandable sections.</Trans>
-            </div>
-            <Button
-              icon="plus"
-              fill="outline"
-              aria-label="Add new row"
-              onClick={() => {
-                reportInteraction('dashboards_emptydashboard_clicked', { item: 'add_row' });
-                onCreateNewRow(dashboard);
-              }}
-              disabled={!canCreate}
-            >
-              <Trans i18nKey="dashboard.empty.add-row-button">Add row</Trans>
-            </Button>
-          </div>
-          <div className={cx(styles.containerBox, styles.centeredContent, styles.libraryContainer)}>
-            <h3 className={cx(styles.headerSection, styles.headerSmall)}>
-              <Trans i18nKey="dashboard.empty.add-import-header">Import panel</Trans>
-            </h3>
-            <div className={cx(styles.bodySection, styles.bodySmall)}>
-              <Trans i18nKey="dashboard.empty.add-import-body">
-                Import visualizations that are shared with other dashboards.
-              </Trans>
-            </div>
-            <Button
-              icon="plus"
-              fill="outline"
-              aria-label="Add new panel from panel library"
-              onClick={() => {
-                reportInteraction('dashboards_emptydashboard_clicked', { item: 'import_from_library' });
-                onAddLibraryPanel(dashboard);
-              }}
-              disabled={!canCreate}
-            >
-              <Trans i18nKey="dashboard.empty.add-import-button">Import library panel</Trans>
-            </Button>
-          </div>
-        </div>
-=======
     <Stack alignItems="center" justifyContent="center">
       <div className={styles.wrapper}>
         <Stack alignItems="stretch" justifyContent="center" gap={4} direction="column">
@@ -224,7 +141,6 @@
             </Box>
           </Stack>
         </Stack>
->>>>>>> 1e84fede
       </div>
     </Stack>
   );
@@ -245,45 +161,5 @@
         paddingTop: theme.spacing(12),
       },
     }),
-<<<<<<< HEAD
-    rowContainer: css({
-      label: 'row-container',
-      padding: theme.spacing.gridSize * 3,
-    }),
-    libraryContainer: css({
-      label: 'library-container',
-      padding: theme.spacing.gridSize * 3,
-    }),
-    visualizationContent: css({
-      gap: theme.spacing.gridSize * 2,
-    }),
-    headerSection: css({
-      label: 'header-section',
-      fontWeight: theme.typography.fontWeightMedium,
-      textAlign: 'center',
-    }),
-    headerBig: css({
-      marginBottom: theme.spacing.gridSize * 2,
-    }),
-    headerSmall: css({
-      marginBottom: theme.spacing.gridSize,
-    }),
-    bodySection: css({
-      label: 'body-section',
-      fontWeight: theme.typography.fontWeightRegular,
-      fontSize: theme.typography.body.fontSize,
-      lineHeight: theme.typography.body.lineHeight,
-      color: theme.colors.text.secondary,
-      textAlign: 'center',
-    }),
-    bodyBig: css({
-      maxWidth: '75%',
-      marginBottom: theme.spacing.gridSize * 4,
-    }),
-    bodySmall: css({
-      marginBottom: theme.spacing.gridSize * 3,
-    }),
-=======
->>>>>>> 1e84fede
   };
 }