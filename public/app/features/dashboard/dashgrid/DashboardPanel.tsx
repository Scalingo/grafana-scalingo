// Libraries
import React, { PureComponent } from 'react';
import classNames from 'classnames';
import AutoSizer from 'react-virtualized-auto-sizer';
import { connect, ConnectedProps } from 'react-redux';

// Components
import { PanelChrome } from './PanelChrome';
import { PanelChromeAngular } from './PanelChromeAngular';

// Actions
import { initDashboardPanel } from '../state/actions';

// Types
import { DashboardModel, PanelModel } from '../state';
import { StoreState } from 'app/types';
import { PanelPlugin } from '@grafana/data';

export interface OwnProps {
  panel: PanelModel;
  dashboard: DashboardModel;
  isEditing: boolean;
  isViewing: boolean;
  isInView: boolean;
}

export interface State {
  isLazy: boolean;
}

const mapStateToProps = (state: StoreState, props: OwnProps) => {
  const panelState = state.dashboard.panels[props.panel.id];
  if (!panelState) {
    return { plugin: null };
  }

  return {
    plugin: panelState.plugin,
  };
};

const mapDispatchToProps = { initDashboardPanel };

const connector = connect(mapStateToProps, mapDispatchToProps);

export type Props = OwnProps & ConnectedProps<typeof connector>;

export class DashboardPanelUnconnected extends PureComponent<Props, State> {
  specialPanels: { [key: string]: Function } = {};

  constructor(props: Props) {
    super(props);

    this.state = {
      isLazy: !props.isInView,
    };
  }

  componentDidMount() {
    this.props.initDashboardPanel(this.props.panel);
  }

  componentDidUpdate() {
    if (this.state.isLazy && this.props.isInView) {
      this.setState({ isLazy: false });
    }
  }

  onMouseEnter = () => {
    this.props.dashboard.setPanelFocus(this.props.panel.id);
  };

  onMouseLeave = () => {
    this.props.dashboard.setPanelFocus(0);
  };

  renderPanel(plugin: PanelPlugin) {
<<<<<<< HEAD
    const { dashboard, panel, isFullscreen, isEditing, isInView, isInEditMode } = this.props;

    const autoSizerStyle = { height: isEditing ? '100%' : '' };
=======
    const { dashboard, panel, isViewing, isInView, isEditing } = this.props;
>>>>>>> 5fdad5bf

    return (
      <AutoSizer style={autoSizerStyle}>
        {({ width, height }) => {
          if (width === 0) {
            return null;
          }

          if (plugin.angularPanelCtrl) {
            return (
              <PanelChromeAngular
                plugin={plugin}
                panel={panel}
                dashboard={dashboard}
                isViewing={isViewing}
                isEditing={isEditing}
                isInView={isInView}
                width={width}
                height={height}
              />
            );
          }

          return (
            <PanelChrome
              plugin={plugin}
              panel={panel}
              dashboard={dashboard}
              isViewing={isViewing}
              isEditing={isEditing}
              isInView={isInView}
              width={width}
              height={height}
            />
          );
        }}
      </AutoSizer>
    );
  }

  render() {
    const { isViewing, plugin } = this.props;
    const { isLazy } = this.state;

    // if we have not loaded plugin exports yet, wait
    if (!plugin) {
      return null;
    }

    // If we are lazy state don't render anything
    if (isLazy) {
      return null;
    }

    const panelWrapperClass = classNames({
      'panel-wrapper': true,
      'panel-wrapper--view': isViewing,
    });

    return (
      <div className={panelWrapperClass} onMouseEnter={this.onMouseEnter} onMouseLeave={this.onMouseLeave}>
        {this.renderPanel(plugin)}
      </div>
    );
  }
}

export const DashboardPanel = connector(DashboardPanelUnconnected);<|MERGE_RESOLUTION|>--- conflicted
+++ resolved
@@ -75,16 +75,10 @@
   };
 
   renderPanel(plugin: PanelPlugin) {
-<<<<<<< HEAD
-    const { dashboard, panel, isFullscreen, isEditing, isInView, isInEditMode } = this.props;
-
-    const autoSizerStyle = { height: isEditing ? '100%' : '' };
-=======
     const { dashboard, panel, isViewing, isInView, isEditing } = this.props;
->>>>>>> 5fdad5bf
 
     return (
-      <AutoSizer style={autoSizerStyle}>
+      <AutoSizer>
         {({ width, height }) => {
           if (width === 0) {
             return null;
