import React, { PureComponent } from 'react';
import { connect, MapDispatchToProps, MapStateToProps } from 'react-redux';
import { Subscription } from 'rxjs';

import { getDefaultTimeRange, LoadingState, PanelData, PanelPlugin } from '@grafana/data';
<<<<<<< HEAD
import { selectors } from '@grafana/e2e-selectors';
import { AngularComponent, getAngularLoader, locationService } from '@grafana/runtime';
=======
import { AngularComponent, getAngularLoader } from '@grafana/runtime';
>>>>>>> 1e84fede
import { PanelChrome } from '@grafana/ui';
import config from 'app/core/config';
import { PANEL_BORDER } from 'app/core/constants';
import { setPanelAngularComponent } from 'app/features/panel/state/reducers';
import { getPanelStateForModel } from 'app/features/panel/state/selectors';
import { StoreState } from 'app/types';

import { getTimeSrv, TimeSrv } from '../services/TimeSrv';
import { DashboardModel, PanelModel } from '../state';
import { getPanelChromeProps } from '../utils/getPanelChromeProps';

<<<<<<< HEAD
import { PanelHeader } from './PanelHeader/PanelHeader';
import { PanelHeaderMenuWrapperNew } from './PanelHeader/PanelHeaderMenuWrapper';
=======
import { PanelHeaderMenuWrapper } from './PanelHeader/PanelHeaderMenuWrapper';
>>>>>>> 1e84fede

interface OwnProps {
  panel: PanelModel;
  dashboard: DashboardModel;
  plugin: PanelPlugin;
  isViewing: boolean;
  isEditing: boolean;
  isInView: boolean;
  isDraggable?: boolean;
  width: number;
  height: number;
  hideMenu?: boolean;
}

interface ConnectedProps {
  angularComponent?: AngularComponent;
}

interface DispatchProps {
  setPanelAngularComponent: typeof setPanelAngularComponent;
}

export type Props = OwnProps & ConnectedProps & DispatchProps;

export interface State {
  data: PanelData;
  errorMessage?: string;
}

interface AngularScopeProps {
  panel: PanelModel;
  dashboard: DashboardModel;
  size: {
    height: number;
    width: number;
  };
}

export class PanelChromeAngularUnconnected extends PureComponent<Props, State> {
  element: HTMLElement | null = null;
  timeSrv: TimeSrv = getTimeSrv();
  scopeProps?: AngularScopeProps;
  subs = new Subscription();
  constructor(props: Props) {
    super(props);
    this.state = {
      data: {
        state: LoadingState.NotStarted,
        series: [],
        timeRange: getDefaultTimeRange(),
      },
    };
  }

  componentDidMount() {
    const { panel } = this.props;
    this.loadAngularPanel();

    // subscribe to data events
    const queryRunner = panel.getQueryRunner();

    // we are not displaying any of this data so no need for transforms or field config
    this.subs.add(
      queryRunner.getData({ withTransforms: false, withFieldConfig: false }).subscribe({
        next: (data: PanelData) => this.onPanelDataUpdate(data),
      })
    );
  }

  onPanelDataUpdate(data: PanelData) {
    let errorMessage: string | undefined;

    if (data.state === LoadingState.Error) {
      const { error } = data;
      if (error) {
        if (errorMessage !== error.message) {
          errorMessage = error.message;
        }
      }
    }

    this.setState({ data, errorMessage });
  }

  componentWillUnmount() {
    this.subs.unsubscribe();
    if (this.props.angularComponent) {
      this.props.angularComponent?.destroy();
    }
  }

  componentDidUpdate(prevProps: Props, prevState: State) {
    const { plugin, height, width, panel } = this.props;

    if (prevProps.plugin !== plugin) {
      this.loadAngularPanel();
    }

    if (prevProps.width !== width || prevProps.height !== height) {
      if (this.scopeProps) {
        this.scopeProps.size.height = this.getInnerPanelHeight();
        this.scopeProps.size.width = this.getInnerPanelWidth();
        panel.render();
      }
    }
  }

  getInnerPanelHeight() {
    const { plugin, height } = this.props;
    const { theme } = config;

    const headerHeight = this.hasOverlayHeader() ? 0 : theme.panelHeaderHeight;
    const chromePadding = plugin.noPadding ? 0 : theme.panelPadding;
    return height - headerHeight - chromePadding * 2 - PANEL_BORDER;
  }

  getInnerPanelWidth() {
    const { plugin, width } = this.props;
    const { theme } = config;

    const chromePadding = plugin.noPadding ? 0 : theme.panelPadding;
    return width - chromePadding * 2 - PANEL_BORDER;
  }

  loadAngularPanel() {
    const { panel, dashboard, setPanelAngularComponent } = this.props;

    // if we have no element or already have loaded the panel return
    if (!this.element) {
      return;
    }

    const loader = getAngularLoader();
    const template = '<plugin-component type="panel" class="panel-height-helper"></plugin-component>';

    this.scopeProps = {
      panel: panel,
      dashboard: dashboard,
      size: { width: this.getInnerPanelWidth(), height: this.getInnerPanelHeight() },
    };

    setPanelAngularComponent({
      key: panel.key,
      angularComponent: loader.load(this.element, this.scopeProps, template),
    });
  }

  hasOverlayHeader() {
    const { panel } = this.props;
    const { data } = this.state;

    // always show normal header if we have time override
    if (data.request && data.request.timeInfo) {
      return false;
    }

    return !panel.hasTitle();
  }

  render() {
    const { dashboard, panel } = this.props;
    const { errorMessage, data } = this.state;
    const { transparent } = panel;
<<<<<<< HEAD
    const alertState = data.alertState?.state;

    const panelChromeProps = getPanelChromeProps({ ...this.props, data });

    const containerClassNames = classNames({
      'panel-container': true,
      'panel-container--absolute': isSoloRoute(locationService.getLocation().pathname),
      'panel-container--transparent': transparent,
      'panel-container--no-title': this.hasOverlayHeader(),
      'panel-has-alert': panel.alert !== undefined,
      [`panel-alert-state--${alertState}`]: alertState !== undefined,
    });
=======

    const panelChromeProps = getPanelChromeProps({ ...this.props, data });

    // Shift the hover menu down if it's on the top row so it doesn't get clipped by topnav
    const hoverHeaderOffset = (panel.gridPos?.y ?? 0) === 0 ? -16 : undefined;
>>>>>>> 1e84fede

    const menu = (
      <div data-testid="panel-dropdown">
        <PanelHeaderMenuWrapper panel={panel} dashboard={dashboard} loadingState={data.state} />
      </div>
    );

<<<<<<< HEAD
    if (config.featureToggles.newPanelChromeUI) {
      // Shift the hover menu down if it's on the top row so it doesn't get clipped by topnav
      const hoverHeaderOffset = (panel.gridPos?.y ?? 0) === 0 ? -16 : undefined;

      const menu = (
        <div data-testid="panel-dropdown">
          <PanelHeaderMenuWrapperNew panel={panel} dashboard={dashboard} loadingState={data.state} />
        </div>
      );

      return (
        <PanelChrome
          width={this.props.width}
          height={this.props.height}
          title={panelChromeProps.title}
          loadingState={data.state}
          statusMessage={errorMessage}
          statusMessageOnClick={panelChromeProps.onOpenErrorInspect}
          description={panelChromeProps.description}
          titleItems={panelChromeProps.titleItems}
          menu={this.props.hideMenu ? undefined : menu}
          dragClass={panelChromeProps.dragClass}
          dragClassCancel="grid-drag-cancel"
          padding={panelChromeProps.padding}
          hoverHeaderOffset={hoverHeaderOffset}
          hoverHeader={panelChromeProps.hasOverlayHeader()}
          displayMode={transparent ? 'transparent' : 'default'}
          onCancelQuery={panelChromeProps.onCancelQuery}
          onOpenMenu={panelChromeProps.onOpenMenu}
        >
          {() => <div ref={(element) => (this.element = element)} className="panel-height-helper" />}
        </PanelChrome>
      );
    } else {
      return (
        <div
          className={containerClassNames}
          data-testid={selectors.components.Panels.Panel.title(panel.title)}
          aria-label={selectors.components.Panels.Panel.containerByTitle(panel.title)}
        >
          <PanelHeader
            panel={panel}
            dashboard={dashboard}
            title={panel.title}
            description={panel.description}
            links={panel.links}
            error={errorMessage}
            isViewing={isViewing}
            isEditing={isEditing}
            data={data}
            alertState={alertState}
          />
          <div className={panelContentClassNames}>
            <div ref={(element) => (this.element = element)} className="panel-height-helper" />
          </div>
        </div>
      );
    }
=======
    return (
      <PanelChrome
        width={this.props.width}
        height={this.props.height}
        title={panelChromeProps.title}
        loadingState={data.state}
        statusMessage={errorMessage}
        statusMessageOnClick={panelChromeProps.onOpenErrorInspect}
        description={panelChromeProps.description}
        titleItems={panelChromeProps.titleItems}
        menu={this.props.hideMenu ? undefined : menu}
        dragClass={panelChromeProps.dragClass}
        dragClassCancel="grid-drag-cancel"
        padding={panelChromeProps.padding}
        hoverHeaderOffset={hoverHeaderOffset}
        hoverHeader={panelChromeProps.hasOverlayHeader()}
        displayMode={transparent ? 'transparent' : 'default'}
        onCancelQuery={panelChromeProps.onCancelQuery}
        onOpenMenu={panelChromeProps.onOpenMenu}
      >
        {() => <div ref={(element) => (this.element = element)} className="panel-height-helper" />}
      </PanelChrome>
    );
>>>>>>> 1e84fede
  }
}

const mapStateToProps: MapStateToProps<ConnectedProps, OwnProps, StoreState> = (state, props) => {
  return {
    angularComponent: getPanelStateForModel(state, props.panel)?.angularComponent,
  };
};

const mapDispatchToProps: MapDispatchToProps<DispatchProps, OwnProps> = { setPanelAngularComponent };

export const PanelChromeAngular = connect(mapStateToProps, mapDispatchToProps)(PanelChromeAngularUnconnected);<|MERGE_RESOLUTION|>--- conflicted
+++ resolved
@@ -3,12 +3,7 @@
 import { Subscription } from 'rxjs';
 
 import { getDefaultTimeRange, LoadingState, PanelData, PanelPlugin } from '@grafana/data';
-<<<<<<< HEAD
-import { selectors } from '@grafana/e2e-selectors';
-import { AngularComponent, getAngularLoader, locationService } from '@grafana/runtime';
-=======
 import { AngularComponent, getAngularLoader } from '@grafana/runtime';
->>>>>>> 1e84fede
 import { PanelChrome } from '@grafana/ui';
 import config from 'app/core/config';
 import { PANEL_BORDER } from 'app/core/constants';
@@ -20,12 +15,7 @@
 import { DashboardModel, PanelModel } from '../state';
 import { getPanelChromeProps } from '../utils/getPanelChromeProps';
 
-<<<<<<< HEAD
-import { PanelHeader } from './PanelHeader/PanelHeader';
-import { PanelHeaderMenuWrapperNew } from './PanelHeader/PanelHeaderMenuWrapper';
-=======
 import { PanelHeaderMenuWrapper } from './PanelHeader/PanelHeaderMenuWrapper';
->>>>>>> 1e84fede
 
 interface OwnProps {
   panel: PanelModel;
@@ -189,26 +179,11 @@
     const { dashboard, panel } = this.props;
     const { errorMessage, data } = this.state;
     const { transparent } = panel;
-<<<<<<< HEAD
-    const alertState = data.alertState?.state;
-
-    const panelChromeProps = getPanelChromeProps({ ...this.props, data });
-
-    const containerClassNames = classNames({
-      'panel-container': true,
-      'panel-container--absolute': isSoloRoute(locationService.getLocation().pathname),
-      'panel-container--transparent': transparent,
-      'panel-container--no-title': this.hasOverlayHeader(),
-      'panel-has-alert': panel.alert !== undefined,
-      [`panel-alert-state--${alertState}`]: alertState !== undefined,
-    });
-=======
 
     const panelChromeProps = getPanelChromeProps({ ...this.props, data });
 
     // Shift the hover menu down if it's on the top row so it doesn't get clipped by topnav
     const hoverHeaderOffset = (panel.gridPos?.y ?? 0) === 0 ? -16 : undefined;
->>>>>>> 1e84fede
 
     const menu = (
       <div data-testid="panel-dropdown">
@@ -216,66 +191,6 @@
       </div>
     );
 
-<<<<<<< HEAD
-    if (config.featureToggles.newPanelChromeUI) {
-      // Shift the hover menu down if it's on the top row so it doesn't get clipped by topnav
-      const hoverHeaderOffset = (panel.gridPos?.y ?? 0) === 0 ? -16 : undefined;
-
-      const menu = (
-        <div data-testid="panel-dropdown">
-          <PanelHeaderMenuWrapperNew panel={panel} dashboard={dashboard} loadingState={data.state} />
-        </div>
-      );
-
-      return (
-        <PanelChrome
-          width={this.props.width}
-          height={this.props.height}
-          title={panelChromeProps.title}
-          loadingState={data.state}
-          statusMessage={errorMessage}
-          statusMessageOnClick={panelChromeProps.onOpenErrorInspect}
-          description={panelChromeProps.description}
-          titleItems={panelChromeProps.titleItems}
-          menu={this.props.hideMenu ? undefined : menu}
-          dragClass={panelChromeProps.dragClass}
-          dragClassCancel="grid-drag-cancel"
-          padding={panelChromeProps.padding}
-          hoverHeaderOffset={hoverHeaderOffset}
-          hoverHeader={panelChromeProps.hasOverlayHeader()}
-          displayMode={transparent ? 'transparent' : 'default'}
-          onCancelQuery={panelChromeProps.onCancelQuery}
-          onOpenMenu={panelChromeProps.onOpenMenu}
-        >
-          {() => <div ref={(element) => (this.element = element)} className="panel-height-helper" />}
-        </PanelChrome>
-      );
-    } else {
-      return (
-        <div
-          className={containerClassNames}
-          data-testid={selectors.components.Panels.Panel.title(panel.title)}
-          aria-label={selectors.components.Panels.Panel.containerByTitle(panel.title)}
-        >
-          <PanelHeader
-            panel={panel}
-            dashboard={dashboard}
-            title={panel.title}
-            description={panel.description}
-            links={panel.links}
-            error={errorMessage}
-            isViewing={isViewing}
-            isEditing={isEditing}
-            data={data}
-            alertState={alertState}
-          />
-          <div className={panelContentClassNames}>
-            <div ref={(element) => (this.element = element)} className="panel-height-helper" />
-          </div>
-        </div>
-      );
-    }
-=======
     return (
       <PanelChrome
         width={this.props.width}
@@ -299,7 +214,6 @@
         {() => <div ref={(element) => (this.element = element)} className="panel-height-helper" />}
       </PanelChrome>
     );
->>>>>>> 1e84fede
   }
 }
 
