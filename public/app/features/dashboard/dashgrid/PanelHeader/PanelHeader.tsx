import { css, cx } from '@emotion/css';
import React, { FC } from 'react';

import { DataLink, GrafanaTheme2, PanelData } from '@grafana/data';
import { selectors } from '@grafana/e2e-selectors';
<<<<<<< HEAD
import { Icon, useStyles2 } from '@grafana/ui';
=======
import { Icon, useStyles2, ClickOutsideWrapper } from '@grafana/ui';
>>>>>>> c2560129
import { DashboardModel } from 'app/features/dashboard/state/DashboardModel';
import { PanelModel } from 'app/features/dashboard/state/PanelModel';
import { getPanelLinksSupplier } from 'app/features/panel/panellinks/linkSuppliers';

import PanelHeaderCorner from './PanelHeaderCorner';
import { PanelHeaderLoadingIndicator } from './PanelHeaderLoadingIndicator';
import { PanelHeaderMenuTrigger } from './PanelHeaderMenuTrigger';
import { PanelHeaderMenuWrapper } from './PanelHeaderMenuWrapper';
import { PanelHeaderNotices } from './PanelHeaderNotices';

export interface Props {
  panel: PanelModel;
  dashboard: DashboardModel;
  title?: string;
  description?: string;
  links?: DataLink[];
  error?: string;
  alertState?: string;
  isViewing: boolean;
  isEditing: boolean;
  data: PanelData;
}

export const PanelHeader: FC<Props> = ({ panel, error, isViewing, isEditing, data, alertState, dashboard }) => {
  const onCancelQuery = () => panel.getQueryRunner().cancelQuery();
  const title = panel.getDisplayTitle();
  const className = cx('panel-header', !(isViewing || isEditing) ? 'grid-drag-handle' : '');
  const styles = useStyles2(panelStyles);

  return (
    <>
      <PanelHeaderLoadingIndicator state={data.state} onClick={onCancelQuery} />
      <PanelHeaderCorner
        panel={panel}
        title={panel.title}
        description={panel.description}
        scopedVars={panel.scopedVars}
        links={getPanelLinksSupplier(panel)}
        error={error}
      />
      <div className={className}>
        <PanelHeaderMenuTrigger data-testid={selectors.components.Panels.Panel.title(title)}>
          {({ closeMenu, panelMenuOpen }) => {
            return (
              <ClickOutsideWrapper onClick={closeMenu} parent={document}>
                <div className="panel-title">
                  <PanelHeaderNotices frames={data.series} panelId={panel.id} />
                  {alertState ? (
                    <Icon
                      name={alertState === 'alerting' ? 'heart-break' : 'heart'}
                      className="icon-gf panel-alert-icon"
                      style={{ marginRight: '4px' }}
                      size="sm"
                    />
                  ) : null}
                  <h2 className={styles.titleText}>{title}</h2>
                  <Icon name="angle-down" className="panel-menu-toggle" />
                  {panelMenuOpen ? (
                    <PanelHeaderMenuWrapper panel={panel} dashboard={dashboard} onClose={closeMenu} />
                  ) : null}
                  {data.request && data.request.timeInfo && (
                    <span className="panel-time-info">
                      <Icon name="clock-nine" size="sm" /> {data.request.timeInfo}
                    </span>
                  )}
                </div>
              </ClickOutsideWrapper>
            );
          }}
        </PanelHeaderMenuTrigger>
      </div>
    </>
  );
};

const panelStyles = (theme: GrafanaTheme2) => {
  return {
    titleText: css`
      text-overflow: ellipsis;
      overflow: hidden;
      white-space: nowrap;
      max-width: calc(100% - 38px);
      cursor: pointer;
      font-weight: ${theme.typography.fontWeightMedium};
      font-size: ${theme.typography.body.fontSize};
      margin: 0;

      &:hover {
        color: ${theme.colors.text.primary};
      }
      .panel-has-alert & {
        max-width: calc(100% - 54px);
      }
    `,
  };
};<|MERGE_RESOLUTION|>--- conflicted
+++ resolved
@@ -3,11 +3,7 @@
 
 import { DataLink, GrafanaTheme2, PanelData } from '@grafana/data';
 import { selectors } from '@grafana/e2e-selectors';
-<<<<<<< HEAD
-import { Icon, useStyles2 } from '@grafana/ui';
-=======
 import { Icon, useStyles2, ClickOutsideWrapper } from '@grafana/ui';
->>>>>>> c2560129
 import { DashboardModel } from 'app/features/dashboard/state/DashboardModel';
 import { PanelModel } from 'app/features/dashboard/state/PanelModel';
 import { getPanelLinksSupplier } from 'app/features/panel/panellinks/linkSuppliers';
