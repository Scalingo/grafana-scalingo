import React, { FC } from 'react';

<<<<<<< HEAD
import { ClickOutsideWrapper } from '@grafana/ui';

=======
>>>>>>> c2560129
import { DashboardModel, PanelModel } from '../../state';

import { PanelHeaderMenu } from './PanelHeaderMenu';
import { PanelHeaderMenuProvider } from './PanelHeaderMenuProvider';

interface Props {
  panel: PanelModel;
  dashboard: DashboardModel;
  onClose: () => void;
}

export const PanelHeaderMenuWrapper: FC<Props> = ({ panel, dashboard }) => {
  return (
    <PanelHeaderMenuProvider panel={panel} dashboard={dashboard}>
      {({ items }) => {
        return <PanelHeaderMenu items={items} />;
      }}
    </PanelHeaderMenuProvider>
  );
};<|MERGE_RESOLUTION|>--- conflicted
+++ resolved
@@ -1,10 +1,5 @@
 import React, { FC } from 'react';
 
-<<<<<<< HEAD
-import { ClickOutsideWrapper } from '@grafana/ui';
-
-=======
->>>>>>> c2560129
 import { DashboardModel, PanelModel } from '../../state';
 
 import { PanelHeaderMenu } from './PanelHeaderMenu';
