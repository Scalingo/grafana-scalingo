import React, { PureComponent } from 'react';
import { Subscription } from 'rxjs';

import {
  AbsoluteTimeRange,
  AnnotationChangeEvent,
  AnnotationEventUIModel,
  CoreApp,
  DashboardCursorSync,
  DataFrame,
  EventFilterOptions,
  FieldConfigSource,
  getDataSourceRef,
  getDefaultTimeRange,
  LoadingState,
  PanelData,
  PanelPlugin,
  PanelPluginMeta,
<<<<<<< HEAD
  PluginContextProvider,
=======
>>>>>>> 1e84fede
  TimeRange,
  toDataFrameDTO,
  toUtc,
} from '@grafana/data';
<<<<<<< HEAD
import { selectors } from '@grafana/e2e-selectors';
import { config, locationService, RefreshEvent } from '@grafana/runtime';
=======
import { RefreshEvent } from '@grafana/runtime';
>>>>>>> 1e84fede
import { VizLegendOptions } from '@grafana/schema';
import {
  ErrorBoundary,
  PanelChrome,
  PanelContext,
  PanelContextProvider,
  SeriesVisibilityChangeMode,
  AdHocFilterItem,
} from '@grafana/ui';
import config from 'app/core/config';
import { profiler } from 'app/core/profiler';
import { applyPanelTimeOverrides } from 'app/features/dashboard/utils/panel';
import { getDatasourceSrv } from 'app/features/plugins/datasource_srv';
import { applyFilterFromTable } from 'app/features/variables/adhoc/actions';
import { onUpdatePanelSnapshotData } from 'app/plugins/datasource/grafana/utils';
import { changeSeriesColorConfigFactory } from 'app/plugins/panel/timeseries/overrides/colorSeriesConfigFactory';
import { dispatch } from 'app/store/store';
import { RenderEvent } from 'app/types/events';

import { deleteAnnotation, saveAnnotation, updateAnnotation } from '../../annotations/api';
import { getDashboardQueryRunner } from '../../query/state/DashboardQueryRunner/DashboardQueryRunner';
import { getTimeSrv, TimeSrv } from '../services/TimeSrv';
import { DashboardModel, PanelModel } from '../state';
import { getPanelChromeProps } from '../utils/getPanelChromeProps';
import { loadSnapshotData } from '../utils/loadSnapshotData';

<<<<<<< HEAD
import { PanelHeader } from './PanelHeader/PanelHeader';
import { PanelHeaderMenuWrapperNew } from './PanelHeader/PanelHeaderMenuWrapper';
=======
import { PanelHeaderMenuWrapper } from './PanelHeader/PanelHeaderMenuWrapper';
import { PanelLoadTimeMonitor } from './PanelLoadTimeMonitor';
>>>>>>> 1e84fede
import { seriesVisibilityConfigFactory } from './SeriesVisibilityConfigFactory';
import { liveTimer } from './liveTimer';
import { PanelOptionsLogger } from './panelOptionsLogger';

const DEFAULT_PLUGIN_ERROR = 'Error in plugin';

export interface Props {
  panel: PanelModel;
  dashboard: DashboardModel;
  plugin: PanelPlugin;
  isViewing: boolean;
  isEditing: boolean;
  isInView: boolean;
  isDraggable?: boolean;
  width: number;
  height: number;
  onInstanceStateChange: (value: unknown) => void;
  timezone?: string;
  hideMenu?: boolean;
}

export interface State {
  isFirstLoad: boolean;
  renderCounter: number;
  errorMessage?: string;
  context: PanelContext;
  data: PanelData;
  liveTime?: TimeRange;
}

export class PanelStateWrapper extends PureComponent<Props, State> {
  private readonly timeSrv: TimeSrv = getTimeSrv();
  private subs = new Subscription();
  private eventFilter: EventFilterOptions = { onlyLocal: true };
<<<<<<< HEAD
=======
  private panelOptionsLogger: PanelOptionsLogger | undefined = undefined;
>>>>>>> 1e84fede

  constructor(props: Props) {
    super(props);

    // Can this eventBus be on PanelModel?  when we have more complex event filtering, that may be a better option
    const eventBus = props.dashboard.events.newScopedBus(`panel:${props.panel.id}`, this.eventFilter);

    this.state = {
      isFirstLoad: true,
      renderCounter: 0,
      context: {
        eventsScope: '__global_',
        eventBus,
        app: this.getPanelContextApp(),
        sync: this.getSync,
        onSeriesColorChange: this.onSeriesColorChange,
        onToggleSeriesVisibility: this.onSeriesVisibilityChange,
        onAnnotationCreate: this.onAnnotationCreate,
        onAnnotationUpdate: this.onAnnotationUpdate,
        onAnnotationDelete: this.onAnnotationDelete,
        onInstanceStateChange: this.onInstanceStateChange,
        onToggleLegendSort: this.onToggleLegendSort,
        canAddAnnotations: props.dashboard.canAddAnnotations.bind(props.dashboard),
        canEditAnnotations: props.dashboard.canEditAnnotations.bind(props.dashboard),
        canDeleteAnnotations: props.dashboard.canDeleteAnnotations.bind(props.dashboard),
        onAddAdHocFilter: this.onAddAdHocFilter,
        onUpdateData: this.onUpdateData,
      },
      data: this.getInitialPanelDataState(),
    };

    if (config.featureToggles.panelMonitoring && this.getPanelContextApp() === CoreApp.PanelEditor) {
      const panelInfo = {
        panelId: String(props.panel.id),
        panelType: props.panel.type,
        panelTitle: props.panel.title,
      };

      this.panelOptionsLogger = new PanelOptionsLogger(props.panel.getOptions(), props.panel.fieldConfig, panelInfo);
    }
  }

  // Due to a mutable panel model we get the sync settings via function that proactively reads from the model
  getSync = () => (this.props.isEditing ? DashboardCursorSync.Off : this.props.dashboard.graphTooltip);

  onInstanceStateChange = (value: unknown) => {
    this.props.onInstanceStateChange(value);

    this.setState({
      context: {
        ...this.state.context,
        instanceState: value,
      },
    });
  };

  getPanelContextApp() {
    if (this.props.isEditing) {
      return CoreApp.PanelEditor;
    }
    if (this.props.isViewing) {
      return CoreApp.PanelViewer;
    }

    return CoreApp.Dashboard;
  }

  onUpdateData = (frames: DataFrame[]): Promise<boolean> => {
    return onUpdatePanelSnapshotData(this.props.panel, frames);
  };

  onSeriesColorChange = (label: string, color: string) => {
    this.onFieldConfigChange(changeSeriesColorConfigFactory(label, color, this.props.panel.fieldConfig));
  };

  onSeriesVisibilityChange = (label: string, mode: SeriesVisibilityChangeMode) => {
    this.onFieldConfigChange(
      seriesVisibilityConfigFactory(label, mode, this.props.panel.fieldConfig, this.state.data.series)
    );
  };

  onToggleLegendSort = (sortKey: string) => {
    const legendOptions: VizLegendOptions = this.props.panel.options.legend;

    // We don't want to do anything when legend options are not available
    if (!legendOptions) {
      return;
    }

    let sortDesc = legendOptions.sortDesc;
    let sortBy = legendOptions.sortBy;
    if (sortKey !== sortBy) {
      sortDesc = undefined;
    }

    // if already sort ascending, disable sorting
    if (sortDesc === false) {
      sortBy = undefined;
      sortDesc = undefined;
    } else {
      sortDesc = !sortDesc;
      sortBy = sortKey;
    }

    this.onOptionsChange({
      ...this.props.panel.options,
      legend: { ...legendOptions, sortBy, sortDesc },
    });
  };

  getInitialPanelDataState(): PanelData {
    return {
      state: LoadingState.NotStarted,
      series: [],
      timeRange: getDefaultTimeRange(),
    };
  }

  componentDidMount() {
    const { panel, dashboard } = this.props;

    // Subscribe to panel events
    this.subs.add(panel.events.subscribe(RefreshEvent, this.onRefresh));
    this.subs.add(panel.events.subscribe(RenderEvent, this.onRender));

    dashboard.panelInitialized(this.props.panel);

    // Move snapshot data into the query response
    if (this.hasPanelSnapshot) {
      this.setState({
        data: loadSnapshotData(panel, dashboard),
        isFirstLoad: false,
      });
      return;
    }

    if (!this.wantsQueryExecution) {
      this.setState({ isFirstLoad: false });
    }

    this.subs.add(
      panel
        .getQueryRunner()
        .getData({ withTransforms: true, withFieldConfig: true })
        .subscribe({
          next: (data) => this.onDataUpdate(data),
        })
    );

    // Listen for live timer events
    liveTimer.listen(this);
  }

  componentWillUnmount() {
    this.subs.unsubscribe();
    liveTimer.remove(this);
  }

  liveTimeChanged(liveTime: TimeRange) {
    const { data } = this.state;
    if (data.timeRange) {
      const delta = liveTime.to.valueOf() - data.timeRange.to.valueOf();
      if (delta < 100) {
        // 10hz
        console.log('Skip tick render', this.props.panel.title, delta);
        return;
      }
    }
    this.setState({ liveTime });
  }

  componentDidUpdate(prevProps: Props) {
    const { isInView, width, panel } = this.props;
    const { context } = this.state;

    const app = this.getPanelContextApp();

    if (context.app !== app) {
      this.setState({
        context: {
          ...context,
          app,
        },
      });
    }

    // View state has changed
    if (isInView !== prevProps.isInView) {
      if (isInView) {
        // Check if we need a delayed refresh
        if (panel.refreshWhenInView) {
          this.onRefresh();
        }
      }
    }

    // The timer depends on panel width
    if (width !== prevProps.width) {
      liveTimer.updateInterval(this);
    }
  }

  // Updates the response with information from the stream
  // The next is outside a react synthetic event so setState is not batched
  // So in this context we can only do a single call to setState
  onDataUpdate(data: PanelData) {
    const { dashboard, panel, plugin } = this.props;

    // Ignore this data update if we are now a non data panel
    if (plugin.meta.skipDataQuery) {
      this.setState({ data: this.getInitialPanelDataState() });
      return;
    }

    let { isFirstLoad } = this.state;
    let errorMessage: string | undefined;

    switch (data.state) {
      case LoadingState.Loading:
        // Skip updating state data if it is already in loading state
        // This is to avoid rendering partial loading responses
        if (this.state.data.state === LoadingState.Loading) {
          return;
        }
        break;
      case LoadingState.Error:
        const { error, errors } = data;
        if (errors?.length) {
          if (errors.length === 1) {
            errorMessage = errors[0].message;
          } else {
            errorMessage = 'Multiple errors found. Click for more details';
          }
        } else if (error) {
          if (errorMessage !== error.message) {
            errorMessage = error.message;
          }
        }
        break;
      case LoadingState.Done:
        // If we are doing a snapshot save data in panel model
        if (dashboard.snapshot) {
          panel.snapshotData = data.series.map((frame) => toDataFrameDTO(frame));
        }
        if (isFirstLoad) {
          isFirstLoad = false;
        }
        break;
    }

    this.setState({ isFirstLoad, errorMessage, data, liveTime: undefined });
  }

  onRefresh = () => {
    const { dashboard, panel, isInView, width } = this.props;

    if (!isInView) {
      panel.refreshWhenInView = true;
      return;
    }

    const timeData = applyPanelTimeOverrides(panel, this.timeSrv.timeRange());

    // Issue Query
    if (this.wantsQueryExecution) {
      if (width < 0) {
        return;
      }

      panel.refreshWhenInView = false;
      panel.runAllPanelQueries({
        dashboardUID: dashboard.uid,
        dashboardTimezone: dashboard.getTimezone(),
        timeData,
        width,
      });
    } else {
      // The panel should render on refresh as well if it doesn't have a query, like clock panel
      this.setState({
        data: { ...this.state.data, timeRange: this.timeSrv.timeRange() },
        renderCounter: this.state.renderCounter + 1,
        liveTime: undefined,
      });
    }
  };

  onRender = () => {
    const stateUpdate = { renderCounter: this.state.renderCounter + 1 };
    this.setState(stateUpdate);
  };

  onOptionsChange = (options: any) => {
    this.props.panel.updateOptions(options);
  };

  onFieldConfigChange = (config: FieldConfigSource) => {
    this.props.panel.updateFieldConfig(config);
  };

  logPanelChangesOnError() {
    this.panelOptionsLogger!.logChanges(this.props.panel.getOptions(), this.props.panel.fieldConfig);
  }

  onPanelError = (error: Error) => {
    if (config.featureToggles.panelMonitoring && this.getPanelContextApp() === CoreApp.PanelEditor) {
      this.logPanelChangesOnError();
    }

    const errorMessage = error.message || DEFAULT_PLUGIN_ERROR;

    if (this.state.errorMessage !== errorMessage) {
      this.setState({ errorMessage });
    }
  };

  onPanelErrorRecover = () => {
    this.setState({ errorMessage: undefined });
  };

  onAnnotationCreate = async (event: AnnotationEventUIModel) => {
    const isRegion = event.from !== event.to;
    const anno = {
      dashboardUID: this.props.dashboard.uid,
      panelId: this.props.panel.id,
      isRegion,
      time: event.from,
      timeEnd: isRegion ? event.to : 0,
      tags: event.tags,
      text: event.description,
    };
    await saveAnnotation(anno);
    getDashboardQueryRunner().run({ dashboard: this.props.dashboard, range: this.timeSrv.timeRange() });
    this.state.context.eventBus.publish(new AnnotationChangeEvent(anno));
  };

  onAnnotationDelete = async (id: string) => {
    await deleteAnnotation({ id });
    getDashboardQueryRunner().run({ dashboard: this.props.dashboard, range: this.timeSrv.timeRange() });
    this.state.context.eventBus.publish(new AnnotationChangeEvent({ id }));
  };

  onAnnotationUpdate = async (event: AnnotationEventUIModel) => {
    const isRegion = event.from !== event.to;
    const anno = {
      id: event.id,
      dashboardUID: this.props.dashboard.uid,
      panelId: this.props.panel.id,
      isRegion,
      time: event.from,
      timeEnd: isRegion ? event.to : 0,
      tags: event.tags,
      text: event.description,
    };
    await updateAnnotation(anno);

    getDashboardQueryRunner().run({ dashboard: this.props.dashboard, range: this.timeSrv.timeRange() });
    this.state.context.eventBus.publish(new AnnotationChangeEvent(anno));
  };

  get hasPanelSnapshot() {
    const { panel } = this.props;
    return panel.snapshotData && panel.snapshotData.length;
  }

  get wantsQueryExecution() {
    return !(this.props.plugin.meta.skipDataQuery || this.hasPanelSnapshot);
  }

  onChangeTimeRange = (timeRange: AbsoluteTimeRange) => {
    this.timeSrv.setTime({
      from: toUtc(timeRange.from),
      to: toUtc(timeRange.to),
    });
  };

  shouldSignalRenderingCompleted(loadingState: LoadingState, pluginMeta: PanelPluginMeta) {
    return loadingState === LoadingState.Done || loadingState === LoadingState.Error || pluginMeta.skipDataQuery;
  }

  skipFirstRender(loadingState: LoadingState) {
    const { isFirstLoad } = this.state;
    return (
      this.wantsQueryExecution &&
      isFirstLoad &&
      (loadingState === LoadingState.Loading || loadingState === LoadingState.NotStarted)
    );
  }

  onAddAdHocFilter = (filter: AdHocFilterItem) => {
    const { key, value, operator } = filter;

    // When the datasource is null/undefined (for a default datasource), we use getInstanceSettings
    // to find the real datasource ref for the default datasource.
    const datasourceInstance = getDatasourceSrv().getInstanceSettings(this.props.panel.datasource);
    const datasourceRef = datasourceInstance && getDataSourceRef(datasourceInstance);
    if (!datasourceRef) {
      return;
    }

    dispatch(applyFilterFromTable({ datasource: datasourceRef, key, operator, value }));
  };

  renderPanelContent(innerWidth: number, innerHeight: number) {
    const { panel, plugin, dashboard } = this.props;
    const { renderCounter, data } = this.state;
    const { state: loadingState } = data;

    // do not render component until we have first data
    if (this.skipFirstRender(loadingState)) {
      return null;
    }

    // This is only done to increase a counter that is used by backend
    // image rendering to know when to capture image
    if (this.shouldSignalRenderingCompleted(loadingState, plugin.meta)) {
      profiler.renderingCompleted();
    }

    const PanelComponent = plugin.panel!;
    const timeRange = this.state.liveTime ?? data.timeRange ?? this.timeSrv.timeRange();
    const panelOptions = panel.getOptions();

    // Update the event filter (dashboard settings may have changed)
    // Yes this is called ever render for a function that is triggered on every mouse move
    this.eventFilter.onlyLocal = dashboard.graphTooltip === 0;

    return (
      <>
        <PanelContextProvider value={this.state.context}>
          <PanelComponent
            id={panel.id}
            data={data}
            title={panel.title}
            timeRange={timeRange}
            timeZone={this.props.dashboard.getTimezone()}
            options={panelOptions}
            fieldConfig={panel.fieldConfig}
            transparent={panel.transparent}
            width={innerWidth}
            height={innerHeight}
            renderCounter={renderCounter}
            replaceVariables={panel.replaceVariables}
            onOptionsChange={this.onOptionsChange}
            onFieldConfigChange={this.onFieldConfigChange}
            onChangeTimeRange={this.onChangeTimeRange}
            eventBus={dashboard.events}
          />
          {config.featureToggles.panelMonitoring && this.state.errorMessage === undefined && (
            <PanelLoadTimeMonitor panelType={plugin.meta.id} panelId={panel.id} panelTitle={panel.title} />
          )}
        </PanelContextProvider>
      </>
    );
  }

<<<<<<< HEAD
  renderPanel(width: number, height: number) {
    const { panel, plugin, dashboard } = this.props;
    const { renderCounter, data } = this.state;
    const { theme } = config;
    const { state: loadingState } = data;

    // do not render component until we have first data
    if (this.skipFirstRender(loadingState)) {
      return null;
    }

    // This is only done to increase a counter that is used by backend
    // image rendering to know when to capture image
    if (this.shouldSignalRenderingCompleted(loadingState, plugin.meta)) {
      profiler.renderingCompleted();
    }

    const PanelComponent = plugin.panel!;
    const timeRange = this.state.liveTime ?? data.timeRange ?? this.timeSrv.timeRange();
    const headerHeight = this.hasOverlayHeader() ? 0 : theme.panelHeaderHeight;
    const chromePadding = plugin.noPadding ? 0 : theme.panelPadding;
    const panelWidth = width - chromePadding * 2 - PANEL_BORDER;
    const innerPanelHeight = height - headerHeight - chromePadding * 2 - PANEL_BORDER;
    const panelContentClassNames = classNames({
      'panel-content': true,
      'panel-content--no-padding': plugin.noPadding,
    });
    const panelOptions = panel.getOptions();

    // Update the event filter (dashboard settings may have changed)
    // Yes this is called ever render for a function that is triggered on every mouse move
    this.eventFilter.onlyLocal = dashboard.graphTooltip === 0;

    const timeZone = this.props.timezone || this.props.dashboard.getTimezone();

    return (
      <>
        <div className={panelContentClassNames}>
          <PluginContextProvider meta={plugin.meta}>
            <PanelContextProvider value={this.state.context}>
              <PanelComponent
                id={panel.id}
                data={data}
                title={panel.title}
                timeRange={timeRange}
                timeZone={timeZone}
                options={panelOptions}
                fieldConfig={panel.fieldConfig}
                transparent={panel.transparent}
                width={panelWidth}
                height={innerPanelHeight}
                renderCounter={renderCounter}
                replaceVariables={panel.replaceVariables}
                onOptionsChange={this.onOptionsChange}
                onFieldConfigChange={this.onFieldConfigChange}
                onChangeTimeRange={this.onChangeTimeRange}
                eventBus={dashboard.events}
              />
            </PanelContextProvider>
          </PluginContextProvider>
        </div>
      </>
    );
  }

  hasOverlayHeader() {
    const { panel } = this.props;
    const { data } = this.state;

    // always show normal header if we have time override
    if (data.request && data.request.timeInfo) {
      return false;
    }

    return !panel.hasTitle();
  }

=======
>>>>>>> 1e84fede
  render() {
    const { dashboard, panel, width, height, plugin } = this.props;
    const { errorMessage, data } = this.state;
    const { transparent } = panel;

    const panelChromeProps = getPanelChromeProps({ ...this.props, data });

    // Shift the hover menu down if it's on the top row so it doesn't get clipped by topnav
    const hoverHeaderOffset = (panel.gridPos?.y ?? 0) === 0 ? -16 : undefined;

<<<<<<< HEAD
    const panelChromeProps = getPanelChromeProps({ ...this.props, data });

    if (config.featureToggles.newPanelChromeUI) {
      // Shift the hover menu down if it's on the top row so it doesn't get clipped by topnav
      const hoverHeaderOffset = (panel.gridPos?.y ?? 0) === 0 ? -16 : undefined;

      const menu = (
        <div data-testid="panel-dropdown">
          <PanelHeaderMenuWrapperNew panel={panel} dashboard={dashboard} loadingState={data.state} />
        </div>
      );

      return (
        <PanelChrome
          width={width}
          height={height}
          title={panelChromeProps.title}
          loadingState={data.state}
          statusMessage={errorMessage}
          statusMessageOnClick={panelChromeProps.onOpenErrorInspect}
          description={panelChromeProps.description}
          titleItems={panelChromeProps.titleItems}
          menu={this.props.hideMenu ? undefined : menu}
          dragClass={panelChromeProps.dragClass}
          dragClassCancel="grid-drag-cancel"
          padding={panelChromeProps.padding}
          hoverHeaderOffset={hoverHeaderOffset}
          hoverHeader={panelChromeProps.hasOverlayHeader()}
          displayMode={transparent ? 'transparent' : 'default'}
          onCancelQuery={panelChromeProps.onCancelQuery}
          onOpenMenu={panelChromeProps.onOpenMenu}
        >
          {(innerWidth, innerHeight) => (
            <>
              <ErrorBoundary
                dependencies={[data, plugin, panel.getOptions()]}
                onError={this.onPanelError}
                onRecover={this.onPanelErrorRecover}
              >
                {({ error }) => {
                  if (error) {
                    return null;
                  }
                  return this.renderPanelContent(innerWidth, innerHeight);
                }}
              </ErrorBoundary>
            </>
          )}
        </PanelChrome>
      );
    } else {
      return (
        <section
          className={containerClassNames}
          aria-label={selectors.components.Panels.Panel.containerByTitle(panel.title)}
        >
          <PanelHeader
            panel={panel}
            dashboard={dashboard}
            title={panel.title}
            description={panel.description}
            links={panel.links}
            error={errorMessage}
            isEditing={isEditing}
            isViewing={isViewing}
            alertState={alertState}
            data={data}
          />
          <ErrorBoundary
            dependencies={[data, plugin, panel.getOptions()]}
            onError={this.onPanelError}
            onRecover={this.onPanelErrorRecover}
          >
            {({ error }) => {
              if (error) {
                return null;
              }
              return this.renderPanel(width, height);
            }}
          </ErrorBoundary>
        </section>
      );
    }
=======
    const menu = (
      <div data-testid="panel-dropdown">
        <PanelHeaderMenuWrapper panel={panel} dashboard={dashboard} loadingState={data.state} />
      </div>
    );

    return (
      <PanelChrome
        width={width}
        height={height}
        title={panelChromeProps.title}
        loadingState={data.state}
        statusMessage={errorMessage}
        statusMessageOnClick={panelChromeProps.onOpenErrorInspect}
        description={panelChromeProps.description}
        titleItems={panelChromeProps.titleItems}
        menu={this.props.hideMenu ? undefined : menu}
        dragClass={panelChromeProps.dragClass}
        dragClassCancel="grid-drag-cancel"
        padding={panelChromeProps.padding}
        hoverHeaderOffset={hoverHeaderOffset}
        hoverHeader={panelChromeProps.hasOverlayHeader()}
        displayMode={transparent ? 'transparent' : 'default'}
        onCancelQuery={panelChromeProps.onCancelQuery}
        onOpenMenu={panelChromeProps.onOpenMenu}
      >
        {(innerWidth, innerHeight) => (
          <>
            <ErrorBoundary
              dependencies={[data, plugin, panel.getOptions()]}
              onError={this.onPanelError}
              onRecover={this.onPanelErrorRecover}
            >
              {({ error }) => {
                if (error) {
                  return null;
                }
                return this.renderPanelContent(innerWidth, innerHeight);
              }}
            </ErrorBoundary>
          </>
        )}
      </PanelChrome>
    );
>>>>>>> 1e84fede
  }
}<|MERGE_RESOLUTION|>--- conflicted
+++ resolved
@@ -16,20 +16,11 @@
   PanelData,
   PanelPlugin,
   PanelPluginMeta,
-<<<<<<< HEAD
-  PluginContextProvider,
-=======
->>>>>>> 1e84fede
   TimeRange,
   toDataFrameDTO,
   toUtc,
 } from '@grafana/data';
-<<<<<<< HEAD
-import { selectors } from '@grafana/e2e-selectors';
-import { config, locationService, RefreshEvent } from '@grafana/runtime';
-=======
 import { RefreshEvent } from '@grafana/runtime';
->>>>>>> 1e84fede
 import { VizLegendOptions } from '@grafana/schema';
 import {
   ErrorBoundary,
@@ -56,13 +47,8 @@
 import { getPanelChromeProps } from '../utils/getPanelChromeProps';
 import { loadSnapshotData } from '../utils/loadSnapshotData';
 
-<<<<<<< HEAD
-import { PanelHeader } from './PanelHeader/PanelHeader';
-import { PanelHeaderMenuWrapperNew } from './PanelHeader/PanelHeaderMenuWrapper';
-=======
 import { PanelHeaderMenuWrapper } from './PanelHeader/PanelHeaderMenuWrapper';
 import { PanelLoadTimeMonitor } from './PanelLoadTimeMonitor';
->>>>>>> 1e84fede
 import { seriesVisibilityConfigFactory } from './SeriesVisibilityConfigFactory';
 import { liveTimer } from './liveTimer';
 import { PanelOptionsLogger } from './panelOptionsLogger';
@@ -97,10 +83,7 @@
   private readonly timeSrv: TimeSrv = getTimeSrv();
   private subs = new Subscription();
   private eventFilter: EventFilterOptions = { onlyLocal: true };
-<<<<<<< HEAD
-=======
   private panelOptionsLogger: PanelOptionsLogger | undefined = undefined;
->>>>>>> 1e84fede
 
   constructor(props: Props) {
     super(props);
@@ -556,86 +539,6 @@
     );
   }
 
-<<<<<<< HEAD
-  renderPanel(width: number, height: number) {
-    const { panel, plugin, dashboard } = this.props;
-    const { renderCounter, data } = this.state;
-    const { theme } = config;
-    const { state: loadingState } = data;
-
-    // do not render component until we have first data
-    if (this.skipFirstRender(loadingState)) {
-      return null;
-    }
-
-    // This is only done to increase a counter that is used by backend
-    // image rendering to know when to capture image
-    if (this.shouldSignalRenderingCompleted(loadingState, plugin.meta)) {
-      profiler.renderingCompleted();
-    }
-
-    const PanelComponent = plugin.panel!;
-    const timeRange = this.state.liveTime ?? data.timeRange ?? this.timeSrv.timeRange();
-    const headerHeight = this.hasOverlayHeader() ? 0 : theme.panelHeaderHeight;
-    const chromePadding = plugin.noPadding ? 0 : theme.panelPadding;
-    const panelWidth = width - chromePadding * 2 - PANEL_BORDER;
-    const innerPanelHeight = height - headerHeight - chromePadding * 2 - PANEL_BORDER;
-    const panelContentClassNames = classNames({
-      'panel-content': true,
-      'panel-content--no-padding': plugin.noPadding,
-    });
-    const panelOptions = panel.getOptions();
-
-    // Update the event filter (dashboard settings may have changed)
-    // Yes this is called ever render for a function that is triggered on every mouse move
-    this.eventFilter.onlyLocal = dashboard.graphTooltip === 0;
-
-    const timeZone = this.props.timezone || this.props.dashboard.getTimezone();
-
-    return (
-      <>
-        <div className={panelContentClassNames}>
-          <PluginContextProvider meta={plugin.meta}>
-            <PanelContextProvider value={this.state.context}>
-              <PanelComponent
-                id={panel.id}
-                data={data}
-                title={panel.title}
-                timeRange={timeRange}
-                timeZone={timeZone}
-                options={panelOptions}
-                fieldConfig={panel.fieldConfig}
-                transparent={panel.transparent}
-                width={panelWidth}
-                height={innerPanelHeight}
-                renderCounter={renderCounter}
-                replaceVariables={panel.replaceVariables}
-                onOptionsChange={this.onOptionsChange}
-                onFieldConfigChange={this.onFieldConfigChange}
-                onChangeTimeRange={this.onChangeTimeRange}
-                eventBus={dashboard.events}
-              />
-            </PanelContextProvider>
-          </PluginContextProvider>
-        </div>
-      </>
-    );
-  }
-
-  hasOverlayHeader() {
-    const { panel } = this.props;
-    const { data } = this.state;
-
-    // always show normal header if we have time override
-    if (data.request && data.request.timeInfo) {
-      return false;
-    }
-
-    return !panel.hasTitle();
-  }
-
-=======
->>>>>>> 1e84fede
   render() {
     const { dashboard, panel, width, height, plugin } = this.props;
     const { errorMessage, data } = this.state;
@@ -646,91 +549,6 @@
     // Shift the hover menu down if it's on the top row so it doesn't get clipped by topnav
     const hoverHeaderOffset = (panel.gridPos?.y ?? 0) === 0 ? -16 : undefined;
 
-<<<<<<< HEAD
-    const panelChromeProps = getPanelChromeProps({ ...this.props, data });
-
-    if (config.featureToggles.newPanelChromeUI) {
-      // Shift the hover menu down if it's on the top row so it doesn't get clipped by topnav
-      const hoverHeaderOffset = (panel.gridPos?.y ?? 0) === 0 ? -16 : undefined;
-
-      const menu = (
-        <div data-testid="panel-dropdown">
-          <PanelHeaderMenuWrapperNew panel={panel} dashboard={dashboard} loadingState={data.state} />
-        </div>
-      );
-
-      return (
-        <PanelChrome
-          width={width}
-          height={height}
-          title={panelChromeProps.title}
-          loadingState={data.state}
-          statusMessage={errorMessage}
-          statusMessageOnClick={panelChromeProps.onOpenErrorInspect}
-          description={panelChromeProps.description}
-          titleItems={panelChromeProps.titleItems}
-          menu={this.props.hideMenu ? undefined : menu}
-          dragClass={panelChromeProps.dragClass}
-          dragClassCancel="grid-drag-cancel"
-          padding={panelChromeProps.padding}
-          hoverHeaderOffset={hoverHeaderOffset}
-          hoverHeader={panelChromeProps.hasOverlayHeader()}
-          displayMode={transparent ? 'transparent' : 'default'}
-          onCancelQuery={panelChromeProps.onCancelQuery}
-          onOpenMenu={panelChromeProps.onOpenMenu}
-        >
-          {(innerWidth, innerHeight) => (
-            <>
-              <ErrorBoundary
-                dependencies={[data, plugin, panel.getOptions()]}
-                onError={this.onPanelError}
-                onRecover={this.onPanelErrorRecover}
-              >
-                {({ error }) => {
-                  if (error) {
-                    return null;
-                  }
-                  return this.renderPanelContent(innerWidth, innerHeight);
-                }}
-              </ErrorBoundary>
-            </>
-          )}
-        </PanelChrome>
-      );
-    } else {
-      return (
-        <section
-          className={containerClassNames}
-          aria-label={selectors.components.Panels.Panel.containerByTitle(panel.title)}
-        >
-          <PanelHeader
-            panel={panel}
-            dashboard={dashboard}
-            title={panel.title}
-            description={panel.description}
-            links={panel.links}
-            error={errorMessage}
-            isEditing={isEditing}
-            isViewing={isViewing}
-            alertState={alertState}
-            data={data}
-          />
-          <ErrorBoundary
-            dependencies={[data, plugin, panel.getOptions()]}
-            onError={this.onPanelError}
-            onRecover={this.onPanelErrorRecover}
-          >
-            {({ error }) => {
-              if (error) {
-                return null;
-              }
-              return this.renderPanel(width, height);
-            }}
-          </ErrorBoundary>
-        </section>
-      );
-    }
-=======
     const menu = (
       <div data-testid="panel-dropdown">
         <PanelHeaderMenuWrapper panel={panel} dashboard={dashboard} loadingState={data.state} />
@@ -775,6 +593,5 @@
         )}
       </PanelChrome>
     );
->>>>>>> 1e84fede
   }
 }