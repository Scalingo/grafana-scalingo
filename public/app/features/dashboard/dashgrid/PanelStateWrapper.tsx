import classNames from 'classnames';
import React, { PureComponent } from 'react';
import { Subscription } from 'rxjs';

import {
  AbsoluteTimeRange,
  AnnotationChangeEvent,
  AnnotationEventUIModel,
  CoreApp,
  DashboardCursorSync,
  EventFilterOptions,
  FieldConfigSource,
  getDataSourceRef,
  getDefaultTimeRange,
  LoadingState,
  PanelData,
  PanelPlugin,
  PanelPluginMeta,
  PluginContextProvider,
  TimeRange,
  toDataFrameDTO,
  toUtc,
} from '@grafana/data';
import { selectors } from '@grafana/e2e-selectors';
import { config, locationService, RefreshEvent } from '@grafana/runtime';
import { VizLegendOptions } from '@grafana/schema';
import {
  ErrorBoundary,
  PanelChrome,
  PanelContext,
  PanelContextProvider,
  SeriesVisibilityChangeMode,
  AdHocFilterItem,
} from '@grafana/ui';
import { PANEL_BORDER } from 'app/core/constants';
import { profiler } from 'app/core/profiler';
import { applyPanelTimeOverrides } from 'app/features/dashboard/utils/panel';
import { getDatasourceSrv } from 'app/features/plugins/datasource_srv';
import { applyFilterFromTable } from 'app/features/variables/adhoc/actions';
import { changeSeriesColorConfigFactory } from 'app/plugins/panel/timeseries/overrides/colorSeriesConfigFactory';
import { dispatch } from 'app/store/store';
import { RenderEvent } from 'app/types/events';

import { isSoloRoute } from '../../../routes/utils';
import { deleteAnnotation, saveAnnotation, updateAnnotation } from '../../annotations/api';
import { getDashboardQueryRunner } from '../../query/state/DashboardQueryRunner/DashboardQueryRunner';
import { getTimeSrv, TimeSrv } from '../services/TimeSrv';
import { DashboardModel, PanelModel } from '../state';
import { getPanelChromeProps } from '../utils/getPanelChromeProps';
import { loadSnapshotData } from '../utils/loadSnapshotData';

import { PanelHeader } from './PanelHeader/PanelHeader';
import { PanelHeaderMenuWrapperNew } from './PanelHeader/PanelHeaderMenuWrapper';
import { seriesVisibilityConfigFactory } from './SeriesVisibilityConfigFactory';
import { liveTimer } from './liveTimer';

const DEFAULT_PLUGIN_ERROR = 'Error in plugin';

export interface Props {
  panel: PanelModel;
  dashboard: DashboardModel;
  plugin: PanelPlugin;
  isViewing: boolean;
  isEditing: boolean;
  isInView: boolean;
  width: number;
  height: number;
  onInstanceStateChange: (value: any) => void;
  timezone?: string;
<<<<<<< HEAD
=======
  hideMenu?: boolean;
>>>>>>> ac7f9d45
}

export interface State {
  isFirstLoad: boolean;
  renderCounter: number;
  errorMessage?: string;
  refreshWhenInView: boolean;
  context: PanelContext;
  data: PanelData;
  liveTime?: TimeRange;
}

export class PanelStateWrapper extends PureComponent<Props, State> {
  private readonly timeSrv: TimeSrv = getTimeSrv();
  private subs = new Subscription();
  private eventFilter: EventFilterOptions = { onlyLocal: true };

  constructor(props: Props) {
    super(props);

    // Can this eventBus be on PanelModel?  when we have more complex event filtering, that may be a better option
    const eventBus = props.dashboard.events.newScopedBus(`panel:${props.panel.id}`, this.eventFilter);

    this.state = {
      isFirstLoad: true,
      renderCounter: 0,
      refreshWhenInView: false,
      context: {
        eventBus,
        app: this.getPanelContextApp(),
        sync: this.getSync,
        onSeriesColorChange: this.onSeriesColorChange,
        onToggleSeriesVisibility: this.onSeriesVisibilityChange,
        onAnnotationCreate: this.onAnnotationCreate,
        onAnnotationUpdate: this.onAnnotationUpdate,
        onAnnotationDelete: this.onAnnotationDelete,
        onInstanceStateChange: this.onInstanceStateChange,
        onToggleLegendSort: this.onToggleLegendSort,
        canAddAnnotations: props.dashboard.canAddAnnotations.bind(props.dashboard),
        canEditAnnotations: props.dashboard.canEditAnnotations.bind(props.dashboard),
        canDeleteAnnotations: props.dashboard.canDeleteAnnotations.bind(props.dashboard),
        onAddAdHocFilter: this.onAddAdHocFilter,
      },
      data: this.getInitialPanelDataState(),
    };
  }

  // Due to a mutable panel model we get the sync settings via function that proactively reads from the model
  getSync = () => (this.props.isEditing ? DashboardCursorSync.Off : this.props.dashboard.graphTooltip);

  onInstanceStateChange = (value: any) => {
    this.props.onInstanceStateChange(value);

    this.setState({
      context: {
        ...this.state.context,
        instanceState: value,
      },
    });
  };

  getPanelContextApp() {
    if (this.props.isEditing) {
      return CoreApp.PanelEditor;
    }
    if (this.props.isViewing) {
      return CoreApp.PanelViewer;
    }

    return CoreApp.Dashboard;
  }

  onSeriesColorChange = (label: string, color: string) => {
    this.onFieldConfigChange(changeSeriesColorConfigFactory(label, color, this.props.panel.fieldConfig));
  };

  onSeriesVisibilityChange = (label: string, mode: SeriesVisibilityChangeMode) => {
    this.onFieldConfigChange(
      seriesVisibilityConfigFactory(label, mode, this.props.panel.fieldConfig, this.state.data.series)
    );
  };

  onToggleLegendSort = (sortKey: string) => {
    const legendOptions: VizLegendOptions = this.props.panel.options.legend;

    // We don't want to do anything when legend options are not available
    if (!legendOptions) {
      return;
    }

    let sortDesc = legendOptions.sortDesc;
    let sortBy = legendOptions.sortBy;
    if (sortKey !== sortBy) {
      sortDesc = undefined;
    }

    // if already sort ascending, disable sorting
    if (sortDesc === false) {
      sortBy = undefined;
      sortDesc = undefined;
    } else {
      sortDesc = !sortDesc;
      sortBy = sortKey;
    }

    this.onOptionsChange({
      ...this.props.panel.options,
      legend: { ...legendOptions, sortBy, sortDesc },
    });
  };

  getInitialPanelDataState(): PanelData {
    return {
      state: LoadingState.NotStarted,
      series: [],
      timeRange: getDefaultTimeRange(),
    };
  }

  componentDidMount() {
    const { panel, dashboard } = this.props;

    // Subscribe to panel events
    this.subs.add(panel.events.subscribe(RefreshEvent, this.onRefresh));
    this.subs.add(panel.events.subscribe(RenderEvent, this.onRender));

    dashboard.panelInitialized(this.props.panel);

    // Move snapshot data into the query response
    if (this.hasPanelSnapshot) {
      this.setState({
        data: loadSnapshotData(panel, dashboard),
        isFirstLoad: false,
      });
      return;
    }

    if (!this.wantsQueryExecution) {
      this.setState({ isFirstLoad: false });
    }

    this.subs.add(
      panel
        .getQueryRunner()
        .getData({ withTransforms: true, withFieldConfig: true })
        .subscribe({
          next: (data) => this.onDataUpdate(data),
        })
    );

    // Listen for live timer events
    liveTimer.listen(this);
  }

  componentWillUnmount() {
    this.subs.unsubscribe();
    liveTimer.remove(this);
  }

  liveTimeChanged(liveTime: TimeRange) {
    const { data } = this.state;
    if (data.timeRange) {
      const delta = liveTime.to.valueOf() - data.timeRange.to.valueOf();
      if (delta < 100) {
        // 10hz
        console.log('Skip tick render', this.props.panel.title, delta);
        return;
      }
    }
    this.setState({ liveTime });
  }

  componentDidUpdate(prevProps: Props) {
    const { isInView, width } = this.props;
    const { context } = this.state;

    const app = this.getPanelContextApp();

    if (context.app !== app) {
      this.setState({
        context: {
          ...context,
          app,
        },
      });
    }

    // View state has changed
    if (isInView !== prevProps.isInView) {
      if (isInView) {
        // Check if we need a delayed refresh
        if (this.state.refreshWhenInView) {
          this.onRefresh();
        }
      }
    }

    // The timer depends on panel width
    if (width !== prevProps.width) {
      liveTimer.updateInterval(this);
    }
  }

  // Updates the response with information from the stream
  // The next is outside a react synthetic event so setState is not batched
  // So in this context we can only do a single call to setState
  onDataUpdate(data: PanelData) {
    const { dashboard, panel, plugin } = this.props;

    // Ignore this data update if we are now a non data panel
    if (plugin.meta.skipDataQuery) {
      this.setState({ data: this.getInitialPanelDataState() });
      return;
    }

    let { isFirstLoad } = this.state;
    let errorMessage: string | undefined;

    switch (data.state) {
      case LoadingState.Loading:
        // Skip updating state data if it is already in loading state
        // This is to avoid rendering partial loading responses
        if (this.state.data.state === LoadingState.Loading) {
          return;
        }
        break;
      case LoadingState.Error:
        const { error, errors } = data;
        if (errors?.length) {
          if (errors.length === 1) {
            errorMessage = errors[0].message;
          } else {
            errorMessage = 'Multiple errors found. Click for more details';
          }
        } else if (error) {
          if (errorMessage !== error.message) {
            errorMessage = error.message;
          }
        }
        break;
      case LoadingState.Done:
        // If we are doing a snapshot save data in panel model
        if (dashboard.snapshot) {
          panel.snapshotData = data.series.map((frame) => toDataFrameDTO(frame));
        }
        if (isFirstLoad) {
          isFirstLoad = false;
        }
        break;
    }

    this.setState({ isFirstLoad, errorMessage, data, liveTime: undefined });
  }

  onRefresh = () => {
    const { dashboard, panel, isInView, width } = this.props;

    if (!isInView) {
      this.setState({ refreshWhenInView: true });
      return;
    }

    const timeData = applyPanelTimeOverrides(panel, this.timeSrv.timeRange());

    // Issue Query
    if (this.wantsQueryExecution) {
      if (width < 0) {
        return;
      }

      if (this.state.refreshWhenInView) {
        this.setState({ refreshWhenInView: false });
      }
      panel.runAllPanelQueries({
        dashboardId: dashboard.id,
        dashboardUID: dashboard.uid,
        dashboardTimezone: dashboard.getTimezone(),
        publicDashboardAccessToken: dashboard.meta.publicDashboardAccessToken,
        timeData,
        width,
      });
    } else {
      // The panel should render on refresh as well if it doesn't have a query, like clock panel
      this.setState({
        data: { ...this.state.data, timeRange: this.timeSrv.timeRange() },
        renderCounter: this.state.renderCounter + 1,
        liveTime: undefined,
      });
    }
  };

  onRender = () => {
    const stateUpdate = { renderCounter: this.state.renderCounter + 1 };
    this.setState(stateUpdate);
  };

  onOptionsChange = (options: any) => {
    this.props.panel.updateOptions(options);
  };

  onFieldConfigChange = (config: FieldConfigSource) => {
    this.props.panel.updateFieldConfig(config);
  };

  onPanelError = (error: Error) => {
    const errorMessage = error.message || DEFAULT_PLUGIN_ERROR;
    if (this.state.errorMessage !== errorMessage) {
      this.setState({ errorMessage });
    }
  };

  onPanelErrorRecover = () => {
    this.setState({ errorMessage: undefined });
  };

  onAnnotationCreate = async (event: AnnotationEventUIModel) => {
    const isRegion = event.from !== event.to;
    const anno = {
      dashboardUID: this.props.dashboard.uid,
      panelId: this.props.panel.id,
      isRegion,
      time: event.from,
      timeEnd: isRegion ? event.to : 0,
      tags: event.tags,
      text: event.description,
    };
    await saveAnnotation(anno);
    getDashboardQueryRunner().run({ dashboard: this.props.dashboard, range: this.timeSrv.timeRange() });
    this.state.context.eventBus.publish(new AnnotationChangeEvent(anno));
  };

  onAnnotationDelete = async (id: string) => {
    await deleteAnnotation({ id });
    getDashboardQueryRunner().run({ dashboard: this.props.dashboard, range: this.timeSrv.timeRange() });
    this.state.context.eventBus.publish(new AnnotationChangeEvent({ id }));
  };

  onAnnotationUpdate = async (event: AnnotationEventUIModel) => {
    const isRegion = event.from !== event.to;
    const anno = {
      id: event.id,
      dashboardUID: this.props.dashboard.uid,
      panelId: this.props.panel.id,
      isRegion,
      time: event.from,
      timeEnd: isRegion ? event.to : 0,
      tags: event.tags,
      text: event.description,
    };
    await updateAnnotation(anno);

    getDashboardQueryRunner().run({ dashboard: this.props.dashboard, range: this.timeSrv.timeRange() });
    this.state.context.eventBus.publish(new AnnotationChangeEvent(anno));
  };

  get hasPanelSnapshot() {
    const { panel } = this.props;
    return panel.snapshotData && panel.snapshotData.length;
  }

  get wantsQueryExecution() {
    return !(this.props.plugin.meta.skipDataQuery || this.hasPanelSnapshot);
  }

  onChangeTimeRange = (timeRange: AbsoluteTimeRange) => {
    this.timeSrv.setTime({
      from: toUtc(timeRange.from),
      to: toUtc(timeRange.to),
    });
  };

  shouldSignalRenderingCompleted(loadingState: LoadingState, pluginMeta: PanelPluginMeta) {
    return loadingState === LoadingState.Done || loadingState === LoadingState.Error || pluginMeta.skipDataQuery;
  }

  skipFirstRender(loadingState: LoadingState) {
    const { isFirstLoad } = this.state;
    return (
      this.wantsQueryExecution &&
      isFirstLoad &&
      (loadingState === LoadingState.Loading || loadingState === LoadingState.NotStarted)
    );
  }

  onAddAdHocFilter = (filter: AdHocFilterItem) => {
    const { key, value, operator } = filter;

    // When the datasource is null/undefined (for a default datasource), we use getInstanceSettings
    // to find the real datasource ref for the default datasource.
    const datasourceInstance = getDatasourceSrv().getInstanceSettings(this.props.panel.datasource);
    const datasourceRef = datasourceInstance && getDataSourceRef(datasourceInstance);
    if (!datasourceRef) {
      return;
    }

    dispatch(applyFilterFromTable({ datasource: datasourceRef, key, operator, value }));
  };

  renderPanelContent(innerWidth: number, innerHeight: number) {
    const { panel, plugin, dashboard } = this.props;
    const { renderCounter, data } = this.state;
    const { state: loadingState } = data;

    // do not render component until we have first data
    if (this.skipFirstRender(loadingState)) {
      return null;
    }

    // This is only done to increase a counter that is used by backend
    // image rendering to know when to capture image
    if (this.shouldSignalRenderingCompleted(loadingState, plugin.meta)) {
      profiler.renderingCompleted();
    }

    const PanelComponent = plugin.panel!;
    const timeRange = this.state.liveTime ?? data.timeRange ?? this.timeSrv.timeRange();
    const panelOptions = panel.getOptions();

    // Update the event filter (dashboard settings may have changed)
    // Yes this is called ever render for a function that is triggered on every mouse move
    this.eventFilter.onlyLocal = dashboard.graphTooltip === 0;

    return (
      <>
        <PanelContextProvider value={this.state.context}>
          <PanelComponent
            id={panel.id}
            data={data}
            title={panel.title}
            timeRange={timeRange}
            timeZone={this.props.dashboard.getTimezone()}
            options={panelOptions}
            fieldConfig={panel.fieldConfig}
            transparent={panel.transparent}
            width={innerWidth}
            height={innerHeight}
            renderCounter={renderCounter}
            replaceVariables={panel.replaceVariables}
            onOptionsChange={this.onOptionsChange}
            onFieldConfigChange={this.onFieldConfigChange}
            onChangeTimeRange={this.onChangeTimeRange}
            eventBus={dashboard.events}
          />
        </PanelContextProvider>
      </>
    );
  }

  renderPanel(width: number, height: number) {
    const { panel, plugin, dashboard } = this.props;
    const { renderCounter, data } = this.state;
    const { theme } = config;
    const { state: loadingState } = data;

    // do not render component until we have first data
    if (this.skipFirstRender(loadingState)) {
      return null;
    }

    // This is only done to increase a counter that is used by backend
    // image rendering to know when to capture image
    if (this.shouldSignalRenderingCompleted(loadingState, plugin.meta)) {
      profiler.renderingCompleted();
    }

    const PanelComponent = plugin.panel!;
    const timeRange = this.state.liveTime ?? data.timeRange ?? this.timeSrv.timeRange();
    const headerHeight = this.hasOverlayHeader() ? 0 : theme.panelHeaderHeight;
    const chromePadding = plugin.noPadding ? 0 : theme.panelPadding;
    const panelWidth = width - chromePadding * 2 - PANEL_BORDER;
    const innerPanelHeight = height - headerHeight - chromePadding * 2 - PANEL_BORDER;
    const panelContentClassNames = classNames({
      'panel-content': true,
      'panel-content--no-padding': plugin.noPadding,
    });
    const panelOptions = panel.getOptions();

    // Update the event filter (dashboard settings may have changed)
    // Yes this is called ever render for a function that is triggered on every mouse move
    this.eventFilter.onlyLocal = dashboard.graphTooltip === 0;

    const timeZone = this.props.timezone || this.props.dashboard.getTimezone();

    return (
      <>
        <div className={panelContentClassNames}>
          <PluginContextProvider meta={plugin.meta}>
            <PanelContextProvider value={this.state.context}>
              <PanelComponent
                id={panel.id}
                data={data}
                title={panel.title}
                timeRange={timeRange}
                timeZone={timeZone}
                options={panelOptions}
                fieldConfig={panel.fieldConfig}
                transparent={panel.transparent}
                width={panelWidth}
                height={innerPanelHeight}
                renderCounter={renderCounter}
                replaceVariables={panel.replaceVariables}
                onOptionsChange={this.onOptionsChange}
                onFieldConfigChange={this.onFieldConfigChange}
                onChangeTimeRange={this.onChangeTimeRange}
                eventBus={dashboard.events}
              />
            </PanelContextProvider>
          </PluginContextProvider>
        </div>
      </>
    );
  }

  hasOverlayHeader() {
    const { panel } = this.props;
    const { data } = this.state;

    // always show normal header if we have time override
    if (data.request && data.request.timeInfo) {
      return false;
    }

    return !panel.hasTitle();
  }

  render() {
    const { dashboard, panel, isViewing, isEditing, width, height, plugin } = this.props;
    const { errorMessage, data } = this.state;
    const { transparent } = panel;

    const alertState = data.alertState?.state;
    const hasHoverHeader = this.hasOverlayHeader();

    const containerClassNames = classNames({
      'panel-container': true,
      'panel-container--absolute': isSoloRoute(locationService.getLocation().pathname),
      'panel-container--transparent': transparent,
      'panel-container--no-title': hasHoverHeader,
      [`panel-alert-state--${alertState}`]: alertState !== undefined,
    });

    const panelChromeProps = getPanelChromeProps({ ...this.props, data });

    if (config.featureToggles.newPanelChromeUI) {
      // Shift the hover menu down if it's on the top row so it doesn't get clipped by topnav
      const hoverHeaderOffset = (panel.gridPos?.y ?? 0) === 0 ? -16 : undefined;

      const menu = (
        <div data-testid="panel-dropdown">
          <PanelHeaderMenuWrapperNew panel={panel} dashboard={dashboard} loadingState={data.state} />
        </div>
      );

      return (
        <PanelChrome
          width={width}
          height={height}
          title={panelChromeProps.title}
          loadingState={data.state}
          statusMessage={errorMessage}
          statusMessageOnClick={panelChromeProps.onOpenErrorInspect}
          description={panelChromeProps.description}
          titleItems={panelChromeProps.titleItems}
          menu={this.props.hideMenu ? undefined : menu}
          dragClass={panelChromeProps.dragClass}
          dragClassCancel="grid-drag-cancel"
          padding={panelChromeProps.padding}
          hoverHeaderOffset={hoverHeaderOffset}
          hoverHeader={panelChromeProps.hasOverlayHeader()}
          displayMode={transparent ? 'transparent' : 'default'}
          onCancelQuery={panelChromeProps.onCancelQuery}
          onOpenMenu={panelChromeProps.onOpenMenu}
        >
          {(innerWidth, innerHeight) => (
            <>
              <ErrorBoundary
                dependencies={[data, plugin, panel.getOptions()]}
                onError={this.onPanelError}
                onRecover={this.onPanelErrorRecover}
              >
                {({ error }) => {
                  if (error) {
                    return null;
                  }
                  return this.renderPanelContent(innerWidth, innerHeight);
                }}
              </ErrorBoundary>
            </>
          )}
        </PanelChrome>
      );
    } else {
      return (
        <section
          className={containerClassNames}
          aria-label={selectors.components.Panels.Panel.containerByTitle(panel.title)}
        >
          <PanelHeader
            panel={panel}
            dashboard={dashboard}
            title={panel.title}
            description={panel.description}
            links={panel.links}
            error={errorMessage}
            isEditing={isEditing}
            isViewing={isViewing}
            alertState={alertState}
            data={data}
          />
          <ErrorBoundary
            dependencies={[data, plugin, panel.getOptions()]}
            onError={this.onPanelError}
            onRecover={this.onPanelErrorRecover}
          >
            {({ error }) => {
              if (error) {
                return null;
              }
              return this.renderPanel(width, height);
            }}
          </ErrorBoundary>
        </section>
      );
    }
  }
}<|MERGE_RESOLUTION|>--- conflicted
+++ resolved
@@ -67,10 +67,7 @@
   height: number;
   onInstanceStateChange: (value: any) => void;
   timezone?: string;
-<<<<<<< HEAD
-=======
   hideMenu?: boolean;
->>>>>>> ac7f9d45
 }
 
 export interface State {
