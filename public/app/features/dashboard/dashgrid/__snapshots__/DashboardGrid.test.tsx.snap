--- conflicted
+++ resolved
@@ -14,902 +14,7 @@
     onResize={[Function]}
     style={Object {}}
   >
-<<<<<<< HEAD
-    <Connect(DashboardPanelUnconnected)
-      dashboard={
-        DashboardModel {
-          "annotations": Object {
-            "list": Array [
-              Object {
-                "builtIn": 1,
-                "datasource": "-- Grafana --",
-                "enable": true,
-                "hide": true,
-                "iconColor": "rgba(0, 211, 255, 1)",
-                "name": "Annotations & Alerts",
-                "type": "dashboard",
-              },
-            ],
-          },
-          "autoUpdate": undefined,
-          "description": undefined,
-          "editable": true,
-          "events": EventBusSrv {
-            "emitter": EventEmitter {
-              "_events": Object {
-                "dashboard-panels-changed": EE {
-                  "context": [Circular],
-                  "fn": [Function],
-                  "once": false,
-                },
-              },
-              "_eventsCount": 1,
-            },
-          },
-          "formatDate": [Function],
-          "getVariables": [Function],
-          "getVariablesFromState": [Function],
-          "gnetId": null,
-          "graphTooltip": 0,
-          "id": null,
-          "links": Array [],
-          "meta": Object {
-            "canEdit": true,
-            "canMakeEditable": false,
-            "canSave": true,
-            "canShare": true,
-            "canStar": true,
-            "hasUnsavedFolderChange": false,
-            "showSettings": true,
-          },
-          "originalTemplating": Array [],
-          "originalTime": Object {
-            "from": "now-6h",
-            "to": "now",
-          },
-          "panels": Array [
-            PanelModel {
-              "cachedPluginOptions": Object {},
-              "datasource": null,
-              "events": EventBusSrv {
-                "emitter": EventEmitter {
-                  "_events": Object {},
-                  "_eventsCount": 0,
-                },
-              },
-              "gridPos": Object {
-                "h": 10,
-                "w": 24,
-                "x": 0,
-                "y": 0,
-              },
-              "id": 1,
-              "isInView": false,
-              "options": Object {},
-              "replaceVariables": [Function],
-              "targets": Array [
-                Object {
-                  "refId": "A",
-                },
-              ],
-              "title": "My graph",
-              "transparent": false,
-              "type": "graph",
-            },
-            PanelModel {
-              "cachedPluginOptions": Object {},
-              "datasource": null,
-              "events": EventBusSrv {
-                "emitter": EventEmitter {
-                  "_events": Object {},
-                  "_eventsCount": 0,
-                },
-              },
-              "gridPos": Object {
-                "h": 10,
-                "w": 25,
-                "x": 0,
-                "y": 10,
-              },
-              "id": 2,
-              "isInView": false,
-              "options": Object {},
-              "replaceVariables": [Function],
-              "targets": Array [
-                Object {
-                  "refId": "A",
-                },
-              ],
-              "title": "My graph2",
-              "transparent": false,
-              "type": "graph2",
-            },
-            PanelModel {
-              "cachedPluginOptions": Object {},
-              "datasource": null,
-              "events": EventBusSrv {
-                "emitter": EventEmitter {
-                  "_events": Object {},
-                  "_eventsCount": 0,
-                },
-              },
-              "gridPos": Object {
-                "h": 100,
-                "w": 25,
-                "x": 0,
-                "y": 20,
-              },
-              "id": 3,
-              "isInView": false,
-              "options": Object {},
-              "replaceVariables": [Function],
-              "targets": Array [
-                Object {
-                  "refId": "A",
-                },
-              ],
-              "title": "My graph3",
-              "transparent": false,
-              "type": "graph3",
-            },
-            PanelModel {
-              "cachedPluginOptions": Object {},
-              "datasource": null,
-              "events": EventBusSrv {
-                "emitter": EventEmitter {
-                  "_events": Object {},
-                  "_eventsCount": 0,
-                },
-              },
-              "gridPos": Object {
-                "h": 10,
-                "w": 25,
-                "x": 0,
-                "y": 120,
-              },
-              "id": 4,
-              "isInView": false,
-              "options": Object {},
-              "replaceVariables": [Function],
-              "targets": Array [
-                Object {
-                  "refId": "A",
-                },
-              ],
-              "title": "My graph4",
-              "transparent": false,
-              "type": "graph4",
-            },
-          ],
-          "refresh": undefined,
-          "revision": undefined,
-          "schemaVersion": 27,
-          "snapshot": undefined,
-          "style": "dark",
-          "tags": Array [],
-          "templating": Object {
-            "list": Array [],
-          },
-          "time": Object {
-            "from": "now-6h",
-            "to": "now",
-          },
-          "timepicker": Object {},
-          "timezone": "",
-          "title": "My dashboard",
-          "uid": null,
-          "version": 0,
-        }
-      }
-      isInView={false}
-      panel={
-        PanelModel {
-          "cachedPluginOptions": Object {},
-          "datasource": null,
-          "events": EventBusSrv {
-            "emitter": EventEmitter {
-              "_events": Object {},
-              "_eventsCount": 0,
-            },
-          },
-          "gridPos": Object {
-            "h": 10,
-            "w": 24,
-            "x": 0,
-            "y": 0,
-          },
-          "id": 1,
-          "isInView": false,
-          "options": Object {},
-          "replaceVariables": [Function],
-          "targets": Array [
-            Object {
-              "refId": "A",
-            },
-          ],
-          "title": "My graph",
-          "transparent": false,
-          "type": "graph",
-        }
-      }
-    />
-  </div>
-  <div
-    className=""
-    id="panel-2"
-    key="2"
-  >
-    <Connect(DashboardPanelUnconnected)
-      dashboard={
-        DashboardModel {
-          "annotations": Object {
-            "list": Array [
-              Object {
-                "builtIn": 1,
-                "datasource": "-- Grafana --",
-                "enable": true,
-                "hide": true,
-                "iconColor": "rgba(0, 211, 255, 1)",
-                "name": "Annotations & Alerts",
-                "type": "dashboard",
-              },
-            ],
-          },
-          "autoUpdate": undefined,
-          "description": undefined,
-          "editable": true,
-          "events": EventBusSrv {
-            "emitter": EventEmitter {
-              "_events": Object {
-                "dashboard-panels-changed": EE {
-                  "context": [Circular],
-                  "fn": [Function],
-                  "once": false,
-                },
-              },
-              "_eventsCount": 1,
-            },
-          },
-          "formatDate": [Function],
-          "getVariables": [Function],
-          "getVariablesFromState": [Function],
-          "gnetId": null,
-          "graphTooltip": 0,
-          "id": null,
-          "links": Array [],
-          "meta": Object {
-            "canEdit": true,
-            "canMakeEditable": false,
-            "canSave": true,
-            "canShare": true,
-            "canStar": true,
-            "hasUnsavedFolderChange": false,
-            "showSettings": true,
-          },
-          "originalTemplating": Array [],
-          "originalTime": Object {
-            "from": "now-6h",
-            "to": "now",
-          },
-          "panels": Array [
-            PanelModel {
-              "cachedPluginOptions": Object {},
-              "datasource": null,
-              "events": EventBusSrv {
-                "emitter": EventEmitter {
-                  "_events": Object {},
-                  "_eventsCount": 0,
-                },
-              },
-              "gridPos": Object {
-                "h": 10,
-                "w": 24,
-                "x": 0,
-                "y": 0,
-              },
-              "id": 1,
-              "isInView": false,
-              "options": Object {},
-              "replaceVariables": [Function],
-              "targets": Array [
-                Object {
-                  "refId": "A",
-                },
-              ],
-              "title": "My graph",
-              "transparent": false,
-              "type": "graph",
-            },
-            PanelModel {
-              "cachedPluginOptions": Object {},
-              "datasource": null,
-              "events": EventBusSrv {
-                "emitter": EventEmitter {
-                  "_events": Object {},
-                  "_eventsCount": 0,
-                },
-              },
-              "gridPos": Object {
-                "h": 10,
-                "w": 25,
-                "x": 0,
-                "y": 10,
-              },
-              "id": 2,
-              "isInView": false,
-              "options": Object {},
-              "replaceVariables": [Function],
-              "targets": Array [
-                Object {
-                  "refId": "A",
-                },
-              ],
-              "title": "My graph2",
-              "transparent": false,
-              "type": "graph2",
-            },
-            PanelModel {
-              "cachedPluginOptions": Object {},
-              "datasource": null,
-              "events": EventBusSrv {
-                "emitter": EventEmitter {
-                  "_events": Object {},
-                  "_eventsCount": 0,
-                },
-              },
-              "gridPos": Object {
-                "h": 100,
-                "w": 25,
-                "x": 0,
-                "y": 20,
-              },
-              "id": 3,
-              "isInView": false,
-              "options": Object {},
-              "replaceVariables": [Function],
-              "targets": Array [
-                Object {
-                  "refId": "A",
-                },
-              ],
-              "title": "My graph3",
-              "transparent": false,
-              "type": "graph3",
-            },
-            PanelModel {
-              "cachedPluginOptions": Object {},
-              "datasource": null,
-              "events": EventBusSrv {
-                "emitter": EventEmitter {
-                  "_events": Object {},
-                  "_eventsCount": 0,
-                },
-              },
-              "gridPos": Object {
-                "h": 10,
-                "w": 25,
-                "x": 0,
-                "y": 120,
-              },
-              "id": 4,
-              "isInView": false,
-              "options": Object {},
-              "replaceVariables": [Function],
-              "targets": Array [
-                Object {
-                  "refId": "A",
-                },
-              ],
-              "title": "My graph4",
-              "transparent": false,
-              "type": "graph4",
-            },
-          ],
-          "refresh": undefined,
-          "revision": undefined,
-          "schemaVersion": 27,
-          "snapshot": undefined,
-          "style": "dark",
-          "tags": Array [],
-          "templating": Object {
-            "list": Array [],
-          },
-          "time": Object {
-            "from": "now-6h",
-            "to": "now",
-          },
-          "timepicker": Object {},
-          "timezone": "",
-          "title": "My dashboard",
-          "uid": null,
-          "version": 0,
-        }
-      }
-      isInView={false}
-      panel={
-        PanelModel {
-          "cachedPluginOptions": Object {},
-          "datasource": null,
-          "events": EventBusSrv {
-            "emitter": EventEmitter {
-              "_events": Object {},
-              "_eventsCount": 0,
-            },
-          },
-          "gridPos": Object {
-            "h": 10,
-            "w": 25,
-            "x": 0,
-            "y": 10,
-          },
-          "id": 2,
-          "isInView": false,
-          "options": Object {},
-          "replaceVariables": [Function],
-          "targets": Array [
-            Object {
-              "refId": "A",
-            },
-          ],
-          "title": "My graph2",
-          "transparent": false,
-          "type": "graph2",
-        }
-      }
-    />
-  </div>
-  <div
-    className=""
-    id="panel-3"
-    key="3"
-  >
-    <Connect(DashboardPanelUnconnected)
-      dashboard={
-        DashboardModel {
-          "annotations": Object {
-            "list": Array [
-              Object {
-                "builtIn": 1,
-                "datasource": "-- Grafana --",
-                "enable": true,
-                "hide": true,
-                "iconColor": "rgba(0, 211, 255, 1)",
-                "name": "Annotations & Alerts",
-                "type": "dashboard",
-              },
-            ],
-          },
-          "autoUpdate": undefined,
-          "description": undefined,
-          "editable": true,
-          "events": EventBusSrv {
-            "emitter": EventEmitter {
-              "_events": Object {
-                "dashboard-panels-changed": EE {
-                  "context": [Circular],
-                  "fn": [Function],
-                  "once": false,
-                },
-              },
-              "_eventsCount": 1,
-            },
-          },
-          "formatDate": [Function],
-          "getVariables": [Function],
-          "getVariablesFromState": [Function],
-          "gnetId": null,
-          "graphTooltip": 0,
-          "id": null,
-          "links": Array [],
-          "meta": Object {
-            "canEdit": true,
-            "canMakeEditable": false,
-            "canSave": true,
-            "canShare": true,
-            "canStar": true,
-            "hasUnsavedFolderChange": false,
-            "showSettings": true,
-          },
-          "originalTemplating": Array [],
-          "originalTime": Object {
-            "from": "now-6h",
-            "to": "now",
-          },
-          "panels": Array [
-            PanelModel {
-              "cachedPluginOptions": Object {},
-              "datasource": null,
-              "events": EventBusSrv {
-                "emitter": EventEmitter {
-                  "_events": Object {},
-                  "_eventsCount": 0,
-                },
-              },
-              "gridPos": Object {
-                "h": 10,
-                "w": 24,
-                "x": 0,
-                "y": 0,
-              },
-              "id": 1,
-              "isInView": false,
-              "options": Object {},
-              "replaceVariables": [Function],
-              "targets": Array [
-                Object {
-                  "refId": "A",
-                },
-              ],
-              "title": "My graph",
-              "transparent": false,
-              "type": "graph",
-            },
-            PanelModel {
-              "cachedPluginOptions": Object {},
-              "datasource": null,
-              "events": EventBusSrv {
-                "emitter": EventEmitter {
-                  "_events": Object {},
-                  "_eventsCount": 0,
-                },
-              },
-              "gridPos": Object {
-                "h": 10,
-                "w": 25,
-                "x": 0,
-                "y": 10,
-              },
-              "id": 2,
-              "isInView": false,
-              "options": Object {},
-              "replaceVariables": [Function],
-              "targets": Array [
-                Object {
-                  "refId": "A",
-                },
-              ],
-              "title": "My graph2",
-              "transparent": false,
-              "type": "graph2",
-            },
-            PanelModel {
-              "cachedPluginOptions": Object {},
-              "datasource": null,
-              "events": EventBusSrv {
-                "emitter": EventEmitter {
-                  "_events": Object {},
-                  "_eventsCount": 0,
-                },
-              },
-              "gridPos": Object {
-                "h": 100,
-                "w": 25,
-                "x": 0,
-                "y": 20,
-              },
-              "id": 3,
-              "isInView": false,
-              "options": Object {},
-              "replaceVariables": [Function],
-              "targets": Array [
-                Object {
-                  "refId": "A",
-                },
-              ],
-              "title": "My graph3",
-              "transparent": false,
-              "type": "graph3",
-            },
-            PanelModel {
-              "cachedPluginOptions": Object {},
-              "datasource": null,
-              "events": EventBusSrv {
-                "emitter": EventEmitter {
-                  "_events": Object {},
-                  "_eventsCount": 0,
-                },
-              },
-              "gridPos": Object {
-                "h": 10,
-                "w": 25,
-                "x": 0,
-                "y": 120,
-              },
-              "id": 4,
-              "isInView": false,
-              "options": Object {},
-              "replaceVariables": [Function],
-              "targets": Array [
-                Object {
-                  "refId": "A",
-                },
-              ],
-              "title": "My graph4",
-              "transparent": false,
-              "type": "graph4",
-            },
-          ],
-          "refresh": undefined,
-          "revision": undefined,
-          "schemaVersion": 27,
-          "snapshot": undefined,
-          "style": "dark",
-          "tags": Array [],
-          "templating": Object {
-            "list": Array [],
-          },
-          "time": Object {
-            "from": "now-6h",
-            "to": "now",
-          },
-          "timepicker": Object {},
-          "timezone": "",
-          "title": "My dashboard",
-          "uid": null,
-          "version": 0,
-        }
-      }
-      isInView={false}
-      panel={
-        PanelModel {
-          "cachedPluginOptions": Object {},
-          "datasource": null,
-          "events": EventBusSrv {
-            "emitter": EventEmitter {
-              "_events": Object {},
-              "_eventsCount": 0,
-            },
-          },
-          "gridPos": Object {
-            "h": 100,
-            "w": 25,
-            "x": 0,
-            "y": 20,
-          },
-          "id": 3,
-          "isInView": false,
-          "options": Object {},
-          "replaceVariables": [Function],
-          "targets": Array [
-            Object {
-              "refId": "A",
-            },
-          ],
-          "title": "My graph3",
-          "transparent": false,
-          "type": "graph3",
-        }
-      }
-    />
-  </div>
-  <div
-    className=""
-    id="panel-4"
-    key="4"
-  >
-    <Connect(DashboardPanelUnconnected)
-      dashboard={
-        DashboardModel {
-          "annotations": Object {
-            "list": Array [
-              Object {
-                "builtIn": 1,
-                "datasource": "-- Grafana --",
-                "enable": true,
-                "hide": true,
-                "iconColor": "rgba(0, 211, 255, 1)",
-                "name": "Annotations & Alerts",
-                "type": "dashboard",
-              },
-            ],
-          },
-          "autoUpdate": undefined,
-          "description": undefined,
-          "editable": true,
-          "events": EventBusSrv {
-            "emitter": EventEmitter {
-              "_events": Object {
-                "dashboard-panels-changed": EE {
-                  "context": [Circular],
-                  "fn": [Function],
-                  "once": false,
-                },
-              },
-              "_eventsCount": 1,
-            },
-          },
-          "formatDate": [Function],
-          "getVariables": [Function],
-          "getVariablesFromState": [Function],
-          "gnetId": null,
-          "graphTooltip": 0,
-          "id": null,
-          "links": Array [],
-          "meta": Object {
-            "canEdit": true,
-            "canMakeEditable": false,
-            "canSave": true,
-            "canShare": true,
-            "canStar": true,
-            "hasUnsavedFolderChange": false,
-            "showSettings": true,
-          },
-          "originalTemplating": Array [],
-          "originalTime": Object {
-            "from": "now-6h",
-            "to": "now",
-          },
-          "panels": Array [
-            PanelModel {
-              "cachedPluginOptions": Object {},
-              "datasource": null,
-              "events": EventBusSrv {
-                "emitter": EventEmitter {
-                  "_events": Object {},
-                  "_eventsCount": 0,
-                },
-              },
-              "gridPos": Object {
-                "h": 10,
-                "w": 24,
-                "x": 0,
-                "y": 0,
-              },
-              "id": 1,
-              "isInView": false,
-              "options": Object {},
-              "replaceVariables": [Function],
-              "targets": Array [
-                Object {
-                  "refId": "A",
-                },
-              ],
-              "title": "My graph",
-              "transparent": false,
-              "type": "graph",
-            },
-            PanelModel {
-              "cachedPluginOptions": Object {},
-              "datasource": null,
-              "events": EventBusSrv {
-                "emitter": EventEmitter {
-                  "_events": Object {},
-                  "_eventsCount": 0,
-                },
-              },
-              "gridPos": Object {
-                "h": 10,
-                "w": 25,
-                "x": 0,
-                "y": 10,
-              },
-              "id": 2,
-              "isInView": false,
-              "options": Object {},
-              "replaceVariables": [Function],
-              "targets": Array [
-                Object {
-                  "refId": "A",
-                },
-              ],
-              "title": "My graph2",
-              "transparent": false,
-              "type": "graph2",
-            },
-            PanelModel {
-              "cachedPluginOptions": Object {},
-              "datasource": null,
-              "events": EventBusSrv {
-                "emitter": EventEmitter {
-                  "_events": Object {},
-                  "_eventsCount": 0,
-                },
-              },
-              "gridPos": Object {
-                "h": 100,
-                "w": 25,
-                "x": 0,
-                "y": 20,
-              },
-              "id": 3,
-              "isInView": false,
-              "options": Object {},
-              "replaceVariables": [Function],
-              "targets": Array [
-                Object {
-                  "refId": "A",
-                },
-              ],
-              "title": "My graph3",
-              "transparent": false,
-              "type": "graph3",
-            },
-            PanelModel {
-              "cachedPluginOptions": Object {},
-              "datasource": null,
-              "events": EventBusSrv {
-                "emitter": EventEmitter {
-                  "_events": Object {},
-                  "_eventsCount": 0,
-                },
-              },
-              "gridPos": Object {
-                "h": 10,
-                "w": 25,
-                "x": 0,
-                "y": 120,
-              },
-              "id": 4,
-              "isInView": false,
-              "options": Object {},
-              "replaceVariables": [Function],
-              "targets": Array [
-                Object {
-                  "refId": "A",
-                },
-              ],
-              "title": "My graph4",
-              "transparent": false,
-              "type": "graph4",
-            },
-          ],
-          "refresh": undefined,
-          "revision": undefined,
-          "schemaVersion": 27,
-          "snapshot": undefined,
-          "style": "dark",
-          "tags": Array [],
-          "templating": Object {
-            "list": Array [],
-          },
-          "time": Object {
-            "from": "now-6h",
-            "to": "now",
-          },
-          "timepicker": Object {},
-          "timezone": "",
-          "title": "My dashboard",
-          "uid": null,
-          "version": 0,
-        }
-      }
-      isInView={false}
-      panel={
-        PanelModel {
-          "cachedPluginOptions": Object {},
-          "datasource": null,
-          "events": EventBusSrv {
-            "emitter": EventEmitter {
-              "_events": Object {},
-              "_eventsCount": 0,
-            },
-          },
-          "gridPos": Object {
-            "h": 10,
-            "w": 25,
-            "x": 0,
-            "y": 120,
-          },
-          "id": 4,
-          "isInView": false,
-          "options": Object {},
-          "replaceVariables": [Function],
-          "targets": Array [
-            Object {
-              "refId": "A",
-            },
-          ],
-          "title": "My graph4",
-          "transparent": false,
-          "type": "graph4",
-        }
-      }
-    />
-  </div>
-</SizeMe(GridWrapper)>
-=======
     <Component />
   </AutoSizer>
 </div>
->>>>>>> 914fcedb
 `;