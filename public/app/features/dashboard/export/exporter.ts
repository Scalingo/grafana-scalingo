--- conflicted
+++ resolved
@@ -99,20 +99,12 @@
     };
 
     // check up panel data sources
-<<<<<<< HEAD
-    for (let panel of saveModel.panels) {
-=======
     for (const panel of saveModel.panels) {
->>>>>>> 69c51919
       processPanel(panel);
 
       // handle collapsed rows
       if (panel.collapsed !== undefined && panel.collapsed === true && panel.panels) {
-<<<<<<< HEAD
-        for (let rowPanel of panel.panels) {
-=======
         for (const rowPanel of panel.panels) {
->>>>>>> 69c51919
           processPanel(rowPanel);
         }
       }
