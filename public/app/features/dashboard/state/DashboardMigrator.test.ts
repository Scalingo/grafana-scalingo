import { each, map } from 'lodash';

import { DataLinkBuiltInVars, MappingType } from '@grafana/data';
import { setDataSourceSrv } from '@grafana/runtime';
import { config } from 'app/core/config';
import { GRID_CELL_HEIGHT, GRID_CELL_VMARGIN } from 'app/core/constants';
import { mockDataSource, MockDataSourceSrv } from 'app/features/alerting/unified/mocks';
import { getPanelPlugin } from 'app/features/plugins/__mocks__/pluginMocks';
import { MIXED_DATASOURCE_NAME } from 'app/plugins/datasource/mixed/MixedDataSource';

import { VariableHide } from '../../variables/types';
import { DashboardModel } from '../state/DashboardModel';
import { PanelModel } from '../state/PanelModel';

jest.mock('app/core/services/context_srv', () => ({}));

const dataSources = {
  prom: mockDataSource({
    name: 'prom',
    uid: 'prom-uid',
    type: 'prometheus',
  }),
  prom2: mockDataSource({
    name: 'prom2',
    uid: 'prom2-uid',
    type: 'prometheus',
    isDefault: true,
  }),
  notDefault: mockDataSource({
    name: 'prom-not-default',
    uid: 'prom-not-default-uid',
    type: 'prometheus',
    isDefault: false,
  }),
  [MIXED_DATASOURCE_NAME]: mockDataSource({
    name: MIXED_DATASOURCE_NAME,
    type: 'mixed',
    uid: MIXED_DATASOURCE_NAME,
  }),
};

setDataSourceSrv(new MockDataSourceSrv(dataSources));

describe('DashboardModel', () => {
  describe('when creating dashboard with old schema', () => {
    let model: any;
    let graph: any;
    let singlestat: any;
    let table: any;
    let singlestatGauge: any;

    config.panels = {
      stat: getPanelPlugin({ id: 'stat' }).meta,
      gauge: getPanelPlugin({ id: 'gauge' }).meta,
    };

    beforeEach(() => {
      model = new DashboardModel({
        services: {
          filter: { time: { from: 'now-1d', to: 'now' }, list: [{}] },
        },
        pulldowns: [
          { type: 'filtering', enable: true },
          { type: 'annotations', enable: true, annotations: [{ name: 'old' }] },
        ],
        panels: [
          {
            type: 'graph',
            legend: true,
            aliasYAxis: { test: 2 },
            y_formats: ['kbyte', 'ms'],
            grid: {
              min: 1,
              max: 10,
              rightMin: 5,
              rightMax: 15,
              leftLogBase: 1,
              rightLogBase: 2,
              threshold1: 200,
              threshold2: 400,
              threshold1Color: 'yellow',
              threshold2Color: 'red',
            },
            leftYAxisLabel: 'left label',
            targets: [{ refId: 'A' }, {}],
          },
          {
            type: 'singlestat',
            legend: true,
            thresholds: '10,20,30',
            colors: ['#FF0000', 'green', 'orange'],
            aliasYAxis: { test: 2 },
            grid: { min: 1, max: 10 },
            targets: [{ refId: 'A' }, {}],
          },
          {
            type: 'singlestat',
            thresholds: '10,20,30',
            colors: ['#FF0000', 'green', 'orange'],
            gauge: {
              show: true,
              thresholdMarkers: true,
              thresholdLabels: false,
            },
            grid: { min: 1, max: 10 },
          },
          {
            type: 'table',
            legend: true,
            styles: [{ thresholds: ['10', '20', '30'] }, { thresholds: ['100', '200', '300'] }],
            targets: [{ refId: 'A' }, {}],
          },
        ],
      });

      graph = model.panels[0];
      singlestat = model.panels[1];
      singlestatGauge = model.panels[2];
      table = model.panels[3];
    });

    it('should have title', () => {
      expect(model.title).toBe('No Title');
    });

    it('should have panel id', () => {
      expect(graph.id).toBe(1);
    });

    it('should move time and filtering list', () => {
      expect(model.time.from).toBe('now-1d');
      expect(model.templating.list[0].allFormat).toBe('glob');
    });

    it('graphite panel should change name too graph', () => {
      expect(graph.type).toBe('graph');
    });

    it('singlestat panel should be mapped to stat panel', () => {
      expect(singlestat.type).toBe('stat');
      expect(singlestat.fieldConfig.defaults.thresholds.steps[2].value).toBe(30);
      expect(singlestat.fieldConfig.defaults.thresholds.steps[0].color).toBe('#FF0000');
    });

    it('singlestat panel should be mapped to gauge panel', () => {
      expect(singlestatGauge.type).toBe('gauge');
      expect(singlestatGauge.options.showThresholdMarkers).toBe(true);
      expect(singlestatGauge.options.showThresholdLabels).toBe(false);
    });

    it('queries without refId should get it', () => {
      expect(graph.targets[1].refId).toBe('B');
    });

    it('update legend setting', () => {
      expect(graph.legend.show).toBe(true);
    });

    it('move aliasYAxis to series override', () => {
      expect(graph.seriesOverrides[0].alias).toBe('test');
      expect(graph.seriesOverrides[0].yaxis).toBe(2);
    });

    it('should move pulldowns to new schema', () => {
      expect(model.annotations.list[1].name).toBe('old');
    });

    it('table panel should only have two thresholds values', () => {
      expect(table.styles[0].thresholds[0]).toBe('20');
      expect(table.styles[0].thresholds[1]).toBe('30');
      expect(table.styles[1].thresholds[0]).toBe('200');
      expect(table.styles[1].thresholds[1]).toBe('300');
    });

    it('table type should be deprecated', () => {
      expect(table.type).toBe('table-old');
    });

    it('graph grid to yaxes options', () => {
      expect(graph.yaxes[0].min).toBe(1);
      expect(graph.yaxes[0].max).toBe(10);
      expect(graph.yaxes[0].format).toBe('kbyte');
      expect(graph.yaxes[0].label).toBe('left label');
      expect(graph.yaxes[0].logBase).toBe(1);
      expect(graph.yaxes[1].min).toBe(5);
      expect(graph.yaxes[1].max).toBe(15);
      expect(graph.yaxes[1].format).toBe('ms');
      expect(graph.yaxes[1].logBase).toBe(2);

      expect(graph.grid.rightMax).toBe(undefined);
      expect(graph.grid.rightLogBase).toBe(undefined);
      expect(graph.y_formats).toBe(undefined);
    });

    it('dashboard schema version should be set to latest', () => {
      expect(model.schemaVersion).toBe(37);
    });

    it('graph thresholds should be migrated', () => {
      expect(graph.thresholds.length).toBe(2);
      expect(graph.thresholds[0].op).toBe('gt');
      expect(graph.thresholds[0].value).toBe(200);
      expect(graph.thresholds[0].fillColor).toBe('yellow');
      expect(graph.thresholds[1].value).toBe(400);
      expect(graph.thresholds[1].fillColor).toBe('red');
    });

    it('graph thresholds should be migrated onto specified thresholds', () => {
      model = new DashboardModel({
        panels: [
          {
            type: 'graph',
            y_formats: ['kbyte', 'ms'],
            grid: {
              threshold1: 200,
              threshold2: 400,
            },
            thresholds: [{ value: 100 }],
          },
        ],
      });
      graph = model.panels[0];
      expect(graph.thresholds.length).toBe(3);
      expect(graph.thresholds[0].value).toBe(100);
      expect(graph.thresholds[1].value).toBe(200);
      expect(graph.thresholds[2].value).toBe(400);
    });
  });

  describe('when migrating to the grid layout', () => {
    let model: any;

    beforeEach(() => {
      model = {
        rows: [],
      };
    });

    it('should create proper grid', () => {
      model.rows = [createRow({ collapse: false, height: 8 }, [[6], [6]])];
      const dashboard = new DashboardModel(model);
      const panelGridPos = getGridPositions(dashboard);
      const expectedGrid = [
        { x: 0, y: 0, w: 12, h: 8 },
        { x: 12, y: 0, w: 12, h: 8 },
      ];

      expect(panelGridPos).toEqual(expectedGrid);
    });

    it('should add special "row" panel if row is collapsed', () => {
      model.rows = [createRow({ collapse: true, height: 8 }, [[6], [6]]), createRow({ height: 8 }, [[12]])];
      const dashboard = new DashboardModel(model);
      const panelGridPos = getGridPositions(dashboard);
      const expectedGrid = [
        { x: 0, y: 0, w: 24, h: 8 }, // row
        { x: 0, y: 1, w: 24, h: 8 }, // row
        { x: 0, y: 2, w: 24, h: 8 },
      ];

      expect(panelGridPos).toEqual(expectedGrid);
    });

    it('should add special "row" panel if row has visible title', () => {
      model.rows = [
        createRow({ showTitle: true, title: 'Row', height: 8 }, [[6], [6]]),
        createRow({ height: 8 }, [[12]]),
      ];
      const dashboard = new DashboardModel(model);
      const panelGridPos = getGridPositions(dashboard);
      const expectedGrid = [
        { x: 0, y: 0, w: 24, h: 8 }, // row
        { x: 0, y: 1, w: 12, h: 8 },
        { x: 12, y: 1, w: 12, h: 8 },
        { x: 0, y: 9, w: 24, h: 8 }, // row
        { x: 0, y: 10, w: 24, h: 8 },
      ];

      expect(panelGridPos).toEqual(expectedGrid);
    });

    it('should not add "row" panel if row has not visible title or not collapsed', () => {
      model.rows = [
        createRow({ collapse: true, height: 8 }, [[12]]),
        createRow({ height: 8 }, [[12]]),
        createRow({ height: 8 }, [[12], [6], [6]]),
        createRow({ collapse: true, height: 8 }, [[12]]),
      ];
      const dashboard = new DashboardModel(model);
      const panelGridPos = getGridPositions(dashboard);
      const expectedGrid = [
        { x: 0, y: 0, w: 24, h: 8 }, // row
        { x: 0, y: 1, w: 24, h: 8 }, // row
        { x: 0, y: 2, w: 24, h: 8 },
        { x: 0, y: 10, w: 24, h: 8 }, // row
        { x: 0, y: 11, w: 24, h: 8 },
        { x: 0, y: 19, w: 12, h: 8 },
        { x: 12, y: 19, w: 12, h: 8 },
        { x: 0, y: 27, w: 24, h: 8 }, // row
      ];

      expect(panelGridPos).toEqual(expectedGrid);
    });

    it('should add all rows if even one collapsed or titled row is present', () => {
      model.rows = [createRow({ collapse: true, height: 8 }, [[6], [6]]), createRow({ height: 8 }, [[12]])];
      const dashboard = new DashboardModel(model);
      const panelGridPos = getGridPositions(dashboard);
      const expectedGrid = [
        { x: 0, y: 0, w: 24, h: 8 }, // row
        { x: 0, y: 1, w: 24, h: 8 }, // row
        { x: 0, y: 2, w: 24, h: 8 },
      ];

      expect(panelGridPos).toEqual(expectedGrid);
    });

    it('should properly place panels with fixed height', () => {
      model.rows = [
        createRow({ height: 6 }, [[6], [6, 3], [6, 3]]),
        createRow({ height: 6 }, [[4], [4], [4, 3], [4, 3]]),
      ];
      const dashboard = new DashboardModel(model);
      const panelGridPos = getGridPositions(dashboard);
      const expectedGrid = [
        { x: 0, y: 0, w: 12, h: 6 },
        { x: 12, y: 0, w: 12, h: 3 },
        { x: 12, y: 3, w: 12, h: 3 },
        { x: 0, y: 6, w: 8, h: 6 },
        { x: 8, y: 6, w: 8, h: 6 },
        { x: 16, y: 6, w: 8, h: 3 },
        { x: 16, y: 9, w: 8, h: 3 },
      ];

      expect(panelGridPos).toEqual(expectedGrid);
    });

    it('should place panel to the right side of panel having bigger height', () => {
      model.rows = [createRow({ height: 6 }, [[4], [2, 3], [4, 6], [2, 3], [2, 3]])];
      const dashboard = new DashboardModel(model);
      const panelGridPos = getGridPositions(dashboard);
      const expectedGrid = [
        { x: 0, y: 0, w: 8, h: 6 },
        { x: 8, y: 0, w: 4, h: 3 },
        { x: 12, y: 0, w: 8, h: 6 },
        { x: 20, y: 0, w: 4, h: 3 },
        { x: 20, y: 3, w: 4, h: 3 },
      ];

      expect(panelGridPos).toEqual(expectedGrid);
    });

    it('should fill current row if it possible', () => {
      model.rows = [createRow({ height: 9 }, [[4], [2, 3], [4, 6], [2, 3], [2, 3], [8, 3]])];
      const dashboard = new DashboardModel(model);
      const panelGridPos = getGridPositions(dashboard);
      const expectedGrid = [
        { x: 0, y: 0, w: 8, h: 9 },
        { x: 8, y: 0, w: 4, h: 3 },
        { x: 12, y: 0, w: 8, h: 6 },
        { x: 20, y: 0, w: 4, h: 3 },
        { x: 20, y: 3, w: 4, h: 3 },
        { x: 8, y: 6, w: 16, h: 3 },
      ];

      expect(panelGridPos).toEqual(expectedGrid);
    });

    it('should fill current row if it possible (2)', () => {
      model.rows = [createRow({ height: 8 }, [[4], [2, 3], [4, 6], [2, 3], [2, 3], [8, 3]])];
      const dashboard = new DashboardModel(model);
      const panelGridPos = getGridPositions(dashboard);
      const expectedGrid = [
        { x: 0, y: 0, w: 8, h: 8 },
        { x: 8, y: 0, w: 4, h: 3 },
        { x: 12, y: 0, w: 8, h: 6 },
        { x: 20, y: 0, w: 4, h: 3 },
        { x: 20, y: 3, w: 4, h: 3 },
        { x: 8, y: 6, w: 16, h: 3 },
      ];

      expect(panelGridPos).toEqual(expectedGrid);
    });

    it('should fill current row if panel height more than row height', () => {
      model.rows = [createRow({ height: 6 }, [[4], [2, 3], [4, 8], [2, 3], [2, 3]])];
      const dashboard = new DashboardModel(model);
      const panelGridPos = getGridPositions(dashboard);
      const expectedGrid = [
        { x: 0, y: 0, w: 8, h: 6 },
        { x: 8, y: 0, w: 4, h: 3 },
        { x: 12, y: 0, w: 8, h: 8 },
        { x: 20, y: 0, w: 4, h: 3 },
        { x: 20, y: 3, w: 4, h: 3 },
      ];

      expect(panelGridPos).toEqual(expectedGrid);
    });

    it('should wrap panels to multiple rows', () => {
      model.rows = [createRow({ height: 6 }, [[6], [6], [12], [6], [3], [3]])];
      const dashboard = new DashboardModel(model);
      const panelGridPos = getGridPositions(dashboard);
      const expectedGrid = [
        { x: 0, y: 0, w: 12, h: 6 },
        { x: 12, y: 0, w: 12, h: 6 },
        { x: 0, y: 6, w: 24, h: 6 },
        { x: 0, y: 12, w: 12, h: 6 },
        { x: 12, y: 12, w: 6, h: 6 },
        { x: 18, y: 12, w: 6, h: 6 },
      ];

      expect(panelGridPos).toEqual(expectedGrid);
    });

    it('should add repeated row if repeat set', () => {
      model.rows = [
        createRow({ showTitle: true, title: 'Row', height: 8, repeat: 'server' }, [[6]]),
        createRow({ height: 8 }, [[12]]),
      ];
      const dashboard = new DashboardModel(model);
      const panelGridPos = getGridPositions(dashboard);
      const expectedGrid = [
        { x: 0, y: 0, w: 24, h: 8 },
        { x: 0, y: 1, w: 12, h: 8 },
        { x: 0, y: 9, w: 24, h: 8 },
        { x: 0, y: 10, w: 24, h: 8 },
      ];

      expect(panelGridPos).toEqual(expectedGrid);
      expect(dashboard.panels[0].repeat).toBe('server');
      expect(dashboard.panels[1].repeat).toBeUndefined();
      expect(dashboard.panels[2].repeat).toBeUndefined();
      expect(dashboard.panels[3].repeat).toBeUndefined();
    });

    it('should ignore repeated row', () => {
      model.rows = [
        createRow({ showTitle: true, title: 'Row1', height: 8, repeat: 'server' }, [[6]]),
        createRow(
          {
            showTitle: true,
            title: 'Row2',
            height: 8,
            repeatIteration: 12313,
            repeatRowId: 1,
          },
          [[6]]
        ),
      ];

      const dashboard = new DashboardModel(model);
      expect(dashboard.panels[0].repeat).toBe('server');
      expect(dashboard.panels.length).toBe(2);
    });

    it('should assign id', () => {
      model.rows = [createRow({ collapse: true, height: 8 }, [[6], [6]])];
      model.rows[0].panels[0] = {};

      const dashboard = new DashboardModel(model);
      expect(dashboard.panels[0].id).toBe(1);
    });
  });

  describe('when migrating from minSpan to maxPerRow', () => {
    it('maxPerRow should be correct', () => {
      const model = {
        panels: [{ minSpan: 8 }],
      };
      const dashboard = new DashboardModel(model);
      expect(dashboard.panels[0].maxPerRow).toBe(3);
    });
  });

  describe('when migrating panel links', () => {
    let model: any;

    beforeEach(() => {
      model = new DashboardModel({
        panels: [
          {
            links: [
              {
                url: 'http://mylink.com',
                keepTime: true,
                title: 'test',
              },
              {
                url: 'http://mylink.com?existingParam',
                params: 'customParam',
                title: 'test',
              },
              {
                url: 'http://mylink.com?existingParam',
                includeVars: true,
                title: 'test',
              },
              {
                dashboard: 'my other dashboard',
                title: 'test',
              },
              {
                dashUri: '',
                title: 'test',
              },
              {
                type: 'dashboard',
                keepTime: true,
              },
            ],
          },
        ],
      });
    });

    it('should add keepTime as variable', () => {
      expect(model.panels[0].links[0].url).toBe(`http://mylink.com?$${DataLinkBuiltInVars.keepTime}`);
    });

    it('should add params to url', () => {
      expect(model.panels[0].links[1].url).toBe('http://mylink.com?existingParam&customParam');
    });

    it('should add includeVars to url', () => {
      expect(model.panels[0].links[2].url).toBe(`http://mylink.com?existingParam&$${DataLinkBuiltInVars.includeVars}`);
    });

    it('should slugify dashboard name', () => {
      expect(model.panels[0].links[3].url).toBe(`dashboard/db/my-other-dashboard`);
    });
  });

  describe('when migrating variables', () => {
    let model: any;
    beforeEach(() => {
      model = new DashboardModel({
        panels: [
          {
            //graph panel
            options: {
              dataLinks: [
                {
                  url: 'http://mylink.com?series=${__series_name}',
                },
                {
                  url: 'http://mylink.com?series=${__value_time}',
                },
              ],
            },
          },
          {
            //  panel with field options
            options: {
              fieldOptions: {
                defaults: {
                  links: [
                    {
                      url: 'http://mylink.com?series=${__series_name}',
                    },
                    {
                      url: 'http://mylink.com?series=${__value_time}',
                    },
                  ],
                  title: '$__cell_0 * $__field_name * $__series_name',
                },
              },
            },
          },
        ],
      });
    });

    describe('data links', () => {
      it('should replace __series_name variable with __series.name', () => {
        expect(model.panels[0].options.dataLinks[0].url).toBe('http://mylink.com?series=${__series.name}');
        expect(model.panels[1].options.fieldOptions.defaults.links[0].url).toBe(
          'http://mylink.com?series=${__series.name}'
        );
      });

      it('should replace __value_time variable with __value.time', () => {
        expect(model.panels[0].options.dataLinks[1].url).toBe('http://mylink.com?series=${__value.time}');
        expect(model.panels[1].options.fieldOptions.defaults.links[1].url).toBe(
          'http://mylink.com?series=${__value.time}'
        );
      });
    });

    describe('field display', () => {
      it('should replace __series_name and __field_name variables with new syntax', () => {
        expect(model.panels[1].options.fieldOptions.defaults.title).toBe(
          '$__cell_0 * ${__field.name} * ${__series.name}'
        );
      });
    });
  });

  describe('when migrating labels from DataFrame to Field', () => {
    let model: any;
    beforeEach(() => {
      model = new DashboardModel({
        panels: [
          {
            //graph panel
            options: {
              dataLinks: [
                {
                  url: 'http://mylink.com?series=${__series.labels}&${__series.labels.a}',
                },
              ],
            },
          },
          {
            //  panel with field options
            options: {
              fieldOptions: {
                defaults: {
                  links: [
                    {
                      url: 'http://mylink.com?series=${__series.labels}&${__series.labels.x}',
                    },
                  ],
                },
              },
            },
          },
        ],
      });
    });

    describe('data links', () => {
      it('should replace __series.label variable with __field.label', () => {
        expect(model.panels[0].options.dataLinks[0].url).toBe(
          'http://mylink.com?series=${__field.labels}&${__field.labels.a}'
        );
        expect(model.panels[1].options.fieldOptions.defaults.links[0].url).toBe(
          'http://mylink.com?series=${__field.labels}&${__field.labels.x}'
        );
      });
    });
  });

  describe('when migrating variables with multi support', () => {
    let model: DashboardModel;

    beforeEach(() => {
      model = new DashboardModel({
        templating: {
          list: [
            {
              multi: false,
              current: {
                value: ['value'],
                text: ['text'],
              },
            },
            {
              multi: true,
              current: {
                value: ['value'],
                text: ['text'],
              },
            },
          ],
        },
      });
    });

    it('should have two variables after migration', () => {
      expect(model.templating.list.length).toBe(2);
    });

    it('should be migrated if being out of sync', () => {
      expect(model.templating.list[0].multi).toBe(false);
      expect(model.templating.list[0].current).toEqual({
        text: 'text',
        value: 'value',
      });
    });

    it('should not be migrated if being in sync', () => {
      expect(model.templating.list[1].multi).toBe(true);
      expect(model.templating.list[1].current).toEqual({
        text: ['text'],
        value: ['value'],
      });
    });
  });

  describe('when migrating variables with tags', () => {
    let model: DashboardModel;

    beforeEach(() => {
      model = new DashboardModel({
        templating: {
          list: [
            {
              type: 'query',
              tags: ['Africa', 'America', 'Asia', 'Europe'],
              tagsQuery: 'select datacenter from x',
              tagValuesQuery: 'select value from x where datacenter = xyz',
              useTags: true,
            },
            {
              type: 'query',
              current: {
                tags: [
                  {
                    selected: true,
                    text: 'America',
                    values: ['server-us-east', 'server-us-central', 'server-us-west'],
                    valuesText: 'server-us-east + server-us-central + server-us-west',
                  },
                  {
                    selected: true,
                    text: 'Europe',
                    values: ['server-eu-east', 'server-eu-west'],
                    valuesText: 'server-eu-east + server-eu-west',
                  },
                ],
                text: 'server-us-east + server-us-central + server-us-west + server-eu-east + server-eu-west',
                value: ['server-us-east', 'server-us-central', 'server-us-west', 'server-eu-east', 'server-eu-west'],
              },
              tags: ['Africa', 'America', 'Asia', 'Europe'],
              tagsQuery: 'select datacenter from x',
              tagValuesQuery: 'select value from x where datacenter = xyz',
              useTags: true,
            },
            {
              type: 'query',
              tags: [
                { text: 'Africa', selected: false },
                { text: 'America', selected: true },
                { text: 'Asia', selected: false },
                { text: 'Europe', selected: false },
              ],
              tagsQuery: 'select datacenter from x',
              tagValuesQuery: 'select value from x where datacenter = xyz',
              useTags: true,
            },
          ],
        },
      });
    });

    it('should have three variables after migration', () => {
      expect(model.templating.list.length).toBe(3);
    });

    it('should have no tags', () => {
      expect(model.templating.list[0].tags).toBeUndefined();
      expect(model.templating.list[1].tags).toBeUndefined();
      expect(model.templating.list[2].tags).toBeUndefined();
    });

    it('should have no tagsQuery property', () => {
      expect(model.templating.list[0].tagsQuery).toBeUndefined();
      expect(model.templating.list[1].tagsQuery).toBeUndefined();
      expect(model.templating.list[2].tagsQuery).toBeUndefined();
    });

    it('should have no tagValuesQuery property', () => {
      expect(model.templating.list[0].tagValuesQuery).toBeUndefined();
      expect(model.templating.list[1].tagValuesQuery).toBeUndefined();
      expect(model.templating.list[2].tagValuesQuery).toBeUndefined();
    });

    it('should have no useTags property', () => {
      expect(model.templating.list[0].useTags).toBeUndefined();
      expect(model.templating.list[1].useTags).toBeUndefined();
      expect(model.templating.list[2].useTags).toBeUndefined();
    });
  });

  describe('when migrating to new Text Panel', () => {
    let model: DashboardModel;

    beforeEach(() => {
      model = new DashboardModel({
        panels: [
          {
            id: 2,
            type: 'text',
            title: 'Angular Text Panel',
            content:
              '# Angular Text Panel\n# $constant\n\nFor markdown syntax help: [commonmark.org/help](https://commonmark.org/help/)\n\n## $text\n\n',
            mode: 'markdown',
          },
          {
            id: 3,
            type: 'text2',
            title: 'React Text Panel from scratch',
            options: {
              mode: 'markdown',
              content:
                '# React Text Panel from scratch\n# $constant\n\nFor markdown syntax help: [commonmark.org/help](https://commonmark.org/help/)\n\n## $text',
            },
          },
          {
            id: 4,
            type: 'text2',
            title: 'React Text Panel from Angular Panel',
            options: {
              mode: 'markdown',
              content:
                '# React Text Panel from Angular Panel\n# $constant\n\nFor markdown syntax help: [commonmark.org/help](https://commonmark.org/help/)\n\n## $text',
              angular: {
                content:
                  '# React Text Panel from Angular Panel\n# $constant\n\nFor markdown syntax help: [commonmark.org/help](https://commonmark.org/help/)\n\n## $text\n',
                mode: 'markdown',
                options: {},
              },
            },
          },
        ],
      });
    });

    it('should have 3 panels after migration', () => {
      expect(model.panels.length).toBe(3);
    });

    it('should not migrate panel with old Text Panel id', () => {
      const oldAngularPanel: any = model.panels[0];
      expect(oldAngularPanel.id).toEqual(2);
      expect(oldAngularPanel.type).toEqual('text');
      expect(oldAngularPanel.title).toEqual('Angular Text Panel');
      expect(oldAngularPanel.content).toEqual(
        '# Angular Text Panel\n# $constant\n\nFor markdown syntax help: [commonmark.org/help](https://commonmark.org/help/)\n\n## $text\n\n'
      );
      expect(oldAngularPanel.mode).toEqual('markdown');
    });

    it('should migrate panels with new Text Panel id', () => {
      const reactPanel: any = model.panels[1];
      expect(reactPanel.id).toEqual(3);
      expect(reactPanel.type).toEqual('text');
      expect(reactPanel.title).toEqual('React Text Panel from scratch');
      expect(reactPanel.options.content).toEqual(
        '# React Text Panel from scratch\n# $constant\n\nFor markdown syntax help: [commonmark.org/help](https://commonmark.org/help/)\n\n## $text'
      );
      expect(reactPanel.options.mode).toEqual('markdown');
    });

    it('should clean up old angular options for panels with new Text Panel id', () => {
      const reactPanel: any = model.panels[2];
      expect(reactPanel.id).toEqual(4);
      expect(reactPanel.type).toEqual('text');
      expect(reactPanel.title).toEqual('React Text Panel from Angular Panel');
      expect(reactPanel.options.content).toEqual(
        '# React Text Panel from Angular Panel\n# $constant\n\nFor markdown syntax help: [commonmark.org/help](https://commonmark.org/help/)\n\n## $text'
      );
      expect(reactPanel.options.mode).toEqual('markdown');
      expect(reactPanel.options.angular).toBeUndefined();
    });
  });

  describe('when migrating constant variables so they are always hidden', () => {
    let model: DashboardModel;

    beforeEach(() => {
      model = new DashboardModel({
        templating: {
          list: [
            {
              type: 'query',
              hide: VariableHide.dontHide,
              datasource: null,
              allFormat: '',
            },
            {
              type: 'query',
              hide: VariableHide.hideLabel,
              datasource: null,
              allFormat: '',
            },
            {
              type: 'query',
              hide: VariableHide.hideVariable,
              datasource: null,
              allFormat: '',
            },
            {
              type: 'constant',
              hide: VariableHide.dontHide,
              query: 'default value',
              current: { selected: true, text: 'A', value: 'B' },
              options: [{ selected: true, text: 'A', value: 'B' }],
              datasource: null,
              allFormat: '',
            },
            {
              type: 'constant',
              hide: VariableHide.hideLabel,
              query: 'default value',
              current: { selected: true, text: 'A', value: 'B' },
              options: [{ selected: true, text: 'A', value: 'B' }],
              datasource: null,
              allFormat: '',
            },
            {
              type: 'constant',
              hide: VariableHide.hideVariable,
              query: 'default value',
              current: { selected: true, text: 'A', value: 'B' },
              options: [{ selected: true, text: 'A', value: 'B' }],
              datasource: null,
              allFormat: '',
            },
          ],
        },
      });
    });

    it('should have six variables after migration', () => {
      expect(model.templating.list.length).toBe(6);
    });

    it('should not touch other variable types', () => {
      expect(model.templating.list[0].hide).toEqual(VariableHide.dontHide);
      expect(model.templating.list[1].hide).toEqual(VariableHide.hideLabel);
      expect(model.templating.list[2].hide).toEqual(VariableHide.hideVariable);
    });

    it('should migrate visible constant variables to textbox variables', () => {
      expect(model.templating.list[3]).toEqual({
        type: 'textbox',
        hide: VariableHide.dontHide,
        query: 'default value',
        current: { selected: true, text: 'default value', value: 'default value' },
        options: [{ selected: true, text: 'default value', value: 'default value' }],
        datasource: null,
        allFormat: '',
      });
      expect(model.templating.list[4]).toEqual({
        type: 'textbox',
        hide: VariableHide.hideLabel,
        query: 'default value',
        current: { selected: true, text: 'default value', value: 'default value' },
        options: [{ selected: true, text: 'default value', value: 'default value' }],
        datasource: null,
        allFormat: '',
      });
    });

    it('should change current and options for hidden constant variables', () => {
      expect(model.templating.list[5]).toEqual({
        type: 'constant',
        hide: VariableHide.hideVariable,
        query: 'default value',
        current: { selected: true, text: 'default value', value: 'default value' },
        options: [{ selected: true, text: 'default value', value: 'default value' }],
        datasource: null,
        allFormat: '',
      });
    });
  });

  describe('when migrating variable refresh to on dashboard load', () => {
    let model: DashboardModel;

    beforeEach(() => {
      model = new DashboardModel({
        templating: {
          list: [
            {
              type: 'query',
              name: 'variable_with_never_refresh_with_options',
              options: [{ text: 'A', value: 'A' }],
              refresh: 0,
            },
            {
              type: 'query',
              name: 'variable_with_never_refresh_without_options',
              options: [],
              refresh: 0,
            },
            {
              type: 'query',
              name: 'variable_with_dashboard_refresh_with_options',
              options: [{ text: 'A', value: 'A' }],
              refresh: 1,
            },
            {
              type: 'query',
              name: 'variable_with_dashboard_refresh_without_options',
              options: [],
              refresh: 1,
            },
            {
              type: 'query',
              name: 'variable_with_timerange_refresh_with_options',
              options: [{ text: 'A', value: 'A' }],
              refresh: 2,
            },
            {
              type: 'query',
              name: 'variable_with_timerange_refresh_without_options',
              options: [],
              refresh: 2,
            },
            {
              type: 'query',
              name: 'variable_with_no_refresh_with_options',
              options: [{ text: 'A', value: 'A' }],
            },
            {
              type: 'query',
              name: 'variable_with_no_refresh_without_options',
              options: [],
            },
            {
              type: 'query',
              name: 'variable_with_unknown_refresh_with_options',
              options: [{ text: 'A', value: 'A' }],
              refresh: 2001,
            },
            {
              type: 'query',
              name: 'variable_with_unknown_refresh_without_options',
              options: [],
              refresh: 2001,
            },
            {
              type: 'custom',
              name: 'custom',
              options: [{ text: 'custom', value: 'custom' }],
            },
            {
              type: 'textbox',
              name: 'textbox',
              options: [{ text: 'Hello', value: 'World' }],
            },
            {
              type: 'datasource',
              name: 'datasource',
              options: [{ text: 'ds', value: 'ds' }], // fake example doesn't exist
            },
            {
              type: 'interval',
              name: 'interval',
              options: [{ text: '1m', value: '1m' }],
            },
          ],
        },
      });
    });

    it('should have 11 variables after migration', () => {
      expect(model.templating.list.length).toBe(14);
    });

    it('should not affect custom variable types', () => {
      const custom = model.templating.list[10];
      expect(custom.type).toEqual('custom');
      expect(custom.options).toEqual([{ text: 'custom', value: 'custom' }]);
    });

    it('should not affect textbox variable types', () => {
      const textbox = model.templating.list[11];
      expect(textbox.type).toEqual('textbox');
      expect(textbox.options).toEqual([{ text: 'Hello', value: 'World' }]);
    });

    it('should not affect datasource variable types', () => {
      const datasource = model.templating.list[12];
      expect(datasource.type).toEqual('datasource');
      expect(datasource.options).toEqual([{ text: 'ds', value: 'ds' }]);
    });

    it('should not affect interval variable types', () => {
      const interval = model.templating.list[13];
      expect(interval.type).toEqual('interval');
      expect(interval.options).toEqual([{ text: '1m', value: '1m' }]);
    });

    it('should removed options from all query variables', () => {
      const queryVariables = model.templating.list.filter((v) => v.type === 'query');
      expect(queryVariables).toHaveLength(10);
      const noOfOptions = queryVariables.reduce((all, variable) => all + variable.options.length, 0);
      expect(noOfOptions).toBe(0);
    });

    it('should set the refresh prop to on dashboard load for all query variables that have never or unknown', () => {
      expect(model.templating.list[0].refresh).toBe(1);
      expect(model.templating.list[1].refresh).toBe(1);
      expect(model.templating.list[2].refresh).toBe(1);
      expect(model.templating.list[3].refresh).toBe(1);
      expect(model.templating.list[4].refresh).toBe(2);
      expect(model.templating.list[5].refresh).toBe(2);
      expect(model.templating.list[6].refresh).toBe(1);
      expect(model.templating.list[7].refresh).toBe(1);
      expect(model.templating.list[8].refresh).toBe(1);
      expect(model.templating.list[9].refresh).toBe(1);
      expect(model.templating.list[10].refresh).toBeUndefined();
      expect(model.templating.list[11].refresh).toBeUndefined();
      expect(model.templating.list[12].refresh).toBeUndefined();
      expect(model.templating.list[13].refresh).toBeUndefined();
    });
  });

  describe('when migrating old value mapping model', () => {
    let model: DashboardModel;

    beforeEach(() => {
      model = new DashboardModel({
        panels: [
          {
            id: 1,
            type: 'timeseries',
            fieldConfig: {
              defaults: {
                thresholds: {
                  mode: 'absolute',
                  steps: [
                    {
                      color: 'green',
                      value: null,
                    },
                    {
                      color: 'red',
                      value: 80,
                    },
                  ],
                },
                mappings: [
                  {
                    id: 0,
                    text: '1',
                    type: 1,
                    value: 'up',
                  },
                  {
                    id: 1,
                    text: 'BAD',
                    type: 1,
                    value: 'down',
                  },
                  {
                    from: '0',
                    id: 2,
                    text: 'below 30',
                    to: '30',
                    type: 2,
                  },
                  {
                    from: '30',
                    id: 3,
                    text: '100',
                    to: '100',
                    type: 2,
                  },
                  {
                    type: 1,
                    value: 'null',
                    text: 'it is null',
                  },
                ],
              },
              overrides: [
                {
                  matcher: { id: 'byName', options: 'D-series' },
                  properties: [
                    {
                      id: 'mappings',
                      value: [
                        {
                          id: 0,
                          text: 'OverrideText',
                          type: 1,
                          value: 'up',
                        },
                      ],
                    },
                  ],
                },
              ],
            },
          },
        ],
      });
    });

    it('should migrate value mapping model', () => {
      expect(model.panels[0].fieldConfig.defaults.mappings).toEqual([
        {
          type: MappingType.ValueToText,
          options: {
            down: { text: 'BAD', color: undefined },
            up: { text: '1', color: 'green' },
          },
        },
        {
          type: MappingType.RangeToText,
          options: {
            from: 0,
            to: 30,
            result: { text: 'below 30' },
          },
        },
        {
          type: MappingType.RangeToText,
          options: {
            from: 30,
            to: 100,
            result: { text: '100', color: 'red' },
          },
        },
        {
          type: MappingType.SpecialValue,
          options: {
            match: 'null',
            result: { text: 'it is null', color: undefined },
          },
        },
      ]);

      expect(model.panels[0].fieldConfig.overrides).toEqual([
        {
          matcher: { id: 'byName', options: 'D-series' },
          properties: [
            {
              id: 'mappings',
              value: [
                {
                  type: MappingType.ValueToText,
                  options: {
                    up: { text: 'OverrideText' },
                  },
                },
              ],
            },
          ],
        },
      ]);
    });
  });

  describe('when migrating tooltipOptions to tooltip', () => {
    it('should rename options.tooltipOptions to options.tooltip', () => {
      const model = new DashboardModel({
        panels: [
          {
            type: 'timeseries',
            legend: true,
            options: {
              tooltipOptions: { mode: 'multi' },
            },
          },
          {
            type: 'xychart',
            legend: true,
            options: {
              tooltipOptions: { mode: 'single' },
            },
          },
        ],
      });
      expect(model.panels[0].options).toMatchInlineSnapshot(`
        Object {
          "tooltip": Object {
            "mode": "multi",
          },
        }
      `);
      expect(model.panels[1].options).toMatchInlineSnapshot(`
        Object {
          "tooltip": Object {
            "mode": "single",
          },
        }
      `);
    });
  });

  describe('when migrating singlestat value mappings', () => {
    it('should migrate value mapping', () => {
      const model = new DashboardModel({
        panels: [
          {
            type: 'singlestat',
            legend: true,
            thresholds: '10,20,30',
            colors: ['#FF0000', 'green', 'orange'],
            aliasYAxis: { test: 2 },
            grid: { min: 1, max: 10 },
            targets: [{ refId: 'A' }, {}],
            mappingType: 1,
            mappingTypes: [
              {
                name: 'value to text',
                value: 1,
              },
            ],
            valueMaps: [
              {
                op: '=',
                text: 'test',
                value: '20',
              },
              {
                op: '=',
                text: 'test1',
                value: '30',
              },
              {
                op: '=',
                text: '50',
                value: '40',
              },
            ],
          },
        ],
      });
      expect(model.panels[0].fieldConfig.defaults.mappings).toMatchInlineSnapshot(`
        Array [
          Object {
            "options": Object {
              "20": Object {
                "color": undefined,
                "text": "test",
              },
              "30": Object {
                "color": undefined,
                "text": "test1",
              },
              "40": Object {
                "color": "orange",
                "text": "50",
              },
            },
            "type": "value",
          },
        ]
      `);
    });

    it('should migrate range mapping', () => {
      const model = new DashboardModel({
        panels: [
          {
            type: 'singlestat',
            legend: true,
            thresholds: '10,20,30',
            colors: ['#FF0000', 'green', 'orange'],
            aliasYAxis: { test: 2 },
            grid: { min: 1, max: 10 },
            targets: [{ refId: 'A' }, {}],
            mappingType: 2,
            mappingTypes: [
              {
                name: 'range to text',
                value: 2,
              },
            ],
            rangeMaps: [
              {
                from: '20',
                to: '25',
                text: 'text1',
              },
              {
                from: '1',
                to: '5',
                text: 'text2',
              },
              {
                from: '5',
                to: '10',
                text: '50',
              },
            ],
          },
        ],
      });
      expect(model.panels[0].fieldConfig.defaults.mappings).toMatchInlineSnapshot(`
        Array [
          Object {
            "options": Object {
              "from": 20,
              "result": Object {
                "color": undefined,
                "text": "text1",
              },
              "to": 25,
            },
            "type": "range",
          },
          Object {
            "options": Object {
              "from": 1,
              "result": Object {
                "color": undefined,
                "text": "text2",
              },
              "to": 5,
            },
            "type": "range",
          },
          Object {
            "options": Object {
              "from": 5,
              "result": Object {
                "color": "orange",
                "text": "50",
              },
              "to": 10,
            },
            "type": "range",
          },
        ]
      `);
    });
  });

  describe('when migrating folded panel without fieldConfig.defaults', () => {
    let model: DashboardModel;

    beforeEach(() => {
      model = new DashboardModel({
        schemaVersion: 29,
        panels: [
          {
            id: 1,
            type: 'timeseries',
            panels: [
              {
                id: 2,
                fieldConfig: {
                  overrides: [
                    {
                      matcher: { id: 'byName', options: 'D-series' },
                      properties: [
                        {
                          id: 'displayName',
                          value: 'foobar',
                        },
                      ],
                    },
                  ],
                },
              },
            ],
          },
        ],
      });
    });

    it('should ignore fieldConfig.defaults', () => {
      expect(model.panels[0].panels?.[0].fieldConfig.defaults).toEqual(undefined);
    });
  });

  describe('labelsToFields should be split into two transformers', () => {
    let model: DashboardModel;

    beforeEach(() => {
      model = new DashboardModel({
        schemaVersion: 29,
        panels: [
          {
            id: 1,
            type: 'timeseries',
            transformations: [{ id: 'labelsToFields' }],
          },
        ],
      });
    });

    it('should create two transormatoins', () => {
      const xforms = model.panels[0].transformations;
      expect(xforms).toMatchInlineSnapshot(`
        Array [
          Object {
            "id": "labelsToFields",
          },
          Object {
            "id": "merge",
            "options": Object {},
          },
        ]
      `);
    });
  });

  describe('migrating legacy CloudWatch queries', () => {
    let model: any;
    let panelTargets: any;

    beforeEach(() => {
      model = new DashboardModel({
        annotations: {
          list: [
            {
              actionPrefix: '',
              alarmNamePrefix: '',
              alias: '',
              dimensions: {
                InstanceId: 'i-123',
              },
              enable: true,
              expression: '',
              iconColor: 'red',
              id: '',
              matchExact: true,
              metricName: 'CPUUtilization',
              name: 'test',
              namespace: 'AWS/EC2',
              period: '',
              prefixMatching: false,
              region: 'us-east-2',
              statistics: ['Minimum', 'Sum'],
            },
          ],
        },
        panels: [
          {
            gridPos: {
              h: 8,
              w: 12,
              x: 0,
              y: 0,
            },
            id: 4,
            options: {
              legend: {
                calcs: [],
                displayMode: 'list',
                placement: 'bottom',
              },
              tooltipOptions: {
                mode: 'single',
              },
            },
            targets: [
              {
                alias: '',
                dimensions: {
                  InstanceId: 'i-123',
                },
                expression: '',
                id: '',
                matchExact: true,
                metricName: 'CPUUtilization',
                namespace: 'AWS/EC2',
                period: '',
                refId: 'A',
                region: 'default',
                statistics: ['Average', 'Minimum', 'p12.21'],
              },
              {
                alias: '',
                dimensions: {
                  InstanceId: 'i-123',
                },
                expression: '',
                hide: false,
                id: '',
                matchExact: true,
                metricName: 'CPUUtilization',
                namespace: 'AWS/EC2',
                period: '',
                refId: 'B',
                region: 'us-east-2',
                statistics: ['Sum'],
              },
            ],
            title: 'Panel Title',
            type: 'timeseries',
          },
        ],
      });
      panelTargets = model.panels[0].targets;
    });

    it('multiple stats query should have been split into three', () => {
      expect(panelTargets.length).toBe(4);
    });

    it('new stats query should get the right statistic', () => {
      expect(panelTargets[0].statistic).toBe('Average');
      expect(panelTargets[1].statistic).toBe('Sum');
      expect(panelTargets[2].statistic).toBe('Minimum');
      expect(panelTargets[3].statistic).toBe('p12.21');
    });

    it('new stats queries should be put in the end of the array', () => {
      expect(panelTargets[0].refId).toBe('A');
      expect(panelTargets[1].refId).toBe('B');
      expect(panelTargets[2].refId).toBe('C');
      expect(panelTargets[3].refId).toBe('D');
    });

    describe('with nested panels', () => {
      let panel1Targets: any;
      let panel2Targets: any;
      let nestedModel: DashboardModel;

      beforeEach(() => {
        nestedModel = new DashboardModel({
          annotations: {
            list: [
              {
                actionPrefix: '',
                alarmNamePrefix: '',
                alias: '',
                dimensions: {
                  InstanceId: 'i-123',
                },
                enable: true,
                expression: '',
                iconColor: 'red',
                id: '',
                matchExact: true,
                metricName: 'CPUUtilization',
                name: 'test',
                namespace: 'AWS/EC2',
                period: '',
                prefixMatching: false,
                region: 'us-east-2',
                statistics: ['Minimum', 'Sum'],
              },
            ],
          },
          panels: [
            {
              collapsed: false,
              gridPos: {
                h: 1,
                w: 24,
                x: 0,
                y: 89,
              },
              id: 96,
              title: 'DynamoDB',
              type: 'row',
              panels: [
                {
                  gridPos: {
                    h: 8,
                    w: 12,
                    x: 0,
                    y: 0,
                  },
                  id: 4,
                  options: {
                    legend: {
                      calcs: [],
                      displayMode: 'list',
                      placement: 'bottom',
                    },
                    tooltipOptions: {
                      mode: 'single',
                    },
                  },
                  targets: [
                    {
                      alias: '',
                      dimensions: {
                        InstanceId: 'i-123',
                      },
                      expression: '',
                      id: '',
                      matchExact: true,
                      metricName: 'CPUUtilization',
                      namespace: 'AWS/EC2',
                      period: '',
                      refId: 'C',
                      region: 'default',
                      statistics: ['Average', 'Minimum', 'p12.21'],
                    },
                    {
                      alias: '',
                      dimensions: {
                        InstanceId: 'i-123',
                      },
                      expression: '',
                      hide: false,
                      id: '',
                      matchExact: true,
                      metricName: 'CPUUtilization',
                      namespace: 'AWS/EC2',
                      period: '',
                      refId: 'B',
                      region: 'us-east-2',
                      statistics: ['Sum'],
                    },
                  ],
                  title: 'Panel Title',
                  type: 'timeseries',
                },
                {
                  gridPos: {
                    h: 8,
                    w: 12,
                    x: 0,
                    y: 0,
                  },
                  id: 4,
                  options: {
                    legend: {
                      calcs: [],
                      displayMode: 'list',
                      placement: 'bottom',
                    },
                    tooltipOptions: {
                      mode: 'single',
                    },
                  },
                  targets: [
                    {
                      alias: '',
                      dimensions: {
                        InstanceId: 'i-123',
                      },
                      expression: '',
                      id: '',
                      matchExact: true,
                      metricName: 'CPUUtilization',
                      namespace: 'AWS/EC2',
                      period: '',
                      refId: 'A',
                      region: 'default',
                      statistics: ['Average'],
                    },
                    {
                      alias: '',
                      dimensions: {
                        InstanceId: 'i-123',
                      },
                      expression: '',
                      hide: false,
                      id: '',
                      matchExact: true,
                      metricName: 'CPUUtilization',
                      namespace: 'AWS/EC2',
                      period: '',
                      refId: 'B',
                      region: 'us-east-2',
                      statistics: ['Sum', 'Min'],
                    },
                  ],
                  title: 'Panel Title',
                  type: 'timeseries',
                },
              ],
            },
          ],
        });
        panel1Targets = nestedModel.panels[0].panels?.[0].targets;
        panel2Targets = nestedModel.panels[0].panels?.[1].targets;
      });

      it('multiple stats query should have been split into one query per stat', () => {
        expect(panel1Targets.length).toBe(4);
        expect(panel2Targets.length).toBe(3);
      });

      it('new stats query should get the right statistic', () => {
        expect(panel1Targets[0].statistic).toBe('Average');
        expect(panel1Targets[1].statistic).toBe('Sum');
        expect(panel1Targets[2].statistic).toBe('Minimum');
        expect(panel1Targets[3].statistic).toBe('p12.21');

        expect(panel2Targets[0].statistic).toBe('Average');
        expect(panel2Targets[1].statistic).toBe('Sum');
        expect(panel2Targets[2].statistic).toBe('Min');
      });

      it('new stats queries should be put in the end of the array', () => {
        expect(panel1Targets[0].refId).toBe('C');
        expect(panel1Targets[1].refId).toBe('B');
        expect(panel1Targets[2].refId).toBe('A');
        expect(panel1Targets[3].refId).toBe('D');

        expect(panel2Targets[0].refId).toBe('A');
        expect(panel2Targets[1].refId).toBe('B');
        expect(panel2Targets[2].refId).toBe('C');
      });
    });
  });

  describe('when migrating datasource to refs', () => {
    let model: DashboardModel;

    beforeEach(() => {
      model = new DashboardModel({
        templating: {
          list: [
            {
              type: 'query',
              name: 'var',
              options: [{ text: 'A', value: 'A' }],
              refresh: 0,
              datasource: 'prom',
            },
          ],
        },
        panels: [
          {
            id: 1,
            datasource: 'prom',
          },
          {
            id: 2,
            datasource: null,
          },
          {
            id: 3,
            datasource: MIXED_DATASOURCE_NAME,
            targets: [
              {
                datasource: 'prom',
              },
              {
                datasource: 'default',
              },
              {
                datasource: null,
              },
            ],
          },
          {
            type: 'row',
            id: 5,
            panels: [
              {
                id: 6,
                datasource: 'prom',
              },
            ],
          },
        ],
      });
    });

    it('should not update variable datasource props to refs', () => {
      expect(model.templating.list[0].datasource).toEqual('prom');
    });

    it('should update panel datasource props to refs for named data source', () => {
      expect(model.panels[0].datasource).toEqual({ type: 'prometheus', uid: 'prom-uid' });
    });

    it('should update panel datasource props to refs for default data source', () => {
      expect(model.panels[1].datasource).toEqual({ type: 'prometheus', uid: 'prom2-uid' });
    });

    it('should update panel datasource props to refs for mixed data source', () => {
      expect(model.panels[2].datasource).toEqual({ type: 'mixed', uid: MIXED_DATASOURCE_NAME });
    });

    it('should update target datasource props to refs', () => {
      expect(model.panels[2].targets[0].datasource).toEqual({ type: 'prometheus', uid: 'prom-uid' });
      expect(model.panels[2].targets[1].datasource).toEqual({ type: 'prometheus', uid: 'prom2-uid' });
      expect(model.panels[2].targets[2].datasource).toEqual({ type: 'prometheus', uid: 'prom2-uid' });
    });

    it('should update datasources in panels collapsed rows', () => {
      expect(model.panels[3].panels?.[0].datasource).toEqual({ type: 'prometheus', uid: 'prom-uid' });
    });
  });

  describe('when fixing query and panel data source refs out of sync due to default data source change', () => {
    let model: DashboardModel;

    beforeEach(() => {
      model = new DashboardModel({
        templating: {
          list: [],
        },
        panels: [
          {
            id: 2,
            datasource: null,
            targets: [
              {
                datasource: 'prom-not-default',
              },
            ],
          },
        ],
      });
    });

    it('should use data source on query level as source of truth', () => {
      expect(model.panels[0].targets[0]?.datasource?.uid).toEqual('prom-not-default-uid');
      expect(model.panels[0].datasource?.uid).toEqual('prom-not-default-uid');
    });
  });

  describe('when migrating time series axis visibility', () => {
    test('preserves x axis visibility', () => {
      const model = new DashboardModel({
        panels: [
          {
            type: 'timeseries',
            fieldConfig: {
              defaults: {
                custom: {
                  axisPlacement: 'hidden',
                },
              },
              overrides: [],
            },
          },
        ],
      });

      expect(model.panels[0].fieldConfig.overrides).toMatchInlineSnapshot(`
        Array [
          Object {
            "matcher": Object {
              "id": "byType",
              "options": "time",
            },
            "properties": Array [
              Object {
                "id": "custom.axisPlacement",
                "value": "auto",
              },
            ],
          },
        ]
      `);
    });
  });

  describe('when migrating default (null) datasource', () => {
    let model: DashboardModel;

    beforeEach(() => {
      model = new DashboardModel({
        templating: {
          list: [
            {
              type: 'query',
              name: 'var',
              options: [{ text: 'A', value: 'A' }],
              refresh: 0,
              datasource: null,
            },
          ],
        },
        annotations: {
          list: [
            {
              datasource: null,
            },
            {
              datasource: 'prom',
            },
          ],
        },
        panels: [
          {
            id: 2,
            datasource: null,
            targets: [
              {
                datasource: null,
              },
            ],
          },
          {
            id: 3,
            targets: [
              {
                refId: 'A',
              },
            ],
          },
        ],
        schemaVersion: 35,
      });
    });

    it('should set data source to current default', () => {
      expect(model.templating.list[0].datasource).toEqual({ type: 'prometheus', uid: 'prom2-uid' });
    });

    it('should migrate annotation null query to default ds', () => {
      expect(model.annotations.list[1].datasource).toEqual({ type: 'prometheus', uid: 'prom2-uid' });
    });

    it('should migrate annotation query to refs', () => {
      expect(model.annotations.list[2].datasource).toEqual({ type: 'prometheus', uid: 'prom-uid' });
    });

    it('should update panel datasource props to refs for named data source', () => {
      expect(model.panels[0].datasource).toEqual({ type: 'prometheus', uid: 'prom2-uid' });
    });

    it('should update panel datasource props even when undefined', () => {
      expect(model.panels[1].datasource).toEqual({ type: 'prometheus', uid: 'prom2-uid' });
    });

    it('should update target datasource props to refs', () => {
      expect(model.panels[0].targets[0].datasource).toEqual({ type: 'prometheus', uid: 'prom2-uid' });
    });
  });

  describe('when migrating default (null) datasource with panel with expressions queries', () => {
    let model: DashboardModel;

    beforeEach(() => {
      model = new DashboardModel({
        panels: [
          {
            id: 2,
            targets: [
              {
                refId: 'A',
              },
              {
                refId: 'B',
                datasource: '__expr__',
              },
            ],
          },
        ],
        schemaVersion: 30,
      });
    });

    it('should update panel datasource props to default datasource', () => {
      expect(model.panels[0].datasource).toEqual({ type: 'prometheus', uid: 'prom2-uid' });
    });

    it('should update target datasource props to default data source', () => {
      expect(model.panels[0].targets[0].datasource).toEqual({ type: 'prometheus', uid: 'prom2-uid' });
    });
  });
<<<<<<< HEAD
=======
});

describe('when generating the legend for a panel', () => {
  let model: DashboardModel;

  beforeEach(() => {
    model = new DashboardModel({
      panels: [
        {
          id: 0,
          options: {
            legend: {
              displayMode: 'hidden',
              placement: 'bottom',
            },
            tooltipOptions: {
              mode: 'single',
            },
          },
        },
        {
          id: 1,
          options: {
            legend: {
              displayMode: 'list',
              placement: 'right',
            },
            tooltipOptions: {
              mode: 'single',
            },
          },
        },
        {
          id: 2,
          options: {
            legend: {
              displayMode: 'table',
              placement: 'bottom',
            },
            tooltipOptions: {
              mode: 'single',
            },
          },
        },
      ],
      schemaVersion: 30,
    });
  });

  it('should update displayMode = hidden to showLegend = false and displayMode = list', () => {
    expect(model.panels[0].options.legend).toEqual({ displayMode: 'list', showLegend: false, placement: 'bottom' });
  });

  it('should keep displayMode = list and update to showLegend = true', () => {
    expect(model.panels[1].options.legend).toEqual({ displayMode: 'list', showLegend: true, placement: 'right' });
  });

  it('should keep displayMode = table and update to showLegend = true', () => {
    expect(model.panels[2].options.legend).toEqual({ displayMode: 'table', showLegend: true, placement: 'bottom' });
  });

  it('should preserve the placement', () => {
    expect(model.panels[0].options.legend.placement).toEqual('bottom');
    expect(model.panels[1].options.legend.placement).toEqual('right');
    expect(model.panels[2].options.legend.placement).toEqual('bottom');
  });
>>>>>>> 89b365f8
});

function createRow(options: any, panelDescriptions: any[]) {
  const PANEL_HEIGHT_STEP = GRID_CELL_HEIGHT + GRID_CELL_VMARGIN;
  const { collapse, showTitle, title, repeat, repeatIteration } = options;
  let { height } = options;
  height = height * PANEL_HEIGHT_STEP;
  const panels: any[] = [];
  each(panelDescriptions, (panelDesc) => {
    const panel = { span: panelDesc[0] };
    if (panelDesc.length > 1) {
      //@ts-ignore
      panel['height'] = panelDesc[1] * PANEL_HEIGHT_STEP;
    }
    panels.push(panel);
  });
  const row = {
    collapse,
    height,
    showTitle,
    title,
    panels,
    repeat,
    repeatIteration,
  };
  return row;
}

function getGridPositions(dashboard: DashboardModel) {
  return map(dashboard.panels, (panel: PanelModel) => {
    return panel.gridPos;
  });
}<|MERGE_RESOLUTION|>--- conflicted
+++ resolved
@@ -2032,8 +2032,6 @@
       expect(model.panels[0].targets[0].datasource).toEqual({ type: 'prometheus', uid: 'prom2-uid' });
     });
   });
-<<<<<<< HEAD
-=======
 });
 
 describe('when generating the legend for a panel', () => {
@@ -2100,7 +2098,6 @@
     expect(model.panels[1].options.legend.placement).toEqual('right');
     expect(model.panels[2].options.legend.placement).toEqual('bottom');
   });
->>>>>>> 89b365f8
 });
 
 function createRow(options: any, panelDescriptions: any[]) {
