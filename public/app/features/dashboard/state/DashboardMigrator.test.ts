--- conflicted
+++ resolved
@@ -2213,11 +2213,7 @@
                 inspect: false,
               },
             },
-<<<<<<< HEAD
-          } as unknown as FieldConfigSource, // missing overrides
-=======
           } as unknown as FieldConfigSource, // missing overrides on purpose
->>>>>>> 1e84fede
         },
         {
           id: 2,
