--- conflicted
+++ resolved
@@ -772,12 +772,6 @@
 
             for (const target of panel.targets) {
               if (target.datasource == null || target.datasource.uid == null) {
-<<<<<<< HEAD
-                target.datasource = { ...panel.datasource };
-              }
-
-              if (panelDataSourceWasDefault && target.datasource.uid !== '__expr__') {
-=======
                 if (panel.datasource?.uid !== MIXED_DATASOURCE_NAME) {
                   target.datasource = { ...panel.datasource };
                 } else {
@@ -786,7 +780,6 @@
               }
 
               if (panelDataSourceWasDefault && target.datasource?.uid !== '__expr__') {
->>>>>>> 89b365f8
                 // We can have situations when default ds changed and the panel level data source is different from the queries
                 // In this case we use the query level data source as source for truth
                 panel.datasource = target.datasource as DataSourceRef;
