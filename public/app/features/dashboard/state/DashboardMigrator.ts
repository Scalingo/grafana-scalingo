// Libraries
import { each, find, findIndex, flattenDeep, isArray, isBoolean, isNumber, isString, map, max, some } from 'lodash';
// Utils
import getFactors from 'app/core/utils/factors';
import kbn from 'app/core/utils/kbn';
// Types
import { PanelModel } from './PanelModel';
import { DashboardModel } from './DashboardModel';
import {
  AnnotationQuery,
  DataLink,
  DataLinkBuiltInVars,
  DataQuery,
  DataSourceRef,
  DataTransformerConfig,
  getActiveThreshold,
  getDataSourceRef,
  isDataSourceRef,
  MappingType,
  PanelPlugin,
  SpecialValueMatch,
  standardEditorsRegistry,
  standardFieldConfigEditorRegistry,
  ThresholdsConfig,
  urlUtil,
  ValueMap,
  ValueMapping,
} from '@grafana/data';
// Constants
import {
  DEFAULT_PANEL_SPAN,
  DEFAULT_ROW_HEIGHT,
  GRID_CELL_HEIGHT,
  GRID_CELL_VMARGIN,
  GRID_COLUMN_COUNT,
  MIN_PANEL_HEIGHT,
} from 'app/core/constants';
import { isConstant, isMulti } from 'app/features/variables/guard';
import { alignCurrentWithMulti } from 'app/features/variables/shared/multiOptions';
import { VariableHide } from '../../variables/types';
import { config } from 'app/core/config';
import { plugin as statPanelPlugin } from 'app/plugins/panel/stat/module';
import { plugin as gaugePanelPlugin } from 'app/plugins/panel/gauge/module';
import { getStandardFieldConfigs, getStandardOptionEditors } from '@grafana/ui';
import { getDataSourceSrv } from '@grafana/runtime';
import { labelsToFieldsTransformer } from '../../../../../packages/grafana-data/src/transformations/transformers/labelsToFields';
import { mergeTransformer } from '../../../../../packages/grafana-data/src/transformations/transformers/merge';
import {
  migrateCloudWatchQuery,
  migrateMultipleStatsAnnotationQuery,
<<<<<<< HEAD
  migrateCloudWatchQuery,
=======
  migrateMultipleStatsMetricsQuery,
>>>>>>> c1ba0afd
} from 'app/plugins/datasource/cloudwatch/migrations';
import { CloudWatchAnnotationQuery, CloudWatchMetricsQuery } from 'app/plugins/datasource/cloudwatch/types';

standardEditorsRegistry.setInit(getStandardOptionEditors);
standardFieldConfigEditorRegistry.setInit(getStandardFieldConfigs);

type PanelSchemeUpgradeHandler = (panel: PanelModel) => PanelModel;
export class DashboardMigrator {
  dashboard: DashboardModel;

  constructor(dashboardModel: DashboardModel) {
    this.dashboard = dashboardModel;
  }

  updateSchema(old: any) {
    let i, j, k, n;
    const oldVersion = this.dashboard.schemaVersion;
    const panelUpgrades: PanelSchemeUpgradeHandler[] = [];
    this.dashboard.schemaVersion = 34;

    if (oldVersion === this.dashboard.schemaVersion) {
      return;
    }

    // version 2 schema changes
    if (oldVersion < 2) {
      if (old.services) {
        if (old.services.filter) {
          this.dashboard.time = old.services.filter.time;
          this.dashboard.templating.list = old.services.filter.list || [];
        }
      }

      panelUpgrades.push((panel: any) => {
        // rename panel type
        if (panel.type === 'graphite') {
          panel.type = 'graph';
        }

        if (panel.type !== 'graph') {
          return panel;
        }

        if (isBoolean(panel.legend)) {
          panel.legend = { show: panel.legend };
        }

        if (panel.grid) {
          if (panel.grid.min) {
            panel.grid.leftMin = panel.grid.min;
            delete panel.grid.min;
          }

          if (panel.grid.max) {
            panel.grid.leftMax = panel.grid.max;
            delete panel.grid.max;
          }
        }

        if (panel.y_format) {
          if (!panel.y_formats) {
            panel.y_formats = [];
          }
          panel.y_formats[0] = panel.y_format;
          delete panel.y_format;
        }

        if (panel.y2_format) {
          if (!panel.y_formats) {
            panel.y_formats = [];
          }
          panel.y_formats[1] = panel.y2_format;
          delete panel.y2_format;
        }

        return panel;
      });
    }

    // schema version 3 changes
    if (oldVersion < 3) {
      // ensure panel IDs
      let maxId = this.dashboard.getNextPanelId();
      panelUpgrades.push((panel: any) => {
        if (!panel.id) {
          panel.id = maxId;
          maxId += 1;
        }

        return panel;
      });
    }

    // schema version 4 changes
    if (oldVersion < 4) {
      // move aliasYAxis changes
      panelUpgrades.push((panel: any) => {
        if (panel.type !== 'graph') {
          return panel;
        }

        each(panel.aliasYAxis, (value, key) => {
          panel.seriesOverrides = [{ alias: key, yaxis: value }];
        });

        delete panel.aliasYAxis;

        return panel;
      });
    }

    if (oldVersion < 6) {
      // move drop-downs to new schema
      const annotations: any = find(old.pulldowns, { type: 'annotations' });

      if (annotations) {
        this.dashboard.annotations = {
          list: annotations.annotations || [],
        };
      }

      // update template variables
      for (i = 0; i < this.dashboard.templating.list.length; i++) {
        const variable = this.dashboard.templating.list[i];
        if (variable.datasource === void 0) {
          variable.datasource = null;
        }
        if (variable.type === 'filter') {
          variable.type = 'query';
        }
        if (variable.type === void 0) {
          variable.type = 'query';
        }
        if (variable.allFormat === void 0) {
          variable.allFormat = 'glob';
        }
      }
    }

    if (oldVersion < 7) {
      if (old.nav && old.nav.length) {
        this.dashboard.timepicker = old.nav[0];
      }

      // ensure query refIds
      panelUpgrades.push((panel: any) => {
        each(panel.targets, (target) => {
          if (!target.refId) {
            target.refId = panel.getNextQueryLetter && panel.getNextQueryLetter();
          }
        });

        return panel;
      });
    }

    if (oldVersion < 8) {
      panelUpgrades.push((panel: any) => {
        each(panel.targets, (target) => {
          // update old influxdb query schema
          if (target.fields && target.tags && target.groupBy) {
            if (target.rawQuery) {
              delete target.fields;
              delete target.fill;
            } else {
              target.select = map(target.fields, (field) => {
                const parts = [];
                parts.push({ type: 'field', params: [field.name] });
                parts.push({ type: field.func, params: [] });
                if (field.mathExpr) {
                  parts.push({ type: 'math', params: [field.mathExpr] });
                }
                if (field.asExpr) {
                  parts.push({ type: 'alias', params: [field.asExpr] });
                }
                return parts;
              });
              delete target.fields;
              each(target.groupBy, (part) => {
                if (part.type === 'time' && part.interval) {
                  part.params = [part.interval];
                  delete part.interval;
                }
                if (part.type === 'tag' && part.key) {
                  part.params = [part.key];
                  delete part.key;
                }
              });

              if (target.fill) {
                target.groupBy.push({ type: 'fill', params: [target.fill] });
                delete target.fill;
              }
            }
          }
        });

        return panel;
      });
    }

    // schema version 9 changes
    if (oldVersion < 9) {
      // move aliasYAxis changes
      panelUpgrades.push((panel: any) => {
        if (panel.type !== 'singlestat' && panel.thresholds !== '') {
          return panel;
        }

        if (panel.thresholds) {
          const k = panel.thresholds.split(',');

          if (k.length >= 3) {
            k.shift();
            panel.thresholds = k.join(',');
          }
        }

        return panel;
      });
    }

    // schema version 10 changes
    if (oldVersion < 10) {
      // move aliasYAxis changes
      panelUpgrades.push((panel: any) => {
        if (panel.type !== 'table') {
          return panel;
        }

        each(panel.styles, (style) => {
          if (style.thresholds && style.thresholds.length >= 3) {
            const k = style.thresholds;
            k.shift();
            style.thresholds = k;
          }
        });

        return panel;
      });
    }

    if (oldVersion < 12) {
      // update template variables
      each(this.dashboard.getVariables(), (templateVariable: any) => {
        if (templateVariable.refresh) {
          templateVariable.refresh = 1;
        }
        if (!templateVariable.refresh) {
          templateVariable.refresh = 0;
        }
        if (templateVariable.hideVariable) {
          templateVariable.hide = 2;
        } else if (templateVariable.hideLabel) {
          templateVariable.hide = 1;
        }
      });
    }

    if (oldVersion < 12) {
      // update graph yaxes changes
      panelUpgrades.push((panel: any) => {
        if (panel.type !== 'graph') {
          return panel;
        }
        if (!panel.grid) {
          return panel;
        }

        if (!panel.yaxes) {
          panel.yaxes = [
            {
              show: panel['y-axis'],
              min: panel.grid.leftMin,
              max: panel.grid.leftMax,
              logBase: panel.grid.leftLogBase,
              format: panel.y_formats[0],
              label: panel.leftYAxisLabel,
            },
            {
              show: panel['y-axis'],
              min: panel.grid.rightMin,
              max: panel.grid.rightMax,
              logBase: panel.grid.rightLogBase,
              format: panel.y_formats[1],
              label: panel.rightYAxisLabel,
            },
          ];

          panel.xaxis = {
            show: panel['x-axis'],
          };

          delete panel.grid.leftMin;
          delete panel.grid.leftMax;
          delete panel.grid.leftLogBase;
          delete panel.grid.rightMin;
          delete panel.grid.rightMax;
          delete panel.grid.rightLogBase;
          delete panel.y_formats;
          delete panel.leftYAxisLabel;
          delete panel.rightYAxisLabel;
          delete panel['y-axis'];
          delete panel['x-axis'];
        }

        return panel;
      });
    }

    if (oldVersion < 13) {
      // update graph yaxes changes
      panelUpgrades.push((panel: any) => {
        if (panel.type !== 'graph') {
          return panel;
        }
        if (!panel.grid) {
          return panel;
        }

        if (!panel.thresholds) {
          panel.thresholds = [];
        }
        const t1: any = {},
          t2: any = {};

        if (panel.grid.threshold1 !== null) {
          t1.value = panel.grid.threshold1;
          if (panel.grid.thresholdLine) {
            t1.line = true;
            t1.lineColor = panel.grid.threshold1Color;
            t1.colorMode = 'custom';
          } else {
            t1.fill = true;
            t1.fillColor = panel.grid.threshold1Color;
            t1.colorMode = 'custom';
          }
        }

        if (panel.grid.threshold2 !== null) {
          t2.value = panel.grid.threshold2;
          if (panel.grid.thresholdLine) {
            t2.line = true;
            t2.lineColor = panel.grid.threshold2Color;
            t2.colorMode = 'custom';
          } else {
            t2.fill = true;
            t2.fillColor = panel.grid.threshold2Color;
            t2.colorMode = 'custom';
          }
        }

        if (isNumber(t1.value)) {
          if (isNumber(t2.value)) {
            if (t1.value > t2.value) {
              t1.op = t2.op = 'lt';
              panel.thresholds.push(t1);
              panel.thresholds.push(t2);
            } else {
              t1.op = t2.op = 'gt';
              panel.thresholds.push(t1);
              panel.thresholds.push(t2);
            }
          } else {
            t1.op = 'gt';
            panel.thresholds.push(t1);
          }
        }

        delete panel.grid.threshold1;
        delete panel.grid.threshold1Color;
        delete panel.grid.threshold2;
        delete panel.grid.threshold2Color;
        delete panel.grid.thresholdLine;

        return panel;
      });
    }

    if (oldVersion < 14) {
      this.dashboard.graphTooltip = old.sharedCrosshair ? 1 : 0;
    }

    if (oldVersion < 16) {
      this.upgradeToGridLayout(old);
    }

    if (oldVersion < 17) {
      panelUpgrades.push((panel: any) => {
        if (panel.minSpan) {
          const max = GRID_COLUMN_COUNT / panel.minSpan;
          const factors = getFactors(GRID_COLUMN_COUNT);
          // find the best match compared to factors
          // (ie. [1,2,3,4,6,12,24] for 24 columns)
          panel.maxPerRow =
            factors[
              findIndex(factors, (o) => {
                return o > max;
              }) - 1
            ];
        }

        delete panel.minSpan;

        return panel;
      });
    }

    if (oldVersion < 18) {
      // migrate change to gauge options
      panelUpgrades.push((panel: any) => {
        if (panel['options-gauge']) {
          panel.options = panel['options-gauge'];
          panel.options.valueOptions = {
            unit: panel.options.unit,
            stat: panel.options.stat,
            decimals: panel.options.decimals,
            prefix: panel.options.prefix,
            suffix: panel.options.suffix,
          };

          // correct order
          if (panel.options.thresholds) {
            panel.options.thresholds.reverse();
          }

          // this options prop was due to a bug
          delete panel.options.options;
          delete panel.options.unit;
          delete panel.options.stat;
          delete panel.options.decimals;
          delete panel.options.prefix;
          delete panel.options.suffix;
          delete panel['options-gauge'];
        }

        return panel;
      });
    }

    if (oldVersion < 19) {
      // migrate change to gauge options
      panelUpgrades.push((panel: any) => {
        if (panel.links && isArray(panel.links)) {
          panel.links = panel.links.map(upgradePanelLink);
        }

        return panel;
      });
    }

    if (oldVersion < 20) {
      const updateLinks = (link: DataLink) => {
        return {
          ...link,
          url: updateVariablesSyntax(link.url),
        };
      };
      panelUpgrades.push((panel: any) => {
        // For graph panel
        if (panel.options && panel.options.dataLinks && isArray(panel.options.dataLinks)) {
          panel.options.dataLinks = panel.options.dataLinks.map(updateLinks);
        }

        // For panel with fieldOptions
        if (panel.options && panel.options.fieldOptions && panel.options.fieldOptions.defaults) {
          if (panel.options.fieldOptions.defaults.links && isArray(panel.options.fieldOptions.defaults.links)) {
            panel.options.fieldOptions.defaults.links = panel.options.fieldOptions.defaults.links.map(updateLinks);
          }
          if (panel.options.fieldOptions.defaults.title) {
            panel.options.fieldOptions.defaults.title = updateVariablesSyntax(
              panel.options.fieldOptions.defaults.title
            );
          }
        }

        return panel;
      });
    }

    if (oldVersion < 21) {
      const updateLinks = (link: DataLink) => {
        return {
          ...link,
          url: link.url.replace(/__series.labels/g, '__field.labels'),
        };
      };
      panelUpgrades.push((panel: any) => {
        // For graph panel
        if (panel.options && panel.options.dataLinks && isArray(panel.options.dataLinks)) {
          panel.options.dataLinks = panel.options.dataLinks.map(updateLinks);
        }

        // For panel with fieldOptions
        if (panel.options && panel.options.fieldOptions && panel.options.fieldOptions.defaults) {
          if (panel.options.fieldOptions.defaults.links && isArray(panel.options.fieldOptions.defaults.links)) {
            panel.options.fieldOptions.defaults.links = panel.options.fieldOptions.defaults.links.map(updateLinks);
          }
        }

        return panel;
      });
    }

    if (oldVersion < 22) {
      panelUpgrades.push((panel: any) => {
        if (panel.type !== 'table') {
          return panel;
        }

        each(panel.styles, (style) => {
          style.align = 'auto';
        });

        return panel;
      });
    }

    if (oldVersion < 23) {
      for (const variable of this.dashboard.templating.list) {
        if (!isMulti(variable)) {
          continue;
        }
        const { multi, current } = variable;
        variable.current = alignCurrentWithMulti(current, multi);
      }
    }

    if (oldVersion < 24) {
      // 7.0
      // - migrate existing tables to 'table-old'
      panelUpgrades.push((panel: any) => {
        const wasAngularTable = panel.type === 'table';
        if (wasAngularTable && !panel.styles) {
          return panel; // styles are missing so assumes default settings
        }
        const wasReactTable = panel.table === 'table2';
        if (!wasAngularTable || wasReactTable) {
          return panel;
        }
        panel.type = wasAngularTable ? 'table-old' : 'table';
        return panel;
      });
    }

    if (oldVersion < 25) {
      // tags are removed in version 28
    }

    if (oldVersion < 26) {
      panelUpgrades.push((panel: any) => {
        const wasReactText = panel.type === 'text2';
        if (!wasReactText) {
          return panel;
        }

        panel.type = 'text';
        delete panel.options.angular;
        return panel;
      });
    }

    if (oldVersion < 27) {
      for (const variable of this.dashboard.templating.list) {
        if (!isConstant(variable)) {
          continue;
        }

        if (variable.hide === VariableHide.dontHide || variable.hide === VariableHide.hideLabel) {
          variable.type = 'textbox';
        }

        variable.current = { selected: true, text: variable.query ?? '', value: variable.query ?? '' };
        variable.options = [variable.current];
      }
    }

    if (oldVersion < 28) {
      panelUpgrades.push((panel: PanelModel) => {
        if (panel.type === 'singlestat') {
          return migrateSinglestat(panel);
        }

        return panel;
      });

      for (const variable of this.dashboard.templating.list) {
        if (variable.tags) {
          delete variable.tags;
        }

        if (variable.tagsQuery) {
          delete variable.tagsQuery;
        }

        if (variable.tagValuesQuery) {
          delete variable.tagValuesQuery;
        }

        if (variable.useTags) {
          delete variable.useTags;
        }
      }
    }

    if (oldVersion < 29) {
      for (const variable of this.dashboard.templating.list) {
        if (variable.type !== 'query') {
          continue;
        }

        if (variable.refresh !== 1 && variable.refresh !== 2) {
          variable.refresh = 1;
        }

        if (variable.options?.length) {
          variable.options = [];
        }
      }
    }

    if (oldVersion < 30) {
      panelUpgrades.push(upgradeValueMappingsForPanel);
      panelUpgrades.push(migrateTooltipOptions);
    }

    if (oldVersion < 31) {
      panelUpgrades.push((panel: PanelModel) => {
        if (panel.transformations) {
          for (const t of panel.transformations) {
            if (t.id === labelsToFieldsTransformer.id) {
              return appendTransformerAfter(panel, labelsToFieldsTransformer.id, {
                id: mergeTransformer.id,
                options: {},
              });
            }
          }
        }
        return panel;
      });
    }

    if (oldVersion < 32) {
      // CloudWatch migrations have been moved to version 34
    }

    // Replace datasource name with reference, uid and type
    if (oldVersion < 33) {
      panelUpgrades.push((panel) => {
        panel.datasource = migrateDatasourceNameToRef(panel.datasource);

        if (!panel.targets) {
          return panel;
        }

        for (const target of panel.targets) {
          const targetRef = migrateDatasourceNameToRef(target.datasource);
          if (targetRef != null) {
            target.datasource = targetRef;
          }
        }

        return panel;
      });
    }

    if (oldVersion < 34) {
      panelUpgrades.push((panel: PanelModel) => {
        this.migrateCloudWatchQueries(panel);
        return panel;
      });

      this.migrateCloudWatchAnnotationQuery();
    }

    if (panelUpgrades.length === 0) {
      return;
    }

    for (j = 0; j < this.dashboard.panels.length; j++) {
      for (k = 0; k < panelUpgrades.length; k++) {
        this.dashboard.panels[j] = panelUpgrades[k].call(this, this.dashboard.panels[j]);
        if (this.dashboard.panels[j].panels) {
          for (n = 0; n < this.dashboard.panels[j].panels.length; n++) {
            this.dashboard.panels[j].panels[n] = panelUpgrades[k].call(this, this.dashboard.panels[j].panels[n]);
          }
        }
      }
    }
  }

  // Migrates metric queries and/or annotation queries that use more than one statistic.
  // E.g query.statistics = ['Max', 'Min'] will be migrated to two queries - query1.statistic = 'Max' and query2.statistic = 'Min'
  // New queries, that were created during migration, are put at the end of the array.
  migrateCloudWatchQueries(panel: PanelModel) {
    for (const target of panel.targets || []) {
      if (isCloudWatchQuery(target)) {
        migrateCloudWatchQuery(target);
        if (target.hasOwnProperty('statistics')) {
          // New queries, that were created during migration, are put at the end of the array.
          const newQueries = migrateMultipleStatsMetricsQuery(target, [...panel.targets]);
          for (const newQuery of newQueries) {
            panel.targets.push(newQuery);
          }
        }
      }
    }
  }

  migrateCloudWatchAnnotationQuery() {
    for (const annotation of this.dashboard.annotations.list) {
      if (isLegacyCloudWatchAnnotationQuery(annotation)) {
        const newAnnotationQueries = migrateMultipleStatsAnnotationQuery(annotation);
        for (const newAnnotationQuery of newAnnotationQueries) {
          this.dashboard.annotations.list.push(newAnnotationQuery);
        }
      }
    }
  }

  upgradeToGridLayout(old: any) {
    let yPos = 0;
    const widthFactor = GRID_COLUMN_COUNT / 12;

    const maxPanelId = max(
      flattenDeep(
        map(old.rows, (row) => {
          return map(row.panels, 'id');
        })
      )
    );
    let nextRowId = maxPanelId + 1;

    if (!old.rows) {
      return;
    }

    // Add special "row" panels if even one row is collapsed, repeated or has visible title
    const showRows = some(old.rows, (row) => row.collapse || row.showTitle || row.repeat);

    for (const row of old.rows) {
      if (row.repeatIteration) {
        continue;
      }

      const height: any = row.height || DEFAULT_ROW_HEIGHT;
      const rowGridHeight = getGridHeight(height);

      const rowPanel: any = {};
      let rowPanelModel: PanelModel | undefined;

      if (showRows) {
        // add special row panel
        rowPanel.id = nextRowId;
        rowPanel.type = 'row';
        rowPanel.title = row.title;
        rowPanel.collapsed = row.collapse;
        rowPanel.repeat = row.repeat;
        rowPanel.panels = [];
        rowPanel.gridPos = {
          x: 0,
          y: yPos,
          w: GRID_COLUMN_COUNT,
          h: rowGridHeight,
        };
        rowPanelModel = new PanelModel(rowPanel);
        nextRowId++;
        yPos++;
      }

      const rowArea = new RowArea(rowGridHeight, GRID_COLUMN_COUNT, yPos);

      for (const panel of row.panels) {
        panel.span = panel.span || DEFAULT_PANEL_SPAN;
        if (panel.minSpan) {
          panel.minSpan = Math.min(GRID_COLUMN_COUNT, (GRID_COLUMN_COUNT / 12) * panel.minSpan);
        }
        const panelWidth = Math.floor(panel.span) * widthFactor;
        const panelHeight = panel.height ? getGridHeight(panel.height) : rowGridHeight;

        const panelPos = rowArea.getPanelPosition(panelHeight, panelWidth);
        yPos = rowArea.yPos;
        panel.gridPos = {
          x: panelPos.x,
          y: yPos + panelPos.y,
          w: panelWidth,
          h: panelHeight,
        };
        rowArea.addPanel(panel.gridPos);

        delete panel.span;

        if (rowPanelModel && rowPanel.collapsed) {
          rowPanelModel.panels.push(panel);
        } else {
          this.dashboard.panels.push(new PanelModel(panel));
        }
      }

      if (rowPanelModel) {
        this.dashboard.panels.push(rowPanelModel);
      }

      if (!(rowPanelModel && rowPanel.collapsed)) {
        yPos += rowGridHeight;
      }
    }
  }
}

function getGridHeight(height: number | string) {
  if (isString(height)) {
    height = parseInt(height.replace('px', ''), 10);
  }

  if (height < MIN_PANEL_HEIGHT) {
    height = MIN_PANEL_HEIGHT;
  }

  const gridHeight = Math.ceil(height / (GRID_CELL_HEIGHT + GRID_CELL_VMARGIN));
  return gridHeight;
}

/**
 * RowArea represents dashboard row filled by panels
 * area is an array of numbers represented filled column's cells like
 *  -----------------------
 * |******** ****
 * |******** ****
 * |********
 *  -----------------------
 *  33333333 2222 00000 ...
 */
class RowArea {
  area: number[];
  yPos: number;
  height: number;

  constructor(height: number, width = GRID_COLUMN_COUNT, rowYPos = 0) {
    this.area = new Array(width).fill(0);
    this.yPos = rowYPos;
    this.height = height;
  }

  reset() {
    this.area.fill(0);
  }

  /**
   * Update area after adding the panel.
   */
  addPanel(gridPos: any) {
    for (let i = gridPos.x; i < gridPos.x + gridPos.w; i++) {
      if (!this.area[i] || gridPos.y + gridPos.h - this.yPos > this.area[i]) {
        this.area[i] = gridPos.y + gridPos.h - this.yPos;
      }
    }
    return this.area;
  }

  /**
   * Calculate position for the new panel in the row.
   */
  getPanelPosition(panelHeight: number, panelWidth: number, callOnce = false): any {
    let startPlace, endPlace;
    let place;
    for (let i = this.area.length - 1; i >= 0; i--) {
      if (this.height - this.area[i] > 0) {
        if (endPlace === undefined) {
          endPlace = i;
        } else {
          if (i < this.area.length - 1 && this.area[i] <= this.area[i + 1]) {
            startPlace = i;
          } else {
            break;
          }
        }
      } else {
        break;
      }
    }

    if (startPlace !== undefined && endPlace !== undefined && endPlace - startPlace >= panelWidth - 1) {
      const yPos = max(this.area.slice(startPlace));
      place = {
        x: startPlace,
        y: yPos,
      };
    } else if (!callOnce) {
      // wrap to next row
      this.yPos += this.height;
      this.reset();
      return this.getPanelPosition(panelHeight, panelWidth, true);
    } else {
      return null;
    }

    return place;
  }
}

function upgradePanelLink(link: any): DataLink {
  let url = link.url;

  if (!url && link.dashboard) {
    url = `dashboard/db/${kbn.slugifyForUrl(link.dashboard)}`;
  }

  if (!url && link.dashUri) {
    url = `dashboard/${link.dashUri}`;
  }

  // some models are incomplete and have no dashboard or dashUri
  if (!url) {
    url = '/';
  }

  if (link.keepTime) {
    url = urlUtil.appendQueryToUrl(url, `$${DataLinkBuiltInVars.keepTime}`);
  }

  if (link.includeVars) {
    url = urlUtil.appendQueryToUrl(url, `$${DataLinkBuiltInVars.includeVars}`);
  }

  if (link.params) {
    url = urlUtil.appendQueryToUrl(url, link.params);
  }

  return {
    url: url,
    title: link.title,
    targetBlank: link.targetBlank,
  };
}

function updateVariablesSyntax(text: string) {
  const legacyVariableNamesRegex = /(__series_name)|(\$__series_name)|(__value_time)|(__field_name)|(\$__field_name)/g;

  return text.replace(legacyVariableNamesRegex, (match, seriesName, seriesName1, valueTime, fieldName, fieldName1) => {
    if (seriesName) {
      return '__series.name';
    }
    if (seriesName1) {
      return '${__series.name}';
    }
    if (valueTime) {
      return '__value.time';
    }
    if (fieldName) {
      return '__field.name';
    }
    if (fieldName1) {
      return '${__field.name}';
    }
    return match;
  });
}

function migrateSinglestat(panel: PanelModel) {
  // If   'grafana-singlestat-panel' exists, move to that
  if (config.panels['grafana-singlestat-panel']) {
    panel.type = 'grafana-singlestat-panel';
    return panel;
  }

  let returnSaveModel = false;

  if (!panel.changePlugin) {
    returnSaveModel = true;
    panel = new PanelModel(panel);
  }

  // To make sure PanelModel.isAngularPlugin logic thinks the current panel is angular
  // And since this plugin no longer exist we just fake it here
  panel.plugin = { angularPanelCtrl: {} } as PanelPlugin;

  // Otheriwse use gauge or stat panel
  if ((panel as any).gauge?.show) {
    gaugePanelPlugin.meta = config.panels['gauge'];
    panel.changePlugin(gaugePanelPlugin);
  } else {
    statPanelPlugin.meta = config.panels['stat'];
    panel.changePlugin(statPanelPlugin);
  }

  if (returnSaveModel) {
    return panel.getSaveModel();
  }

  return panel;
}

export function migrateDatasourceNameToRef(nameOrRef?: string | DataSourceRef | null): DataSourceRef | null {
  if (nameOrRef == null || nameOrRef === 'default') {
    return null;
  }

  if (isDataSourceRef(nameOrRef)) {
    return nameOrRef;
  }

  const ds = getDataSourceSrv().getInstanceSettings(nameOrRef);
  if (!ds) {
    return { uid: nameOrRef as string }; // not found
  }

  return getDataSourceRef(ds);
}

// mutates transformations appending a new transformer after the existing one
function appendTransformerAfter(panel: PanelModel, id: string, cfg: DataTransformerConfig) {
  if (panel.transformations) {
    const transformations: DataTransformerConfig[] = [];
    for (const t of panel.transformations) {
      transformations.push(t);
      if (t.id === id) {
        transformations.push({ ...cfg });
      }
    }
    panel.transformations = transformations;
  }
  return panel;
}

function upgradeValueMappingsForPanel(panel: PanelModel) {
  const fieldConfig = panel.fieldConfig;
  if (!fieldConfig) {
    return panel;
  }

  if (fieldConfig.defaults && fieldConfig.defaults.mappings) {
    fieldConfig.defaults.mappings = upgradeValueMappings(
      fieldConfig.defaults.mappings,
      fieldConfig.defaults.thresholds
    );
  }

  // Protect against no overrides
  if (Array.isArray(fieldConfig.overrides)) {
    for (const override of fieldConfig.overrides) {
      for (const prop of override.properties) {
        if (prop.id === 'mappings') {
          prop.value = upgradeValueMappings(prop.value);
        }
      }
    }
  }

  return panel;
}

function isCloudWatchQuery(target: DataQuery): target is CloudWatchMetricsQuery {
  return (
    target.hasOwnProperty('dimensions') &&
    target.hasOwnProperty('namespace') &&
    target.hasOwnProperty('region') &&
<<<<<<< HEAD
    target.hasOwnProperty('period') &&
=======
>>>>>>> c1ba0afd
    target.hasOwnProperty('metricName')
  );
}

function isLegacyCloudWatchAnnotationQuery(target: AnnotationQuery<DataQuery>): target is CloudWatchAnnotationQuery {
  return (
    target.hasOwnProperty('dimensions') &&
    target.hasOwnProperty('namespace') &&
    target.hasOwnProperty('region') &&
    target.hasOwnProperty('prefixMatching') &&
    target.hasOwnProperty('statistics')
  );
}

function upgradeValueMappings(oldMappings: any, thresholds?: ThresholdsConfig): ValueMapping[] | undefined {
  if (!oldMappings) {
    return undefined;
  }

  const valueMaps: ValueMap = { type: MappingType.ValueToText, options: {} };
  const newMappings: ValueMapping[] = [];

  for (const old of oldMappings) {
    // when migrating singlestat to stat/gauge, mappings are handled by panel type change handler used in that migration
    if (old.type && old.options) {
      // collect al value->text mappings in a single value map object. These are migrated by panel change handler as a separate value maps
      if (old.type === MappingType.ValueToText) {
        valueMaps.options = {
          ...valueMaps.options,
          ...old.options,
        };
      } else {
        newMappings.push(old);
      }
      continue;
    }

    // Use the color we would have picked from thesholds
    let color: string | undefined = undefined;
    const numeric = parseFloat(old.text);
    if (thresholds && !isNaN(numeric)) {
      const level = getActiveThreshold(numeric, thresholds.steps);
      if (level && level.color) {
        color = level.color;
      }
    }

    switch (old.type) {
      case 1: // MappingType.ValueToText:
        if (old.value != null) {
          if (old.value === 'null') {
            newMappings.push({
              type: MappingType.SpecialValue,
              options: {
                match: SpecialValueMatch.Null,
                result: { text: old.text, color },
              },
            });
          } else {
            valueMaps.options[String(old.value)] = {
              text: old.text,
              color,
            };
          }
        }
        break;
      case 2: // MappingType.RangeToText:
        newMappings.push({
          type: MappingType.RangeToText,
          options: {
            from: +old.from,
            to: +old.to,
            result: { text: old.text, color },
          },
        });
        break;
    }
  }

  if (Object.keys(valueMaps.options).length > 0) {
    newMappings.unshift(valueMaps);
  }

  return newMappings;
}

function migrateTooltipOptions(panel: PanelModel) {
  if (panel.type === 'timeseries' || panel.type === 'xychart') {
    if (panel.options.tooltipOptions) {
      panel.options = {
        ...panel.options,
        tooltip: panel.options.tooltipOptions,
      };
      delete panel.options.tooltipOptions;
    }
  }

  return panel;
}<|MERGE_RESOLUTION|>--- conflicted
+++ resolved
@@ -48,11 +48,7 @@
 import {
   migrateCloudWatchQuery,
   migrateMultipleStatsAnnotationQuery,
-<<<<<<< HEAD
-  migrateCloudWatchQuery,
-=======
   migrateMultipleStatsMetricsQuery,
->>>>>>> c1ba0afd
 } from 'app/plugins/datasource/cloudwatch/migrations';
 import { CloudWatchAnnotationQuery, CloudWatchMetricsQuery } from 'app/plugins/datasource/cloudwatch/types';
 
@@ -1110,10 +1106,6 @@
     target.hasOwnProperty('dimensions') &&
     target.hasOwnProperty('namespace') &&
     target.hasOwnProperty('region') &&
-<<<<<<< HEAD
-    target.hasOwnProperty('period') &&
-=======
->>>>>>> c1ba0afd
     target.hasOwnProperty('metricName')
   );
 }
