// Libaries
import {
  cloneDeep,
  defaults as _defaults,
  each,
  filter,
  find,
  findIndex,
  indexOf,
  isEqual,
  map,
  maxBy,
  pull,
  some,
} from 'lodash';
// Constants
import { DEFAULT_ANNOTATION_COLOR } from '@grafana/ui';
import { GRID_CELL_HEIGHT, GRID_CELL_VMARGIN, GRID_COLUMN_COUNT, REPEAT_DIR_VERTICAL } from 'app/core/constants';
// Utils & Services
import { contextSrv } from 'app/core/services/context_srv';
// Types
import { GridPos, PanelModel } from './PanelModel';
import { DashboardMigrator } from './DashboardMigrator';
import {
  AnnotationQuery,
  AppEvent,
  DashboardCursorSync,
  dateTimeFormat,
  dateTimeFormatTimeAgo,
  DateTimeInput,
  EventBusExtended,
  EventBusSrv,
  PanelModel as IPanelModel,
  TimeRange,
  TimeZone,
  UrlQueryValue,
} from '@grafana/data';
import { CoreEvents, DashboardMeta, KioskMode } from 'app/types';
import { GetVariables, getVariables } from 'app/features/variables/state/selectors';
import { variableAdapters } from 'app/features/variables/adapters';
import { onTimeRangeUpdated } from 'app/features/variables/state/actions';
import { dispatch } from '../../../store/store';
import { isAllVariable } from '../../variables/utils';
import { DashboardPanelsChangedEvent, RenderEvent } from 'app/types/events';
import { getTimeSrv } from '../services/TimeSrv';
import { mergePanels, PanelMergeInfo } from '../utils/panelMerge';
import { deleteScopeVars, isOnTheSameGridRow } from './utils';
import { RefreshEvent, TimeRangeUpdatedEvent } from '@grafana/runtime';
import { sortedDeepCloneWithoutNulls } from 'app/core/utils/object';
import { Subscription } from 'rxjs';
import { appEvents } from '../../../core/core';
import {
  VariablesChanged,
  VariablesChangedInUrl,
  VariablesFinishedProcessingTimeRangeChange,
} from '../../variables/types';

export interface CloneOptions {
  saveVariables?: boolean;
  saveTimerange?: boolean;
  message?: string;
}

export type DashboardLinkType = 'link' | 'dashboards';

export interface DashboardLink {
  icon: string;
  title: string;
  tooltip: string;
  type: DashboardLinkType;
  url: string;
  asDropdown: boolean;
  tags: any[];
  searchHits?: any[];
  targetBlank: boolean;
  keepTime: boolean;
  includeVars: boolean;
}

export class DashboardModel {
  id: any;
  uid: string;
  title: string;
  autoUpdate: any;
  description: any;
  tags: any;
  style: any;
  timezone: any;
  weekStart: any;
  editable: any;
  graphTooltip: DashboardCursorSync;
  time: any;
  liveNow: boolean;
  private originalTime: any;
  timepicker: any;
  templating: { list: any[] };
  private originalTemplating: any;
  annotations: { list: AnnotationQuery[] };
  refresh: any;
  snapshot: any;
  schemaVersion: number;
  version: number;
  revision: number;
  links: DashboardLink[];
  gnetId: any;
  panels: PanelModel[];
  panelInEdit?: PanelModel;
  panelInView?: PanelModel;
  fiscalYearStartMonth?: number;
  private panelsAffectedByVariableChange: number[] | null;
  private appEventsSubscription: Subscription;
  private lastRefresh: number;

  // ------------------
  // not persisted
  // ------------------

  // repeat process cycles
  iteration?: number;
  declare meta: DashboardMeta;
  events: EventBusExtended;

  static nonPersistedProperties: { [str: string]: boolean } = {
    events: true,
    meta: true,
    panels: true, // needs special handling
    templating: true, // needs special handling
    originalTime: true,
    originalTemplating: true,
    originalLibraryPanels: true,
    panelInEdit: true,
    panelInView: true,
    getVariablesFromState: true,
    formatDate: true,
<<<<<<< HEAD
=======
    appEventsSubscription: true,
    panelsAffectedByVariableChange: true,
    lastRefresh: true,
>>>>>>> 914fcedb
  };

  constructor(data: any, meta?: DashboardMeta, private getVariablesFromState: GetVariables = getVariables) {
    if (!data) {
      data = {};
    }

    this.events = new EventBusSrv();
    this.id = data.id || null;
    this.uid = data.uid || null;
    this.revision = data.revision;
    this.title = data.title ?? 'No Title';
    this.autoUpdate = data.autoUpdate;
    this.description = data.description;
    this.tags = data.tags ?? [];
    this.style = data.style ?? 'dark';
    this.timezone = data.timezone ?? '';
    this.weekStart = data.weekStart ?? '';
    this.editable = data.editable !== false;
    this.graphTooltip = data.graphTooltip || 0;
    this.time = data.time ?? { from: 'now-6h', to: 'now' };
    this.timepicker = data.timepicker ?? {};
    this.liveNow = Boolean(data.liveNow);
    this.templating = this.ensureListExist(data.templating);
    this.annotations = this.ensureListExist(data.annotations);
    this.refresh = data.refresh;
    this.snapshot = data.snapshot;
    this.schemaVersion = data.schemaVersion ?? 0;
    this.fiscalYearStartMonth = data.fiscalYearStartMonth ?? 0;
    this.version = data.version ?? 0;
    this.links = data.links ?? [];
    this.gnetId = data.gnetId || null;
<<<<<<< HEAD
    this.panels = _.map(data.panels || [], (panelData: any) => new PanelModel(panelData));
=======
    this.panels = map(data.panels ?? [], (panelData: any) => new PanelModel(panelData));
>>>>>>> 914fcedb
    this.formatDate = this.formatDate.bind(this);

    this.resetOriginalVariables(true);
    this.resetOriginalTime();

    this.initMeta(meta);
    this.updateSchema(data);

    this.addBuiltInAnnotationQuery();
    this.sortPanelsByGridPos();
    this.panelsAffectedByVariableChange = null;
    this.appEventsSubscription = new Subscription();
    this.lastRefresh = Date.now();
    this.appEventsSubscription.add(appEvents.subscribe(VariablesChanged, this.variablesChangedHandler.bind(this)));
    this.appEventsSubscription.add(
      appEvents.subscribe(
        VariablesFinishedProcessingTimeRangeChange,
        this.variablesFinishedProcessingTimeRangeChangeHandler.bind(this)
      )
    );
    this.appEventsSubscription.add(
      appEvents.subscribe(VariablesChangedInUrl, this.variablesChangedInUrlHandler.bind(this))
    );
  }

  addBuiltInAnnotationQuery() {
    let found = false;
    for (const item of this.annotations.list) {
      if (item.builtIn === 1) {
        found = true;
        break;
      }
    }

    if (found) {
      return;
    }

    this.annotations.list.unshift({
      datasource: '-- Grafana --',
      name: 'Annotations & Alerts',
      type: 'dashboard',
      iconColor: DEFAULT_ANNOTATION_COLOR,
      enable: true,
      hide: true,
      builtIn: 1,
    });
  }

  private initMeta(meta?: DashboardMeta) {
    meta = meta || {};

    meta.canShare = meta.canShare !== false;
    meta.canSave = meta.canSave !== false;
    meta.canStar = meta.canStar !== false;
    meta.canEdit = meta.canEdit !== false;
    meta.showSettings = meta.canEdit;
    meta.canMakeEditable = meta.canSave && !this.editable;
    meta.hasUnsavedFolderChange = false;

    if (!this.editable) {
      meta.canEdit = false;
      meta.canDelete = false;
      meta.canSave = false;
    }

    this.meta = meta;
  }

  // cleans meta data and other non persistent state
  getSaveModelClone(options?: CloneOptions): DashboardModel {
    const defaults = _defaults(options || {}, {
      saveVariables: true,
      saveTimerange: true,
    });

    // make clone
    let copy: any = {};
    for (const property in this) {
      if (DashboardModel.nonPersistedProperties[property] || !this.hasOwnProperty(property)) {
        continue;
      }

      copy[property] = cloneDeep(this[property]);
    }

    this.updateTemplatingSaveModelClone(copy, defaults);

    if (!defaults.saveTimerange) {
      copy.time = this.originalTime;
    }

    // get panel save models
    copy.panels = this.getPanelSaveModels();

    //  sort by keys
    copy = sortedDeepCloneWithoutNulls(copy);
    copy.getVariables = () => {
      return copy.templating.list;
    };

    return copy;
  }

  /**
   * This will load a new dashboard, but keep existing panels unchanged
   *
   * This function can be used to implement:
   * 1. potentially faster loading dashboard loading
   * 2. dynamic dashboard behavior
   * 3. "live" dashboard editing
   *
   * @internal and experimental
   */
  updatePanels(panels: IPanelModel[]): PanelMergeInfo {
    const info = mergePanels(this.panels, panels ?? []);
    if (info.changed) {
      this.panels = info.panels ?? [];
      this.sortPanelsByGridPos();
      this.events.publish(new DashboardPanelsChangedEvent());
    }
    return info;
  }

  private getPanelSaveModels() {
    return this.panels
      .filter((panel: PanelModel) => {
        if (this.isSnapshotTruthy()) {
          return true;
        }
        if (panel.type === 'add-panel') {
          return false;
        }
        // skip repeated panels in the saved model
        if (panel.repeatPanelId) {
          return false;
        }
        // skip repeated rows in the saved model
        if (panel.repeatedByRow) {
          return false;
        }
        return true;
      })
      .map((panel: PanelModel) => {
        // If we save while editing we should include the panel in edit mode instead of the
        // unmodified source panel
        if (this.panelInEdit && this.panelInEdit.id === panel.id) {
          return this.panelInEdit.getSaveModel();
        }

        return panel.getSaveModel();
      })
      .map((model: any) => {
        if (this.isSnapshotTruthy()) {
          return model;
        }
        // Clear any scopedVars from persisted mode. This cannot be part of getSaveModel as we need to be able to copy
        // panel models with preserved scopedVars, for example when going into edit mode.
        delete model.scopedVars;

        // Clear any repeated panels from collapsed rows
        if (model.type === 'row' && model.panels && model.panels.length > 0) {
          model.panels = model.panels
            .filter((rowPanel: PanelModel) => !rowPanel.repeatPanelId)
            .map((model: PanelModel) => {
              delete model.scopedVars;
              return model;
            });
        }

        return model;
      });
  }

  private updateTemplatingSaveModelClone(
    copy: any,
    defaults: { saveTimerange: boolean; saveVariables: boolean } & CloneOptions
  ) {
    const originalVariables = this.originalTemplating;
    const currentVariables = this.getVariablesFromState();

    copy.templating = {
      list: currentVariables.map((variable) =>
        variableAdapters.get(variable.type).getSaveModel(variable, defaults.saveVariables)
      ),
    };

    if (!defaults.saveVariables) {
      for (let i = 0; i < copy.templating.list.length; i++) {
        const current = copy.templating.list[i];
        const original: any = find(originalVariables, { name: current.name, type: current.type });

        if (!original) {
          continue;
        }

        if (current.type === 'adhoc') {
          copy.templating.list[i].filters = original.filters;
        } else {
          copy.templating.list[i].current = original.current;
        }
      }
    }
  }

  timeRangeUpdated(timeRange: TimeRange) {
    this.events.publish(new TimeRangeUpdatedEvent(timeRange));
    dispatch(onTimeRangeUpdated(timeRange));
  }

  startRefresh(affectedPanelIds?: number[]) {
    this.events.publish(new RefreshEvent());
    this.lastRefresh = Date.now();

    if (this.panelInEdit) {
      if (!affectedPanelIds || affectedPanelIds.includes(this.panelInEdit.id)) {
        this.panelInEdit.refresh();
        return;
      }
    }

    for (const panel of this.panels) {
      if (!this.otherPanelInFullscreen(panel)) {
        if (!affectedPanelIds || affectedPanelIds.includes(panel.id)) {
          panel.refresh();
        }
      }
    }
  }

  render() {
    this.events.publish(new RenderEvent());
    for (const panel of this.panels) {
      panel.render();
    }
  }

  panelInitialized(panel: PanelModel) {
    const lastResult = panel.getQueryRunner().getLastResult();

    if (!this.otherPanelInFullscreen(panel) && !lastResult) {
      panel.refresh();
    }
  }

  otherPanelInFullscreen(panel: PanelModel) {
    return (this.panelInEdit || this.panelInView) && !(panel.isViewing || panel.isEditing);
  }

  initEditPanel(sourcePanel: PanelModel): PanelModel {
    getTimeSrv().pauseAutoRefresh();
    this.panelInEdit = sourcePanel.getEditClone();
    return this.panelInEdit;
  }

  initViewPanel(panel: PanelModel) {
    this.panelInView = panel;
    panel.setIsViewing(true);
  }

  exitViewPanel(panel: PanelModel) {
    this.panelInView = undefined;
    panel.setIsViewing(false);
    this.refreshIfPanelsAffectedByVariableChange();
  }

  exitPanelEditor() {
    this.panelInEdit!.destroy();
    this.panelInEdit = undefined;
    getTimeSrv().resumeAutoRefresh();
    this.refreshIfPanelsAffectedByVariableChange();
  }

  private refreshIfPanelsAffectedByVariableChange() {
    if (!this.panelsAffectedByVariableChange) {
      return;
    }

    this.startRefresh(this.panelsAffectedByVariableChange);
    this.panelsAffectedByVariableChange = null;
  }

  private ensureListExist(data: any) {
    if (!data) {
      data = {};
    }
    if (!data.list) {
      data.list = [];
    }
    return data;
  }

  getNextPanelId() {
    let max = 0;

    for (const panel of this.panels) {
      if (panel.id > max) {
        max = panel.id;
      }

      if (panel.collapsed) {
        for (const rowPanel of panel.panels) {
          if (rowPanel.id > max) {
            max = rowPanel.id;
          }
        }
      }
    }

    return max + 1;
  }

  forEachPanel(callback: (panel: PanelModel, index: number) => void) {
    for (let i = 0; i < this.panels.length; i++) {
      callback(this.panels[i], i);
    }
  }

  getPanelById(id: number): PanelModel | null {
    if (this.panelInEdit && this.panelInEdit.id === id) {
      return this.panelInEdit;
    }

    for (const panel of this.panels) {
      if (panel.id === id) {
        return panel;
      }
    }

    return null;
  }

  canEditPanel(panel?: PanelModel | null): boolean | undefined | null {
    return Boolean(this.meta.canEdit && panel && !panel.repeatPanelId && panel.type !== 'row');
  }

  canEditPanelById(id: number): boolean | undefined | null {
    return this.canEditPanel(this.getPanelById(id));
  }

  addPanel(panelData: any) {
    panelData.id = this.getNextPanelId();

    this.panels.unshift(new PanelModel(panelData));

    this.sortPanelsByGridPos();

    this.events.publish(new DashboardPanelsChangedEvent());
  }

  sortPanelsByGridPos() {
    this.panels.sort((panelA, panelB) => {
      if (panelA.gridPos.y === panelB.gridPos.y) {
        return panelA.gridPos.x - panelB.gridPos.x;
      } else {
        return panelA.gridPos.y - panelB.gridPos.y;
      }
    });
  }

  clearUnsavedChanges() {
    for (const panel of this.panels) {
      panel.configRev = 0;
    }
  }

  hasUnsavedChanges() {
    for (const panel of this.panels) {
      if (panel.hasChanged) {
        console.log('Panel has changed', panel);
        return true;
      }
    }
    return false;
  }

  cleanUpRepeats() {
    if (this.isSnapshotTruthy() || !this.hasVariables()) {
      return;
    }

    this.iteration = (this.iteration || new Date().getTime()) + 1;
    const panelsToRemove = [];

    // cleanup scopedVars
    deleteScopeVars(this.panels);

    for (let i = 0; i < this.panels.length; i++) {
      const panel = this.panels[i];
      if ((!panel.repeat || panel.repeatedByRow) && panel.repeatPanelId && panel.repeatIteration !== this.iteration) {
        panelsToRemove.push(panel);
      }
    }

    // remove panels
    pull(this.panels, ...panelsToRemove);
    panelsToRemove.map((p) => p.destroy());
    this.sortPanelsByGridPos();
    this.events.publish(new DashboardPanelsChangedEvent());
  }

  processRepeats() {
    if (this.isSnapshotTruthy() || !this.hasVariables()) {
      return;
    }

    this.cleanUpRepeats();

    this.iteration = (this.iteration || new Date().getTime()) + 1;

    for (let i = 0; i < this.panels.length; i++) {
      const panel = this.panels[i];
      if (panel.repeat) {
        this.repeatPanel(panel, i);
      }
    }

    this.sortPanelsByGridPos();
    this.events.publish(new DashboardPanelsChangedEvent());
  }

  cleanUpRowRepeats(rowPanels: PanelModel[]) {
    const panelsToRemove = [];
    for (let i = 0; i < rowPanels.length; i++) {
      const panel = rowPanels[i];
      if (!panel.repeat && panel.repeatPanelId) {
        panelsToRemove.push(panel);
      }
    }
    pull(rowPanels, ...panelsToRemove);
    pull(this.panels, ...panelsToRemove);
  }

  processRowRepeats(row: PanelModel) {
    if (this.isSnapshotTruthy() || !this.hasVariables()) {
      return;
    }

    let rowPanels = row.panels;
    if (!row.collapsed) {
      const rowPanelIndex = findIndex(this.panels, (p: PanelModel) => p.id === row.id);
      rowPanels = this.getRowPanels(rowPanelIndex);
    }

    this.cleanUpRowRepeats(rowPanels);

    for (let i = 0; i < rowPanels.length; i++) {
      const panel = rowPanels[i];
      if (panel.repeat) {
        const panelIndex = findIndex(this.panels, (p: PanelModel) => p.id === panel.id);
        this.repeatPanel(panel, panelIndex);
      }
    }
  }

  getPanelRepeatClone(sourcePanel: PanelModel, valueIndex: number, sourcePanelIndex: number) {
    // if first clone return source
    if (valueIndex === 0) {
      return sourcePanel;
    }

    const m = sourcePanel.getSaveModel();
    m.id = this.getNextPanelId();
    const clone = new PanelModel(m);

    // insert after source panel + value index
    this.panels.splice(sourcePanelIndex + valueIndex, 0, clone);

    clone.repeatIteration = this.iteration;
    clone.repeatPanelId = sourcePanel.id;
    clone.repeat = undefined;

    if (this.panelInView?.id === clone.id) {
      clone.setIsViewing(true);
      this.panelInView = clone;
    }

    return clone;
  }

  getRowRepeatClone(sourceRowPanel: PanelModel, valueIndex: number, sourcePanelIndex: number) {
    // if first clone return source
    if (valueIndex === 0) {
      if (!sourceRowPanel.collapsed) {
        const rowPanels = this.getRowPanels(sourcePanelIndex);
        sourceRowPanel.panels = rowPanels;
      }
      return sourceRowPanel;
    }

    const clone = new PanelModel(sourceRowPanel.getSaveModel());
    // for row clones we need to figure out panels under row to clone and where to insert clone
    let rowPanels: PanelModel[], insertPos: number;
    if (sourceRowPanel.collapsed) {
      rowPanels = cloneDeep(sourceRowPanel.panels);
      clone.panels = rowPanels;
      // insert copied row after preceding row
      insertPos = sourcePanelIndex + valueIndex;
    } else {
      rowPanels = this.getRowPanels(sourcePanelIndex);
      clone.panels = map(rowPanels, (panel: PanelModel) => panel.getSaveModel());
      // insert copied row after preceding row's panels
      insertPos = sourcePanelIndex + (rowPanels.length + 1) * valueIndex;
    }
    this.panels.splice(insertPos, 0, clone);

    this.updateRepeatedPanelIds(clone);
    return clone;
  }

  repeatPanel(panel: PanelModel, panelIndex: number) {
    const variable: any = this.getPanelRepeatVariable(panel);
    if (!variable) {
      return;
    }

    if (panel.type === 'row') {
      this.repeatRow(panel, panelIndex, variable);
      return;
    }

    const selectedOptions = this.getSelectedVariableOptions(variable);

    const maxPerRow = panel.maxPerRow || 4;
    let xPos = 0;
    let yPos = panel.gridPos.y;

    for (let index = 0; index < selectedOptions.length; index++) {
      const option = selectedOptions[index];
      let copy;

      copy = this.getPanelRepeatClone(panel, index, panelIndex);
      copy.scopedVars = copy.scopedVars || {};
      copy.scopedVars[variable.name] = option;

      if (panel.repeatDirection === REPEAT_DIR_VERTICAL) {
        if (index > 0) {
          yPos += copy.gridPos.h;
        }
        copy.gridPos.y = yPos;
      } else {
        // set width based on how many are selected
        // assumed the repeated panels should take up full row width
        copy.gridPos.w = Math.max(GRID_COLUMN_COUNT / selectedOptions.length, GRID_COLUMN_COUNT / maxPerRow);
        copy.gridPos.x = xPos;
        copy.gridPos.y = yPos;

        xPos += copy.gridPos.w;

        // handle overflow by pushing down one row
        if (xPos + copy.gridPos.w > GRID_COLUMN_COUNT) {
          xPos = 0;
          yPos += copy.gridPos.h;
        }
      }
    }

    // Update gridPos for panels below
    const yOffset = yPos - panel.gridPos.y;
    if (yOffset > 0) {
      const panelBelowIndex = panelIndex + selectedOptions.length;
      for (let i = panelBelowIndex; i < this.panels.length; i++) {
        if (isOnTheSameGridRow(panel, this.panels[i])) {
          continue;
        }

        this.panels[i].gridPos.y += yOffset;
      }
    }
  }

  repeatRow(panel: PanelModel, panelIndex: number, variable: any) {
    const selectedOptions = this.getSelectedVariableOptions(variable);
    let yPos = panel.gridPos.y;

    function setScopedVars(panel: PanelModel, variableOption: any) {
      panel.scopedVars = panel.scopedVars || {};
      panel.scopedVars[variable.name] = variableOption;
    }

    for (let optionIndex = 0; optionIndex < selectedOptions.length; optionIndex++) {
      const option = selectedOptions[optionIndex];
      const rowCopy = this.getRowRepeatClone(panel, optionIndex, panelIndex);
      setScopedVars(rowCopy, option);

      const rowHeight = this.getRowHeight(rowCopy);
      const rowPanels = rowCopy.panels || [];
      let panelBelowIndex;

      if (panel.collapsed) {
        // For collapsed row just copy its panels and set scoped vars and proper IDs
        each(rowPanels, (rowPanel: PanelModel, i: number) => {
          setScopedVars(rowPanel, option);
          if (optionIndex > 0) {
            this.updateRepeatedPanelIds(rowPanel, true);
          }
        });
        rowCopy.gridPos.y += optionIndex;
        yPos += optionIndex;
        panelBelowIndex = panelIndex + optionIndex + 1;
      } else {
        // insert after 'row' panel
        const insertPos = panelIndex + (rowPanels.length + 1) * optionIndex + 1;
        each(rowPanels, (rowPanel: PanelModel, i: number) => {
          setScopedVars(rowPanel, option);
          if (optionIndex > 0) {
            const cloneRowPanel = new PanelModel(rowPanel);
            this.updateRepeatedPanelIds(cloneRowPanel, true);
            // For exposed row additionally set proper Y grid position and add it to dashboard panels
            cloneRowPanel.gridPos.y += rowHeight * optionIndex;
            this.panels.splice(insertPos + i, 0, cloneRowPanel);
          }
        });
        rowCopy.panels = [];
        rowCopy.gridPos.y += rowHeight * optionIndex;
        yPos += rowHeight;
        panelBelowIndex = insertPos + rowPanels.length;
      }

      // Update gridPos for panels below if we inserted more than 1 repeated row panel
      if (selectedOptions.length > 1) {
        for (let i = panelBelowIndex; i < this.panels.length; i++) {
          this.panels[i].gridPos.y += yPos;
        }
      }
    }
  }

  updateRepeatedPanelIds(panel: PanelModel, repeatedByRow?: boolean) {
    panel.repeatPanelId = panel.id;
    panel.id = this.getNextPanelId();
    panel.key = `${panel.id}`;
    panel.repeatIteration = this.iteration;
    if (repeatedByRow) {
      panel.repeatedByRow = true;
    } else {
      panel.repeat = undefined;
    }
    return panel;
  }

  getSelectedVariableOptions(variable: any) {
    let selectedOptions: any[];
    if (isAllVariable(variable)) {
      selectedOptions = variable.options.slice(1, variable.options.length);
    } else {
      selectedOptions = filter(variable.options, { selected: true });
    }
    return selectedOptions;
  }

  getRowHeight(rowPanel: PanelModel): number {
    if (!rowPanel.panels || rowPanel.panels.length === 0) {
      return 0;
    }
    const rowYPos = rowPanel.gridPos.y;
    const positions = map(rowPanel.panels, 'gridPos');
    const maxPos = maxBy(positions, (pos: GridPos) => {
      return pos.y + pos.h;
    });
    return maxPos!.y + maxPos!.h - rowYPos;
  }

  removePanel(panel: PanelModel) {
    this.panels = this.panels.filter((item) => item !== panel);
    this.events.publish(new DashboardPanelsChangedEvent());
  }

  removeRow(row: PanelModel, removePanels: boolean) {
    const needToogle = (!removePanels && row.collapsed) || (removePanels && !row.collapsed);

    if (needToogle) {
      this.toggleRow(row);
    }

    this.removePanel(row);
  }

  expandRows() {
    for (let i = 0; i < this.panels.length; i++) {
      const panel = this.panels[i];

      if (panel.type !== 'row') {
        continue;
      }

      if (panel.collapsed) {
        this.toggleRow(panel);
      }
    }
  }

  collapseRows() {
    for (let i = 0; i < this.panels.length; i++) {
      const panel = this.panels[i];

      if (panel.type !== 'row') {
        continue;
      }

      if (!panel.collapsed) {
        this.toggleRow(panel);
      }
    }
  }

  isSubMenuVisible() {
    if (this.links.length > 0) {
      return true;
    }

    if (this.getVariables().find((variable) => variable.hide !== 2)) {
      return true;
    }

    if (this.annotations.list.find((annotation) => annotation.hide !== true)) {
      return true;
    }

    return false;
  }

  getPanelInfoById(panelId: number) {
    for (let i = 0; i < this.panels.length; i++) {
      if (this.panels[i].id === panelId) {
        return {
          panel: this.panels[i],
          index: i,
        };
      }
    }

    return null;
  }

  duplicatePanel(panel: PanelModel) {
    const newPanel = panel.getSaveModel();
    newPanel.id = this.getNextPanelId();

    delete newPanel.repeat;
    delete newPanel.repeatIteration;
    delete newPanel.repeatPanelId;
    delete newPanel.scopedVars;
    if (newPanel.alert) {
      delete newPanel.thresholds;
    }
    delete newPanel.alert;

    // does it fit to the right?
    if (panel.gridPos.x + panel.gridPos.w * 2 <= GRID_COLUMN_COUNT) {
      newPanel.gridPos.x += panel.gridPos.w;
    } else {
      // add below
      newPanel.gridPos.y += panel.gridPos.h;
    }

    this.addPanel(newPanel);
    return newPanel;
  }

  formatDate(date: DateTimeInput, format?: string) {
    return dateTimeFormat(date, {
      format,
      timeZone: this.getTimezone(),
    });
  }

  destroy() {
    this.appEventsSubscription.unsubscribe();
    this.events.removeAllListeners();
    for (const panel of this.panels) {
      panel.destroy();
    }
  }

  toggleRow(row: PanelModel) {
    const rowIndex = indexOf(this.panels, row);

    if (row.collapsed) {
      row.collapsed = false;
      const hasRepeat = some(row.panels as PanelModel[], (p: PanelModel) => p.repeat);

      if (row.panels.length > 0) {
        // Use first panel to figure out if it was moved or pushed
        const firstPanel = row.panels[0];
        const yDiff = firstPanel.gridPos.y - (row.gridPos.y + row.gridPos.h);

        // start inserting after row
        let insertPos = rowIndex + 1;
        // y max will represent the bottom y pos after all panels have been added
        // needed to know home much panels below should be pushed down
        let yMax = row.gridPos.y;

        for (const panel of row.panels) {
          // make sure y is adjusted (in case row moved while collapsed)
          // console.log('yDiff', yDiff);
          panel.gridPos.y -= yDiff;
          // insert after row
          this.panels.splice(insertPos, 0, new PanelModel(panel));
          // update insert post and y max
          insertPos += 1;
          yMax = Math.max(yMax, panel.gridPos.y + panel.gridPos.h);
        }

        const pushDownAmount = yMax - row.gridPos.y - 1;

        // push panels below down
        for (let panelIndex = insertPos; panelIndex < this.panels.length; panelIndex++) {
          this.panels[panelIndex].gridPos.y += pushDownAmount;
        }

        row.panels = [];

        if (hasRepeat) {
          this.processRowRepeats(row);
        }
      }

      // sort panels
      this.sortPanelsByGridPos();

      // emit change event
      this.events.publish(new DashboardPanelsChangedEvent());
      return;
    }

    const rowPanels = this.getRowPanels(rowIndex);

    // remove panels
    pull(this.panels, ...rowPanels);
    // save panel models inside row panel
    row.panels = map(rowPanels, (panel: PanelModel) => panel.getSaveModel());
    row.collapsed = true;

    // emit change event
    this.events.publish(new DashboardPanelsChangedEvent());
  }

  /**
   * Will return all panels after rowIndex until it encounters another row
   */
  getRowPanels(rowIndex: number): PanelModel[] {
    const rowPanels = [];

    for (let index = rowIndex + 1; index < this.panels.length; index++) {
      const panel = this.panels[index];

      // break when encountering another row
      if (panel.type === 'row') {
        break;
      }

      // this panel must belong to row
      rowPanels.push(panel);
    }

    return rowPanels;
  }

  /** @deprecated */
  on<T>(event: AppEvent<T>, callback: (payload?: T) => void) {
    console.log('DashboardModel.on is deprecated use events.subscribe');
    this.events.on(event, callback);
  }

  /** @deprecated */
  off<T>(event: AppEvent<T>, callback: (payload?: T) => void) {
    console.log('DashboardModel.off is deprecated');
    this.events.off(event, callback);
  }

  cycleGraphTooltip() {
    this.graphTooltip = (this.graphTooltip + 1) % 3;
  }

  sharedTooltipModeEnabled() {
    return this.graphTooltip > 0;
  }

  sharedCrosshairModeOnly() {
    return this.graphTooltip === 1;
  }

  getRelativeTime(date: DateTimeInput) {
    return dateTimeFormatTimeAgo(date, {
      timeZone: this.getTimezone(),
    });
  }

  isSnapshot() {
    return this.snapshot !== undefined;
  }

  getTimezone(): TimeZone {
    return (this.timezone ? this.timezone : contextSrv?.user?.timezone) as TimeZone;
  }

  private updateSchema(old: any) {
    const migrator = new DashboardMigrator(this);
    migrator.updateSchema(old);
  }

  resetOriginalTime() {
    this.originalTime = cloneDeep(this.time);
  }

  hasTimeChanged() {
    return !isEqual(this.time, this.originalTime);
  }

  resetOriginalVariables(initial = false) {
    if (initial) {
      this.originalTemplating = this.cloneVariablesFrom(this.templating.list);
      return;
    }

    this.originalTemplating = this.cloneVariablesFrom(this.getVariablesFromState());
  }

  hasVariableValuesChanged() {
    return this.hasVariablesChanged(this.originalTemplating, this.getVariablesFromState());
  }

  autoFitPanels(viewHeight: number, kioskMode?: UrlQueryValue) {
    const currentGridHeight = Math.max(
      ...this.panels.map((panel) => {
        return panel.gridPos.h + panel.gridPos.y;
      })
    );

    const navbarHeight = 55;
    const margin = 20;
    const submenuHeight = 50;

    let visibleHeight = viewHeight - navbarHeight - margin;

    // Remove submenu height if visible
    if (this.meta.submenuEnabled && !kioskMode) {
      visibleHeight -= submenuHeight;
    }

    // add back navbar height
    if (kioskMode && kioskMode !== KioskMode.TV) {
      visibleHeight += navbarHeight;
    }

    const visibleGridHeight = Math.floor(visibleHeight / (GRID_CELL_HEIGHT + GRID_CELL_VMARGIN));
    const scaleFactor = currentGridHeight / visibleGridHeight;

    this.panels.forEach((panel, i) => {
      panel.gridPos.y = Math.round(panel.gridPos.y / scaleFactor) || 1;
      panel.gridPos.h = Math.round(panel.gridPos.h / scaleFactor) || 1;
    });
  }

  templateVariableValueUpdated() {
    this.processRepeats();
    this.events.emit(CoreEvents.templateVariableValueUpdated);
  }

  getPanelByUrlId(panelUrlId: string) {
    const panelId = parseInt(panelUrlId ?? '0', 10);

    // First try to find it in a collapsed row and exand it
    for (const panel of this.panels) {
      if (panel.collapsed) {
        for (const rowPanel of panel.panels) {
          if (rowPanel.id === panelId) {
            this.toggleRow(panel);
            break;
          }
        }
      }
    }

    return this.getPanelById(panelId);
  }

  toggleLegendsForAll() {
    const panelsWithLegends = this.panels.filter((panel) => {
      return panel.legend !== undefined && panel.legend !== null;
    });

    // determine if more panels are displaying legends or not
    const onCount = panelsWithLegends.filter((panel) => panel.legend!.show).length;
    const offCount = panelsWithLegends.length - onCount;
    const panelLegendsOn = onCount >= offCount;

    for (const panel of panelsWithLegends) {
      panel.legend!.show = !panelLegendsOn;
      panel.render();
    }
  }

  getVariables = () => {
    return this.getVariablesFromState();
  };

  canAddAnnotations() {
    return this.meta.canEdit || this.meta.canMakeEditable;
  }

  shouldUpdateDashboardPanelFromJSON(updatedPanel: PanelModel, panel: PanelModel) {
    const shouldUpdateGridPositionLayout = !isEqual(updatedPanel?.gridPos, panel?.gridPos);
    if (shouldUpdateGridPositionLayout) {
      this.events.publish(new DashboardPanelsChangedEvent());
    }
  }

  private getPanelRepeatVariable(panel: PanelModel) {
    return this.getVariablesFromState().find((variable) => variable.name === panel.repeat);
  }

  private isSnapshotTruthy() {
    return this.snapshot;
  }

  private hasVariables() {
    return this.getVariablesFromState().length > 0;
  }

  private hasVariablesChanged(originalVariables: any[], currentVariables: any[]): boolean {
    if (originalVariables.length !== currentVariables.length) {
      return false;
    }

    const updated = map(currentVariables, (variable: any) => {
      return {
        name: variable.name,
        type: variable.type,
        current: cloneDeep(variable.current),
        filters: cloneDeep(variable.filters),
      };
    });

    return !isEqual(updated, originalVariables);
  }

  private cloneVariablesFrom(variables: any[]): any[] {
    return variables.map((variable) => {
      return {
        name: variable.name,
        type: variable.type,
        current: cloneDeep(variable.current),
        filters: cloneDeep(variable.filters),
      };
    });
  }

  private variablesChangedHandler(event: VariablesChanged) {
    this.variablesChangedBaseHandler(event, true);
  }

  private variablesFinishedProcessingTimeRangeChangeHandler(event: VariablesFinishedProcessingTimeRangeChange) {
    this.variablesChangedBaseHandler(event);
  }

  private variablesChangedBaseHandler(
    event: VariablesChanged | VariablesFinishedProcessingTimeRangeChange,
    processRepeats = false
  ) {
    if (processRepeats) {
      this.processRepeats();
    }

    if (!event.payload.panelIds || getTimeSrv().isRefreshOutsideThreshold(this.lastRefresh)) {
      // passing undefined in panelIds means we want to update all panels
      this.startRefresh(undefined);
      return;
    }

    if (this.panelInEdit || this.panelInView) {
      this.panelsAffectedByVariableChange = event.payload.panelIds.filter(
        (id) => id !== (this.panelInEdit?.id ?? this.panelInView?.id)
      );
    }

    this.startRefresh(event.payload.panelIds);
  }

  private variablesChangedInUrlHandler(event: VariablesChangedInUrl) {
    this.templateVariableValueUpdated();
    this.startRefresh(event.payload.panelIds);
  }
}<|MERGE_RESOLUTION|>--- conflicted
+++ resolved
@@ -132,12 +132,9 @@
     panelInView: true,
     getVariablesFromState: true,
     formatDate: true,
-<<<<<<< HEAD
-=======
     appEventsSubscription: true,
     panelsAffectedByVariableChange: true,
     lastRefresh: true,
->>>>>>> 914fcedb
   };
 
   constructor(data: any, meta?: DashboardMeta, private getVariablesFromState: GetVariables = getVariables) {
@@ -170,11 +167,7 @@
     this.version = data.version ?? 0;
     this.links = data.links ?? [];
     this.gnetId = data.gnetId || null;
-<<<<<<< HEAD
-    this.panels = _.map(data.panels || [], (panelData: any) => new PanelModel(panelData));
-=======
     this.panels = map(data.panels ?? [], (panelData: any) => new PanelModel(panelData));
->>>>>>> 914fcedb
     this.formatDate = this.formatDate.bind(this);
 
     this.resetOriginalVariables(true);
