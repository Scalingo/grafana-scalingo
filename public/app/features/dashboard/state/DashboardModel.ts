--- conflicted
+++ resolved
@@ -1,22 +1,4 @@
-<<<<<<< HEAD
-// Libaries
-import {
-  cloneDeep,
-  defaults as _defaults,
-  each,
-  filter,
-  find,
-  findIndex,
-  indexOf,
-  isEqual,
-  map,
-  maxBy,
-  pull,
-  some,
-} from 'lodash';
-=======
 import { cloneDeep, defaults as _defaults, filter, indexOf, isEqual, map, maxBy, pull } from 'lodash';
->>>>>>> c2560129
 import { Subscription } from 'rxjs';
 
 import {
@@ -432,33 +414,9 @@
   }
 
   private ensurePanelsHaveIds() {
-<<<<<<< HEAD
-    for (const panel of this.panels) {
-      if (!panel.id) {
-        panel.id = this.getNextPanelId();
-      }
-
-      if (panel.panels) {
-        for (const rowPanel of panel.panels) {
-          if (!rowPanel.id) {
-            rowPanel.id = this.getNextPanelId();
-          }
-        }
-      }
-    }
-  }
-
-  private ensureListExist(data: any) {
-    if (!data) {
-      data = {};
-    }
-    if (!data.list) {
-      data.list = [];
-=======
     let nextPanelId = this.getNextPanelId();
     for (const panel of this.panelIterator()) {
       panel.id ??= nextPanelId++;
->>>>>>> c2560129
     }
   }
 
