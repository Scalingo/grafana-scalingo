import { PanelModel } from './PanelModel';
import { getPanelPlugin } from '../../plugins/__mocks__/pluginMocks';
import { PanelEvents } from '@grafana/data';

class TablePanelCtrl {}

describe('PanelModel', () => {
  describe('when creating new panel model', () => {
<<<<<<< HEAD
    let model;
    let modelJson;
=======
    let model: any;
    let modelJson: any;
>>>>>>> 742d1659
    let persistedOptionsMock;
    const defaultOptionsMock = {
      fieldOptions: {
        thresholds: [
          {
            color: '#F2495C',
            index: 1,
            value: 50,
          },
          {
            color: '#73BF69',
            index: 0,
            value: null,
          },
        ],
      },
<<<<<<< HEAD
=======
      arrayWith2Values: [{ value: 'name' }, { value: 'name2' }],
>>>>>>> 742d1659
      showThresholds: true,
    };

    beforeEach(() => {
      persistedOptionsMock = {
        fieldOptions: {
          thresholds: [
            {
              color: '#F2495C',
              index: 1,
              value: 50,
            },
            {
              color: '#73BF69',
              index: 0,
              value: null,
            },
          ],
        },
<<<<<<< HEAD
=======
        arrayWith2Values: [{ name: 'changed to only one value' }],
>>>>>>> 742d1659
      };

      modelJson = {
        type: 'table',
        showColumns: true,
        targets: [{ refId: 'A' }, { noRefId: true }],
        options: persistedOptionsMock,
      };

      model = new PanelModel(modelJson);
      const panelPlugin = getPanelPlugin(
        {
          id: 'table',
        },
        null, // react
        TablePanelCtrl // angular
      );
      panelPlugin.setDefaults(defaultOptionsMock);
      model.pluginLoaded(panelPlugin);
    });

    it('should apply defaults', () => {
      expect(model.gridPos.h).toBe(3);
    });

    it('should apply option defaults', () => {
      expect(model.getOptions().showThresholds).toBeTruthy();
    });

<<<<<<< HEAD
=======
    it('should apply option defaults but not override if array is changed', () => {
      expect(model.getOptions().arrayWith2Values.length).toBe(1);
    });

>>>>>>> 742d1659
    it('should set model props on instance', () => {
      expect(model.showColumns).toBe(true);
    });

    it('should add missing refIds', () => {
      expect(model.targets[1].refId).toBe('B');
    });

    it("shouldn't break panel with non-array targets", () => {
      modelJson.targets = {
        0: { refId: 'A' },
        foo: { bar: 'baz' },
      };
      model = new PanelModel(modelJson);
      expect(model.targets[0].refId).toBe('A');
    });

    it('getSaveModel should remove defaults', () => {
      const saveModel = model.getSaveModel();
      expect(saveModel.gridPos).toBe(undefined);
    });

    it('getSaveModel should not remove datasource default', () => {
      const saveModel = model.getSaveModel();
      expect(saveModel.datasource).toBe(null);
    });

    it('getSaveModel should remove nonPersistedProperties', () => {
      const saveModel = model.getSaveModel();
      expect(saveModel.events).toBe(undefined);
    });

    describe('when changing panel type', () => {
      const newPanelPluginDefaults = {
        showThresholdLabels: false,
      };

      beforeEach(() => {
        const newPlugin = getPanelPlugin({ id: 'graph' });
        newPlugin.setDefaults(newPanelPluginDefaults);
        model.changePlugin(newPlugin);
        model.alert = { id: 2 };
      });

      it('should apply next panel option defaults', () => {
        expect(model.getOptions().showThresholdLabels).toBeFalsy();
        expect(model.getOptions().showThresholds).toBeUndefined();
      });

      it('should remove table properties but keep core props', () => {
        expect(model.showColumns).toBe(undefined);
      });

      it('should restore table properties when changing back', () => {
        model.changePlugin(getPanelPlugin({ id: 'table' }));
        expect(model.showColumns).toBe(true);
      });

      it('should remove alert rule when changing type that does not support it', () => {
        model.changePlugin(getPanelPlugin({ id: 'table' }));
        expect(model.alert).toBe(undefined);
      });

      it('panelQueryRunner should be cleared', () => {
        const panelQueryRunner = (model as any).queryRunner;
        expect(panelQueryRunner).toBeFalsy();
      });
    });

    describe('when changing from angular panel', () => {
      let tearDownPublished = false;

      beforeEach(() => {
        model.events.on(PanelEvents.panelTeardown, () => {
          tearDownPublished = true;
        });
        model.changePlugin(getPanelPlugin({ id: 'graph' }));
      });

      it('should teardown / destroy panel so angular panels event subscriptions are removed', () => {
        expect(tearDownPublished).toBe(true);
        expect(model.events.getEventCount()).toBe(0);
      });
    });

    describe('when changing to react panel from angular panel', () => {
      let panelQueryRunner: any;

      const onPanelTypeChanged = jest.fn();
      const reactPlugin = getPanelPlugin({ id: 'react' }).setPanelChangeHandler(onPanelTypeChanged as any);

      beforeEach(() => {
        model.changePlugin(reactPlugin);
        panelQueryRunner = model.getQueryRunner();
      });

      it('should call react onPanelTypeChanged', () => {
        expect(onPanelTypeChanged.mock.calls.length).toBe(1);
        expect(onPanelTypeChanged.mock.calls[0][1]).toBe('table');
        expect(onPanelTypeChanged.mock.calls[0][2].angular).toBeDefined();
      });

      it('getQueryRunner() should return same instance after changing to another react panel', () => {
        model.changePlugin(getPanelPlugin({ id: 'react2' }));
        const sameQueryRunner = model.getQueryRunner();
        expect(panelQueryRunner).toBe(sameQueryRunner);
      });
    });
  });
});<|MERGE_RESOLUTION|>--- conflicted
+++ resolved
@@ -6,13 +6,8 @@
 
 describe('PanelModel', () => {
   describe('when creating new panel model', () => {
-<<<<<<< HEAD
-    let model;
-    let modelJson;
-=======
     let model: any;
     let modelJson: any;
->>>>>>> 742d1659
     let persistedOptionsMock;
     const defaultOptionsMock = {
       fieldOptions: {
@@ -29,10 +24,7 @@
           },
         ],
       },
-<<<<<<< HEAD
-=======
       arrayWith2Values: [{ value: 'name' }, { value: 'name2' }],
->>>>>>> 742d1659
       showThresholds: true,
     };
 
@@ -52,10 +44,7 @@
             },
           ],
         },
-<<<<<<< HEAD
-=======
         arrayWith2Values: [{ name: 'changed to only one value' }],
->>>>>>> 742d1659
       };
 
       modelJson = {
@@ -85,13 +74,10 @@
       expect(model.getOptions().showThresholds).toBeTruthy();
     });
 
-<<<<<<< HEAD
-=======
     it('should apply option defaults but not override if array is changed', () => {
       expect(model.getOptions().arrayWith2Values.length).toBe(1);
     });
 
->>>>>>> 742d1659
     it('should set model props on instance', () => {
       expect(model.showColumns).toBe(true);
     });
