import { PanelModel } from './PanelModel';
import { getPanelPlugin } from '../../plugins/__mocks__/pluginMocks';
import {
  DataLinkBuiltInVars,
  FieldConfigProperty,
  PanelData,
  PanelProps,
  standardEditorsRegistry,
  standardFieldConfigEditorRegistry,
<<<<<<< HEAD
=======
  dateTime,
  TimeRange,
>>>>>>> 914fcedb
} from '@grafana/data';
import { ComponentClass } from 'react';
import { PanelQueryRunner } from '../../query/state/PanelQueryRunner';
import { setTimeSrv } from '../services/TimeSrv';
import { TemplateSrv } from '../../templating/template_srv';
import { setTemplateSrv } from '@grafana/runtime';
import { variableAdapters } from '../../variables/adapters';
import { createQueryVariableAdapter } from '../../variables/query/adapter';
import { mockStandardFieldConfigOptions } from '../../../../test/helpers/fieldConfig';
import { queryBuilder } from 'app/features/variables/shared/testing/builders';
<<<<<<< HEAD
=======
import { TimeOverrideResult } from '../utils/panel';
>>>>>>> 914fcedb

standardFieldConfigEditorRegistry.setInit(() => mockStandardFieldConfigOptions());
standardEditorsRegistry.setInit(() => mockStandardFieldConfigOptions());

setTimeSrv({
  timeRangeForUrl: () => ({
    from: 1607687293000,
    to: 1607687293100,
  }),
} as any);

const getVariables = () => variablesMock;
const getVariableWithName = (name: string) => variablesMock.filter((v) => v.name === name)[0];
const getFilteredVariables = jest.fn();

setTemplateSrv(
  new TemplateSrv({
    getVariables,
    getVariableWithName,
    getFilteredVariables,
  })
);

variableAdapters.setInit(() => [createQueryVariableAdapter()]);

describe('PanelModel', () => {
  describe('when creating new panel model', () => {
    let model: any;
    let modelJson: any;
    let persistedOptionsMock;

    const tablePlugin = getPanelPlugin(
      {
        id: 'table',
      },
      (null as unknown) as ComponentClass<PanelProps>, // react
      {} // angular
    );

    tablePlugin.setPanelOptions((builder) => {
      builder.addBooleanSwitch({
        name: 'Show thresholds',
        path: 'showThresholds',
        defaultValue: true,
        description: '',
      });
    });

    tablePlugin.useFieldConfig({
      standardOptions: {
        [FieldConfigProperty.Unit]: {
          defaultValue: 'flop',
        },
        [FieldConfigProperty.Decimals]: {
          defaultValue: 2,
        },
      },
      useCustomConfig: (builder) => {
        builder.addBooleanSwitch({
          name: 'CustomProp',
          path: 'customProp',
          defaultValue: false,
        });
      },
    });

    beforeEach(() => {
      persistedOptionsMock = {
        fieldOptions: {
          thresholds: [
            {
              color: '#F2495C',
              index: 1,
              value: 50,
            },
            {
              color: '#73BF69',
              index: 0,
              value: null,
            },
          ],
        },
        arrayWith2Values: [{ name: 'changed to only one value' }],
      };

      modelJson = {
        type: 'table',
        maxDataPoints: 100,
        interval: '5m',
        showColumns: true,
        targets: [{ refId: 'A' }, { noRefId: true }],
        options: persistedOptionsMock,
        fieldConfig: {
          defaults: {
            unit: 'mpg',
            thresholds: {
              mode: 'absolute',
              steps: [
                { color: 'green', value: null },
                { color: 'red', value: 80 },
              ],
            },
          },
          overrides: [
            {
              matcher: {
                id: '1',
                options: {},
              },
              properties: [
                {
                  id: 'thresholds',
                  value: {
                    mode: 'absolute',
                    steps: [
                      { color: 'green', value: null },
                      { color: 'red', value: 80 },
                    ],
                  },
                },
              ],
            },
          ],
        },
      };

      model = new PanelModel(modelJson);
      model.pluginLoaded(tablePlugin);
    });

    it('should apply defaults', () => {
      expect(model.gridPos.h).toBe(3);
    });

    it('should apply option defaults', () => {
      expect(model.getOptions().showThresholds).toBeTruthy();
    });

    it('should change null thresholds to negative infinity', () => {
      expect(model.fieldConfig.defaults.thresholds.steps[0].value).toBe(-Infinity);
      expect(model.fieldConfig.overrides[0].properties[0].value.steps[0].value).toBe(-Infinity);
    });

    it('should apply option defaults but not override if array is changed', () => {
      expect(model.getOptions().arrayWith2Values.length).toBe(1);
    });

    it('should apply field config defaults', () => {
      // default unit is overriden by model
      expect(model.getFieldOverrideOptions().fieldConfig.defaults.unit).toBe('mpg');
      // default decimals are aplied
      expect(model.getFieldOverrideOptions().fieldConfig.defaults.decimals).toBe(2);
    });

    it('should set model props on instance', () => {
      expect(model.showColumns).toBe(true);
    });

    it('should add missing refIds', () => {
      expect(model.targets[1].refId).toBe('B');
    });

    it("shouldn't break panel with non-array targets", () => {
      modelJson.targets = {
        0: { refId: 'A' },
        foo: { bar: 'baz' },
      };
      model = new PanelModel(modelJson);
      expect(model.targets[0].refId).toBe('A');
    });

    it('getSaveModel should remove defaults', () => {
      const saveModel = model.getSaveModel();
      expect(saveModel.gridPos).toBe(undefined);
    });

    it('getSaveModel should not remove datasource default', () => {
      const saveModel = model.getSaveModel();
      expect(saveModel.datasource).toBe(null);
    });

    it('getSaveModel should remove nonPersistedProperties', () => {
      const saveModel = model.getSaveModel();
      expect(saveModel.events).toBe(undefined);
    });

    describe('variables interpolation', () => {
      beforeEach(() => {
        model.scopedVars = {
          aaa: { value: 'AAA', text: 'upperA' },
          bbb: { value: 'BBB', text: 'upperB' },
        };
      });
      it('should interpolate variables', () => {
        const out = model.replaceVariables('hello $aaa');
        expect(out).toBe('hello AAA');
      });

      it('should interpolate $__url_time_range variable', () => {
        const out = model.replaceVariables(`/d/1?$${DataLinkBuiltInVars.keepTime}`);
        expect(out).toBe('/d/1?from=1607687293000&to=1607687293100');
      });

      it('should interpolate $__all_variables variable', () => {
        const out = model.replaceVariables(`/d/1?$${DataLinkBuiltInVars.includeVars}`);
        expect(out).toBe('/d/1?var-test1=val1&var-test2=val2&var-test3=Value%203&var-test4=A&var-test4=B');
      });

      it('should prefer the local variable value', () => {
        const extra = { aaa: { text: '???', value: 'XXX' } };
        const out = model.replaceVariables('hello $aaa and $bbb', extra);
        expect(out).toBe('hello XXX and BBB');
      });
    });

    describe('when changing panel type', () => {
      beforeEach(() => {
        const newPlugin = getPanelPlugin({ id: 'graph' });

        newPlugin.useFieldConfig({
          standardOptions: {
            [FieldConfigProperty.Color]: {
              settings: {
                byThresholdsSupport: true,
              },
            },
          },
          useCustomConfig: (builder) => {
            builder.addNumberInput({
              path: 'customProp',
              name: 'customProp',
              defaultValue: 100,
            });
          },
        });

        newPlugin.setPanelOptions((builder) => {
          builder.addBooleanSwitch({
            name: 'Show thresholds labels',
            path: 'showThresholdLabels',
            defaultValue: false,
            description: '',
          });
        });

        model.fieldConfig.defaults.decimals = 3;
        model.fieldConfig.defaults.custom = {
          customProp: true,
        };
        model.fieldConfig.overrides = [
          {
            matcher: { id: 'byName', options: 'D-series' },
            properties: [
              {
                id: 'custom.customProp',
                value: false,
              },
              {
                id: 'decimals',
                value: 0,
              },
            ],
          },
        ];
        model.changePlugin(newPlugin);
        model.alert = { id: 2 };
      });

      it('should keep maxDataPoints', () => {
        expect(model.maxDataPoints).toBe(100);
      });

      it('should keep interval', () => {
        expect(model.interval).toBe('5m');
      });

      it('should preseve standard field config', () => {
        expect(model.fieldConfig.defaults.decimals).toEqual(3);
      });

      it('should clear custom field config and apply new defaults', () => {
        expect(model.fieldConfig.defaults.custom).toEqual({
          customProp: 100,
        });
      });

      it('should remove overrides with custom props', () => {
        expect(model.fieldConfig.overrides.length).toEqual(1);
        expect(model.fieldConfig.overrides[0].properties[0].id).toEqual('decimals');
      });

      it('should apply next panel option defaults', () => {
        expect(model.getOptions().showThresholdLabels).toBeFalsy();
        expect(model.getOptions().showThresholds).toBeUndefined();
      });

      it('should remove table properties but keep core props', () => {
        expect(model.showColumns).toBe(undefined);
      });

      it('should restore table properties when changing back', () => {
        model.changePlugin(tablePlugin);
        expect(model.showColumns).toBe(true);
      });

      it('should restore custom field config to what it was and preserve standard options', () => {
        model.changePlugin(tablePlugin);
        expect(model.fieldConfig.defaults.custom.customProp).toBe(true);
      });

      it('should remove alert rule when changing type that does not support it', () => {
        model.changePlugin(getPanelPlugin({ id: 'table' }));
        expect(model.alert).toBe(undefined);
      });
    });

    describe('when changing to react panel from angular panel', () => {
      let panelQueryRunner: any;

      const onPanelTypeChanged = jest.fn();
      const reactPlugin = getPanelPlugin({ id: 'react' }).setPanelChangeHandler(onPanelTypeChanged as any);

      beforeEach(() => {
        model.changePlugin(reactPlugin);
        panelQueryRunner = model.getQueryRunner();
      });

      it('should call react onPanelTypeChanged', () => {
        expect(onPanelTypeChanged.mock.calls.length).toBe(1);
        expect(onPanelTypeChanged.mock.calls[0][1]).toBe('table');
        expect(onPanelTypeChanged.mock.calls[0][2].angular).toBeDefined();
      });

      it('getQueryRunner() should return same instance after changing to another react panel', () => {
        model.changePlugin(getPanelPlugin({ id: 'react2' }));
        const sameQueryRunner = model.getQueryRunner();
        expect(panelQueryRunner).toBe(sameQueryRunner);
      });
    });

    describe('variables interpolation', () => {
      let panelQueryRunner: any;

      const onPanelTypeChanged = jest.fn();
      const reactPlugin = getPanelPlugin({ id: 'react' }).setPanelChangeHandler(onPanelTypeChanged as any);

      beforeEach(() => {
        model.changePlugin(reactPlugin);
        panelQueryRunner = model.getQueryRunner();
      });

      it('should call react onPanelTypeChanged', () => {
        expect(onPanelTypeChanged.mock.calls.length).toBe(1);
        expect(onPanelTypeChanged.mock.calls[0][1]).toBe('table');
        expect(onPanelTypeChanged.mock.calls[0][2].angular).toBeDefined();
      });

      it('getQueryRunner() should return same instance after changing to another react panel', () => {
        model.changePlugin(getPanelPlugin({ id: 'react2' }));
        const sameQueryRunner = model.getQueryRunner();
        expect(panelQueryRunner).toBe(sameQueryRunner);
      });
    });

    describe('restoreModel', () => {
      it('Should clean state and set properties from model', () => {
        model.restoreModel({
          title: 'New title',
          options: { new: true },
        });
        expect(model.title).toBe('New title');
        expect(model.options.new).toBe(true);
      });

      it('Should delete properties that are now gone on new model', () => {
        model.someProperty = 'value';
        model.restoreModel({
          title: 'New title',
          options: {},
        });

        expect(model.someProperty).toBeUndefined();
      });

      it('Should remove old angular panel specific props', () => {
        model.axes = [{ prop: 1 }];
        model.thresholds = [];

        model.restoreModel({
          title: 'New title',
          options: {},
        });

        expect(model.axes).toBeUndefined();
        expect(model.thresholds).toBeUndefined();
      });

      it('Should be able to set defaults back to default', () => {
        model.transparent = true;

        model.restoreModel({});
        expect(model.transparent).toBe(false);
      });
    });

    describe('destroy', () => {
      it('Should still preserve last query result', () => {
        model.getQueryRunner().useLastResultFrom({
          getLastResult: () => ({} as PanelData),
        } as PanelQueryRunner);

        model.destroy();
        expect(model.getQueryRunner().getLastResult()).toBeDefined();
      });
    });

    describe('getDisplayTitle', () => {
      it('when called then it should interpolate singe value variables in title', () => {
        const model = new PanelModel({
          title: 'Single value variable [[test3]] ${test3} ${test3:percentencode}',
        });
        const title = model.getDisplayTitle();

        expect(title).toEqual('Single value variable Value 3 Value 3 Value%203');
      });

      it('when called then it should interpolate multi value variables in title', () => {
        const model = new PanelModel({
          title: 'Multi value variable [[test4]] ${test4} ${test4:percentencode}',
        });
        const title = model.getDisplayTitle();

        expect(title).toEqual('Multi value variable A + B A + B %7BA%2CB%7D');
      });
    });
<<<<<<< HEAD
=======

    describe('runAllPanelQueries', () => {
      it('when called then it should call all pending queries', () => {
        model.getQueryRunner = jest.fn().mockReturnValue({
          run: jest.fn(),
        });
        const dashboardId = 123;
        const dashboardTimezone = 'browser';
        const width = 860;
        const timeData = {
          timeInfo: '',
          timeRange: {
            from: dateTime([2019, 1, 11, 12, 0]),
            to: dateTime([2019, 1, 11, 18, 0]),
            raw: {
              from: 'now-6h',
              to: 'now',
            },
          } as TimeRange,
        } as TimeOverrideResult;

        model.runAllPanelQueries(dashboardId, dashboardTimezone, timeData, width);

        expect(model.getQueryRunner).toBeCalled();
      });
    });
>>>>>>> 914fcedb
  });
});

const variablesMock = [
  queryBuilder().withId('test1').withName('test1').withCurrent('val1').build(),
  queryBuilder().withId('test2').withName('test2').withCurrent('val2').build(),
  queryBuilder().withId('test3').withName('test3').withCurrent('Value 3').build(),
  queryBuilder().withId('test4').withName('test4').withCurrent(['A', 'B']).build(),
];<|MERGE_RESOLUTION|>--- conflicted
+++ resolved
@@ -7,11 +7,8 @@
   PanelProps,
   standardEditorsRegistry,
   standardFieldConfigEditorRegistry,
-<<<<<<< HEAD
-=======
   dateTime,
   TimeRange,
->>>>>>> 914fcedb
 } from '@grafana/data';
 import { ComponentClass } from 'react';
 import { PanelQueryRunner } from '../../query/state/PanelQueryRunner';
@@ -22,10 +19,7 @@
 import { createQueryVariableAdapter } from '../../variables/query/adapter';
 import { mockStandardFieldConfigOptions } from '../../../../test/helpers/fieldConfig';
 import { queryBuilder } from 'app/features/variables/shared/testing/builders';
-<<<<<<< HEAD
-=======
 import { TimeOverrideResult } from '../utils/panel';
->>>>>>> 914fcedb
 
 standardFieldConfigEditorRegistry.setInit(() => mockStandardFieldConfigOptions());
 standardEditorsRegistry.setInit(() => mockStandardFieldConfigOptions());
@@ -461,8 +455,6 @@
         expect(title).toEqual('Multi value variable A + B A + B %7BA%2CB%7D');
       });
     });
-<<<<<<< HEAD
-=======
 
     describe('runAllPanelQueries', () => {
       it('when called then it should call all pending queries', () => {
@@ -489,7 +481,6 @@
         expect(model.getQueryRunner).toBeCalled();
       });
     });
->>>>>>> 914fcedb
   });
 });
 
