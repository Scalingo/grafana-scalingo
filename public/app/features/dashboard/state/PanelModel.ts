--- conflicted
+++ resolved
@@ -19,10 +19,7 @@
 } from '@grafana/data';
 import { getTemplateSrv, RefreshEvent } from '@grafana/runtime';
 import config from 'app/core/config';
-<<<<<<< HEAD
-=======
 import { safeStringifyValue } from 'app/core/utils/explore';
->>>>>>> 556faf82
 import { getNextRefIdChar } from 'app/core/utils/query';
 import { QueryGroupOptions } from 'app/types';
 import {
