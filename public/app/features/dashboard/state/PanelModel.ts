--- conflicted
+++ resolved
@@ -162,19 +162,6 @@
     }
   }
 
-<<<<<<< HEAD
-  restoreInfintyForThresholds() {
-    if (this.options && this.options.fieldOptions) {
-      for (const threshold of this.options.fieldOptions.thresholds) {
-        if (threshold.value === null) {
-          threshold.value = -Infinity;
-        }
-      }
-    }
-  }
-
-=======
->>>>>>> 742d1659
   getOptions() {
     return this.options;
   }
@@ -268,9 +255,6 @@
     if (plugin.angularConfigCtrl) {
       return;
     }
-<<<<<<< HEAD
-    this.options = _.defaultsDeep({}, this.options || {}, plugin.defaults);
-=======
     this.options = _.mergeWith(
       {},
       plugin.defaults,
@@ -281,13 +265,10 @@
         }
       }
     );
->>>>>>> 742d1659
   }
 
   pluginLoaded(plugin: PanelPlugin) {
     this.plugin = plugin;
-
-    this.applyPluginOptionDefaults(plugin);
 
     if (plugin.panel && plugin.onPanelMigration) {
       const version = getPluginVersion(plugin);
@@ -323,30 +304,23 @@
     this.cachedPluginOptions[oldPluginId] = oldOptions;
     this.restorePanelOptions(pluginId);
 
-<<<<<<< HEAD
+    // Let panel plugins inspect options from previous panel and keep any that it can use
+    if (newPlugin.onPanelTypeChanged) {
+      let old: any = {};
+
+      if (wasAngular) {
+        old = { angular: oldOptions };
+      } else if (oldOptions && oldOptions.options) {
+        old = oldOptions.options;
+      }
+      this.options = this.options || {};
+      Object.assign(this.options, newPlugin.onPanelTypeChanged(this.options, oldPluginId, old));
+    }
+
     // switch
     this.type = pluginId;
     this.plugin = newPlugin;
     this.applyPluginOptionDefaults(newPlugin);
-=======
->>>>>>> 742d1659
-    // Let panel plugins inspect options from previous panel and keep any that it can use
-    if (newPlugin.onPanelTypeChanged) {
-      let old: any = {};
-
-      if (wasAngular) {
-        old = { angular: oldOptions };
-      } else if (oldOptions && oldOptions.options) {
-        old = oldOptions.options;
-      }
-      this.options = this.options || {};
-      Object.assign(this.options, newPlugin.onPanelTypeChanged(this.options, oldPluginId, old));
-    }
-
-    // switch
-    this.type = pluginId;
-    this.plugin = newPlugin;
-    this.applyPluginOptionDefaults(newPlugin);
 
     if (newPlugin.onPanelMigration) {
       this.pluginVersion = getPluginVersion(newPlugin);
@@ -382,13 +356,10 @@
 
   hasTitle() {
     return this.title && this.title.length > 0;
-<<<<<<< HEAD
-=======
   }
 
   isAngularPlugin(): boolean {
     return this.plugin && !!this.plugin.angularPanelCtrl;
->>>>>>> 742d1659
   }
 
   destroy() {
