--- conflicted
+++ resolved
@@ -44,11 +44,7 @@
     locationService.partial({
       viewPanel: panel.id,
     });
-<<<<<<< HEAD
-    reportInteraction('dashboards_panelheader_menu', { item: 'view' });
-=======
     DashboardInteractions.panelMenuItemClicked('view');
->>>>>>> 1e84fede
   };
 
   const onEditPanel = (event: React.MouseEvent) => {
@@ -57,41 +53,25 @@
       editPanel: panel.id,
     });
 
-<<<<<<< HEAD
-    reportInteraction('dashboards_panelheader_menu', { item: 'edit' });
-=======
     DashboardInteractions.panelMenuItemClicked('edit');
->>>>>>> 1e84fede
   };
 
   const onSharePanel = (event: React.MouseEvent) => {
     event.preventDefault();
     sharePanel(dashboard, panel);
-<<<<<<< HEAD
-    reportInteraction('dashboards_panelheader_menu', { item: 'share' });
-=======
     DashboardInteractions.panelMenuItemClicked('share');
->>>>>>> 1e84fede
   };
 
   const onAddLibraryPanel = (event: React.MouseEvent) => {
     event.preventDefault();
     addLibraryPanel(dashboard, panel);
-<<<<<<< HEAD
-    reportInteraction('dashboards_panelheader_menu', { item: 'createLibraryPanel' });
-=======
     DashboardInteractions.panelMenuItemClicked('createLibraryPanel');
->>>>>>> 1e84fede
   };
 
   const onUnlinkLibraryPanel = (event: React.MouseEvent) => {
     event.preventDefault();
     unlinkLibraryPanel(panel);
-<<<<<<< HEAD
-    reportInteraction('dashboards_panelheader_menu', { item: 'unlinkLibraryPanel' });
-=======
     DashboardInteractions.panelMenuItemClicked('unlinkLibraryPanel');
->>>>>>> 1e84fede
   };
 
   const onInspectPanel = (tab?: InspectTab) => {
@@ -99,11 +79,7 @@
       inspect: panel.id,
       inspectTab: tab,
     });
-<<<<<<< HEAD
-    reportInteraction('dashboards_panelheader_menu', { item: 'inspect', tab: tab ?? InspectTab.Data });
-=======
     DashboardInteractions.panelMenuInspectClicked(tab ?? InspectTab.Data);
->>>>>>> 1e84fede
   };
 
   const onMore = (event: React.MouseEvent) => {
@@ -113,41 +89,25 @@
   const onDuplicatePanel = (event: React.MouseEvent) => {
     event.preventDefault();
     duplicatePanel(dashboard, panel);
-<<<<<<< HEAD
-    reportInteraction('dashboards_panelheader_menu', { item: 'duplicate' });
-=======
     DashboardInteractions.panelMenuItemClicked('duplicate');
->>>>>>> 1e84fede
   };
 
   const onCopyPanel = (event: React.MouseEvent) => {
     event.preventDefault();
     copyPanel(panel);
-<<<<<<< HEAD
-    reportInteraction('dashboards_panelheader_menu', { item: 'copy' });
-=======
     DashboardInteractions.panelMenuItemClicked('copy');
->>>>>>> 1e84fede
   };
 
   const onRemovePanel = (event: React.MouseEvent) => {
     event.preventDefault();
     removePanel(dashboard, panel, true);
-<<<<<<< HEAD
-    reportInteraction('dashboards_panelheader_menu', { item: 'remove' });
-=======
     DashboardInteractions.panelMenuItemClicked('remove');
->>>>>>> 1e84fede
   };
 
   const onNavigateToExplore = (event: React.MouseEvent) => {
     event.preventDefault();
     const openInNewWindow =
       event.ctrlKey || event.metaKey ? (url: string) => window.open(`${config.appSubUrl}${url}`) : undefined;
-<<<<<<< HEAD
-    store.dispatch(navigateToExplore(panel, { getDataSourceSrv, getTimeSrv, getExploreUrl, openInNewWindow }) as any);
-    reportInteraction('dashboards_panelheader_menu', { item: 'explore' });
-=======
     store.dispatch(
       navigateToExplore(panel, {
         timeRange: getTimeSrv().timeRange(),
@@ -156,17 +116,12 @@
       }) as any
     );
     DashboardInteractions.panelMenuItemClicked('explore');
->>>>>>> 1e84fede
   };
 
   const onToggleLegend = (event: React.MouseEvent) => {
     event.preventDefault();
     toggleLegend(panel);
-<<<<<<< HEAD
-    reportInteraction('dashboards_panelheader_menu', { item: 'toggleLegend' });
-=======
     DashboardInteractions.panelMenuItemClicked('toggleLegend');
->>>>>>> 1e84fede
   };
 
   const menu: PanelMenuItem[] = [];
@@ -407,23 +362,16 @@
     pluginId: panel.type,
     title: panel.title,
     timeRange: dashboard.time,
-<<<<<<< HEAD
-    timeZone: dashboard.timezone,
-=======
     timeZone: getTimeZone({
       timeZone: dashboard.timezone,
     }),
->>>>>>> 1e84fede
     dashboard: {
       uid: dashboard.uid,
       title: dashboard.title,
       tags: Array.from<string>(dashboard.tags),
     },
     targets: panel.targets,
-<<<<<<< HEAD
-=======
     scopedVars: panel.scopedVars,
     data: panel.getQueryRunner().getLastResult(),
->>>>>>> 1e84fede
   };
 }