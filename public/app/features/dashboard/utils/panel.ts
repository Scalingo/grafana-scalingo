--- conflicted
+++ resolved
@@ -1,9 +1,4 @@
 import { isString as _isString } from 'lodash';
-<<<<<<< HEAD
-
-// Store
-=======
->>>>>>> 556faf82
 
 import { TimeRange, AppEvents, rangeUtil, dateMath, PanelModel as IPanelModel } from '@grafana/data';
 import { getTemplateSrv } from '@grafana/runtime';
