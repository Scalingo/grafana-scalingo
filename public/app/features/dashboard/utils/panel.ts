import { isString as _isString } from 'lodash';
<<<<<<< HEAD

// Store
=======
>>>>>>> c2560129

import { TimeRange, AppEvents, rangeUtil, dateMath, PanelModel as IPanelModel } from '@grafana/data';
import { getTemplateSrv } from '@grafana/runtime';
import appEvents from 'app/core/app_events';
import config from 'app/core/config';
import { LS_PANEL_COPY_KEY, PANEL_BORDER } from 'app/core/constants';
import store from 'app/core/store';
import { ShareModal } from 'app/features/dashboard/components/ShareModal';
import { DashboardModel } from 'app/features/dashboard/state/DashboardModel';
import { PanelModel } from 'app/features/dashboard/state/PanelModel';
import { AddLibraryPanelModal } from 'app/features/library-panels/components/AddLibraryPanelModal/AddLibraryPanelModal';
import { UnlinkModal } from 'app/features/library-panels/components/UnlinkModal/UnlinkModal';
import { cleanUpPanelState } from 'app/features/panel/state/actions';
import { dispatch } from 'app/store/store';

import { ShowConfirmModalEvent, ShowModalReactEvent } from '../../../types/events';

export const removePanel = (dashboard: DashboardModel, panel: PanelModel, ask: boolean) => {
  // confirm deletion
  if (ask !== false) {
    const text2 =
      panel.alert && !config.unifiedAlertingEnabled
        ? 'Panel includes an alert rule. removing the panel will also remove the alert rule'
        : undefined;
    const confirmText = panel.alert ? 'YES' : undefined;

    appEvents.publish(
      new ShowConfirmModalEvent({
        title: 'Remove panel',
        text: 'Are you sure you want to remove this panel?',
        text2: text2,
        icon: 'trash-alt',
        confirmText: confirmText,
        yesText: 'Remove',
        onConfirm: () => removePanel(dashboard, panel, false),
      })
    );
    return;
  }

  dashboard.removePanel(panel);
  dispatch(cleanUpPanelState(panel.key));
};

export const duplicatePanel = (dashboard: DashboardModel, panel: PanelModel) => {
  dashboard.duplicatePanel(panel);
};

export const copyPanel = (panel: IPanelModel) => {
  let saveModel = panel;
  if (panel instanceof PanelModel) {
    saveModel = panel.getSaveModel();
  }

  store.set(LS_PANEL_COPY_KEY, JSON.stringify(saveModel));
  appEvents.emit(AppEvents.alertSuccess, ['Panel copied. Click **Add panel** icon to paste.']);
};

export const sharePanel = (dashboard: DashboardModel, panel: PanelModel) => {
  appEvents.publish(
    new ShowModalReactEvent({
      component: ShareModal,
      props: {
        dashboard: dashboard,
        panel: panel,
      },
    })
  );
};

export const addLibraryPanel = (dashboard: DashboardModel, panel: PanelModel) => {
  appEvents.publish(
    new ShowModalReactEvent({
      component: AddLibraryPanelModal,
      props: {
        panel,
        initialFolderId: dashboard.meta.folderId,
        isOpen: true,
      },
    })
  );
};

export const unlinkLibraryPanel = (panel: PanelModel) => {
  appEvents.publish(
    new ShowModalReactEvent({
      component: UnlinkModal,
      props: {
        onConfirm: () => {
          delete panel.libraryPanel;
          panel.render();
        },
        isOpen: true,
      },
    })
  );
};

export const refreshPanel = (panel: PanelModel) => {
  panel.refresh();
};

export const toggleLegend = (panel: PanelModel) => {
  console.warn('Toggle legend is not implemented yet');
  // We need to set panel.legend defaults first
  // panel.legend.show = !panel.legend.show;
  refreshPanel(panel);
};

export interface TimeOverrideResult {
  timeRange: TimeRange;
  timeInfo: string;
}

export function applyPanelTimeOverrides(panel: PanelModel, timeRange: TimeRange): TimeOverrideResult {
  const newTimeData = {
    timeInfo: '',
    timeRange: timeRange,
  };

  if (panel.timeFrom) {
    const timeFromInterpolated = getTemplateSrv().replace(panel.timeFrom, panel.scopedVars);
    const timeFromInfo = rangeUtil.describeTextRange(timeFromInterpolated);
    if (timeFromInfo.invalid) {
      newTimeData.timeInfo = 'invalid time override';
      return newTimeData;
    }

    if (_isString(timeRange.raw.from)) {
      const timeFromDate = dateMath.parse(timeFromInfo.from)!;
      newTimeData.timeInfo = timeFromInfo.display;
      newTimeData.timeRange = {
        from: timeFromDate,
        to: dateMath.parse(timeFromInfo.to)!,
        raw: {
          from: timeFromInfo.from,
          to: timeFromInfo.to,
        },
      };
    }
  }

  if (panel.timeShift) {
    const timeShiftInterpolated = getTemplateSrv().replace(panel.timeShift, panel.scopedVars);
    const timeShiftInfo = rangeUtil.describeTextRange(timeShiftInterpolated);
    if (timeShiftInfo.invalid) {
      newTimeData.timeInfo = 'invalid timeshift';
      return newTimeData;
    }

    const timeShift = '-' + timeShiftInterpolated;
    newTimeData.timeInfo += ' timeshift ' + timeShift;
    const from = dateMath.parseDateMath(timeShift, newTimeData.timeRange.from, false)!;
    const to = dateMath.parseDateMath(timeShift, newTimeData.timeRange.to, true)!;

    newTimeData.timeRange = {
      from,
      to,
      raw: {
        from,
        to,
      },
    };
  }

  if (panel.hideTimeOverride) {
    newTimeData.timeInfo = '';
  }

  return newTimeData;
}

export function getResolution(panel: PanelModel): number {
  const htmlEl = document.getElementsByTagName('html')[0];
  const width = htmlEl.getBoundingClientRect().width; // https://stackoverflow.com/a/21454625

  return panel.maxDataPoints ? panel.maxDataPoints : Math.ceil(width * (panel.gridPos.w / 24));
}

export function calculateInnerPanelHeight(panel: PanelModel, containerHeight: number): number {
  const chromePadding = panel.plugin && panel.plugin.noPadding ? 0 : config.theme.panelPadding * 2;
  const headerHeight = panel.hasTitle() ? config.theme.panelHeaderHeight : 0;
  return containerHeight - headerHeight - chromePadding - PANEL_BORDER;
}<|MERGE_RESOLUTION|>--- conflicted
+++ resolved
@@ -1,9 +1,4 @@
 import { isString as _isString } from 'lodash';
-<<<<<<< HEAD
-
-// Store
-=======
->>>>>>> c2560129
 
 import { TimeRange, AppEvents, rangeUtil, dateMath, PanelModel as IPanelModel } from '@grafana/data';
 import { getTemplateSrv } from '@grafana/runtime';
