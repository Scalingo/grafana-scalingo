import { merge } from 'lodash';

import { DataSourceSettings, DataSourcePluginMeta, DataSourceJsonData } from '@grafana/data';
import { DataSourceSettingsState, PluginDashboard } from 'app/types';

export const getMockDashboard = (override?: Partial<PluginDashboard>) => ({
  uid: 'G1btqkgkK',
  pluginId: 'grafana-timestream-datasource',
  title: 'Sample (DevOps)',
  imported: true,
  importedUri: 'db/sample-devops',
  importedUrl: '/d/G1btqkgkK/sample-devops',
  slug: '',
  dashboardId: 12,
  folderId: 0,
  importedRevision: 1,
  revision: 1,
  description: '',
  path: 'dashboards/sample.json',
  removed: false,
  ...override,
});

export const getMockDataSources = (amount: number, overrides?: Partial<DataSourceSettings>): DataSourceSettings[] =>
  [...Array(amount)].map((_, i) =>
    getMockDataSource({
      ...overrides,
      id: i,
      uid: `uid-${i}`,
      database: overrides?.database ? `${overrides.database}-${i}` : `database-${i}`,
      name: overrides?.name ? `${overrides.name}-${i}` : `dataSource-${i}`,
    })
  );

export const getMockDataSource = <T extends DataSourceJsonData>(
  overrides?: Partial<DataSourceSettings<T>>
): DataSourceSettings<T> =>
  merge(
    {
      access: '',
      basicAuth: false,
      basicAuthUser: '',
      withCredentials: false,
      database: '',
      id: 13,
      uid: 'x',
      isDefault: false,
      jsonData: { authType: 'credentials', defaultRegion: 'eu-west-2' },
      name: 'gdev-cloudwatch',
      typeName: 'Cloudwatch',
      orgId: 1,
      readOnly: false,
      type: 'cloudwatch',
      typeLogoUrl: 'public/app/plugins/datasource/cloudwatch/img/amazon-web-services.png',
      url: '',
      user: '',
      secureJsonFields: {},
    },
    overrides
  );

export const getMockDataSourceMeta = (overrides?: Partial<DataSourcePluginMeta>): DataSourcePluginMeta =>
  merge(
    {
      id: 0,
      name: 'datasource-test',
      type: 'datasource',
      info: {
        author: {
          name: 'Sample Author',
          url: 'https://sample-author.com',
        },
        description: 'Some sample description.',
        links: [{ name: 'Website', url: 'https://sample-author.com' }],
        logos: {
          large: 'large-logo',
          small: 'small-logo',
        },
        screenshots: [],
        updated: '2022-07-01',
        version: '1.5.0',
      },

      module: 'plugins/datasource-test/module',
      baseUrl: 'public/plugins/datasource-test',
    },
    overrides
  );

<<<<<<< HEAD
export const getMockDataSource = (): DataSourceSettings => {
  return {
    access: '',
    basicAuth: false,
    basicAuthUser: '',
    withCredentials: false,
    database: '',
    id: 13,
    uid: 'x',
    isDefault: false,
    jsonData: { authType: 'credentials', defaultRegion: 'eu-west-2' },
    name: 'gdev-cloudwatch',
    typeName: 'Cloudwatch',
    orgId: 1,
    readOnly: false,
    type: 'cloudwatch',
    typeLogoUrl: 'public/app/plugins/datasource/cloudwatch/img/amazon-web-services.png',
    url: '',
    user: '',
    secureJsonFields: {},
  };
};
=======
export const getMockDataSourceSettingsState = (overrides?: Partial<DataSourceSettingsState>): DataSourceSettingsState =>
  merge(
    {
      plugin: {
        meta: getMockDataSourceMeta(),
        components: {},
      },
      testingStatus: {},
      loadError: null,
      loading: false,
    },
    overrides
  );
>>>>>>> 89b365f8
<|MERGE_RESOLUTION|>--- conflicted
+++ resolved
@@ -87,30 +87,6 @@
     overrides
   );
 
-<<<<<<< HEAD
-export const getMockDataSource = (): DataSourceSettings => {
-  return {
-    access: '',
-    basicAuth: false,
-    basicAuthUser: '',
-    withCredentials: false,
-    database: '',
-    id: 13,
-    uid: 'x',
-    isDefault: false,
-    jsonData: { authType: 'credentials', defaultRegion: 'eu-west-2' },
-    name: 'gdev-cloudwatch',
-    typeName: 'Cloudwatch',
-    orgId: 1,
-    readOnly: false,
-    type: 'cloudwatch',
-    typeLogoUrl: 'public/app/plugins/datasource/cloudwatch/img/amazon-web-services.png',
-    url: '',
-    user: '',
-    secureJsonFields: {},
-  };
-};
-=======
 export const getMockDataSourceSettingsState = (overrides?: Partial<DataSourceSettingsState>): DataSourceSettingsState =>
   merge(
     {
@@ -123,5 +99,4 @@
       loading: false,
     },
     overrides
-  );
->>>>>>> 89b365f8
+  );