--- conflicted
+++ resolved
@@ -16,18 +16,10 @@
   setDataSourcesSearchQuery,
   setDataSourceTypeSearchQuery,
   setIsDefault,
-  dataSourceSettingsReducer,
-  initialDataSourceSettingsState,
-  initDataSourceSettingsSucceeded,
-  initDataSourceSettingsFailed,
 } from './reducers';
 import { getMockDataSource, getMockDataSources } from '../__mocks__/dataSourcesMocks';
 import { LayoutModes } from 'app/core/components/LayoutSelector/LayoutSelector';
-<<<<<<< HEAD
-import { DataSourcesState, DataSourceSettingsState } from 'app/types';
-=======
 import { DataSourceSettingsState, DataSourcesState } from 'app/types';
->>>>>>> ca6d08d5
 import { PluginMeta, PluginMetaInfo, PluginType } from '@grafana/data';
 import { GenericDataSourcePlugin } from '../settings/PluginSettings';
 
@@ -179,35 +171,4 @@
         });
     });
   });
-});
-
-describe('dataSourceSettingsReducer', () => {
-  describe('when initDataSourceSettingsSucceeded is dispatched', () => {
-    it('then state should be correct', () => {
-      reducerTester<DataSourceSettingsState>()
-        .givenReducer(dataSourceSettingsReducer, { ...initialDataSourceSettingsState })
-        .whenActionIsDispatched(initDataSourceSettingsSucceeded({} as GenericDataSourcePlugin))
-        .thenStateShouldEqual({
-          ...initialDataSourceSettingsState,
-          plugin: {} as GenericDataSourcePlugin,
-          loadError: null,
-        });
-    });
-  });
-
-  describe('when initDataSourceSettingsFailed is dispatched', () => {
-    it('then state should be correct', () => {
-      reducerTester<DataSourceSettingsState>()
-        .givenReducer(dataSourceSettingsReducer, {
-          ...initialDataSourceSettingsState,
-          plugin: {} as GenericDataSourcePlugin,
-        })
-        .whenActionIsDispatched(initDataSourceSettingsFailed(new Error('Some error')))
-        .thenStatePredicateShouldEqual(resultingState => {
-          expect(resultingState.plugin).toEqual(null);
-          expect(resultingState.loadError).toEqual('Some error');
-          return true;
-        });
-    });
-  });
 });