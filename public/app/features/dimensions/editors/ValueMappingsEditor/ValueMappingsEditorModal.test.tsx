--- conflicted
+++ resolved
@@ -1,14 +1,9 @@
 import { fireEvent, render, screen } from '@testing-library/react';
 import React from 'react';
-<<<<<<< HEAD
-=======
 import { selectOptionInTest } from 'test/helpers/selectOptionInTest';
->>>>>>> 556faf82
 
 import { MappingType } from '@grafana/data';
 import { selectors } from '@grafana/e2e-selectors';
-
-import { ValueMappingsEditorModal, Props } from './ValueMappingsEditorModal';
 
 import { ValueMappingsEditorModal, Props } from './ValueMappingsEditorModal';
 
