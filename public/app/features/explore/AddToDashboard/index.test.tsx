import { act, render, screen, waitFor } from '@testing-library/react';
import userEvent from '@testing-library/user-event';
import React, { ReactNode } from 'react';
import { Provider } from 'react-redux';

import { DataQuery } from '@grafana/data';
import { locationService, setEchoSrv } from '@grafana/runtime';
import { backendSrv } from 'app/core/services/backend_srv';
import { Echo } from 'app/core/services/echo/Echo';
import * as initDashboard from 'app/features/dashboard/state/initDashboard';
import { DashboardSearchItemType } from 'app/features/search/types';
import { configureStore } from 'app/store/configureStore';
import { ExploreId, ExploreState } from 'app/types';

import { createEmptyQueryResponse } from '../state/utils';

import * as api from './addToDashboard';

import { AddToDashboard } from '.';

const setup = (children: ReactNode, queries: DataQuery[] = [{ refId: 'A' }]) => {
  const store = configureStore({
    explore: {
      left: {
        queries,
        queryResponse: createEmptyQueryResponse(),
      },
    } as ExploreState,
  });

  return render(<Provider store={store}>{children}</Provider>);
};

const openModal = async () => {
  await userEvent.click(screen.getByRole('button', { name: /add to dashboard/i }));

  expect(await screen.findByRole('dialog', { name: 'Add panel to dashboard' })).toBeInTheDocument();
};

describe('AddToDashboardButton', () => {
  beforeAll(() => {
    setEchoSrv(new Echo());
  });

  it('Is disabled if explore pane has no queries', async () => {
    setup(<AddToDashboard exploreId={ExploreId.left} />, []);

    const button = await screen.findByRole('button', { name: /add to dashboard/i });
    expect(button).toBeDisabled();

<<<<<<< HEAD
    userEvent.click(button);
=======
    await userEvent.click(button);
>>>>>>> c2560129

    expect(screen.queryByRole('dialog')).not.toBeInTheDocument();
  });

  describe('Success path', () => {
    const addToDashboardResponse = Promise.resolve();

    const waitForAddToDashboardResponse = async () => {
      return act(async () => {
        await addToDashboardResponse;
      });
    };

    beforeEach(() => {
      jest.spyOn(api, 'setDashboardInLocalStorage').mockReturnValue(addToDashboardResponse);
    });

    afterEach(() => {
      jest.restoreAllMocks();
    });

    it('Opens and closes the modal correctly', async () => {
      setup(<AddToDashboard exploreId={ExploreId.left} />);

      await openModal();

<<<<<<< HEAD
      userEvent.click(screen.getByRole('button', { name: /cancel/i }));
=======
      await userEvent.click(screen.getByRole('button', { name: /cancel/i }));
>>>>>>> c2560129

      expect(screen.queryByRole('dialog')).not.toBeInTheDocument();
    });

    describe('navigation', () => {
      it('Navigates to dashboard when clicking on "Open"', async () => {
        // @ts-expect-error global.open should return a Window, but is not implemented in js-dom.
        const openSpy = jest.spyOn(global, 'open').mockReturnValue(true);
        const pushSpy = jest.spyOn(locationService, 'push');

        setup(<AddToDashboard exploreId={ExploreId.left} />);

        await openModal();

<<<<<<< HEAD
        userEvent.click(screen.getByRole('button', { name: /open dashboard$/i }));
=======
        await userEvent.click(screen.getByRole('button', { name: /open dashboard$/i }));
>>>>>>> c2560129

        await waitForAddToDashboardResponse();

        expect(screen.queryByRole('dialog', { name: 'Add panel to dashboard' })).not.toBeInTheDocument();

        expect(pushSpy).toHaveBeenCalled();
        expect(openSpy).not.toHaveBeenCalled();
      });

      it('Navigates to dashboard in a new tab when clicking on "Open in a new tab"', async () => {
        // @ts-expect-error global.open should return a Window, but is not implemented in js-dom.
        const openSpy = jest.spyOn(global, 'open').mockReturnValue(true);
        const pushSpy = jest.spyOn(locationService, 'push');

        setup(<AddToDashboard exploreId={ExploreId.left} />);

        await openModal();

<<<<<<< HEAD
        userEvent.click(screen.getByRole('button', { name: /open in new tab/i }));
=======
        await userEvent.click(screen.getByRole('button', { name: /open in new tab/i }));
>>>>>>> c2560129

        await waitForAddToDashboardResponse();

        expect(openSpy).toHaveBeenCalledWith(expect.anything(), '_blank');
        expect(pushSpy).not.toHaveBeenCalled();
      });
    });

    describe('Save to new dashboard', () => {
      describe('Navigate to correct dashboard when saving', () => {
        it('Opens the new dashboard in a new tab', async () => {
          // @ts-expect-error global.open should return a Window, but is not implemented in js-dom.
          const openSpy = jest.spyOn(global, 'open').mockReturnValue(true);

          setup(<AddToDashboard exploreId={ExploreId.left} />);

          await openModal();

<<<<<<< HEAD
          userEvent.click(screen.getByRole('button', { name: /open in new tab/i }));
=======
          await userEvent.click(screen.getByRole('button', { name: /open in new tab/i }));
>>>>>>> c2560129

          await waitForAddToDashboardResponse();

          expect(openSpy).toHaveBeenCalledWith('dashboard/new', '_blank');
        });

        it('Navigates to the new dashboard', async () => {
          const pushSpy = jest.spyOn(locationService, 'push');

          setup(<AddToDashboard exploreId={ExploreId.left} />);

          await openModal();

<<<<<<< HEAD
          userEvent.click(screen.getByRole('button', { name: /open dashboard$/i }));
=======
          await userEvent.click(screen.getByRole('button', { name: /open dashboard$/i }));
>>>>>>> c2560129

          await waitForAddToDashboardResponse();

          expect(screen.queryByRole('dialog', { name: 'Add panel to dashboard' })).not.toBeInTheDocument();

          expect(pushSpy).toHaveBeenCalledWith('dashboard/new');
        });
      });
    });

    describe('Save to existing dashboard', () => {
      it('Renders the dashboard picker when switching to "Existing Dashboard"', async () => {
        setup(<AddToDashboard exploreId={ExploreId.left} />);

        await openModal();

        expect(screen.queryByRole('combobox', { name: /dashboard/ })).not.toBeInTheDocument();

<<<<<<< HEAD
        userEvent.click(screen.getByRole<HTMLInputElement>('radio', { name: /existing dashboard/i }));
=======
        await userEvent.click(screen.getByRole<HTMLInputElement>('radio', { name: /existing dashboard/i }));
>>>>>>> c2560129
        expect(screen.getByRole('combobox', { name: /dashboard/ })).toBeInTheDocument();
      });

      it('Does not submit if no dashboard is selected', async () => {
        locationService.push = jest.fn();

        setup(<AddToDashboard exploreId={ExploreId.left} />);

        await openModal();

<<<<<<< HEAD
        userEvent.click(screen.getByRole<HTMLInputElement>('radio', { name: /existing dashboard/i }));

        userEvent.click(screen.getByRole('button', { name: /open dashboard$/i }));
=======
        await userEvent.click(screen.getByRole<HTMLInputElement>('radio', { name: /existing dashboard/i }));

        await userEvent.click(screen.getByRole('button', { name: /open dashboard$/i }));
>>>>>>> c2560129
        await waitForAddToDashboardResponse();

        expect(locationService.push).not.toHaveBeenCalled();
      });

      describe('Navigate to correct dashboard when saving', () => {
        it('Opens the selected dashboard in a new tab', async () => {
          // @ts-expect-error global.open should return a Window, but is not implemented in js-dom.
          const openSpy = jest.spyOn(global, 'open').mockReturnValue(true);

          jest.spyOn(backendSrv, 'getDashboardByUid').mockResolvedValue({
            dashboard: { templating: { list: [] }, title: 'Dashboard Title', uid: 'someUid' },
            meta: {},
          });
          jest.spyOn(backendSrv, 'search').mockResolvedValue([
            {
              id: 1,
              uid: 'someUid',
              isStarred: false,
              items: [],
              title: 'Dashboard Title',
              tags: [],
              type: DashboardSearchItemType.DashDB,
              uri: 'someUri',
              url: 'someUrl',
            },
          ]);

          setup(<AddToDashboard exploreId={ExploreId.left} />);

          await openModal();

<<<<<<< HEAD
          userEvent.click(screen.getByRole('radio', { name: /existing dashboard/i }));

          userEvent.click(screen.getByRole('combobox', { name: /dashboard/i }));
=======
          await userEvent.click(screen.getByRole('radio', { name: /existing dashboard/i }));

          await userEvent.click(screen.getByRole('combobox', { name: /dashboard/i }));
>>>>>>> c2560129

          await waitFor(async () => {
            await screen.findByLabelText('Select option');
          });
<<<<<<< HEAD
          userEvent.click(screen.getByLabelText('Select option'));

          userEvent.click(screen.getByRole('button', { name: /open in new tab/i }));
=======
          await userEvent.click(screen.getByLabelText('Select option'));

          await userEvent.click(screen.getByRole('button', { name: /open in new tab/i }));
>>>>>>> c2560129

          await waitFor(async () => {
            expect(screen.queryByRole('dialog')).not.toBeInTheDocument();
          });

          expect(openSpy).toBeCalledWith('d/someUid', '_blank');
        });

        it('Navigates to the selected dashboard', async () => {
          const pushSpy = jest.spyOn(locationService, 'push');

          jest.spyOn(backendSrv, 'getDashboardByUid').mockResolvedValue({
            dashboard: { templating: { list: [] }, title: 'Dashboard Title', uid: 'someUid' },
            meta: {},
          });
          jest.spyOn(backendSrv, 'search').mockResolvedValue([
            {
              id: 1,
              uid: 'someUid',
              isStarred: false,
              items: [],
              title: 'Dashboard Title',
              tags: [],
              type: DashboardSearchItemType.DashDB,
              uri: 'someUri',
              url: 'someUrl',
            },
          ]);

          setup(<AddToDashboard exploreId={ExploreId.left} />);

          await openModal();

<<<<<<< HEAD
          userEvent.click(screen.getByRole('radio', { name: /existing dashboard/i }));

          userEvent.click(screen.getByRole('combobox', { name: /dashboard/i }));
=======
          await userEvent.click(screen.getByRole('radio', { name: /existing dashboard/i }));

          await userEvent.click(screen.getByRole('combobox', { name: /dashboard/i }));
>>>>>>> c2560129

          await waitFor(async () => {
            await screen.findByLabelText('Select option');
          });
<<<<<<< HEAD
          userEvent.click(screen.getByLabelText('Select option'));

          userEvent.click(screen.getByRole('button', { name: /open dashboard$/i }));
=======
          await userEvent.click(screen.getByLabelText('Select option'));

          await userEvent.click(screen.getByRole('button', { name: /open dashboard$/i }));
>>>>>>> c2560129

          await waitFor(async () => {
            expect(screen.queryByRole('dialog')).not.toBeInTheDocument();
          });

          expect(pushSpy).toBeCalledWith('d/someUid');
        });
      });
    });
  });

  describe('Error handling', () => {
    afterEach(() => {
      jest.restoreAllMocks();
    });

    it('Shows an error if opening a new tab fails', async () => {
      jest.spyOn(global, 'open').mockReturnValue(null);
      const removeDashboardSpy = jest.spyOn(initDashboard, 'removeDashboardToFetchFromLocalStorage');

      setup(<AddToDashboard exploreId={ExploreId.left} />);

      await openModal();
      expect(screen.queryByRole('alert')).not.toBeInTheDocument();

<<<<<<< HEAD
      userEvent.click(screen.getByRole('button', { name: /open in new tab/i }));
=======
      await userEvent.click(screen.getByRole('button', { name: /open in new tab/i }));
>>>>>>> c2560129

      await waitFor(async () => {
        expect(await screen.findByRole('alert')).toBeInTheDocument();
      });

      expect(removeDashboardSpy).toHaveBeenCalled();
    });

    it('Shows an error if saving to localStorage fails', async () => {
      jest.spyOn(initDashboard, 'setDashboardToFetchFromLocalStorage').mockImplementation(() => {
        throw 'SOME ERROR';
      });

      setup(<AddToDashboard exploreId={ExploreId.left} />);

      await openModal();
      expect(screen.queryByRole('alert')).not.toBeInTheDocument();

<<<<<<< HEAD
      userEvent.click(screen.getByRole('button', { name: /open in new tab/i }));
=======
      await userEvent.click(screen.getByRole('button', { name: /open in new tab/i }));
>>>>>>> c2560129

      await waitFor(async () => {
        expect(await screen.findByRole('alert')).toBeInTheDocument();
      });
    });

    it('Shows an error if fetching dashboard fails', async () => {
      jest.spyOn(backendSrv, 'getDashboardByUid').mockRejectedValue('SOME ERROR');
      jest.spyOn(backendSrv, 'search').mockResolvedValue([
        {
          id: 1,
          uid: 'someUid',
          isStarred: false,
          items: [],
          title: 'Dashboard Title',
          tags: [],
          type: DashboardSearchItemType.DashDB,
          uri: 'someUri',
          url: 'someUrl',
        },
      ]);

      setup(<AddToDashboard exploreId={ExploreId.left} />);

      await openModal();
      expect(screen.queryByRole('alert')).not.toBeInTheDocument();

<<<<<<< HEAD
      userEvent.click(screen.getByRole('radio', { name: /existing dashboard/i }));

      userEvent.click(screen.getByRole('combobox', { name: /dashboard/i }));
=======
      await userEvent.click(screen.getByRole('radio', { name: /existing dashboard/i }));

      await userEvent.click(screen.getByRole('combobox', { name: /dashboard/i }));
>>>>>>> c2560129

      await waitFor(async () => {
        await screen.findByLabelText('Select option');
      });
<<<<<<< HEAD
      userEvent.click(screen.getByLabelText('Select option'));

      userEvent.click(screen.getByRole('button', { name: /open in new tab/i }));
=======
      await userEvent.click(screen.getByLabelText('Select option'));

      await userEvent.click(screen.getByRole('button', { name: /open in new tab/i }));
>>>>>>> c2560129

      await waitFor(async () => {
        expect(await screen.findByRole('alert')).toBeInTheDocument();
      });
    });

    it('Shows an error if an unknown error happens', async () => {
      jest.spyOn(api, 'setDashboardInLocalStorage').mockRejectedValue('SOME ERROR');

      setup(<AddToDashboard exploreId={ExploreId.left} />);

      await openModal();
      expect(screen.queryByRole('alert')).not.toBeInTheDocument();

<<<<<<< HEAD
      userEvent.click(screen.getByRole('button', { name: /open in new tab/i }));
=======
      await userEvent.click(screen.getByRole('button', { name: /open in new tab/i }));
>>>>>>> c2560129

      await waitFor(async () => {
        expect(await screen.findByRole('alert')).toBeInTheDocument();
      });
    });
  });
});<|MERGE_RESOLUTION|>--- conflicted
+++ resolved
@@ -48,11 +48,7 @@
     const button = await screen.findByRole('button', { name: /add to dashboard/i });
     expect(button).toBeDisabled();
 
-<<<<<<< HEAD
-    userEvent.click(button);
-=======
     await userEvent.click(button);
->>>>>>> c2560129
 
     expect(screen.queryByRole('dialog')).not.toBeInTheDocument();
   });
@@ -79,11 +75,7 @@
 
       await openModal();
 
-<<<<<<< HEAD
-      userEvent.click(screen.getByRole('button', { name: /cancel/i }));
-=======
       await userEvent.click(screen.getByRole('button', { name: /cancel/i }));
->>>>>>> c2560129
 
       expect(screen.queryByRole('dialog')).not.toBeInTheDocument();
     });
@@ -98,11 +90,7 @@
 
         await openModal();
 
-<<<<<<< HEAD
-        userEvent.click(screen.getByRole('button', { name: /open dashboard$/i }));
-=======
         await userEvent.click(screen.getByRole('button', { name: /open dashboard$/i }));
->>>>>>> c2560129
 
         await waitForAddToDashboardResponse();
 
@@ -121,11 +109,7 @@
 
         await openModal();
 
-<<<<<<< HEAD
-        userEvent.click(screen.getByRole('button', { name: /open in new tab/i }));
-=======
         await userEvent.click(screen.getByRole('button', { name: /open in new tab/i }));
->>>>>>> c2560129
 
         await waitForAddToDashboardResponse();
 
@@ -144,11 +128,7 @@
 
           await openModal();
 
-<<<<<<< HEAD
-          userEvent.click(screen.getByRole('button', { name: /open in new tab/i }));
-=======
           await userEvent.click(screen.getByRole('button', { name: /open in new tab/i }));
->>>>>>> c2560129
 
           await waitForAddToDashboardResponse();
 
@@ -162,11 +142,7 @@
 
           await openModal();
 
-<<<<<<< HEAD
-          userEvent.click(screen.getByRole('button', { name: /open dashboard$/i }));
-=======
           await userEvent.click(screen.getByRole('button', { name: /open dashboard$/i }));
->>>>>>> c2560129
 
           await waitForAddToDashboardResponse();
 
@@ -185,11 +161,7 @@
 
         expect(screen.queryByRole('combobox', { name: /dashboard/ })).not.toBeInTheDocument();
 
-<<<<<<< HEAD
-        userEvent.click(screen.getByRole<HTMLInputElement>('radio', { name: /existing dashboard/i }));
-=======
         await userEvent.click(screen.getByRole<HTMLInputElement>('radio', { name: /existing dashboard/i }));
->>>>>>> c2560129
         expect(screen.getByRole('combobox', { name: /dashboard/ })).toBeInTheDocument();
       });
 
@@ -200,15 +172,9 @@
 
         await openModal();
 
-<<<<<<< HEAD
-        userEvent.click(screen.getByRole<HTMLInputElement>('radio', { name: /existing dashboard/i }));
-
-        userEvent.click(screen.getByRole('button', { name: /open dashboard$/i }));
-=======
         await userEvent.click(screen.getByRole<HTMLInputElement>('radio', { name: /existing dashboard/i }));
 
         await userEvent.click(screen.getByRole('button', { name: /open dashboard$/i }));
->>>>>>> c2560129
         await waitForAddToDashboardResponse();
 
         expect(locationService.push).not.toHaveBeenCalled();
@@ -241,28 +207,16 @@
 
           await openModal();
 
-<<<<<<< HEAD
-          userEvent.click(screen.getByRole('radio', { name: /existing dashboard/i }));
-
-          userEvent.click(screen.getByRole('combobox', { name: /dashboard/i }));
-=======
           await userEvent.click(screen.getByRole('radio', { name: /existing dashboard/i }));
 
           await userEvent.click(screen.getByRole('combobox', { name: /dashboard/i }));
->>>>>>> c2560129
 
           await waitFor(async () => {
             await screen.findByLabelText('Select option');
           });
-<<<<<<< HEAD
-          userEvent.click(screen.getByLabelText('Select option'));
-
-          userEvent.click(screen.getByRole('button', { name: /open in new tab/i }));
-=======
           await userEvent.click(screen.getByLabelText('Select option'));
 
           await userEvent.click(screen.getByRole('button', { name: /open in new tab/i }));
->>>>>>> c2560129
 
           await waitFor(async () => {
             expect(screen.queryByRole('dialog')).not.toBeInTheDocument();
@@ -296,28 +250,16 @@
 
           await openModal();
 
-<<<<<<< HEAD
-          userEvent.click(screen.getByRole('radio', { name: /existing dashboard/i }));
-
-          userEvent.click(screen.getByRole('combobox', { name: /dashboard/i }));
-=======
           await userEvent.click(screen.getByRole('radio', { name: /existing dashboard/i }));
 
           await userEvent.click(screen.getByRole('combobox', { name: /dashboard/i }));
->>>>>>> c2560129
 
           await waitFor(async () => {
             await screen.findByLabelText('Select option');
           });
-<<<<<<< HEAD
-          userEvent.click(screen.getByLabelText('Select option'));
-
-          userEvent.click(screen.getByRole('button', { name: /open dashboard$/i }));
-=======
           await userEvent.click(screen.getByLabelText('Select option'));
 
           await userEvent.click(screen.getByRole('button', { name: /open dashboard$/i }));
->>>>>>> c2560129
 
           await waitFor(async () => {
             expect(screen.queryByRole('dialog')).not.toBeInTheDocument();
@@ -343,11 +285,7 @@
       await openModal();
       expect(screen.queryByRole('alert')).not.toBeInTheDocument();
 
-<<<<<<< HEAD
-      userEvent.click(screen.getByRole('button', { name: /open in new tab/i }));
-=======
       await userEvent.click(screen.getByRole('button', { name: /open in new tab/i }));
->>>>>>> c2560129
 
       await waitFor(async () => {
         expect(await screen.findByRole('alert')).toBeInTheDocument();
@@ -366,11 +304,7 @@
       await openModal();
       expect(screen.queryByRole('alert')).not.toBeInTheDocument();
 
-<<<<<<< HEAD
-      userEvent.click(screen.getByRole('button', { name: /open in new tab/i }));
-=======
       await userEvent.click(screen.getByRole('button', { name: /open in new tab/i }));
->>>>>>> c2560129
 
       await waitFor(async () => {
         expect(await screen.findByRole('alert')).toBeInTheDocument();
@@ -398,28 +332,16 @@
       await openModal();
       expect(screen.queryByRole('alert')).not.toBeInTheDocument();
 
-<<<<<<< HEAD
-      userEvent.click(screen.getByRole('radio', { name: /existing dashboard/i }));
-
-      userEvent.click(screen.getByRole('combobox', { name: /dashboard/i }));
-=======
       await userEvent.click(screen.getByRole('radio', { name: /existing dashboard/i }));
 
       await userEvent.click(screen.getByRole('combobox', { name: /dashboard/i }));
->>>>>>> c2560129
 
       await waitFor(async () => {
         await screen.findByLabelText('Select option');
       });
-<<<<<<< HEAD
-      userEvent.click(screen.getByLabelText('Select option'));
-
-      userEvent.click(screen.getByRole('button', { name: /open in new tab/i }));
-=======
       await userEvent.click(screen.getByLabelText('Select option'));
 
       await userEvent.click(screen.getByRole('button', { name: /open in new tab/i }));
->>>>>>> c2560129
 
       await waitFor(async () => {
         expect(await screen.findByRole('alert')).toBeInTheDocument();
@@ -434,11 +356,7 @@
       await openModal();
       expect(screen.queryByRole('alert')).not.toBeInTheDocument();
 
-<<<<<<< HEAD
-      userEvent.click(screen.getByRole('button', { name: /open in new tab/i }));
-=======
       await userEvent.click(screen.getByRole('button', { name: /open in new tab/i }));
->>>>>>> c2560129
 
       await waitFor(async () => {
         expect(await screen.findByRole('alert')).toBeInTheDocument();
