import { css, cx } from '@emotion/css';
import React, { useEffect } from 'react';

import { GrafanaTheme2 } from '@grafana/data';
import { config } from '@grafana/runtime';
import { ErrorBoundaryAlert, useStyles2, useTheme2 } from '@grafana/ui';
import { SplitPaneWrapper } from 'app/core/components/SplitPaneWrapper/SplitPaneWrapper';
import { useGrafana } from 'app/core/context/GrafanaContext';
import { useNavModel } from 'app/core/hooks/useNavModel';
import { GrafanaRouteComponentProps } from 'app/core/navigation/types';
import { useSelector } from 'app/types';
import { ExploreQueryParams } from 'app/types/explore';

import { CorrelationEditorModeBar } from './CorrelationEditorModeBar';
import { ExploreActions } from './ExploreActions';
import { ExplorePaneContainer } from './ExplorePaneContainer';
<<<<<<< HEAD
import { lastSavedUrl, saveCorrelationsAction, resetExploreAction, splitSizeUpdateAction } from './state/main';

const styles = {
  pageScrollbarWrapper: css`
    width: 100%;
    flex-grow: 1;
    min-height: 0;
    height: 100%;
    position: relative;
  `,
};

export default function ExplorePage(props: GrafanaRouteComponentProps<{}, ExploreQueryParams>) {
  useExplorePageTitle();
  const dispatch = useDispatch();
  const queryParams = props.queryParams;
  const { keybindings, chrome, config } = useGrafana();
=======
import { useExplorePageTitle } from './hooks/useExplorePageTitle';
import { useKeyboardShortcuts } from './hooks/useKeyboardShortcuts';
import { useSplitSizeUpdater } from './hooks/useSplitSizeUpdater';
import { useStateSync } from './hooks/useStateSync';
import { useTimeSrvFix } from './hooks/useTimeSrvFix';
import { isSplit, selectCorrelationDetails, selectPanesEntries } from './state/selectors';

const MIN_PANE_WIDTH = 200;

export default function ExplorePage(props: GrafanaRouteComponentProps<{}, ExploreQueryParams>) {
  const styles = useStyles2(getStyles);
  const theme = useTheme2();
  useTimeSrvFix();
  useStateSync(props.queryParams);
  // We want  to set the title according to the URL and not to the state because the URL itself may lag
  // (due to how useStateSync above works) by a few milliseconds.
  // When a URL is pushed to the history, the browser also saves the title of the page and
  // if we were to update the URL on state change, the title would not match the URL.
  // Ultimately the URL is the single source of truth from which state is derived, the page title is not different
  useExplorePageTitle(props.queryParams);
  const { chrome } = useGrafana();
>>>>>>> 1e84fede
  const navModel = useNavModel('explore');
  const { updateSplitSize, widthCalc } = useSplitSizeUpdater(MIN_PANE_WIDTH);

  const panes = useSelector(selectPanesEntries);
  const hasSplit = useSelector(isSplit);
  const correlationDetails = useSelector(selectCorrelationDetails);
  const showCorrelationEditorBar = config.featureToggles.correlations && (correlationDetails?.editorMode || false);

  useEffect(() => {
    //This is needed for breadcrumbs and topnav.
    //We should probably abstract this out at some point
    chrome.update({ sectionNav: navModel });
  }, [chrome, navModel]);

  useKeyboardShortcuts();

  return (
    <div
      className={cx(styles.pageScrollbarWrapper, {
        [styles.correlationsEditorIndicator]: showCorrelationEditorBar,
      })}
    >
      <ExploreActions />
      {showCorrelationEditorBar && <CorrelationEditorModeBar panes={panes} />}
      <SplitPaneWrapper
        splitOrientation="vertical"
        paneSize={widthCalc}
        minSize={MIN_PANE_WIDTH}
        maxSize={MIN_PANE_WIDTH * -1}
        primary="second"
        splitVisible={hasSplit}
        parentStyle={showCorrelationEditorBar ? { height: `calc(100% - ${theme.spacing(6)}` } : {}} // button = 4, padding = 1 x 2
        paneStyle={{ overflow: 'auto', display: 'flex', flexDirection: 'column' }}
        onDragFinished={(size) => size && updateSplitSize(size)}
      >
        {panes.map(([exploreId]) => {
          return (
            <ErrorBoundaryAlert key={exploreId} style="page">
              <ExplorePaneContainer exploreId={exploreId} />
            </ErrorBoundaryAlert>
          );
        })}
      </SplitPaneWrapper>
    </div>
  );
}

const getStyles = (theme: GrafanaTheme2) => {
  return {
    pageScrollbarWrapper: css({
      width: '100%',
      flexGrow: 1,
      minHeight: 0,
      height: '100%',
      position: 'relative',
    }),
    correlationsEditorIndicator: css({
      borderLeft: `4px solid ${theme.colors.primary.main}`,
      borderRight: `4px solid ${theme.colors.primary.main}`,
      borderBottom: `4px solid ${theme.colors.primary.main}`,
      overflow: 'scroll',
    }),
  };
};<|MERGE_RESOLUTION|>--- conflicted
+++ resolved
@@ -14,25 +14,6 @@
 import { CorrelationEditorModeBar } from './CorrelationEditorModeBar';
 import { ExploreActions } from './ExploreActions';
 import { ExplorePaneContainer } from './ExplorePaneContainer';
-<<<<<<< HEAD
-import { lastSavedUrl, saveCorrelationsAction, resetExploreAction, splitSizeUpdateAction } from './state/main';
-
-const styles = {
-  pageScrollbarWrapper: css`
-    width: 100%;
-    flex-grow: 1;
-    min-height: 0;
-    height: 100%;
-    position: relative;
-  `,
-};
-
-export default function ExplorePage(props: GrafanaRouteComponentProps<{}, ExploreQueryParams>) {
-  useExplorePageTitle();
-  const dispatch = useDispatch();
-  const queryParams = props.queryParams;
-  const { keybindings, chrome, config } = useGrafana();
-=======
 import { useExplorePageTitle } from './hooks/useExplorePageTitle';
 import { useKeyboardShortcuts } from './hooks/useKeyboardShortcuts';
 import { useSplitSizeUpdater } from './hooks/useSplitSizeUpdater';
@@ -54,7 +35,6 @@
   // Ultimately the URL is the single source of truth from which state is derived, the page title is not different
   useExplorePageTitle(props.queryParams);
   const { chrome } = useGrafana();
->>>>>>> 1e84fede
   const navModel = useNavModel('explore');
   const { updateSplitSize, widthCalc } = useSplitSizeUpdater(MIN_PANE_WIDTH);
 
