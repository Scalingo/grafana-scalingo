--- conflicted
+++ resolved
@@ -1,10 +1,6 @@
 import React from 'react';
 import { TabbedContainer, TabConfig } from '@grafana/ui';
-<<<<<<< HEAD
-import { PanelData, TimeZone } from '@grafana/data';
-=======
 import { TimeZone } from '@grafana/data';
->>>>>>> 914fcedb
 import { runQueries } from './state/query';
 import { StoreState, ExploreItemState, ExploreId } from 'app/types';
 import { connect, ConnectedProps } from 'react-redux';
@@ -13,35 +9,20 @@
 import { QueryInspector } from 'app/features/inspector/QueryInspector';
 import { InspectStatsTab } from 'app/features/inspector/InspectStatsTab';
 import { InspectDataTab } from 'app/features/inspector/InspectDataTab';
-<<<<<<< HEAD
-
-interface DispatchProps {
-  runQueries: typeof runQueries;
-}
-interface Props extends DispatchProps {
-  loading: boolean;
-=======
 import { InspectErrorTab } from 'app/features/inspector/InspectErrorTab';
 
 interface DispatchProps {
->>>>>>> 914fcedb
   width: number;
   exploreId: ExploreId;
   onClose: () => void;
 }
 
-<<<<<<< HEAD
-export function ExploreQueryInspector(props: Props) {
-  const { loading, width, onClose, queryResponse } = props;
-  const dataFrames = queryResponse?.series || [];
-=======
 type Props = DispatchProps & ConnectedProps<typeof connector>;
 
 export function ExploreQueryInspector(props: Props) {
   const { loading, width, onClose, queryResponse } = props;
   const dataFrames = queryResponse?.series || [];
   const error = queryResponse?.error;
->>>>>>> 914fcedb
 
   const statsTab: TabConfig = {
     label: 'Stats',
@@ -68,18 +49,6 @@
         options={{ withTransforms: false, withFieldConfig: false }}
       />
     ),
-<<<<<<< HEAD
-  };
-
-  const queryInspectorTab: TabConfig = {
-    label: 'Query Inspector',
-    value: 'query_inspector',
-    icon: 'info-circle',
-    content: <QueryInspector data={dataFrames} onRefreshQuery={() => props.runQueries(props.exploreId)} />,
-  };
-
-  const tabs = [statsTab, queryInspectorTab, jsonTab, dataTab];
-=======
   };
 
   const queryTab: TabConfig = {
@@ -99,7 +68,6 @@
     };
     tabs.push(errorTab);
   }
->>>>>>> 914fcedb
   return (
     <ExploreDrawer width={width} onResize={() => {}}>
       <TabbedContainer tabs={tabs} onClose={onClose} closeIconTooltip="Close query inspector" />
@@ -118,18 +86,10 @@
   };
 }
 
-<<<<<<< HEAD
-const mapDispatchToProps: DispatchProps = {
-  runQueries,
-};
-
-export default hot(module)(connect(mapStateToProps, mapDispatchToProps)(ExploreQueryInspector));
-=======
 const mapDispatchToProps = {
   runQueries,
 };
 
 const connector = connect(mapStateToProps, mapDispatchToProps);
 
-export default connector(ExploreQueryInspector);
->>>>>>> 914fcedb
+export default connector(ExploreQueryInspector);