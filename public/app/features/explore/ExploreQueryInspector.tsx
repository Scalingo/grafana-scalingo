import React, { useEffect } from 'react';
import { connect, ConnectedProps } from 'react-redux';

import { CoreApp, TimeZone } from '@grafana/data';
<<<<<<< HEAD
=======
import { reportInteraction } from '@grafana/runtime/src';
>>>>>>> 89b365f8
import { TabbedContainer, TabConfig } from '@grafana/ui';
import { ExploreDrawer } from 'app/features/explore/ExploreDrawer';
import { InspectDataTab } from 'app/features/inspector/InspectDataTab';
import { InspectErrorTab } from 'app/features/inspector/InspectErrorTab';
import { InspectJSONTab } from 'app/features/inspector/InspectJSONTab';
import { InspectStatsTab } from 'app/features/inspector/InspectStatsTab';
import { QueryInspector } from 'app/features/inspector/QueryInspector';
import { StoreState, ExploreItemState, ExploreId } from 'app/types';

import { runQueries } from './state/query';

interface DispatchProps {
  width: number;
  exploreId: ExploreId;
  timeZone: TimeZone;
  onClose: () => void;
}

type Props = DispatchProps & ConnectedProps<typeof connector>;

export function ExploreQueryInspector(props: Props) {
  const { loading, width, onClose, queryResponse, timeZone } = props;
  const dataFrames = queryResponse?.series || [];
  const error = queryResponse?.error;

  useEffect(() => {
    reportInteraction('grafana_explore_query_inspector_opened');
  }, []);

  const statsTab: TabConfig = {
    label: 'Stats',
    value: 'stats',
    icon: 'chart-line',
    content: <InspectStatsTab data={queryResponse!} timeZone={queryResponse?.request?.timezone as TimeZone} />,
  };

  const jsonTab: TabConfig = {
    label: 'JSON',
    value: 'json',
    icon: 'brackets-curly',
    content: <InspectJSONTab data={queryResponse} onClose={onClose} />,
  };

  const dataTab: TabConfig = {
    label: 'Data',
    value: 'data',
    icon: 'database',
    content: (
      <InspectDataTab
        data={dataFrames}
        isLoading={loading}
        options={{ withTransforms: false, withFieldConfig: false }}
        timeZone={timeZone}
        app={CoreApp.Explore}
      />
    ),
  };

  const queryTab: TabConfig = {
    label: 'Query',
    value: 'query',
    icon: 'info-circle',
    content: <QueryInspector data={dataFrames} onRefreshQuery={() => props.runQueries(props.exploreId)} />,
  };

  const tabs = [statsTab, queryTab, jsonTab, dataTab];
  if (error) {
    const errorTab: TabConfig = {
      label: 'Error',
      value: 'error',
      icon: 'exclamation-triangle',
      content: <InspectErrorTab error={error} />,
    };
    tabs.push(errorTab);
  }
  return (
    <ExploreDrawer width={width}>
      <TabbedContainer tabs={tabs} onClose={onClose} closeIconTooltip="Close query inspector" />
    </ExploreDrawer>
  );
}

function mapStateToProps(state: StoreState, { exploreId }: { exploreId: ExploreId }) {
  const explore = state.explore;
  const item: ExploreItemState = explore[exploreId]!;
  const { loading, queryResponse } = item;

  return {
    loading,
    queryResponse,
  };
}

const mapDispatchToProps = {
  runQueries,
};

const connector = connect(mapStateToProps, mapDispatchToProps);

export default connector(ExploreQueryInspector);<|MERGE_RESOLUTION|>--- conflicted
+++ resolved
@@ -2,10 +2,7 @@
 import { connect, ConnectedProps } from 'react-redux';
 
 import { CoreApp, TimeZone } from '@grafana/data';
-<<<<<<< HEAD
-=======
 import { reportInteraction } from '@grafana/runtime/src';
->>>>>>> 89b365f8
 import { TabbedContainer, TabConfig } from '@grafana/ui';
 import { ExploreDrawer } from 'app/features/explore/ExploreDrawer';
 import { InspectDataTab } from 'app/features/inspector/InspectDataTab';
