import React, { lazy, PureComponent, RefObject, Suspense } from 'react';
import { connect, ConnectedProps } from 'react-redux';

import { DataSourceInstanceSettings, RawTimeRange } from '@grafana/data';
<<<<<<< HEAD
import { config, DataSourcePicker } from '@grafana/runtime';
import { PageToolbar, SetInterval, ToolbarButton, ToolbarButtonRow } from '@grafana/ui';
=======
import { config, DataSourcePicker, reportInteraction } from '@grafana/runtime';
import {
  defaultIntervals,
  PageToolbar,
  RefreshPicker,
  SetInterval,
  ToolbarButton,
  ToolbarButtonRow,
} from '@grafana/ui';
>>>>>>> c2560129
import { createAndCopyShortLink } from 'app/core/utils/shortLinks';
import { ExploreId } from 'app/types/explore';
import { StoreState } from 'app/types/store';

import { DashNavButton } from '../dashboard/components/DashNav/DashNavButton';
<<<<<<< HEAD
=======
import { getTimeSrv } from '../dashboard/services/TimeSrv';
>>>>>>> c2560129
import { updateFiscalYearStartMonthForSession, updateTimeZoneForSession } from '../profile/state/reducers';
import { getFiscalYearStartMonth, getTimeZone } from '../profile/state/selectors';

import { ExploreTimeControls } from './ExploreTimeControls';
import { LiveTailButton } from './LiveTailButton';
<<<<<<< HEAD
import { RunButton } from './RunButton';
=======
>>>>>>> c2560129
import { changeDatasource } from './state/datasource';
import { splitClose, splitOpen } from './state/main';
import { cancelQueries, runQueries } from './state/query';
import { isSplit } from './state/selectors';
import { syncTimes, changeRefreshInterval } from './state/time';
import { LiveTailControls } from './useLiveTailControls';

const AddToDashboard = lazy(() =>
  import('./AddToDashboard').then(({ AddToDashboard }) => ({ default: AddToDashboard }))
);

interface OwnProps {
  exploreId: ExploreId;
  onChangeTime: (range: RawTimeRange, changedByScanner?: boolean) => void;
  topOfViewRef: RefObject<HTMLDivElement>;
}

type Props = OwnProps & ConnectedProps<typeof connector>;

class UnConnectedExploreToolbar extends PureComponent<Props> {
  onChangeDatasource = async (dsSettings: DataSourceInstanceSettings) => {
    this.props.changeDatasource(this.props.exploreId, dsSettings.uid, { importQueries: true });
  };

  onRunQuery = (loading = false) => {
    const { runQueries, cancelQueries, exploreId } = this.props;
    if (loading) {
      return cancelQueries(exploreId);
    } else {
      return runQueries(exploreId);
    }
  };

  onChangeRefreshInterval = (item: string) => {
    const { changeRefreshInterval, exploreId } = this.props;
    changeRefreshInterval(exploreId, item);
  };

  onChangeTimeSync = () => {
    const { syncTimes, exploreId } = this.props;
    syncTimes(exploreId);
  };

  renderRefreshPicker = (showSmallTimePicker: boolean) => {
    const { loading, refreshInterval, isLive } = this.props;

    let refreshPickerText: string | undefined = loading ? 'Cancel' : 'Run query';
    let refreshPickerTooltip = undefined;
    let refreshPickerWidth = '108px';
    if (showSmallTimePicker) {
      refreshPickerTooltip = refreshPickerText;
      refreshPickerText = undefined;
      refreshPickerWidth = '35px';
    }

    return (
      <RefreshPicker
        onIntervalChanged={this.onChangeRefreshInterval}
        value={refreshInterval}
        isLoading={loading}
        text={refreshPickerText}
        tooltip={refreshPickerTooltip}
        intervals={getTimeSrv().getValidIntervals(defaultIntervals)}
        isLive={isLive}
        onRefresh={() => this.onRunQuery(loading)}
        noIntervalPicker={isLive}
        primary={true}
        width={refreshPickerWidth}
      />
    );
  };

  render() {
    const {
      datasourceMissing,
      closeSplit,
      exploreId,
      loading,
      range,
      timeZone,
      fiscalYearStartMonth,
      splitted,
      syncedTimes,
      refreshInterval,
      onChangeTime,
      split,
      hasLiveOption,
      isLive,
      isPaused,
      containerWidth,
      onChangeTimeZone,
      onChangeFiscalYearStartMonth,
      topOfViewRef,
    } = this.props;

    const showSmallDataSourcePicker = (splitted ? containerWidth < 700 : containerWidth < 800) || false;
    const showSmallTimePicker = splitted || containerWidth < 1210;

    return (
      <div ref={topOfViewRef}>
        <PageToolbar
          aria-label="Explore toolbar"
          title={exploreId === ExploreId.left ? 'Explore' : undefined}
          pageIcon={exploreId === ExploreId.left ? 'compass' : undefined}
          leftItems={[
            exploreId === ExploreId.left && (
              <DashNavButton
                key="share"
                tooltip="Copy shortened link"
                icon="share-alt"
                onClick={() => createAndCopyShortLink(window.location.href)}
                aria-label="Copy shortened link"
              />
            ),
            !datasourceMissing && (
              <DataSourcePicker
                key={`${exploreId}-ds-picker`}
                onChange={this.onChangeDatasource}
                current={this.props.datasourceName}
                hideTextValue={showSmallDataSourcePicker}
                width={showSmallDataSourcePicker ? 8 : undefined}
              />
            ),
          ].filter(Boolean)}
        >
          <ToolbarButtonRow>
            {!splitted ? (
              <ToolbarButton title="Split" onClick={() => split()} icon="columns" disabled={isLive}>
                Split
              </ToolbarButton>
            ) : (
              <ToolbarButton title="Close split pane" onClick={() => closeSplit(exploreId)} icon="times">
                Close
              </ToolbarButton>
            )}

            {config.featureToggles.explore2Dashboard && (
              <Suspense fallback={null}>
                <AddToDashboard exploreId={exploreId} />
              </Suspense>
            )}

            {!isLive && (
              <ExploreTimeControls
                exploreId={exploreId}
                range={range}
                timeZone={timeZone}
                fiscalYearStartMonth={fiscalYearStartMonth}
                onChangeTime={onChangeTime}
                splitted={splitted}
                syncedTimes={syncedTimes}
                onChangeTimeSync={this.onChangeTimeSync}
                hideText={showSmallTimePicker}
                onChangeTimeZone={onChangeTimeZone}
                onChangeFiscalYearStartMonth={onChangeFiscalYearStartMonth}
              />
            )}

            {this.renderRefreshPicker(showSmallTimePicker)}

            {refreshInterval && <SetInterval func={this.onRunQuery} interval={refreshInterval} loading={loading} />}

            {hasLiveOption && (
              <LiveTailControls exploreId={exploreId}>
                {(c) => {
                  const controls = {
                    ...c,
                    start: () => {
                      reportInteraction('grafana_explore_logs_live_tailing_clicked', {
                        datasourceType: this.props.datasourceType,
                      });
                      c.start();
                    },
                  };
                  return (
                    <LiveTailButton
                      splitted={splitted}
                      isLive={isLive}
                      isPaused={isPaused}
                      start={controls.start}
                      pause={controls.pause}
                      resume={controls.resume}
                      stop={controls.stop}
                    />
                  );
                }}
              </LiveTailControls>
            )}
          </ToolbarButtonRow>
        </PageToolbar>
      </div>
    );
  }
}

const mapStateToProps = (state: StoreState, { exploreId }: OwnProps) => {
  const { syncedTimes } = state.explore;
  const exploreItem = state.explore[exploreId]!;
  const { datasourceInstance, datasourceMissing, range, refreshInterval, loading, isLive, isPaused, containerWidth } =
    exploreItem;

  const hasLiveOption = !!datasourceInstance?.meta?.streaming;

  return {
    datasourceMissing,
    datasourceName: datasourceInstance?.name,
    datasourceType: datasourceInstance?.type,
    loading,
    range,
    timeZone: getTimeZone(state.user),
    fiscalYearStartMonth: getFiscalYearStartMonth(state.user),
    splitted: isSplit(state),
    refreshInterval,
    hasLiveOption,
    isLive,
    isPaused,
    syncedTimes,
    containerWidth,
  };
};

const mapDispatchToProps = {
  changeDatasource,
  changeRefreshInterval,
  cancelQueries,
  runQueries,
  closeSplit: splitClose,
  split: splitOpen,
  syncTimes,
  onChangeTimeZone: updateTimeZoneForSession,
  onChangeFiscalYearStartMonth: updateFiscalYearStartMonthForSession,
};

const connector = connect(mapStateToProps, mapDispatchToProps);

export const ExploreToolbar = connector(UnConnectedExploreToolbar);<|MERGE_RESOLUTION|>--- conflicted
+++ resolved
@@ -2,10 +2,6 @@
 import { connect, ConnectedProps } from 'react-redux';
 
 import { DataSourceInstanceSettings, RawTimeRange } from '@grafana/data';
-<<<<<<< HEAD
-import { config, DataSourcePicker } from '@grafana/runtime';
-import { PageToolbar, SetInterval, ToolbarButton, ToolbarButtonRow } from '@grafana/ui';
-=======
 import { config, DataSourcePicker, reportInteraction } from '@grafana/runtime';
 import {
   defaultIntervals,
@@ -15,25 +11,17 @@
   ToolbarButton,
   ToolbarButtonRow,
 } from '@grafana/ui';
->>>>>>> c2560129
 import { createAndCopyShortLink } from 'app/core/utils/shortLinks';
 import { ExploreId } from 'app/types/explore';
 import { StoreState } from 'app/types/store';
 
 import { DashNavButton } from '../dashboard/components/DashNav/DashNavButton';
-<<<<<<< HEAD
-=======
 import { getTimeSrv } from '../dashboard/services/TimeSrv';
->>>>>>> c2560129
 import { updateFiscalYearStartMonthForSession, updateTimeZoneForSession } from '../profile/state/reducers';
 import { getFiscalYearStartMonth, getTimeZone } from '../profile/state/selectors';
 
 import { ExploreTimeControls } from './ExploreTimeControls';
 import { LiveTailButton } from './LiveTailButton';
-<<<<<<< HEAD
-import { RunButton } from './RunButton';
-=======
->>>>>>> c2560129
 import { changeDatasource } from './state/datasource';
 import { splitClose, splitOpen } from './state/main';
 import { cancelQueries, runQueries } from './state/query';
