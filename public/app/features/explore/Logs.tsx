--- conflicted
+++ resolved
@@ -21,10 +21,7 @@
   GrafanaTheme2,
   LoadingState,
 } from '@grafana/data';
-<<<<<<< HEAD
-=======
 import { reportInteraction } from '@grafana/runtime';
->>>>>>> c2560129
 import { TooltipDisplayMode } from '@grafana/schema';
 import {
   RadioButtonGroup,
@@ -68,10 +65,7 @@
   scanning?: boolean;
   scanRange?: RawTimeRange;
   exploreId: ExploreId;
-<<<<<<< HEAD
-=======
   datasourceType?: string;
->>>>>>> c2560129
   showContextToggle?: (row?: LogRowModel) => boolean;
   onChangeTime: (range: AbsoluteTimeRange) => void;
   onClickFilterLabel?: (key: string, value: string) => void;
