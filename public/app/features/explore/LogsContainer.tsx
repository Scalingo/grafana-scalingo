--- conflicted
+++ resolved
@@ -128,36 +128,6 @@
           </Collapse>
         </LogsCrossFadeTransition>
         <LogsCrossFadeTransition visible={!isLive}>
-<<<<<<< HEAD
-          <Collapse label="Logs" loading={loading} isOpen className={styleOverridesForStickyNavigation}>
-            <Logs
-              exploreId={exploreId}
-              datasourceType={this.props.datasourceInstance?.type}
-              logRows={logRows}
-              logsMeta={logsMeta}
-              logsSeries={logsSeries}
-              logsQueries={logsQueries}
-              width={width}
-              loading={loading}
-              loadingState={loadingState}
-              onChangeTime={this.onChangeTime}
-              onClickFilterLabel={onClickFilterLabel}
-              onClickFilterOutLabel={onClickFilterOutLabel}
-              onStartScanning={onStartScanning}
-              onStopScanning={onStopScanning}
-              absoluteRange={absoluteRange}
-              visibleRange={visibleRange}
-              timeZone={timeZone}
-              scanning={scanning}
-              scanRange={range.raw}
-              showContextToggle={this.showContextToggle}
-              getRowContext={this.getLogRowContext}
-              getFieldLinks={this.getFieldLinks}
-              addResultsToCache={() => addResultsToCache(exploreId)}
-              clearCache={() => clearCache(exploreId)}
-            />
-          </Collapse>
-=======
           <Logs
             exploreId={exploreId}
             datasourceType={this.props.datasourceInstance?.type}
@@ -191,7 +161,6 @@
             scrollElement={scrollElement}
             eventBus={this.props.eventBus}
           />
->>>>>>> 89b365f8
         </LogsCrossFadeTransition>
       </>
     );
