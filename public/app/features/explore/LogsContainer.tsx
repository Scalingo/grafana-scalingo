import React, { PureComponent } from 'react';
import { hot } from 'react-hot-loader';
import { connect } from 'react-redux';
<<<<<<< HEAD
import moment from 'moment';
import { RawTimeRange, TimeRange, LogLevel, TimeZone, AbsoluteTimeRange } from '@grafana/ui';
=======
import { Collapse } from '@grafana/ui';

import {
  DataSourceApi,
  RawTimeRange,
  LogLevel,
  TimeZone,
  AbsoluteTimeRange,
  LogRowModel,
  LogsDedupStrategy,
  TimeRange,
  LogsMetaItem,
  GraphSeriesXY,
} from '@grafana/data';
>>>>>>> 742d1659

import { ExploreId, ExploreItemState } from 'app/types/explore';
import { StoreState } from 'app/types';

<<<<<<< HEAD
import { toggleLogs, changeDedupStrategy, changeTime } from './state/actions';
import Logs from './Logs';
import Panel from './Panel';
=======
import { changeDedupStrategy, updateTimeRange } from './state/actions';
>>>>>>> 742d1659
import { toggleLogLevelAction } from 'app/features/explore/state/actionTypes';
import { deduplicatedRowsSelector } from 'app/features/explore/state/selectors';
import { getTimeZone } from '../profile/state/selectors';
import { LiveLogsWithTheme } from './LiveLogs';
import { Logs } from './Logs';
import { LogsCrossFadeTransition } from './utils/LogsCrossFadeTransition';
import { LiveTailControls } from './useLiveTailControls';
import { getLinksFromLogsField } from '../panel/panellinks/linkSuppliers';

interface LogsContainerProps {
  datasourceInstance: DataSourceApi | null;
  exploreId: ExploreId;
  loading: boolean;

  logsHighlighterExpressions?: string[];
<<<<<<< HEAD
  logsResult?: LogsModel;
  dedupedResult?: LogsModel;
  onClickLabel: (key: string, value: string) => void;
=======
  logRows?: LogRowModel[];
  logsMeta?: LogsMetaItem[];
  logsSeries?: GraphSeriesXY[];
  dedupedRows?: LogRowModel[];

  onClickFilterLabel?: (key: string, value: string) => void;
  onClickFilterOutLabel?: (key: string, value: string) => void;
>>>>>>> 742d1659
  onStartScanning: () => void;
  onStopScanning: () => void;
  timeZone: TimeZone;
  scanning?: boolean;
  scanRange?: RawTimeRange;
  toggleLogLevelAction: typeof toggleLogLevelAction;
  changeDedupStrategy: typeof changeDedupStrategy;
  dedupStrategy: LogsDedupStrategy;
  width: number;
<<<<<<< HEAD
  changeTime: typeof changeTime;
}

export class LogsContainer extends PureComponent<LogsContainerProps> {
  onChangeTime = (absRange: AbsoluteTimeRange) => {
    const { exploreId, timeZone, changeTime } = this.props;
    const range = {
      from: timeZone.isUtc ? moment.utc(absRange.from) : moment(absRange.from),
      to: timeZone.isUtc ? moment.utc(absRange.to) : moment(absRange.to),
    };

    changeTime(exploreId, range);
  };
  onClickLogsButton = () => {
    this.props.toggleLogs(this.props.exploreId, this.props.showingLogs);
=======
  isLive: boolean;
  updateTimeRange: typeof updateTimeRange;
  range: TimeRange;
  syncedTimes: boolean;
  absoluteRange: AbsoluteTimeRange;
  isPaused: boolean;
}

export class LogsContainer extends PureComponent<LogsContainerProps> {
  onChangeTime = (absoluteRange: AbsoluteTimeRange) => {
    const { exploreId, updateTimeRange } = this.props;
    updateTimeRange({ exploreId, absoluteRange });
>>>>>>> 742d1659
  };

  handleDedupStrategyChange = (dedupStrategy: LogsDedupStrategy) => {
    this.props.changeDedupStrategy(this.props.exploreId, dedupStrategy);
  };

  handleToggleLogLevel = (hiddenLogLevels: LogLevel[]) => {
    const { exploreId } = this.props;
    this.props.toggleLogLevelAction({
      exploreId,
      hiddenLogLevels,
    });
  };

  getLogRowContext = async (row: LogRowModel, options?: any): Promise<any> => {
    const { datasourceInstance } = this.props;

    if (datasourceInstance) {
      return datasourceInstance.getLogRowContext(row, options);
    }

    return [];
  };

  render() {
    const {
      loading,
      logsHighlighterExpressions,
<<<<<<< HEAD
      logsResult,
      dedupedResult,
      onClickLabel,
=======
      logRows,
      logsMeta,
      logsSeries,
      dedupedRows,
      onClickFilterLabel,
      onClickFilterOutLabel,
>>>>>>> 742d1659
      onStartScanning,
      onStopScanning,
      absoluteRange,
      timeZone,
      scanning,
      range,
      width,
      isLive,
      exploreId,
    } = this.props;

    return (
<<<<<<< HEAD
      <Panel label="Logs" loading={loading} isOpen={showingLogs} onToggle={this.onClickLogsButton}>
        <Logs
          dedupStrategy={this.props.dedupStrategy || LogsDedupStrategy.none}
          data={logsResult}
          dedupedData={dedupedResult}
          exploreId={exploreId}
          highlighterExpressions={logsHighlighterExpressions}
          loading={loading}
          onChangeTime={this.onChangeTime}
          onClickLabel={onClickLabel}
          onStartScanning={onStartScanning}
          onStopScanning={onStopScanning}
          onDedupStrategyChange={this.handleDedupStrategyChange}
          onToggleLogLevel={this.hangleToggleLogLevel}
          range={range}
          timeZone={timeZone}
          scanning={scanning}
          scanRange={scanRange}
          width={width}
          hiddenLogLevels={hiddenLogLevels}
        />
      </Panel>
=======
      <>
        <LogsCrossFadeTransition visible={isLive}>
          <Collapse label="Logs" loading={false} isOpen>
            <LiveTailControls exploreId={exploreId}>
              {controls => (
                <LiveLogsWithTheme
                  logRows={logRows}
                  timeZone={timeZone}
                  stopLive={controls.stop}
                  isPaused={this.props.isPaused}
                  onPause={controls.pause}
                  onResume={controls.resume}
                />
              )}
            </LiveTailControls>
          </Collapse>
        </LogsCrossFadeTransition>
        <LogsCrossFadeTransition visible={!isLive}>
          <Collapse label="Logs" loading={loading} isOpen>
            <Logs
              dedupStrategy={this.props.dedupStrategy || LogsDedupStrategy.none}
              logRows={logRows}
              logsMeta={logsMeta}
              logsSeries={logsSeries}
              dedupedRows={dedupedRows}
              highlighterExpressions={logsHighlighterExpressions}
              loading={loading}
              onChangeTime={this.onChangeTime}
              onClickFilterLabel={onClickFilterLabel}
              onClickFilterOutLabel={onClickFilterOutLabel}
              onStartScanning={onStartScanning}
              onStopScanning={onStopScanning}
              onDedupStrategyChange={this.handleDedupStrategyChange}
              onToggleLogLevel={this.handleToggleLogLevel}
              absoluteRange={absoluteRange}
              timeZone={timeZone}
              scanning={scanning}
              scanRange={range.raw}
              width={width}
              getRowContext={this.getLogRowContext}
              getFieldLinks={getLinksFromLogsField}
            />
          </Collapse>
        </LogsCrossFadeTransition>
      </>
>>>>>>> 742d1659
    );
  }
}

function mapStateToProps(state: StoreState, { exploreId }: { exploreId: string }) {
  const explore = state.explore;
  // @ts-ignore
  const item: ExploreItemState = explore[exploreId];
  const {
    logsHighlighterExpressions,
    logsResult,
    loading,
    scanning,
    datasourceInstance,
    isLive,
    isPaused,
    range,
    absoluteRange,
    dedupStrategy,
  } = item;
  const dedupedRows = deduplicatedRowsSelector(item);
  const timeZone = getTimeZone(state.user);

  return {
    loading,
    logsHighlighterExpressions,
    logRows: logsResult && logsResult.rows,
    logsMeta: logsResult && logsResult.meta,
    logsSeries: logsResult && logsResult.series,
    scanning,
    timeZone,
    dedupStrategy,
    dedupedRows,
    datasourceInstance,
    isLive,
    isPaused,
    range,
    absoluteRange,
  };
}

const mapDispatchToProps = {
  changeDedupStrategy,
  toggleLogLevelAction,
<<<<<<< HEAD
  changeTime,
=======
  updateTimeRange,
>>>>>>> 742d1659
};

export default hot(module)(
  connect(
    mapStateToProps,
    mapDispatchToProps
  )(LogsContainer)
);<|MERGE_RESOLUTION|>--- conflicted
+++ resolved
@@ -1,10 +1,6 @@
 import React, { PureComponent } from 'react';
 import { hot } from 'react-hot-loader';
 import { connect } from 'react-redux';
-<<<<<<< HEAD
-import moment from 'moment';
-import { RawTimeRange, TimeRange, LogLevel, TimeZone, AbsoluteTimeRange } from '@grafana/ui';
-=======
 import { Collapse } from '@grafana/ui';
 
 import {
@@ -19,18 +15,11 @@
   LogsMetaItem,
   GraphSeriesXY,
 } from '@grafana/data';
->>>>>>> 742d1659
 
 import { ExploreId, ExploreItemState } from 'app/types/explore';
 import { StoreState } from 'app/types';
 
-<<<<<<< HEAD
-import { toggleLogs, changeDedupStrategy, changeTime } from './state/actions';
-import Logs from './Logs';
-import Panel from './Panel';
-=======
 import { changeDedupStrategy, updateTimeRange } from './state/actions';
->>>>>>> 742d1659
 import { toggleLogLevelAction } from 'app/features/explore/state/actionTypes';
 import { deduplicatedRowsSelector } from 'app/features/explore/state/selectors';
 import { getTimeZone } from '../profile/state/selectors';
@@ -46,11 +35,6 @@
   loading: boolean;
 
   logsHighlighterExpressions?: string[];
-<<<<<<< HEAD
-  logsResult?: LogsModel;
-  dedupedResult?: LogsModel;
-  onClickLabel: (key: string, value: string) => void;
-=======
   logRows?: LogRowModel[];
   logsMeta?: LogsMetaItem[];
   logsSeries?: GraphSeriesXY[];
@@ -58,7 +42,6 @@
 
   onClickFilterLabel?: (key: string, value: string) => void;
   onClickFilterOutLabel?: (key: string, value: string) => void;
->>>>>>> 742d1659
   onStartScanning: () => void;
   onStopScanning: () => void;
   timeZone: TimeZone;
@@ -68,23 +51,6 @@
   changeDedupStrategy: typeof changeDedupStrategy;
   dedupStrategy: LogsDedupStrategy;
   width: number;
-<<<<<<< HEAD
-  changeTime: typeof changeTime;
-}
-
-export class LogsContainer extends PureComponent<LogsContainerProps> {
-  onChangeTime = (absRange: AbsoluteTimeRange) => {
-    const { exploreId, timeZone, changeTime } = this.props;
-    const range = {
-      from: timeZone.isUtc ? moment.utc(absRange.from) : moment(absRange.from),
-      to: timeZone.isUtc ? moment.utc(absRange.to) : moment(absRange.to),
-    };
-
-    changeTime(exploreId, range);
-  };
-  onClickLogsButton = () => {
-    this.props.toggleLogs(this.props.exploreId, this.props.showingLogs);
-=======
   isLive: boolean;
   updateTimeRange: typeof updateTimeRange;
   range: TimeRange;
@@ -97,7 +63,6 @@
   onChangeTime = (absoluteRange: AbsoluteTimeRange) => {
     const { exploreId, updateTimeRange } = this.props;
     updateTimeRange({ exploreId, absoluteRange });
->>>>>>> 742d1659
   };
 
   handleDedupStrategyChange = (dedupStrategy: LogsDedupStrategy) => {
@@ -126,18 +91,12 @@
     const {
       loading,
       logsHighlighterExpressions,
-<<<<<<< HEAD
-      logsResult,
-      dedupedResult,
-      onClickLabel,
-=======
       logRows,
       logsMeta,
       logsSeries,
       dedupedRows,
       onClickFilterLabel,
       onClickFilterOutLabel,
->>>>>>> 742d1659
       onStartScanning,
       onStopScanning,
       absoluteRange,
@@ -150,30 +109,6 @@
     } = this.props;
 
     return (
-<<<<<<< HEAD
-      <Panel label="Logs" loading={loading} isOpen={showingLogs} onToggle={this.onClickLogsButton}>
-        <Logs
-          dedupStrategy={this.props.dedupStrategy || LogsDedupStrategy.none}
-          data={logsResult}
-          dedupedData={dedupedResult}
-          exploreId={exploreId}
-          highlighterExpressions={logsHighlighterExpressions}
-          loading={loading}
-          onChangeTime={this.onChangeTime}
-          onClickLabel={onClickLabel}
-          onStartScanning={onStartScanning}
-          onStopScanning={onStopScanning}
-          onDedupStrategyChange={this.handleDedupStrategyChange}
-          onToggleLogLevel={this.hangleToggleLogLevel}
-          range={range}
-          timeZone={timeZone}
-          scanning={scanning}
-          scanRange={scanRange}
-          width={width}
-          hiddenLogLevels={hiddenLogLevels}
-        />
-      </Panel>
-=======
       <>
         <LogsCrossFadeTransition visible={isLive}>
           <Collapse label="Logs" loading={false} isOpen>
@@ -219,7 +154,6 @@
           </Collapse>
         </LogsCrossFadeTransition>
       </>
->>>>>>> 742d1659
     );
   }
 }
@@ -264,11 +198,7 @@
 const mapDispatchToProps = {
   changeDedupStrategy,
   toggleLogLevelAction,
-<<<<<<< HEAD
-  changeTime,
-=======
   updateTimeRange,
->>>>>>> 742d1659
 };
 
 export default hot(module)(
