import { css, cx } from '@emotion/css';
import React from 'react';

import { dateTimeFormat, systemDateFormats, TimeZone, AbsoluteTimeRange, GrafanaTheme2 } from '@grafana/data';
import { reportInteraction } from '@grafana/runtime';
<<<<<<< HEAD
import { CustomScrollbar, Spinner, useTheme2 } from '@grafana/ui';
=======
import { CustomScrollbar, Spinner, useTheme2, clearButtonStyles } from '@grafana/ui';
>>>>>>> 89b365f8

import { LogsPage } from './LogsNavigation';

type Props = {
  pages: LogsPage[];
  currentPageIndex: number;
  oldestLogsFirst: boolean;
  timeZone: TimeZone;
  loading: boolean;
  changeTime: (range: AbsoluteTimeRange) => void;
};

export function LogsNavigationPages({
  pages,
  currentPageIndex,
  oldestLogsFirst,
  timeZone,
  loading,
  changeTime,
}: Props) {
  const formatTime = (time: number) => {
    return `${dateTimeFormat(time, {
      format: systemDateFormats.interval.second,
      timeZone: timeZone,
    })}`;
  };

  const createPageContent = (page: LogsPage, index: number) => {
    if (currentPageIndex === index && loading) {
      return <Spinner />;
    }
    const topContent = formatTime(oldestLogsFirst ? page.logsRange.from : page.logsRange.to);
    const bottomContent = formatTime(oldestLogsFirst ? page.logsRange.to : page.logsRange.from);
    return `${topContent} — ${bottomContent}`;
  };

  const theme = useTheme2();
  const styles = getStyles(theme, loading);

  return (
    <CustomScrollbar autoHide>
      <div className={styles.pagesWrapper} data-testid="logsNavigationPages">
        <div className={styles.pagesContainer}>
          {pages.map((page: LogsPage, index: number) => (
            <button
              type="button"
              data-testid={`page${index + 1}`}
              className={styles.page}
              key={page.queryRange.to}
              onClick={() => {
                reportInteraction('grafana_explore_logs_pagination_clicked', {
                  pageType: 'page',
                  pageNumber: index + 1,
                });
                !loading && changeTime({ from: page.queryRange.from, to: page.queryRange.to });
              }}
            >
              <div className={cx(styles.line, { selectedBg: currentPageIndex === index })} />
              <div className={cx(styles.time, { selectedText: currentPageIndex === index })}>
                {createPageContent(page, index)}
              </div>
            </button>
          ))}
        </div>
      </div>
    </CustomScrollbar>
  );
}

const getStyles = (theme: GrafanaTheme2, loading: boolean) => {
  return {
    pagesWrapper: css`
      height: 100%;
      padding-left: ${theme.spacing(0.5)};
      display: flex;
      flex-direction: column;
      overflow-y: scroll;
      &::after {
        content: '';
        display: block;
        background: repeating-linear-gradient(
          135deg,
          ${theme.colors.background.primary},
          ${theme.colors.background.primary} 5px,
          ${theme.colors.background.secondary} 5px,
          ${theme.colors.background.secondary} 15px
        );
        width: 3px;
        height: inherit;
        margin-bottom: 8px;
      }
    `,
    pagesContainer: css`
      display: flex;
      padding: 0;
      flex-direction: column;
    `,
    page: css`
      ${clearButtonStyles(theme)}
      display: flex;
      margin: ${theme.spacing(2)} 0;
      cursor: ${loading ? 'auto' : 'pointer'};
      white-space: normal;
      .selectedBg {
        background: ${theme.colors.primary.main};
      }
      .selectedText {
        color: ${theme.colors.primary.main};
      }
    `,
    line: css`
      width: 3px;
      height: 100%;
      align-items: center;
      background: ${theme.colors.text.secondary};
    `,
    time: css`
      width: 60px;
      min-height: 80px;
      font-size: ${theme.v1.typography.size.sm};
      padding-left: ${theme.spacing(0.5)};
      display: flex;
      align-items: center;
    `,
  };
};<|MERGE_RESOLUTION|>--- conflicted
+++ resolved
@@ -3,11 +3,7 @@
 
 import { dateTimeFormat, systemDateFormats, TimeZone, AbsoluteTimeRange, GrafanaTheme2 } from '@grafana/data';
 import { reportInteraction } from '@grafana/runtime';
-<<<<<<< HEAD
-import { CustomScrollbar, Spinner, useTheme2 } from '@grafana/ui';
-=======
 import { CustomScrollbar, Spinner, useTheme2, clearButtonStyles } from '@grafana/ui';
->>>>>>> 89b365f8
 
 import { LogsPage } from './LogsNavigation';
 
