import { css } from '@emotion/css';
import React from 'react';
import { connect, ConnectedProps } from 'react-redux';
import { useToggle } from 'react-use';

import { applyFieldOverrides, DataFrame, GrafanaTheme2 } from '@grafana/data';
<<<<<<< HEAD
=======
import { reportInteraction } from '@grafana/runtime';
>>>>>>> c2560129
import { Badge, Collapse, useStyles2, useTheme2 } from '@grafana/ui';

import { NodeGraph } from '../../plugins/panel/nodeGraph';
import { useCategorizeFrames } from '../../plugins/panel/nodeGraph/useCategorizeFrames';
import { ExploreId, StoreState } from '../../types';

import { splitOpen } from './state/main';
import { useLinks } from './utils/links';

const getStyles = (theme: GrafanaTheme2) => ({
  warningText: css`
    label: warningText;
    font-size: ${theme.typography.bodySmall.fontSize};
    color: ${theme.colors.text.secondary};
  `,
});

interface OwnProps {
  // Edges and Nodes are separate frames
  dataFrames: DataFrame[];
  exploreId: ExploreId;
  // When showing the node graph together with trace view we do some changes so it works better.
  withTraceView?: boolean;
  datasourceType: string;
}

type Props = OwnProps & ConnectedProps<typeof connector>;

export function UnconnectedNodeGraphContainer(props: Props) {
  const { dataFrames, range, splitOpen, withTraceView, datasourceType } = props;
  const getLinks = useLinks(range, splitOpen);
  const theme = useTheme2();
  const styles = useStyles2(getStyles);

  // This is implicit dependency that is needed for links to work. At some point when replacing variables in the link
  // it requires field to have a display property which is added by the overrides even though we don't add any field
  // overrides in explore.
  const frames = applyFieldOverrides({
    fieldConfig: {
      defaults: {},
      overrides: [],
    },
    data: dataFrames,
    // We don't need proper replace here as it is only used in getLinks and we use getFieldLinks
    replaceVariables: (value) => value,
    theme,
  });

  const { nodes } = useCategorizeFrames(frames);
  const [open, toggleOpen] = useToggle(false);
  const toggled = () => {
    toggleOpen();
    reportInteraction('grafana_traces_node_graph_panel_clicked', {
      datasourceType: datasourceType,
      expanded: !open,
    });
  };

  const countWarning =
    withTraceView && nodes[0]?.length > 1000 ? (
      <span className={styles.warningText}> ({nodes[0].length} nodes, can be slow to load)</span>
    ) : null;

  return (
    <Collapse
      label={
        <span>
          Node graph{countWarning}{' '}
          <Badge text={'Beta'} color={'blue'} icon={'rocket'} tooltip={'This visualization is in beta'} />
        </span>
      }
      collapsible={withTraceView}
      // We allow collapsing this only when it is shown together with trace view.
      isOpen={withTraceView ? open : true}
      onToggle={withTraceView ? () => toggled() : undefined}
    >
      <div style={{ height: withTraceView ? 500 : 600 }}>
        <NodeGraph dataFrames={frames} getLinks={getLinks} />
      </div>
    </Collapse>
  );
}

function mapStateToProps(state: StoreState, { exploreId }: OwnProps) {
  return {
    range: state.explore[exploreId]!.range,
  };
}

const mapDispatchToProps = {
  splitOpen,
};

const connector = connect(mapStateToProps, mapDispatchToProps);
export const NodeGraphContainer = connector(UnconnectedNodeGraphContainer);<|MERGE_RESOLUTION|>--- conflicted
+++ resolved
@@ -4,10 +4,7 @@
 import { useToggle } from 'react-use';
 
 import { applyFieldOverrides, DataFrame, GrafanaTheme2 } from '@grafana/data';
-<<<<<<< HEAD
-=======
 import { reportInteraction } from '@grafana/runtime';
->>>>>>> c2560129
 import { Badge, Collapse, useStyles2, useTheme2 } from '@grafana/ui';
 
 import { NodeGraph } from '../../plugins/panel/nodeGraph';
