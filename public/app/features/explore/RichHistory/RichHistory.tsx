--- conflicted
+++ resolved
@@ -45,46 +45,10 @@
   datasourceFilters: SelectableValue[] | null;
 }
 
-<<<<<<< HEAD
-const getStyles = stylesFactory((theme: GrafanaTheme) => {
-  const borderColor = theme.isLight ? theme.colors.gray5 : theme.colors.dark6;
-  const tabBarBg = theme.isLight ? theme.colors.white : theme.colors.black;
-  const tabContentBg = theme.isLight ? theme.colors.gray7 : theme.colors.dark2;
-  return {
-    container: css`
-      height: 100%;
-      background-color: ${tabContentBg};
-    `,
-    tabContent: css`
-      background-color: ${tabContentBg};
-      padding: ${theme.spacing.md};
-    `,
-    close: css`
-      position: absolute;
-      right: ${theme.spacing.sm};
-      cursor: pointer;
-    `,
-    tabs: css`
-      background-color: ${tabBarBg};
-      padding-top: ${theme.spacing.sm};
-      border-color: ${borderColor};
-      ul {
-        margin-left: ${theme.spacing.md};
-      }
-    `,
-  };
-});
-
-=======
->>>>>>> 5fdad5bf
 class UnThemedRichHistory extends PureComponent<RichHistoryProps, RichHistoryState> {
   constructor(props: RichHistoryProps) {
     super(props);
     this.state = {
-<<<<<<< HEAD
-      activeTab: this.props.firstTab,
-=======
->>>>>>> 5fdad5bf
       sortOrder: SortOrder.Descending,
       datasourceFilters: store.getObject(RICH_HISTORY_SETTING_KEYS.datasourceFilters, null),
       retentionPeriod: store.getObject(RICH_HISTORY_SETTING_KEYS.retentionPeriod, 7),
@@ -117,9 +81,6 @@
   };
 
   onSelectDatasourceFilters = (value: SelectableValue[] | null) => {
-<<<<<<< HEAD
-    store.setObject(RICH_HISTORY_SETTING_KEYS.datasourceFilters, value);
-=======
     try {
       store.setObject(RICH_HISTORY_SETTING_KEYS.datasourceFilters, value);
     } catch (error) {
@@ -128,7 +89,6 @@
     /* Set data source filters to state even though they were not successfully saved in
      * localStorage to allow interaction and filtering.
      **/
->>>>>>> 5fdad5bf
     this.setState({ datasourceFilters: value });
   };
 
@@ -160,14 +120,8 @@
   }
 
   render() {
-<<<<<<< HEAD
-    const { datasourceFilters, sortOrder, activeTab, activeDatasourceOnly, retentionPeriod } = this.state;
-    const { theme, richHistory, height, exploreId, deleteRichHistory, onClose } = this.props;
-    const styles = getStyles(theme);
-=======
     const { datasourceFilters, sortOrder, activeDatasourceOnly, retentionPeriod } = this.state;
     const { richHistory, height, exploreId, deleteRichHistory, onClose, firstTab } = this.props;
->>>>>>> 5fdad5bf
 
     const QueriesTab: TabConfig = {
       label: 'Query history',
@@ -224,33 +178,7 @@
 
     let tabs = [QueriesTab, StarredTab, SettingsTab];
     return (
-<<<<<<< HEAD
-      <div className={styles.container}>
-        <TabsBar className={styles.tabs}>
-          {tabs.map(t => (
-            <Tab
-              key={t.value}
-              label={t.label}
-              active={t.value === activeTab}
-              onChangeTab={() => this.onSelectTab(t)}
-              icon={t.icon}
-            />
-          ))}
-          <div className={styles.close} onClick={onClose}>
-            <i className="fa fa-times" title="Close query history" />
-          </div>
-        </TabsBar>
-        <CustomScrollbar
-          className={css`
-            min-height: 100% !important;
-          `}
-        >
-          <TabContent className={styles.tabContent}>{tabs.find(t => t.value === activeTab)?.content}</TabContent>
-        </CustomScrollbar>
-      </div>
-=======
       <TabbedContainer tabs={tabs} onClose={onClose} defaultTab={firstTab} closeIconTooltip="Close query history" />
->>>>>>> 5fdad5bf
     );
   }
 }
