--- conflicted
+++ resolved
@@ -2,15 +2,9 @@
 import React, { useState, useEffect } from 'react';
 import { connect, ConnectedProps } from 'react-redux';
 
-<<<<<<< HEAD
-import { GrafanaTheme, DataSourceApi, DataQuery } from '@grafana/data';
-import { config, getDataSourceSrv, reportInteraction } from '@grafana/runtime';
-import { stylesFactory, useTheme, TextArea, Button, IconButton } from '@grafana/ui';
-=======
 import { DataSourceApi, DataQuery, GrafanaTheme2 } from '@grafana/data';
 import { config, getDataSourceSrv, reportInteraction } from '@grafana/runtime';
 import { TextArea, Button, IconButton, useStyles2 } from '@grafana/ui';
->>>>>>> 89b365f8
 import { notifyApp } from 'app/core/actions';
 import appEvents from 'app/core/app_events';
 import { createSuccessNotification } from 'app/core/copy/appNotification';
@@ -181,15 +175,9 @@
 
   const onRunQuery = async () => {
     const queriesToRun = query.queries;
-<<<<<<< HEAD
-    const differentDataSource = query.datasourceName !== datasourceInstance?.name;
-    if (differentDataSource) {
-      await changeDatasource(exploreId, query.datasourceName, { importQueries: true });
-=======
     const differentDataSource = query.datasourceUid !== datasourceInstance?.uid;
     if (differentDataSource) {
       await changeDatasource(exploreId, query.datasourceUid, { importQueries: true });
->>>>>>> 89b365f8
       setQueries(exploreId, queriesToRun);
     } else {
       setQueries(exploreId, queriesToRun);
