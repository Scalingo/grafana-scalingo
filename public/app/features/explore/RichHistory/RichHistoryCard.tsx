import { css, cx } from '@emotion/css';
import React, { useState, useEffect } from 'react';
import { connect, ConnectedProps } from 'react-redux';

import { GrafanaTheme, DataSourceApi, DataQuery } from '@grafana/data';
<<<<<<< HEAD
import { getDataSourceSrv } from '@grafana/runtime';
=======
import { config, getDataSourceSrv, reportInteraction } from '@grafana/runtime';
>>>>>>> 556faf82
import { stylesFactory, useTheme, TextArea, Button, IconButton } from '@grafana/ui';
import { notifyApp } from 'app/core/actions';
import appEvents from 'app/core/app_events';
import { createSuccessNotification } from 'app/core/copy/appNotification';
import { copyStringToClipboard } from 'app/core/utils/explore';
import { createUrlFromRichHistory, createQueryText } from 'app/core/utils/richHistory';
import { createAndCopyShortLink } from 'app/core/utils/shortLinks';
import { dispatch } from 'app/store/store';
import { StoreState } from 'app/types';
import { RichHistoryQuery, ExploreId } from 'app/types/explore';

import { ShowConfirmModalEvent } from '../../../types/events';
import { changeDatasource } from '../state/datasource';
import { starHistoryItem, commentHistoryItem, deleteHistoryItem } from '../state/history';
import { setQueries } from '../state/query';

function mapStateToProps(state: StoreState, { exploreId }: { exploreId: ExploreId }) {
  const explore = state.explore;
  const { datasourceInstance } = explore[exploreId]!;
  return {
    exploreId,
    datasourceInstance,
  };
}

const mapDispatchToProps = {
  changeDatasource,
  deleteHistoryItem,
  commentHistoryItem,
  starHistoryItem,
  setQueries,
};

const connector = connect(mapStateToProps, mapDispatchToProps);

interface OwnProps<T extends DataQuery = DataQuery> {
  query: RichHistoryQuery<T>;
  dsImg: string;
  isRemoved: boolean;
}

export type Props<T extends DataQuery = DataQuery> = ConnectedProps<typeof connector> & OwnProps<T>;

const getStyles = stylesFactory((theme: GrafanaTheme, isRemoved: boolean) => {
  /* Hard-coded value so all buttons and icons on right side of card are aligned */
  const rigtColumnWidth = '240px';
  const rigtColumnContentWidth = '170px';

  /* If datasource was removed, card will have inactive color */
  const cardColor = theme.colors.bg2;

  return {
    queryCard: css`
      display: flex;
      flex-direction: column;
      border: 1px solid ${theme.colors.border1};
      margin: ${theme.spacing.sm} 0;
      background-color: ${cardColor};
      border-radius: ${theme.border.radius.sm};
      .starred {
        color: ${theme.palette.orange};
      }
    `,
    cardRow: css`
      display: flex;
      align-items: center;
      justify-content: space-between;
      padding: ${theme.spacing.sm};
      border-bottom: none;
      :first-of-type {
        border-bottom: 1px solid ${theme.colors.border1};
        padding: ${theme.spacing.xs} ${theme.spacing.sm};
      }
      img {
        height: ${theme.typography.size.base};
        max-width: ${theme.typography.size.base};
        margin-right: ${theme.spacing.sm};
      }
    `,
    datasourceContainer: css`
      display: flex;
      align-items: center;
      font-size: ${theme.typography.size.sm};
      font-weight: ${theme.typography.weight.semibold};
    `,
    queryActionButtons: css`
      max-width: ${rigtColumnContentWidth};
      display: flex;
      justify-content: flex-end;
      font-size: ${theme.typography.size.base};
      button {
        margin-left: ${theme.spacing.sm};
      }
    `,
    queryContainer: css`
      font-weight: ${theme.typography.weight.semibold};
      width: calc(100% - ${rigtColumnWidth});
    `,
    queryRow: css`
      border-top: 1px solid ${theme.colors.border1};
      word-break: break-all;
      padding: 4px 2px;
      :first-child {
        border-top: none;
        padding: 0 0 4px 0;
      }
    `,
    updateCommentContainer: css`
      width: calc(100% + ${rigtColumnWidth});
      margin-top: ${theme.spacing.sm};
    `,
    comment: css`
      overflow-wrap: break-word;
      font-size: ${theme.typography.size.sm};
      font-weight: ${theme.typography.weight.regular};
      margin-top: ${theme.spacing.xs};
    `,
    commentButtonRow: css`
      > * {
        margin-right: ${theme.spacing.sm};
      }
    `,
    textArea: css`
      width: 100%;
    `,
    runButton: css`
      max-width: ${rigtColumnContentWidth};
      display: flex;
      justify-content: flex-end;
      button {
        height: auto;
        padding: ${theme.spacing.xs} ${theme.spacing.md};
        line-height: 1.4;
        span {
          white-space: normal !important;
        }
      }
    `,
  };
});

export function RichHistoryCard(props: Props) {
  const {
    query,
    dsImg,
    isRemoved,
    commentHistoryItem,
    starHistoryItem,
    deleteHistoryItem,
    changeDatasource,
    exploreId,
    datasourceInstance,
    setQueries,
  } = props;
  const [activeUpdateComment, setActiveUpdateComment] = useState(false);
  const [comment, setComment] = useState<string | undefined>(query.comment);
  const [queryDsInstance, setQueryDsInstance] = useState<DataSourceApi | undefined>(undefined);

  useEffect(() => {
    const getQueryDsInstance = async () => {
      const ds = await getDataSourceSrv().get(query.datasourceName);
      setQueryDsInstance(ds);
    };

    getQueryDsInstance();
  }, [query.datasourceName]);

  const theme = useTheme();
  const styles = getStyles(theme, isRemoved);

  const onRunQuery = async () => {
    const queriesToRun = query.queries;
    const differentDataSource = query.datasourceName !== datasourceInstance?.name;
    if (differentDataSource) {
      await changeDatasource(exploreId, query.datasourceName, { importQueries: true });
      setQueries(exploreId, queriesToRun);
    } else {
      setQueries(exploreId, queriesToRun);
    }
    reportInteraction('grafana_explore_query_history_run', {
      queryHistoryEnabled: config.queryHistoryEnabled,
      differentDataSource,
    });
  };

  const onCopyQuery = () => {
    const queriesToCopy = query.queries.map((q) => createQueryText(q, queryDsInstance)).join('\n');
    copyStringToClipboard(queriesToCopy);
    dispatch(notifyApp(createSuccessNotification('Query copied to clipboard')));
  };

  const onCreateShortLink = async () => {
    const link = createUrlFromRichHistory(query);
    await createAndCopyShortLink(link);
  };

  const onDeleteQuery = () => {
    const performDelete = (queryId: string) => {
      deleteHistoryItem(queryId);
      dispatch(notifyApp(createSuccessNotification('Query deleted')));
      reportInteraction('grafana_explore_query_history_deleted', {
        queryHistoryEnabled: config.queryHistoryEnabled,
      });
    };

    // For starred queries, we want confirmation. For non-starred, we don't.
    if (query.starred) {
      appEvents.publish(
        new ShowConfirmModalEvent({
          title: 'Delete',
          text: 'Are you sure you want to permanently delete your starred query?',
          yesText: 'Delete',
          icon: 'trash-alt',
          onConfirm: () => performDelete(query.id),
        })
      );
    } else {
      performDelete(query.id);
    }
  };

  const onStarrQuery = () => {
    starHistoryItem(query.id, !query.starred);
    reportInteraction('grafana_explore_query_history_starred', {
      queryHistoryEnabled: config.queryHistoryEnabled,
      newValue: !query.starred,
    });
  };

  const toggleActiveUpdateComment = () => setActiveUpdateComment(!activeUpdateComment);

  const onUpdateComment = () => {
    commentHistoryItem(query.id, comment);
    setActiveUpdateComment(false);
    reportInteraction('grafana_explore_query_history_commented', {
      queryHistoryEnabled: config.queryHistoryEnabled,
    });
  };

  const onCancelUpdateComment = () => {
    setActiveUpdateComment(false);
    setComment(query.comment);
  };

  const onKeyDown = (keyEvent: React.KeyboardEvent) => {
    if (keyEvent.key === 'Enter' && (keyEvent.shiftKey || keyEvent.ctrlKey)) {
      onUpdateComment();
    }

    if (keyEvent.key === 'Escape') {
      onCancelUpdateComment();
    }
  };

  const updateComment = (
    <div className={styles.updateCommentContainer} aria-label={comment ? 'Update comment form' : 'Add comment form'}>
      <TextArea
        value={comment}
        placeholder={comment ? undefined : 'An optional description of what the query does.'}
        onChange={(e) => setComment(e.currentTarget.value)}
        className={styles.textArea}
      />
      <div className={styles.commentButtonRow}>
        <Button onClick={onUpdateComment} aria-label="Submit button">
          Save comment
        </Button>
        <Button variant="secondary" onClick={onCancelUpdateComment}>
          Cancel
        </Button>
      </div>
    </div>
  );

  const queryActionButtons = (
    <div className={styles.queryActionButtons}>
      <IconButton
        name="comment-alt"
        onClick={toggleActiveUpdateComment}
        title={query.comment?.length > 0 ? 'Edit comment' : 'Add comment'}
      />
      <IconButton name="copy" onClick={onCopyQuery} title="Copy query to clipboard" />
      {!isRemoved && (
        <IconButton name="share-alt" onClick={onCreateShortLink} title="Copy shortened link to clipboard" />
      )}
      <IconButton name="trash-alt" title={'Delete query'} onClick={onDeleteQuery} />
      <IconButton
        name={query.starred ? 'favorite' : 'star'}
        iconType={query.starred ? 'mono' : 'default'}
        onClick={onStarrQuery}
        title={query.starred ? 'Unstar query' : 'Star query'}
      />
    </div>
  );

  return (
    <div className={styles.queryCard} onKeyDown={onKeyDown}>
      <div className={styles.cardRow}>
        <div className={styles.datasourceContainer}>
          <img src={dsImg} aria-label="Data source icon" />
          <div aria-label="Data source name">
            {isRemoved ? 'Data source does not exist anymore' : query.datasourceName}
          </div>
        </div>
        {queryActionButtons}
      </div>
      <div className={cx(styles.cardRow)}>
        <div className={styles.queryContainer}>
          {query.queries.map((q, i) => {
            const queryText = createQueryText(q, queryDsInstance);
            return (
              <div aria-label="Query text" key={`${q}-${i}`} className={styles.queryRow}>
                {queryText}
              </div>
            );
          })}
          {!activeUpdateComment && query.comment && (
            <div aria-label="Query comment" className={styles.comment}>
              {query.comment}
            </div>
          )}
          {activeUpdateComment && updateComment}
        </div>
        {!activeUpdateComment && (
          <div className={styles.runButton}>
            <Button variant="secondary" onClick={onRunQuery} disabled={isRemoved}>
              {datasourceInstance?.name === query.datasourceName ? 'Run query' : 'Switch data source and run query'}
            </Button>
          </div>
        )}
      </div>
    </div>
  );
}

export default connector(RichHistoryCard);<|MERGE_RESOLUTION|>--- conflicted
+++ resolved
@@ -3,11 +3,7 @@
 import { connect, ConnectedProps } from 'react-redux';
 
 import { GrafanaTheme, DataSourceApi, DataQuery } from '@grafana/data';
-<<<<<<< HEAD
-import { getDataSourceSrv } from '@grafana/runtime';
-=======
 import { config, getDataSourceSrv, reportInteraction } from '@grafana/runtime';
->>>>>>> 556faf82
 import { stylesFactory, useTheme, TextArea, Button, IconButton } from '@grafana/ui';
 import { notifyApp } from 'app/core/actions';
 import appEvents from 'app/core/app_events';
