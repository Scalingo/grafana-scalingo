import React, { useState, useEffect } from 'react';
import { connect } from 'react-redux';
import { hot } from 'react-hot-loader';
import { css, cx } from 'emotion';
<<<<<<< HEAD
import { stylesFactory, useTheme, Forms } from '@grafana/ui';
=======
import { stylesFactory, useTheme, TextArea, Button, IconButton } from '@grafana/ui';
import { getDataSourceSrv } from '@grafana/runtime';
>>>>>>> 5fdad5bf
import { GrafanaTheme, AppEvents, DataSourceApi } from '@grafana/data';
import { RichHistoryQuery, ExploreId } from 'app/types/explore';
import { createUrlFromRichHistory, createQueryText } from 'app/core/utils/richHistory';
import { createAndCopyShortLink } from 'app/core/utils/shortLinks';
import { copyStringToClipboard } from 'app/core/utils/explore';
import appEvents from 'app/core/app_events';
import { StoreState, CoreEvents } from 'app/types';

<<<<<<< HEAD
import { changeDatasource, updateRichHistory, setQueries } from '../state/actions';
=======
import { updateRichHistory } from '../state/history';
import { changeDatasource } from '../state/datasource';
import { setQueries } from '../state/query';

>>>>>>> 5fdad5bf
export interface Props {
  query: RichHistoryQuery;
  dsImg: string;
  isRemoved: boolean;
  changeDatasource: typeof changeDatasource;
  updateRichHistory: typeof updateRichHistory;
  setQueries: typeof setQueries;
  exploreId: ExploreId;
  datasourceInstance: DataSourceApi;
}

const getStyles = stylesFactory((theme: GrafanaTheme, isRemoved: boolean) => {
  /* Hard-coded value so all buttons and icons on right side of card are aligned */
  const rigtColumnWidth = '240px';
  const rigtColumnContentWidth = '170px';

<<<<<<< HEAD
  const borderColor = theme.isLight ? theme.colors.gray5 : theme.colors.gray25;

  /* If datasource was removed, card will have inactive color */
  const cardColor = theme.isLight
    ? isRemoved
      ? theme.colors.gray95
      : theme.colors.white
    : isRemoved
    ? theme.colors.gray15
    : theme.colors.gray05;
  const cardBoxShadow = theme.isLight ? `0px 2px 2px ${borderColor}` : `0px 2px 4px black`;
=======
  /* If datasource was removed, card will have inactive color */
  const cardColor = theme.isLight
    ? isRemoved
      ? theme.palette.gray95
      : theme.palette.white
    : isRemoved
    ? theme.palette.gray15
    : theme.palette.gray05;
>>>>>>> 5fdad5bf

  return {
    queryCard: css`
      display: flex;
      flex-direction: column;
<<<<<<< HEAD
      border: 1px solid ${borderColor};
      margin: ${theme.spacing.sm} 0;
      box-shadow: ${cardBoxShadow};
=======
      border: 1px solid ${theme.colors.formInputBorder};
      margin: ${theme.spacing.sm} 0;
>>>>>>> 5fdad5bf
      background-color: ${cardColor};
      border-radius: ${theme.border.radius.sm};
      .starred {
        color: ${theme.palette.orange};
      }
    `,
    cardRow: css`
      display: flex;
      align-items: center;
      justify-content: space-between;
      padding: ${theme.spacing.sm};
      border-bottom: none;
      :first-of-type {
<<<<<<< HEAD
        border-bottom: 1px solid ${borderColor};
=======
        border-bottom: 1px solid ${theme.colors.formInputBorder};
>>>>>>> 5fdad5bf
        padding: ${theme.spacing.xs} ${theme.spacing.sm};
      }
      img {
        height: ${theme.typography.size.base};
        max-width: ${theme.typography.size.base};
        margin-right: ${theme.spacing.sm};
      }
<<<<<<< HEAD
    `,
    datasourceContainer: css`
      display: flex;
      align-items: center;
      font-size: ${theme.typography.size.sm};
      font-weight: ${theme.typography.weight.semibold};
    `,
=======
    `,
    datasourceContainer: css`
      display: flex;
      align-items: center;
      font-size: ${theme.typography.size.sm};
      font-weight: ${theme.typography.weight.semibold};
    `,
>>>>>>> 5fdad5bf
    queryActionButtons: css`
      max-width: ${rigtColumnContentWidth};
      display: flex;
      justify-content: flex-end;
      font-size: ${theme.typography.size.base};
<<<<<<< HEAD
      i {
        margin: ${theme.spacing.xs};
        cursor: pointer;
=======
      button {
        margin-left: ${theme.spacing.sm};
>>>>>>> 5fdad5bf
      }
    `,
    queryContainer: css`
      font-weight: ${theme.typography.weight.semibold};
      width: calc(100% - ${rigtColumnWidth});
    `,
    queryRow: css`
<<<<<<< HEAD
      border-top: 1px solid ${borderColor};
=======
      border-top: 1px solid ${theme.colors.formInputBorder};
>>>>>>> 5fdad5bf
      word-break: break-all;
      padding: 4px 2px;
      :first-child {
        border-top: none;
        padding: 0 0 4px 0;
      }
    `,
    updateCommentContainer: css`
      width: calc(100% + ${rigtColumnWidth});
      margin-top: ${theme.spacing.sm};
    `,
    comment: css`
      overflow-wrap: break-word;
      font-size: ${theme.typography.size.sm};
      font-weight: ${theme.typography.weight.regular};
      margin-top: ${theme.spacing.xs};
    `,
    commentButtonRow: css`
      > * {
        margin-right: ${theme.spacing.sm};
      }
    `,
    textArea: css`
<<<<<<< HEAD
      border: 1px solid ${borderColor};
=======
      border: 1px solid ${theme.colors.formInputBorder};
>>>>>>> 5fdad5bf
      background: inherit;
      color: inherit;
      width: 100%;
      font-size: ${theme.typography.size.sm};
      &placeholder {
        padding: 0 ${theme.spacing.sm};
      }
    `,
    runButton: css`
      max-width: ${rigtColumnContentWidth};
      display: flex;
      justify-content: flex-end;
      button {
        height: auto;
<<<<<<< HEAD
        padding: ${theme.spacing.sm} ${theme.spacing.md};
=======
        padding: ${theme.spacing.xs} ${theme.spacing.md};
        line-height: 1.4;
>>>>>>> 5fdad5bf
        span {
          white-space: normal !important;
        }
      }
    `,
  };
});

export function RichHistoryCard(props: Props) {
  const {
    query,
    dsImg,
    isRemoved,
    updateRichHistory,
    changeDatasource,
    exploreId,
    datasourceInstance,
    setQueries,
  } = props;
  const [activeUpdateComment, setActiveUpdateComment] = useState(false);
  const [comment, setComment] = useState<string | undefined>(query.comment);
  const [queryDsInstance, setQueryDsInstance] = useState<DataSourceApi | undefined>(undefined);

  useEffect(() => {
    const getQueryDsInstance = async () => {
      const ds = await getDataSourceSrv().get(query.datasourceName);
      setQueryDsInstance(ds);
    };

    getQueryDsInstance();
  }, [query.datasourceName]);

  const theme = useTheme();
  const styles = getStyles(theme, isRemoved);
<<<<<<< HEAD

  const onRunQuery = async () => {
    const dataQueries = query.queries.map((q, i) => createDataQuery(query, q, i));
    if (query.datasourceName !== datasourceInstance?.name) {
      await changeDatasource(exploreId, query.datasourceName);
      setQueries(exploreId, dataQueries);
    } else {
      setQueries(exploreId, dataQueries);
    }
  };

  const onCopyQuery = () => {
    const queries = query.queries.join('\n\n');
    copyStringToClipboard(queries);
    appEvents.emit(AppEvents.alertSuccess, ['Query copied to clipboard']);
  };

  const onCreateLink = () => {
    const url = createUrlFromRichHistory(query);
    copyStringToClipboard(url);
    appEvents.emit(AppEvents.alertSuccess, ['Link copied to clipboard']);
  };

  const onDeleteQuery = () => {
    updateRichHistory(query.ts, 'delete');
    appEvents.emit(AppEvents.alertSuccess, ['Query deleted']);
  };

=======

  const onRunQuery = async () => {
    const queriesToRun = query.queries;
    if (query.datasourceName !== datasourceInstance?.name) {
      await changeDatasource(exploreId, query.datasourceName, { importQueries: true });
      setQueries(exploreId, queriesToRun);
    } else {
      setQueries(exploreId, queriesToRun);
    }
  };

  const onCopyQuery = () => {
    const queriesToCopy = query.queries.map((q) => createQueryText(q, queryDsInstance)).join('\n');
    copyStringToClipboard(queriesToCopy);
    appEvents.emit(AppEvents.alertSuccess, ['Query copied to clipboard']);
  };

  const onCreateShortLink = async () => {
    const link = createUrlFromRichHistory(query);
    await createAndCopyShortLink(link);
  };

  const onDeleteQuery = () => {
    // For starred queries, we want confirmation. For non-starred, we don't.
    if (query.starred) {
      appEvents.emit(CoreEvents.showConfirmModal, {
        title: 'Delete',
        text: 'Are you sure you want to permanently delete your starred query?',
        yesText: 'Delete',
        icon: 'trash-alt',
        onConfirm: () => {
          updateRichHistory(query.ts, 'delete');
          appEvents.emit(AppEvents.alertSuccess, ['Query deleted']);
        },
      });
    } else {
      updateRichHistory(query.ts, 'delete');
      appEvents.emit(AppEvents.alertSuccess, ['Query deleted']);
    }
  };

>>>>>>> 5fdad5bf
  const onStarrQuery = () => {
    updateRichHistory(query.ts, 'starred');
  };

<<<<<<< HEAD
  const onUpdateComment = () => {
    updateRichHistory(query.ts, 'comment', comment);
    toggleActiveUpdateComment();
  };

  const onCancelUpdateComment = () => {
    toggleActiveUpdateComment();
    setComment(query.comment);
  };

  const updateComment = (
    <div className={styles.updateCommentContainer}>
      <Forms.TextArea
        value={comment}
        placeholder={comment ? undefined : 'An optional description of what the query does.'}
        onChange={e => setComment(e.currentTarget.value)}
        className={styles.textArea}
      />
      <div className={styles.commentButtonRow}>
        <Forms.Button onClick={onUpdateComment}>Save comment</Forms.Button>
        <Forms.Button variant="secondary" onClick={onCancelUpdateComment}>
          Cancel
        </Forms.Button>
=======
  const toggleActiveUpdateComment = () => setActiveUpdateComment(!activeUpdateComment);

  const onUpdateComment = () => {
    updateRichHistory(query.ts, 'comment', comment);
    setActiveUpdateComment(false);
  };

  const onCancelUpdateComment = () => {
    setActiveUpdateComment(false);
    setComment(query.comment);
  };

  const onKeyDown = (keyEvent: React.KeyboardEvent) => {
    if (keyEvent.key === 'Enter' && (keyEvent.shiftKey || keyEvent.ctrlKey)) {
      onUpdateComment();
    }

    if (keyEvent.key === 'Escape') {
      onCancelUpdateComment();
    }
  };

  const updateComment = (
    <div className={styles.updateCommentContainer} aria-label={comment ? 'Update comment form' : 'Add comment form'}>
      <TextArea
        value={comment}
        placeholder={comment ? undefined : 'An optional description of what the query does.'}
        onChange={(e) => setComment(e.currentTarget.value)}
        className={styles.textArea}
      />
      <div className={styles.commentButtonRow}>
        <Button onClick={onUpdateComment} aria-label="Submit button">
          Save comment
        </Button>
        <Button variant="secondary" onClick={onCancelUpdateComment}>
          Cancel
        </Button>
>>>>>>> 5fdad5bf
      </div>
    </div>
  );

  const queryActionButtons = (
    <div className={styles.queryActionButtons}>
<<<<<<< HEAD
      <i
        className="fa fa-fw fa-comment-o"
        onClick={toggleActiveUpdateComment}
        title={query.comment?.length > 0 ? 'Edit comment' : 'Add comment'}
      ></i>
      <i className="fa fa-fw fa-copy" onClick={onCopyQuery} title="Copy query to clipboard"></i>
      {!isRemoved && <i className="fa fa-fw fa-link" onClick={onCreateLink} title="Copy link to clipboard"></i>}
      <i className={'fa fa-trash'} title={'Delete query'} onClick={onDeleteQuery}></i>
      <i
        className={cx('fa fa-fw', query.starred ? 'fa-star starred' : 'fa-star-o')}
        onClick={onStarrQuery}
        title={query.starred ? 'Unstar query' : 'Star query'}
      ></i>
=======
      <IconButton
        name="comment-alt"
        onClick={toggleActiveUpdateComment}
        title={query.comment?.length > 0 ? 'Edit comment' : 'Add comment'}
      />
      <IconButton name="copy" onClick={onCopyQuery} title="Copy query to clipboard" />
      {!isRemoved && (
        <IconButton name="share-alt" onClick={onCreateShortLink} title="Copy shortened link to clipboard" />
      )}
      <IconButton name="trash-alt" title={'Delete query'} onClick={onDeleteQuery} />
      <IconButton
        name={query.starred ? 'favorite' : 'star'}
        iconType={query.starred ? 'mono' : 'default'}
        onClick={onStarrQuery}
        title={query.starred ? 'Unstar query' : 'Star query'}
      />
>>>>>>> 5fdad5bf
    </div>
  );

  return (
<<<<<<< HEAD
    <div className={styles.queryCard}>
=======
    <div className={styles.queryCard} onKeyDown={onKeyDown}>
>>>>>>> 5fdad5bf
      <div className={styles.cardRow}>
        <div className={styles.datasourceContainer}>
          <img src={dsImg} aria-label="Data source icon" />
          <div aria-label="Data source name">
            {isRemoved ? 'Data source does not exist anymore' : query.datasourceName}
          </div>
        </div>
        {queryActionButtons}
      </div>
      <div className={cx(styles.cardRow)}>
        <div className={styles.queryContainer}>
          {query.queries.map((q, i) => {
<<<<<<< HEAD
            return (
              <div aria-label="Query text" key={`${q}-${i}`} className={styles.queryRow}>
                {q}
=======
            const queryText = createQueryText(q, queryDsInstance);
            return (
              <div aria-label="Query text" key={`${q}-${i}`} className={styles.queryRow}>
                {queryText}
>>>>>>> 5fdad5bf
              </div>
            );
          })}
          {!activeUpdateComment && query.comment && (
            <div aria-label="Query comment" className={styles.comment}>
              {query.comment}
            </div>
          )}
          {activeUpdateComment && updateComment}
        </div>
        {!activeUpdateComment && (
          <div className={styles.runButton}>
<<<<<<< HEAD
            <Forms.Button variant="secondary" onClick={onRunQuery} disabled={isRemoved}>
              {datasourceInstance?.name === query.datasourceName ? 'Run query' : 'Switch data source and run query'}
            </Forms.Button>
=======
            <Button variant="secondary" onClick={onRunQuery} disabled={isRemoved}>
              {datasourceInstance?.name === query.datasourceName ? 'Run query' : 'Switch data source and run query'}
            </Button>
>>>>>>> 5fdad5bf
          </div>
        )}
      </div>
    </div>
  );
}

function mapStateToProps(state: StoreState, { exploreId }: { exploreId: ExploreId }) {
  const explore = state.explore;
  const { datasourceInstance } = explore[exploreId]!;
  return {
    exploreId,
    datasourceInstance,
  };
}

const mapDispatchToProps = {
  changeDatasource,
  updateRichHistory,
  setQueries,
};

export default hot(module)(connect(mapStateToProps, mapDispatchToProps)(RichHistoryCard));<|MERGE_RESOLUTION|>--- conflicted
+++ resolved
@@ -2,12 +2,8 @@
 import { connect } from 'react-redux';
 import { hot } from 'react-hot-loader';
 import { css, cx } from 'emotion';
-<<<<<<< HEAD
-import { stylesFactory, useTheme, Forms } from '@grafana/ui';
-=======
 import { stylesFactory, useTheme, TextArea, Button, IconButton } from '@grafana/ui';
 import { getDataSourceSrv } from '@grafana/runtime';
->>>>>>> 5fdad5bf
 import { GrafanaTheme, AppEvents, DataSourceApi } from '@grafana/data';
 import { RichHistoryQuery, ExploreId } from 'app/types/explore';
 import { createUrlFromRichHistory, createQueryText } from 'app/core/utils/richHistory';
@@ -16,14 +12,10 @@
 import appEvents from 'app/core/app_events';
 import { StoreState, CoreEvents } from 'app/types';
 
-<<<<<<< HEAD
-import { changeDatasource, updateRichHistory, setQueries } from '../state/actions';
-=======
 import { updateRichHistory } from '../state/history';
 import { changeDatasource } from '../state/datasource';
 import { setQueries } from '../state/query';
 
->>>>>>> 5fdad5bf
 export interface Props {
   query: RichHistoryQuery;
   dsImg: string;
@@ -40,19 +32,6 @@
   const rigtColumnWidth = '240px';
   const rigtColumnContentWidth = '170px';
 
-<<<<<<< HEAD
-  const borderColor = theme.isLight ? theme.colors.gray5 : theme.colors.gray25;
-
-  /* If datasource was removed, card will have inactive color */
-  const cardColor = theme.isLight
-    ? isRemoved
-      ? theme.colors.gray95
-      : theme.colors.white
-    : isRemoved
-    ? theme.colors.gray15
-    : theme.colors.gray05;
-  const cardBoxShadow = theme.isLight ? `0px 2px 2px ${borderColor}` : `0px 2px 4px black`;
-=======
   /* If datasource was removed, card will have inactive color */
   const cardColor = theme.isLight
     ? isRemoved
@@ -61,20 +40,13 @@
     : isRemoved
     ? theme.palette.gray15
     : theme.palette.gray05;
->>>>>>> 5fdad5bf
 
   return {
     queryCard: css`
       display: flex;
       flex-direction: column;
-<<<<<<< HEAD
-      border: 1px solid ${borderColor};
-      margin: ${theme.spacing.sm} 0;
-      box-shadow: ${cardBoxShadow};
-=======
       border: 1px solid ${theme.colors.formInputBorder};
       margin: ${theme.spacing.sm} 0;
->>>>>>> 5fdad5bf
       background-color: ${cardColor};
       border-radius: ${theme.border.radius.sm};
       .starred {
@@ -88,11 +60,7 @@
       padding: ${theme.spacing.sm};
       border-bottom: none;
       :first-of-type {
-<<<<<<< HEAD
-        border-bottom: 1px solid ${borderColor};
-=======
         border-bottom: 1px solid ${theme.colors.formInputBorder};
->>>>>>> 5fdad5bf
         padding: ${theme.spacing.xs} ${theme.spacing.sm};
       }
       img {
@@ -100,7 +68,6 @@
         max-width: ${theme.typography.size.base};
         margin-right: ${theme.spacing.sm};
       }
-<<<<<<< HEAD
     `,
     datasourceContainer: css`
       display: flex;
@@ -108,28 +75,13 @@
       font-size: ${theme.typography.size.sm};
       font-weight: ${theme.typography.weight.semibold};
     `,
-=======
-    `,
-    datasourceContainer: css`
-      display: flex;
-      align-items: center;
-      font-size: ${theme.typography.size.sm};
-      font-weight: ${theme.typography.weight.semibold};
-    `,
->>>>>>> 5fdad5bf
     queryActionButtons: css`
       max-width: ${rigtColumnContentWidth};
       display: flex;
       justify-content: flex-end;
       font-size: ${theme.typography.size.base};
-<<<<<<< HEAD
-      i {
-        margin: ${theme.spacing.xs};
-        cursor: pointer;
-=======
       button {
         margin-left: ${theme.spacing.sm};
->>>>>>> 5fdad5bf
       }
     `,
     queryContainer: css`
@@ -137,11 +89,7 @@
       width: calc(100% - ${rigtColumnWidth});
     `,
     queryRow: css`
-<<<<<<< HEAD
-      border-top: 1px solid ${borderColor};
-=======
       border-top: 1px solid ${theme.colors.formInputBorder};
->>>>>>> 5fdad5bf
       word-break: break-all;
       padding: 4px 2px;
       :first-child {
@@ -165,11 +113,7 @@
       }
     `,
     textArea: css`
-<<<<<<< HEAD
-      border: 1px solid ${borderColor};
-=======
       border: 1px solid ${theme.colors.formInputBorder};
->>>>>>> 5fdad5bf
       background: inherit;
       color: inherit;
       width: 100%;
@@ -184,12 +128,8 @@
       justify-content: flex-end;
       button {
         height: auto;
-<<<<<<< HEAD
-        padding: ${theme.spacing.sm} ${theme.spacing.md};
-=======
         padding: ${theme.spacing.xs} ${theme.spacing.md};
         line-height: 1.4;
->>>>>>> 5fdad5bf
         span {
           white-space: normal !important;
         }
@@ -224,36 +164,6 @@
 
   const theme = useTheme();
   const styles = getStyles(theme, isRemoved);
-<<<<<<< HEAD
-
-  const onRunQuery = async () => {
-    const dataQueries = query.queries.map((q, i) => createDataQuery(query, q, i));
-    if (query.datasourceName !== datasourceInstance?.name) {
-      await changeDatasource(exploreId, query.datasourceName);
-      setQueries(exploreId, dataQueries);
-    } else {
-      setQueries(exploreId, dataQueries);
-    }
-  };
-
-  const onCopyQuery = () => {
-    const queries = query.queries.join('\n\n');
-    copyStringToClipboard(queries);
-    appEvents.emit(AppEvents.alertSuccess, ['Query copied to clipboard']);
-  };
-
-  const onCreateLink = () => {
-    const url = createUrlFromRichHistory(query);
-    copyStringToClipboard(url);
-    appEvents.emit(AppEvents.alertSuccess, ['Link copied to clipboard']);
-  };
-
-  const onDeleteQuery = () => {
-    updateRichHistory(query.ts, 'delete');
-    appEvents.emit(AppEvents.alertSuccess, ['Query deleted']);
-  };
-
-=======
 
   const onRunQuery = async () => {
     const queriesToRun = query.queries;
@@ -295,36 +205,10 @@
     }
   };
 
->>>>>>> 5fdad5bf
   const onStarrQuery = () => {
     updateRichHistory(query.ts, 'starred');
   };
 
-<<<<<<< HEAD
-  const onUpdateComment = () => {
-    updateRichHistory(query.ts, 'comment', comment);
-    toggleActiveUpdateComment();
-  };
-
-  const onCancelUpdateComment = () => {
-    toggleActiveUpdateComment();
-    setComment(query.comment);
-  };
-
-  const updateComment = (
-    <div className={styles.updateCommentContainer}>
-      <Forms.TextArea
-        value={comment}
-        placeholder={comment ? undefined : 'An optional description of what the query does.'}
-        onChange={e => setComment(e.currentTarget.value)}
-        className={styles.textArea}
-      />
-      <div className={styles.commentButtonRow}>
-        <Forms.Button onClick={onUpdateComment}>Save comment</Forms.Button>
-        <Forms.Button variant="secondary" onClick={onCancelUpdateComment}>
-          Cancel
-        </Forms.Button>
-=======
   const toggleActiveUpdateComment = () => setActiveUpdateComment(!activeUpdateComment);
 
   const onUpdateComment = () => {
@@ -362,28 +246,12 @@
         <Button variant="secondary" onClick={onCancelUpdateComment}>
           Cancel
         </Button>
->>>>>>> 5fdad5bf
       </div>
     </div>
   );
 
   const queryActionButtons = (
     <div className={styles.queryActionButtons}>
-<<<<<<< HEAD
-      <i
-        className="fa fa-fw fa-comment-o"
-        onClick={toggleActiveUpdateComment}
-        title={query.comment?.length > 0 ? 'Edit comment' : 'Add comment'}
-      ></i>
-      <i className="fa fa-fw fa-copy" onClick={onCopyQuery} title="Copy query to clipboard"></i>
-      {!isRemoved && <i className="fa fa-fw fa-link" onClick={onCreateLink} title="Copy link to clipboard"></i>}
-      <i className={'fa fa-trash'} title={'Delete query'} onClick={onDeleteQuery}></i>
-      <i
-        className={cx('fa fa-fw', query.starred ? 'fa-star starred' : 'fa-star-o')}
-        onClick={onStarrQuery}
-        title={query.starred ? 'Unstar query' : 'Star query'}
-      ></i>
-=======
       <IconButton
         name="comment-alt"
         onClick={toggleActiveUpdateComment}
@@ -400,16 +268,11 @@
         onClick={onStarrQuery}
         title={query.starred ? 'Unstar query' : 'Star query'}
       />
->>>>>>> 5fdad5bf
     </div>
   );
 
   return (
-<<<<<<< HEAD
-    <div className={styles.queryCard}>
-=======
     <div className={styles.queryCard} onKeyDown={onKeyDown}>
->>>>>>> 5fdad5bf
       <div className={styles.cardRow}>
         <div className={styles.datasourceContainer}>
           <img src={dsImg} aria-label="Data source icon" />
@@ -422,16 +285,10 @@
       <div className={cx(styles.cardRow)}>
         <div className={styles.queryContainer}>
           {query.queries.map((q, i) => {
-<<<<<<< HEAD
-            return (
-              <div aria-label="Query text" key={`${q}-${i}`} className={styles.queryRow}>
-                {q}
-=======
             const queryText = createQueryText(q, queryDsInstance);
             return (
               <div aria-label="Query text" key={`${q}-${i}`} className={styles.queryRow}>
                 {queryText}
->>>>>>> 5fdad5bf
               </div>
             );
           })}
@@ -444,15 +301,9 @@
         </div>
         {!activeUpdateComment && (
           <div className={styles.runButton}>
-<<<<<<< HEAD
-            <Forms.Button variant="secondary" onClick={onRunQuery} disabled={isRemoved}>
-              {datasourceInstance?.name === query.datasourceName ? 'Run query' : 'Switch data source and run query'}
-            </Forms.Button>
-=======
             <Button variant="secondary" onClick={onRunQuery} disabled={isRemoved}>
               {datasourceInstance?.name === query.datasourceName ? 'Run query' : 'Switch data source and run query'}
             </Button>
->>>>>>> 5fdad5bf
           </div>
         )}
       </div>
