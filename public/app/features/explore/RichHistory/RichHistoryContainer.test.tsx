--- conflicted
+++ resolved
@@ -1,10 +1,7 @@
 import { render } from '@testing-library/react';
 import React from 'react';
-<<<<<<< HEAD
-=======
 
 import { SortOrder } from 'app/core/utils/richHistory';
->>>>>>> c2560129
 
 import { ExploreId } from '../../../types/explore';
 
