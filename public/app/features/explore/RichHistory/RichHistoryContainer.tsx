--- conflicted
+++ resolved
@@ -18,65 +18,6 @@
 import { deleteRichHistory } from '../state/history';
 import { ExploreDrawer } from '../ExploreDrawer';
 
-<<<<<<< HEAD
-const getStyles = stylesFactory((theme: GrafanaTheme) => {
-  const containerBackground = theme.isLight ? theme.colors.gray7 : theme.colors.dark2;
-  const containerBorderColor = theme.isLight ? theme.colors.gray5 : theme.colors.dark6;
-  const handleBackground = theme.isLight ? theme.colors.gray5 : theme.colors.gray15;
-  const handleDots = theme.isLight ? theme.colors.gray70 : theme.colors.gray33;
-  const handleBackgroundHover = theme.isLight ? theme.colors.gray70 : theme.colors.gray33;
-  const handleDotsHover = theme.isLight ? theme.colors.gray5 : theme.colors.dark7;
-
-  return {
-    container: css`
-      position: fixed !important;
-      bottom: 0;
-      background: ${containerBackground};
-      border-top: 1px solid ${containerBorderColor};
-      margin: 0px;
-      margin-right: -${theme.spacing.md};
-      margin-left: -${theme.spacing.md};
-    `,
-    drawerActive: css`
-      opacity: 1;
-      transition: transform 0.5s ease-in;
-    `,
-    drawerNotActive: css`
-      opacity: 0;
-      transform: translateY(400px);
-    `,
-    rzHandle: css`
-      background: ${handleBackground};
-      transition: 0.3s background ease-in-out;
-      position: relative;
-      width: 200px !important;
-      left: calc(50% - 100px) !important;
-      cursor: grab;
-      border-radius: 4px;
-
-      &:hover {
-        background-color: ${handleBackgroundHover};
-
-        &:after {
-          border-color: ${handleDotsHover};
-        }
-      }
-
-      &:after {
-        content: '';
-        display: block;
-        height: 2px;
-        position: relative;
-        top: 4px;
-        border-top: 4px dotted ${handleDots};
-        margin: 0 4px;
-      }
-    `,
-  };
-});
-
-=======
->>>>>>> 5fdad5bf
 export interface Props {
   width: number;
   exploreId: ExploreId;
@@ -88,25 +29,9 @@
 }
 
 export function RichHistoryContainer(props: Props) {
-<<<<<<< HEAD
-  const [visible, setVisible] = useState(false);
-  const [height, setHeight] = useState(400);
-
-  /* To create sliding animation for rich history drawer */
-  useEffect(() => {
-    const timer = setTimeout(() => setVisible(true), 10);
-    return () => clearTimeout(timer);
-  }, []);
-
-  const { richHistory, width, firstTab, activeDatasourceInstance, exploreId, deleteRichHistory, onClose } = props;
-  const theme = useTheme();
-  const styles = getStyles(theme);
-  const drawerWidth = `${width + 31.5}px`;
-=======
   const [height, setHeight] = useState(400);
 
   const { richHistory, width, firstTab, activeDatasourceInstance, exploreId, deleteRichHistory, onClose } = props;
->>>>>>> 5fdad5bf
 
   return (
     <ExploreDrawer
@@ -114,15 +39,6 @@
       onResize={(_e, _dir, ref) => {
         setHeight(Number(ref.style.height.slice(0, -2)));
       }}
-<<<<<<< HEAD
-      maxHeight="100vh"
-      maxWidth={drawerWidth}
-      minWidth={drawerWidth}
-      onResize={(e, dir, ref) => {
-        setHeight(Number(ref.style.height.slice(0, -2)));
-      }}
-=======
->>>>>>> 5fdad5bf
     >
       <RichHistory
         richHistory={richHistory}
