import React, { useEffect, useState } from 'react';
import { connect, ConnectedProps } from 'react-redux';

<<<<<<< HEAD
import { RICH_HISTORY_SETTING_KEYS } from 'app/core/history/richHistoryLocalStorageUtils';
import store from 'app/core/store';
import { ExploreItemState, StoreState } from 'app/types';
import { ExploreId } from 'app/types/explore';

import { ExploreDrawer } from '../ExploreDrawer';
import { deleteRichHistory, loadRichHistory } from '../state/history';

import { RichHistory, Tabs } from './RichHistory';
=======
import { config, reportInteraction } from '@grafana/runtime';
import { useTheme2 } from '@grafana/ui';
// Types
import { ExploreItemState, StoreState } from 'app/types';
import { ExploreId } from 'app/types/explore';

// Components, enums
import { ExploreDrawer } from '../ExploreDrawer';
import {
  deleteRichHistory,
  initRichHistory,
  loadRichHistory,
  loadMoreRichHistory,
  clearRichHistoryResults,
  updateHistorySettings,
  updateHistorySearchFilters,
} from '../state/history';

import { RichHistory, Tabs } from './RichHistory';

//Actions
>>>>>>> 556faf82

function mapStateToProps(state: StoreState, { exploreId }: { exploreId: ExploreId }) {
  const explore = state.explore;
  // @ts-ignore
  const item: ExploreItemState = explore[exploreId];
  const richHistorySearchFilters = item.richHistorySearchFilters;
  const richHistorySettings = explore.richHistorySettings;
  const { datasourceInstance } = item;
  const firstTab = richHistorySettings?.starredTabAsFirstTab ? Tabs.Starred : Tabs.RichHistory;
  const { richHistory, richHistoryTotal } = item;
  return {
    richHistory,
    richHistoryTotal,
    firstTab,
    activeDatasourceInstance: datasourceInstance!.name,
    richHistorySettings,
    richHistorySearchFilters,
  };
}

const mapDispatchToProps = {
  initRichHistory,
  loadRichHistory,
  loadMoreRichHistory,
  clearRichHistoryResults,
  updateHistorySettings,
  updateHistorySearchFilters,
  deleteRichHistory,
};

const connector = connect(mapStateToProps, mapDispatchToProps);

interface OwnProps {
  width: number;
  exploreId: ExploreId;
  onClose: () => void;
}
export type Props = ConnectedProps<typeof connector> & OwnProps;

export function RichHistoryContainer(props: Props) {
  const theme = useTheme2();
  const [height, setHeight] = useState(theme.components.horizontalDrawer.defaultHeight);

  const {
    richHistory,
    richHistoryTotal,
    width,
    firstTab,
    activeDatasourceInstance,
    exploreId,
    deleteRichHistory,
    initRichHistory,
    loadRichHistory,
    loadMoreRichHistory,
    clearRichHistoryResults,
    richHistorySettings,
    updateHistorySettings,
    richHistorySearchFilters,
    updateHistorySearchFilters,
    onClose,
  } = props;

  useEffect(() => {
    initRichHistory();
    reportInteraction('grafana_explore_query_history_opened', {
      queryHistoryEnabled: config.queryHistoryEnabled,
    });
  }, [initRichHistory]);

  if (!richHistorySettings) {
    return <span>Loading...</span>;
  }

  return (
    <ExploreDrawer
      width={width}
      onResize={(_e, _dir, ref) => {
        setHeight(Number(ref.style.height.slice(0, -2)));
      }}
    >
      <RichHistory
        richHistory={richHistory}
        richHistoryTotal={richHistoryTotal}
        firstTab={firstTab}
        activeDatasourceInstance={activeDatasourceInstance}
        exploreId={exploreId}
        onClose={onClose}
        height={height}
        deleteRichHistory={deleteRichHistory}
        richHistorySettings={richHistorySettings}
        richHistorySearchFilters={richHistorySearchFilters}
        updateHistorySettings={updateHistorySettings}
        updateHistorySearchFilters={updateHistorySearchFilters}
        loadRichHistory={loadRichHistory}
        loadMoreRichHistory={loadMoreRichHistory}
        clearRichHistoryResults={clearRichHistoryResults}
      />
    </ExploreDrawer>
  );
}

export default connector(RichHistoryContainer);<|MERGE_RESOLUTION|>--- conflicted
+++ resolved
@@ -1,17 +1,7 @@
+// Libraries
 import React, { useEffect, useState } from 'react';
 import { connect, ConnectedProps } from 'react-redux';
 
-<<<<<<< HEAD
-import { RICH_HISTORY_SETTING_KEYS } from 'app/core/history/richHistoryLocalStorageUtils';
-import store from 'app/core/store';
-import { ExploreItemState, StoreState } from 'app/types';
-import { ExploreId } from 'app/types/explore';
-
-import { ExploreDrawer } from '../ExploreDrawer';
-import { deleteRichHistory, loadRichHistory } from '../state/history';
-
-import { RichHistory, Tabs } from './RichHistory';
-=======
 import { config, reportInteraction } from '@grafana/runtime';
 import { useTheme2 } from '@grafana/ui';
 // Types
@@ -33,7 +23,6 @@
 import { RichHistory, Tabs } from './RichHistory';
 
 //Actions
->>>>>>> 556faf82
 
 function mapStateToProps(state: StoreState, { exploreId }: { exploreId: ExploreId }) {
   const explore = state.explore;
