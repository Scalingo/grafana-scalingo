import React, { useState, useEffect, useCallback } from 'react';
import { css } from 'emotion';
import { uniqBy, debounce } from 'lodash';

// Types
import { RichHistoryQuery, ExploreId } from 'app/types/explore';

// Utils
import { stylesFactory, useTheme, RangeSlider, Select } from '@grafana/ui';
import { GrafanaTheme, SelectableValue } from '@grafana/data';

import {
  SortOrder,
  mapNumbertoTimeInSlider,
  mapQueriesToHeadings,
  createDatasourcesList,
<<<<<<< HEAD
=======
  filterAndSortQueries,
>>>>>>> 5fdad5bf
} from 'app/core/utils/richHistory';

// Components
import RichHistoryCard from './RichHistoryCard';
import { sortOrderOptions } from './RichHistory';
import { FilterInput } from 'app/core/components/FilterInput/FilterInput';

export interface Props {
  queries: RichHistoryQuery[];
  sortOrder: SortOrder;
  activeDatasourceOnly: boolean;
  datasourceFilters: SelectableValue[] | null;
  retentionPeriod: number;
  exploreId: ExploreId;
  height: number;
  onChangeSortOrder: (sortOrder: SortOrder) => void;
  onSelectDatasourceFilters: (value: SelectableValue[]) => void;
}

const getStyles = stylesFactory((theme: GrafanaTheme, height: number) => {
<<<<<<< HEAD
  const bgColor = theme.isLight ? theme.colors.gray5 : theme.colors.dark4;

  /* 134px is based on the width of the Query history tabs bar, so the content is aligned to right side of the tab */
  const cardWidth = '100% - 134px';
  const sliderHeight = `${height - 200}px`;
=======
  const bgColor = theme.isLight ? theme.palette.gray5 : theme.palette.dark4;

  /* 134px is based on the width of the Query history tabs bar, so the content is aligned to right side of the tab */
  const cardWidth = '100% - 134px';
  const sliderHeight = `${height - 180}px`;
>>>>>>> 5fdad5bf
  return {
    container: css`
      display: flex;
      .label-slider {
        font-size: ${theme.typography.size.sm};
        &:last-of-type {
          margin-top: ${theme.spacing.lg};
        }
        &:first-of-type {
          font-weight: ${theme.typography.weight.semibold};
          margin-bottom: ${theme.spacing.md};
        }
      }
    `,
    containerContent: css`
      width: calc(${cardWidth});
    `,
    containerSlider: css`
      width: 129px;
      margin-right: ${theme.spacing.sm};
      .slider {
        bottom: 10px;
        height: ${sliderHeight};
<<<<<<< HEAD
        width: 127px;
=======
        width: 129px;
>>>>>>> 5fdad5bf
        padding: ${theme.spacing.sm} 0;
      }
    `,
    slider: css`
      position: fixed;
    `,
    selectors: css`
      display: flex;
      justify-content: space-between;
      flex-wrap: wrap;
    `,
    filterInput: css`
      margin-bottom: ${theme.spacing.sm};
    `,
    multiselect: css`
      width: 100%;
      margin-bottom: ${theme.spacing.sm};
      .gf-form-select-box__multi-value {
        background-color: ${bgColor};
        padding: ${theme.spacing.xxs} ${theme.spacing.xs} ${theme.spacing.xxs} ${theme.spacing.sm};
        border-radius: ${theme.border.radius.sm};
      }
    `,
    sort: css`
      width: 170px;
    `,
    sessionName: css`
      display: flex;
      align-items: flex-start;
      justify-content: flex-start;
      margin-top: ${theme.spacing.lg};
      h4 {
        margin: 0 10px 0 0;
      }
    `,
    heading: css`
      font-size: ${theme.typography.heading.h4};
      margin: ${theme.spacing.md} ${theme.spacing.xxs} ${theme.spacing.sm} ${theme.spacing.xxs};
    `,
    footer: css`
      height: 60px;
      margin-top: ${theme.spacing.lg};
      display: flex;
      justify-content: center;
      font-weight: ${theme.typography.weight.light};
      font-size: ${theme.typography.size.sm};
      a {
        font-weight: ${theme.typography.weight.semibold};
        margin-left: ${theme.spacing.xxs};
      }
    `,
    queries: css`
      font-size: ${theme.typography.size.sm};
      font-weight: ${theme.typography.weight.regular};
      margin-left: ${theme.spacing.xs};
    `,
  };
});

export function RichHistoryQueriesTab(props: Props) {
  const {
    datasourceFilters,
    onSelectDatasourceFilters,
    queries,
    onChangeSortOrder,
    sortOrder,
    activeDatasourceOnly,
    retentionPeriod,
    exploreId,
    height,
  } = props;

  const [timeFilter, setTimeFilter] = useState<[number, number]>([0, retentionPeriod]);
  const [filteredQueries, setFilteredQueries] = useState<RichHistoryQuery[]>([]);
  const [searchInput, setSearchInput] = useState('');

  const theme = useTheme();
  const styles = getStyles(theme, height);
<<<<<<< HEAD
  const datasourcesRetrievedFromQueryHistory = uniqBy(queries, 'datasourceName').map(d => d.datasourceName);
  const listOfDatasources = createDatasourcesList(datasourcesRetrievedFromQueryHistory);

  const listOfDatasourceFilters = datasourceFilters?.map(d => d.value);
  const filteredQueriesByDatasource = datasourceFilters
    ? queries?.filter(q => listOfDatasourceFilters?.includes(q.datasourceName))
    : queries;

  const sortedQueries = sortQueries(filteredQueriesByDatasource, sortOrder);
  const queriesWithinSelectedTimeline = sortedQueries?.filter(
    q =>
      q.ts < createRetentionPeriodBoundary(sliderRetentionFilter[0], true) &&
      q.ts > createRetentionPeriodBoundary(sliderRetentionFilter[1], false)
=======

  const datasourcesRetrievedFromQueryHistory = uniqBy(queries, 'datasourceName').map((d) => d.datasourceName);
  const listOfDatasources = createDatasourcesList(datasourcesRetrievedFromQueryHistory);

  const filterAndSortQueriesDebounced = useCallback(
    debounce((searchValue: string) => {
      setFilteredQueries(
        filterAndSortQueries(
          queries,
          sortOrder,
          datasourceFilters?.map((d) => d.value) as string[] | null,
          searchValue,
          timeFilter
        )
      );
    }, 300),
    [timeFilter, queries, sortOrder, datasourceFilters]
>>>>>>> 5fdad5bf
  );

  useEffect(() => {
    setFilteredQueries(
      filterAndSortQueries(
        queries,
        sortOrder,
        datasourceFilters?.map((d) => d.value) as string[] | null,
        searchInput,
        timeFilter
      )
    );
  }, [timeFilter, queries, sortOrder, datasourceFilters]);

  /* mappedQueriesToHeadings is an object where query headings (stringified dates/data sources)
   * are keys and arrays with queries that belong to that headings are values.
   */
  const mappedQueriesToHeadings = mapQueriesToHeadings(filteredQueries, sortOrder);

  return (
    <div className={styles.container}>
      <div className={styles.containerSlider}>
        <div className={styles.slider}>
          <div className="label-slider">Filter history</div>
          <div className="label-slider">{mapNumbertoTimeInSlider(timeFilter[0])}</div>
          <div className="slider">
            <RangeSlider
              tooltipAlwaysVisible={false}
              min={0}
              max={retentionPeriod}
              value={timeFilter}
              orientation="vertical"
              formatTooltipResult={mapNumbertoTimeInSlider}
              reverse={true}
              onAfterChange={setTimeFilter as () => number[]}
            />
          </div>
          <div className="label-slider">{mapNumbertoTimeInSlider(timeFilter[1])}</div>
        </div>
      </div>

      <div className={styles.containerContent}>
        <div className={styles.selectors}>
          {!activeDatasourceOnly && (
            <div aria-label="Filter datasources" className={styles.multiselect}>
              <Select
                isMulti={true}
                options={listOfDatasources}
                value={datasourceFilters}
<<<<<<< HEAD
                placeholder="Filter queries for specific data sources(s)"
=======
                placeholder="Filter queries for data sources(s)"
>>>>>>> 5fdad5bf
                onChange={onSelectDatasourceFilters}
              />
            </div>
          )}
<<<<<<< HEAD
          <div aria-label="Sort queries" className={styles.sort}>
            <Select
              value={sortOrderOptions.filter(order => order.value === sortOrder)}
=======
          <div className={styles.filterInput}>
            <FilterInput
              labelClassName="gf-form--has-input-icon gf-form--grow"
              inputClassName="gf-form-input"
              placeholder="Search queries"
              value={searchInput}
              onChange={(value: string) => {
                setSearchInput(value);
                filterAndSortQueriesDebounced(value);
              }}
            />
          </div>
          <div aria-label="Sort queries" className={styles.sort}>
            <Select
              value={sortOrderOptions.filter((order) => order.value === sortOrder)}
>>>>>>> 5fdad5bf
              options={sortOrderOptions}
              placeholder="Sort queries by"
              onChange={(e) => onChangeSortOrder(e.value as SortOrder)}
            />
          </div>
        </div>
        {Object.keys(mappedQueriesToHeadings).map((heading) => {
          return (
            <div key={heading}>
              <div className={styles.heading}>
                {heading} <span className={styles.queries}>{mappedQueriesToHeadings[heading].length} queries</span>
              </div>
              {mappedQueriesToHeadings[heading].map((q: RichHistoryQuery) => {
<<<<<<< HEAD
                const idx = listOfDatasources.findIndex(d => d.label === q.datasourceName);
=======
                const idx = listOfDatasources.findIndex((d) => d.label === q.datasourceName);
>>>>>>> 5fdad5bf
                return (
                  <RichHistoryCard
                    query={q}
                    key={q.ts}
                    exploreId={exploreId}
                    dsImg={listOfDatasources[idx].imgUrl}
                    isRemoved={listOfDatasources[idx].isRemoved}
                  />
                );
              })}
            </div>
          );
        })}
        <div className={styles.footer}>The history is local to your browser and is not shared with others.</div>
      </div>
    </div>
  );
}<|MERGE_RESOLUTION|>--- conflicted
+++ resolved
@@ -14,10 +14,7 @@
   mapNumbertoTimeInSlider,
   mapQueriesToHeadings,
   createDatasourcesList,
-<<<<<<< HEAD
-=======
   filterAndSortQueries,
->>>>>>> 5fdad5bf
 } from 'app/core/utils/richHistory';
 
 // Components
@@ -38,19 +35,11 @@
 }
 
 const getStyles = stylesFactory((theme: GrafanaTheme, height: number) => {
-<<<<<<< HEAD
-  const bgColor = theme.isLight ? theme.colors.gray5 : theme.colors.dark4;
-
-  /* 134px is based on the width of the Query history tabs bar, so the content is aligned to right side of the tab */
-  const cardWidth = '100% - 134px';
-  const sliderHeight = `${height - 200}px`;
-=======
   const bgColor = theme.isLight ? theme.palette.gray5 : theme.palette.dark4;
 
   /* 134px is based on the width of the Query history tabs bar, so the content is aligned to right side of the tab */
   const cardWidth = '100% - 134px';
   const sliderHeight = `${height - 180}px`;
->>>>>>> 5fdad5bf
   return {
     container: css`
       display: flex;
@@ -74,11 +63,7 @@
       .slider {
         bottom: 10px;
         height: ${sliderHeight};
-<<<<<<< HEAD
-        width: 127px;
-=======
         width: 129px;
->>>>>>> 5fdad5bf
         padding: ${theme.spacing.sm} 0;
       }
     `,
@@ -157,21 +142,6 @@
 
   const theme = useTheme();
   const styles = getStyles(theme, height);
-<<<<<<< HEAD
-  const datasourcesRetrievedFromQueryHistory = uniqBy(queries, 'datasourceName').map(d => d.datasourceName);
-  const listOfDatasources = createDatasourcesList(datasourcesRetrievedFromQueryHistory);
-
-  const listOfDatasourceFilters = datasourceFilters?.map(d => d.value);
-  const filteredQueriesByDatasource = datasourceFilters
-    ? queries?.filter(q => listOfDatasourceFilters?.includes(q.datasourceName))
-    : queries;
-
-  const sortedQueries = sortQueries(filteredQueriesByDatasource, sortOrder);
-  const queriesWithinSelectedTimeline = sortedQueries?.filter(
-    q =>
-      q.ts < createRetentionPeriodBoundary(sliderRetentionFilter[0], true) &&
-      q.ts > createRetentionPeriodBoundary(sliderRetentionFilter[1], false)
-=======
 
   const datasourcesRetrievedFromQueryHistory = uniqBy(queries, 'datasourceName').map((d) => d.datasourceName);
   const listOfDatasources = createDatasourcesList(datasourcesRetrievedFromQueryHistory);
@@ -189,7 +159,6 @@
       );
     }, 300),
     [timeFilter, queries, sortOrder, datasourceFilters]
->>>>>>> 5fdad5bf
   );
 
   useEffect(() => {
@@ -239,20 +208,11 @@
                 isMulti={true}
                 options={listOfDatasources}
                 value={datasourceFilters}
-<<<<<<< HEAD
-                placeholder="Filter queries for specific data sources(s)"
-=======
                 placeholder="Filter queries for data sources(s)"
->>>>>>> 5fdad5bf
                 onChange={onSelectDatasourceFilters}
               />
             </div>
           )}
-<<<<<<< HEAD
-          <div aria-label="Sort queries" className={styles.sort}>
-            <Select
-              value={sortOrderOptions.filter(order => order.value === sortOrder)}
-=======
           <div className={styles.filterInput}>
             <FilterInput
               labelClassName="gf-form--has-input-icon gf-form--grow"
@@ -268,7 +228,6 @@
           <div aria-label="Sort queries" className={styles.sort}>
             <Select
               value={sortOrderOptions.filter((order) => order.value === sortOrder)}
->>>>>>> 5fdad5bf
               options={sortOrderOptions}
               placeholder="Sort queries by"
               onChange={(e) => onChangeSortOrder(e.value as SortOrder)}
@@ -282,11 +241,7 @@
                 {heading} <span className={styles.queries}>{mappedQueriesToHeadings[heading].length} queries</span>
               </div>
               {mappedQueriesToHeadings[heading].map((q: RichHistoryQuery) => {
-<<<<<<< HEAD
-                const idx = listOfDatasources.findIndex(d => d.label === q.datasourceName);
-=======
                 const idx = listOfDatasources.findIndex((d) => d.label === q.datasourceName);
->>>>>>> 5fdad5bf
                 return (
                   <RichHistoryCard
                     query={q}
