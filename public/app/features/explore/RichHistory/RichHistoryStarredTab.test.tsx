--- conflicted
+++ resolved
@@ -1,8 +1,4 @@
-<<<<<<< HEAD
-import { mount } from 'enzyme';
-=======
 import { render } from '@testing-library/react';
->>>>>>> 556faf82
 import React from 'react';
 
 import { SortOrder } from 'app/core/utils/richHistory';
