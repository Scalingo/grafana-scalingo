import React, { useState, useEffect, useCallback } from 'react';
import { css } from 'emotion';
import { uniqBy, debounce } from 'lodash';

// Types
import { RichHistoryQuery, ExploreId } from 'app/types/explore';

// Utils
import { stylesFactory, useTheme, Select } from '@grafana/ui';
import { GrafanaTheme, SelectableValue } from '@grafana/data';
<<<<<<< HEAD

import { SortOrder } from '../../../core/utils/explore';
import { sortQueries, createDatasourcesList } from '../../../core/utils/richHistory';
=======
import { filterAndSortQueries, createDatasourcesList, SortOrder } from 'app/core/utils/richHistory';
>>>>>>> 5fdad5bf

// Components
import RichHistoryCard from './RichHistoryCard';
import { sortOrderOptions } from './RichHistory';
import { FilterInput } from 'app/core/components/FilterInput/FilterInput';

export interface Props {
  queries: RichHistoryQuery[];
  sortOrder: SortOrder;
  activeDatasourceOnly: boolean;
  datasourceFilters: SelectableValue[] | null;
  exploreId: ExploreId;
  onChangeSortOrder: (sortOrder: SortOrder) => void;
  onSelectDatasourceFilters: (value: SelectableValue[]) => void;
}

const getStyles = stylesFactory((theme: GrafanaTheme) => {
  const bgColor = theme.isLight ? theme.palette.gray5 : theme.palette.dark4;
  return {
    container: css`
      display: flex;
    `,
    containerContent: css`
      width: 100%;
    `,
    selectors: css`
      display: flex;
      justify-content: space-between;
      flex-wrap: wrap;
    `,
    multiselect: css`
      width: 100%;
      margin-bottom: ${theme.spacing.sm};
      .gf-form-select-box__multi-value {
        background-color: ${bgColor};
        padding: ${theme.spacing.xxs} ${theme.spacing.xs} ${theme.spacing.xxs} ${theme.spacing.sm};
        border-radius: ${theme.border.radius.sm};
      }
    `,
    filterInput: css`
      margin-bottom: ${theme.spacing.sm};
    `,
    sort: css`
      width: 170px;
    `,
<<<<<<< HEAD
    feedback: css`
=======
    footer: css`
>>>>>>> 5fdad5bf
      height: 60px;
      margin-top: ${theme.spacing.lg};
      display: flex;
      justify-content: center;
      font-weight: ${theme.typography.weight.light};
      font-size: ${theme.typography.size.sm};
      a {
        font-weight: ${theme.typography.weight.semibold};
        margin-left: ${theme.spacing.xxs};
      }
    `,
  };
});

export function RichHistoryStarredTab(props: Props) {
  const {
    datasourceFilters,
    onSelectDatasourceFilters,
    queries,
    onChangeSortOrder,
    sortOrder,
    activeDatasourceOnly,
    exploreId,
  } = props;

  const [filteredQueries, setFilteredQueries] = useState<RichHistoryQuery[]>([]);
  const [searchInput, setSearchInput] = useState('');

  const theme = useTheme();
  const styles = getStyles(theme);
<<<<<<< HEAD

  const datasourcesRetrievedFromQueryHistory = uniqBy(queries, 'datasourceName').map(d => d.datasourceName);
  const listOfDatasources = createDatasourcesList(datasourcesRetrievedFromQueryHistory);

  const listOfDatasourceFilters = datasourceFilters?.map(d => d.value);

  const starredQueries = queries.filter(q => q.starred === true);
  const starredQueriesFilteredByDatasource = datasourceFilters
    ? starredQueries?.filter(q => listOfDatasourceFilters?.includes(q.datasourceName))
    : starredQueries;

  const sortedStarredQueries = sortQueries(starredQueriesFilteredByDatasource, sortOrder);
=======

  const datasourcesRetrievedFromQueryHistory = uniqBy(queries, 'datasourceName').map((d) => d.datasourceName);
  const listOfDatasources = createDatasourcesList(datasourcesRetrievedFromQueryHistory);
  const starredQueries = queries.filter((q) => q.starred === true);

  const filterAndSortQueriesDebounced = useCallback(
    debounce((searchValue: string) => {
      setFilteredQueries(
        filterAndSortQueries(
          starredQueries,
          sortOrder,
          datasourceFilters?.map((d) => d.value) as string[] | null,
          searchValue
        )
      );
    }, 300),
    [queries, sortOrder, datasourceFilters]
  );

  useEffect(() => {
    setFilteredQueries(
      filterAndSortQueries(
        starredQueries,
        sortOrder,
        datasourceFilters?.map((d) => d.value) as string[] | null,
        searchInput
      )
    );
  }, [queries, sortOrder, datasourceFilters]);
>>>>>>> 5fdad5bf

  return (
    <div className={styles.container}>
      <div className={styles.containerContent}>
        <div className={styles.selectors}>
          {!activeDatasourceOnly && (
            <div aria-label="Filter datasources" className={styles.multiselect}>
              <Select
                isMulti={true}
                options={listOfDatasources}
                value={datasourceFilters}
                placeholder="Filter queries for specific data sources(s)"
                onChange={onSelectDatasourceFilters}
              />
            </div>
          )}
<<<<<<< HEAD
          <div aria-label="Sort queries" className={styles.sort}>
            <Select
              options={sortOrderOptions}
              value={sortOrderOptions.filter(order => order.value === sortOrder)}
=======
          <div className={styles.filterInput}>
            <FilterInput
              labelClassName="gf-form--has-input-icon gf-form--grow"
              inputClassName="gf-form-input"
              placeholder="Search queries"
              value={searchInput}
              onChange={(value: string) => {
                setSearchInput(value);
                filterAndSortQueriesDebounced(value);
              }}
            />
          </div>
          <div aria-label="Sort queries" className={styles.sort}>
            <Select
              options={sortOrderOptions}
              value={sortOrderOptions.filter((order) => order.value === sortOrder)}
>>>>>>> 5fdad5bf
              placeholder="Sort queries by"
              onChange={(e) => onChangeSortOrder(e.value as SortOrder)}
            />
          </div>
        </div>
<<<<<<< HEAD
        {sortedStarredQueries.map(q => {
          const idx = listOfDatasources.findIndex(d => d.label === q.datasourceName);
=======
        {filteredQueries.map((q) => {
          const idx = listOfDatasources.findIndex((d) => d.label === q.datasourceName);
>>>>>>> 5fdad5bf
          return (
            <RichHistoryCard
              query={q}
              key={q.ts}
              exploreId={exploreId}
              dsImg={listOfDatasources[idx].imgUrl}
              isRemoved={listOfDatasources[idx].isRemoved}
            />
          );
        })}
<<<<<<< HEAD
        <div className={styles.feedback}>
          Query history is a beta feature. The history is local to your browser and is not shared with others.
          <a href="https://github.com/grafana/grafana/issues/new/choose">Feedback?</a>
        </div>
=======
        <div className={styles.footer}>The history is local to your browser and is not shared with others.</div>
>>>>>>> 5fdad5bf
      </div>
    </div>
  );
}<|MERGE_RESOLUTION|>--- conflicted
+++ resolved
@@ -8,13 +8,7 @@
 // Utils
 import { stylesFactory, useTheme, Select } from '@grafana/ui';
 import { GrafanaTheme, SelectableValue } from '@grafana/data';
-<<<<<<< HEAD
-
-import { SortOrder } from '../../../core/utils/explore';
-import { sortQueries, createDatasourcesList } from '../../../core/utils/richHistory';
-=======
 import { filterAndSortQueries, createDatasourcesList, SortOrder } from 'app/core/utils/richHistory';
->>>>>>> 5fdad5bf
 
 // Components
 import RichHistoryCard from './RichHistoryCard';
@@ -60,11 +54,7 @@
     sort: css`
       width: 170px;
     `,
-<<<<<<< HEAD
-    feedback: css`
-=======
     footer: css`
->>>>>>> 5fdad5bf
       height: 60px;
       margin-top: ${theme.spacing.lg};
       display: flex;
@@ -95,20 +85,6 @@
 
   const theme = useTheme();
   const styles = getStyles(theme);
-<<<<<<< HEAD
-
-  const datasourcesRetrievedFromQueryHistory = uniqBy(queries, 'datasourceName').map(d => d.datasourceName);
-  const listOfDatasources = createDatasourcesList(datasourcesRetrievedFromQueryHistory);
-
-  const listOfDatasourceFilters = datasourceFilters?.map(d => d.value);
-
-  const starredQueries = queries.filter(q => q.starred === true);
-  const starredQueriesFilteredByDatasource = datasourceFilters
-    ? starredQueries?.filter(q => listOfDatasourceFilters?.includes(q.datasourceName))
-    : starredQueries;
-
-  const sortedStarredQueries = sortQueries(starredQueriesFilteredByDatasource, sortOrder);
-=======
 
   const datasourcesRetrievedFromQueryHistory = uniqBy(queries, 'datasourceName').map((d) => d.datasourceName);
   const listOfDatasources = createDatasourcesList(datasourcesRetrievedFromQueryHistory);
@@ -138,7 +114,6 @@
       )
     );
   }, [queries, sortOrder, datasourceFilters]);
->>>>>>> 5fdad5bf
 
   return (
     <div className={styles.container}>
@@ -155,12 +130,6 @@
               />
             </div>
           )}
-<<<<<<< HEAD
-          <div aria-label="Sort queries" className={styles.sort}>
-            <Select
-              options={sortOrderOptions}
-              value={sortOrderOptions.filter(order => order.value === sortOrder)}
-=======
           <div className={styles.filterInput}>
             <FilterInput
               labelClassName="gf-form--has-input-icon gf-form--grow"
@@ -177,19 +146,13 @@
             <Select
               options={sortOrderOptions}
               value={sortOrderOptions.filter((order) => order.value === sortOrder)}
->>>>>>> 5fdad5bf
               placeholder="Sort queries by"
               onChange={(e) => onChangeSortOrder(e.value as SortOrder)}
             />
           </div>
         </div>
-<<<<<<< HEAD
-        {sortedStarredQueries.map(q => {
-          const idx = listOfDatasources.findIndex(d => d.label === q.datasourceName);
-=======
         {filteredQueries.map((q) => {
           const idx = listOfDatasources.findIndex((d) => d.label === q.datasourceName);
->>>>>>> 5fdad5bf
           return (
             <RichHistoryCard
               query={q}
@@ -200,14 +163,7 @@
             />
           );
         })}
-<<<<<<< HEAD
-        <div className={styles.feedback}>
-          Query history is a beta feature. The history is local to your browser and is not shared with others.
-          <a href="https://github.com/grafana/grafana/issues/new/choose">Feedback?</a>
-        </div>
-=======
         <div className={styles.footer}>The history is local to your browser and is not shared with others.</div>
->>>>>>> 5fdad5bf
       </div>
     </div>
   );
