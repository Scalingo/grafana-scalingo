<<<<<<< HEAD
import { shallow } from 'enzyme';
import { noop } from 'lodash';
import React from 'react';

import { SecondaryActions } from './SecondaryActions';
=======
import { render, screen } from '@testing-library/react';
import userEvent from '@testing-library/user-event';
import { noop } from 'lodash';
import React from 'react';
>>>>>>> c2560129

import { SecondaryActions } from './SecondaryActions';

describe('SecondaryActions', () => {
  it('should render component with three buttons', () => {
    render(
      <SecondaryActions
        onClickAddQueryRowButton={noop}
        onClickRichHistoryButton={noop}
        onClickQueryInspectorButton={noop}
      />
    );

    expect(screen.getByRole('button', { name: /Add row button/i })).toBeInTheDocument();
    expect(screen.getByRole('button', { name: /Rich history button/i })).toBeInTheDocument();
    expect(screen.getByRole('button', { name: /Query inspector button/i })).toBeInTheDocument();
  });

  it('should not render hidden elements', () => {
    render(
      <SecondaryActions
        addQueryRowButtonHidden={true}
        richHistoryRowButtonHidden={true}
        onClickAddQueryRowButton={noop}
        onClickRichHistoryButton={noop}
        onClickQueryInspectorButton={noop}
      />
    );

    expect(screen.queryByRole('button', { name: /Add row button/i })).not.toBeInTheDocument();
    expect(screen.queryByRole('button', { name: /Rich history button/i })).not.toBeInTheDocument();
    expect(screen.getByRole('button', { name: /Query inspector button/i })).toBeInTheDocument();
  });

  it('should disable add row button if addQueryRowButtonDisabled=true', () => {
    render(
      <SecondaryActions
        addQueryRowButtonDisabled={true}
        onClickAddQueryRowButton={noop}
        onClickRichHistoryButton={noop}
        onClickQueryInspectorButton={noop}
      />
    );

    expect(screen.getByRole('button', { name: /Add row button/i })).toBeDisabled();
    expect(screen.getByRole('button', { name: /Rich history button/i })).toBeInTheDocument();
    expect(screen.getByRole('button', { name: /Query inspector button/i })).toBeInTheDocument();
  });

  it('should map click handlers correctly', async () => {
    const user = userEvent.setup();

    const onClickAddRow = jest.fn();
    const onClickHistory = jest.fn();
    const onClickQueryInspector = jest.fn();

    render(
      <SecondaryActions
        onClickAddQueryRowButton={onClickAddRow}
        onClickRichHistoryButton={onClickHistory}
        onClickQueryInspectorButton={onClickQueryInspector}
      />
    );

    await user.click(screen.getByRole('button', { name: /Add row button/i }));
    expect(onClickAddRow).toBeCalledTimes(1);

    await user.click(screen.getByRole('button', { name: /Rich history button/i }));
    expect(onClickHistory).toBeCalledTimes(1);

    await user.click(screen.getByRole('button', { name: /Query inspector button/i }));
    expect(onClickQueryInspector).toBeCalledTimes(1);
  });
});<|MERGE_RESOLUTION|>--- conflicted
+++ resolved
@@ -1,15 +1,7 @@
-<<<<<<< HEAD
-import { shallow } from 'enzyme';
-import { noop } from 'lodash';
-import React from 'react';
-
-import { SecondaryActions } from './SecondaryActions';
-=======
 import { render, screen } from '@testing-library/react';
 import userEvent from '@testing-library/user-event';
 import { noop } from 'lodash';
 import React from 'react';
->>>>>>> c2560129
 
 import { SecondaryActions } from './SecondaryActions';
 
