import { render, screen, within } from '@testing-library/react';
import React from 'react';

import { DataFrame, FieldType, getDefaultTimeRange, InternalTimeZones, toDataFrame } from '@grafana/data';
import { ExploreId } from 'app/types/explore';

import { TableContainer } from './TableContainer';

function getTable(): HTMLElement {
  return screen.getAllByRole('table')[0];
}

function getRowsData(rows: HTMLElement[]): Object[] {
  let content = [];
  for (let i = 1; i < rows.length; i++) {
    content.push({
      time: within(rows[i]).getByText(/2021*/).textContent,
      text: within(rows[i]).getByText(/test_string_*/).textContent,
    });
  }
  return content;
}

const dataFrame = toDataFrame({
  name: 'A',
  fields: [
    {
      name: 'time',
      type: FieldType.time,
      values: [1609459200000, 1609470000000, 1609462800000, 1609466400000],
      config: {
        custom: {
          filterable: false,
        },
      },
    },
    {
      name: 'text',
      type: FieldType.string,
      values: ['test_string_1', 'test_string_2', 'test_string_3', 'test_string_4'],
      config: {
        custom: {
          filterable: false,
        },
      },
    },
  ],
});

const defaultProps = {
  exploreId: ExploreId.left,
  loading: false,
  width: 800,
  onCellFilterAdded: jest.fn(),
  tableResult: [dataFrame],
<<<<<<< HEAD
  splitOpenFn: (() => {}) as any,
  range: {} as any,
=======
  splitOpenFn: () => {},
  range: getDefaultTimeRange(),
>>>>>>> ac7f9d45
  timeZone: InternalTimeZones.utc,
};

describe('TableContainer', () => {
  it('should render component', () => {
    render(<TableContainer {...defaultProps} />);
    expect(getTable()).toBeInTheDocument();
    const rows = within(getTable()).getAllByRole('row');
    expect(rows).toHaveLength(5);
    expect(getRowsData(rows)).toEqual([
      { time: '2021-01-01 00:00:00', text: 'test_string_1' },
      { time: '2021-01-01 03:00:00', text: 'test_string_2' },
      { time: '2021-01-01 01:00:00', text: 'test_string_3' },
      { time: '2021-01-01 02:00:00', text: 'test_string_4' },
    ]);
  });

  it('should render 0 series returned on no items', () => {
<<<<<<< HEAD
    const emptyFrames = [
=======
    const emptyFrames: DataFrame[] = [
>>>>>>> ac7f9d45
      {
        name: 'TableResultName',
        fields: [],
        length: 0,
      },
<<<<<<< HEAD
    ] as DataFrame[];
=======
    ];
>>>>>>> ac7f9d45
    render(<TableContainer {...defaultProps} tableResult={emptyFrames} />);
    expect(screen.getByText('0 series returned')).toBeInTheDocument();
  });

  it('should update time when timezone changes', () => {
    const { rerender } = render(<TableContainer {...defaultProps} />);
    const rowsBeforeChange = within(getTable()).getAllByRole('row');
    expect(getRowsData(rowsBeforeChange)).toEqual([
      { time: '2021-01-01 00:00:00', text: 'test_string_1' },
      { time: '2021-01-01 03:00:00', text: 'test_string_2' },
      { time: '2021-01-01 01:00:00', text: 'test_string_3' },
      { time: '2021-01-01 02:00:00', text: 'test_string_4' },
    ]);

    rerender(<TableContainer {...defaultProps} timeZone="cest" />);
    const rowsAfterChange = within(getTable()).getAllByRole('row');
    expect(getRowsData(rowsAfterChange)).toEqual([
      { time: '2020-12-31 19:00:00', text: 'test_string_1' },
      { time: '2020-12-31 22:00:00', text: 'test_string_2' },
      { time: '2020-12-31 20:00:00', text: 'test_string_3' },
      { time: '2020-12-31 21:00:00', text: 'test_string_4' },
    ]);
  });
});<|MERGE_RESOLUTION|>--- conflicted
+++ resolved
@@ -53,13 +53,8 @@
   width: 800,
   onCellFilterAdded: jest.fn(),
   tableResult: [dataFrame],
-<<<<<<< HEAD
-  splitOpenFn: (() => {}) as any,
-  range: {} as any,
-=======
   splitOpenFn: () => {},
   range: getDefaultTimeRange(),
->>>>>>> ac7f9d45
   timeZone: InternalTimeZones.utc,
 };
 
@@ -78,21 +73,13 @@
   });
 
   it('should render 0 series returned on no items', () => {
-<<<<<<< HEAD
-    const emptyFrames = [
-=======
     const emptyFrames: DataFrame[] = [
->>>>>>> ac7f9d45
       {
         name: 'TableResultName',
         fields: [],
         length: 0,
       },
-<<<<<<< HEAD
-    ] as DataFrame[];
-=======
     ];
->>>>>>> ac7f9d45
     render(<TableContainer {...defaultProps} tableResult={emptyFrames} />);
     expect(screen.getByText('0 series returned')).toBeInTheDocument();
   });
