import React from 'react';
import classNames from 'classnames';
import { css } from 'emotion';

import { Tooltip, useTheme, stylesFactory } from '@grafana/ui';
import { GrafanaTheme } from '@grafana/data';

const getStyles = stylesFactory((theme: GrafanaTheme) => {
  return {
    timePickerSynced: css`
      label: timePickerSynced;
      border-color: ${theme.colors.orangeDark};
      background-image: none;
      background-color: transparent;
      color: ${theme.colors.orangeDark};
      &:focus,
      :hover {
        color: ${theme.colors.orangeDark};
        background-image: none;
        background-color: transparent;
      }
    `,
    noRightBorderStyle: css`
      label: noRightBorderStyle;
      border-right: 0;
    `,
    /*
     * Required top-padding, otherwise is fa-link icon in active state
     * cut off on top due to fontAwesome icon position
     */
    topPadding: css`
      label: topPadding;
      padding-top: 1px;
    `,
  };
});

interface TimeSyncButtonProps {
  isSynced: boolean;
  onClick: () => void;
}

export function TimeSyncButton(props: TimeSyncButtonProps) {
  const { onClick, isSynced } = props;
  const theme = useTheme();
  const styles = getStyles(theme);

  const syncTimesTooltip = () => {
    const { isSynced } = props;
    const tooltip = isSynced ? 'Unsync all views' : 'Sync all views to this time range';
    return <>{tooltip}</>;
  };

  return (
    <Tooltip content={syncTimesTooltip} placement="bottom">
      <button
        className={classNames('btn navbar-button navbar-button--attached', {
          [`explore-active-button-glow ${styles.timePickerSynced}`]: isSynced,
        })}
        aria-label={isSynced ? 'Synced times' : 'Unsynced times'}
        onClick={() => onClick()}
      >
<<<<<<< HEAD
        <i className={classNames('fa fa-link', isSynced && 'icon-brand-gradient')} />
=======
        <i className={classNames('fa fa-link', styles.topPadding, isSynced && 'icon-brand-gradient')} />
>>>>>>> 3fa63cfc
      </button>
    </Tooltip>
  );
}<|MERGE_RESOLUTION|>--- conflicted
+++ resolved
@@ -60,11 +60,7 @@
         aria-label={isSynced ? 'Synced times' : 'Unsynced times'}
         onClick={() => onClick()}
       >
-<<<<<<< HEAD
-        <i className={classNames('fa fa-link', isSynced && 'icon-brand-gradient')} />
-=======
         <i className={classNames('fa fa-link', styles.topPadding, isSynced && 'icon-brand-gradient')} />
->>>>>>> 3fa63cfc
       </button>
     </Tooltip>
   );
