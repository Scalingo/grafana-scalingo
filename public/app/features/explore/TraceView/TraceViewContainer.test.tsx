--- conflicted
+++ resolved
@@ -1,10 +1,6 @@
 import { render, screen } from '@testing-library/react';
 import userEvent from '@testing-library/user-event';
-<<<<<<< HEAD
-import React from 'react';
-=======
 import React, { createRef } from 'react';
->>>>>>> c2560129
 import { Provider } from 'react-redux';
 
 import { getDefaultTimeRange, LoadingState } from '@grafana/data';
@@ -14,8 +10,6 @@
 
 import { frameOld } from './TraceView.test';
 import { TraceViewContainer } from './TraceViewContainer';
-<<<<<<< HEAD
-=======
 
 jest.mock('@grafana/runtime', () => {
   return {
@@ -23,7 +17,6 @@
     reportInteraction: jest.fn(),
   };
 });
->>>>>>> c2560129
 
 function renderTraceViewContainer(frames = [frameOld]) {
   const store = configureStore();
