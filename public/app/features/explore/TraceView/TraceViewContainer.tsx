import TracePageSearchBar from '@jaegertracing/jaeger-ui-components/src/TracePageHeader/TracePageSearchBar';
<<<<<<< HEAD
import React, { RefObject, useMemo, useState } from 'react';

import { DataFrame, SplitOpen, PanelData } from '@grafana/data';
import { Collapse } from '@grafana/ui';
import { ExploreId } from 'app/types/explore';

import { TraceView } from './TraceView';
import { useChildrenState } from './useChildrenState';
=======
import { TopOfViewRefType } from '@jaegertracing/jaeger-ui-components/src/TraceTimelineViewer/VirtualizedTraceView';
import React, { RefObject, useMemo, useState } from 'react';
import { useSelector } from 'react-redux';

import { DataFrame, SplitOpen, PanelData } from '@grafana/data';
import { Collapse } from '@grafana/ui';
import { StoreState } from 'app/types';
import { ExploreId } from 'app/types/explore';

import { TraceView } from './TraceView';
>>>>>>> c2560129
import { useSearch } from './useSearch';
import { transformDataFrames } from './utils/transform';
interface Props {
  dataFrames: DataFrame[];
  splitOpenFn: SplitOpen;
  exploreId: ExploreId;
  scrollElement?: Element;
  queryResponse: PanelData;
  topOfViewRef: RefObject<HTMLDivElement>;
}
export function TraceViewContainer(props: Props) {
  // At this point we only show single trace
  const frame = props.dataFrames[0];
  const { dataFrames, splitOpenFn, exploreId, scrollElement, topOfViewRef, queryResponse } = props;
  const traceProp = useMemo(() => transformDataFrames(frame), [frame]);
  const { search, setSearch, spanFindMatches } = useSearch(traceProp?.spans);
  const [focusedSpanIdForSearch, setFocusedSpanIdForSearch] = useState('');
  const [searchBarSuffix, setSearchBarSuffix] = useState('');
  const datasource = useSelector(
    (state: StoreState) => state.explore[props.exploreId!]?.datasourceInstance ?? undefined
  );

  if (!traceProp) {
    return null;
  }

  return (
    <>
      <TracePageSearchBar
        navigable={true}
        searchValue={search}
        setSearch={setSearch}
        spanFindMatches={spanFindMatches}
        searchBarSuffix={searchBarSuffix}
        setSearchBarSuffix={setSearchBarSuffix}
        focusedSpanIdForSearch={focusedSpanIdForSearch}
        setFocusedSpanIdForSearch={setFocusedSpanIdForSearch}
      />

      <Collapse label="Trace View" isOpen>
        <TraceView
          exploreId={exploreId}
          dataFrames={dataFrames}
          splitOpenFn={splitOpenFn}
          scrollElement={scrollElement}
          traceProp={traceProp}
          spanFindMatches={spanFindMatches}
          search={search}
          focusedSpanIdForSearch={focusedSpanIdForSearch}
          queryResponse={queryResponse}
          datasource={datasource}
          topOfViewRef={topOfViewRef}
          topOfViewRefType={TopOfViewRefType.Explore}
        />
      </Collapse>
    </>
  );
}<|MERGE_RESOLUTION|>--- conflicted
+++ resolved
@@ -1,14 +1,4 @@
 import TracePageSearchBar from '@jaegertracing/jaeger-ui-components/src/TracePageHeader/TracePageSearchBar';
-<<<<<<< HEAD
-import React, { RefObject, useMemo, useState } from 'react';
-
-import { DataFrame, SplitOpen, PanelData } from '@grafana/data';
-import { Collapse } from '@grafana/ui';
-import { ExploreId } from 'app/types/explore';
-
-import { TraceView } from './TraceView';
-import { useChildrenState } from './useChildrenState';
-=======
 import { TopOfViewRefType } from '@jaegertracing/jaeger-ui-components/src/TraceTimelineViewer/VirtualizedTraceView';
 import React, { RefObject, useMemo, useState } from 'react';
 import { useSelector } from 'react-redux';
@@ -19,7 +9,6 @@
 import { ExploreId } from 'app/types/explore';
 
 import { TraceView } from './TraceView';
->>>>>>> c2560129
 import { useSearch } from './useSearch';
 import { transformDataFrames } from './utils/transform';
 interface Props {
