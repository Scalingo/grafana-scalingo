import { fireEvent, screen, waitFor } from '@testing-library/react';
import userEvent from '@testing-library/user-event';
import React from 'react';

import { serializeStateToUrlParam } from '@grafana/data';
import { locationService, config } from '@grafana/runtime';

import { changeDatasource } from './spec/helper/interactions';
import { makeLogsQueryResponse, makeMetricsQueryResponse } from './spec/helper/query';
import { setupExplore, tearDown, waitForExplore } from './spec/helper/setup';
import { splitOpen } from './state/main';
<<<<<<< HEAD

type Mock = jest.Mock;
=======
import * as queryState from './state/query';
>>>>>>> 89b365f8

jest.mock('app/core/core', () => {
  return {
    contextSrv: {
      hasPermission: () => true,
      hasAccess: () => true,
    },
    appEvents: {
      subscribe: () => {},
      publish: () => {},
    },
  };
});

jest.mock('react-virtualized-auto-sizer', () => {
  return {
    __esModule: true,
    default(props: any) {
      return <div>{props.children({ width: 1000 })}</div>;
    },
  };
});

describe('Wrapper', () => {
  afterEach(() => {
    tearDown();
  });

  describe('Handles datasource states', () => {
    it('shows warning if there are no data sources', async () => {
      setupExplore({ datasources: [] });
      await waitFor(() => screen.getByText(/Explore requires at least one data source/i));
    });

    it('handles changing the datasource manually', async () => {
      const urlParams = { left: JSON.stringify(['now-1h', 'now', 'loki', { expr: '{ label="value"}', refId: 'A' }]) };
      const { datasources } = setupExplore({ urlParams });
      jest.mocked(datasources.loki.query).mockReturnValueOnce(makeLogsQueryResponse());
      await waitForExplore();
      await changeDatasource('elastic');

      await screen.findByText('elastic Editor input:');
      expect(datasources.elastic.query).not.toBeCalled();
      expect(locationService.getSearchObject()).toEqual({
        orgId: '1',
        left: serializeStateToUrlParam({
          datasource: 'elastic-uid',
          queries: [{ refId: 'A', datasource: { type: 'logs', uid: 'elastic-uid' } }],
          range: { from: 'now-1h', to: 'now' },
        }),
      });
    });
  });

<<<<<<< HEAD
  it('runs query when url contains query and renders results', async () => {
    const urlParams = {
      left: serializeStateToUrlParam({
        datasource: 'loki',
        queries: [{ refId: 'A', expr: '{ label="value"}' }],
        range: { from: 'now-1h', to: 'now' },
      }),
    };
    const { datasources } = setupExplore({ urlParams });
    (datasources.loki.query as Mock).mockReturnValueOnce(makeLogsQueryResponse());

    // Make sure we render the logs panel
    await screen.findByText(/^Logs$/);

    // Make sure we render the log line
    await screen.findByText(/custom log line/i);

    // And that the editor gets the expr from the url
    await screen.findByText(`loki Editor input: { label="value"}`);

    // We did not change the url
    expect(locationService.getSearchObject()).toEqual({
      orgId: '1',
      ...urlParams,
    });

    // We called the data source query method once
    expect(datasources.loki.query).toBeCalledTimes(1);
    expect((datasources.loki.query as Mock).mock.calls[0][0]).toMatchObject({
      targets: [{ expr: '{ label="value"}' }],
=======
  describe('Handles running/not running query', () => {
    it('inits url and renders editor but does not call query on empty url', async () => {
      const { datasources } = setupExplore();
      await waitForExplore();

      // At this point url should be initialised to some defaults
      expect(locationService.getSearchObject()).toEqual({
        orgId: '1',
        left: serializeStateToUrlParam({
          datasource: 'loki-uid',
          queries: [{ refId: 'A', datasource: { type: 'logs', uid: 'loki-uid' } }],
          range: { from: 'now-1h', to: 'now' },
        }),
      });
      expect(datasources.loki.query).not.toBeCalled();
    });

    it('runs query when url contains query and renders results', async () => {
      const urlParams = {
        left: serializeStateToUrlParam({
          datasource: 'loki-uid',
          queries: [{ refId: 'A', expr: '{ label="value"}' }],
          range: { from: 'now-1h', to: 'now' },
        }),
      };
      const { datasources } = setupExplore({ urlParams });
      jest.mocked(datasources.loki.query).mockReturnValueOnce(makeLogsQueryResponse());

      // Make sure we render the logs panel
      await screen.findByText(/^Logs$/);

      // Make sure we render the log line
      await screen.findByText(/custom log line/i);

      // And that the editor gets the expr from the url
      await screen.findByText(`loki Editor input: { label="value"}`);

      // We did not change the url
      expect(locationService.getSearchObject()).toEqual({
        orgId: '1',
        ...urlParams,
      });

      // We called the data source query method once
      expect(datasources.loki.query).toBeCalledTimes(1);
      expect(jest.mocked(datasources.loki.query).mock.calls[0][0]).toMatchObject({
        targets: [{ expr: '{ label="value"}' }],
      });
>>>>>>> 89b365f8
    });

<<<<<<< HEAD
  it('handles url change and runs the new query', async () => {
    const urlParams = { left: JSON.stringify(['now-1h', 'now', 'loki', { expr: '{ label="value"}' }]) };
    const { datasources } = setupExplore({ urlParams });
    (datasources.loki.query as Mock).mockReturnValueOnce(makeLogsQueryResponse());
    // Wait for rendering the logs
    await screen.findByText(/custom log line/i);
=======
    it('handles url change and runs the new query', async () => {
      const urlParams = { left: JSON.stringify(['now-1h', 'now', 'loki', { expr: '{ label="value"}' }]) };
      const { datasources } = setupExplore({ urlParams });
      jest.mocked(datasources.loki.query).mockReturnValueOnce(makeLogsQueryResponse());
      // Wait for rendering the logs
      await screen.findByText(/custom log line/i);
>>>>>>> 89b365f8

      jest.mocked(datasources.loki.query).mockReturnValueOnce(makeLogsQueryResponse('different log'));

<<<<<<< HEAD
    locationService.partial({
      left: JSON.stringify(['now-1h', 'now', 'loki', { expr: '{ label="different"}' }]),
    });

    // Editor renders the new query
    await screen.findByText(`loki Editor input: { label="different"}`);
    // Renders new response
    await screen.findByText(/different log/i);
  });

  it('handles url change and runs the new query with different datasource', async () => {
    const urlParams = { left: JSON.stringify(['now-1h', 'now', 'loki', { expr: '{ label="value"}' }]) };
    const { datasources } = setupExplore({ urlParams });
    (datasources.loki.query as Mock).mockReturnValueOnce(makeLogsQueryResponse());
    // Wait for rendering the logs
    await screen.findByText(/custom log line/i);
    await screen.findByText(`loki Editor input: { label="value"}`);
=======
      locationService.partial({
        left: JSON.stringify(['now-1h', 'now', 'loki', { expr: '{ label="different"}' }]),
      });

      // Editor renders the new query
      await screen.findByText(`loki Editor input: { label="different"}`);
      // Renders new response
      await screen.findByText(/different log/i);
    });
>>>>>>> 89b365f8

    it('handles url change and runs the new query with different datasource', async () => {
      const urlParams = { left: JSON.stringify(['now-1h', 'now', 'loki', { expr: '{ label="value"}' }]) };
      const { datasources } = setupExplore({ urlParams });
      jest.mocked(datasources.loki.query).mockReturnValueOnce(makeLogsQueryResponse());
      // Wait for rendering the logs
      await screen.findByText(/custom log line/i);
      await screen.findByText(`loki Editor input: { label="value"}`);

<<<<<<< HEAD
    locationService.partial({
      left: JSON.stringify(['now-1h', 'now', 'elastic', { expr: 'other query' }]),
    });
=======
      jest.mocked(datasources.elastic.query).mockReturnValueOnce(makeMetricsQueryResponse());
>>>>>>> 89b365f8

      locationService.partial({
        left: JSON.stringify(['now-1h', 'now', 'elastic', { expr: 'other query' }]),
      });

<<<<<<< HEAD
  it('handles changing the datasource manually', async () => {
    const urlParams = { left: JSON.stringify(['now-1h', 'now', 'loki', { expr: '{ label="value"}', refId: 'A' }]) };
    const { datasources } = setupExplore({ urlParams });
    (datasources.loki.query as Mock).mockReturnValueOnce(makeLogsQueryResponse());
    await waitForExplore();
    await changeDatasource('elastic');

    await screen.findByText('elastic Editor input:');
    expect(datasources.elastic.query).not.toBeCalled();
    expect(locationService.getSearchObject()).toEqual({
      orgId: '1',
      left: serializeStateToUrlParam({
        datasource: 'elastic',
        queries: [{ refId: 'A' }],
        range: { from: 'now-1h', to: 'now' },
      }),
=======
      // Editor renders the new query
      await screen.findByText(`elastic Editor input: other query`);
      // Renders graph
      await screen.findByText(/Graph/i);
>>>>>>> 89b365f8
    });
  });

  describe('Handles open/close splits in UI and URL', () => {
    it('opens the split pane when split button is clicked', async () => {
      setupExplore();
      // Wait for rendering the editor
      const splitButton = await screen.findByText(/split/i);
      fireEvent.click(splitButton);
      await waitFor(() => {
        const editors = screen.getAllByText('loki Editor input:');
        expect(editors.length).toBe(2);
      });
    });

<<<<<<< HEAD
  it('inits with two panes if specified in url', async () => {
    const urlParams = {
      left: serializeStateToUrlParam({
        datasource: 'loki',
        queries: [{ refId: 'A', expr: '{ label="value"}' }],
        range: { from: 'now-1h', to: 'now' },
      }),
      right: serializeStateToUrlParam({
        datasource: 'elastic',
        queries: [{ refId: 'A', expr: 'error' }],
        range: { from: 'now-1h', to: 'now' },
      }),
    };
=======
    it('inits with two panes if specified in url', async () => {
      const urlParams = {
        left: serializeStateToUrlParam({
          datasource: 'loki-uid',
          queries: [{ refId: 'A', expr: '{ label="value"}' }],
          range: { from: 'now-1h', to: 'now' },
        }),
        right: serializeStateToUrlParam({
          datasource: 'elastic-uid',
          queries: [{ refId: 'A', expr: 'error' }],
          range: { from: 'now-1h', to: 'now' },
        }),
      };

      const { datasources } = setupExplore({ urlParams });
      jest.mocked(datasources.loki.query).mockReturnValueOnce(makeLogsQueryResponse());
      jest.mocked(datasources.elastic.query).mockReturnValueOnce(makeLogsQueryResponse());

      // Make sure we render the logs panel
      await waitFor(() => {
        const logsPanels = screen.getAllByText(/^Logs$/);
        expect(logsPanels.length).toBe(2);
      });

      // Make sure we render the log line
      const logsLines = await screen.findAllByText(/custom log line/i);
      expect(logsLines.length).toBe(2);

      // And that the editor gets the expr from the url
      await screen.findByText(`loki Editor input: { label="value"}`);
      await screen.findByText(`elastic Editor input: error`);

      // We did not change the url
      expect(locationService.getSearchObject()).toEqual({
        orgId: '1',
        ...urlParams,
      });

      // We called the data source query method once
      expect(datasources.loki.query).toBeCalledTimes(1);
      expect(jest.mocked(datasources.loki.query).mock.calls[0][0]).toMatchObject({
        targets: [{ expr: '{ label="value"}' }],
      });

      expect(datasources.elastic.query).toBeCalledTimes(1);
      expect(jest.mocked(datasources.elastic.query).mock.calls[0][0]).toMatchObject({
        targets: [{ expr: 'error' }],
      });
    });
>>>>>>> 89b365f8

    it('can close a panel from a split', async () => {
      const urlParams = {
        left: JSON.stringify(['now-1h', 'now', 'loki', { refId: 'A' }]),
        right: JSON.stringify(['now-1h', 'now', 'elastic', { refId: 'A' }]),
      };
      setupExplore({ urlParams });
      const closeButtons = await screen.findAllByLabelText(/Close split pane/i);
      await userEvent.click(closeButtons[1]);

      await waitFor(() => {
        const logsPanels = screen.queryAllByLabelText(/Close split pane/i);
        expect(logsPanels.length).toBe(0);
      });
    });

    it('handles url change to split view', async () => {
      const urlParams = {
        left: JSON.stringify(['now-1h', 'now', 'loki', { expr: '{ label="value"}' }]),
      };
      const { datasources } = setupExplore({ urlParams });
      jest.mocked(datasources.loki.query).mockReturnValue(makeLogsQueryResponse());
      jest.mocked(datasources.elastic.query).mockReturnValue(makeLogsQueryResponse());

      locationService.partial({
        left: JSON.stringify(['now-1h', 'now', 'loki', { expr: '{ label="value"}' }]),
        right: JSON.stringify(['now-1h', 'now', 'elastic', { expr: 'error' }]),
      });

      // Editor renders the new query
      await screen.findByText(`loki Editor input: { label="value"}`);
      await screen.findByText(`elastic Editor input: error`);
    });

    it('handles opening split with split open func', async () => {
      const urlParams = {
        left: JSON.stringify(['now-1h', 'now', 'loki', { expr: '{ label="value"}' }]),
      };
      const { datasources, store } = setupExplore({ urlParams });
      jest.mocked(datasources.loki.query).mockReturnValue(makeLogsQueryResponse());
      jest.mocked(datasources.elastic.query).mockReturnValue(makeLogsQueryResponse());

      // This is mainly to wait for render so that the left pane state is initialized as that is needed for splitOpen
      // to work
      await screen.findByText(`loki Editor input: { label="value"}`);

<<<<<<< HEAD
    // And that the editor gets the expr from the url
    await screen.findByText(`loki Editor input: { label="value"}`);
    await screen.findByText(`elastic Editor input: error`);
=======
      store.dispatch(splitOpen<any>({ datasourceUid: 'elastic', query: { expr: 'error' } }) as any);
>>>>>>> 89b365f8

      // Editor renders the new query
      await screen.findByText(`elastic Editor input: error`);
      await screen.findByText(`loki Editor input: { label="value"}`);
    });
  });

<<<<<<< HEAD
    // We called the data source query method once
    expect(datasources.loki.query).toBeCalledTimes(1);
    expect((datasources.loki.query as Mock).mock.calls[0][0]).toMatchObject({
      targets: [{ expr: '{ label="value"}' }],
=======
  describe('Handles document title changes', () => {
    it('changes the document title of the explore page to include the datasource in use', async () => {
      const urlParams = {
        left: JSON.stringify(['now-1h', 'now', 'loki', { expr: '{ label="value"}' }]),
      };
      const { datasources } = setupExplore({ urlParams });
      jest.mocked(datasources.loki.query).mockReturnValue(makeLogsQueryResponse());
      // This is mainly to wait for render so that the left pane state is initialized as that is needed for the title
      // to include the datasource
      await screen.findByText(`loki Editor input: { label="value"}`);

      await waitFor(() => expect(document.title).toEqual('Explore - loki - Grafana'));
>>>>>>> 89b365f8
    });

    it('changes the document title to include the two datasources in use in split view mode', async () => {
      const urlParams = {
        left: JSON.stringify(['now-1h', 'now', 'loki', { expr: '{ label="value"}' }]),
      };
      const { datasources, store } = setupExplore({ urlParams });
      jest.mocked(datasources.loki.query).mockReturnValue(makeLogsQueryResponse());
      jest.mocked(datasources.elastic.query).mockReturnValue(makeLogsQueryResponse());

      // This is mainly to wait for render so that the left pane state is initialized as that is needed for splitOpen
      // to work
      await screen.findByText(`loki Editor input: { label="value"}`);

      store.dispatch(splitOpen<any>({ datasourceUid: 'elastic', query: { expr: 'error' } }) as any);
      await waitFor(() => expect(document.title).toEqual('Explore - loki | elastic - Grafana'));
    });
  });

<<<<<<< HEAD
  it('can close a pane from a split', async () => {
    const urlParams = {
      left: JSON.stringify(['now-1h', 'now', 'loki', { refId: 'A' }]),
      right: JSON.stringify(['now-1h', 'now', 'elastic', { refId: 'A' }]),
    };
    setupExplore({ urlParams });
    const closeButtons = await screen.findAllByTitle(/Close split pane/i);
    await userEvent.click(closeButtons[1]);
=======
  describe('Handles different URL datasource redirects', () => {
    it('No params, no store value uses default data source', async () => {
      setupExplore();
      await waitForExplore();
      const urlParams = decodeURIComponent(locationService.getSearch().toString());
      expect(urlParams).toBe(
        'orgId=1&left={"datasource":"loki-uid","queries":[{"refId":"A","datasource":{"type":"logs","uid":"loki-uid"}}],"range":{"from":"now-1h","to":"now"}}'
      );
    });

    it('No datasource in root or query and no store value uses default data source', async () => {
      setupExplore({ urlParams: 'orgId=1&left={"queries":[{"refId":"A"}],"range":{"from":"now-1h","to":"now"}}' });
      await waitForExplore();
      const urlParams = decodeURIComponent(locationService.getSearch().toString());
      expect(urlParams).toBe(
        'orgId=1&left={"datasource":"loki-uid","queries":[{"refId":"A"}],"range":{"from":"now-1h","to":"now"}}'
      );
    });
>>>>>>> 89b365f8

    it('No datasource in root or query with store value uses store value data source', async () => {
      setupExplore({
        urlParams: 'orgId=1&left={"queries":[{"refId":"A"}],"range":{"from":"now-1h","to":"now"}}',
        prevUsedDatasource: { orgId: 1, datasource: 'elastic' },
      });
      await waitForExplore();
      const urlParams = decodeURIComponent(locationService.getSearch().toString());
      expect(urlParams).toBe(
        'orgId=1&left={"datasource":"elastic-uid","queries":[{"refId":"A"}],"range":{"from":"now-1h","to":"now"}}'
      );
    });

<<<<<<< HEAD
  it('handles url change to split view', async () => {
    const urlParams = {
      left: JSON.stringify(['now-1h', 'now', 'loki', { expr: '{ label="value"}' }]),
    };
    const { datasources } = setupExplore({ urlParams });
    (datasources.loki.query as Mock).mockReturnValue(makeLogsQueryResponse());
    (datasources.elastic.query as Mock).mockReturnValue(makeLogsQueryResponse());

    locationService.partial({
      left: JSON.stringify(['now-1h', 'now', 'loki', { expr: '{ label="value"}' }]),
      right: JSON.stringify(['now-1h', 'now', 'elastic', { expr: 'error' }]),
    });

    // Editor renders the new query
    await screen.findByText(`loki Editor input: { label="value"}`);
    await screen.findByText(`elastic Editor input: error`);
  });

  it('handles opening split with split open func', async () => {
    const urlParams = {
      left: JSON.stringify(['now-1h', 'now', 'loki', { expr: '{ label="value"}' }]),
    };
    const { datasources, store } = setupExplore({ urlParams });
    (datasources.loki.query as Mock).mockReturnValue(makeLogsQueryResponse());
    (datasources.elastic.query as Mock).mockReturnValue(makeLogsQueryResponse());

    // This is mainly to wait for render so that the left pane state is initialized as that is needed for splitOpen
    // to work
    await screen.findByText(`loki Editor input: { label="value"}`);
=======
    it('UID datasource in root uses root data source', async () => {
      setupExplore({
        urlParams:
          'orgId=1&left={"datasource":"loki-uid","queries":[{"refId":"A"}],"range":{"from":"now-1h","to":"now"}}',
        prevUsedDatasource: { orgId: 1, datasource: 'elastic' },
      });
      await waitForExplore();
      const urlParams = decodeURIComponent(locationService.getSearch().toString());
      expect(urlParams).toBe(
        'orgId=1&left={"datasource":"loki-uid","queries":[{"refId":"A"}],"range":{"from":"now-1h","to":"now"}}'
      );
    });

    it('Name datasource in root uses root data source, converts to UID', async () => {
      setupExplore({
        urlParams: 'orgId=1&left={"datasource":"loki","queries":[{"refId":"A"}],"range":{"from":"now-1h","to":"now"}}',
        prevUsedDatasource: { orgId: 1, datasource: 'elastic' },
      });
      await waitForExplore();
      const urlParams = decodeURIComponent(locationService.getSearch().toString());
      expect(urlParams).toBe(
        'orgId=1&left={"datasource":"loki-uid","queries":[{"refId":"A"}],"range":{"from":"now-1h","to":"now"}}'
      );
    });

    it('Datasource ref in query, none in root uses query datasource', async () => {
      setupExplore({
        urlParams:
          'orgId=1&left={"queries":[{"refId":"A","datasource":{"type":"logs","uid":"loki-uid"}}],"range":{"from":"now-1h","to":"now"}}',
        prevUsedDatasource: { orgId: 1, datasource: 'elastic' },
      });
      await waitForExplore();
      const urlParams = decodeURIComponent(locationService.getSearch().toString());
      expect(urlParams).toBe(
        'orgId=1&left={"datasource":"loki-uid","queries":[{"refId":"A","datasource":{"type":"logs","uid":"loki-uid"}}],"range":{"from":"now-1h","to":"now"}}'
      );
    });

    it('Datasource ref in query with matching UID in root uses matching datasource', async () => {
      setupExplore({
        urlParams:
          'orgId=1&left={"datasource":"loki-uid","queries":[{"refId":"A","datasource":{"type":"logs","uid":"loki-uid"}}],"range":{"from":"now-1h","to":"now"}}',
        prevUsedDatasource: { orgId: 1, datasource: 'elastic' },
      });
      await waitForExplore();
      const urlParams = decodeURIComponent(locationService.getSearch().toString());
      expect(urlParams).toBe(
        'orgId=1&left={"datasource":"loki-uid","queries":[{"refId":"A","datasource":{"type":"logs","uid":"loki-uid"}}],"range":{"from":"now-1h","to":"now"}}'
      );
    });

    it('Datasource ref in query with matching name in root uses matching datasource, converts root to UID', async () => {
      setupExplore({
        urlParams:
          'orgId=1&left={"datasource":"loki","queries":[{"refId":"A","datasource":{"type":"logs","uid":"loki-uid"}}],"range":{"from":"now-1h","to":"now"}}',
        prevUsedDatasource: { orgId: 1, datasource: 'elastic' },
      });
      await waitForExplore();
      const urlParams = decodeURIComponent(locationService.getSearch().toString());
      expect(urlParams).toBe(
        'orgId=1&left={"datasource":"loki-uid","queries":[{"refId":"A","datasource":{"type":"logs","uid":"loki-uid"}}],"range":{"from":"now-1h","to":"now"}}'
      );
    });

    it('Datasource ref in query with mismatching UID in root uses query datasource', async () => {
      setupExplore({
        urlParams:
          'orgId=1&left={"datasource":"elastic-uid","queries":[{"refId":"A","datasource":{"type":"logs","uid":"loki-uid"}}],"range":{"from":"now-1h","to":"now"}}',
        prevUsedDatasource: { orgId: 1, datasource: 'elastic' },
      });
      await waitForExplore();
      const urlParams = decodeURIComponent(locationService.getSearch().toString());
      expect(urlParams).toBe(
        'orgId=1&left={"datasource":"loki-uid","queries":[{"refId":"A","datasource":{"type":"logs","uid":"loki-uid"}}],"range":{"from":"now-1h","to":"now"}}'
      );
    });
>>>>>>> 89b365f8

    it('Different datasources in query with mixed feature on changes root to Mixed', async () => {
      config.featureToggles.exploreMixedDatasource = true;

      setupExplore({
        urlParams:
          'orgId=1&left={"datasource":"elastic-uid","queries":[{"refId":"A","datasource":{"type":"logs","uid":"loki-uid"}},{"refId":"B","datasource":{"type":"logs","uid":"elastic-uid"}}],"range":{"from":"now-1h","to":"now"}}',
        prevUsedDatasource: { orgId: 1, datasource: 'elastic' },
      });
      const reducerMock = jest.spyOn(queryState, 'queryReducer');
      await waitForExplore(undefined, true);
      const urlParams = decodeURIComponent(locationService.getSearch().toString());
      expect(reducerMock).not.toHaveBeenCalledWith(
        expect.anything(),
        expect.objectContaining({ type: 'explore/queriesImported' })
      );
      // this mixed UID is weird just because of our fake datasource generator
      expect(urlParams).toBe(
        'orgId=1&left={"datasource":"--+Mixed+---uid","queries":[{"refId":"A","datasource":{"type":"logs","uid":"loki-uid"}},{"refId":"B","datasource":{"type":"logs","uid":"elastic-uid"}}],"range":{"from":"now-1h","to":"now"}}'
      );

      config.featureToggles.exploreMixedDatasource = false;
    });

<<<<<<< HEAD
    // Editor renders the new query
    await screen.findByText(`elastic Editor input: error`);
    await screen.findByText(`loki Editor input: { label="value"}`);
  });

  it('changes the document title of the explore page to include the datasource in use', async () => {
    const urlParams = {
      left: JSON.stringify(['now-1h', 'now', 'loki', { expr: '{ label="value"}' }]),
    };
    const { datasources } = setupExplore({ urlParams });
    (datasources.loki.query as Mock).mockReturnValue(makeLogsQueryResponse());
    // This is mainly to wait for render so that the left pane state is initialized as that is needed for the title
    // to include the datasource
    await screen.findByText(`loki Editor input: { label="value"}`);

    await waitFor(() => expect(document.title).toEqual('Explore - loki - Grafana'));
  });
  it('changes the document title to include the two datasources in use in split view mode', async () => {
    const urlParams = {
      left: JSON.stringify(['now-1h', 'now', 'loki', { expr: '{ label="value"}' }]),
    };
    const { datasources, store } = setupExplore({ urlParams });
    (datasources.loki.query as Mock).mockReturnValue(makeLogsQueryResponse());
    (datasources.elastic.query as Mock).mockReturnValue(makeLogsQueryResponse());

    // This is mainly to wait for render so that the left pane state is initialized as that is needed for splitOpen
    // to work
    await screen.findByText(`loki Editor input: { label="value"}`);

    store.dispatch(splitOpen<any>({ datasourceUid: 'elastic', query: { expr: 'error' } }) as any);
    await waitFor(() => expect(document.title).toEqual('Explore - loki | elastic - Grafana'));
=======
    it('Different datasources in query with mixed feature off uses first query DS, converts rest', async () => {
      config.featureToggles.exploreMixedDatasource = false;
      setupExplore({
        urlParams:
          'orgId=1&left={"datasource":"elastic-uid","queries":[{"refId":"A","datasource":{"type":"logs","uid":"loki-uid"}},{"refId":"B","datasource":{"type":"logs","uid":"elastic-uid"}}],"range":{"from":"now-1h","to":"now"}}',
        prevUsedDatasource: { orgId: 1, datasource: 'elastic' },
      });

      const reducerMock = jest.spyOn(queryState, 'queryReducer');
      await waitForExplore(undefined, true);
      const urlParams = decodeURIComponent(locationService.getSearch().toString());
      // because there are no import/export queries in our mock datasources, only the first one remains
      expect(reducerMock).toHaveBeenCalledWith(
        expect.anything(),
        expect.objectContaining({
          type: 'explore/queriesImported',
          payload: expect.objectContaining({
            exploreId: 'left',
            queries: [
              expect.objectContaining({
                datasource: {
                  type: 'logs',
                  uid: 'loki-uid',
                },
              }),
            ],
          }),
        })
      );
      expect(urlParams).toBe(
        'orgId=1&left={"datasource":"loki-uid","queries":[{"refId":"A","datasource":{"type":"logs","uid":"loki-uid"}}],"range":{"from":"now-1h","to":"now"}}'
      );
    });

    it('Datasource in root not found and no queries changes to default', async () => {
      setupExplore({
        urlParams: 'orgId=1&left={"datasource":"asdasdasd","range":{"from":"now-1h","to":"now"}}',
        prevUsedDatasource: { orgId: 1, datasource: 'elastic' },
      });
      await waitForExplore();
      const urlParams = decodeURIComponent(locationService.getSearch().toString());
      expect(urlParams).toBe(
        'orgId=1&left={"datasource":"loki-uid","queries":[{"refId":"A","datasource":{"type":"logs","uid":"loki-uid"}}],"range":{"from":"now-1h","to":"now"}}'
      );
    });

    it('Datasource root is mixed and there are two queries, one with datasource not found, only one query remains with root datasource as that datasource', async () => {
      const consoleErrorSpy = jest.spyOn(console, 'error').mockImplementation();
      setupExplore({
        urlParams:
          'orgId=1&left={"datasource":"-- Mixed --","queries":[{"refId":"A","datasource":{"type":"asdf","uid":"asdf"}},{"refId":"B","datasource":{"type":"logs","uid":"elastic-uid"}}],"range":{"from":"now-1h","to":"now"}}',
        prevUsedDatasource: { orgId: 1, datasource: 'elastic' },
      });
      await waitForExplore();
      const urlParams = decodeURIComponent(locationService.getSearch().toString());
      expect(urlParams).toBe(
        'orgId=1&left={"datasource":"elastic-uid","queries":[{"refId":"B","datasource":{"type":"logs","uid":"elastic-uid"}}],"range":{"from":"now-1h","to":"now"}}'
      );
      expect(consoleErrorSpy).toBeCalledTimes(1);

      consoleErrorSpy.mockRestore();
    });
>>>>>>> 89b365f8
  });

  it('removes `from` and `to` parameters from url when first mounted', async () => {
    setupExplore({ searchParams: 'from=1&to=2&orgId=1' });

    expect(locationService.getSearchObject()).toEqual(expect.not.objectContaining({ from: '1', to: '2' }));
    expect(locationService.getSearchObject()).toEqual(expect.objectContaining({ orgId: '1' }));
  });
});<|MERGE_RESOLUTION|>--- conflicted
+++ resolved
@@ -9,12 +9,7 @@
 import { makeLogsQueryResponse, makeMetricsQueryResponse } from './spec/helper/query';
 import { setupExplore, tearDown, waitForExplore } from './spec/helper/setup';
 import { splitOpen } from './state/main';
-<<<<<<< HEAD
-
-type Mock = jest.Mock;
-=======
 import * as queryState from './state/query';
->>>>>>> 89b365f8
 
 jest.mock('app/core/core', () => {
   return {
@@ -69,38 +64,6 @@
     });
   });
 
-<<<<<<< HEAD
-  it('runs query when url contains query and renders results', async () => {
-    const urlParams = {
-      left: serializeStateToUrlParam({
-        datasource: 'loki',
-        queries: [{ refId: 'A', expr: '{ label="value"}' }],
-        range: { from: 'now-1h', to: 'now' },
-      }),
-    };
-    const { datasources } = setupExplore({ urlParams });
-    (datasources.loki.query as Mock).mockReturnValueOnce(makeLogsQueryResponse());
-
-    // Make sure we render the logs panel
-    await screen.findByText(/^Logs$/);
-
-    // Make sure we render the log line
-    await screen.findByText(/custom log line/i);
-
-    // And that the editor gets the expr from the url
-    await screen.findByText(`loki Editor input: { label="value"}`);
-
-    // We did not change the url
-    expect(locationService.getSearchObject()).toEqual({
-      orgId: '1',
-      ...urlParams,
-    });
-
-    // We called the data source query method once
-    expect(datasources.loki.query).toBeCalledTimes(1);
-    expect((datasources.loki.query as Mock).mock.calls[0][0]).toMatchObject({
-      targets: [{ expr: '{ label="value"}' }],
-=======
   describe('Handles running/not running query', () => {
     it('inits url and renders editor but does not call query on empty url', async () => {
       const { datasources } = setupExplore();
@@ -149,46 +112,17 @@
       expect(jest.mocked(datasources.loki.query).mock.calls[0][0]).toMatchObject({
         targets: [{ expr: '{ label="value"}' }],
       });
->>>>>>> 89b365f8
-    });
-
-<<<<<<< HEAD
-  it('handles url change and runs the new query', async () => {
-    const urlParams = { left: JSON.stringify(['now-1h', 'now', 'loki', { expr: '{ label="value"}' }]) };
-    const { datasources } = setupExplore({ urlParams });
-    (datasources.loki.query as Mock).mockReturnValueOnce(makeLogsQueryResponse());
-    // Wait for rendering the logs
-    await screen.findByText(/custom log line/i);
-=======
+    });
+
     it('handles url change and runs the new query', async () => {
       const urlParams = { left: JSON.stringify(['now-1h', 'now', 'loki', { expr: '{ label="value"}' }]) };
       const { datasources } = setupExplore({ urlParams });
       jest.mocked(datasources.loki.query).mockReturnValueOnce(makeLogsQueryResponse());
       // Wait for rendering the logs
       await screen.findByText(/custom log line/i);
->>>>>>> 89b365f8
 
       jest.mocked(datasources.loki.query).mockReturnValueOnce(makeLogsQueryResponse('different log'));
 
-<<<<<<< HEAD
-    locationService.partial({
-      left: JSON.stringify(['now-1h', 'now', 'loki', { expr: '{ label="different"}' }]),
-    });
-
-    // Editor renders the new query
-    await screen.findByText(`loki Editor input: { label="different"}`);
-    // Renders new response
-    await screen.findByText(/different log/i);
-  });
-
-  it('handles url change and runs the new query with different datasource', async () => {
-    const urlParams = { left: JSON.stringify(['now-1h', 'now', 'loki', { expr: '{ label="value"}' }]) };
-    const { datasources } = setupExplore({ urlParams });
-    (datasources.loki.query as Mock).mockReturnValueOnce(makeLogsQueryResponse());
-    // Wait for rendering the logs
-    await screen.findByText(/custom log line/i);
-    await screen.findByText(`loki Editor input: { label="value"}`);
-=======
       locationService.partial({
         left: JSON.stringify(['now-1h', 'now', 'loki', { expr: '{ label="different"}' }]),
       });
@@ -198,7 +132,6 @@
       // Renders new response
       await screen.findByText(/different log/i);
     });
->>>>>>> 89b365f8
 
     it('handles url change and runs the new query with different datasource', async () => {
       const urlParams = { left: JSON.stringify(['now-1h', 'now', 'loki', { expr: '{ label="value"}' }]) };
@@ -208,41 +141,16 @@
       await screen.findByText(/custom log line/i);
       await screen.findByText(`loki Editor input: { label="value"}`);
 
-<<<<<<< HEAD
-    locationService.partial({
-      left: JSON.stringify(['now-1h', 'now', 'elastic', { expr: 'other query' }]),
-    });
-=======
       jest.mocked(datasources.elastic.query).mockReturnValueOnce(makeMetricsQueryResponse());
->>>>>>> 89b365f8
 
       locationService.partial({
         left: JSON.stringify(['now-1h', 'now', 'elastic', { expr: 'other query' }]),
       });
 
-<<<<<<< HEAD
-  it('handles changing the datasource manually', async () => {
-    const urlParams = { left: JSON.stringify(['now-1h', 'now', 'loki', { expr: '{ label="value"}', refId: 'A' }]) };
-    const { datasources } = setupExplore({ urlParams });
-    (datasources.loki.query as Mock).mockReturnValueOnce(makeLogsQueryResponse());
-    await waitForExplore();
-    await changeDatasource('elastic');
-
-    await screen.findByText('elastic Editor input:');
-    expect(datasources.elastic.query).not.toBeCalled();
-    expect(locationService.getSearchObject()).toEqual({
-      orgId: '1',
-      left: serializeStateToUrlParam({
-        datasource: 'elastic',
-        queries: [{ refId: 'A' }],
-        range: { from: 'now-1h', to: 'now' },
-      }),
-=======
       // Editor renders the new query
       await screen.findByText(`elastic Editor input: other query`);
       // Renders graph
       await screen.findByText(/Graph/i);
->>>>>>> 89b365f8
     });
   });
 
@@ -258,21 +166,6 @@
       });
     });
 
-<<<<<<< HEAD
-  it('inits with two panes if specified in url', async () => {
-    const urlParams = {
-      left: serializeStateToUrlParam({
-        datasource: 'loki',
-        queries: [{ refId: 'A', expr: '{ label="value"}' }],
-        range: { from: 'now-1h', to: 'now' },
-      }),
-      right: serializeStateToUrlParam({
-        datasource: 'elastic',
-        queries: [{ refId: 'A', expr: 'error' }],
-        range: { from: 'now-1h', to: 'now' },
-      }),
-    };
-=======
     it('inits with two panes if specified in url', async () => {
       const urlParams = {
         left: serializeStateToUrlParam({
@@ -322,7 +215,6 @@
         targets: [{ expr: 'error' }],
       });
     });
->>>>>>> 89b365f8
 
     it('can close a panel from a split', async () => {
       const urlParams = {
@@ -369,13 +261,7 @@
       // to work
       await screen.findByText(`loki Editor input: { label="value"}`);
 
-<<<<<<< HEAD
-    // And that the editor gets the expr from the url
-    await screen.findByText(`loki Editor input: { label="value"}`);
-    await screen.findByText(`elastic Editor input: error`);
-=======
       store.dispatch(splitOpen<any>({ datasourceUid: 'elastic', query: { expr: 'error' } }) as any);
->>>>>>> 89b365f8
 
       // Editor renders the new query
       await screen.findByText(`elastic Editor input: error`);
@@ -383,12 +269,6 @@
     });
   });
 
-<<<<<<< HEAD
-    // We called the data source query method once
-    expect(datasources.loki.query).toBeCalledTimes(1);
-    expect((datasources.loki.query as Mock).mock.calls[0][0]).toMatchObject({
-      targets: [{ expr: '{ label="value"}' }],
-=======
   describe('Handles document title changes', () => {
     it('changes the document title of the explore page to include the datasource in use', async () => {
       const urlParams = {
@@ -401,7 +281,6 @@
       await screen.findByText(`loki Editor input: { label="value"}`);
 
       await waitFor(() => expect(document.title).toEqual('Explore - loki - Grafana'));
->>>>>>> 89b365f8
     });
 
     it('changes the document title to include the two datasources in use in split view mode', async () => {
@@ -421,16 +300,6 @@
     });
   });
 
-<<<<<<< HEAD
-  it('can close a pane from a split', async () => {
-    const urlParams = {
-      left: JSON.stringify(['now-1h', 'now', 'loki', { refId: 'A' }]),
-      right: JSON.stringify(['now-1h', 'now', 'elastic', { refId: 'A' }]),
-    };
-    setupExplore({ urlParams });
-    const closeButtons = await screen.findAllByTitle(/Close split pane/i);
-    await userEvent.click(closeButtons[1]);
-=======
   describe('Handles different URL datasource redirects', () => {
     it('No params, no store value uses default data source', async () => {
       setupExplore();
@@ -449,7 +318,6 @@
         'orgId=1&left={"datasource":"loki-uid","queries":[{"refId":"A"}],"range":{"from":"now-1h","to":"now"}}'
       );
     });
->>>>>>> 89b365f8
 
     it('No datasource in root or query with store value uses store value data source', async () => {
       setupExplore({
@@ -463,37 +331,6 @@
       );
     });
 
-<<<<<<< HEAD
-  it('handles url change to split view', async () => {
-    const urlParams = {
-      left: JSON.stringify(['now-1h', 'now', 'loki', { expr: '{ label="value"}' }]),
-    };
-    const { datasources } = setupExplore({ urlParams });
-    (datasources.loki.query as Mock).mockReturnValue(makeLogsQueryResponse());
-    (datasources.elastic.query as Mock).mockReturnValue(makeLogsQueryResponse());
-
-    locationService.partial({
-      left: JSON.stringify(['now-1h', 'now', 'loki', { expr: '{ label="value"}' }]),
-      right: JSON.stringify(['now-1h', 'now', 'elastic', { expr: 'error' }]),
-    });
-
-    // Editor renders the new query
-    await screen.findByText(`loki Editor input: { label="value"}`);
-    await screen.findByText(`elastic Editor input: error`);
-  });
-
-  it('handles opening split with split open func', async () => {
-    const urlParams = {
-      left: JSON.stringify(['now-1h', 'now', 'loki', { expr: '{ label="value"}' }]),
-    };
-    const { datasources, store } = setupExplore({ urlParams });
-    (datasources.loki.query as Mock).mockReturnValue(makeLogsQueryResponse());
-    (datasources.elastic.query as Mock).mockReturnValue(makeLogsQueryResponse());
-
-    // This is mainly to wait for render so that the left pane state is initialized as that is needed for splitOpen
-    // to work
-    await screen.findByText(`loki Editor input: { label="value"}`);
-=======
     it('UID datasource in root uses root data source', async () => {
       setupExplore({
         urlParams:
@@ -570,7 +407,6 @@
         'orgId=1&left={"datasource":"loki-uid","queries":[{"refId":"A","datasource":{"type":"logs","uid":"loki-uid"}}],"range":{"from":"now-1h","to":"now"}}'
       );
     });
->>>>>>> 89b365f8
 
     it('Different datasources in query with mixed feature on changes root to Mixed', async () => {
       config.featureToggles.exploreMixedDatasource = true;
@@ -595,39 +431,6 @@
       config.featureToggles.exploreMixedDatasource = false;
     });
 
-<<<<<<< HEAD
-    // Editor renders the new query
-    await screen.findByText(`elastic Editor input: error`);
-    await screen.findByText(`loki Editor input: { label="value"}`);
-  });
-
-  it('changes the document title of the explore page to include the datasource in use', async () => {
-    const urlParams = {
-      left: JSON.stringify(['now-1h', 'now', 'loki', { expr: '{ label="value"}' }]),
-    };
-    const { datasources } = setupExplore({ urlParams });
-    (datasources.loki.query as Mock).mockReturnValue(makeLogsQueryResponse());
-    // This is mainly to wait for render so that the left pane state is initialized as that is needed for the title
-    // to include the datasource
-    await screen.findByText(`loki Editor input: { label="value"}`);
-
-    await waitFor(() => expect(document.title).toEqual('Explore - loki - Grafana'));
-  });
-  it('changes the document title to include the two datasources in use in split view mode', async () => {
-    const urlParams = {
-      left: JSON.stringify(['now-1h', 'now', 'loki', { expr: '{ label="value"}' }]),
-    };
-    const { datasources, store } = setupExplore({ urlParams });
-    (datasources.loki.query as Mock).mockReturnValue(makeLogsQueryResponse());
-    (datasources.elastic.query as Mock).mockReturnValue(makeLogsQueryResponse());
-
-    // This is mainly to wait for render so that the left pane state is initialized as that is needed for splitOpen
-    // to work
-    await screen.findByText(`loki Editor input: { label="value"}`);
-
-    store.dispatch(splitOpen<any>({ datasourceUid: 'elastic', query: { expr: 'error' } }) as any);
-    await waitFor(() => expect(document.title).toEqual('Explore - loki | elastic - Grafana'));
-=======
     it('Different datasources in query with mixed feature off uses first query DS, converts rest', async () => {
       config.featureToggles.exploreMixedDatasource = false;
       setupExplore({
@@ -690,7 +493,6 @@
 
       consoleErrorSpy.mockRestore();
     });
->>>>>>> 89b365f8
   });
 
   it('removes `from` and `to` parameters from url when first mounted', async () => {
