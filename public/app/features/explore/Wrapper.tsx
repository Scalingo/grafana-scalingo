--- conflicted
+++ resolved
@@ -10,10 +10,7 @@
 import { Branding } from '../../core/components/Branding/Branding';
 import { getNavModel } from '../../core/selectors/navModel';
 
-<<<<<<< HEAD
-=======
 import { ExploreActions } from './ExploreActions';
->>>>>>> 556faf82
 import { ExplorePaneContainer } from './ExplorePaneContainer';
 import { lastSavedUrl, resetExploreAction, richHistoryUpdatedAction } from './state/main';
 
