import React from 'react';

import { DataQueryRequest, serializeStateToUrlParam } from '@grafana/data';
import { getTemplateSrv } from '@grafana/runtime';

import { LokiQuery } from '../../../plugins/datasource/loki/types';

import { makeLogsQueryResponse } from './helper/query';
import { setupExplore, waitForExplore } from './helper/setup';

<<<<<<< HEAD
=======
const fetch = jest.fn();
jest.mock('@grafana/runtime', () => ({
  ...jest.requireActual('@grafana/runtime'),
  getBackendSrv: () => ({ fetch }),
}));

>>>>>>> 556faf82
jest.mock('react-virtualized-auto-sizer', () => {
  return {
    __esModule: true,
    default(props: any) {
      return <div>{props.children({ width: 1000 })}</div>;
    },
  };
});

describe('Explore: interpolation', () => {
  // support-escalations/issues/1459
  it('Time is interpolated when explore is opened with a URL', async () => {
    const urlParams = {
      left: serializeStateToUrlParam({
        datasource: 'loki',
        queries: [{ refId: 'A', expr: '{ job="a", from="${__from}", to="${__to}" }' }],
        range: { from: '1600000000000', to: '1700000000000' },
      }),
      right: serializeStateToUrlParam({
        datasource: 'loki',
        queries: [{ refId: 'b', expr: '{ job="b", from="${__from}", to="${__to}" }' }],
        range: { from: '1800000000000', to: '1900000000000' },
      }),
    };
    const { datasources } = setupExplore({ urlParams });
    const fakeFetch = jest.fn();

    (datasources.loki.query as jest.Mock).mockImplementation((request: DataQueryRequest<LokiQuery>) => {
      fakeFetch(getTemplateSrv().replace(request.targets[0]!.expr));
      return makeLogsQueryResponse();
    });

    await waitForExplore();

    expect(fakeFetch).toBeCalledTimes(2);
    expect(fakeFetch).toHaveBeenCalledWith('{ job="a", from="1600000000000", to="1700000000000" }');
    expect(fakeFetch).toHaveBeenCalledWith('{ job="b", from="1800000000000", to="1900000000000" }');
  });
});<|MERGE_RESOLUTION|>--- conflicted
+++ resolved
@@ -8,15 +8,12 @@
 import { makeLogsQueryResponse } from './helper/query';
 import { setupExplore, waitForExplore } from './helper/setup';
 
-<<<<<<< HEAD
-=======
 const fetch = jest.fn();
 jest.mock('@grafana/runtime', () => ({
   ...jest.requireActual('@grafana/runtime'),
   getBackendSrv: () => ({ fetch }),
 }));
 
->>>>>>> 556faf82
 jest.mock('react-virtualized-auto-sizer', () => {
   return {
     __esModule: true,
