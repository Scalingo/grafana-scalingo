--- conflicted
+++ resolved
@@ -1,23 +1,12 @@
 import React from 'react';
-<<<<<<< HEAD
-
-import { serializeStateToUrlParam } from '@grafana/data';
-=======
 import { of } from 'rxjs';
 
 import { serializeStateToUrlParam } from '@grafana/data';
 import { config } from '@grafana/runtime';
->>>>>>> c2560129
 
 import { silenceConsoleOutput } from '../../../../test/core/utils/silenceConsoleOutput';
 import { ExploreId } from '../../../types';
 
-<<<<<<< HEAD
-import { assertQueryHistory, assertQueryHistoryExists, assertQueryHistoryIsStarred } from './helper/assert';
-import { deleteQueryHistory, inputQuery, openQueryHistory, runQuery, starQueryHistory } from './helper/interactions';
-import { makeLogsQueryResponse } from './helper/query';
-import { setupExplore, tearDown, waitForExplore } from './helper/setup';
-=======
 import {
   assertDataSourceFilterVisibility,
   assertLoadMoreQueryHistoryNotVisible,
@@ -81,7 +70,6 @@
     };
   },
 }));
->>>>>>> c2560129
 
 jest.mock('react-virtualized-auto-sizer', () => {
   return {
@@ -154,10 +142,7 @@
     await assertQueryHistory(['{"expr":"query #2"}', '{"expr":"query #1"}']);
   });
 
-  /**
-   * TODO: #47635 check why this test times out
-   */
-  it.skip('updates the state in both Explore panes', async () => {
+  it('updates the state in both Explore panes', async () => {
     const urlParams = {
       left: serializeStateToUrlParam({
         datasource: 'loki',
