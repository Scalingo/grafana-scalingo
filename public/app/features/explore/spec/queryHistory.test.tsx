import React from 'react';
import { of } from 'rxjs';

import { serializeStateToUrlParam } from '@grafana/data';
import { config } from '@grafana/runtime';

import { silenceConsoleOutput } from '../../../../test/core/utils/silenceConsoleOutput';
import { ExploreId } from '../../../types';

import {
  assertDataSourceFilterVisibility,
  assertLoadMoreQueryHistoryNotVisible,
  assertQueryHistory,
  assertQueryHistoryComment,
  assertQueryHistoryElementsShown,
  assertQueryHistoryExists,
  assertQueryHistoryIsStarred,
  assertQueryHistoryTabIsSelected,
} from './helper/assert';
import {
  commentQueryHistory,
  closeQueryHistory,
  deleteQueryHistory,
  inputQuery,
  loadMoreQueryHistory,
  openQueryHistory,
  runQuery,
  selectOnlyActiveDataSource,
  selectStarredTabFirst,
  starQueryHistory,
  switchToQueryHistoryTab,
} from './helper/interactions';
import { makeLogsQueryResponse } from './helper/query';
import {
  localStorageHasAlreadyBeenMigrated,
  setupExplore,
  setupLocalStorageRichHistory,
  tearDown,
  waitForExplore,
} from './helper/setup';

const fetchMock = jest.fn();
const postMock = jest.fn();
const getMock = jest.fn();
const reportInteractionMock = jest.fn();
jest.mock('@grafana/runtime', () => ({
  ...jest.requireActual('@grafana/runtime'),
  getBackendSrv: () => ({ fetch: fetchMock, post: postMock, get: getMock }),
  reportInteraction: (...args: object[]) => {
    reportInteractionMock(...args);
  },
}));

jest.mock('app/core/core', () => ({
  contextSrv: {
    hasAccess: () => true,
    isSignedIn: true,
  },
}));

jest.mock('app/core/services/PreferencesService', () => ({
  PreferencesService: function () {
    return {
      patch: jest.fn(),
      load: jest.fn().mockResolvedValue({
        queryHistory: {
          homeTab: 'query',
        },
      }),
    };
  },
}));

jest.mock('react-virtualized-auto-sizer', () => {
  return {
    __esModule: true,
    default(props: any) {
      return <div>{props.children({ width: 1000 })}</div>;
    },
  };
});

describe('Explore: Query History', () => {
  const USER_INPUT = 'my query';
  const RAW_QUERY = `{"expr":"${USER_INPUT}"}`;

  silenceConsoleOutput();

  afterEach(() => {
    config.queryHistoryEnabled = false;
    fetchMock.mockClear();
    postMock.mockClear();
    getMock.mockClear();
    reportInteractionMock.mockClear();
    tearDown();
  });

  it('adds new query history items after the query is run.', async () => {
    // when Explore is opened
    const { datasources, unmount } = setupExplore();
    (datasources.loki.query as jest.Mock).mockReturnValueOnce(makeLogsQueryResponse());
    await waitForExplore();

    // and a user runs a query and opens query history
    await inputQuery(USER_INPUT);
    await runQuery();
    await openQueryHistory();

    // the query that was run is in query history
    await assertQueryHistoryExists(RAW_QUERY);

    // when Explore is opened again
    unmount();
    setupExplore({ clearLocalStorage: false });
    await waitForExplore();

    // previously added query is in query history
    await openQueryHistory();
    await assertQueryHistoryExists(RAW_QUERY);

    expect(reportInteractionMock).toBeCalledWith('grafana_explore_query_history_opened', {
      queryHistoryEnabled: false,
    });
  });

  it('adds recently added query if the query history panel is already open', async () => {
    const urlParams = {
      left: serializeStateToUrlParam({
        datasource: 'loki',
        queries: [{ refId: 'A', expr: 'query #1' }],
        range: { from: 'now-1h', to: 'now' },
      }),
    };

    const { datasources } = setupExplore({ urlParams });
    (datasources.loki.query as jest.Mock).mockReturnValueOnce(makeLogsQueryResponse());
    await waitForExplore();
    await openQueryHistory();

    await inputQuery('query #2');
    await runQuery();
    await assertQueryHistory(['{"expr":"query #2"}', '{"expr":"query #1"}']);
  });

<<<<<<< HEAD
  it('updates the state in both Explore panes', async () => {
=======
  it.skip('updates the state in both Explore panes', async () => {
>>>>>>> 89b365f8
    const urlParams = {
      left: serializeStateToUrlParam({
        datasource: 'loki',
        queries: [{ refId: 'A', expr: 'query #1' }],
        range: { from: 'now-1h', to: 'now' },
      }),
      right: serializeStateToUrlParam({
        datasource: 'loki',
        queries: [{ refId: 'A', expr: 'query #2' }],
        range: { from: 'now-1h', to: 'now' },
      }),
    };

    const { datasources } = setupExplore({ urlParams });
    (datasources.loki.query as jest.Mock).mockReturnValue(makeLogsQueryResponse());
    await waitForExplore();
    await waitForExplore(ExploreId.right);

    // queries in history
    await openQueryHistory(ExploreId.left);
    await assertQueryHistory(['{"expr":"query #2"}', '{"expr":"query #1"}'], ExploreId.left);
    await openQueryHistory(ExploreId.right);
    await assertQueryHistory(['{"expr":"query #2"}', '{"expr":"query #1"}'], ExploreId.right);

    // star one one query
    await starQueryHistory(1, ExploreId.left);
    await assertQueryHistoryIsStarred([false, true], ExploreId.left);
    await assertQueryHistoryIsStarred([false, true], ExploreId.right);
    expect(reportInteractionMock).toBeCalledWith('grafana_explore_query_history_starred', {
      queryHistoryEnabled: false,
      newValue: true,
    });

    await deleteQueryHistory(0, ExploreId.left);
    await assertQueryHistory(['{"expr":"query #1"}'], ExploreId.left);
    await assertQueryHistory(['{"expr":"query #1"}'], ExploreId.right);
    expect(reportInteractionMock).toBeCalledWith('grafana_explore_query_history_deleted', {
      queryHistoryEnabled: false,
    });
  });

  it('add comments to query history', async () => {
    const urlParams = {
      left: serializeStateToUrlParam({
        datasource: 'loki',
        queries: [{ refId: 'A', expr: 'query #1' }],
        range: { from: 'now-1h', to: 'now' },
      }),
    };

    const { datasources } = setupExplore({ urlParams });
    (datasources.loki.query as jest.Mock).mockReturnValueOnce(makeLogsQueryResponse());
    await waitForExplore();
    await openQueryHistory();
    await assertQueryHistory(['{"expr":"query #1"}'], ExploreId.left);

    await commentQueryHistory(0, 'test comment');
    await assertQueryHistoryComment(['test comment'], ExploreId.left);
  });

  it('updates query history settings', async () => {
    // open settings page
    setupExplore();
    await waitForExplore();
    await openQueryHistory();

    // assert default values
    assertQueryHistoryTabIsSelected('Query history');
    assertDataSourceFilterVisibility(true);
    await switchToQueryHistoryTab('Settings');

    // change settings
    await selectStarredTabFirst();
    await selectOnlyActiveDataSource();
    await closeQueryHistory();
    await openQueryHistory();

    // assert new settings
    assertQueryHistoryTabIsSelected('Starred');
    assertDataSourceFilterVisibility(false);
  });

  describe('local storage migration', () => {
    it('does not migrate if query history is not enabled', async () => {
      config.queryHistoryEnabled = false;
      const { datasources } = setupExplore();
      setupLocalStorageRichHistory('loki');
      (datasources.loki.query as jest.Mock).mockReturnValueOnce(makeLogsQueryResponse());
      getMock.mockReturnValue({ result: { queryHistory: [] } });
      await waitForExplore();

      await openQueryHistory();
      expect(postMock).not.toBeCalledWith('/api/query-history/migrate', { queries: [] });
      expect(reportInteractionMock).toBeCalledWith('grafana_explore_query_history_opened', {
        queryHistoryEnabled: false,
      });
    });

    it('migrates query history from local storage', async () => {
      config.queryHistoryEnabled = true;
      const { datasources } = setupExplore();
      setupLocalStorageRichHistory('loki');
      (datasources.loki.query as jest.Mock).mockReturnValueOnce(makeLogsQueryResponse());
      fetchMock.mockReturnValue(of({ data: { result: { queryHistory: [] } } }));
      await waitForExplore();

      await openQueryHistory();
      expect(fetchMock).toBeCalledWith(
        expect.objectContaining({
          url: expect.stringMatching('/api/query-history/migrate'),
          data: { queries: [expect.objectContaining({ datasourceUid: 'loki-uid' })] },
        })
      );
      fetchMock.mockReset();
      fetchMock.mockReturnValue(of({ data: { result: { queryHistory: [] } } }));

      await closeQueryHistory();
      await openQueryHistory();
      expect(fetchMock).not.toBeCalledWith(
        expect.objectContaining({
          url: expect.stringMatching('/api/query-history/migrate'),
        })
      );
      expect(reportInteractionMock).toBeCalledWith('grafana_explore_query_history_opened', {
        queryHistoryEnabled: true,
      });
    });
  });

  it('pagination', async () => {
    config.queryHistoryEnabled = true;
    localStorageHasAlreadyBeenMigrated();
    const { datasources } = setupExplore();
    (datasources.loki.query as jest.Mock).mockReturnValueOnce(makeLogsQueryResponse());
    fetchMock.mockReturnValue(
      of({
        data: { result: { queryHistory: [{ datasourceUid: 'loki', queries: [{ expr: 'query' }] }], totalCount: 2 } },
      })
    );
    await waitForExplore();

    await openQueryHistory();
    await assertQueryHistory(['{"expr":"query"}']);
    assertQueryHistoryElementsShown(1, 2);

    await loadMoreQueryHistory();
    await assertQueryHistory(['{"expr":"query"}', '{"expr":"query"}']);

    assertLoadMoreQueryHistoryNotVisible();
  });
});<|MERGE_RESOLUTION|>--- conflicted
+++ resolved
@@ -142,11 +142,7 @@
     await assertQueryHistory(['{"expr":"query #2"}', '{"expr":"query #1"}']);
   });
 
-<<<<<<< HEAD
-  it('updates the state in both Explore panes', async () => {
-=======
   it.skip('updates the state in both Explore panes', async () => {
->>>>>>> 89b365f8
     const urlParams = {
       left: serializeStateToUrlParam({
         datasource: 'loki',
