// Libraries
import { map, throttleTime } from 'rxjs/operators';
import { identity } from 'rxjs';
// Services & Utils
import store from 'app/core/store';
import { getDatasourceSrv } from 'app/features/plugins/datasource_srv';
import { Emitter } from 'app/core/core';
import {
  buildQueryTransaction,
  clearQueryKeys,
  ensureQueries,
  generateEmptyQuery,
  generateNewKeyAndAddRefIdIfMissing,
  GetExploreUrlArguments,
  getTimeRange,
  getTimeRangeFromUrl,
  hasNonEmptyQuery,
  lastUsedDatasourceKeyForOrgId,
  parseUrlState,
  serializeStateToUrlParam,
  stopQueryState,
  updateHistory,
} from 'app/core/utils/explore';
// Types
import { ExploreItemState, ExploreUrlState, ThunkResult } from 'app/types';
import { RefreshPicker } from '@grafana/ui';

import {
  AbsoluteTimeRange,
  DataQuery,
  DataSourceApi,
  DataSourceSelectItem,
  dateTimeForTimeZone,
  isDateTime,
  LoadingState,
  LogsDedupStrategy,
  PanelData,
  QueryFixAction,
  RawTimeRange,
  TimeRange,
} from '@grafana/data';
import { ExploreId, ExploreMode, ExploreUIState, QueryOptions } from 'app/types/explore';
import {
  addQueryRowAction,
  changeModeAction,
  changeQueryAction,
  changeRangeAction,
  changeRefreshIntervalAction,
  ChangeRefreshIntervalPayload,
  changeSizeAction,
  ChangeSizePayload,
  clearOriginAction,
  clearQueriesAction,
  historyUpdatedAction,
  initializeExploreAction,
  loadDatasourceMissingAction,
  loadDatasourcePendingAction,
  loadDatasourceReadyAction,
  LoadDatasourceReadyPayload,
  loadExploreDatasources,
  modifyQueriesAction,
  queriesImportedAction,
  queryStoreSubscriptionAction,
  queryStreamUpdatedAction,
  scanStartAction,
  scanStopAction,
  setQueriesAction,
  setUrlReplacedAction,
  splitCloseAction,
  splitOpenAction,
  syncTimesAction,
  toggleGraphAction,
  ToggleGraphPayload,
  toggleTableAction,
  ToggleTablePayload,
  updateDatasourceInstanceAction,
  updateUIStateAction,
} from './actionTypes';
import { ActionCreator, ActionOf } from 'app/core/redux/actionCreatorFactory';
import { getTimeZone } from 'app/features/profile/state/selectors';
import { getShiftedTimeRange } from 'app/core/utils/timePicker';
import { updateLocation } from '../../../core/actions';
import { getTimeSrv, TimeSrv } from '../../dashboard/services/TimeSrv';
import { preProcessPanelData, runRequest } from '../../dashboard/state/runRequest';
import { PanelModel } from 'app/features/dashboard/state';
import { DataSourceSrv } from '@grafana/runtime';

/**
 * Updates UI state and save it to the URL
 */
const updateExploreUIState = (exploreId: ExploreId, uiStateFragment: Partial<ExploreUIState>): ThunkResult<void> => {
  return dispatch => {
    dispatch(updateUIStateAction({ exploreId, ...uiStateFragment }));
    dispatch(stateSave());
  };
};

/**
 * Adds a query row after the row with the given index.
 */
export function addQueryRow(exploreId: ExploreId, index: number): ThunkResult<void> {
  return (dispatch, getState) => {
    const queries = getState().explore[exploreId].queries;
    const query = generateEmptyQuery(queries, index);

    dispatch(addQueryRowAction({ exploreId, index, query }));
  };
}

/**
 * Loads a new datasource identified by the given name.
 */
export function changeDatasource(exploreId: ExploreId, datasource: string): ThunkResult<void> {
  return async (dispatch, getState) => {
    let newDataSourceInstance: DataSourceApi = null;

    if (!datasource) {
      newDataSourceInstance = await getDatasourceSrv().get();
    } else {
      newDataSourceInstance = await getDatasourceSrv().get(datasource);
    }

    const currentDataSourceInstance = getState().explore[exploreId].datasourceInstance;
    const queries = getState().explore[exploreId].queries;
    const orgId = getState().user.orgId;

    dispatch(updateDatasourceInstanceAction({ exploreId, datasourceInstance: newDataSourceInstance }));

    await dispatch(importQueries(exploreId, queries, currentDataSourceInstance, newDataSourceInstance));

    if (getState().explore[exploreId].isLive) {
      dispatch(changeRefreshInterval(exploreId, RefreshPicker.offOption.value));
    }

    await dispatch(loadDatasource(exploreId, newDataSourceInstance, orgId));
    dispatch(runQueries(exploreId));
  };
}

/**
 * Change the display mode in Explore.
 */
export function changeMode(exploreId: ExploreId, mode: ExploreMode): ThunkResult<void> {
  return dispatch => {
    dispatch(clearQueriesAction({ exploreId }));
    dispatch(changeModeAction({ exploreId, mode }));
  };
}

/**
 * Query change handler for the query row with the given index.
 * If `override` is reset the query modifications and run the queries. Use this to set queries via a link.
 */
export function changeQuery(
  exploreId: ExploreId,
  query: DataQuery,
  index: number,
  override: boolean
): ThunkResult<void> {
  return (dispatch, getState) => {
    // Null query means reset
    if (query === null) {
      const queries = getState().explore[exploreId].queries;
      const { refId, key } = queries[index];
      query = generateNewKeyAndAddRefIdIfMissing({ refId, key }, queries, index);
    }

    dispatch(changeQueryAction({ exploreId, query, index, override }));
    if (override) {
      dispatch(runQueries(exploreId));
    }
  };
}

/**
 * Keep track of the Explore container size, in particular the width.
 * The width will be used to calculate graph intervals (number of datapoints).
 */
export function changeSize(
  exploreId: ExploreId,
  { height, width }: { height: number; width: number }
): ActionOf<ChangeSizePayload> {
  return changeSizeAction({ exploreId, height, width });
}

export const updateTimeRange = (options: {
  exploreId: ExploreId;
  rawRange?: RawTimeRange;
  absoluteRange?: AbsoluteTimeRange;
}): ThunkResult<void> => {
  return (dispatch, getState) => {
    const { syncedTimes } = getState().explore;
    if (syncedTimes) {
      dispatch(updateTime({ ...options, exploreId: ExploreId.left }));
      dispatch(runQueries(ExploreId.left));
      dispatch(updateTime({ ...options, exploreId: ExploreId.right }));
      dispatch(runQueries(ExploreId.right));
    } else {
      dispatch(updateTime({ ...options }));
      dispatch(runQueries(options.exploreId));
    }
  };
};
/**
 * Change the refresh interval of Explore. Called from the Refresh picker.
 */
export function changeRefreshInterval(
  exploreId: ExploreId,
  refreshInterval: string
): ActionOf<ChangeRefreshIntervalPayload> {
  return changeRefreshIntervalAction({ exploreId, refreshInterval });
}

/**
 * Clear all queries and results.
 */
export function clearQueries(exploreId: ExploreId): ThunkResult<void> {
  return dispatch => {
    dispatch(scanStopAction({ exploreId }));
    dispatch(clearQueriesAction({ exploreId }));
    dispatch(stateSave());
  };
}

export function clearOrigin(): ThunkResult<void> {
  return dispatch => {
    dispatch(clearOriginAction({ exploreId: ExploreId.left }));
  };
}

/**
 * Loads all explore data sources and sets the chosen datasource.
 * If there are no datasources a missing datasource action is dispatched.
 */
export function loadExploreDatasourcesAndSetDatasource(
  exploreId: ExploreId,
  datasourceName: string
): ThunkResult<void> {
  return dispatch => {
    const exploreDatasources: DataSourceSelectItem[] = getDatasourceSrv()
      .getExternal()
      .map(
        (ds: any) =>
          ({
            value: ds.name,
            name: ds.name,
            meta: ds.meta,
          } as DataSourceSelectItem)
      );

    dispatch(loadExploreDatasources({ exploreId, exploreDatasources }));

    if (exploreDatasources.length >= 1) {
      dispatch(changeDatasource(exploreId, datasourceName));
    } else {
      dispatch(loadDatasourceMissingAction({ exploreId }));
    }
  };
}

/**
 * Initialize Explore state with state from the URL and the React component.
 * Call this only on components for with the Explore state has not been initialized.
 */
export function initializeExplore(
  exploreId: ExploreId,
  datasourceName: string,
  queries: DataQuery[],
  rawRange: RawTimeRange,
  mode: ExploreMode,
  containerWidth: number,
  eventBridge: Emitter,
  ui: ExploreUIState,
  originPanelId: number
): ThunkResult<void> {
  return async (dispatch, getState) => {
    const timeZone = getTimeZone(getState().user);
    const range = getTimeRange(timeZone, rawRange);
    dispatch(loadExploreDatasourcesAndSetDatasource(exploreId, datasourceName));
    dispatch(
      initializeExploreAction({
        exploreId,
        containerWidth,
        eventBridge,
        queries,
        range,
        mode,
        ui,
        originPanelId,
      })
    );
    dispatch(updateTime({ exploreId }));
  };
}

/**
 * Datasource loading was successfully completed.
 */
export const loadDatasourceReady = (
  exploreId: ExploreId,
  instance: DataSourceApi,
  orgId: number
): ActionOf<LoadDatasourceReadyPayload> => {
  const historyKey = `grafana.explore.history.${instance.meta.id}`;
  const history = store.getObject(historyKey, []);
  // Save last-used datasource

  store.set(lastUsedDatasourceKeyForOrgId(orgId), instance.name);

  return loadDatasourceReadyAction({
    exploreId,
    history,
  });
};

export function importQueries(
  exploreId: ExploreId,
  queries: DataQuery[],
  sourceDataSource: DataSourceApi,
  targetDataSource: DataSourceApi
): ThunkResult<void> {
  return async dispatch => {
    if (!sourceDataSource) {
      // explore not initialized
      dispatch(queriesImportedAction({ exploreId, queries }));
      return;
    }

    let importedQueries = queries;
    // Check if queries can be imported from previously selected datasource
    if (sourceDataSource.meta.id === targetDataSource.meta.id) {
      // Keep same queries if same type of datasource
      importedQueries = [...queries];
    } else if (targetDataSource.importQueries) {
      // Datasource-specific importers
      importedQueries = await targetDataSource.importQueries(queries, sourceDataSource.meta);
    } else {
      // Default is blank queries
      importedQueries = ensureQueries();
    }

    const nextQueries = ensureQueries(importedQueries);

    dispatch(queriesImportedAction({ exploreId, queries: nextQueries }));
  };
}

/**
 * Main action to asynchronously load a datasource. Dispatches lots of smaller actions for feedback.
 */
export function loadDatasource(exploreId: ExploreId, instance: DataSourceApi, orgId: number): ThunkResult<void> {
  return async (dispatch, getState) => {
    const datasourceName = instance.name;

    // Keep ID to track selection
    dispatch(loadDatasourcePendingAction({ exploreId, requestedDatasourceName: datasourceName }));

    if (instance.init) {
      try {
        instance.init();
      } catch (err) {
        console.log(err);
      }
    }

    if (datasourceName !== getState().explore[exploreId].requestedDatasourceName) {
      // User already changed datasource, discard results
      return;
    }

    dispatch(loadDatasourceReady(exploreId, instance, orgId));
  };
}

/**
 * Action to modify a query given a datasource-specific modifier action.
 * @param exploreId Explore area
 * @param modification Action object with a type, e.g., ADD_FILTER
 * @param index Optional query row index. If omitted, the modification is applied to all query rows.
 * @param modifier Function that executes the modification, typically `datasourceInstance.modifyQueries`.
 */
export function modifyQueries(
  exploreId: ExploreId,
  modification: QueryFixAction,
  index: number,
  modifier: any
): ThunkResult<void> {
  return dispatch => {
    dispatch(modifyQueriesAction({ exploreId, modification, index, modifier }));
    if (!modification.preventSubmit) {
      dispatch(runQueries(exploreId));
    }
  };
}

/**
 * Main action to run queries and dispatches sub-actions based on which result viewers are active
 */
export function runQueries(exploreId: ExploreId): ThunkResult<void> {
  return (dispatch, getState) => {
    dispatch(updateTime({ exploreId }));

    const exploreItemState = getState().explore[exploreId];
    const {
      datasourceInstance,
      queries,
      containerWidth,
      isLive: live,
      range,
      scanning,
      queryResponse,
      querySubscription,
      history,
      mode,
      showingGraph,
      showingTable,
    } = exploreItemState;

    if (!hasNonEmptyQuery(queries)) {
      dispatch(clearQueriesAction({ exploreId }));
      dispatch(stateSave()); // Remember to save to state and update location
      return;
    }

    // Some datasource's query builders allow per-query interval limits,
    // but we're using the datasource interval limit for now
    const minInterval = datasourceInstance.interval;

    stopQueryState(querySubscription);

    const queryOptions: QueryOptions = {
      minInterval,
      // This is used for logs streaming for buffer size, with undefined it falls back to datasource config if it
      // supports that.
      maxDataPoints: mode === ExploreMode.Logs ? undefined : containerWidth,
      liveStreaming: live,
      showingGraph,
      showingTable,
    };

    const datasourceId = datasourceInstance.meta.id;
    const transaction = buildQueryTransaction(queries, queryOptions, range, scanning);

    let firstResponse = true;

    const newQuerySub = runRequest(datasourceInstance, transaction.request)
      .pipe(
        // Simple throttle for live tailing, in case of > 1000 rows per interval we spend about 200ms on processing and
        // rendering. In case this is optimized this can be tweaked, but also it should be only as fast as user
        // actually can see what is happening.
        live ? throttleTime(500) : identity,
        map((data: PanelData) => preProcessPanelData(data, queryResponse))
      )
      .subscribe((data: PanelData) => {
        if (!data.error && firstResponse) {
          // Side-effect: Saving history in localstorage
          const nextHistory = updateHistory(history, datasourceId, queries);
          dispatch(historyUpdatedAction({ exploreId, history: nextHistory }));
          dispatch(stateSave());
        }

        firstResponse = false;

        dispatch(queryStreamUpdatedAction({ exploreId, response: data }));

        // Keep scanning for results if this was the last scanning transaction
        if (getState().explore[exploreId].scanning) {
          if (data.state === LoadingState.Done && data.series.length === 0) {
            const range = getShiftedTimeRange(-1, getState().explore[exploreId].range);
            dispatch(updateTime({ exploreId, absoluteRange: range }));
            dispatch(runQueries(exploreId));
          } else {
            // We can stop scanning if we have a result
            dispatch(scanStopAction({ exploreId }));
          }
        }
      });

    dispatch(queryStoreSubscriptionAction({ exploreId, querySubscription: newQuerySub }));
  };
}

const toRawTimeRange = (range: TimeRange): RawTimeRange => {
  let from = range.raw.from;
  if (isDateTime(from)) {
    from = from.valueOf().toString(10);
  }

  let to = range.raw.to;
  if (isDateTime(to)) {
    to = to.valueOf().toString(10);
  }

  return {
    from,
    to,
  };
};

export const stateSave = (): ThunkResult<void> => {
  return (dispatch, getState) => {
<<<<<<< HEAD
    const {
      datasourceInstance,
      queries,
      showingLogs,
      showingGraph,
      showingTable,
      supportsGraph,
      supportsLogs,
      supportsTable,
      datasourceError,
      containerWidth,
      range,
    } = getState().explore[exploreId];
=======
    const { left, right, split } = getState().explore;
    const orgId = getState().user.orgId.toString();
    const replace = left && left.urlReplaced === false;
    const urlStates: { [index: string]: string } = { orgId };
    const leftUrlState: ExploreUrlState = {
      datasource: left.datasourceInstance.name,
      queries: left.queries.map(clearQueryKeys),
      range: toRawTimeRange(left.range),
      mode: left.mode,
      ui: {
        showingGraph: left.showingGraph,
        showingLogs: true,
        showingTable: left.showingTable,
        dedupStrategy: left.dedupStrategy,
      },
    };
    urlStates.left = serializeStateToUrlParam(leftUrlState, true);
    if (split) {
      const rightUrlState: ExploreUrlState = {
        datasource: right.datasourceInstance.name,
        queries: right.queries.map(clearQueryKeys),
        range: toRawTimeRange(right.range),
        mode: right.mode,
        ui: {
          showingGraph: right.showingGraph,
          showingLogs: true,
          showingTable: right.showingTable,
          dedupStrategy: right.dedupStrategy,
        },
      };
>>>>>>> 742d1659

      urlStates.right = serializeStateToUrlParam(rightUrlState, true);
    }

    dispatch(updateLocation({ query: urlStates, replace }));
    if (replace) {
      dispatch(setUrlReplacedAction({ exploreId: ExploreId.left }));
    }
  };
};

<<<<<<< HEAD
    // Some datasource's query builders allow per-query interval limits,
    // but we're using the datasource interval limit for now
    const interval = datasourceInstance.interval;

    const timeZone = getTimeZone(getState().user);
    const updatedRange = getTimeRange(timeZone, range.raw);

    dispatch(runQueriesAction({ exploreId, range: updatedRange }));
    // Keep table queries first since they need to return quickly
    const tableQueriesPromise =
      (ignoreUIState || showingTable) && supportsTable
        ? dispatch(
            runQueriesForType(
              exploreId,
              'Table',
              {
                interval,
                format: 'table',
                instant: true,
                valueWithRefId: true,
              },
              (data: any[]) => data[0]
            )
          )
        : undefined;
    const typeQueriesPromise =
      (ignoreUIState || showingGraph) && supportsGraph
        ? dispatch(
            runQueriesForType(
              exploreId,
              'Graph',
              {
                interval,
                format: 'time_series',
                instant: false,
                maxDataPoints: containerWidth,
              },
              makeTimeSeriesList
            )
          )
        : undefined;
    const logsQueriesPromise =
      (ignoreUIState || showingLogs) && supportsLogs
        ? dispatch(runQueriesForType(exploreId, 'Logs', { interval, format: 'logs' }))
        : undefined;
=======
export const updateTime = (config: {
  exploreId: ExploreId;
  rawRange?: RawTimeRange;
  absoluteRange?: AbsoluteTimeRange;
}): ThunkResult<void> => {
  return (dispatch, getState) => {
    const { exploreId, absoluteRange: absRange, rawRange: actionRange } = config;
    const itemState = getState().explore[exploreId];
    const timeZone = getTimeZone(getState().user);
    const { range: rangeInState } = itemState;
    let rawRange: RawTimeRange = rangeInState.raw;
>>>>>>> 742d1659

    if (absRange) {
      rawRange = {
        from: dateTimeForTimeZone(timeZone, absRange.from),
        to: dateTimeForTimeZone(timeZone, absRange.to),
      };
    }

    if (actionRange) {
      rawRange = actionRange;
    }

    const range = getTimeRange(timeZone, rawRange);
    const absoluteRange: AbsoluteTimeRange = { from: range.from.valueOf(), to: range.to.valueOf() };

    getTimeSrv().init({
      time: range.raw,
      refresh: false,
      getTimezone: () => timeZone,
      timeRangeUpdated: (): any => undefined,
    });

    dispatch(changeRangeAction({ exploreId, range, absoluteRange }));
  };
};

/**
 * Start a scan for more results using the given scanner.
 * @param exploreId Explore area
 * @param scanner Function that a) returns a new time range and b) triggers a query run for the new range
 */
export function scanStart(exploreId: ExploreId): ThunkResult<void> {
  return (dispatch, getState) => {
    // Register the scanner
    dispatch(scanStartAction({ exploreId }));
    // Scanning must trigger query run, and return the new range
    const range = getShiftedTimeRange(-1, getState().explore[exploreId].range);
    // Set the new range to be displayed
    dispatch(updateTime({ exploreId, absoluteRange: range }));
    dispatch(runQueries(exploreId));
  };
}

/**
 * Reset queries to the given queries. Any modifications will be discarded.
 * Use this action for clicks on query examples. Triggers a query run.
 */
export function setQueries(exploreId: ExploreId, rawQueries: DataQuery[]): ThunkResult<void> {
  return (dispatch, getState) => {
    // Inject react keys into query objects
    const queries = getState().explore[exploreId].queries;
    const nextQueries = rawQueries.map((query, index) => generateNewKeyAndAddRefIdIfMissing(query, queries, index));
    dispatch(setQueriesAction({ exploreId, queries: nextQueries }));
    dispatch(runQueries(exploreId));
  };
}

/**
 * Close the split view and save URL state.
 */
export function splitClose(itemId: ExploreId): ThunkResult<void> {
  return dispatch => {
    dispatch(splitCloseAction({ itemId }));
    dispatch(stateSave());
  };
}

/**
 * Open the split view and copy the left state to be the right state.
 * The right state is automatically initialized.
 * The copy keeps all query modifications but wipes the query results.
 */
export function splitOpen(): ThunkResult<void> {
  return (dispatch, getState) => {
    // Clone left state to become the right state
    const leftState = getState().explore[ExploreId.left];
    const queryState = getState().location.query[ExploreId.left] as string;
    const urlState = parseUrlState(queryState);
    const itemState: ExploreItemState = {
      ...leftState,
      queries: leftState.queries.slice(),
      urlState,
    };
    dispatch(splitOpenAction({ itemState }));
    dispatch(stateSave());
  };
}

/**
 * Syncs time interval, if they are not synced on both panels in a split mode.
 * Unsyncs time interval, if they are synced on both panels in a split mode.
 */
export function syncTimes(exploreId: ExploreId): ThunkResult<void> {
  return (dispatch, getState) => {
    if (exploreId === ExploreId.left) {
      const leftState = getState().explore.left;
      dispatch(updateTimeRange({ exploreId: ExploreId.right, rawRange: leftState.range.raw }));
    } else {
      const rightState = getState().explore.right;
      dispatch(updateTimeRange({ exploreId: ExploreId.left, rawRange: rightState.range.raw }));
    }
    const isTimeSynced = getState().explore.syncedTimes;
    dispatch(syncTimesAction({ syncedTimes: !isTimeSynced }));
    dispatch(stateSave());
  };
}

/**
 * Creates action to collapse graph/logs/table panel. When panel is collapsed,
 * queries won't be run
 */
const togglePanelActionCreator = (
  actionCreator: ActionCreator<ToggleGraphPayload> | ActionCreator<ToggleTablePayload>
) => (exploreId: ExploreId, isPanelVisible: boolean): ThunkResult<void> => {
  return dispatch => {
    let uiFragmentStateUpdate: Partial<ExploreUIState>;
    const shouldRunQueries = !isPanelVisible;

    switch (actionCreator.type) {
      case toggleGraphAction.type:
        uiFragmentStateUpdate = { showingGraph: !isPanelVisible };
        break;
      case toggleTableAction.type:
        uiFragmentStateUpdate = { showingTable: !isPanelVisible };
        break;
    }

    dispatch(actionCreator({ exploreId }));
    dispatch(updateExploreUIState(exploreId, uiFragmentStateUpdate));

    if (shouldRunQueries) {
      dispatch(runQueries(exploreId));
    }
  };
};

/**
 * Expand/collapse the graph result viewer. When collapsed, graph queries won't be run.
 */
export const toggleGraph = togglePanelActionCreator(toggleGraphAction);

/**
 * Expand/collapse the table result viewer. When collapsed, table queries won't be run.
 */
export const toggleTable = togglePanelActionCreator(toggleTableAction);

/**
 * Change logs deduplication strategy and update URL.
 */
export const changeDedupStrategy = (exploreId: ExploreId, dedupStrategy: LogsDedupStrategy): ThunkResult<void> => {
  return dispatch => {
    dispatch(updateExploreUIState(exploreId, { dedupStrategy }));
  };
};

export function refreshExplore(exploreId: ExploreId): ThunkResult<void> {
  return (dispatch, getState) => {
    const itemState = getState().explore[exploreId];
    if (!itemState.initialized) {
      return;
    }

    const { urlState, update, containerWidth, eventBridge } = itemState;
    const { datasource, queries, range: urlRange, mode, ui, originPanelId } = urlState;
    const refreshQueries: DataQuery[] = [];
    for (let index = 0; index < queries.length; index++) {
      const query = queries[index];
      refreshQueries.push(generateNewKeyAndAddRefIdIfMissing(query, refreshQueries, index));
    }
    const timeZone = getTimeZone(getState().user);
    const range = getTimeRangeFromUrl(urlRange, timeZone);

    // need to refresh datasource
    if (update.datasource) {
      const initialQueries = ensureQueries(queries);
      dispatch(
        initializeExplore(
          exploreId,
          datasource,
          initialQueries,
          range,
          mode,
          containerWidth,
          eventBridge,
          ui,
          originPanelId
        )
      );
      return;
    }

    if (update.range) {
      dispatch(updateTime({ exploreId, rawRange: range.raw }));
    }

    // need to refresh ui state
    if (update.ui) {
      dispatch(updateUIStateAction({ ...ui, exploreId }));
    }

    // need to refresh queries
    if (update.queries) {
      dispatch(setQueriesAction({ exploreId, queries: refreshQueries }));
    }

    // need to refresh mode
    if (update.mode) {
      dispatch(changeModeAction({ exploreId, mode }));
    }

    // always run queries when refresh is needed
    if (update.queries || update.ui || update.range) {
      dispatch(runQueries(exploreId));
    }
  };
}

export interface NavigateToExploreDependencies {
  getDataSourceSrv: () => DataSourceSrv;
  getTimeSrv: () => TimeSrv;
  getExploreUrl: (args: GetExploreUrlArguments) => Promise<string>;
  openInNewWindow?: (url: string) => void;
}

export const navigateToExplore = (
  panel: PanelModel,
  dependencies: NavigateToExploreDependencies
): ThunkResult<void> => {
  return async dispatch => {
    const { getDataSourceSrv, getTimeSrv, getExploreUrl, openInNewWindow } = dependencies;
    const datasourceSrv = getDataSourceSrv();
    const datasource = await datasourceSrv.get(panel.datasource);
    const path = await getExploreUrl({
      panel,
      panelTargets: panel.targets,
      panelDatasource: datasource,
      datasourceSrv,
      timeSrv: getTimeSrv(),
    });

    if (openInNewWindow) {
      openInNewWindow(path);
      return;
    }

    const query = {}; // strips any angular query param
    dispatch(updateLocation({ path, query }));
  };
};<|MERGE_RESOLUTION|>--- conflicted
+++ resolved
@@ -499,21 +499,6 @@
 
 export const stateSave = (): ThunkResult<void> => {
   return (dispatch, getState) => {
-<<<<<<< HEAD
-    const {
-      datasourceInstance,
-      queries,
-      showingLogs,
-      showingGraph,
-      showingTable,
-      supportsGraph,
-      supportsLogs,
-      supportsTable,
-      datasourceError,
-      containerWidth,
-      range,
-    } = getState().explore[exploreId];
-=======
     const { left, right, split } = getState().explore;
     const orgId = getState().user.orgId.toString();
     const replace = left && left.urlReplaced === false;
@@ -544,7 +529,6 @@
           dedupStrategy: right.dedupStrategy,
         },
       };
->>>>>>> 742d1659
 
       urlStates.right = serializeStateToUrlParam(rightUrlState, true);
     }
@@ -556,53 +540,6 @@
   };
 };
 
-<<<<<<< HEAD
-    // Some datasource's query builders allow per-query interval limits,
-    // but we're using the datasource interval limit for now
-    const interval = datasourceInstance.interval;
-
-    const timeZone = getTimeZone(getState().user);
-    const updatedRange = getTimeRange(timeZone, range.raw);
-
-    dispatch(runQueriesAction({ exploreId, range: updatedRange }));
-    // Keep table queries first since they need to return quickly
-    const tableQueriesPromise =
-      (ignoreUIState || showingTable) && supportsTable
-        ? dispatch(
-            runQueriesForType(
-              exploreId,
-              'Table',
-              {
-                interval,
-                format: 'table',
-                instant: true,
-                valueWithRefId: true,
-              },
-              (data: any[]) => data[0]
-            )
-          )
-        : undefined;
-    const typeQueriesPromise =
-      (ignoreUIState || showingGraph) && supportsGraph
-        ? dispatch(
-            runQueriesForType(
-              exploreId,
-              'Graph',
-              {
-                interval,
-                format: 'time_series',
-                instant: false,
-                maxDataPoints: containerWidth,
-              },
-              makeTimeSeriesList
-            )
-          )
-        : undefined;
-    const logsQueriesPromise =
-      (ignoreUIState || showingLogs) && supportsLogs
-        ? dispatch(runQueriesForType(exploreId, 'Logs', { interval, format: 'logs' }))
-        : undefined;
-=======
 export const updateTime = (config: {
   exploreId: ExploreId;
   rawRange?: RawTimeRange;
@@ -614,7 +551,6 @@
     const timeZone = getTimeZone(getState().user);
     const { range: rangeInState } = itemState;
     let rawRange: RawTimeRange = rangeInState.raw;
->>>>>>> 742d1659
 
     if (absRange) {
       rawRange = {
