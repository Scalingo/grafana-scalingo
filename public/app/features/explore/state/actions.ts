// Libraries
import { map, throttleTime } from 'rxjs/operators';
import { identity } from 'rxjs';
import { ActionCreatorWithPayload, PayloadAction } from '@reduxjs/toolkit';
import { DataSourceSrv } from '@grafana/runtime';
import { RefreshPicker } from '@grafana/ui';
import {
  AbsoluteTimeRange,
  DataQuery,
  DataSourceApi,
  dateTimeForTimeZone,
  isDateTime,
  LoadingState,
  LogsDedupStrategy,
  PanelData,
  QueryFixAction,
  RawTimeRange,
  TimeRange,
  ExploreMode,
} from '@grafana/data';
// Services & Utils
import store from 'app/core/store';
import { getDatasourceSrv } from 'app/features/plugins/datasource_srv';
import { Emitter } from 'app/core/core';
import {
  buildQueryTransaction,
  clearQueryKeys,
  ensureQueries,
  generateEmptyQuery,
  generateNewKeyAndAddRefIdIfMissing,
  GetExploreUrlArguments,
  getTimeRange,
  getTimeRangeFromUrl,
  hasNonEmptyQuery,
  lastUsedDatasourceKeyForOrgId,
  parseUrlState,
  serializeStateToUrlParam,
  stopQueryState,
  updateHistory,
} from 'app/core/utils/explore';
import {
  addToRichHistory,
  deleteAllFromRichHistory,
  updateStarredInRichHistory,
  updateCommentInRichHistory,
  deleteQueryInRichHistory,
  getQueryDisplayText,
  getRichHistory,
} from 'app/core/utils/richHistory';
// Types
import { ExploreItemState, ExploreUrlState, ThunkResult } from 'app/types';

import { ExploreId, ExploreUIState, QueryOptions } from 'app/types/explore';
import {
  addQueryRowAction,
  changeModeAction,
  changeQueryAction,
  changeRangeAction,
  changeRefreshIntervalAction,
  ChangeRefreshIntervalPayload,
  changeSizeAction,
  ChangeSizePayload,
  clearQueriesAction,
  historyUpdatedAction,
  richHistoryUpdatedAction,
  initializeExploreAction,
  loadDatasourceMissingAction,
  loadDatasourcePendingAction,
  loadDatasourceReadyAction,
  LoadDatasourceReadyPayload,
  modifyQueriesAction,
  queriesImportedAction,
  queryStoreSubscriptionAction,
  queryStreamUpdatedAction,
  scanStartAction,
  scanStopAction,
  setQueriesAction,
  setUrlReplacedAction,
  splitCloseAction,
  splitOpenAction,
  syncTimesAction,
  toggleGraphAction,
  ToggleGraphPayload,
  toggleTableAction,
  ToggleTablePayload,
  updateDatasourceInstanceAction,
  updateUIStateAction,
} from './actionTypes';
import { getTimeZone } from 'app/features/profile/state/selectors';
import { getShiftedTimeRange } from 'app/core/utils/timePicker';
import { updateLocation } from '../../../core/actions';
import { getTimeSrv, TimeSrv } from '../../dashboard/services/TimeSrv';
import { preProcessPanelData, runRequest } from '../../dashboard/state/runRequest';
import { PanelModel } from 'app/features/dashboard/state';
import { getExploreDatasources } from './selectors';

/**
 * Updates UI state and save it to the URL
 */
const updateExploreUIState = (exploreId: ExploreId, uiStateFragment: Partial<ExploreUIState>): ThunkResult<void> => {
  return dispatch => {
    dispatch(updateUIStateAction({ exploreId, ...uiStateFragment }));
    dispatch(stateSave());
  };
};

/**
 * Adds a query row after the row with the given index.
 */
export function addQueryRow(exploreId: ExploreId, index: number): ThunkResult<void> {
  return (dispatch, getState) => {
    const queries = getState().explore[exploreId].queries;
    const query = generateEmptyQuery(queries, index);

    dispatch(addQueryRowAction({ exploreId, index, query }));
  };
}

/**
 * Loads a new datasource identified by the given name.
 */
export function changeDatasource(exploreId: ExploreId, datasource: string): ThunkResult<void> {
  return async (dispatch, getState) => {
    let newDataSourceInstance: DataSourceApi = null;

    if (!datasource) {
      newDataSourceInstance = await getDatasourceSrv().get();
    } else {
      newDataSourceInstance = await getDatasourceSrv().get(datasource);
    }

    const currentDataSourceInstance = getState().explore[exploreId].datasourceInstance;
    const queries = getState().explore[exploreId].queries;
    const orgId = getState().user.orgId;
    const datasourceVersion = newDataSourceInstance.getVersion && (await newDataSourceInstance.getVersion());

    // HACK: Switch to logs mode if coming from Prometheus to Loki
    const prometheusToLoki =
      currentDataSourceInstance?.meta?.name === 'Prometheus' && newDataSourceInstance?.meta?.name === 'Loki';

    dispatch(
      updateDatasourceInstanceAction({
        exploreId,
        datasourceInstance: newDataSourceInstance,
        version: datasourceVersion,
        mode: prometheusToLoki ? ExploreMode.Logs : undefined,
      })
    );

    await dispatch(importQueries(exploreId, queries, currentDataSourceInstance, newDataSourceInstance));

    if (getState().explore[exploreId].isLive) {
      dispatch(changeRefreshInterval(exploreId, RefreshPicker.offOption.value));
    }

    await dispatch(loadDatasource(exploreId, newDataSourceInstance, orgId));
    dispatch(runQueries(exploreId));
  };
}

/**
 * Change the display mode in Explore.
 */
export function changeMode(exploreId: ExploreId, mode: ExploreMode): ThunkResult<void> {
  return dispatch => {
    dispatch(changeModeAction({ exploreId, mode }));
  };
}

/**
 * Query change handler for the query row with the given index.
 * If `override` is reset the query modifications and run the queries. Use this to set queries via a link.
 */
export function changeQuery(
  exploreId: ExploreId,
  query: DataQuery,
  index: number,
  override = false
): ThunkResult<void> {
  return (dispatch, getState) => {
    // Null query means reset
    if (query === null) {
      const queries = getState().explore[exploreId].queries;
      const { refId, key } = queries[index];
      query = generateNewKeyAndAddRefIdIfMissing({ refId, key }, queries, index);
    }

    dispatch(changeQueryAction({ exploreId, query, index, override }));
    if (override) {
      dispatch(runQueries(exploreId));
    }
  };
}

/**
 * Keep track of the Explore container size, in particular the width.
 * The width will be used to calculate graph intervals (number of datapoints).
 */
export function changeSize(
  exploreId: ExploreId,
  { height, width }: { height: number; width: number }
): PayloadAction<ChangeSizePayload> {
  return changeSizeAction({ exploreId, height, width });
}

export const updateTimeRange = (options: {
  exploreId: ExploreId;
  rawRange?: RawTimeRange;
  absoluteRange?: AbsoluteTimeRange;
}): ThunkResult<void> => {
  return (dispatch, getState) => {
    const { syncedTimes } = getState().explore;
    if (syncedTimes) {
      dispatch(updateTime({ ...options, exploreId: ExploreId.left }));
      dispatch(runQueries(ExploreId.left));
      dispatch(updateTime({ ...options, exploreId: ExploreId.right }));
      dispatch(runQueries(ExploreId.right));
    } else {
      dispatch(updateTime({ ...options }));
      dispatch(runQueries(options.exploreId));
    }
  };
};
/**
 * Change the refresh interval of Explore. Called from the Refresh picker.
 */
export function changeRefreshInterval(
  exploreId: ExploreId,
  refreshInterval: string
): PayloadAction<ChangeRefreshIntervalPayload> {
  return changeRefreshIntervalAction({ exploreId, refreshInterval });
}

/**
 * Clear all queries and results.
 */
export function clearQueries(exploreId: ExploreId): ThunkResult<void> {
  return dispatch => {
    dispatch(scanStopAction({ exploreId }));
    dispatch(clearQueriesAction({ exploreId }));
    dispatch(stateSave());
  };
}

/**
 * Loads all explore data sources and sets the chosen datasource.
 * If there are no datasources a missing datasource action is dispatched.
 */
export function loadExploreDatasourcesAndSetDatasource(
  exploreId: ExploreId,
  datasourceName: string
): ThunkResult<void> {
  return dispatch => {
    const exploreDatasources = getExploreDatasources();

    if (exploreDatasources.length >= 1) {
      dispatch(changeDatasource(exploreId, datasourceName));
    } else {
      dispatch(loadDatasourceMissingAction({ exploreId }));
    }
  };
}

/**
 * Initialize Explore state with state from the URL and the React component.
 * Call this only on components for with the Explore state has not been initialized.
 */
export function initializeExplore(
  exploreId: ExploreId,
  datasourceName: string,
  queries: DataQuery[],
  range: TimeRange,
  mode: ExploreMode,
  containerWidth: number,
  eventBridge: Emitter,
  ui: ExploreUIState,
  originPanelId: number
): ThunkResult<void> {
  return async (dispatch, getState) => {
    dispatch(loadExploreDatasourcesAndSetDatasource(exploreId, datasourceName));
    dispatch(
      initializeExploreAction({
        exploreId,
        containerWidth,
        eventBridge,
        queries,
        range,
        mode,
        ui,
        originPanelId,
      })
    );
    dispatch(updateTime({ exploreId }));
    const richHistory = getRichHistory();
    dispatch(richHistoryUpdatedAction({ richHistory }));
  };
}

/**
 * Datasource loading was successfully completed.
 */
export const loadDatasourceReady = (
  exploreId: ExploreId,
  instance: DataSourceApi,
  orgId: number
): PayloadAction<LoadDatasourceReadyPayload> => {
  const historyKey = `grafana.explore.history.${instance.meta.id}`;
  const history = store.getObject(historyKey, []);
  // Save last-used datasource

  store.set(lastUsedDatasourceKeyForOrgId(orgId), instance.name);

  return loadDatasourceReadyAction({
    exploreId,
    history,
  });
};

/**
 * Import queries from previous datasource if possible eg Loki and Prometheus have similar query language so the
 * labels part can be reused to get similar data.
 * @param exploreId
 * @param queries
 * @param sourceDataSource
 * @param targetDataSource
 */
export const importQueries = (
  exploreId: ExploreId,
  queries: DataQuery[],
  sourceDataSource: DataSourceApi,
  targetDataSource: DataSourceApi
): ThunkResult<void> => {
  return async dispatch => {
    if (!sourceDataSource) {
      // explore not initialized
      dispatch(queriesImportedAction({ exploreId, queries }));
      return;
    }

    let importedQueries = queries;
    // Check if queries can be imported from previously selected datasource
    if (sourceDataSource.meta.id === targetDataSource.meta.id) {
      // Keep same queries if same type of datasource
      importedQueries = [...queries];
    } else if (targetDataSource.importQueries) {
      // Datasource-specific importers
      importedQueries = await targetDataSource.importQueries(queries, sourceDataSource.meta);
    } else {
      // Default is blank queries
      importedQueries = ensureQueries();
    }

    const nextQueries = ensureQueries(importedQueries);

    dispatch(queriesImportedAction({ exploreId, queries: nextQueries }));
  };
};

/**
 * Main action to asynchronously load a datasource. Dispatches lots of smaller actions for feedback.
 */
export const loadDatasource = (exploreId: ExploreId, instance: DataSourceApi, orgId: number): ThunkResult<void> => {
  return async (dispatch, getState) => {
    const datasourceName = instance.name;

    // Keep ID to track selection
    dispatch(loadDatasourcePendingAction({ exploreId, requestedDatasourceName: datasourceName }));

    if (instance.init) {
      try {
        instance.init();
      } catch (err) {
        console.log(err);
      }
    }

    if (datasourceName !== getState().explore[exploreId].requestedDatasourceName) {
      // User already changed datasource, discard results
      return;
    }

    dispatch(loadDatasourceReady(exploreId, instance, orgId));
  };
};

/**
 * Action to modify a query given a datasource-specific modifier action.
 * @param exploreId Explore area
 * @param modification Action object with a type, e.g., ADD_FILTER
 * @param index Optional query row index. If omitted, the modification is applied to all query rows.
 * @param modifier Function that executes the modification, typically `datasourceInstance.modifyQueries`.
 */
export function modifyQueries(
  exploreId: ExploreId,
  modification: QueryFixAction,
  modifier: any,
  index?: number
): ThunkResult<void> {
  return dispatch => {
    dispatch(modifyQueriesAction({ exploreId, modification, index, modifier }));
    if (!modification.preventSubmit) {
      dispatch(runQueries(exploreId));
    }
  };
}

/**
 * Main action to run queries and dispatches sub-actions based on which result viewers are active
 */
export const runQueries = (exploreId: ExploreId): ThunkResult<void> => {
  return (dispatch, getState) => {
    dispatch(updateTime({ exploreId }));

    const richHistory = getState().explore.richHistory;
    const exploreItemState = getState().explore[exploreId];
    const {
      datasourceInstance,
      queries,
      containerWidth,
      isLive: live,
      range,
      scanning,
      queryResponse,
      querySubscription,
      history,
      mode,
      showingGraph,
      showingTable,
    } = exploreItemState;

    if (!hasNonEmptyQuery(queries)) {
      dispatch(clearQueriesAction({ exploreId }));
      dispatch(stateSave()); // Remember to save to state and update location
      return;
    }

    // Some datasource's query builders allow per-query interval limits,
    // but we're using the datasource interval limit for now
    const minInterval = datasourceInstance.interval;

    stopQueryState(querySubscription);

    const datasourceId = datasourceInstance.meta.id;

    const queryOptions: QueryOptions = {
      minInterval,
      // maxDataPoints is used in:
      // Loki - used for logs streaming for buffer size, with undefined it falls back to datasource config if it supports that.
      // Elastic - limits the number of datapoints for the counts query and for logs it has hardcoded limit.
      // Influx - used to correctly display logs in graph
<<<<<<< HEAD
      maxDataPoints: mode === ExploreMode.Logs && datasourceInstance.name === 'Loki' ? undefined : containerWidth,
=======
      maxDataPoints: mode === ExploreMode.Logs && datasourceId === 'loki' ? undefined : containerWidth,
>>>>>>> ca6d08d5
      liveStreaming: live,
      showingGraph,
      showingTable,
      mode,
    };

    const datasourceName = exploreItemState.requestedDatasourceName;

    const transaction = buildQueryTransaction(queries, queryOptions, range, scanning);

    let firstResponse = true;

    const newQuerySub = runRequest(datasourceInstance, transaction.request)
      .pipe(
        // Simple throttle for live tailing, in case of > 1000 rows per interval we spend about 200ms on processing and
        // rendering. In case this is optimized this can be tweaked, but also it should be only as fast as user
        // actually can see what is happening.
        live ? throttleTime(500) : identity,
        map((data: PanelData) => preProcessPanelData(data, queryResponse))
      )
      .subscribe((data: PanelData) => {
        if (!data.error && firstResponse) {
          // Side-effect: Saving history in localstorage
          const nextHistory = updateHistory(history, datasourceId, queries);
          const arrayOfStringifiedQueries = queries.map(query =>
            datasourceInstance?.getQueryDisplayText
              ? datasourceInstance.getQueryDisplayText(query)
              : getQueryDisplayText(query)
          );

          const nextRichHistory = addToRichHistory(
            richHistory || [],
            datasourceId,
            datasourceName,
            arrayOfStringifiedQueries,
            false,
            '',
            ''
          );
          dispatch(historyUpdatedAction({ exploreId, history: nextHistory }));
          dispatch(richHistoryUpdatedAction({ richHistory: nextRichHistory }));

          // We save queries to the URL here so that only successfully run queries change the URL.
          dispatch(stateSave());
        }

        firstResponse = false;

        dispatch(queryStreamUpdatedAction({ exploreId, response: data }));

        // Keep scanning for results if this was the last scanning transaction
        if (getState().explore[exploreId].scanning) {
          if (data.state === LoadingState.Done && data.series.length === 0) {
            const range = getShiftedTimeRange(-1, getState().explore[exploreId].range);
            dispatch(updateTime({ exploreId, absoluteRange: range }));
            dispatch(runQueries(exploreId));
          } else {
            // We can stop scanning if we have a result
            dispatch(scanStopAction({ exploreId }));
          }
        }
      });

    dispatch(queryStoreSubscriptionAction({ exploreId, querySubscription: newQuerySub }));
  };
};

export const updateRichHistory = (ts: number, property: string, updatedProperty?: string): ThunkResult<void> => {
  return (dispatch, getState) => {
    // Side-effect: Saving rich history in localstorage
    let nextRichHistory;
    if (property === 'starred') {
      nextRichHistory = updateStarredInRichHistory(getState().explore.richHistory, ts);
    }
    if (property === 'comment') {
      nextRichHistory = updateCommentInRichHistory(getState().explore.richHistory, ts, updatedProperty);
    }
    if (property === 'delete') {
      nextRichHistory = deleteQueryInRichHistory(getState().explore.richHistory, ts);
    }
    dispatch(richHistoryUpdatedAction({ richHistory: nextRichHistory }));
  };
};

export const deleteRichHistory = (): ThunkResult<void> => {
  return dispatch => {
    deleteAllFromRichHistory();
    dispatch(richHistoryUpdatedAction({ richHistory: [] }));
  };
};

const toRawTimeRange = (range: TimeRange): RawTimeRange => {
  let from = range.raw.from;
  if (isDateTime(from)) {
    from = from.valueOf().toString(10);
  }

  let to = range.raw.to;
  if (isDateTime(to)) {
    to = to.valueOf().toString(10);
  }

  return {
    from,
    to,
  };
};

/**
 * Save local redux state back to the URL. Should be called when there is some change that should affect the URL.
 * Not all of the redux state is reflected in URL though.
 */
export const stateSave = (): ThunkResult<void> => {
  return (dispatch, getState) => {
    const { left, right, split } = getState().explore;
    const orgId = getState().user.orgId.toString();
    const replace = left && left.urlReplaced === false;
    const urlStates: { [index: string]: string } = { orgId };
    const leftUrlState: ExploreUrlState = {
      datasource: left.datasourceInstance.name,
      queries: left.queries.map(clearQueryKeys),
      range: toRawTimeRange(left.range),
      mode: left.mode,
      ui: {
        showingGraph: left.showingGraph,
        showingLogs: true,
        showingTable: left.showingTable,
        dedupStrategy: left.dedupStrategy,
      },
    };
    urlStates.left = serializeStateToUrlParam(leftUrlState, true);
    if (split) {
      const rightUrlState: ExploreUrlState = {
        datasource: right.datasourceInstance.name,
        queries: right.queries.map(clearQueryKeys),
        range: toRawTimeRange(right.range),
        mode: right.mode,
        ui: {
          showingGraph: right.showingGraph,
          showingLogs: true,
          showingTable: right.showingTable,
          dedupStrategy: right.dedupStrategy,
        },
      };

      urlStates.right = serializeStateToUrlParam(rightUrlState, true);
    }

    dispatch(updateLocation({ query: urlStates, replace }));
    if (replace) {
      dispatch(setUrlReplacedAction({ exploreId: ExploreId.left }));
    }
  };
};

export const updateTime = (config: {
  exploreId: ExploreId;
  rawRange?: RawTimeRange;
  absoluteRange?: AbsoluteTimeRange;
}): ThunkResult<void> => {
  return (dispatch, getState) => {
    const { exploreId, absoluteRange: absRange, rawRange: actionRange } = config;
    const itemState = getState().explore[exploreId];
    const timeZone = getTimeZone(getState().user);
    const { range: rangeInState } = itemState;
    let rawRange: RawTimeRange = rangeInState.raw;

    if (absRange) {
      rawRange = {
        from: dateTimeForTimeZone(timeZone, absRange.from),
        to: dateTimeForTimeZone(timeZone, absRange.to),
      };
    }

    if (actionRange) {
      rawRange = actionRange;
    }

    const range = getTimeRange(timeZone, rawRange);
    const absoluteRange: AbsoluteTimeRange = { from: range.from.valueOf(), to: range.to.valueOf() };

    getTimeSrv().init({
      time: range.raw,
      refresh: false,
      getTimezone: () => timeZone,
      timeRangeUpdated: (): any => undefined,
    });

    dispatch(changeRangeAction({ exploreId, range, absoluteRange }));
  };
};

/**
 * Start a scan for more results using the given scanner.
 * @param exploreId Explore area
 * @param scanner Function that a) returns a new time range and b) triggers a query run for the new range
 */
export function scanStart(exploreId: ExploreId): ThunkResult<void> {
  return (dispatch, getState) => {
    // Register the scanner
    dispatch(scanStartAction({ exploreId }));
    // Scanning must trigger query run, and return the new range
    const range = getShiftedTimeRange(-1, getState().explore[exploreId].range);
    // Set the new range to be displayed
    dispatch(updateTime({ exploreId, absoluteRange: range }));
    dispatch(runQueries(exploreId));
  };
}

/**
 * Reset queries to the given queries. Any modifications will be discarded.
 * Use this action for clicks on query examples. Triggers a query run.
 */
export function setQueries(exploreId: ExploreId, rawQueries: DataQuery[]): ThunkResult<void> {
  return (dispatch, getState) => {
    // Inject react keys into query objects
    const queries = getState().explore[exploreId].queries;
    const nextQueries = rawQueries.map((query, index) => generateNewKeyAndAddRefIdIfMissing(query, queries, index));
    dispatch(setQueriesAction({ exploreId, queries: nextQueries }));
    dispatch(runQueries(exploreId));
  };
}

/**
 * Close the split view and save URL state.
 */
export function splitClose(itemId: ExploreId): ThunkResult<void> {
  return dispatch => {
    dispatch(splitCloseAction({ itemId }));
    dispatch(stateSave());
  };
}

/**
 * Open the split view and copy the left state to be the right state.
 * The right state is automatically initialized.
 * The copy keeps all query modifications but wipes the query results.
 */
export function splitOpen(): ThunkResult<void> {
  return (dispatch, getState) => {
    // Clone left state to become the right state
    const leftState = getState().explore[ExploreId.left];
    const queryState = getState().location.query[ExploreId.left] as string;
    const urlState = parseUrlState(queryState);
    const itemState: ExploreItemState = {
      ...leftState,
      queries: leftState.queries.slice(),
      urlState,
    };
    dispatch(splitOpenAction({ itemState }));
    dispatch(stateSave());
  };
}

/**
 * Syncs time interval, if they are not synced on both panels in a split mode.
 * Unsyncs time interval, if they are synced on both panels in a split mode.
 */
export function syncTimes(exploreId: ExploreId): ThunkResult<void> {
  return (dispatch, getState) => {
    if (exploreId === ExploreId.left) {
      const leftState = getState().explore.left;
      dispatch(updateTimeRange({ exploreId: ExploreId.right, rawRange: leftState.range.raw }));
    } else {
      const rightState = getState().explore.right;
      dispatch(updateTimeRange({ exploreId: ExploreId.left, rawRange: rightState.range.raw }));
    }
    const isTimeSynced = getState().explore.syncedTimes;
    dispatch(syncTimesAction({ syncedTimes: !isTimeSynced }));
    dispatch(stateSave());
  };
}

/**
 * Creates action to collapse graph/logs/table panel. When panel is collapsed,
 * queries won't be run
 */
const togglePanelActionCreator = (
  actionCreator: ActionCreatorWithPayload<ToggleGraphPayload> | ActionCreatorWithPayload<ToggleTablePayload>
) => (exploreId: ExploreId, isPanelVisible: boolean): ThunkResult<void> => {
  return dispatch => {
    let uiFragmentStateUpdate: Partial<ExploreUIState>;
    const shouldRunQueries = !isPanelVisible;

    switch (actionCreator.type) {
      case toggleGraphAction.type:
        uiFragmentStateUpdate = { showingGraph: !isPanelVisible };
        break;
      case toggleTableAction.type:
        uiFragmentStateUpdate = { showingTable: !isPanelVisible };
        break;
    }

    dispatch(actionCreator({ exploreId }));
    dispatch(updateExploreUIState(exploreId, uiFragmentStateUpdate));

    if (shouldRunQueries) {
      dispatch(runQueries(exploreId));
    }
  };
};

/**
 * Expand/collapse the graph result viewer. When collapsed, graph queries won't be run.
 */
export const toggleGraph = togglePanelActionCreator(toggleGraphAction);

/**
 * Expand/collapse the table result viewer. When collapsed, table queries won't be run.
 */
export const toggleTable = togglePanelActionCreator(toggleTableAction);

/**
 * Change logs deduplication strategy and update URL.
 */
export const changeDedupStrategy = (exploreId: ExploreId, dedupStrategy: LogsDedupStrategy): ThunkResult<void> => {
  return dispatch => {
    dispatch(updateExploreUIState(exploreId, { dedupStrategy }));
  };
};

/**
 * Reacts to changes in URL state that we need to sync back to our redux state. Checks the internal update variable
 * to see which parts change and need to be synced.
 * @param exploreId
 */
export function refreshExplore(exploreId: ExploreId): ThunkResult<void> {
  return (dispatch, getState) => {
    const itemState = getState().explore[exploreId];
    if (!itemState.initialized) {
      return;
    }

    const { urlState, update, containerWidth, eventBridge } = itemState;
    const { datasource, queries, range: urlRange, mode, ui, originPanelId } = urlState;
    const refreshQueries: DataQuery[] = [];
    for (let index = 0; index < queries.length; index++) {
      const query = queries[index];
      refreshQueries.push(generateNewKeyAndAddRefIdIfMissing(query, refreshQueries, index));
    }
    const timeZone = getTimeZone(getState().user);
    const range = getTimeRangeFromUrl(urlRange, timeZone);

    // need to refresh datasource
    if (update.datasource) {
      const initialQueries = ensureQueries(queries);
      dispatch(
        initializeExplore(
          exploreId,
          datasource,
          initialQueries,
          range,
          mode,
          containerWidth,
          eventBridge,
          ui,
          originPanelId
        )
      );
      return;
    }

    if (update.range) {
      dispatch(updateTime({ exploreId, rawRange: range.raw }));
    }

    // need to refresh ui state
    if (update.ui) {
      dispatch(updateUIStateAction({ ...ui, exploreId }));
    }

    // need to refresh queries
    if (update.queries) {
      dispatch(setQueriesAction({ exploreId, queries: refreshQueries }));
    }

    // need to refresh mode
    if (update.mode) {
      dispatch(changeModeAction({ exploreId, mode }));
    }

    // always run queries when refresh is needed
    if (update.queries || update.ui || update.range) {
      dispatch(runQueries(exploreId));
    }
  };
}

export interface NavigateToExploreDependencies {
  getDataSourceSrv: () => DataSourceSrv;
  getTimeSrv: () => TimeSrv;
  getExploreUrl: (args: GetExploreUrlArguments) => Promise<string>;
  openInNewWindow?: (url: string) => void;
}

export const navigateToExplore = (
  panel: PanelModel,
  dependencies: NavigateToExploreDependencies
): ThunkResult<void> => {
  return async dispatch => {
    const { getDataSourceSrv, getTimeSrv, getExploreUrl, openInNewWindow } = dependencies;
    const datasourceSrv = getDataSourceSrv();
    const datasource = await datasourceSrv.get(panel.datasource);
    const path = await getExploreUrl({
      panel,
      panelTargets: panel.targets,
      panelDatasource: datasource,
      datasourceSrv,
      timeSrv: getTimeSrv(),
    });

    if (openInNewWindow) {
      openInNewWindow(path);
      return;
    }

    const query = {}; // strips any angular query param
    dispatch(updateLocation({ path, query }));
  };
};<|MERGE_RESOLUTION|>--- conflicted
+++ resolved
@@ -448,11 +448,7 @@
       // Loki - used for logs streaming for buffer size, with undefined it falls back to datasource config if it supports that.
       // Elastic - limits the number of datapoints for the counts query and for logs it has hardcoded limit.
       // Influx - used to correctly display logs in graph
-<<<<<<< HEAD
-      maxDataPoints: mode === ExploreMode.Logs && datasourceInstance.name === 'Loki' ? undefined : containerWidth,
-=======
       maxDataPoints: mode === ExploreMode.Logs && datasourceId === 'loki' ? undefined : containerWidth,
->>>>>>> ca6d08d5
       liveStreaming: live,
       showingGraph,
       showingTable,
