import { AnyAction, createAction, PayloadAction } from '@reduxjs/toolkit';
import deepEqual from 'fast-deep-equal';
import { findLast, flatten, groupBy, head, map, mapValues, snakeCase, zipObject } from 'lodash';
import { combineLatest, identity, Observable, of, SubscriptionLike, Unsubscribable } from 'rxjs';
import { mergeMap, throttleTime } from 'rxjs/operators';

import {
  AbsoluteTimeRange,
  DataFrame,
  DataQueryErrorType,
  DataQueryResponse,
  DataSourceApi,
  hasQueryExportSupport,
  hasQueryImportSupport,
  HistoryItem,
  LoadingState,
  LogsVolumeType,
  PanelEvents,
  QueryFixAction,
  ScopedVars,
  SupplementaryQueryType,
  toLegacyResponseData,
} from '@grafana/data';
import { config, getDataSourceSrv, reportInteraction } from '@grafana/runtime';
import { DataQuery } from '@grafana/schema';
import {
  buildQueryTransaction,
  ensureQueries,
  generateEmptyQuery,
  generateNewKeyAndAddRefIdIfMissing,
  getQueryKeys,
  hasNonEmptyQuery,
  stopQueryState,
  updateHistory,
} from 'app/core/utils/explore';
import { getShiftedTimeRange } from 'app/core/utils/timePicker';
import { getCorrelationsBySourceUIDs } from 'app/features/correlations/utils';
import { getTimeZone } from 'app/features/profile/state/selectors';
import { MIXED_DATASOURCE_NAME } from 'app/plugins/datasource/mixed/MixedDataSource';
<<<<<<< HEAD
import { store } from 'app/store/store';
=======
>>>>>>> 1e84fede
import {
  createAsyncThunk,
  ExploreItemState,
  ExplorePanelData,
  QueryTransaction,
<<<<<<< HEAD
  ThunkDispatch,
  ThunkResult,
} from 'app/types';
import { ExploreId, ExploreState, QueryOptions, SupplementaryQueries } from 'app/types/explore';
=======
  StoreState,
  ThunkDispatch,
  ThunkResult,
} from 'app/types';
import { ExploreState, QueryOptions, SupplementaryQueries } from 'app/types/explore';
>>>>>>> 1e84fede

import { notifyApp } from '../../../core/actions';
import { createErrorNotification } from '../../../core/copy/appNotification';
import { runRequest } from '../../query/state/runRequest';
import { decorateData } from '../utils/decorators';
import {
  getSupplementaryQueryProvider,
  storeSupplementaryQueryEnabled,
  supplementaryQueryTypes,
} from '../utils/supplementaryQueries';

import { getCorrelations } from './correlations';
import { saveCorrelationsAction } from './explorePane';
import { addHistoryItem, historyUpdatedAction, loadRichHistory } from './history';
import { changeCorrelationEditorDetails } from './main';
import { updateTime } from './time';
import { createCacheKey, filterLogRowsByIndex, getDatasourceUIDs, getResultsFromCache } from './utils';

/**
 * Derives from explore state if a given Explore pane is waiting for more data to be received
 */
export const selectIsWaitingForData = (exploreId: string) => {
  return (state: StoreState) => {
    const panelState = state.explore.panes[exploreId];
    if (!panelState) {
      return false;
    }
    return panelState.queryResponse
      ? panelState.queryResponse.state === LoadingState.Loading ||
          panelState.queryResponse.state === LoadingState.Streaming
      : false;
  };
};

/**
 * Adds a query row after the row with the given index.
 */
export interface AddQueryRowPayload {
  exploreId: string;
  index: number;
  query: DataQuery;
}
export const addQueryRowAction = createAction<AddQueryRowPayload>('explore/addQueryRow');

/**
 * Query change handler for the query row with the given index.
 * If `override` is reset the query modifications and run the queries. Use this to set queries via a link.
 */
export interface ChangeQueriesPayload {
  exploreId: string;
  queries: DataQuery[];
}
export const changeQueriesAction = createAction<ChangeQueriesPayload>('explore/changeQueries');

/**
 * Cancel running queries.
 */
export interface CancelQueriesPayload {
  exploreId: string;
}
export const cancelQueriesAction = createAction<CancelQueriesPayload>('explore/cancelQueries');

export interface QueriesImportedPayload {
  exploreId: string;
  queries: DataQuery[];
}
export const queriesImportedAction = createAction<QueriesImportedPayload>('explore/queriesImported');

export interface QueryStoreSubscriptionPayload {
  exploreId: string;
  querySubscription: Unsubscribable;
}

export const queryStoreSubscriptionAction = createAction<QueryStoreSubscriptionPayload>(
  'explore/queryStoreSubscription'
);

const setSupplementaryQueryEnabledAction = createAction<{
  exploreId: string;
  type: SupplementaryQueryType;
  enabled: boolean;
}>('explore/setSupplementaryQueryEnabledAction');

export interface StoreSupplementaryQueryDataProvider {
  exploreId: string;
  dataProvider?: Observable<DataQueryResponse>;
  type: SupplementaryQueryType;
}

export interface CleanSupplementaryQueryDataProvider {
  exploreId: string;
  type: SupplementaryQueryType;
}

/**
 * Stores available supplementary query data provider after running the query. Used internally by runQueries().
 */
export const storeSupplementaryQueryDataProviderAction = createAction<StoreSupplementaryQueryDataProvider>(
  'explore/storeSupplementaryQueryDataProviderAction'
);

export const cleanSupplementaryQueryDataProviderAction = createAction<CleanSupplementaryQueryDataProvider>(
  'explore/cleanSupplementaryQueryDataProviderAction'
);

export const cleanSupplementaryQueryAction = createAction<{ exploreId: string; type: SupplementaryQueryType }>(
  'explore/cleanSupplementaryQueryAction'
);

export interface StoreSupplementaryQueryDataSubscriptionPayload {
  exploreId: string;
  dataSubscription?: SubscriptionLike;
  type: SupplementaryQueryType;
}

/**
 * Stores current logs volume subscription for given explore pane.
 */
const storeSupplementaryQueryDataSubscriptionAction = createAction<StoreSupplementaryQueryDataSubscriptionPayload>(
  'explore/storeSupplementaryQueryDataSubscriptionAction'
);

/**
 * Stores data returned by the provider. Used internally by loadSupplementaryQueryData().
 */
const updateSupplementaryQueryDataAction = createAction<{
  exploreId: string;
  type: SupplementaryQueryType;
  data: DataQueryResponse;
}>('explore/updateSupplementaryQueryDataAction');

export interface QueryEndedPayload {
  exploreId: string;
  response: ExplorePanelData;
}
export const queryStreamUpdatedAction = createAction<QueryEndedPayload>('explore/queryStreamUpdated');

/**
 * Reset queries to the given queries. Any modifications will be discarded.
 */
export interface SetQueriesPayload {
  exploreId: string;
  queries: DataQuery[];
}
export const setQueriesAction = createAction<SetQueriesPayload>('explore/setQueries');

export interface ChangeLoadingStatePayload {
  exploreId: string;
  loadingState: LoadingState;
}
export const changeLoadingStateAction = createAction<ChangeLoadingStatePayload>('changeLoadingState');

export interface SetPausedStatePayload {
  exploreId: string;
  isPaused: boolean;
}
export const setPausedStateAction = createAction<SetPausedStatePayload>('explore/setPausedState');

export interface ClearLogsPayload {
  exploreId: string;
}
export const clearLogs = createAction<ClearLogsPayload>('explore/clearLogs');
/**
 * Start a scan for more results using the given scanner.
 * @param exploreId Explore area
 * @param scanner Function that a) returns a new time range and b) triggers a query run for the new range
 */
export interface ScanStartPayload {
  exploreId: string;
}
export const scanStartAction = createAction<ScanStartPayload>('explore/scanStart');

/**
 * Stop any scanning for more results.
 */
export interface ScanStopPayload {
  exploreId: string;
}
export const scanStopAction = createAction<ScanStopPayload>('explore/scanStop');

/**
 * Adds query results to cache.
 * This is currently used to cache last 5 query results for log queries run from logs navigation (pagination).
 */
export interface AddResultsToCachePayload {
  exploreId: string;
  cacheKey: string;
  queryResponse: ExplorePanelData;
}
export const addResultsToCacheAction = createAction<AddResultsToCachePayload>('explore/addResultsToCache');

/**
 *  Clears cache.
 */
export interface ClearCachePayload {
  exploreId: string;
}
export const clearCacheAction = createAction<ClearCachePayload>('explore/clearCache');

/**
 * Adds a query row after the row with the given index.
 */
export function addQueryRow(exploreId: string, index: number): ThunkResult<Promise<void>> {
  return async (dispatch, getState) => {
    const pane = getState().explore.panes[exploreId]!;
    let datasourceOverride = undefined;

    // if we are not in mixed mode, use root datasource
    if (!pane.datasourceInstance?.meta.mixed) {
      datasourceOverride = pane.datasourceInstance?.getRef();
    } else {
      // else try to get the datasource from the last query that defines one, falling back to the default datasource
      datasourceOverride = findLast(pane.queries, (query) => !!query.datasource)?.datasource || undefined;
    }

    const query = await generateEmptyQuery(pane.queries, index, datasourceOverride);

    dispatch(addQueryRowAction({ exploreId, index, query }));
  };
}
/**
 * Cancel running queries
 */
export function cancelQueries(exploreId: string): ThunkResult<void> {
  return (dispatch, getState) => {
    dispatch(scanStopAction({ exploreId }));
    dispatch(cancelQueriesAction({ exploreId }));

    const supplementaryQueries = getState().explore.panes[exploreId]!.supplementaryQueries;
    // Cancel all data providers
    for (const type of supplementaryQueryTypes) {
      dispatch(cleanSupplementaryQueryDataProviderAction({ exploreId, type }));

      // And clear any incomplete data
      if (supplementaryQueries[type]?.data?.state !== LoadingState.Done) {
        dispatch(cleanSupplementaryQueryAction({ exploreId, type }));
      }
    }
  };
}

const addDatasourceToQueries = (datasource: DataSourceApi, queries: DataQuery[]) => {
  const dataSourceRef = datasource.getRef();
  return queries.map((query: DataQuery) => {
    return { ...query, datasource: dataSourceRef };
  });
};

const getImportableQueries = async (
  targetDataSource: DataSourceApi,
  sourceDataSource: DataSourceApi,
  queries: DataQuery[]
): Promise<DataQuery[]> => {
  let queriesOut: DataQuery[] = [];
  if (sourceDataSource.meta?.id === targetDataSource.meta?.id) {
    queriesOut = queries;
  } else if (hasQueryExportSupport(sourceDataSource) && hasQueryImportSupport(targetDataSource)) {
    const abstractQueries = await sourceDataSource.exportToAbstractQueries(queries);
    queriesOut = await targetDataSource.importFromAbstractQueries(abstractQueries);
  } else if (targetDataSource.importQueries) {
    // Datasource-specific importers
    queriesOut = await targetDataSource.importQueries(queries, sourceDataSource);
  }
  // add new datasource to queries before returning
  return addDatasourceToQueries(targetDataSource, queriesOut);
};

export const changeQueries = createAsyncThunk<void, ChangeQueriesPayload>(
  'explore/changeQueries',
  async ({ queries, exploreId }, { getState, dispatch }) => {
    let queriesImported = false;
    const oldQueries = getState().explore.panes[exploreId]!.queries;
    const rootUID = getState().explore.panes[exploreId]!.datasourceInstance?.uid;
    const correlationDetails = getState().explore.correlationEditorDetails;
    const isCorrelationsEditorMode = correlationDetails?.editorMode || false;
    const isLeftPane = Object.keys(getState().explore.panes)[0] === exploreId;

    if (!isLeftPane && isCorrelationsEditorMode && !correlationDetails?.queryEditorDirty) {
      dispatch(changeCorrelationEditorDetails({ queryEditorDirty: true }));
    }

    for (const newQuery of queries) {
      for (const oldQuery of oldQueries) {
        if (newQuery.refId === oldQuery.refId && newQuery.datasource?.type !== oldQuery.datasource?.type) {
          const queryDatasource = await getDataSourceSrv().get(oldQuery.datasource);
          const targetDS = await getDataSourceSrv().get({ uid: newQuery.datasource?.uid });
          await dispatch(importQueries(exploreId, oldQueries, queryDatasource, targetDS, newQuery.refId));
          queriesImported = true;
        }

        if (
          rootUID === MIXED_DATASOURCE_NAME &&
          newQuery.refId === oldQuery.refId &&
          newQuery.datasource?.uid !== oldQuery.datasource?.uid
        ) {
          const datasourceUIDs = getDatasourceUIDs(MIXED_DATASOURCE_NAME, queries);
          const correlations = await getCorrelationsBySourceUIDs(datasourceUIDs);
          dispatch(saveCorrelationsAction({ exploreId: exploreId, correlations: correlations.correlations || [] }));
        }
      }
    }

    // Importing queries changes the same state, therefore if we are importing queries we don't want to change the state again
    if (!queriesImported) {
      dispatch(changeQueriesAction({ queries, exploreId }));
    }

    // if we are removing a query we want to run the remaining ones
    if (queries.length < oldQueries.length) {
      dispatch(runQueries({ exploreId }));
    }
  }
);

/**
 * Import queries from previous datasource if possible eg Loki and Prometheus have similar query language so the
 * labels part can be reused to get similar data.
 * @param exploreId
 * @param queries
 * @param sourceDataSource
 * @param targetDataSource
 */
export const importQueries = (
  exploreId: string,
  queries: DataQuery[],
  sourceDataSource: DataSourceApi | undefined | null,
  targetDataSource: DataSourceApi,
  singleQueryChangeRef?: string // when changing one query DS to another in a mixed environment, we do not want to change all queries, just the one being changed
): ThunkResult<Promise<DataQuery[] | void>> => {
  return async (dispatch) => {
    if (!sourceDataSource) {
      // explore not initialized
      dispatch(queriesImportedAction({ exploreId, queries }));
      return;
    }

    let importedQueries = queries;
    // If going to mixed, keep queries with source datasource
    if (targetDataSource.uid === MIXED_DATASOURCE_NAME) {
      importedQueries = queries.map((query) => {
        return { ...query, datasource: sourceDataSource.getRef() };
      });
    }
    // If going from mixed, see what queries you keep by their individual datasources
    else if (sourceDataSource.uid === MIXED_DATASOURCE_NAME) {
      const groupedQueries = groupBy(queries, (query) => query.datasource?.uid);
      const groupedImportableQueries = await Promise.all(
        Object.keys(groupedQueries).map(async (key: string) => {
          const queryDatasource = await getDataSourceSrv().get({ uid: key });
          return await getImportableQueries(targetDataSource, queryDatasource, groupedQueries[key]);
        })
      );
      importedQueries = flatten(groupedImportableQueries.filter((arr) => arr.length > 0));
    } else {
      let queriesStartArr = queries;
      if (singleQueryChangeRef !== undefined) {
        const changedQuery = queries.find((query) => query.refId === singleQueryChangeRef);
        if (changedQuery) {
          queriesStartArr = [changedQuery];
        }
      }
      importedQueries = await getImportableQueries(targetDataSource, sourceDataSource, queriesStartArr);
    }

    // this will be the entire imported set, or the single imported query in an array
    let nextQueries = await ensureQueries(importedQueries, targetDataSource.getRef());

    if (singleQueryChangeRef !== undefined) {
      // if the query import didn't return a result, there was no ability to import between datasources. Create an empty query for the datasource
      if (importedQueries.length === 0) {
        const dsQuery = await generateEmptyQuery([], undefined, targetDataSource.getRef());
        importedQueries = [dsQuery];
      }

      // capture the single imported query, and copy the original set
      const updatedQueryIdx = queries.findIndex((query) => query.refId === singleQueryChangeRef);
      // for single query change, all areas that generate refId do not know about other queries, so just copy the existing refID to the new query
      const changedQuery = { ...nextQueries[0], refId: queries[updatedQueryIdx].refId };
      nextQueries = [...queries];

      // replace the changed query
      nextQueries[updatedQueryIdx] = changedQuery;
    }

    dispatch(queriesImportedAction({ exploreId, queries: nextQueries }));
    return nextQueries;
  };
};

/**
 * Action to modify a query given a datasource-specific modifier action.
 * @param exploreId Explore area
 * @param modification Action object with a type, e.g., ADD_FILTER
 * @param modifier Function that executes the modification, typically `datasourceInstance.modifyQueries`.
 */
export function modifyQueries(
  exploreId: string,
  modification: QueryFixAction,
  modifier: (query: DataQuery, modification: QueryFixAction) => Promise<DataQuery>
): ThunkResult<void> {
  return async (dispatch, getState) => {
    const state = getState().explore.panes[exploreId]!;

    const { queries } = state;

    const nextQueriesRaw = await Promise.all(queries.map((query) => modifier({ ...query }, modification)));

    const nextQueries = nextQueriesRaw.map((nextQuery, i) => {
      return generateNewKeyAndAddRefIdIfMissing(nextQuery, queries, i);
    });

    dispatch(setQueriesAction({ exploreId, queries: nextQueries }));
    if (!modification.preventSubmit) {
      dispatch(runQueries({ exploreId }));
    }
  };
}

async function handleHistory(
  dispatch: ThunkDispatch,
  state: ExploreState,
  history: Array<HistoryItem<DataQuery>>,
  datasource: DataSourceApi,
  queries: DataQuery[],
  exploreId: string
) {
  const datasourceId = datasource.meta.id;
  const nextHistory = updateHistory(history, datasourceId, queries);
  dispatch(historyUpdatedAction({ exploreId, history: nextHistory }));

  dispatch(addHistoryItem(datasource.uid, datasource.name, queries));

  // Because filtering happens in the backend we cannot add a new entry without checking if it matches currently
  // used filters. Instead, we refresh the query history list.
  // TODO: run only if Query History list is opened (#47252)
  for (const exploreId in state.panes) {
    await dispatch(loadRichHistory(exploreId));
  }
}

interface RunQueriesOptions {
  exploreId: string;
  preserveCache?: boolean;
}
/**
 * Main action to run queries and dispatches sub-actions based on which result viewers are active
 */
export const runQueries = createAsyncThunk<void, RunQueriesOptions>(
  'explore/runQueries',
  async ({ exploreId, preserveCache }, { dispatch, getState }) => {
    dispatch(cancelQueries(exploreId));

    dispatch(updateTime({ exploreId }));

    const correlations$ = getCorrelations(exploreId);

    // We always want to clear cache unless we explicitly pass preserveCache parameter
    if (preserveCache !== true) {
      dispatch(clearCache(exploreId));
    }

    const exploreItemState = getState().explore.panes[exploreId]!;

    const {
      datasourceInstance,
      containerWidth,
      isLive: live,
      range,
      scanning,
      queryResponse,
      querySubscription,
      refreshInterval,
      absoluteRange,
      cache,
      supplementaryQueries,
      correlationEditorHelperData,
    } = exploreItemState;
    const isCorrelationEditorMode = getState().explore.correlationEditorDetails?.editorMode || false;
    const isLeftPane = Object.keys(getState().explore.panes)[0] === exploreId;
    const showCorrelationEditorLinks = isCorrelationEditorMode && isLeftPane;
    const defaultCorrelationEditorDatasource = showCorrelationEditorLinks ? await getDataSourceSrv().get() : undefined;
    const interpolateCorrelationHelperVars =
      isCorrelationEditorMode && !isLeftPane && correlationEditorHelperData !== undefined;
    let newQuerySource: Observable<ExplorePanelData>;
    let newQuerySubscription: SubscriptionLike;

    const queries = exploreItemState.queries.map((query) => ({
      ...query,
      datasource: query.datasource || datasourceInstance?.getRef(),
    }));

    if (datasourceInstance != null) {
      handleHistory(dispatch, getState().explore, exploreItemState.history, datasourceInstance, queries, exploreId);
    }

    const cachedValue = getResultsFromCache(cache, absoluteRange);

    // If we have results saved in cache, we are going to use those results instead of running queries
    if (cachedValue) {
      newQuerySource = combineLatest([of(cachedValue), correlations$]).pipe(
        mergeMap(([data, correlations]) =>
          decorateData(
            data,
            queryResponse,
            absoluteRange,
            refreshInterval,
            queries,
            correlations,
            showCorrelationEditorLinks,
            defaultCorrelationEditorDatasource
          )
        )
      );

      newQuerySubscription = newQuerySource.subscribe((data) => {
        dispatch(queryStreamUpdatedAction({ exploreId, response: data }));
      });

      // If we don't have results saved in cache, run new queries
    } else {
      if (!hasNonEmptyQuery(queries) || !datasourceInstance) {
        return;
      }

      // Some datasource's query builders allow per-query interval limits,
      // but we're using the datasource interval limit for now
      const minInterval = datasourceInstance?.interval;

      stopQueryState(querySubscription);

      const queryOptions: QueryOptions = {
        minInterval,
        // maxDataPoints is used in:
        // Loki - used for logs streaming for buffer size, with undefined it falls back to datasource config if it supports that.
        // Elastic - limits the number of datapoints for the counts query and for logs it has hardcoded limit.
        // Influx - used to correctly display logs in graph
        // TODO:unification
        // maxDataPoints: mode === ExploreMode.Logs && datasourceId === 'loki' ? undefined : containerWidth,
        maxDataPoints: containerWidth,
        liveStreaming: live,
      };

      let scopedVars: ScopedVars = {};
      if (interpolateCorrelationHelperVars && correlationEditorHelperData !== undefined) {
        Object.entries(correlationEditorHelperData?.vars).forEach((variable) => {
          scopedVars[variable[0]] = { value: variable[1] };
        });
      }

      const timeZone = getTimeZone(getState().user);
      const transaction = buildQueryTransaction(
        exploreId,
        queries,
        queryOptions,
        range,
        scanning,
        timeZone,
        scopedVars
      );

      dispatch(changeLoadingStateAction({ exploreId, loadingState: LoadingState.Loading }));

      newQuerySource = combineLatest([
        runRequest(datasourceInstance, transaction.request)
          // Simple throttle for live tailing, in case of > 1000 rows per interval we spend about 200ms on processing and
          // rendering. In case this is optimized this can be tweaked, but also it should be only as fast as user
          // actually can see what is happening.
          .pipe(live ? throttleTime(500) : identity),
        correlations$,
      ]).pipe(
        mergeMap(([data, correlations]) =>
          decorateData(
            data,
            queryResponse,
            absoluteRange,
            refreshInterval,
            queries,
            correlations,
            showCorrelationEditorLinks,
            defaultCorrelationEditorDatasource
          )
        )
      );

      newQuerySubscription = newQuerySource.subscribe({
        next(data) {
          if (data.logsResult !== null && data.state === LoadingState.Done) {
            reportInteraction('grafana_explore_logs_result_displayed', {
              datasourceType: datasourceInstance.type,
            });
          }
          dispatch(queryStreamUpdatedAction({ exploreId, response: data }));

          // Keep scanning for results if this was the last scanning transaction
          if (getState().explore.panes[exploreId]!.scanning) {
            if (data.state === LoadingState.Done && data.series.length === 0) {
              const range = getShiftedTimeRange(-1, getState().explore.panes[exploreId]!.range);
              dispatch(updateTime({ exploreId, absoluteRange: range }));
              dispatch(runQueries({ exploreId }));
            } else {
              // We can stop scanning if we have a result
              dispatch(scanStopAction({ exploreId }));
            }
          }
        },
        error(error) {
          dispatch(notifyApp(createErrorNotification('Query processing error', error)));
          dispatch(changeLoadingStateAction({ exploreId, loadingState: LoadingState.Error }));
          console.error(error);
        },
        complete() {
          // In case we don't get any response at all but the observable completed, make sure we stop loading state.
          // This is for cases when some queries are noop like running first query after load but we don't have any
          // actual query input.
          if (getState().explore.panes[exploreId]!.queryResponse.state === LoadingState.Loading) {
            dispatch(changeLoadingStateAction({ exploreId, loadingState: LoadingState.Done }));
          }
        },
      });

      if (live) {
        for (const type of supplementaryQueryTypes) {
          dispatch(
            cleanSupplementaryQueryDataProviderAction({
              exploreId,
              type,
            })
          );
          dispatch(cleanSupplementaryQueryAction({ exploreId, type }));
        }
      } else {
        dispatch(
          handleSupplementaryQueries({
            exploreId,
            datasourceInstance,
            transaction,
            newQuerySource,
            supplementaryQueries,
            queries,
            absoluteRange,
          })
        );
<<<<<<< HEAD
=======
      }
    }

    dispatch(queryStoreSubscriptionAction({ exploreId, querySubscription: newQuerySubscription }));
  }
);

const groupDataQueries = async (datasources: DataQuery[], scopedVars: ScopedVars) => {
  const nonMixedDataSources = datasources.filter((t) => {
    return t.datasource?.uid !== MIXED_DATASOURCE_NAME;
  });
  const sets: { [key: string]: DataQuery[] } = groupBy(nonMixedDataSources, 'datasource.uid');

  return await Promise.all(
    Object.values(sets).map(async (targets) => {
      const datasource = await getDataSourceSrv().get(targets[0].datasource, scopedVars);
      return {
        datasource,
        targets,
      };
    })
  );
};

type HandleSupplementaryQueriesOptions = {
  exploreId: string;
  transaction: QueryTransaction;
  datasourceInstance: DataSourceApi;
  newQuerySource: Observable<ExplorePanelData>;
  supplementaryQueries: SupplementaryQueries;
  queries: DataQuery[];
  absoluteRange: AbsoluteTimeRange;
};

const handleSupplementaryQueries = createAsyncThunk(
  'explore/handleSupplementaryQueries',
  async (
    {
      datasourceInstance,
      exploreId,
      transaction,
      newQuerySource,
      supplementaryQueries,
      queries,
      absoluteRange,
    }: HandleSupplementaryQueriesOptions,
    { dispatch }
  ) => {
    let groupedQueries;
    if (datasourceInstance.meta.mixed) {
      groupedQueries = await groupDataQueries(transaction.request.targets, transaction.request.scopedVars);
    } else {
      groupedQueries = [{ datasource: datasourceInstance, targets: transaction.request.targets }];
    }

    for (const type of supplementaryQueryTypes) {
      // We always prepare provider, even is supplementary query is disabled because when the user
      // enables the query, we need to load the data, so we need the provider
      const dataProvider = getSupplementaryQueryProvider(
        groupedQueries,
        type,
        {
          ...transaction.request,
          requestId: `${transaction.request.requestId}_${snakeCase(type)}`,
        },
        newQuerySource
      );

      if (dataProvider) {
        dispatch(
          storeSupplementaryQueryDataProviderAction({
            exploreId,
            type,
            dataProvider,
          })
        );

        if (!canReuseSupplementaryQueryData(supplementaryQueries[type].data, queries, absoluteRange)) {
          dispatch(cleanSupplementaryQueryAction({ exploreId, type }));
          if (supplementaryQueries[type].enabled) {
            dispatch(loadSupplementaryQueryData(exploreId, type));
          }
        }
      } else {
        // If data source instance doesn't support this supplementary query, we clean the data provider
        dispatch(
          cleanSupplementaryQueryDataProviderAction({
            exploreId,
            type,
          })
        );
>>>>>>> 1e84fede
      }
    }
  }
);

const groupDataQueries = async (datasources: DataQuery[], scopedVars: ScopedVars) => {
  const nonMixedDataSources = datasources.filter((t) => {
    return t.datasource?.uid !== MIXED_DATASOURCE_NAME;
  });
  const sets: { [key: string]: DataQuery[] } = groupBy(nonMixedDataSources, 'datasource.uid');

  return await Promise.all(
    Object.values(sets).map(async (targets) => {
      const datasource = await getDataSourceSrv().get(targets[0].datasource, scopedVars);
      return {
        datasource,
        targets,
      };
    })
  );
};

type HandleSupplementaryQueriesOptions = {
  exploreId: ExploreId;
  transaction: QueryTransaction;
  datasourceInstance: DataSourceApi;
  newQuerySource: Observable<ExplorePanelData>;
  supplementaryQueries: SupplementaryQueries;
  queries: DataQuery[];
  absoluteRange: AbsoluteTimeRange;
};

const handleSupplementaryQueries = createAsyncThunk(
  'explore/handleSupplementaryQueries',
  async (
    {
      datasourceInstance,
      exploreId,
      transaction,
      newQuerySource,
      supplementaryQueries,
      queries,
      absoluteRange,
    }: HandleSupplementaryQueriesOptions,
    { dispatch }
  ) => {
    let groupedQueries;
    if (datasourceInstance.meta.mixed) {
      groupedQueries = await groupDataQueries(transaction.request.targets, transaction.request.scopedVars);
    } else {
      groupedQueries = [{ datasource: datasourceInstance, targets: transaction.request.targets }];
    }

    for (const type of supplementaryQueryTypes) {
      // We always prepare provider, even is supplementary query is disabled because when the user
      // enables the query, we need to load the data, so we need the provider
      const dataProvider = getSupplementaryQueryProvider(
        groupedQueries,
        type,
        {
          ...transaction.request,
          requestId: `${transaction.request.requestId}_${snakeCase(type)}`,
        },
        newQuerySource
      );

      if (dataProvider) {
        dispatch(
          storeSupplementaryQueryDataProviderAction({
            exploreId,
            type,
            dataProvider,
          })
        );

        if (!canReuseSupplementaryQueryData(supplementaryQueries[type].data, queries, absoluteRange)) {
          dispatch(cleanSupplementaryQueryAction({ exploreId, type }));
          if (supplementaryQueries[type].enabled) {
            dispatch(loadSupplementaryQueryData(exploreId, type));
          }
        }
        // Code below (else if scenario) is for backward compatibility with data sources that don't support supplementary queries
        // TODO: Remove in next major version - v10 (https://github.com/grafana/grafana/issues/61845)
      } else if (hasLogsVolumeSupport(datasourceInstance) && type === SupplementaryQueryType.LogsVolume) {
        const dataProvider = datasourceInstance.getLogsVolumeDataProvider({
          ...transaction.request,
          requestId: `${transaction.request.requestId}_${snakeCase(type)}`,
        });
        dispatch(
          storeSupplementaryQueryDataProviderAction({
            exploreId,
            type,
            dataProvider,
          })
        );

        if (!canReuseSupplementaryQueryData(supplementaryQueries[type].data, queries, absoluteRange)) {
          dispatch(cleanSupplementaryQueryAction({ exploreId, type }));
          if (supplementaryQueries[type].enabled) {
            dispatch(loadSupplementaryQueryData(exploreId, type));
          }
        }
      } else {
        // If data source instance doesn't support this supplementary query, we clean the data provider
        dispatch(
          cleanSupplementaryQueryDataProviderAction({
            exploreId,
            type,
          })
        );
      }
    }
  }
);

/**
 * Checks if after changing the time range the existing data can be used to show supplementary query.
 * It can happen if queries are the same and new time range is within existing data time range.
 */
function canReuseSupplementaryQueryData(
  supplementaryQueryData: DataQueryResponse | undefined,
  newQueries: DataQuery[],
  selectedTimeRange: AbsoluteTimeRange
): boolean {
  if (!supplementaryQueryData) {
    return false;
  }

  const newQueriesByRefId = zipObject(map(newQueries, 'refId'), newQueries);

  const existingDataByRefId = mapValues(
    groupBy(
      supplementaryQueryData.data.map((dataFrame: DataFrame) => dataFrame.meta?.custom?.sourceQuery),
      'refId'
    ),
    head
  );

  const allSupportZoomingIn = supplementaryQueryData.data.every((data: DataFrame) => {
    // If log volume is based on returned log lines (i.e. LogsVolumeType.Limited),
    // zooming in may return different results, so we don't want to reuse the data
    return data.meta?.custom?.logsVolumeType === LogsVolumeType.FullRange;
  });

  const allQueriesAreTheSame = deepEqual(newQueriesByRefId, existingDataByRefId);

  const allResultsHaveWiderRange = supplementaryQueryData.data.every((data: DataFrame) => {
    const dataRange = data.meta?.custom?.absoluteRange;
    // Only first data frame in the response may contain the absolute range
    if (!dataRange) {
      return true;
    }
    const hasWiderRange = dataRange && dataRange.from <= selectedTimeRange.from && selectedTimeRange.to <= dataRange.to;
    return hasWiderRange;
  });

  return allSupportZoomingIn && allQueriesAreTheSame && allResultsHaveWiderRange;
}

/**
 * Reset queries to the given queries. Any modifications will be discarded.
 * Use this action for clicks on query examples. Triggers a query run.
 */
export function setQueries(exploreId: string, rawQueries: DataQuery[]): ThunkResult<void> {
  return (dispatch, getState) => {
    // Inject react keys into query objects
    const queries = getState().explore.panes[exploreId]!.queries;
    const nextQueries = rawQueries.map((query, index) => generateNewKeyAndAddRefIdIfMissing(query, queries, index));
    dispatch(setQueriesAction({ exploreId, queries: nextQueries }));
    dispatch(runQueries({ exploreId }));
  };
}

/**
 * Start a scan for more results using the given scanner.
 * @param exploreId Explore area
 * @param scanner Function that a) returns a new time range and b) triggers a query run for the new range
 */
export function scanStart(exploreId: string): ThunkResult<void> {
  return (dispatch, getState) => {
    // Register the scanner
    dispatch(scanStartAction({ exploreId }));
    // Scanning must trigger query run, and return the new range
    const range = getShiftedTimeRange(-1, getState().explore.panes[exploreId]!.range);
    // Set the new range to be displayed
    dispatch(updateTime({ exploreId, absoluteRange: range }));
    dispatch(runQueries({ exploreId }));
  };
}

export function addResultsToCache(exploreId: string): ThunkResult<void> {
  return (dispatch, getState) => {
    const queryResponse = getState().explore.panes[exploreId]!.queryResponse;
    const absoluteRange = getState().explore.panes[exploreId]!.absoluteRange;
    const cacheKey = createCacheKey(absoluteRange);

    // Save results to cache only when all results received and loading is done
    if (queryResponse.state === LoadingState.Done) {
      dispatch(addResultsToCacheAction({ exploreId, cacheKey, queryResponse }));
    }
  };
}

export function clearCache(exploreId: string): ThunkResult<void> {
  return (dispatch, getState) => {
    dispatch(clearCacheAction({ exploreId }));
  };
}

/**
 * Initializes loading logs volume data and stores emitted value.
 */
export function loadSupplementaryQueryData(exploreId: string, type: SupplementaryQueryType): ThunkResult<void> {
  return (dispatch, getState) => {
    const { supplementaryQueries } = getState().explore.panes[exploreId]!;
    const dataProvider = supplementaryQueries[type].dataProvider;

    if (dataProvider) {
      const dataSubscription = dataProvider.subscribe({
        next: (supplementaryQueryData: DataQueryResponse) => {
          dispatch(updateSupplementaryQueryDataAction({ exploreId, type, data: supplementaryQueryData }));
        },
      });
      dispatch(
        storeSupplementaryQueryDataSubscriptionAction({
          exploreId,
          type,
          dataSubscription,
        })
      );
    }
  };
}

export function setSupplementaryQueryEnabled(
  exploreId: string,
  enabled: boolean,
  type: SupplementaryQueryType
): ThunkResult<void> {
  return (dispatch, getState) => {
    dispatch(setSupplementaryQueryEnabledAction({ exploreId, enabled, type }));
    storeSupplementaryQueryEnabled(enabled, type);
    if (enabled) {
      dispatch(loadSupplementaryQueryData(exploreId, type));
    }
  };
}

//
// Reducer
//

// Redux Toolkit uses ImmerJs as part of their solution to ensure that state objects are not mutated.
// ImmerJs has an autoFreeze option that freezes objects from change which means this reducer can't be migrated to createSlice
// because the state would become frozen and during run time we would get errors because flot (Graph lib) would try to mutate
// the frozen state.
// https://github.com/reduxjs/redux-toolkit/issues/242
export const queryReducer = (state: ExploreItemState, action: AnyAction): ExploreItemState => {
  if (addQueryRowAction.match(action)) {
    const { queries } = state;
    const { index, query } = action.payload;

    // Add to queries, which will cause a new row to be rendered
    const nextQueries = [...queries.slice(0, index + 1), { ...query }, ...queries.slice(index + 1)];

    return {
      ...state,
      queries: nextQueries,
      queryKeys: getQueryKeys(nextQueries),
    };
  }

  if (changeQueriesAction.match(action)) {
    const { queries } = action.payload;

    return {
      ...state,
      queries,
    };
  }

  if (cancelQueriesAction.match(action)) {
    stopQueryState(state.querySubscription);

    return {
      ...state,
      // mark existing request as done (may be incomplete)
      ...(state.queryResponse
        ? {
            queryResponse: {
              ...state.queryResponse,
              state: LoadingState.Done,
            },
          }
        : {}),
    };
  }

  if (setQueriesAction.match(action)) {
    const { queries } = action.payload;
    return {
      ...state,
      queries: queries.slice(),
      queryKeys: getQueryKeys(queries),
    };
  }

  if (queryStoreSubscriptionAction.match(action)) {
    const { querySubscription } = action.payload;
    return {
      ...state,
      querySubscription,
    };
  }

  if (setSupplementaryQueryEnabledAction.match(action)) {
    const { enabled, type } = action.payload;
    const { supplementaryQueries } = state;
    const dataSubscription = supplementaryQueries[type].dataSubscription;
    if (!enabled && dataSubscription) {
      dataSubscription.unsubscribe();
    }

    const nextSupplementaryQueries: SupplementaryQueries = {
      ...supplementaryQueries,
      // NOTE: the dataProvider is not cleared, we may need it later,
      // if the user re-enables the supplementary query
      [type]: { ...supplementaryQueries[type], enabled, data: undefined },
    };

    return {
      ...state,
      supplementaryQueries: nextSupplementaryQueries,
    };
  }

  if (storeSupplementaryQueryDataProviderAction.match(action)) {
    const { dataProvider, type } = action.payload;
    const { supplementaryQueries } = state;
    const supplementaryQuery = supplementaryQueries[type];

    if (supplementaryQuery?.dataSubscription) {
      supplementaryQuery.dataSubscription.unsubscribe();
    }

    const nextSupplementaryQueries = {
      ...supplementaryQueries,
      [type]: { ...supplementaryQuery, dataProvider, dataSubscription: undefined },
    };

    return {
      ...state,
      supplementaryQueries: nextSupplementaryQueries,
    };
  }

  if (cleanSupplementaryQueryDataProviderAction.match(action)) {
    const { type } = action.payload;
    const { supplementaryQueries } = state;
    const supplementaryQuery = supplementaryQueries[type];

    if (supplementaryQuery?.dataSubscription) {
      supplementaryQuery.dataSubscription.unsubscribe();
    }

    const nextSupplementaryQueries = {
      ...supplementaryQueries,
      [type]: { ...supplementaryQuery, dataProvider: undefined, dataSubscription: undefined },
    };

    return {
      ...state,
      supplementaryQueries: nextSupplementaryQueries,
    };
  }

  if (cleanSupplementaryQueryAction.match(action)) {
    const { type } = action.payload;
    const { supplementaryQueries } = state;
    const nextSupplementaryQueries = {
      ...supplementaryQueries,
      [type]: { ...supplementaryQueries[type], data: undefined },
    };
    return {
      ...state,
      supplementaryQueries: nextSupplementaryQueries,
    };
  }

  if (storeSupplementaryQueryDataSubscriptionAction.match(action)) {
    const { dataSubscription, type } = action.payload;

    const { supplementaryQueries } = state;
    const nextSupplementaryQueries = {
      ...supplementaryQueries,
      [type]: { ...supplementaryQueries[type], dataSubscription },
    };

    return {
      ...state,
      supplementaryQueries: nextSupplementaryQueries,
    };
  }

  if (updateSupplementaryQueryDataAction.match(action)) {
    let { data, type } = action.payload;
    const { supplementaryQueries } = state;

    const nextSupplementaryQueries = {
      ...supplementaryQueries,
      [type]: { ...supplementaryQueries[type], data },
    };

    return {
      ...state,
      supplementaryQueries: nextSupplementaryQueries,
    };
  }

  if (queryStreamUpdatedAction.match(action)) {
    return processQueryResponse(state, action);
  }

  if (queriesImportedAction.match(action)) {
    const { queries } = action.payload;
    return {
      ...state,
      queries,
      queryKeys: getQueryKeys(queries),
    };
  }

  if (changeLoadingStateAction.match(action)) {
    const { loadingState } = action.payload;
    return {
      ...state,
      queryResponse: {
        ...state.queryResponse,
        state: loadingState,
      },
    };
  }

  if (setPausedStateAction.match(action)) {
    const { isPaused } = action.payload;
    return {
      ...state,
      isPaused: isPaused,
    };
  }

  if (scanStartAction.match(action)) {
    return { ...state, scanning: true };
  }

  if (scanStopAction.match(action)) {
    return {
      ...state,
      scanning: false,
      scanRange: undefined,
    };
  }

  if (addResultsToCacheAction.match(action)) {
    const CACHE_LIMIT = 5;
    const { cache } = state;
    const { queryResponse, cacheKey } = action.payload;

    let newCache = [...cache];
    const isDuplicateKey = newCache.some((c) => c.key === cacheKey);

    if (!isDuplicateKey) {
      const newCacheItem = { key: cacheKey, value: queryResponse };
      newCache = [newCacheItem, ...newCache].slice(0, CACHE_LIMIT);
    }

    return {
      ...state,
      cache: newCache,
    };
  }

  if (clearCacheAction.match(action)) {
    return {
      ...state,
      cache: [],
    };
  }

  if (clearLogs.match(action)) {
    if (!state.logsResult) {
      return {
        ...state,
        clearedAtIndex: null,
      };
    }

    // When in loading state, clear logs and set clearedAtIndex as null.
    // Initially loaded logs will be fully replaced by incoming streamed logs, which may have a different length.
    if (state.queryResponse.state === LoadingState.Loading) {
      return {
        ...state,
        clearedAtIndex: null,
        logsResult: {
          ...state.logsResult,
          rows: [],
        },
      };
    }

    const lastItemIndex = state.clearedAtIndex
      ? state.clearedAtIndex + state.logsResult.rows.length
      : state.logsResult.rows.length - 1;

    return {
      ...state,
      clearedAtIndex: lastItemIndex,
      logsResult: {
        ...state.logsResult,
        rows: [],
      },
    };
  }

  return state;
};

export const processQueryResponse = (
  state: ExploreItemState,
  action: PayloadAction<QueryEndedPayload>
): ExploreItemState => {
  const { response } = action.payload;
  const {
    request,
    series,
    error,
    graphResult,
    logsResult,
    tableResult,
    rawPrometheusResult,
    traceFrames,
    nodeGraphFrames,
    flameGraphFrames,
    rawPrometheusFrames,
    customFrames,
  } = response;

  if (error) {
    if (error.type === DataQueryErrorType.Timeout || error.type === DataQueryErrorType.Cancelled) {
      return { ...state };
    }

    // Send error to Angular editors
    // When angularSupportEnabled is removed we can remove this code and all references to eventBridge
    if (config.angularSupportEnabled && state.datasourceInstance?.components?.QueryCtrl) {
      state.eventBridge.emit(PanelEvents.dataError, error);
    }
  }

  if (!request) {
    return { ...state };
  }

  // Send legacy data to Angular editors
  // When angularSupportEnabled is removed we can remove this code and all references to eventBridge
  if (config.angularSupportEnabled && state.datasourceInstance?.components?.QueryCtrl) {
    const legacy = series.map((v) => toLegacyResponseData(v));
    state.eventBridge.emit(PanelEvents.dataReceived, legacy);
  }

  return {
    ...state,
    queryResponse: response,
    graphResult,
    tableResult,
    rawPrometheusResult,
    logsResult:
      state.isLive && logsResult
        ? { ...logsResult, rows: filterLogRowsByIndex(state.clearedAtIndex, logsResult.rows) }
        : logsResult,
    showLogs: !!logsResult,
    showMetrics: !!graphResult,
    showTable: !!tableResult?.length,
    showTrace: !!traceFrames.length,
    showNodeGraph: !!nodeGraphFrames.length,
    showRawPrometheus: !!rawPrometheusFrames.length,
    showFlameGraph: !!flameGraphFrames.length,
    showCustom: !!customFrames?.length,
    clearedAtIndex: state.isLive ? state.clearedAtIndex : null,
  };
};<|MERGE_RESOLUTION|>--- conflicted
+++ resolved
@@ -37,27 +37,16 @@
 import { getCorrelationsBySourceUIDs } from 'app/features/correlations/utils';
 import { getTimeZone } from 'app/features/profile/state/selectors';
 import { MIXED_DATASOURCE_NAME } from 'app/plugins/datasource/mixed/MixedDataSource';
-<<<<<<< HEAD
-import { store } from 'app/store/store';
-=======
->>>>>>> 1e84fede
 import {
   createAsyncThunk,
   ExploreItemState,
   ExplorePanelData,
   QueryTransaction,
-<<<<<<< HEAD
-  ThunkDispatch,
-  ThunkResult,
-} from 'app/types';
-import { ExploreId, ExploreState, QueryOptions, SupplementaryQueries } from 'app/types/explore';
-=======
   StoreState,
   ThunkDispatch,
   ThunkResult,
 } from 'app/types';
 import { ExploreState, QueryOptions, SupplementaryQueries } from 'app/types/explore';
->>>>>>> 1e84fede
 
 import { notifyApp } from '../../../core/actions';
 import { createErrorNotification } from '../../../core/copy/appNotification';
@@ -700,8 +689,6 @@
             absoluteRange,
           })
         );
-<<<<<<< HEAD
-=======
       }
     }
 
@@ -771,117 +758,6 @@
       );
 
       if (dataProvider) {
-        dispatch(
-          storeSupplementaryQueryDataProviderAction({
-            exploreId,
-            type,
-            dataProvider,
-          })
-        );
-
-        if (!canReuseSupplementaryQueryData(supplementaryQueries[type].data, queries, absoluteRange)) {
-          dispatch(cleanSupplementaryQueryAction({ exploreId, type }));
-          if (supplementaryQueries[type].enabled) {
-            dispatch(loadSupplementaryQueryData(exploreId, type));
-          }
-        }
-      } else {
-        // If data source instance doesn't support this supplementary query, we clean the data provider
-        dispatch(
-          cleanSupplementaryQueryDataProviderAction({
-            exploreId,
-            type,
-          })
-        );
->>>>>>> 1e84fede
-      }
-    }
-  }
-);
-
-const groupDataQueries = async (datasources: DataQuery[], scopedVars: ScopedVars) => {
-  const nonMixedDataSources = datasources.filter((t) => {
-    return t.datasource?.uid !== MIXED_DATASOURCE_NAME;
-  });
-  const sets: { [key: string]: DataQuery[] } = groupBy(nonMixedDataSources, 'datasource.uid');
-
-  return await Promise.all(
-    Object.values(sets).map(async (targets) => {
-      const datasource = await getDataSourceSrv().get(targets[0].datasource, scopedVars);
-      return {
-        datasource,
-        targets,
-      };
-    })
-  );
-};
-
-type HandleSupplementaryQueriesOptions = {
-  exploreId: ExploreId;
-  transaction: QueryTransaction;
-  datasourceInstance: DataSourceApi;
-  newQuerySource: Observable<ExplorePanelData>;
-  supplementaryQueries: SupplementaryQueries;
-  queries: DataQuery[];
-  absoluteRange: AbsoluteTimeRange;
-};
-
-const handleSupplementaryQueries = createAsyncThunk(
-  'explore/handleSupplementaryQueries',
-  async (
-    {
-      datasourceInstance,
-      exploreId,
-      transaction,
-      newQuerySource,
-      supplementaryQueries,
-      queries,
-      absoluteRange,
-    }: HandleSupplementaryQueriesOptions,
-    { dispatch }
-  ) => {
-    let groupedQueries;
-    if (datasourceInstance.meta.mixed) {
-      groupedQueries = await groupDataQueries(transaction.request.targets, transaction.request.scopedVars);
-    } else {
-      groupedQueries = [{ datasource: datasourceInstance, targets: transaction.request.targets }];
-    }
-
-    for (const type of supplementaryQueryTypes) {
-      // We always prepare provider, even is supplementary query is disabled because when the user
-      // enables the query, we need to load the data, so we need the provider
-      const dataProvider = getSupplementaryQueryProvider(
-        groupedQueries,
-        type,
-        {
-          ...transaction.request,
-          requestId: `${transaction.request.requestId}_${snakeCase(type)}`,
-        },
-        newQuerySource
-      );
-
-      if (dataProvider) {
-        dispatch(
-          storeSupplementaryQueryDataProviderAction({
-            exploreId,
-            type,
-            dataProvider,
-          })
-        );
-
-        if (!canReuseSupplementaryQueryData(supplementaryQueries[type].data, queries, absoluteRange)) {
-          dispatch(cleanSupplementaryQueryAction({ exploreId, type }));
-          if (supplementaryQueries[type].enabled) {
-            dispatch(loadSupplementaryQueryData(exploreId, type));
-          }
-        }
-        // Code below (else if scenario) is for backward compatibility with data sources that don't support supplementary queries
-        // TODO: Remove in next major version - v10 (https://github.com/grafana/grafana/issues/61845)
-      } else if (hasLogsVolumeSupport(datasourceInstance) && type === SupplementaryQueryType.LogsVolume) {
-        const dataProvider = datasourceInstance.getLogsVolumeDataProvider({
-          ...transaction.request,
-          requestId: `${transaction.request.requestId}_${snakeCase(type)}`,
-        });
         dispatch(
           storeSupplementaryQueryDataProviderAction({
             exploreId,
