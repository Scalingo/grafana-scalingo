--- conflicted
+++ resolved
@@ -19,11 +19,7 @@
   QueryFixAction,
   toLegacyResponseData,
 } from '@grafana/data';
-<<<<<<< HEAD
-import { config, reportInteraction } from '@grafana/runtime';
-=======
 import { config, getDataSourceSrv, reportInteraction } from '@grafana/runtime';
->>>>>>> 89b365f8
 import {
   buildQueryTransaction,
   ensureQueries,
@@ -429,10 +425,7 @@
       refreshInterval,
       absoluteRange,
       cache,
-<<<<<<< HEAD
-=======
       logsVolumeEnabled,
->>>>>>> 89b365f8
     } = exploreItemState;
     let newQuerySub;
 
@@ -453,21 +446,14 @@
     if (cachedValue) {
       newQuerySub = combineLatest([of(cachedValue), correlations$])
         .pipe(
-<<<<<<< HEAD
-          mergeMap((data: PanelData) =>
-=======
           mergeMap(([data, correlations]) =>
->>>>>>> 89b365f8
             decorateData(
               data,
               queryResponse,
               absoluteRange,
               refreshInterval,
               queries,
-<<<<<<< HEAD
-=======
               correlations,
->>>>>>> 89b365f8
               datasourceInstance != null && hasLogsVolumeSupport(datasourceInstance)
             )
           )
@@ -530,10 +516,7 @@
               absoluteRange,
               refreshInterval,
               queries,
-<<<<<<< HEAD
-=======
               correlations,
->>>>>>> 89b365f8
               datasourceInstance != null && hasLogsVolumeSupport(datasourceInstance)
             )
           )
