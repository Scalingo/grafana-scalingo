import { AnyAction, createAction, PayloadAction } from '@reduxjs/toolkit';
import deepEqual from 'fast-deep-equal';
import { identity, Observable, of, SubscriptionLike, Unsubscribable } from 'rxjs';
import { mergeMap, throttleTime } from 'rxjs/operators';

import {
  AbsoluteTimeRange,
  DataQuery,
  DataQueryErrorType,
  DataQueryResponse,
  DataSourceApi,
  hasLogsVolumeSupport,
  hasQueryExportSupport,
  hasQueryImportSupport,
  HistoryItem,
  LoadingState,
  PanelData,
  PanelEvents,
  QueryFixAction,
  toLegacyResponseData,
} from '@grafana/data';
<<<<<<< HEAD
=======
import { config, reportInteraction } from '@grafana/runtime';
>>>>>>> 556faf82
import {
  buildQueryTransaction,
  ensureQueries,
  generateEmptyQuery,
  generateNewKeyAndAddRefIdIfMissing,
  getQueryKeys,
  hasNonEmptyQuery,
  stopQueryState,
  updateHistory,
} from 'app/core/utils/explore';
import { getShiftedTimeRange } from 'app/core/utils/timePicker';
import { getTimeZone } from 'app/features/profile/state/selectors';
import { ExploreItemState, ExplorePanelData, ThunkDispatch, ThunkResult } from 'app/types';
import { ExploreId, ExploreState, QueryOptions } from 'app/types/explore';

import { notifyApp } from '../../../core/actions';
import { createErrorNotification } from '../../../core/copy/appNotification';
import { runRequest } from '../../query/state/runRequest';
import { decorateData } from '../utils/decorators';

import { addHistoryItem, historyUpdatedAction, loadRichHistory } from './history';
import { stateSave } from './main';
import { updateTime } from './time';
import { createCacheKey, getResultsFromCache } from './utils';

//
// Actions and Payloads
//

/**
 * Adds a query row after the row with the given index.
 */
export interface AddQueryRowPayload {
  exploreId: ExploreId;
  index: number;
  query: DataQuery;
}
export const addQueryRowAction = createAction<AddQueryRowPayload>('explore/addQueryRow');

/**
 * Query change handler for the query row with the given index.
 * If `override` is reset the query modifications and run the queries. Use this to set queries via a link.
 */
export interface ChangeQueriesPayload {
  exploreId: ExploreId;
  queries: DataQuery[];
}
export const changeQueriesAction = createAction<ChangeQueriesPayload>('explore/changeQueries');

/**
 * Cancel running queries.
 */
export interface CancelQueriesPayload {
  exploreId: ExploreId;
}
export const cancelQueriesAction = createAction<CancelQueriesPayload>('explore/cancelQueries');

export interface QueriesImportedPayload {
  exploreId: ExploreId;
  queries: DataQuery[];
}
export const queriesImportedAction = createAction<QueriesImportedPayload>('explore/queriesImported');

/**
 * Action to modify a query given a datasource-specific modifier action.
 * @param exploreId Explore area
 * @param modification Action object with a type, e.g., ADD_FILTER
 * @param index Optional query row index. If omitted, the modification is applied to all query rows.
 * @param modifier Function that executes the modification, typically `datasourceInstance.modifyQueries`.
 */
export interface ModifyQueriesPayload {
  exploreId: ExploreId;
  modification: QueryFixAction;
  index?: number;
  modifier: (query: DataQuery, modification: QueryFixAction) => DataQuery;
}
export const modifyQueriesAction = createAction<ModifyQueriesPayload>('explore/modifyQueries');

export interface QueryStoreSubscriptionPayload {
  exploreId: ExploreId;
  querySubscription: Unsubscribable;
}

export const queryStoreSubscriptionAction = createAction<QueryStoreSubscriptionPayload>(
  'explore/queryStoreSubscription'
);

export interface StoreLogsVolumeDataProvider {
  exploreId: ExploreId;
  logsVolumeDataProvider?: Observable<DataQueryResponse>;
}

/**
 * Stores available logs volume provider after running the query. Used internally by runQueries().
 */
export const storeLogsVolumeDataProviderAction = createAction<StoreLogsVolumeDataProvider>(
  'explore/storeLogsVolumeDataProviderAction'
);

export const cleanLogsVolumeAction = createAction<{ exploreId: ExploreId }>('explore/cleanLogsVolumeAction');

export interface StoreLogsVolumeDataSubscriptionPayload {
  exploreId: ExploreId;
  logsVolumeDataSubscription?: SubscriptionLike;
}

/**
 * Stores current logs volume subscription for given explore pane.
 */
const storeLogsVolumeDataSubscriptionAction = createAction<StoreLogsVolumeDataSubscriptionPayload>(
  'explore/storeLogsVolumeDataSubscriptionAction'
);

/**
 * Stores data returned by the provider. Used internally by loadLogsVolumeData().
 */
const updateLogsVolumeDataAction = createAction<{
  exploreId: ExploreId;
  logsVolumeData: DataQueryResponse;
}>('explore/updateLogsVolumeDataAction');

export interface QueryEndedPayload {
  exploreId: ExploreId;
  response: ExplorePanelData;
}
export const queryStreamUpdatedAction = createAction<QueryEndedPayload>('explore/queryStreamUpdated');

/**
 * Reset queries to the given queries. Any modifications will be discarded.
 * Use this action for clicks on query examples. Triggers a query run.
 */
export interface SetQueriesPayload {
  exploreId: ExploreId;
  queries: DataQuery[];
}
export const setQueriesAction = createAction<SetQueriesPayload>('explore/setQueries');

export interface ChangeLoadingStatePayload {
  exploreId: ExploreId;
  loadingState: LoadingState;
}
export const changeLoadingStateAction = createAction<ChangeLoadingStatePayload>('changeLoadingState');

export interface SetPausedStatePayload {
  exploreId: ExploreId;
  isPaused: boolean;
}
export const setPausedStateAction = createAction<SetPausedStatePayload>('explore/setPausedState');

/**
 * Start a scan for more results using the given scanner.
 * @param exploreId Explore area
 * @param scanner Function that a) returns a new time range and b) triggers a query run for the new range
 */
export interface ScanStartPayload {
  exploreId: ExploreId;
}
export const scanStartAction = createAction<ScanStartPayload>('explore/scanStart');

/**
 * Stop any scanning for more results.
 */
export interface ScanStopPayload {
  exploreId: ExploreId;
}
export const scanStopAction = createAction<ScanStopPayload>('explore/scanStop');

/**
 * Adds query results to cache.
 * This is currently used to cache last 5 query results for log queries run from logs navigation (pagination).
 */
export interface AddResultsToCachePayload {
  exploreId: ExploreId;
  cacheKey: string;
  queryResponse: ExplorePanelData;
}
export const addResultsToCacheAction = createAction<AddResultsToCachePayload>('explore/addResultsToCache');

/**
 *  Clears cache.
 */
export interface ClearCachePayload {
  exploreId: ExploreId;
}
export const clearCacheAction = createAction<ClearCachePayload>('explore/clearCache');

//
// Action creators
//

/**
 * Adds a query row after the row with the given index.
 */
export function addQueryRow(exploreId: ExploreId, index: number): ThunkResult<void> {
  return (dispatch, getState) => {
    const queries = getState().explore[exploreId]!.queries;
    const query = generateEmptyQuery(queries, index);

    dispatch(addQueryRowAction({ exploreId, index, query }));
  };
}

/**
 * Cancel running queries
 */
export function cancelQueries(exploreId: ExploreId): ThunkResult<void> {
  return (dispatch, getState) => {
    dispatch(scanStopAction({ exploreId }));
    dispatch(cancelQueriesAction({ exploreId }));
    dispatch(
      storeLogsVolumeDataProviderAction({
        exploreId,
        logsVolumeDataProvider: undefined,
      })
    );
    // clear any incomplete data
    if (getState().explore[exploreId]!.logsVolumeData?.state !== LoadingState.Done) {
      dispatch(cleanLogsVolumeAction({ exploreId }));
    }
    dispatch(stateSave());
  };
}

/**
 * Import queries from previous datasource if possible eg Loki and Prometheus have similar query language so the
 * labels part can be reused to get similar data.
 * @param exploreId
 * @param queries
 * @param sourceDataSource
 * @param targetDataSource
 */
export const importQueries = (
  exploreId: ExploreId,
  queries: DataQuery[],
  sourceDataSource: DataSourceApi | undefined | null,
  targetDataSource: DataSourceApi
): ThunkResult<void> => {
  return async (dispatch) => {
    if (!sourceDataSource) {
      // explore not initialized
      dispatch(queriesImportedAction({ exploreId, queries }));
      return;
    }

    let importedQueries = queries;
    // Check if queries can be imported from previously selected datasource
    if (sourceDataSource.meta?.id === targetDataSource.meta?.id) {
      // Keep same queries if same type of datasource, but delete datasource query property to prevent mismatch of new and old data source instance
      importedQueries = queries.map(({ datasource, ...query }) => query);
    } else if (hasQueryExportSupport(sourceDataSource) && hasQueryImportSupport(targetDataSource)) {
      const abstractQueries = await sourceDataSource.exportToAbstractQueries(queries);
      importedQueries = await targetDataSource.importFromAbstractQueries(abstractQueries);
    } else if (targetDataSource.importQueries) {
      // Datasource-specific importers
      importedQueries = await targetDataSource.importQueries(queries, sourceDataSource);
    } else {
      // Default is blank queries
      importedQueries = ensureQueries();
    }

    const nextQueries = ensureQueries(importedQueries);

    dispatch(queriesImportedAction({ exploreId, queries: nextQueries }));
  };
};

/**
 * Action to modify a query given a datasource-specific modifier action.
 * @param exploreId Explore area
 * @param modification Action object with a type, e.g., ADD_FILTER
 * @param index Optional query row index. If omitted, the modification is applied to all query rows.
 * @param modifier Function that executes the modification, typically `datasourceInstance.modifyQueries`.
 */
export function modifyQueries(
  exploreId: ExploreId,
  modification: QueryFixAction,
  modifier: any,
  index?: number
): ThunkResult<void> {
  return (dispatch) => {
    dispatch(modifyQueriesAction({ exploreId, modification, index, modifier }));
    if (!modification.preventSubmit) {
      dispatch(runQueries(exploreId));
    }
  };
}

async function handleHistory(
  dispatch: ThunkDispatch,
  state: ExploreState,
  history: Array<HistoryItem<DataQuery>>,
  datasource: DataSourceApi,
  queries: DataQuery[],
  exploreId: ExploreId
) {
  const datasourceId = datasource.meta.id;
  const nextHistory = updateHistory(history, datasourceId, queries);
  dispatch(historyUpdatedAction({ exploreId, history: nextHistory }));

  dispatch(addHistoryItem(datasource.uid, datasource.name, queries));

  // Because filtering happens in the backend we cannot add a new entry without checking if it matches currently
  // used filters. Instead, we refresh the query history list.
  // TODO: run only if Query History list is opened (#47252)
  await dispatch(loadRichHistory(ExploreId.left));
  await dispatch(loadRichHistory(ExploreId.right));
}

/**
 * Main action to run queries and dispatches sub-actions based on which result viewers are active
 */
export const runQueries = (
  exploreId: ExploreId,
  options?: { replaceUrl?: boolean; preserveCache?: boolean }
): ThunkResult<void> => {
  return (dispatch, getState) => {
    dispatch(updateTime({ exploreId }));

    // We always want to clear cache unless we explicitly pass preserveCache parameter
    const preserveCache = options?.preserveCache === true;
    if (!preserveCache) {
      dispatch(clearCache(exploreId));
    }

    const exploreItemState = getState().explore[exploreId]!;
    const {
      datasourceInstance,
      containerWidth,
      isLive: live,
      range,
      scanning,
      queryResponse,
      querySubscription,
      refreshInterval,
      absoluteRange,
      cache,
    } = exploreItemState;
    let newQuerySub;

    const queries = exploreItemState.queries.map((query) => ({
      ...query,
      datasource: query.datasource || datasourceInstance?.getRef(),
    }));

    if (datasourceInstance != null) {
      handleHistory(dispatch, getState().explore, exploreItemState.history, datasourceInstance, queries, exploreId);
    }

    dispatch(stateSave({ replace: options?.replaceUrl }));

    const cachedValue = getResultsFromCache(cache, absoluteRange);

    // If we have results saved in cache, we are going to use those results instead of running queries
    if (cachedValue) {
      newQuerySub = of(cachedValue)
        .pipe(
          mergeMap((data: PanelData) =>
            decorateData(
              data,
              queryResponse,
              absoluteRange,
              refreshInterval,
              queries,
              datasourceInstance != null && hasLogsVolumeSupport(datasourceInstance)
            )
          )
        )
        .subscribe((data) => {
          if (!data.error) {
            dispatch(stateSave());
          }

          dispatch(queryStreamUpdatedAction({ exploreId, response: data }));
        });

      // If we don't have results saved in cache, run new queries
    } else {
      if (!hasNonEmptyQuery(queries)) {
        dispatch(stateSave({ replace: options?.replaceUrl })); // Remember to save to state and update location
        return;
      }

      if (!datasourceInstance) {
        return;
      }

      // Some datasource's query builders allow per-query interval limits,
      // but we're using the datasource interval limit for now
      const minInterval = datasourceInstance?.interval;

      stopQueryState(querySubscription);

      const queryOptions: QueryOptions = {
        minInterval,
        // maxDataPoints is used in:
        // Loki - used for logs streaming for buffer size, with undefined it falls back to datasource config if it supports that.
        // Elastic - limits the number of datapoints for the counts query and for logs it has hardcoded limit.
        // Influx - used to correctly display logs in graph
        // TODO:unification
        // maxDataPoints: mode === ExploreMode.Logs && datasourceId === 'loki' ? undefined : containerWidth,
        maxDataPoints: containerWidth,
        liveStreaming: live,
      };

      const timeZone = getTimeZone(getState().user);
      const transaction = buildQueryTransaction(exploreId, queries, queryOptions, range, scanning, timeZone);

      dispatch(changeLoadingStateAction({ exploreId, loadingState: LoadingState.Loading }));

      newQuerySub = runRequest(datasourceInstance, transaction.request)
        .pipe(
          // Simple throttle for live tailing, in case of > 1000 rows per interval we spend about 200ms on processing and
          // rendering. In case this is optimized this can be tweaked, but also it should be only as fast as user
          // actually can see what is happening.
          live ? throttleTime(500) : identity,
          mergeMap((data: PanelData) =>
            decorateData(
              data,
              queryResponse,
              absoluteRange,
              refreshInterval,
              queries,
              datasourceInstance != null && hasLogsVolumeSupport(datasourceInstance)
            )
          )
        )
        .subscribe({
          next(data) {
            if (data.logsResult !== null) {
              reportInteraction('grafana_explore_logs_result_displayed', {
                datasourceType: datasourceInstance.type,
              });
            }
            dispatch(queryStreamUpdatedAction({ exploreId, response: data }));

            // Keep scanning for results if this was the last scanning transaction
            if (getState().explore[exploreId]!.scanning) {
              if (data.state === LoadingState.Done && data.series.length === 0) {
                const range = getShiftedTimeRange(-1, getState().explore[exploreId]!.range);
                dispatch(updateTime({ exploreId, absoluteRange: range }));
                dispatch(runQueries(exploreId));
              } else {
                // We can stop scanning if we have a result
                dispatch(scanStopAction({ exploreId }));
              }
            }
          },
          error(error) {
            dispatch(notifyApp(createErrorNotification('Query processing error', error)));
            dispatch(changeLoadingStateAction({ exploreId, loadingState: LoadingState.Error }));
            console.error(error);
          },
          complete() {
            // In case we don't get any response at all but the observable completed, make sure we stop loading state.
            // This is for cases when some queries are noop like running first query after load but we don't have any
            // actual query input.
            if (getState().explore[exploreId]!.queryResponse.state === LoadingState.Loading) {
              dispatch(changeLoadingStateAction({ exploreId, loadingState: LoadingState.Done }));
            }
          },
        });

      if (live) {
        dispatch(
          storeLogsVolumeDataProviderAction({
            exploreId,
            logsVolumeDataProvider: undefined,
          })
        );
        dispatch(cleanLogsVolumeAction({ exploreId }));
      } else if (hasLogsVolumeSupport(datasourceInstance)) {
        const sourceRequest = {
          ...transaction.request,
          requestId: transaction.request.requestId + '_log_volume',
        };
        const logsVolumeDataProvider = datasourceInstance.getLogsVolumeDataProvider(sourceRequest);
        dispatch(
          storeLogsVolumeDataProviderAction({
            exploreId,
            logsVolumeDataProvider,
          })
        );
        const { logsVolumeData, absoluteRange } = getState().explore[exploreId]!;
        if (!canReuseLogsVolumeData(logsVolumeData, queries, absoluteRange)) {
          dispatch(cleanLogsVolumeAction({ exploreId }));
          dispatch(loadLogsVolumeData(exploreId));
        }
      } else {
        dispatch(
          storeLogsVolumeDataProviderAction({
            exploreId,
            logsVolumeDataProvider: undefined,
          })
        );
      }
    }

    dispatch(queryStoreSubscriptionAction({ exploreId, querySubscription: newQuerySub }));
  };
};

/**
 * Checks if after changing the time range the existing data can be used to show logs volume.
 * It can happen if queries are the same and new time range is within existing data time range.
 */
function canReuseLogsVolumeData(
  logsVolumeData: DataQueryResponse | undefined,
  queries: DataQuery[],
  selectedTimeRange: AbsoluteTimeRange
): boolean {
  if (logsVolumeData && logsVolumeData.data[0]) {
    // check if queries are the same
    if (!deepEqual(logsVolumeData.data[0].meta?.custom?.targets, queries)) {
      return false;
    }
    const dataRange = logsVolumeData && logsVolumeData.data[0] && logsVolumeData.data[0].meta?.custom?.absoluteRange;
    // if selected range is within loaded logs volume
    if (dataRange && dataRange.from <= selectedTimeRange.from && selectedTimeRange.to <= dataRange.to) {
      return true;
    }
  }
  return false;
}

/**
 * Reset queries to the given queries. Any modifications will be discarded.
 * Use this action for clicks on query examples. Triggers a query run.
 */
export function setQueries(exploreId: ExploreId, rawQueries: DataQuery[]): ThunkResult<void> {
  return (dispatch, getState) => {
    // Inject react keys into query objects
    const queries = getState().explore[exploreId]!.queries;
    const nextQueries = rawQueries.map((query, index) => generateNewKeyAndAddRefIdIfMissing(query, queries, index));
    dispatch(setQueriesAction({ exploreId, queries: nextQueries }));
    dispatch(runQueries(exploreId));
  };
}

/**
 * Start a scan for more results using the given scanner.
 * @param exploreId Explore area
 * @param scanner Function that a) returns a new time range and b) triggers a query run for the new range
 */
export function scanStart(exploreId: ExploreId): ThunkResult<void> {
  return (dispatch, getState) => {
    // Register the scanner
    dispatch(scanStartAction({ exploreId }));
    // Scanning must trigger query run, and return the new range
    const range = getShiftedTimeRange(-1, getState().explore[exploreId]!.range);
    // Set the new range to be displayed
    dispatch(updateTime({ exploreId, absoluteRange: range }));
    dispatch(runQueries(exploreId));
  };
}

export function addResultsToCache(exploreId: ExploreId): ThunkResult<void> {
  return (dispatch, getState) => {
    const queryResponse = getState().explore[exploreId]!.queryResponse;
    const absoluteRange = getState().explore[exploreId]!.absoluteRange;
    const cacheKey = createCacheKey(absoluteRange);

    // Save results to cache only when all results recived and loading is done
    if (queryResponse.state === LoadingState.Done) {
      dispatch(addResultsToCacheAction({ exploreId, cacheKey, queryResponse }));
    }
  };
}

export function clearCache(exploreId: ExploreId): ThunkResult<void> {
  return (dispatch, getState) => {
    dispatch(clearCacheAction({ exploreId }));
  };
}

/**
 * Initializes loading logs volume data and stores emitted value.
 */
export function loadLogsVolumeData(exploreId: ExploreId): ThunkResult<void> {
  return (dispatch, getState) => {
    const { logsVolumeDataProvider } = getState().explore[exploreId]!;
    if (logsVolumeDataProvider) {
      const logsVolumeDataSubscription = logsVolumeDataProvider.subscribe({
        next: (logsVolumeData: DataQueryResponse) => {
          dispatch(updateLogsVolumeDataAction({ exploreId, logsVolumeData }));
        },
      });
      dispatch(storeLogsVolumeDataSubscriptionAction({ exploreId, logsVolumeDataSubscription }));
    }
  };
}

//
// Reducer
//

// Redux Toolkit uses ImmerJs as part of their solution to ensure that state objects are not mutated.
// ImmerJs has an autoFreeze option that freezes objects from change which means this reducer can't be migrated to createSlice
// because the state would become frozen and during run time we would get errors because flot (Graph lib) would try to mutate
// the frozen state.
// https://github.com/reduxjs/redux-toolkit/issues/242
export const queryReducer = (state: ExploreItemState, action: AnyAction): ExploreItemState => {
  if (addQueryRowAction.match(action)) {
    const { queries } = state;
    const { index, query } = action.payload;

    // Add to queries, which will cause a new row to be rendered
    const nextQueries = [...queries.slice(0, index + 1), { ...query }, ...queries.slice(index + 1)];

    return {
      ...state,
      queries: nextQueries,
      queryKeys: getQueryKeys(nextQueries, state.datasourceInstance),
    };
  }

  if (changeQueriesAction.match(action)) {
    const { queries } = action.payload;

    return {
      ...state,
      queries,
    };
  }

  if (cancelQueriesAction.match(action)) {
    stopQueryState(state.querySubscription);

    return {
      ...state,
      loading: false,
    };
  }

  if (modifyQueriesAction.match(action)) {
    const { queries } = state;
    const { modification, index, modifier } = action.payload;
    let nextQueries: DataQuery[];
    if (index === undefined) {
      // Modify all queries
      nextQueries = queries.map((query, i) => {
        const nextQuery = modifier({ ...query }, modification);
        return generateNewKeyAndAddRefIdIfMissing(nextQuery, queries, i);
      });
    } else {
      // Modify query only at index
      nextQueries = queries.map((query, i) => {
        if (i === index) {
          const nextQuery = modifier({ ...query }, modification);
          return generateNewKeyAndAddRefIdIfMissing(nextQuery, queries, i);
        }

        return query;
      });
    }
    return {
      ...state,
      queries: nextQueries,
      queryKeys: getQueryKeys(nextQueries, state.datasourceInstance),
    };
  }

  if (setQueriesAction.match(action)) {
    const { queries } = action.payload;
    return {
      ...state,
      queries: queries.slice(),
      queryKeys: getQueryKeys(queries, state.datasourceInstance),
    };
  }

  if (queriesImportedAction.match(action)) {
    const { queries } = action.payload;
    return {
      ...state,
      queries,
      queryKeys: getQueryKeys(queries, state.datasourceInstance),
    };
  }

  if (queryStoreSubscriptionAction.match(action)) {
    const { querySubscription } = action.payload;
    return {
      ...state,
      querySubscription,
    };
  }

  if (storeLogsVolumeDataProviderAction.match(action)) {
    let { logsVolumeDataProvider } = action.payload;
    if (state.logsVolumeDataSubscription) {
      state.logsVolumeDataSubscription.unsubscribe();
    }
    return {
      ...state,
      logsVolumeDataProvider,
      logsVolumeDataSubscription: undefined,
    };
  }

  if (cleanLogsVolumeAction.match(action)) {
    return {
      ...state,
      logsVolumeData: undefined,
    };
  }

  if (storeLogsVolumeDataSubscriptionAction.match(action)) {
    const { logsVolumeDataSubscription } = action.payload;
    return {
      ...state,
      logsVolumeDataSubscription,
    };
  }

  if (updateLogsVolumeDataAction.match(action)) {
    let { logsVolumeData } = action.payload;

    return {
      ...state,
      logsVolumeData,
    };
  }

  if (queryStreamUpdatedAction.match(action)) {
    return processQueryResponse(state, action);
  }

  if (queriesImportedAction.match(action)) {
    const { queries } = action.payload;
    return {
      ...state,
      queries,
      queryKeys: getQueryKeys(queries, state.datasourceInstance),
    };
  }

  if (changeLoadingStateAction.match(action)) {
    const { loadingState } = action.payload;
    return {
      ...state,
      queryResponse: {
        ...state.queryResponse,
        state: loadingState,
      },
      loading: loadingState === LoadingState.Loading || loadingState === LoadingState.Streaming,
    };
  }

  if (setPausedStateAction.match(action)) {
    const { isPaused } = action.payload;
    return {
      ...state,
      isPaused: isPaused,
    };
  }

  if (scanStartAction.match(action)) {
    return { ...state, scanning: true };
  }

  if (scanStopAction.match(action)) {
    return {
      ...state,
      scanning: false,
      scanRange: undefined,
    };
  }

  if (addResultsToCacheAction.match(action)) {
    const CACHE_LIMIT = 5;
    const { cache } = state;
    const { queryResponse, cacheKey } = action.payload;

    let newCache = [...cache];
    const isDuplicateKey = newCache.some((c) => c.key === cacheKey);

    if (!isDuplicateKey) {
      const newCacheItem = { key: cacheKey, value: queryResponse };
      newCache = [newCacheItem, ...newCache].slice(0, CACHE_LIMIT);
    }

    return {
      ...state,
      cache: newCache,
    };
  }

  if (clearCacheAction.match(action)) {
    return {
      ...state,
      cache: [],
    };
  }

  return state;
};

export const processQueryResponse = (
  state: ExploreItemState,
  action: PayloadAction<QueryEndedPayload>
): ExploreItemState => {
  const { response } = action.payload;
  const {
    request,
    state: loadingState,
    series,
    error,
    graphResult,
    logsResult,
    tableResult,
    traceFrames,
    nodeGraphFrames,
  } = response;

  if (error) {
    if (error.type === DataQueryErrorType.Timeout) {
      return {
        ...state,
        queryResponse: response,
        loading: loadingState === LoadingState.Loading || loadingState === LoadingState.Streaming,
      };
    } else if (error.type === DataQueryErrorType.Cancelled) {
      return state;
    }

    // Send error to Angular editors
    // When angularSupportEnabled is removed we can remove this code and all references to eventBridge
    if (config.angularSupportEnabled && state.datasourceInstance?.components?.QueryCtrl) {
      state.eventBridge.emit(PanelEvents.dataError, error);
    }
  }

  if (!request) {
    return { ...state };
  }

  // Send legacy data to Angular editors
  // When angularSupportEnabled is removed we can remove this code and all references to eventBridge
  if (config.angularSupportEnabled && state.datasourceInstance?.components?.QueryCtrl) {
    const legacy = series.map((v) => toLegacyResponseData(v));
    state.eventBridge.emit(PanelEvents.dataReceived, legacy);
  }

  return {
    ...state,
    queryResponse: response,
    graphResult,
    tableResult,
    logsResult,
    loading: loadingState === LoadingState.Loading || loadingState === LoadingState.Streaming,
    showLogs: !!logsResult,
    showMetrics: !!graphResult,
    showTable: !!tableResult,
    showTrace: !!traceFrames.length,
    showNodeGraph: !!nodeGraphFrames.length,
  };
};<|MERGE_RESOLUTION|>--- conflicted
+++ resolved
@@ -19,10 +19,7 @@
   QueryFixAction,
   toLegacyResponseData,
 } from '@grafana/data';
-<<<<<<< HEAD
-=======
 import { config, reportInteraction } from '@grafana/runtime';
->>>>>>> 556faf82
 import {
   buildQueryTransaction,
   ensureQueries,
