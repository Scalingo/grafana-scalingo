import { AnyAction, createAction, PayloadAction } from '@reduxjs/toolkit';
import deepEqual from 'fast-deep-equal';
import { identity, Observable, of, SubscriptionLike, Unsubscribable } from 'rxjs';
import { mergeMap, throttleTime } from 'rxjs/operators';

import {
  AbsoluteTimeRange,
  DataQuery,
  DataQueryErrorType,
  DataQueryResponse,
  DataSourceApi,
  hasLogsVolumeSupport,
  hasQueryExportSupport,
  hasQueryImportSupport,
  HistoryItem,
  LoadingState,
  PanelData,
  PanelEvents,
  QueryFixAction,
  toLegacyResponseData,
} from '@grafana/data';
<<<<<<< HEAD
=======
import { config, reportInteraction } from '@grafana/runtime';
>>>>>>> c2560129
import {
  buildQueryTransaction,
  ensureQueries,
  generateEmptyQuery,
  generateNewKeyAndAddRefIdIfMissing,
  getQueryKeys,
  hasNonEmptyQuery,
  stopQueryState,
  updateHistory,
} from 'app/core/utils/explore';
import { getShiftedTimeRange } from 'app/core/utils/timePicker';
import { getTimeZone } from 'app/features/profile/state/selectors';
import { ExploreItemState, ExplorePanelData, ThunkDispatch, ThunkResult } from 'app/types';
import { ExploreId, ExploreState, QueryOptions } from 'app/types/explore';

import { notifyApp } from '../../../core/actions';
import { createErrorNotification } from '../../../core/copy/appNotification';
import { runRequest } from '../../query/state/runRequest';
import { decorateData } from '../utils/decorators';

import { addHistoryItem, historyUpdatedAction, loadRichHistory } from './history';
import { stateSave } from './main';
import { updateTime } from './time';
import { createCacheKey, getResultsFromCache } from './utils';

//
// Actions and Payloads
//

/**
 * Adds a query row after the row with the given index.
 */
export interface AddQueryRowPayload {
  exploreId: ExploreId;
  index: number;
  query: DataQuery;
}
export const addQueryRowAction = createAction<AddQueryRowPayload>('explore/addQueryRow');

/**
 * Query change handler for the query row with the given index.
 * If `override` is reset the query modifications and run the queries. Use this to set queries via a link.
 */
export interface ChangeQueriesPayload {
  exploreId: ExploreId;
  queries: DataQuery[];
}
export const changeQueriesAction = createAction<ChangeQueriesPayload>('explore/changeQueries');

/**
 * Cancel running queries.
 */
export interface CancelQueriesPayload {
  exploreId: ExploreId;
}
export const cancelQueriesAction = createAction<CancelQueriesPayload>('explore/cancelQueries');

export interface QueriesImportedPayload {
  exploreId: ExploreId;
  queries: DataQuery[];
}
export const queriesImportedAction = createAction<QueriesImportedPayload>('explore/queriesImported');

/**
 * Action to modify a query given a datasource-specific modifier action.
 * @param exploreId Explore area
 * @param modification Action object with a type, e.g., ADD_FILTER
 * @param index Optional query row index. If omitted, the modification is applied to all query rows.
 * @param modifier Function that executes the modification, typically `datasourceInstance.modifyQueries`.
 */
export interface ModifyQueriesPayload {
  exploreId: ExploreId;
  modification: QueryFixAction;
  index?: number;
  modifier: (query: DataQuery, modification: QueryFixAction) => DataQuery;
}
export const modifyQueriesAction = createAction<ModifyQueriesPayload>('explore/modifyQueries');

export interface QueryStoreSubscriptionPayload {
  exploreId: ExploreId;
  querySubscription: Unsubscribable;
}

export const queryStoreSubscriptionAction = createAction<QueryStoreSubscriptionPayload>(
  'explore/queryStoreSubscription'
);

export interface StoreLogsVolumeDataProvider {
  exploreId: ExploreId;
  logsVolumeDataProvider?: Observable<DataQueryResponse>;
}

/**
 * Stores available logs volume provider after running the query. Used internally by runQueries().
 */
export const storeLogsVolumeDataProviderAction = createAction<StoreLogsVolumeDataProvider>(
  'explore/storeLogsVolumeDataProviderAction'
);

export const cleanLogsVolumeAction = createAction<{ exploreId: ExploreId }>('explore/cleanLogsVolumeAction');

export interface StoreLogsVolumeDataSubscriptionPayload {
  exploreId: ExploreId;
  logsVolumeDataSubscription?: SubscriptionLike;
}

/**
 * Stores current logs volume subscription for given explore pane.
 */
const storeLogsVolumeDataSubscriptionAction = createAction<StoreLogsVolumeDataSubscriptionPayload>(
  'explore/storeLogsVolumeDataSubscriptionAction'
);

/**
 * Stores data returned by the provider. Used internally by loadLogsVolumeData().
 */
const updateLogsVolumeDataAction = createAction<{
  exploreId: ExploreId;
  logsVolumeData: DataQueryResponse;
}>('explore/updateLogsVolumeDataAction');

export interface QueryEndedPayload {
  exploreId: ExploreId;
  response: ExplorePanelData;
}
export const queryStreamUpdatedAction = createAction<QueryEndedPayload>('explore/queryStreamUpdated');

/**
 * Reset queries to the given queries. Any modifications will be discarded.
 * Use this action for clicks on query examples. Triggers a query run.
 */
export interface SetQueriesPayload {
  exploreId: ExploreId;
  queries: DataQuery[];
}
export const setQueriesAction = createAction<SetQueriesPayload>('explore/setQueries');

export interface ChangeLoadingStatePayload {
  exploreId: ExploreId;
  loadingState: LoadingState;
}
export const changeLoadingStateAction = createAction<ChangeLoadingStatePayload>('changeLoadingState');

export interface SetPausedStatePayload {
  exploreId: ExploreId;
  isPaused: boolean;
}
export const setPausedStateAction = createAction<SetPausedStatePayload>('explore/setPausedState');

/**
 * Start a scan for more results using the given scanner.
 * @param exploreId Explore area
 * @param scanner Function that a) returns a new time range and b) triggers a query run for the new range
 */
export interface ScanStartPayload {
  exploreId: ExploreId;
}
export const scanStartAction = createAction<ScanStartPayload>('explore/scanStart');

/**
 * Stop any scanning for more results.
 */
export interface ScanStopPayload {
  exploreId: ExploreId;
}
export const scanStopAction = createAction<ScanStopPayload>('explore/scanStop');

/**
 * Adds query results to cache.
 * This is currently used to cache last 5 query results for log queries run from logs navigation (pagination).
 */
export interface AddResultsToCachePayload {
  exploreId: ExploreId;
  cacheKey: string;
  queryResponse: ExplorePanelData;
}
export const addResultsToCacheAction = createAction<AddResultsToCachePayload>('explore/addResultsToCache');

/**
 *  Clears cache.
 */
export interface ClearCachePayload {
  exploreId: ExploreId;
}
export const clearCacheAction = createAction<ClearCachePayload>('explore/clearCache');

//
// Action creators
//

/**
 * Adds a query row after the row with the given index.
 */
export function addQueryRow(exploreId: ExploreId, index: number): ThunkResult<void> {
  return (dispatch, getState) => {
    const queries = getState().explore[exploreId]!.queries;
    const query = generateEmptyQuery(queries, index);

    dispatch(addQueryRowAction({ exploreId, index, query }));
  };
}

/**
 * Cancel running queries
 */
export function cancelQueries(exploreId: ExploreId): ThunkResult<void> {
  return (dispatch, getState) => {
    dispatch(scanStopAction({ exploreId }));
    dispatch(cancelQueriesAction({ exploreId }));
    dispatch(
      storeLogsVolumeDataProviderAction({
        exploreId,
        logsVolumeDataProvider: undefined,
      })
    );
    // clear any incomplete data
    if (getState().explore[exploreId]!.logsVolumeData?.state !== LoadingState.Done) {
      dispatch(cleanLogsVolumeAction({ exploreId }));
    }
    dispatch(stateSave());
  };
}

/**
 * Import queries from previous datasource if possible eg Loki and Prometheus have similar query language so the
 * labels part can be reused to get similar data.
 * @param exploreId
 * @param queries
 * @param sourceDataSource
 * @param targetDataSource
 */
export const importQueries = (
  exploreId: ExploreId,
  queries: DataQuery[],
  sourceDataSource: DataSourceApi | undefined | null,
  targetDataSource: DataSourceApi
): ThunkResult<void> => {
  return async (dispatch) => {
    if (!sourceDataSource) {
      // explore not initialized
      dispatch(queriesImportedAction({ exploreId, queries }));
      return;
    }

    let importedQueries = queries;
    // Check if queries can be imported from previously selected datasource
    if (sourceDataSource.meta?.id === targetDataSource.meta?.id) {
      // Keep same queries if same type of datasource, but delete datasource query property to prevent mismatch of new and old data source instance
      importedQueries = queries.map(({ datasource, ...query }) => query);
    } else if (hasQueryExportSupport(sourceDataSource) && hasQueryImportSupport(targetDataSource)) {
      const abstractQueries = await sourceDataSource.exportToAbstractQueries(queries);
      importedQueries = await targetDataSource.importFromAbstractQueries(abstractQueries);
    } else if (targetDataSource.importQueries) {
      // Datasource-specific importers
      importedQueries = await targetDataSource.importQueries(queries, sourceDataSource);
    } else {
      // Default is blank queries
      importedQueries = ensureQueries();
    }

    const nextQueries = ensureQueries(importedQueries);

    dispatch(queriesImportedAction({ exploreId, queries: nextQueries }));
  };
};

/**
 * Action to modify a query given a datasource-specific modifier action.
 * @param exploreId Explore area
 * @param modification Action object with a type, e.g., ADD_FILTER
 * @param index Optional query row index. If omitted, the modification is applied to all query rows.
 * @param modifier Function that executes the modification, typically `datasourceInstance.modifyQueries`.
 */
export function modifyQueries(
  exploreId: ExploreId,
  modification: QueryFixAction,
  modifier: any,
  index?: number
): ThunkResult<void> {
  return (dispatch) => {
    dispatch(modifyQueriesAction({ exploreId, modification, index, modifier }));
    if (!modification.preventSubmit) {
      dispatch(runQueries(exploreId));
    }
  };
}

async function handleHistory(
  dispatch: ThunkDispatch,
  state: ExploreState,
  history: Array<HistoryItem<DataQuery>>,
  datasource: DataSourceApi,
  queries: DataQuery[],
  exploreId: ExploreId
) {
  const datasourceId = datasource.meta.id;
  const nextHistory = updateHistory(history, datasourceId, queries);
  dispatch(historyUpdatedAction({ exploreId, history: nextHistory }));

  dispatch(addHistoryItem(datasource.uid, datasource.name, queries));

  // Because filtering happens in the backend we cannot add a new entry without checking if it matches currently
  // used filters. Instead, we refresh the query history list.
  // TODO: run only if Query History list is opened (#47252)
  await dispatch(loadRichHistory(ExploreId.left));
  await dispatch(loadRichHistory(ExploreId.right));
}

/**
 * Main action to run queries and dispatches sub-actions based on which result viewers are active
 */
export const runQueries = (
  exploreId: ExploreId,
  options?: { replaceUrl?: boolean; preserveCache?: boolean }
): ThunkResult<void> => {
  return (dispatch, getState) => {
    dispatch(updateTime({ exploreId }));

    // We always want to clear cache unless we explicitly pass preserveCache parameter
    const preserveCache = options?.preserveCache === true;
    if (!preserveCache) {
      dispatch(clearCache(exploreId));
    }

    const exploreItemState = getState().explore[exploreId]!;
    const {
      datasourceInstance,
      containerWidth,
      isLive: live,
      range,
      scanning,
      queryResponse,
      querySubscription,
      refreshInterval,
      absoluteRange,
      cache,
    } = exploreItemState;
    let newQuerySub;

    const queries = exploreItemState.queries.map((query) => ({
      ...query,
      datasource: query.datasource || datasourceInstance?.getRef(),
    }));

    if (datasourceInstance != null) {
      handleHistory(dispatch, getState().explore, exploreItemState.history, datasourceInstance, queries, exploreId);
    }

    dispatch(stateSave({ replace: options?.replaceUrl }));

    const cachedValue = getResultsFromCache(cache, absoluteRange);

    // If we have results saved in cache, we are going to use those results instead of running queries
    if (cachedValue) {
      newQuerySub = of(cachedValue)
        .pipe(
          mergeMap((data: PanelData) =>
            decorateData(
              data,
              queryResponse,
              absoluteRange,
              refreshInterval,
              queries,
              datasourceInstance != null && hasLogsVolumeSupport(datasourceInstance)
            )
          )
        )
        .subscribe((data) => {
          if (!data.error) {
            dispatch(stateSave());
          }

          dispatch(queryStreamUpdatedAction({ exploreId, response: data }));
        });

      // If we don't have results saved in cache, run new queries
    } else {
      if (!hasNonEmptyQuery(queries)) {
        dispatch(stateSave({ replace: options?.replaceUrl })); // Remember to save to state and update location
        return;
      }

      if (!datasourceInstance) {
        return;
      }

      // Some datasource's query builders allow per-query interval limits,
      // but we're using the datasource interval limit for now
      const minInterval = datasourceInstance?.interval;

      stopQueryState(querySubscription);

      const queryOptions: QueryOptions = {
        minInterval,
        // maxDataPoints is used in:
        // Loki - used for logs streaming for buffer size, with undefined it falls back to datasource config if it supports that.
        // Elastic - limits the number of datapoints for the counts query and for logs it has hardcoded limit.
        // Influx - used to correctly display logs in graph
        // TODO:unification
        // maxDataPoints: mode === ExploreMode.Logs && datasourceId === 'loki' ? undefined : containerWidth,
        maxDataPoints: containerWidth,
        liveStreaming: live,
      };

      const timeZone = getTimeZone(getState().user);
      const transaction = buildQueryTransaction(exploreId, queries, queryOptions, range, scanning, timeZone);

      dispatch(changeLoadingStateAction({ exploreId, loadingState: LoadingState.Loading }));

      newQuerySub = runRequest(datasourceInstance, transaction.request)
        .pipe(
          // Simple throttle for live tailing, in case of > 1000 rows per interval we spend about 200ms on processing and
          // rendering. In case this is optimized this can be tweaked, but also it should be only as fast as user
          // actually can see what is happening.
          live ? throttleTime(500) : identity,
          mergeMap((data: PanelData) =>
            decorateData(
              data,
              queryResponse,
              absoluteRange,
              refreshInterval,
              queries,
              datasourceInstance != null && hasLogsVolumeSupport(datasourceInstance)
            )
          )
        )
        .subscribe({
          next(data) {
            if (data.logsResult !== null) {
              reportInteraction('grafana_explore_logs_result_displayed', {
                datasourceType: datasourceInstance.type,
              });
            }
            dispatch(queryStreamUpdatedAction({ exploreId, response: data }));

            // Keep scanning for results if this was the last scanning transaction
            if (getState().explore[exploreId]!.scanning) {
              if (data.state === LoadingState.Done && data.series.length === 0) {
                const range = getShiftedTimeRange(-1, getState().explore[exploreId]!.range);
                dispatch(updateTime({ exploreId, absoluteRange: range }));
                dispatch(runQueries(exploreId));
              } else {
                // We can stop scanning if we have a result
                dispatch(scanStopAction({ exploreId }));
              }
            }
          },
          error(error) {
            dispatch(notifyApp(createErrorNotification('Query processing error', error)));
            dispatch(changeLoadingStateAction({ exploreId, loadingState: LoadingState.Error }));
            console.error(error);
          },
          complete() {
            // In case we don't get any response at all but the observable completed, make sure we stop loading state.
            // This is for cases when some queries are noop like running first query after load but we don't have any
            // actual query input.
            if (getState().explore[exploreId]!.queryResponse.state === LoadingState.Loading) {
              dispatch(changeLoadingStateAction({ exploreId, loadingState: LoadingState.Done }));
            }
          },
        });

      if (live) {
        dispatch(
          storeLogsVolumeDataProviderAction({
            exploreId,
            logsVolumeDataProvider: undefined,
          })
        );
        dispatch(cleanLogsVolumeAction({ exploreId }));
      } else if (hasLogsVolumeSupport(datasourceInstance)) {
        const sourceRequest = {
          ...transaction.request,
          requestId: transaction.request.requestId + '_log_volume',
        };
        const logsVolumeDataProvider = datasourceInstance.getLogsVolumeDataProvider(sourceRequest);
        dispatch(
          storeLogsVolumeDataProviderAction({
            exploreId,
            logsVolumeDataProvider,
          })
        );
        const { logsVolumeData, absoluteRange } = getState().explore[exploreId]!;
        if (!canReuseLogsVolumeData(logsVolumeData, queries, absoluteRange)) {
          dispatch(cleanLogsVolumeAction({ exploreId }));
          dispatch(loadLogsVolumeData(exploreId));
        }
      } else {
        dispatch(
          storeLogsVolumeDataProviderAction({
            exploreId,
            logsVolumeDataProvider: undefined,
          })
        );
      }
    }

    dispatch(queryStoreSubscriptionAction({ exploreId, querySubscription: newQuerySub }));
  };
};

/**
 * Checks if after changing the time range the existing data can be used to show logs volume.
 * It can happen if queries are the same and new time range is within existing data time range.
 */
function canReuseLogsVolumeData(
  logsVolumeData: DataQueryResponse | undefined,
  queries: DataQuery[],
  selectedTimeRange: AbsoluteTimeRange
): boolean {
  if (logsVolumeData && logsVolumeData.data[0]) {
    // check if queries are the same
    if (!deepEqual(logsVolumeData.data[0].meta?.custom?.targets, queries)) {
      return false;
    }
    const dataRange = logsVolumeData && logsVolumeData.data[0] && logsVolumeData.data[0].meta?.custom?.absoluteRange;
    // if selected range is within loaded logs volume
    if (dataRange && dataRange.from <= selectedTimeRange.from && selectedTimeRange.to <= dataRange.to) {
      return true;
    }
  }
  return false;
}

/**
 * Reset queries to the given queries. Any modifications will be discarded.
 * Use this action for clicks on query examples. Triggers a query run.
 */
export function setQueries(exploreId: ExploreId, rawQueries: DataQuery[]): ThunkResult<void> {
  return (dispatch, getState) => {
    // Inject react keys into query objects
    const queries = getState().explore[exploreId]!.queries;
    const nextQueries = rawQueries.map((query, index) => generateNewKeyAndAddRefIdIfMissing(query, queries, index));
    dispatch(setQueriesAction({ exploreId, queries: nextQueries }));
    dispatch(runQueries(exploreId));
  };
}

/**
 * Start a scan for more results using the given scanner.
 * @param exploreId Explore area
 * @param scanner Function that a) returns a new time range and b) triggers a query run for the new range
 */
export function scanStart(exploreId: ExploreId): ThunkResult<void> {
  return (dispatch, getState) => {
    // Register the scanner
    dispatch(scanStartAction({ exploreId }));
    // Scanning must trigger query run, and return the new range
    const range = getShiftedTimeRange(-1, getState().explore[exploreId]!.range);
    // Set the new range to be displayed
    dispatch(updateTime({ exploreId, absoluteRange: range }));
    dispatch(runQueries(exploreId));
  };
}

export function addResultsToCache(exploreId: ExploreId): ThunkResult<void> {
  return (dispatch, getState) => {
    const queryResponse = getState().explore[exploreId]!.queryResponse;
    const absoluteRange = getState().explore[exploreId]!.absoluteRange;
    const cacheKey = createCacheKey(absoluteRange);

    // Save results to cache only when all results recived and loading is done
    if (queryResponse.state === LoadingState.Done) {
      dispatch(addResultsToCacheAction({ exploreId, cacheKey, queryResponse }));
    }
  };
}

export function clearCache(exploreId: ExploreId): ThunkResult<void> {
  return (dispatch, getState) => {
    dispatch(clearCacheAction({ exploreId }));
  };
}

/**
 * Initializes loading logs volume data and stores emitted value.
 */
export function loadLogsVolumeData(exploreId: ExploreId): ThunkResult<void> {
  return (dispatch, getState) => {
    const { logsVolumeDataProvider } = getState().explore[exploreId]!;
    if (logsVolumeDataProvider) {
      const logsVolumeDataSubscription = logsVolumeDataProvider.subscribe({
        next: (logsVolumeData: DataQueryResponse) => {
          dispatch(updateLogsVolumeDataAction({ exploreId, logsVolumeData }));
        },
      });
      dispatch(storeLogsVolumeDataSubscriptionAction({ exploreId, logsVolumeDataSubscription }));
    }
  };
}

//
// Reducer
//

// Redux Toolkit uses ImmerJs as part of their solution to ensure that state objects are not mutated.
// ImmerJs has an autoFreeze option that freezes objects from change which means this reducer can't be migrated to createSlice
// because the state would become frozen and during run time we would get errors because flot (Graph lib) would try to mutate
// the frozen state.
// https://github.com/reduxjs/redux-toolkit/issues/242
export const queryReducer = (state: ExploreItemState, action: AnyAction): ExploreItemState => {
  if (addQueryRowAction.match(action)) {
    const { queries } = state;
    const { index, query } = action.payload;

    // Add to queries, which will cause a new row to be rendered
    const nextQueries = [...queries.slice(0, index + 1), { ...query }, ...queries.slice(index + 1)];

    return {
      ...state,
      queries: nextQueries,
      queryKeys: getQueryKeys(nextQueries, state.datasourceInstance),
    };
  }

  if (changeQueriesAction.match(action)) {
    const { queries } = action.payload;

    return {
      ...state,
      queries,
    };
  }

  if (cancelQueriesAction.match(action)) {
    stopQueryState(state.querySubscription);

    return {
      ...state,
      loading: false,
    };
  }

  if (modifyQueriesAction.match(action)) {
    const { queries } = state;
    const { modification, index, modifier } = action.payload;
    let nextQueries: DataQuery[];
    if (index === undefined) {
      // Modify all queries
      nextQueries = queries.map((query, i) => {
        const nextQuery = modifier({ ...query }, modification);
        return generateNewKeyAndAddRefIdIfMissing(nextQuery, queries, i);
      });
    } else {
      // Modify query only at index
      nextQueries = queries.map((query, i) => {
        if (i === index) {
          const nextQuery = modifier({ ...query }, modification);
          return generateNewKeyAndAddRefIdIfMissing(nextQuery, queries, i);
        }

        return query;
      });
    }
    return {
      ...state,
      queries: nextQueries,
      queryKeys: getQueryKeys(nextQueries, state.datasourceInstance),
    };
  }

  if (setQueriesAction.match(action)) {
    const { queries } = action.payload;
    return {
      ...state,
      queries: queries.slice(),
      queryKeys: getQueryKeys(queries, state.datasourceInstance),
    };
  }

  if (queriesImportedAction.match(action)) {
    const { queries } = action.payload;
    return {
      ...state,
      queries,
      queryKeys: getQueryKeys(queries, state.datasourceInstance),
    };
  }

  if (queryStoreSubscriptionAction.match(action)) {
    const { querySubscription } = action.payload;
    return {
      ...state,
      querySubscription,
    };
  }

  if (storeLogsVolumeDataProviderAction.match(action)) {
    let { logsVolumeDataProvider } = action.payload;
    if (state.logsVolumeDataSubscription) {
      state.logsVolumeDataSubscription.unsubscribe();
    }
    return {
      ...state,
      logsVolumeDataProvider,
      logsVolumeDataSubscription: undefined,
    };
  }

  if (cleanLogsVolumeAction.match(action)) {
    return {
      ...state,
      logsVolumeData: undefined,
    };
  }

  if (storeLogsVolumeDataSubscriptionAction.match(action)) {
    const { logsVolumeDataSubscription } = action.payload;
    return {
      ...state,
      logsVolumeDataSubscription,
    };
  }

  if (updateLogsVolumeDataAction.match(action)) {
    let { logsVolumeData } = action.payload;

    return {
      ...state,
      logsVolumeData,
    };
  }

  if (queryStreamUpdatedAction.match(action)) {
    return processQueryResponse(state, action);
  }

  if (queriesImportedAction.match(action)) {
    const { queries } = action.payload;
    return {
      ...state,
      queries,
      queryKeys: getQueryKeys(queries, state.datasourceInstance),
    };
  }

  if (changeLoadingStateAction.match(action)) {
    const { loadingState } = action.payload;
    return {
      ...state,
      queryResponse: {
        ...state.queryResponse,
        state: loadingState,
      },
      loading: loadingState === LoadingState.Loading || loadingState === LoadingState.Streaming,
    };
  }

  if (setPausedStateAction.match(action)) {
    const { isPaused } = action.payload;
    return {
      ...state,
      isPaused: isPaused,
    };
  }

  if (scanStartAction.match(action)) {
    return { ...state, scanning: true };
  }

  if (scanStopAction.match(action)) {
    return {
      ...state,
      scanning: false,
      scanRange: undefined,
    };
  }

  if (addResultsToCacheAction.match(action)) {
    const CACHE_LIMIT = 5;
    const { cache } = state;
    const { queryResponse, cacheKey } = action.payload;

    let newCache = [...cache];
    const isDuplicateKey = newCache.some((c) => c.key === cacheKey);

    if (!isDuplicateKey) {
      const newCacheItem = { key: cacheKey, value: queryResponse };
      newCache = [newCacheItem, ...newCache].slice(0, CACHE_LIMIT);
    }

    return {
      ...state,
      cache: newCache,
    };
  }

  if (clearCacheAction.match(action)) {
    return {
      ...state,
      cache: [],
    };
  }

  return state;
};

export const processQueryResponse = (
  state: ExploreItemState,
  action: PayloadAction<QueryEndedPayload>
): ExploreItemState => {
  const { response } = action.payload;
  const {
    request,
    state: loadingState,
    series,
    error,
    graphResult,
    logsResult,
    tableResult,
    traceFrames,
    nodeGraphFrames,
  } = response;

  if (error) {
    if (error.type === DataQueryErrorType.Timeout) {
      return {
        ...state,
        queryResponse: response,
        loading: loadingState === LoadingState.Loading || loadingState === LoadingState.Streaming,
      };
    } else if (error.type === DataQueryErrorType.Cancelled) {
      return state;
    }

    // Send error to Angular editors
    // When angularSupportEnabled is removed we can remove this code and all references to eventBridge
    if (config.angularSupportEnabled && state.datasourceInstance?.components?.QueryCtrl) {
      state.eventBridge.emit(PanelEvents.dataError, error);
    }
  }

  if (!request) {
    return { ...state };
  }

  // Send legacy data to Angular editors
  // When angularSupportEnabled is removed we can remove this code and all references to eventBridge
  if (config.angularSupportEnabled && state.datasourceInstance?.components?.QueryCtrl) {
    const legacy = series.map((v) => toLegacyResponseData(v));
    state.eventBridge.emit(PanelEvents.dataReceived, legacy);
  }

  return {
    ...state,
    queryResponse: response,
    graphResult,
    tableResult,
    logsResult,
    loading: loadingState === LoadingState.Loading || loadingState === LoadingState.Streaming,
    showLogs: !!logsResult,
    showMetrics: !!graphResult,
    showTable: !!tableResult,
    showTrace: !!traceFrames.length,
    showNodeGraph: !!nodeGraphFrames.length,
  };
};<|MERGE_RESOLUTION|>--- conflicted
+++ resolved
@@ -19,10 +19,7 @@
   QueryFixAction,
   toLegacyResponseData,
 } from '@grafana/data';
-<<<<<<< HEAD
-=======
 import { config, reportInteraction } from '@grafana/runtime';
->>>>>>> c2560129
 import {
   buildQueryTransaction,
   ensureQueries,
