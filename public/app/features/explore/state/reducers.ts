--- conflicted
+++ resolved
@@ -535,21 +535,6 @@
     },
   })
   .addMapper({
-<<<<<<< HEAD
-    filter: runQueriesAction,
-    mapper: (state, action): ExploreItemState => {
-      const { range } = action.payload;
-      const { datasourceInstance, containerWidth } = state;
-      let interval = '1s';
-      if (datasourceInstance && datasourceInstance.interval) {
-        interval = datasourceInstance.interval;
-      }
-      const queryIntervals = getIntervals(range, interval, containerWidth);
-      return {
-        ...state,
-        range,
-        queryIntervals,
-=======
     filter: setPausedStateAction,
     mapper: (state, action): ExploreItemState => {
       const { isPaused } = action.payload;
@@ -566,7 +551,6 @@
       return {
         ...state,
         querySubscription,
->>>>>>> 742d1659
       };
     },
   })
