import { groupBy, mapValues } from 'lodash';
import { Observable, of } from 'rxjs';
import { map, mergeMap } from 'rxjs/operators';

import {
  AbsoluteTimeRange,
  DataFrame,
  FieldType,
  getDisplayProcessor,
  PanelData,
  standardTransformers,
  preProcessPanelData,
} from '@grafana/data';
import { config } from '@grafana/runtime';
import { DataQuery } from '@grafana/schema';

import { dataFrameToLogsModel } from '../../../core/logsModel';
import { refreshIntervalToSortOrder } from '../../../core/utils/explore';
import { ExplorePanelData } from '../../../types';
import { CorrelationData } from '../../correlations/useCorrelations';
import { attachCorrelationsToDataFrames } from '../../correlations/utils';
import { sortLogsResult } from '../../logs/utils';

/**
 * When processing response first we try to determine what kind of dataframes we got as one query can return multiple
 * dataFrames with different type of data. This is later used for type specific processing. As we use this in
 * Observable pipeline, it decorates the existing panelData to pass the results to later processing stages.
 */
export const decorateWithFrameTypeMetadata = (data: PanelData): ExplorePanelData => {
  const graphFrames: DataFrame[] = [];
  const tableFrames: DataFrame[] = [];
  const rawPrometheusFrames: DataFrame[] = [];
  const logsFrames: DataFrame[] = [];
  const traceFrames: DataFrame[] = [];
  const nodeGraphFrames: DataFrame[] = [];
  const flameGraphFrames: DataFrame[] = [];

  for (const frame of data.series) {
    switch (frame.meta?.preferredVisualisationType) {
      case 'logs':
        logsFrames.push(frame);
        break;
      case 'graph':
        graphFrames.push(frame);
        break;
      case 'trace':
        traceFrames.push(frame);
        break;
      case 'table':
        tableFrames.push(frame);
        break;
      case 'rawPrometheus':
        rawPrometheusFrames.push(frame);
        break;
      case 'nodeGraph':
        nodeGraphFrames.push(frame);
        break;
      case 'flamegraph':
        flameGraphFrames.push(frame);
        break;
      default:
        if (isTimeSeries(frame)) {
          graphFrames.push(frame);
          tableFrames.push(frame);
        } else {
          // We fallback to table if we do not have any better meta info about the dataframe.
          tableFrames.push(frame);
        }
    }
  }

  return {
    ...data,
    graphFrames,
    tableFrames,
    logsFrames,
    traceFrames,
    nodeGraphFrames,
    flameGraphFrames,
    rawPrometheusFrames,
    graphResult: null,
    tableResult: null,
    logsResult: null,
    rawPrometheusResult: null,
  };
};

export const decorateWithCorrelations = ({
  queries,
  correlations,
}: {
  queries: DataQuery[] | undefined;
  correlations: CorrelationData[] | undefined;
}) => {
  return (data: PanelData): PanelData => {
    if (queries?.length && correlations?.length) {
      const queryRefIdToDataSourceUid = mapValues(groupBy(queries, 'refId'), '0.datasource.uid');
      attachCorrelationsToDataFrames(data.series, correlations, queryRefIdToDataSourceUid);
    }
    return data;
  };
};

export const decorateWithGraphResult = (data: ExplorePanelData): ExplorePanelData => {
  if (!data.graphFrames.length) {
    return { ...data, graphResult: null };
  }

  return { ...data, graphResult: data.graphFrames };
};

/**
 * This processing returns Observable because it uses Transformer internally which result type is also Observable.
 * In this case the transformer should return single result, but it is possible that in the future it could return
 * multiple results and so this should be used with mergeMap or similar to unbox the internal observable.
 */
export const decorateWithTableResult = (data: ExplorePanelData): Observable<ExplorePanelData> => {
  if (data.tableFrames.length === 0) {
    return of({ ...data, tableResult: null });
  }

  data.tableFrames.sort((frameA: DataFrame, frameB: DataFrame) => {
    const frameARefId = frameA.refId!;
    const frameBRefId = frameB.refId!;

    if (frameARefId > frameBRefId) {
      return 1;
    }
    if (frameARefId < frameBRefId) {
      return -1;
    }
    return 0;
  });

  const hasOnlyTimeseries = data.tableFrames.every((df) => isTimeSeries(df));
  const transformContext = {
    interpolate: (v: string) => v,
  };

  // If we have only timeseries we do join on default time column which makes more sense. If we are showing
  // non timeseries or some mix of data we are not trying to join on anything and just try to merge them in
  // single table, which may not make sense in most cases, but it's up to the user to query something sensible.
  const transformer = hasOnlyTimeseries
    ? of(data.tableFrames).pipe(standardTransformers.joinByFieldTransformer.operator({}, transformContext))
    : of(data.tableFrames).pipe(standardTransformers.mergeTransformer.operator({}, transformContext));

  return transformer.pipe(
    map((frames) => {
      for (const frame of frames) {
        // set display processor
        for (const field of frame.fields) {
          field.display =
            field.display ??
            getDisplayProcessor({
              field,
              theme: config.theme2,
              timeZone: data.request?.timezone ?? 'browser',
            });
        }
      }

      return { ...data, tableResult: frames };
    })
  );
};

export const decorateWithRawPrometheusResult = (data: ExplorePanelData): Observable<ExplorePanelData> => {
  // Prometheus has a custom frame visualization alongside the table view, but they both handle the data the same
  const tableFrames = data.rawPrometheusFrames;

  if (!tableFrames || tableFrames.length === 0) {
    return of({ ...data, tableResult: null });
  }

  tableFrames.sort((frameA: DataFrame, frameB: DataFrame) => {
    const frameARefId = frameA.refId!;
    const frameBRefId = frameB.refId!;

    if (frameARefId > frameBRefId) {
      return 1;
    }
    if (frameARefId < frameBRefId) {
      return -1;
    }
    return 0;
  });

  const hasOnlyTimeseries = tableFrames.every((df) => isTimeSeries(df));
  const transformContext = {
    interpolate: (v: string) => v,
  };

  // If we have only timeseries we do join on default time column which makes more sense. If we are showing
  // non timeseries or some mix of data we are not trying to join on anything and just try to merge them in
  // single table, which may not make sense in most cases, but it's up to the user to query something sensible.
  const transformer = hasOnlyTimeseries
    ? of(tableFrames).pipe(standardTransformers.joinByFieldTransformer.operator({}, transformContext))
    : of(tableFrames).pipe(standardTransformers.mergeTransformer.operator({}, transformContext));

  return transformer.pipe(
    map((frames) => {
      for (const frame of frames) {
        // set display processor
        for (const field of frame.fields) {
          field.display =
            field.display ??
            getDisplayProcessor({
              field,
              theme: config.theme2,
              timeZone: data.request?.timezone ?? 'browser',
            });
        }
      }

<<<<<<< HEAD
      return { ...data, tableResult: frames };
=======
      return { ...data, rawPrometheusResult: frame };
>>>>>>> 284c43c2
    })
  );
};

export const decorateWithLogsResult =
  (
    options: {
      absoluteRange?: AbsoluteTimeRange;
      refreshInterval?: string;
      queries?: DataQuery[];
    } = {}
  ) =>
  (data: ExplorePanelData): ExplorePanelData => {
    if (data.logsFrames.length === 0) {
      return { ...data, logsResult: null };
    }

    const intervalMs = data.request?.intervalMs;
    const newResults = dataFrameToLogsModel(data.logsFrames, intervalMs, options.absoluteRange, options.queries);
    const sortOrder = refreshIntervalToSortOrder(options.refreshInterval);
    const sortedNewResults = sortLogsResult(newResults, sortOrder);
    const rows = sortedNewResults.rows;
    const series = sortedNewResults.series;
    const logsResult = { ...sortedNewResults, rows, series };

    return { ...data, logsResult };
  };

// decorateData applies all decorators
export function decorateData(
  data: PanelData,
  queryResponse: PanelData,
  absoluteRange: AbsoluteTimeRange,
  refreshInterval: string | undefined,
  queries: DataQuery[] | undefined,
  correlations: CorrelationData[] | undefined
): Observable<ExplorePanelData> {
  return of(data).pipe(
    map((data: PanelData) => preProcessPanelData(data, queryResponse)),
    map(decorateWithCorrelations({ queries, correlations })),
    map(decorateWithFrameTypeMetadata),
    map(decorateWithGraphResult),
    map(decorateWithGraphResult),
    map(decorateWithLogsResult({ absoluteRange, refreshInterval, queries })),
    mergeMap(decorateWithRawPrometheusResult),
    mergeMap(decorateWithTableResult)
  );
}

/**
 * Check if frame contains time series, which for our purpose means 1 time column and 1 or more numeric columns.
 */
function isTimeSeries(frame: DataFrame): boolean {
  const grouped = groupBy(frame.fields, (field) => field.type);
  return Boolean(
    Object.keys(grouped).length === 2 && grouped[FieldType.time]?.length === 1 && grouped[FieldType.number]
  );
}<|MERGE_RESOLUTION|>--- conflicted
+++ resolved
@@ -199,24 +199,20 @@
 
   return transformer.pipe(
     map((frames) => {
-      for (const frame of frames) {
-        // set display processor
-        for (const field of frame.fields) {
-          field.display =
-            field.display ??
-            getDisplayProcessor({
-              field,
-              theme: config.theme2,
-              timeZone: data.request?.timezone ?? 'browser',
-            });
-        }
+      const frame = frames[0];
+
+      // set display processor
+      for (const field of frame.fields) {
+        field.display =
+          field.display ??
+          getDisplayProcessor({
+            field,
+            theme: config.theme2,
+            timeZone: data.request?.timezone ?? 'browser',
+          });
       }
 
-<<<<<<< HEAD
-      return { ...data, tableResult: frames };
-=======
       return { ...data, rawPrometheusResult: frame };
->>>>>>> 284c43c2
     })
   );
 };
