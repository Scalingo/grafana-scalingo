--- conflicted
+++ resolved
@@ -15,10 +15,6 @@
   LogsVolumeType,
   SupplementaryQueryType,
 } from '@grafana/data';
-<<<<<<< HEAD
-import { makeDataFramesForLogs } from 'app/core/logsModel';
-=======
->>>>>>> 1e84fede
 import store from 'app/core/store';
 import { ExplorePanelData, SupplementaryQueries } from 'app/types';
 
