--- conflicted
+++ resolved
@@ -61,10 +61,6 @@
     setCachedExpression(query.type, query.expression);
   }, [query.expression, query.type, setCachedExpression]);
 
-<<<<<<< HEAD
-  renderExpressionType() {
-    const { onChange, onRunQuery, query, queries } = this.props;
-=======
   const onSelectExpressionType = useCallback(
     (item: SelectableValue<ExpressionQueryType>) => {
       const cachedExpression = getCachedExpression(item.value!);
@@ -76,7 +72,6 @@
   );
 
   const renderExpressionType = () => {
->>>>>>> 89b365f8
     const refIds = queries!.filter((q) => query.refId !== q.refId).map((q) => ({ value: q.refId, label: q.refId }));
 
     switch (query.type) {
