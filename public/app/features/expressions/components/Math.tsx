--- conflicted
+++ resolved
@@ -18,32 +18,22 @@
 const mathPlaceholder =
   'Math operations on one or more queries. You reference the query by ${refId} ie. $A, $B, $C etc\n' +
   'The sum of two scalar values: $A + $B > 10';
-<<<<<<< HEAD
-
-export const Math: FC<Props> = ({ labelWidth, onChange, query }) => {
-  const [showHelp, toggleShowHelp] = useToggle(true);
-
-=======
 
 export const Math: FC<Props> = ({ labelWidth, onChange, query, onRunQuery }) => {
   const [showHelp, toggleShowHelp] = useToggle(false);
 
->>>>>>> c2560129
   const onExpressionChange = (event: ChangeEvent<HTMLTextAreaElement>) => {
     onChange({ ...query, expression: event.target.value });
   };
 
   const styles = useStyles2((theme) => getStyles(theme, showHelp));
 
-<<<<<<< HEAD
-=======
   const executeQuery = () => {
     if (query.expression) {
       onRunQuery();
     }
   };
 
->>>>>>> c2560129
   return (
     <Stack direction="row">
       <InlineField
@@ -57,10 +47,6 @@
         `}
       >
         <>
-<<<<<<< HEAD
-          <TextArea value={query.expression} onChange={onExpressionChange} rows={5} placeholder={mathPlaceholder} />
-          <Button color="primary" size="sm" onClick={() => toggleShowHelp()}>
-=======
           <TextArea
             value={query.expression}
             onChange={onExpressionChange}
@@ -69,7 +55,6 @@
             onBlur={executeQuery}
           />
           <Button variant="secondary" size="sm" onClick={toggleShowHelp}>
->>>>>>> c2560129
             {showHelp === false ? 'Show' : 'Hide'} help
           </Button>
         </>
