import { css } from '@emotion/css';
import React, { ChangeEvent, FC } from 'react';

import { GrafanaTheme2 } from '@grafana/data';
import { Stack } from '@grafana/experimental';
import { Icon, InlineField, InlineLabel, TextArea, useStyles2 } from '@grafana/ui';
import { HoverCard } from 'app/features/alerting/unified/components/HoverCard';

import { ExpressionQuery } from '../types';

interface Props {
  labelWidth: number | 'auto';
  query: ExpressionQuery;
  onChange: (query: ExpressionQuery) => void;
  onRunQuery: () => void;
}

const mathPlaceholder =
  'Math operations on one or more queries. You reference the query by ${refId} ie. $A, $B, $C etc\n' +
  'The sum of two scalar values: $A + $B > 10';

export const Math: FC<Props> = ({ labelWidth, onChange, query, onRunQuery }) => {
<<<<<<< HEAD
  const [showHelp, toggleShowHelp] = useToggle(false);

=======
>>>>>>> 89b365f8
  const onExpressionChange = (event: ChangeEvent<HTMLTextAreaElement>) => {
    onChange({ ...query, expression: event.target.value });
  };

  const styles = useStyles2(getStyles);

  const executeQuery = () => {
    if (query.expression) {
      onRunQuery();
    }
  };

  const executeQuery = () => {
    if (query.expression) {
      onRunQuery();
    }
  };

  return (
    <Stack direction="row">
      <InlineField
        label={
          <InlineLabel width="auto">
            <HoverCard
              content={
                <div className={styles.documentationContainer}>
                  <header className={styles.documentationHeader}>
                    <Icon name="book-open" /> Math operator
                  </header>
                  <div>
                    Run math operations on one or more queries. You reference the query by {'${refId}'} ie. $A, $B, $C
                    etc.
                    <br />
                    Example: <code>$A + $B</code>
                  </div>
                  <header className={styles.documentationHeader}>Available Math functions</header>
                  <div className={styles.documentationFunctions}>
                    <DocumentedFunction
                      name="abs"
                      description="returns the absolute value of its argument which can be a number or a series"
                    />
                    <DocumentedFunction
                      name="is_inf"
                      description="returns 1 for Inf values (negative or positive) and 0 for other values. It's able to operate on series or scalar values."
                    />
                    <DocumentedFunction
                      name="is_nan"
                      description="returns 1 for NaN values and 0 for other values. It's able to operate on series or scalar values."
                    />
                    <DocumentedFunction
                      name="is_null"
                      description="returns 1 for null values and 0 for other values. It's able to operate on series or scalar values."
                    />
                    <DocumentedFunction
                      name="is_number"
                      description="returns 1 for all real number values and 0 for non-number. It's able to operate on series or scalar values."
                    />
                    <DocumentedFunction
                      name="log"
                      description="returns the natural logarithm of its argument, which can be a number or a series"
                    />
                    <DocumentedFunction
                      name="inf, infn, nan, and null"
                      description="The inf for infinity positive, infn for infinity negative, nan, and null functions all return a single scalar value that matches its name."
                    />
                    <DocumentedFunction
                      name="round"
                      description="returns a rounded integer value. It's able to operate on series or escalar values."
                    />
                    <DocumentedFunction
                      name="ceil"
                      description="rounds the number up to the nearest integer value. It's able to operate on series or escalar values."
                    />
                    <DocumentedFunction
                      name="floor"
                      description="rounds the number down to the nearest integer value. It's able to operate on series or escalar values."
                    />
                  </div>
                  <div>
                    See our additional documentation on{' '}
                    <a
                      className={styles.documentationLink}
                      target="_blank"
                      href="https://grafana.com/docs/grafana/latest/panels/query-a-data-source/use-expressions-to-manipulate-data/about-expressions/#math"
                      rel="noreferrer"
                    >
                      <Icon size="xs" name="external-link-alt" /> Math expressions
                    </a>
                    .
                  </div>
                </div>
              }
            >
              <span>
                Expression <Icon name="info-circle" />
              </span>
            </HoverCard>
          </InlineLabel>
        }
        labelWidth={labelWidth}
        grow={true}
        shrink={true}
      >
<<<<<<< HEAD
        <>
          <TextArea
            value={query.expression}
            onChange={onExpressionChange}
            rows={5}
            placeholder={mathPlaceholder}
            onBlur={executeQuery}
          />
          <Button variant="secondary" size="sm" onClick={toggleShowHelp}>
            {showHelp === false ? 'Show' : 'Hide'} help
          </Button>
        </>
=======
        <TextArea
          value={query.expression}
          onChange={onExpressionChange}
          rows={1}
          placeholder={mathPlaceholder}
          onBlur={executeQuery}
          style={{ minWidth: 250, lineHeight: '26px', minHeight: 32 }}
        />
>>>>>>> 89b365f8
      </InlineField>
    </Stack>
  );
};

interface DocumentedFunctionProps {
  name: string;
  description: React.ReactNode;
}
const DocumentedFunction = ({ name, description }: DocumentedFunctionProps) => {
  const styles = useStyles2(getDocumentedFunctionStyles);

  return (
    <>
      <span className={styles.name}>{name}</span>
      <span className={styles.description}>{description}</span>
    </>
  );
};

const getStyles = (theme: GrafanaTheme2) => ({
  documentationHeader: css`
    font-size: ${theme.typography.h5.fontSize};
    font-weight: ${theme.typography.h5.fontWeight};
  `,
  documentationLink: css`
    color: ${theme.colors.text.link};
  `,
  documentationContainer: css`
    display: flex;
    flex: 1;
    flex-direction: column;
    gap: ${theme.spacing(2)};

    padding: ${theme.spacing(1)} ${theme.spacing(2)};
  `,
  documentationFunctions: css`
    display: grid;
    grid-template-columns: max-content auto;
    column-gap: ${theme.spacing(2)};
  `,
});

const getDocumentedFunctionStyles = (theme: GrafanaTheme2) => ({
  name: css`
    font-weight: ${theme.typography.fontWeightBold};
  `,
  description: css`
    font-size: ${theme.typography.bodySmall.fontSize};
    color: ${theme.colors.text.disabled};
  `,
});<|MERGE_RESOLUTION|>--- conflicted
+++ resolved
@@ -20,22 +20,11 @@
   'The sum of two scalar values: $A + $B > 10';
 
 export const Math: FC<Props> = ({ labelWidth, onChange, query, onRunQuery }) => {
-<<<<<<< HEAD
-  const [showHelp, toggleShowHelp] = useToggle(false);
-
-=======
->>>>>>> 89b365f8
   const onExpressionChange = (event: ChangeEvent<HTMLTextAreaElement>) => {
     onChange({ ...query, expression: event.target.value });
   };
 
   const styles = useStyles2(getStyles);
-
-  const executeQuery = () => {
-    if (query.expression) {
-      onRunQuery();
-    }
-  };
 
   const executeQuery = () => {
     if (query.expression) {
@@ -128,20 +117,6 @@
         grow={true}
         shrink={true}
       >
-<<<<<<< HEAD
-        <>
-          <TextArea
-            value={query.expression}
-            onChange={onExpressionChange}
-            rows={5}
-            placeholder={mathPlaceholder}
-            onBlur={executeQuery}
-          />
-          <Button variant="secondary" size="sm" onClick={toggleShowHelp}>
-            {showHelp === false ? 'Show' : 'Hide'} help
-          </Button>
-        </>
-=======
         <TextArea
           value={query.expression}
           onChange={onExpressionChange}
@@ -150,7 +125,6 @@
           onBlur={executeQuery}
           style={{ minWidth: 250, lineHeight: '26px', minHeight: 32 }}
         />
->>>>>>> 89b365f8
       </InlineField>
     </Stack>
   );
