--- conflicted
+++ resolved
@@ -1,16 +1,5 @@
-<<<<<<< HEAD
-import {
-  Field,
-  FieldType,
-  FrameGeometrySource,
-  FrameGeometrySourceMode,
-  PanelOptionsEditorBuilder,
-  DataFrame,
-} from '@grafana/data';
-=======
 import { Field, FieldType, PanelOptionsEditorBuilder, DataFrame } from '@grafana/data';
 import { FrameGeometrySource, FrameGeometrySourceMode } from '@grafana/schema';
->>>>>>> ac7f9d45
 import { GazetteerPathEditor } from 'app/features/geo/editor/GazetteerPathEditor';
 
 import { LocationModeEditor } from './locationModeEditor';
