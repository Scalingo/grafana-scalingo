--- conflicted
+++ resolved
@@ -19,10 +19,7 @@
   CoreApp,
 } from '@grafana/data';
 import { selectors } from '@grafana/e2e-selectors';
-<<<<<<< HEAD
-=======
 import { reportInteraction } from '@grafana/runtime';
->>>>>>> 556faf82
 import { Button, Spinner, Table } from '@grafana/ui';
 import { config } from 'app/core/config';
 import { dataFrameToLogsModel } from 'app/core/logs_model';
