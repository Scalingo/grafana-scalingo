--- conflicted
+++ resolved
@@ -1,17 +1,12 @@
 import { render, screen, waitFor, within } from '@testing-library/react';
 import userEvent from '@testing-library/user-event';
 import React from 'react';
-<<<<<<< HEAD
-import { Provider } from 'react-redux';
-=======
 import { match } from 'react-router-dom';
 import { TestProvider } from 'test/helpers/TestProvider';
->>>>>>> ac7f9d45
 
 import { getRouteComponentProps } from 'app/core/navigation/__mocks__/routeProps';
 
 import { backendSrv } from '../../core/services/backend_srv';
-import { configureStore } from '../../store/configureStore';
 
 import { SignupInvitedPage, Props } from './SignupInvited';
 
@@ -35,7 +30,6 @@
 
 async function setupTestContext({ get = defaultGet }: { get?: typeof defaultGet | null } = {}) {
   jest.clearAllMocks();
-  const store = configureStore();
 
   const getSpy = jest.spyOn(backendSrv, 'get');
   getSpy.mockResolvedValue(get);
@@ -52,15 +46,9 @@
   };
 
   render(
-<<<<<<< HEAD
-    <Provider store={store}>
-      <SignupInvitedPage {...props} />
-    </Provider>
-=======
     <TestProvider>
       <SignupInvitedPage {...props} />
     </TestProvider>
->>>>>>> ac7f9d45
   );
 
   await waitFor(() => expect(getSpy).toHaveBeenCalled());
