--- conflicted
+++ resolved
@@ -1,9 +1,5 @@
 import React, { useCallback, useState } from 'react';
-<<<<<<< HEAD
-import { Button, HorizontalGroup, Icon, Input, Modal, useStyles } from '@grafana/ui';
-=======
 import { Button, Icon, Input, Modal, useStyles } from '@grafana/ui';
->>>>>>> 914fcedb
 import { useAsync, useDebounce } from 'react-use';
 import { usePanelSave } from '../../utils/usePanelSave';
 import { getConnectedDashboards } from '../../state/api';
@@ -22,11 +18,7 @@
 export const SaveLibraryPanelModal: React.FC<Props> = ({
   panel,
   folderId,
-<<<<<<< HEAD
-  isOpen,
-=======
   isUnsavedPrompt,
->>>>>>> 914fcedb
   onDismiss,
   onConfirm,
   onDiscard,
@@ -60,14 +52,9 @@
   const styles = useStyles(getModalStyles);
   const discardAndClose = useCallback(() => {
     onDiscard();
-<<<<<<< HEAD
-    onDismiss();
-  }, []);
-=======
   }, [onDiscard]);
 
   const title = isUnsavedPrompt ? 'Unsaved library panel changes' : 'Save library panel';
->>>>>>> 914fcedb
 
   return (
     <Modal title={title} icon="save" onDismiss={onDismiss} isOpen={true}>
@@ -123,17 +110,7 @@
           >
             Update all
           </Button>
-<<<<<<< HEAD
-          <Button variant="secondary" onClick={onDismiss}>
-            Cancel
-          </Button>
-          <Button variant="destructive" onClick={discardAndClose}>
-            Discard
-          </Button>
-        </HorizontalGroup>
-=======
         </Modal.ButtonRow>
->>>>>>> 914fcedb
       </div>
     </Modal>
   );
