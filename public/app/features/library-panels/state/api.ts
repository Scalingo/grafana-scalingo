<<<<<<< HEAD
import { getBackendSrv } from '@grafana/runtime';
import { LibraryPanelDTO, LibraryPanelSearchResult, PanelModelWithLibraryPanel } from '../types';

export interface GetLibraryPanelsOptions {
  name?: string;
  perPage?: number;
  page?: number;
  excludeUid?: string;
}

export async function getLibraryPanels({
  name = '',
  perPage = 100,
  page = 1,
  excludeUid = '',
}: GetLibraryPanelsOptions = {}): Promise<LibraryPanelSearchResult> {
  const params = new URLSearchParams();
  params.append('name', name);
  params.append('excludeUid', excludeUid);
  params.append('perPage', perPage.toString(10));
  params.append('page', page.toString(10));

  const { result } = await getBackendSrv().get(`/api/library-panels?${params.toString()}`);
=======
import {
  LibraryElementConnectionDTO,
  LibraryElementDTO,
  LibraryElementKind,
  LibraryElementsSearchResult,
  PanelModelWithLibraryPanel,
} from '../types';
import { DashboardSearchHit } from '../../search/types';
import { getBackendSrv } from '../../../core/services/backend_srv';
import { lastValueFrom } from 'rxjs';

export interface GetLibraryPanelsOptions {
  searchString?: string;
  perPage?: number;
  page?: number;
  excludeUid?: string;
  sortDirection?: string;
  typeFilter?: string[];
  folderFilter?: string[];
}

export async function getLibraryPanels({
  searchString = '',
  perPage = 100,
  page = 1,
  excludeUid = '',
  sortDirection = '',
  typeFilter = [],
  folderFilter = [],
}: GetLibraryPanelsOptions = {}): Promise<LibraryElementsSearchResult> {
  const params = new URLSearchParams();
  params.append('searchString', searchString);
  params.append('sortDirection', sortDirection);
  params.append('typeFilter', typeFilter.join(','));
  params.append('folderFilter', folderFilter.join(','));
  params.append('excludeUid', excludeUid);
  params.append('perPage', perPage.toString(10));
  params.append('page', page.toString(10));
  params.append('kind', LibraryElementKind.Panel.toString(10));

  const { result } = await getBackendSrv().get<{ result: LibraryElementsSearchResult }>(
    `/api/library-elements?${params.toString()}`
  );
>>>>>>> 914fcedb
  return result;
}

export async function getLibraryPanel(uid: string, isHandled = false): Promise<LibraryElementDTO> {
  const response = await lastValueFrom(
    getBackendSrv().fetch<{ result: LibraryElementDTO }>({
      method: 'GET',
      url: `/api/library-elements/${uid}`,
      showSuccessAlert: !isHandled,
      showErrorAlert: !isHandled,
    })
  );
  return response.data.result;
}

export async function getLibraryPanelByName(name: string): Promise<LibraryElementDTO[]> {
  const { result } = await getBackendSrv().get<{ result: LibraryElementDTO[] }>(`/api/library-elements/name/${name}`);
  return result;
}

export async function addLibraryPanel(
  panelSaveModel: PanelModelWithLibraryPanel,
  folderId: number
): Promise<LibraryElementDTO> {
  const { result } = await getBackendSrv().post(`/api/library-elements`, {
    folderId,
    name: panelSaveModel.libraryPanel.name,
    model: panelSaveModel,
    kind: LibraryElementKind.Panel,
  });
  return result;
}

export async function updateLibraryPanel(panelSaveModel: PanelModelWithLibraryPanel): Promise<LibraryElementDTO> {
  const { uid, name, version } = panelSaveModel.libraryPanel;
  const kind = LibraryElementKind.Panel;
  const model = panelSaveModel;
  const { result } = await getBackendSrv().patch(`/api/library-elements/${uid}`, {
    name,
    model,
    version,
    kind,
  });
  return result;
}

export function deleteLibraryPanel(uid: string): Promise<{ message: string }> {
  return getBackendSrv().delete(`/api/library-elements/${uid}`);
}

export async function getLibraryPanelConnectedDashboards(
  libraryPanelUid: string
): Promise<LibraryElementConnectionDTO[]> {
  const { result } = await getBackendSrv().get<{ result: LibraryElementConnectionDTO[] }>(
    `/api/library-elements/${libraryPanelUid}/connections`
  );
  return result;
}

export async function getConnectedDashboards(uid: string): Promise<DashboardSearchHit[]> {
  const connections = await getLibraryPanelConnectedDashboards(uid);
  if (connections.length === 0) {
    return [];
  }

  const searchHits = await getBackendSrv().search({ dashboardIds: connections.map((c) => c.connectionId) });
  return searchHits;
}<|MERGE_RESOLUTION|>--- conflicted
+++ resolved
@@ -1,28 +1,3 @@
-<<<<<<< HEAD
-import { getBackendSrv } from '@grafana/runtime';
-import { LibraryPanelDTO, LibraryPanelSearchResult, PanelModelWithLibraryPanel } from '../types';
-
-export interface GetLibraryPanelsOptions {
-  name?: string;
-  perPage?: number;
-  page?: number;
-  excludeUid?: string;
-}
-
-export async function getLibraryPanels({
-  name = '',
-  perPage = 100,
-  page = 1,
-  excludeUid = '',
-}: GetLibraryPanelsOptions = {}): Promise<LibraryPanelSearchResult> {
-  const params = new URLSearchParams();
-  params.append('name', name);
-  params.append('excludeUid', excludeUid);
-  params.append('perPage', perPage.toString(10));
-  params.append('page', page.toString(10));
-
-  const { result } = await getBackendSrv().get(`/api/library-panels?${params.toString()}`);
-=======
 import {
   LibraryElementConnectionDTO,
   LibraryElementDTO,
@@ -66,7 +41,6 @@
   const { result } = await getBackendSrv().get<{ result: LibraryElementsSearchResult }>(
     `/api/library-elements?${params.toString()}`
   );
->>>>>>> 914fcedb
   return result;
 }
 
