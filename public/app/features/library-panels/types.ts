--- conflicted
+++ resolved
@@ -1,16 +1,6 @@
 import { PanelModel } from '../dashboard/state';
 import { Dispatch } from 'react';
 import { AnyAction } from '@reduxjs/toolkit';
-<<<<<<< HEAD
-
-export interface LibraryPanelSearchResult {
-  totalCount: number;
-  libraryPanels: LibraryPanelDTO[];
-  perPage: number;
-  page: number;
-}
-=======
->>>>>>> 914fcedb
 
 export enum LibraryElementKind {
   Panel = 1,
@@ -43,10 +33,7 @@
   folderId: number;
   uid: string;
   name: string;
-<<<<<<< HEAD
-=======
   kind: LibraryElementKind;
->>>>>>> 914fcedb
   type: string;
   description: string;
   model: any;
