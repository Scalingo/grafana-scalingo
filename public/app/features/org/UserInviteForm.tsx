import React, { FC } from 'react';
import {
  HorizontalGroup,
  Button,
  LinkButton,
  Input,
  Switch,
  RadioButtonGroup,
  Form,
  Field,
  InputControl,
} from '@grafana/ui';
import { getConfig } from 'app/core/config';
import { OrgRole } from 'app/types';
import { getBackendSrv, locationService } from '@grafana/runtime';
import { appEvents } from 'app/core/core';
import { AppEvents, locationUtil } from '@grafana/data';

const roles = [
  { label: 'Viewer', value: OrgRole.Viewer },
  { label: 'Editor', value: OrgRole.Editor },
  { label: 'Admin', value: OrgRole.Admin },
];

interface FormModel {
  role: OrgRole;
  name: string;
  loginOrEmail?: string;
  sendEmail: boolean;
  email: string;
}

interface Props {}

export const UserInviteForm: FC<Props> = ({}) => {
  const onSubmit = async (formData: FormModel) => {
    try {
      await getBackendSrv().post('/api/org/invites', formData);
    } catch (err) {
      appEvents.emit(AppEvents.alertError, ['Failed to send invitation.', err.message]);
    }
    locationService.push('/org/users/');
  };

  const defaultValues: FormModel = {
    name: '',
    email: '',
    role: OrgRole.Editor,
    sendEmail: true,
  };

  return (
    <Form defaultValues={defaultValues} onSubmit={onSubmit}>
      {({ register, control, errors }) => {
        return (
          <>
            <Field
              invalid={!!errors.loginOrEmail}
              error={!!errors.loginOrEmail ? 'Email or username is required' : undefined}
              label="Email or username"
            >
              <Input {...register('loginOrEmail', { required: true })} placeholder="email@example.com" />
            </Field>
            <Field invalid={!!errors.name} label="Name">
              <Input {...register('name')} placeholder="(optional)" />
            </Field>
            <Field invalid={!!errors.role} label="Role">
              <InputControl
                render={({ field: { ref, ...field } }) => <RadioButtonGroup {...field} options={roles} />}
                control={control}
                name="role"
              />
            </Field>
            <Field label="Send invite email">
<<<<<<< HEAD
              <Switch name="sendEmail" ref={register} />
=======
              <Switch id="send-email-switch" {...register('sendEmail')} />
>>>>>>> 914fcedb
            </Field>
            <HorizontalGroup>
              <Button type="submit">Submit</Button>
              <LinkButton href={locationUtil.assureBaseUrl(getConfig().appSubUrl + '/org/users')} variant="secondary">
                Back
              </LinkButton>
            </HorizontalGroup>
          </>
        );
      }}
    </Form>
  );
};

export default UserInviteForm;<|MERGE_RESOLUTION|>--- conflicted
+++ resolved
@@ -72,11 +72,7 @@
               />
             </Field>
             <Field label="Send invite email">
-<<<<<<< HEAD
-              <Switch name="sendEmail" ref={register} />
-=======
               <Switch id="send-email-switch" {...register('sendEmail')} />
->>>>>>> 914fcedb
             </Field>
             <HorizontalGroup>
               <Button type="submit">Submit</Button>
