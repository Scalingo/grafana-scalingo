--- conflicted
+++ resolved
@@ -1,10 +1,5 @@
 import _ from 'lodash';
-<<<<<<< HEAD
-import Remarkable from 'remarkable';
-import { sanitize, escapeHtml } from 'app/core/utils/text';
-=======
 import { escapeHtml, sanitize } from 'app/core/utils/text';
->>>>>>> 742d1659
 
 import config from 'app/core/config';
 import { Emitter, profiler } from 'app/core/core';
@@ -276,28 +271,6 @@
       markdown = this.error || panel.description || '';
     }
 
-<<<<<<< HEAD
-    const linkSrv: any = this.$injector.get('linkSrv');
-    const templateSrv: any = this.$injector.get('templateSrv');
-    const interpolatedMarkdown = templateSrv.replace(markdown, this.panel.scopedVars);
-    let html = '<div class="markdown-html">';
-
-    const md = new Remarkable().render(interpolatedMarkdown);
-    html += config.disableSanitizeHtml ? md : sanitize(md);
-
-    if (this.panel.links && this.panel.links.length > 0) {
-      html += '<ul>';
-      for (const link of this.panel.links) {
-        const info = linkSrv.getPanelLinkAnchorInfo(link, this.panel.scopedVars);
-
-        html +=
-          '<li><a class="panel-menu-link" href="' +
-          escapeHtml(info.href) +
-          '" target="' +
-          escapeHtml(info.target) +
-          '">' +
-          escapeHtml(info.title) +
-=======
     const templateSrv: TemplateSrv = this.$injector.get('templateSrv');
     const interpolatedMarkdown = templateSrv.replace(markdown, panel.scopedVars);
     let html = '<div class="markdown-html panel-info-content">';
@@ -317,17 +290,13 @@
           escapeHtml(link.target) +
           '">' +
           escapeHtml(link.title) +
->>>>>>> 742d1659
           '</a></li>';
       }
       html += '</ul>';
     }
 
     html += '</div>';
-<<<<<<< HEAD
-=======
-
->>>>>>> 742d1659
+
     return html;
   }
 
