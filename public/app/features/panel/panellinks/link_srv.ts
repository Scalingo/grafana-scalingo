--- conflicted
+++ resolved
@@ -5,10 +5,7 @@
 import { appendQueryToUrl, toUrlParams } from 'app/core/utils/url';
 import { sanitizeUrl } from 'app/core/utils/text';
 import { getConfig } from 'app/core/config';
-<<<<<<< HEAD
-=======
 import locationUtil from 'app/core/utils/location_util';
->>>>>>> 3fa63cfc
 import { VariableSuggestion, VariableOrigin, DataLinkBuiltInVars } from '@grafana/ui';
 import {
   DataLink,
