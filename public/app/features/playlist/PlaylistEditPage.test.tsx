import { fireEvent, render, screen, waitFor } from '@testing-library/react';
import userEvent from '@testing-library/user-event';
import { History, Location } from 'history';
import React from 'react';
<<<<<<< HEAD
import { Provider } from 'react-redux';
=======
import { type match } from 'react-router-dom';
import { TestProvider } from 'test/helpers/TestProvider';
>>>>>>> ac7f9d45

import { locationService } from '@grafana/runtime';
import { RouteDescriptor } from 'app/core/navigation/types';
import { backendSrv } from 'app/core/services/backend_srv';

<<<<<<< HEAD
import { configureStore } from '../../store/configureStore';

import { PlaylistEditPage } from './PlaylistEditPage';
=======
import { PlaylistEditPage, RouteParams } from './PlaylistEditPage';
>>>>>>> ac7f9d45
import { Playlist } from './types';

jest.mock('@grafana/runtime', () => ({
  ...jest.requireActual('@grafana/runtime'),
  getBackendSrv: () => backendSrv,
}));

jest.mock('app/core/components/TagFilter/TagFilter', () => ({
  TagFilter: () => {
    return <>mocked-tag-filter</>;
  },
}));

async function getTestContext({ name, interval, items, uid }: Partial<Playlist> = {}) {
  jest.clearAllMocks();
  const store = configureStore();
  const playlist = { name, items, interval, uid } as unknown as Playlist;
  const queryParams = {};
  const route = {} as RouteDescriptor;
  const match = { params: { uid: 'foo' } } as unknown as match<RouteParams>;
  const location = {} as Location;
  const history = {} as History;
  const getMock = jest.spyOn(backendSrv, 'get');
  const putMock = jest.spyOn(backendSrv, 'put');

  getMock.mockResolvedValue({
    name: 'Test Playlist',
    interval: '5s',
    items: [{ title: 'First item', type: 'dashboard_by_uid', order: 1, value: '1' }],
    uid: 'foo',
  });

  const { rerender } = render(
<<<<<<< HEAD
    <Provider store={store}>
      <PlaylistEditPage queryParams={queryParams} route={route} match={match} location={location} history={history} />
    </Provider>
=======
    <TestProvider>
      <PlaylistEditPage queryParams={queryParams} route={route} match={match} location={location} history={history} />
    </TestProvider>
>>>>>>> ac7f9d45
  );
  await waitFor(() => expect(getMock).toHaveBeenCalledTimes(1));

  return { playlist, rerender, putMock };
}

describe('PlaylistEditPage', () => {
  describe('when mounted', () => {
    it('then it should load playlist and header should be correct', async () => {
      await getTestContext();

      expect(await screen.findByRole('heading', { name: /edit playlist/i })).toBeInTheDocument();
      expect(screen.getByRole('textbox', { name: /playlist name/i })).toHaveValue('Test Playlist');
      expect(screen.getByRole('textbox', { name: /playlist interval/i })).toHaveValue('5s');
      expect(screen.getAllByRole('row')).toHaveLength(1);
    });
  });

  describe('when submitted', () => {
    it('then correct api should be called', async () => {
      const { putMock } = await getTestContext();

      expect(await screen.findByRole('heading', { name: /edit playlist/i })).toBeInTheDocument();
      expect(locationService.getLocation().pathname).toEqual('/');
      await userEvent.clear(screen.getByRole('textbox', { name: /playlist name/i }));
      await userEvent.type(screen.getByRole('textbox', { name: /playlist name/i }), 'A Name');
      await userEvent.clear(screen.getByRole('textbox', { name: /playlist interval/i }));
      await userEvent.type(screen.getByRole('textbox', { name: /playlist interval/i }), '10s');
      fireEvent.submit(screen.getByRole('button', { name: /save/i }));
      await waitFor(() => expect(putMock).toHaveBeenCalledTimes(1));
      expect(putMock).toHaveBeenCalledWith('/api/playlists/foo', {
        name: 'A Name',
        interval: '10s',
        items: [{ title: 'First item', type: 'dashboard_by_uid', order: 1, value: '1' }],
      });
      expect(locationService.getLocation().pathname).toEqual('/playlists');
    });
  });
});<|MERGE_RESOLUTION|>--- conflicted
+++ resolved
@@ -2,24 +2,14 @@
 import userEvent from '@testing-library/user-event';
 import { History, Location } from 'history';
 import React from 'react';
-<<<<<<< HEAD
-import { Provider } from 'react-redux';
-=======
 import { type match } from 'react-router-dom';
 import { TestProvider } from 'test/helpers/TestProvider';
->>>>>>> ac7f9d45
 
 import { locationService } from '@grafana/runtime';
 import { RouteDescriptor } from 'app/core/navigation/types';
 import { backendSrv } from 'app/core/services/backend_srv';
 
-<<<<<<< HEAD
-import { configureStore } from '../../store/configureStore';
-
-import { PlaylistEditPage } from './PlaylistEditPage';
-=======
 import { PlaylistEditPage, RouteParams } from './PlaylistEditPage';
->>>>>>> ac7f9d45
 import { Playlist } from './types';
 
 jest.mock('@grafana/runtime', () => ({
@@ -35,7 +25,6 @@
 
 async function getTestContext({ name, interval, items, uid }: Partial<Playlist> = {}) {
   jest.clearAllMocks();
-  const store = configureStore();
   const playlist = { name, items, interval, uid } as unknown as Playlist;
   const queryParams = {};
   const route = {} as RouteDescriptor;
@@ -53,15 +42,9 @@
   });
 
   const { rerender } = render(
-<<<<<<< HEAD
-    <Provider store={store}>
-      <PlaylistEditPage queryParams={queryParams} route={route} match={match} location={location} history={history} />
-    </Provider>
-=======
     <TestProvider>
       <PlaylistEditPage queryParams={queryParams} route={route} match={match} location={location} history={history} />
     </TestProvider>
->>>>>>> ac7f9d45
   );
   await waitFor(() => expect(getMock).toHaveBeenCalledTimes(1));
 
