--- conflicted
+++ resolved
@@ -24,10 +24,7 @@
 
 async function getTestContext({ name, interval, items, uid }: Partial<Playlist> = {}) {
   jest.clearAllMocks();
-<<<<<<< HEAD
-=======
   const store = configureStore();
->>>>>>> 89b365f8
   const playlist = { name, items, interval, uid } as unknown as Playlist;
   const queryParams = {};
   const route: any = {};
@@ -39,11 +36,7 @@
   getMock.mockResolvedValue({
     name: 'Test Playlist',
     interval: '5s',
-<<<<<<< HEAD
-    items: [{ title: 'First item', type: 'dashboard_by_id', order: 1, value: '1' }],
-=======
     items: [{ title: 'First item', type: 'dashboard_by_uid', order: 1, value: '1' }],
->>>>>>> 89b365f8
     uid: 'foo',
   });
   const { rerender } = render(
