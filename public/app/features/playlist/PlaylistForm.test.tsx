import { within } from '@testing-library/dom';
<<<<<<< HEAD
import { fireEvent, render, screen, waitFor } from '@testing-library/react';
=======
import { render, screen } from '@testing-library/react';
>>>>>>> c2560129
import userEvent from '@testing-library/user-event';
import React from 'react';

import { PlaylistForm } from './PlaylistForm';
import { Playlist } from './types';
<<<<<<< HEAD
=======

jest.mock('../../core/components/TagFilter/TagFilter', () => ({
  TagFilter: () => {
    return <>mocked-tag-filter</>;
  },
}));
>>>>>>> c2560129

function getTestContext({ name, interval, items, uid }: Partial<Playlist> = {}) {
  const onSubmitMock = jest.fn();
  const playlist = { name, items, interval, uid } as unknown as Playlist;
  const { rerender } = render(<PlaylistForm onSubmit={onSubmitMock} playlist={playlist} />);

  return { onSubmitMock, playlist, rerender };
}

const playlist: Playlist = {
  name: 'A test playlist',
  interval: '10m',
  items: [
    { title: 'First item', type: 'dashboard_by_id', order: 1, value: '1' },
    { title: 'Middle item', type: 'dashboard_by_id', order: 2, value: '2' },
    { title: 'Last item', type: 'dashboard_by_tag', order: 2, value: 'Last item' },
  ],
  uid: 'foo',
};

function rows() {
  return screen.getAllByRole('row', { name: /playlist item row/i });
}

describe('PlaylistForm', () => {
  describe('when mounted without playlist', () => {
    it('then it should contain name and interval fields', () => {
      getTestContext();

      expect(screen.getByRole('textbox', { name: /playlist name/i })).toBeInTheDocument();
      expect(screen.getByRole('textbox', { name: /playlist interval/i })).toBeInTheDocument();
      expect(screen.queryByRole('row', { name: /playlist item row/i })).not.toBeInTheDocument();
    });

    it('then name field should have empty string as default value', () => {
      getTestContext();

      expect(screen.getByRole('textbox', { name: /playlist name/i })).toHaveValue('');
    });

    it('then interval field should have 5m as default value', () => {
      getTestContext();

      expect(screen.getByRole('textbox', { name: /playlist interval/i })).toHaveValue('5m');
    });
  });

  describe('when mounted with a playlist', () => {
    it('then name field should have correct value', () => {
      getTestContext(playlist);

      expect(screen.getByRole('textbox', { name: /playlist name/i })).toHaveValue('A test playlist');
    });

    it('then interval field should have correct value', () => {
      getTestContext(playlist);

      expect(screen.getByRole('textbox', { name: /playlist interval/i })).toHaveValue('10m');
    });

    it('then items row count should be correct', () => {
      getTestContext(playlist);

      expect(screen.getAllByRole('row', { name: /playlist item row/i })).toHaveLength(3);
    });

    it('then the first item row should be correct', () => {
      getTestContext(playlist);

      expectCorrectRow({ index: 0, type: 'id', title: 'first item', first: true });
    });

    it('then the middle item row should be correct', () => {
      getTestContext(playlist);

      expectCorrectRow({ index: 1, type: 'id', title: 'middle item' });
    });

    it('then the last item row should be correct', () => {
      getTestContext(playlist);

      expectCorrectRow({ index: 2, type: 'tag', title: 'last item', last: true });
    });
  });

  describe('when deleting a playlist item', () => {
    it('then the item should be removed and other items should be correct', async () => {
      getTestContext(playlist);

      expect(rows()).toHaveLength(3);
      await userEvent.click(within(rows()[2]).getByRole('button', { name: /delete playlist item/i }));
      expect(rows()).toHaveLength(2);
      expectCorrectRow({ index: 0, type: 'id', title: 'first item', first: true });
      expectCorrectRow({ index: 1, type: 'id', title: 'middle item', last: true });
    });
  });

  describe('when moving a playlist item up', () => {
    it('then the item should be removed and other items should be correct', async () => {
      getTestContext(playlist);

      await userEvent.click(within(rows()[2]).getByRole('button', { name: /move playlist item order up/i }));
      expectCorrectRow({ index: 0, type: 'id', title: 'first item', first: true });
      expectCorrectRow({ index: 1, type: 'tag', title: 'last item' });
      expectCorrectRow({ index: 2, type: 'id', title: 'middle item', last: true });
    });
  });

  describe('when moving a playlist item down', () => {
    it('then the item should be removed and other items should be correct', async () => {
      getTestContext(playlist);

      await userEvent.click(within(rows()[0]).getByRole('button', { name: /move playlist item order down/i }));
      expectCorrectRow({ index: 0, type: 'id', title: 'middle item', first: true });
      expectCorrectRow({ index: 1, type: 'id', title: 'first item' });
      expectCorrectRow({ index: 2, type: 'tag', title: 'last item', last: true });
    });
  });

  describe('when submitting the form', () => {
    it('then the correct item should be submitted', async () => {
      const { onSubmitMock } = getTestContext(playlist);

      await userEvent.click(screen.getByRole('button', { name: /save/i }));
      expect(onSubmitMock).toHaveBeenCalledTimes(1);
      expect(onSubmitMock).toHaveBeenCalledWith({
        name: 'A test playlist',
        interval: '10m',
        items: [
          { title: 'First item', type: 'dashboard_by_id', order: 1, value: '1' },
          { title: 'Middle item', type: 'dashboard_by_id', order: 2, value: '2' },
          { title: 'Last item', type: 'dashboard_by_tag', order: 2, value: 'Last item' },
        ],
      });
    });

    describe('and name is missing', () => {
      it('then an alert should appear and nothing should be submitted', async () => {
        const { onSubmitMock } = getTestContext({ ...playlist, name: undefined });

        await userEvent.click(screen.getByRole('button', { name: /save/i }));
        expect(screen.getAllByRole('alert')).toHaveLength(1);
        expect(onSubmitMock).not.toHaveBeenCalled();
      });
    });

    describe('and interval is missing', () => {
      it('then an alert should appear and nothing should be submitted', async () => {
        const { onSubmitMock } = getTestContext(playlist);

        await userEvent.clear(screen.getByRole('textbox', { name: /playlist interval/i }));
        await userEvent.click(screen.getByRole('button', { name: /save/i }));
        expect(screen.getAllByRole('alert')).toHaveLength(1);
        expect(onSubmitMock).not.toHaveBeenCalled();
      });
    });
  });

  describe('when items are missing', () => {
    it('then save button is disabled', async () => {
      getTestContext({ ...playlist, items: [] });

      expect(screen.getByRole('button', { name: /save/i })).toBeDisabled();
    });
  });
});

interface ExpectCorrectRowArgs {
  index: number;
  type: 'id' | 'tag';
  title: string;
  first?: boolean;
  last?: boolean;
}

function expectCorrectRow({ index, type, title, first = false, last = false }: ExpectCorrectRowArgs) {
  const row = within(rows()[index]);
  const cell = `playlist item dashboard by ${type} type ${title}`;
  const regex = new RegExp(cell, 'i');
  expect(row.getByRole('cell', { name: regex })).toBeInTheDocument();
  if (first) {
    expect(row.queryByRole('button', { name: /move playlist item order up/i })).not.toBeInTheDocument();
  } else {
    expect(row.getByRole('button', { name: /move playlist item order up/i })).toBeInTheDocument();
  }

  if (last) {
    expect(row.queryByRole('button', { name: /move playlist item order down/i })).not.toBeInTheDocument();
  } else {
    expect(row.getByRole('button', { name: /move playlist item order down/i })).toBeInTheDocument();
  }

  expect(row.getByRole('button', { name: /delete playlist item/i })).toBeInTheDocument();
}<|MERGE_RESOLUTION|>--- conflicted
+++ resolved
@@ -1,23 +1,16 @@
 import { within } from '@testing-library/dom';
-<<<<<<< HEAD
-import { fireEvent, render, screen, waitFor } from '@testing-library/react';
-=======
 import { render, screen } from '@testing-library/react';
->>>>>>> c2560129
 import userEvent from '@testing-library/user-event';
 import React from 'react';
 
 import { PlaylistForm } from './PlaylistForm';
 import { Playlist } from './types';
-<<<<<<< HEAD
-=======
 
 jest.mock('../../core/components/TagFilter/TagFilter', () => ({
   TagFilter: () => {
     return <>mocked-tag-filter</>;
   },
 }));
->>>>>>> c2560129
 
 function getTestContext({ name, interval, items, uid }: Partial<Playlist> = {}) {
   const onSubmitMock = jest.fn();
