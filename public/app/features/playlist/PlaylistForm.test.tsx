--- conflicted
+++ resolved
@@ -112,15 +112,9 @@
         name: 'A test playlist',
         interval: '10m',
         items: [
-<<<<<<< HEAD
-          { title: 'First item', type: 'dashboard_by_id', order: 1, value: '1' },
-          { title: 'Middle item', type: 'dashboard_by_id', order: 2, value: '2' },
-          { title: 'Last item', type: 'dashboard_by_tag', order: 2, value: 'Last item' },
-=======
           { type: 'dashboard_by_uid', value: 'uid_1' },
           { type: 'dashboard_by_uid', value: 'uid_2' },
           { type: 'dashboard_by_tag', value: 'tag_A' },
->>>>>>> 89b365f8
         ],
       });
     });
