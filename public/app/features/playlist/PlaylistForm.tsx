import React, { useMemo, useState } from 'react';

import { selectors } from '@grafana/e2e-selectors';
import { config } from '@grafana/runtime';
import { Button, Field, Form, HorizontalGroup, Input, LinkButton } from '@grafana/ui';
import { DashboardPicker } from 'app/core/components/Select/DashboardPicker';
import { TagFilter } from 'app/core/components/TagFilter/TagFilter';

import { getGrafanaSearcher } from '../search/service';

import { PlaylistTable } from './PlaylistTable';
import { Playlist } from './types';
import { usePlaylistItems } from './usePlaylistItems';

interface Props {
  onSubmit: (playlist: Playlist) => void;
  playlist: Playlist;
}

export const PlaylistForm = ({ onSubmit, playlist }: Props) => {
  const [saving, setSaving] = useState(false);
  const { name, interval, items: propItems } = playlist;
  const tagOptions = useMemo(() => {
    return () => getGrafanaSearcher().tags({ kind: ['dashboard'] });
  }, []);

  const { items, addById, addByTag, deleteItem, moveItem } = usePlaylistItems(propItems);

  const doSubmit = (list: Playlist) => {
    setSaving(true);
    onSubmit({ ...list, items });
  };

  return (
    <div>
      <Form onSubmit={doSubmit} validateOn={'onBlur'}>
        {({ register, errors }) => {
          const isDisabled = items.length === 0 || Object.keys(errors).length > 0;
          return (
            <>
              <Field label="Name" invalid={!!errors.name} error={errors?.name?.message}>
                <Input
                  type="text"
                  {...register('name', { required: 'Name is required' })}
                  placeholder="Name"
                  defaultValue={name}
                  aria-label={selectors.pages.PlaylistForm.name}
                />
              </Field>
              <Field label="Interval" invalid={!!errors.interval} error={errors?.interval?.message}>
                <Input
                  type="text"
                  {...register('interval', { required: 'Interval is required' })}
                  placeholder="5m"
                  defaultValue={interval ?? '5m'}
                  aria-label={selectors.pages.PlaylistForm.interval}
                />
              </Field>

              <PlaylistTable items={items} deleteItem={deleteItem} moveItem={moveItem} />

              <div className="gf-form-group">
                <h3 className="page-headering">Add dashboards</h3>

                <Field label="Add by title">
                  <DashboardPicker id="dashboard-picker" onChange={addById} key={items.length} />
                </Field>

                <Field label="Add by tag">
                  <TagFilter
                    isClearable
                    tags={[]}
                    hideValues
                    tagOptions={tagOptions}
                    onChange={addByTag}
                    placeholder="Select a tag"
                  />
                </Field>
              </div>

              <HorizontalGroup>
<<<<<<< HEAD
                <Button type="submit" variant="primary" disabled={isDisabled}>
=======
                <Button
                  type="submit"
                  variant="primary"
                  disabled={isDisabled}
                  icon={saving ? 'fa fa-spinner' : undefined}
                >
>>>>>>> 89b365f8
                  Save
                </Button>
                <LinkButton variant="secondary" href={`${config.appSubUrl}/playlists`}>
                  Cancel
                </LinkButton>
              </HorizontalGroup>
            </>
          );
        }}
      </Form>
    </div>
  );
};<|MERGE_RESOLUTION|>--- conflicted
+++ resolved
@@ -79,16 +79,12 @@
               </div>
 
               <HorizontalGroup>
-<<<<<<< HEAD
-                <Button type="submit" variant="primary" disabled={isDisabled}>
-=======
                 <Button
                   type="submit"
                   variant="primary"
                   disabled={isDisabled}
                   icon={saving ? 'fa fa-spinner' : undefined}
                 >
->>>>>>> 89b365f8
                   Save
                 </Button>
                 <LinkButton variant="secondary" href={`${config.appSubUrl}/playlists`}>
