import { render, waitFor } from '@testing-library/react';
import React from 'react';

<<<<<<< HEAD
=======
import { contextSrv } from 'app/core/services/context_srv';

>>>>>>> c2560129
import { locationService } from '../../../../packages/grafana-runtime/src';

import { PlaylistPage, PlaylistPageProps } from './PlaylistPage';

const fnMock = jest.fn();

jest.mock('@grafana/runtime', () => ({
  ...(jest.requireActual('@grafana/runtime') as unknown as object),
  getBackendSrv: () => ({
    get: fnMock,
  }),
}));

jest.mock('app/core/services/context_srv', () => ({
  contextSrv: {
    isEditor: true,
  },
}));

function getTestContext(propOverrides?: object) {
  const props: PlaylistPageProps = {
    navModel: {
      main: {
        text: 'Playlist',
      },
      node: {
        text: 'playlist',
      },
    },
    route: {
      path: '/playlists',
      component: jest.fn(),
    },
    queryParams: { state: 'ok' },
    match: { params: { name: 'playlist', sourceName: 'test playlist' }, isExact: false, url: 'asdf', path: '' },
    history: locationService.getHistory(),
    location: { pathname: '', hash: '', search: '', state: '' },
  };

  Object.assign(props, propOverrides);

  return render(<PlaylistPage {...props} />);
}

describe('PlaylistPage', () => {
  describe('when mounted without a playlist', () => {
    it('page should load', () => {
      fnMock.mockResolvedValue([]);
      const { getByText } = getTestContext();
      expect(getByText(/loading/i)).toBeInTheDocument();
    });
    it('then show empty list', async () => {
      const { getByText } = getTestContext();
      await waitFor(() => getByText('There are no playlists created yet'));
    });
    describe('and signed in user is not a viewer', () => {
      it('then create playlist button should not be disabled', async () => {
        contextSrv.isEditor = true;
        const { getByRole } = getTestContext();
        const createPlaylistButton = await waitFor(() => getByRole('link', { name: /create playlist/i }));
        expect(createPlaylistButton).not.toHaveStyle('pointer-events: none');
      });
    });
    describe('and signed in user is a viewer', () => {
      it('then create playlist button should be disabled', async () => {
        contextSrv.isEditor = false;
        const { getByRole } = getTestContext();
        const createPlaylistButton = await waitFor(() => getByRole('link', { name: /create playlist/i }));
        expect(createPlaylistButton).toHaveStyle('pointer-events: none');
      });
    });
  });
  describe('when mounted with a playlist', () => {
    it('page should load', () => {
      fnMock.mockResolvedValue([
        {
          id: 0,
          name: 'A test playlist',
          interval: '10m',
          items: [
            { title: 'First item', type: 'dashboard_by_id', order: 1, value: '1' },
            { title: 'Middle item', type: 'dashboard_by_id', order: 2, value: '2' },
            { title: 'Last item', type: 'dashboard_by_tag', order: 2, value: 'Last item' },
          ],
          uid: 'playlist-0',
        },
      ]);
      const { getByText } = getTestContext();
      expect(getByText(/loading/i)).toBeInTheDocument();
    });
    describe('and signed in user is not a viewer', () => {
      it('then playlist title and all playlist buttons should appear on the page', async () => {
        contextSrv.isEditor = true;
        const { getByRole, getByText } = getTestContext();
        await waitFor(() => getByText('A test playlist'));
        expect(getByRole('link', { name: /New playlist/i })).toBeInTheDocument();
        expect(getByRole('button', { name: /Start playlist/i })).toBeInTheDocument();
        expect(getByRole('link', { name: /Edit playlist/i })).toBeInTheDocument();
        expect(getByRole('button', { name: /Delete playlist/i })).toBeInTheDocument();
      });
    });
    describe('and signed in user is a viewer', () => {
      it('then playlist title and only start playlist button should appear on the page', async () => {
        contextSrv.isEditor = false;
        const { getByRole, getByText, queryByRole } = getTestContext();
        await waitFor(() => getByText('A test playlist'));
        expect(queryByRole('link', { name: /New playlist/i })).not.toBeInTheDocument();
        expect(getByRole('button', { name: /Start playlist/i })).toBeInTheDocument();
        expect(queryByRole('link', { name: /Edit playlist/i })).not.toBeInTheDocument();
        expect(queryByRole('button', { name: /Delete playlist/i })).not.toBeInTheDocument();
      });
    });
  });
});<|MERGE_RESOLUTION|>--- conflicted
+++ resolved
@@ -1,11 +1,8 @@
 import { render, waitFor } from '@testing-library/react';
 import React from 'react';
 
-<<<<<<< HEAD
-=======
 import { contextSrv } from 'app/core/services/context_srv';
 
->>>>>>> c2560129
 import { locationService } from '../../../../packages/grafana-runtime/src';
 
 import { PlaylistPage, PlaylistPageProps } from './PlaylistPage';
