import { render, waitFor } from '@testing-library/react';
import React from 'react';
<<<<<<< HEAD
import { Provider } from 'react-redux';
=======
import { TestProvider } from 'test/helpers/TestProvider';
>>>>>>> 284c43c2

import { contextSrv } from 'app/core/services/context_srv';

import { configureStore } from '../../store/configureStore';

import { PlaylistPage } from './PlaylistPage';

const fnMock = jest.fn();

jest.mock('@grafana/runtime', () => ({
  ...jest.requireActual('@grafana/runtime'),
  getBackendSrv: () => ({
    get: fnMock,
  }),
}));

jest.mock('app/core/services/context_srv', () => ({
  contextSrv: {
    isEditor: true,
  },
}));

function getTestContext() {
<<<<<<< HEAD
  const store = configureStore();
  return render(
    <Provider store={store}>
      <PlaylistPage />
    </Provider>
=======
  return render(
    <TestProvider>
      <PlaylistPage />
    </TestProvider>
>>>>>>> 284c43c2
  );
}

describe('PlaylistPage', () => {
  beforeEach(() => {
    jest.spyOn(console, 'error').mockImplementation(() => {});
  });

  describe('when mounted without a playlist', () => {
    it('page should load', () => {
      fnMock.mockResolvedValue([]);
      const { getByText } = getTestContext();
      expect(getByText(/loading/i)).toBeInTheDocument();
    });
    it('then show empty list', async () => {
      const { getByText } = getTestContext();
      await waitFor(() => getByText('There are no playlists created yet'));
    });
    describe('and signed in user is not a viewer', () => {
      it('then create playlist button should not be disabled', async () => {
        contextSrv.isEditor = true;
        const { getByRole } = getTestContext();
        const createPlaylistButton = await waitFor(() => getByRole('link', { name: /create playlist/i }));
        expect(createPlaylistButton).not.toHaveStyle('pointer-events: none');
      });
    });
    describe('and signed in user is a viewer', () => {
      it('then create playlist button should be disabled', async () => {
        contextSrv.isEditor = false;
        const { getByRole } = getTestContext();
        const createPlaylistButton = await waitFor(() => getByRole('link', { name: /create playlist/i }));
        expect(createPlaylistButton).toHaveStyle('pointer-events: none');
      });
    });
  });
  describe('when mounted with a playlist', () => {
    it('page should load', () => {
      fnMock.mockResolvedValue([
        {
          id: 0,
          name: 'A test playlist',
          interval: '10m',
          items: [
            { title: 'First item', type: 'dashboard_by_uid', value: '1' },
            { title: 'Middle item', type: 'dashboard_by_uid', value: '2' },
            { title: 'Last item', type: 'dashboard_by_tag', value: 'Last item' },
          ],
          uid: 'playlist-0',
        },
      ]);
      const { getByText } = getTestContext();
      expect(getByText(/loading/i)).toBeInTheDocument();
    });
    describe('and signed in user is not a viewer', () => {
      it('then playlist title and all playlist buttons should appear on the page', async () => {
        contextSrv.isEditor = true;
        const { getByRole, getByText } = getTestContext();
        await waitFor(() => getByText('A test playlist'));
        expect(getByRole('link', { name: /New playlist/i })).toBeInTheDocument();
        expect(getByRole('button', { name: /Start playlist/i })).toBeInTheDocument();
        expect(getByRole('link', { name: /Edit playlist/i })).toBeInTheDocument();
        expect(getByRole('button', { name: /Delete playlist/i })).toBeInTheDocument();
      });
    });
    describe('and signed in user is a viewer', () => {
      it('then playlist title and only start playlist button should appear on the page', async () => {
        contextSrv.isEditor = false;
        const { getByRole, getByText, queryByRole } = getTestContext();
        await waitFor(() => getByText('A test playlist'));
        expect(queryByRole('link', { name: /New playlist/i })).not.toBeInTheDocument();
        expect(getByRole('button', { name: /Start playlist/i })).toBeInTheDocument();
        expect(queryByRole('link', { name: /Edit playlist/i })).not.toBeInTheDocument();
        expect(queryByRole('button', { name: /Delete playlist/i })).not.toBeInTheDocument();
      });
    });
  });
});<|MERGE_RESOLUTION|>--- conflicted
+++ resolved
@@ -1,14 +1,8 @@
 import { render, waitFor } from '@testing-library/react';
 import React from 'react';
-<<<<<<< HEAD
-import { Provider } from 'react-redux';
-=======
 import { TestProvider } from 'test/helpers/TestProvider';
->>>>>>> 284c43c2
 
 import { contextSrv } from 'app/core/services/context_srv';
-
-import { configureStore } from '../../store/configureStore';
 
 import { PlaylistPage } from './PlaylistPage';
 
@@ -28,18 +22,10 @@
 }));
 
 function getTestContext() {
-<<<<<<< HEAD
-  const store = configureStore();
-  return render(
-    <Provider store={store}>
-      <PlaylistPage />
-    </Provider>
-=======
   return render(
     <TestProvider>
       <PlaylistPage />
     </TestProvider>
->>>>>>> 284c43c2
   );
 }
 
