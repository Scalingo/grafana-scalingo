import React, { useMemo, useState } from 'react';
import { useAsync } from 'react-use';

import { ConfirmModal } from '@grafana/ui';
import EmptyListCTA from 'app/core/components/EmptyListCTA/EmptyListCTA';
import { Page } from 'app/core/components/Page/Page';
import PageActionBar from 'app/core/components/PageActionBar/PageActionBar';
<<<<<<< HEAD
import { getNavModel } from 'app/core/selectors/navModel';
import { contextSrv } from 'app/core/services/context_srv';
import { StoreState } from 'app/types';

import EmptyListCTA from '../../core/components/EmptyListCTA/EmptyListCTA';
import { GrafanaRouteComponentProps } from '../../core/navigation/types';
=======
import { contextSrv } from 'app/core/services/context_srv';
>>>>>>> 89b365f8

import { EmptyQueryListBanner } from './EmptyQueryListBanner';
import { PlaylistPageList } from './PlaylistPageList';
import { StartModal } from './StartModal';
import { deletePlaylist, getAllPlaylist, searchPlaylists } from './api';
import { Playlist } from './types';

export const PlaylistPage = () => {
  const [forcePlaylistsFetch, setForcePlaylistsFetch] = useState(0);
  const [searchQuery, setSearchQuery] = useState('');
  const allPlaylists = useAsync(() => getAllPlaylist(), [forcePlaylistsFetch]);
  const playlists = useMemo(() => searchPlaylists(allPlaylists.value ?? [], searchQuery), [searchQuery, allPlaylists]);

  const [startPlaylist, setStartPlaylist] = useState<Playlist | undefined>();
  const [playlistToDelete, setPlaylistToDelete] = useState<Playlist | undefined>();

  const hasPlaylists = playlists && playlists.length > 0;
  const onDismissDelete = () => setPlaylistToDelete(undefined);
  const onDeletePlaylist = () => {
    if (!playlistToDelete) {
      return;
    }
    deletePlaylist(playlistToDelete.uid).finally(() => {
      setForcePlaylistsFetch(forcePlaylistsFetch + 1);
      setPlaylistToDelete(undefined);
    });
  };

  const emptyListBanner = (
    <EmptyListCTA
      title="There are no playlists created yet"
      buttonIcon="plus"
      buttonLink="playlists/new"
      buttonTitle="Create Playlist"
      buttonDisabled={!contextSrv.isEditor}
      proTip="You can use playlists to cycle dashboards on TVs without user control"
      proTipLink="http://docs.grafana.org/reference/playlist/"
      proTipLinkTitle="Learn more"
      proTipTarget="_blank"
    />
  );

  const showSearch = playlists.length > 0 || searchQuery.length > 0;

  return (
    <Page navId="dashboards/playlists">
      <Page.Contents isLoading={allPlaylists.loading}>
        {showSearch && (
          <PageActionBar
            searchQuery={searchQuery}
<<<<<<< HEAD
            linkButton={contextSrv.isEditor && { title: 'New playlist', href: '/playlists/new' }}
=======
            linkButton={contextSrv.isEditor ? { title: 'New playlist', href: '/playlists/new' } : undefined}
>>>>>>> 89b365f8
            setSearchQuery={setSearchQuery}
          />
        )}

        {!hasPlaylists && searchQuery ? (
          <EmptyQueryListBanner />
        ) : (
          <PlaylistPageList
            playlists={playlists}
            setStartPlaylist={setStartPlaylist}
            setPlaylistToDelete={setPlaylistToDelete}
          />
        )}
        {!showSearch && emptyListBanner}
        {playlistToDelete && (
          <ConfirmModal
            title={playlistToDelete.name}
            confirmText="Delete"
            body={`Are you sure you want to delete '${playlistToDelete.name}' playlist?`}
            onConfirm={onDeletePlaylist}
            isOpen={Boolean(playlistToDelete)}
            onDismiss={onDismissDelete}
          />
        )}
        {startPlaylist && <StartModal playlist={startPlaylist} onDismiss={() => setStartPlaylist(undefined)} />}
      </Page.Contents>
    </Page>
  );
};

export default PlaylistPage;<|MERGE_RESOLUTION|>--- conflicted
+++ resolved
@@ -5,16 +5,7 @@
 import EmptyListCTA from 'app/core/components/EmptyListCTA/EmptyListCTA';
 import { Page } from 'app/core/components/Page/Page';
 import PageActionBar from 'app/core/components/PageActionBar/PageActionBar';
-<<<<<<< HEAD
-import { getNavModel } from 'app/core/selectors/navModel';
 import { contextSrv } from 'app/core/services/context_srv';
-import { StoreState } from 'app/types';
-
-import EmptyListCTA from '../../core/components/EmptyListCTA/EmptyListCTA';
-import { GrafanaRouteComponentProps } from '../../core/navigation/types';
-=======
-import { contextSrv } from 'app/core/services/context_srv';
->>>>>>> 89b365f8
 
 import { EmptyQueryListBanner } from './EmptyQueryListBanner';
 import { PlaylistPageList } from './PlaylistPageList';
@@ -65,11 +56,7 @@
         {showSearch && (
           <PageActionBar
             searchQuery={searchQuery}
-<<<<<<< HEAD
-            linkButton={contextSrv.isEditor && { title: 'New playlist', href: '/playlists/new' }}
-=======
             linkButton={contextSrv.isEditor ? { title: 'New playlist', href: '/playlists/new' } : undefined}
->>>>>>> 89b365f8
             setSearchQuery={setSearchQuery}
           />
         )}
