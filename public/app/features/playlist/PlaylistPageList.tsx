--- conflicted
+++ resolved
@@ -19,11 +19,7 @@
   const styles = useStyles2(getStyles);
   return (
     <ul className={styles.list}>
-<<<<<<< HEAD
-      {playlists!.map((playlist: PlaylistDTO) => (
-=======
       {playlists!.map((playlist: Playlist) => (
->>>>>>> 89b365f8
         <li className={styles.listItem} key={playlist.uid}>
           <Card>
             <Card.Heading>
@@ -55,11 +51,7 @@
                   </LinkButton>
                   <Button
                     disabled={false}
-<<<<<<< HEAD
-                    onClick={() => setPlaylistToDelete({ id: playlist.id, uid: playlist.uid, name: playlist.name })}
-=======
                     onClick={() => setPlaylistToDelete(playlist)}
->>>>>>> 89b365f8
                     icon="trash-alt"
                     variant="destructive"
                   >
