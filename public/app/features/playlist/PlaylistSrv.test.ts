--- conflicted
+++ resolved
@@ -74,21 +74,6 @@
 
   beforeEach(() => {
     jest.clearAllMocks();
-<<<<<<< HEAD
-    getMock.mockImplementation(
-      jest.fn((url) => {
-        switch (url) {
-          case '/api/playlists/foo':
-            return Promise.resolve({ interval: '1s' });
-          case '/api/playlists/foo/dashboards':
-            return Promise.resolve(dashboards);
-          default:
-            throw new Error(`Unexpected url=${url}`);
-        }
-      })
-    );
-=======
->>>>>>> 89b365f8
 
     srv = createPlaylistSrv();
     [hrefMock, unmockLocation] = mockWindowLocation();
@@ -142,12 +127,9 @@
 
   it('storeUpdated should not stop playlist when navigating to next dashboard', async () => {
     await srv.start('foo');
-<<<<<<< HEAD
-=======
 
     // eslint-disable-next-line
     expect((srv as any).validPlaylistUrl).toBe('/url/to/aaa');
->>>>>>> 89b365f8
 
     srv.next();
 
