import { Location } from 'history';
import { pickBy } from 'lodash';

import { locationUtil, urlUtil, rangeUtil } from '@grafana/data';
import { locationService } from '@grafana/runtime';

import { getPlaylist, loadDashboards } from './api';

export const queryParamsToPreserve: { [key: string]: boolean } = {
  kiosk: true,
  autofitpanels: true,
  orgId: true,
};

export class PlaylistSrv {
  private nextTimeoutId: ReturnType<typeof setTimeout> | undefined;
  private urls: string[] = []; // the URLs we need to load
  private index = 0;
  private declare interval: number;
  private declare startUrl: string;
  private numberOfLoops = 0;
  private declare validPlaylistUrl: string;
  private locationListenerUnsub?: () => void;

  isPlaying = false;

  constructor() {
    this.locationUpdated = this.locationUpdated.bind(this);
  }

  next() {
    clearTimeout(this.nextTimeoutId);

    const playedAllDashboards = this.index > this.urls.length - 1;
    if (playedAllDashboards) {
      this.numberOfLoops++;

      // This does full reload of the playlist to keep memory in check due to existing leaks but at the same time
      // we do not want page to flicker after each full loop.
      if (this.numberOfLoops >= 3) {
        window.location.href = this.startUrl;
        return;
      }
      this.index = 0;
    }

    const url = this.urls[this.index];
    const queryParams = locationService.getSearchObject();
    const filteredParams = pickBy(queryParams, (value: unknown, key: string) => queryParamsToPreserve[key]);
    const nextDashboardUrl = locationUtil.stripBaseFromUrl(url);

    this.index++;
    this.validPlaylistUrl = nextDashboardUrl;
    this.nextTimeoutId = setTimeout(() => this.next(), this.interval);

    locationService.push(nextDashboardUrl + '?' + urlUtil.toUrlParams(filteredParams));
  }

  prev() {
    this.index = Math.max(this.index - 2, 0);
    this.next();
  }

  // Detect url changes not caused by playlist srv and stop playlist
  locationUpdated(location: Location) {
    if (location.pathname !== this.validPlaylistUrl) {
      this.stop();
    }
  }

<<<<<<< HEAD
  start(playlistUid: string) {
=======
  async start(playlistUid: string) {
>>>>>>> 89b365f8
    this.stop();

    this.startUrl = window.location.href;
    this.index = 0;
    this.isPlaying = true;

    // setup location tracking
    this.locationListenerUnsub = locationService.getHistory().listen(this.locationUpdated);

<<<<<<< HEAD
    return getBackendSrv()
      .get(`/api/playlists/${playlistUid}`)
      .then((playlist: any) => {
        return getBackendSrv()
          .get(`/api/playlists/${playlistUid}/dashboards`)
          .then((dashboards: any) => {
            this.dashboards = dashboards;
            this.interval = rangeUtil.intervalToMs(playlist.interval);
            this.next();
          });
      });
=======
    const urls: string[] = [];
    let playlist = await getPlaylist(playlistUid);
    if (!playlist.items?.length) {
      // alert
      return;
    }
    this.interval = rangeUtil.intervalToMs(playlist.interval);

    const items = await loadDashboards(playlist.items);
    for (const item of items) {
      if (item.dashboards) {
        for (const dash of item.dashboards) {
          urls.push(dash.url);
        }
      }
    }

    if (!urls.length) {
      // alert... not found, etc
      return;
    }
    this.urls = urls;
    this.isPlaying = true;
    this.next();
    return;
>>>>>>> 89b365f8
  }

  stop() {
    if (!this.isPlaying) {
      return;
    }

    this.index = 0;
    this.isPlaying = false;

    if (this.locationListenerUnsub) {
      this.locationListenerUnsub();
    }

    if (this.nextTimeoutId) {
      clearTimeout(this.nextTimeoutId);
    }

    if (locationService.getSearchObject().kiosk) {
      locationService.partial({ kiosk: null });
    }
  }
}

export const playlistSrv = new PlaylistSrv();<|MERGE_RESOLUTION|>--- conflicted
+++ resolved
@@ -68,11 +68,7 @@
     }
   }
 
-<<<<<<< HEAD
-  start(playlistUid: string) {
-=======
   async start(playlistUid: string) {
->>>>>>> 89b365f8
     this.stop();
 
     this.startUrl = window.location.href;
@@ -82,19 +78,6 @@
     // setup location tracking
     this.locationListenerUnsub = locationService.getHistory().listen(this.locationUpdated);
 
-<<<<<<< HEAD
-    return getBackendSrv()
-      .get(`/api/playlists/${playlistUid}`)
-      .then((playlist: any) => {
-        return getBackendSrv()
-          .get(`/api/playlists/${playlistUid}/dashboards`)
-          .then((dashboards: any) => {
-            this.dashboards = dashboards;
-            this.interval = rangeUtil.intervalToMs(playlist.interval);
-            this.next();
-          });
-      });
-=======
     const urls: string[] = [];
     let playlist = await getPlaylist(playlistUid);
     if (!playlist.items?.length) {
@@ -120,7 +103,6 @@
     this.isPlaying = true;
     this.next();
     return;
->>>>>>> 89b365f8
   }
 
   stop() {
