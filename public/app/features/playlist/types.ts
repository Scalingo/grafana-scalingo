--- conflicted
+++ resolved
@@ -1,15 +1,6 @@
-<<<<<<< HEAD
-export interface PlaylistDTO {
-  id: number;
-  name: string;
-  startUrl?: string;
-  uid: string;
-}
-=======
 import { PlaylistItem as PlaylistItemFromSchema } from '@grafana/schema';
 
 import { DashboardQueryResult } from '../search/service';
->>>>>>> 89b365f8
 
 export type PlaylistMode = boolean | 'tv';
 
@@ -25,7 +16,6 @@
   name: string;
   interval: string;
   items?: PlaylistItem[];
-  uid: string;
 }
 
 export interface PlaylistItem extends PlaylistItemFromSchema {
