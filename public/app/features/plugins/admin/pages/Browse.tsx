import { css } from '@emotion/css';
import React, { ReactElement } from 'react';
import { useSelector } from 'react-redux';
import { useLocation } from 'react-router-dom';

import { SelectableValue, GrafanaTheme2 } from '@grafana/data';
import { locationSearchToObject } from '@grafana/runtime';
import { LoadingPlaceholder, Select, RadioButtonGroup, useStyles2, Tooltip } from '@grafana/ui';
import { Page } from 'app/core/components/Page/Page';
import { GrafanaRouteComponentProps } from 'app/core/navigation/types';
import { getNavModel } from 'app/core/selectors/navModel';
import { StoreState } from 'app/types/store';

import { HorizontalGroup } from '../components/HorizontalGroup';
<<<<<<< HEAD
import { Page as PluginPage } from '../components/Page';
=======
>>>>>>> 556faf82
import { PluginList } from '../components/PluginList';
import { SearchField } from '../components/SearchField';
import { Sorters } from '../helpers';
import { useHistory } from '../hooks/useHistory';
import { useGetAllWithFilters, useIsRemotePluginsAvailable, useDisplayMode } from '../state/hooks';
import { PluginAdminRoutes, PluginListDisplayMode } from '../types';

export default function Browse({ route }: GrafanaRouteComponentProps): ReactElement | null {
  const location = useLocation();
  const locationSearch = locationSearchToObject(location.search);
  const navModelId = getNavModelId(route.routeName);
  const navModel = useSelector((state: StoreState) => getNavModel(state.navIndex, navModelId));
  const { displayMode, setDisplayMode } = useDisplayMode();
  const styles = useStyles2(getStyles);
  const history = useHistory();
  const remotePluginsAvailable = useIsRemotePluginsAvailable();
  const query = (locationSearch.q as string) || '';
  const filterBy = (locationSearch.filterBy as string) || 'installed';
  const filterByType = (locationSearch.filterByType as string) || 'all';
  const sortBy = (locationSearch.sortBy as Sorters) || Sorters.nameAsc;
  const { isLoading, error, plugins } = useGetAllWithFilters({
    query,
    filterBy,
    filterByType,
    sortBy,
  });
  const filterByOptions = [
    { value: 'all', label: 'All' },
    { value: 'installed', label: 'Installed' },
  ];

  const onSortByChange = (value: SelectableValue<string>) => {
    history.push({ query: { sortBy: value.value } });
  };

  const onFilterByChange = (value: string) => {
    history.push({ query: { filterBy: value } });
  };

  const onFilterByTypeChange = (value: string) => {
    history.push({ query: { filterByType: value } });
  };

  const onSearch = (q: any) => {
    history.push({ query: { filterBy: 'all', filterByType: 'all', q } });
  };

  // How should we handle errors?
  if (error) {
    console.error(error.message);
    return null;
  }

  return (
    <Page navModel={navModel}>
      <Page.Contents>
        <HorizontalGroup wrap>
          <SearchField value={query} onSearch={onSearch} />
          <HorizontalGroup wrap className={styles.actionBar}>
            {/* Filter by type */}
            <div>
              <RadioButtonGroup
                value={filterByType}
                onChange={onFilterByTypeChange}
                options={[
                  { value: 'all', label: 'All' },
                  { value: 'datasource', label: 'Data sources' },
                  { value: 'panel', label: 'Panels' },
                  { value: 'app', label: 'Applications' },
                ]}
              />
            </div>

            {/* Filter by installed / all */}
            {remotePluginsAvailable ? (
              <div>
                <RadioButtonGroup value={filterBy} onChange={onFilterByChange} options={filterByOptions} />
              </div>
            ) : (
              <Tooltip
                content="This filter has been disabled because the Grafana server cannot access grafana.com"
                placement="top"
              >
                <div>
                  <RadioButtonGroup
                    disabled={true}
                    value={filterBy}
                    onChange={onFilterByChange}
                    options={filterByOptions}
                  />
                </div>
              </Tooltip>
            )}

            {/* Sorting */}
            <div>
              <Select
                aria-label="Sort Plugins List"
                width={24}
                value={sortBy}
                onChange={onSortByChange}
                options={[
                  { value: 'nameAsc', label: 'Sort by name (A-Z)' },
                  { value: 'nameDesc', label: 'Sort by name (Z-A)' },
                  { value: 'updated', label: 'Sort by updated date' },
                  { value: 'published', label: 'Sort by published date' },
                  { value: 'downloads', label: 'Sort by downloads' },
                ]}
              />
            </div>

            {/* Display mode */}
            <div>
              <RadioButtonGroup<PluginListDisplayMode>
                className={styles.displayAs}
                value={displayMode}
                onChange={setDisplayMode}
                options={[
                  {
                    value: PluginListDisplayMode.Grid,
                    icon: 'table',
                    description: 'Display plugins in a grid layout',
                  },
                  { value: PluginListDisplayMode.List, icon: 'list-ul', description: 'Display plugins in list' },
                ]}
              />
            </div>
          </HorizontalGroup>
        </HorizontalGroup>
        <div className={styles.listWrap}>
          {isLoading ? (
            <LoadingPlaceholder
              className={css`
                margin-bottom: 0;
              `}
              text="Loading results"
            />
          ) : (
            <PluginList plugins={plugins} displayMode={displayMode} />
          )}
        </div>
      </Page.Contents>
    </Page>
  );
}

const getStyles = (theme: GrafanaTheme2) => ({
  actionBar: css`
    ${theme.breakpoints.up('xl')} {
      margin-left: auto;
    }
  `,
  listWrap: css`
    margin-top: ${theme.spacing(2)};
  `,
  displayAs: css`
    svg {
      margin-right: 0;
    }
  `,
});

// Because the component is used under multiple paths (/plugins and /admin/plugins) we need to get
// the correct navModel from the store
const getNavModelId = (routeName?: string) => {
  if (routeName === PluginAdminRoutes.HomeAdmin || routeName === PluginAdminRoutes.BrowseAdmin) {
    return 'admin-plugins';
  }

  return 'plugins';
};<|MERGE_RESOLUTION|>--- conflicted
+++ resolved
@@ -12,10 +12,6 @@
 import { StoreState } from 'app/types/store';
 
 import { HorizontalGroup } from '../components/HorizontalGroup';
-<<<<<<< HEAD
-import { Page as PluginPage } from '../components/Page';
-=======
->>>>>>> 556faf82
 import { PluginList } from '../components/PluginList';
 import { SearchField } from '../components/SearchField';
 import { Sorters } from '../helpers';
