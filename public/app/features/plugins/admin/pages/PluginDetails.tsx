import { css } from '@emotion/css';
import React, { useEffect } from 'react';
import { usePrevious } from 'react-use';

import { GrafanaTheme2 } from '@grafana/data';
import { locationService } from '@grafana/runtime';
import { useStyles2, TabsBar, TabContent, Tab, Alert, IconName } from '@grafana/ui';
import { Layout } from '@grafana/ui/src/components/Layout/Layout';
import { Page } from 'app/core/components/Page/Page';
import { GrafanaRouteComponentProps } from 'app/core/navigation/types';
import { AppNotificationSeverity } from 'app/types';

import { Loader } from '../components/Loader';
<<<<<<< HEAD
import { Page as PluginPage } from '../components/Page';
=======
>>>>>>> c2560129
import { PluginDetailsBody } from '../components/PluginDetailsBody';
import { PluginDetailsDisabledError } from '../components/PluginDetailsDisabledError';
import { PluginDetailsHeader } from '../components/PluginDetailsHeader';
import { PluginDetailsSignature } from '../components/PluginDetailsSignature';
import { usePluginDetailsTabs } from '../hooks/usePluginDetailsTabs';
import { useGetSingle, useFetchStatus, useFetchDetailsStatus } from '../state/hooks';
import { PluginTabLabels, PluginTabIds, PluginDetailsTab } from '../types';

type Props = GrafanaRouteComponentProps<{ pluginId?: string }>;

export default function PluginDetails({ match, queryParams }: Props): JSX.Element | null {
  const {
    params: { pluginId = '' },
    url,
  } = match;
  const parentUrl = url.substring(0, url.lastIndexOf('/'));
  const defaultTabs: PluginDetailsTab[] = [
    {
      label: PluginTabLabels.OVERVIEW,
      icon: 'file-alt',
      id: PluginTabIds.OVERVIEW,
      href: `${url}?page=${PluginTabIds.OVERVIEW}`,
    },
  ];
  const plugin = useGetSingle(pluginId); // fetches the localplugin settings
  const { tabs, defaultTab } = usePluginDetailsTabs(plugin, defaultTabs);
  const { isLoading: isFetchLoading } = useFetchStatus();
  const { isLoading: isFetchDetailsLoading } = useFetchDetailsStatus();
  const styles = useStyles2(getStyles);
  const prevTabs = usePrevious(tabs);
  const pageId = (queryParams.page as PluginTabIds) || defaultTab;

  // If an app plugin is uninstalled we need to reset the active tab when the config / dashboards tabs are removed.
  useEffect(() => {
    const hasUninstalledWithConfigPages = prevTabs && prevTabs.length > tabs.length;
    const isViewingAConfigPage = pageId !== PluginTabIds.OVERVIEW && pageId !== PluginTabIds.VERSIONS;

    if (hasUninstalledWithConfigPages && isViewingAConfigPage) {
      locationService.replace(`${url}?page=${PluginTabIds.OVERVIEW}`);
    }
  }, [pageId, url, tabs, prevTabs]);

  if (isFetchLoading || isFetchDetailsLoading) {
    return (
      <Page>
        <Loader />
      </Page>
    );
  }

  if (!plugin) {
    return (
      <Layout justify="center" align="center">
        <Alert severity={AppNotificationSeverity.Warning} title="Plugin not found">
          That plugin cannot be found. Please check the url is correct or <br />
          go to the <a href={parentUrl}>plugin catalog</a>.
        </Alert>
      </Layout>
    );
  }

  return (
    <Page>
      <PluginDetailsHeader currentUrl={`${url}?page=${pageId}`} parentUrl={parentUrl} plugin={plugin} />
      {/* Tab navigation */}
      <div>
        <div className="page-container">
          <TabsBar hideBorder>
            {tabs.map((tab: PluginDetailsTab) => {
              return (
                <Tab
                  key={tab.label}
                  label={tab.label}
                  href={tab.href}
                  icon={tab.icon as IconName}
                  active={tab.id === pageId}
                />
              );
            })}
          </TabsBar>
        </div>
      </div>
      <Page.Contents>
        {/* Active tab */}
        <TabContent className={styles.tabContent}>
          <PluginDetailsSignature plugin={plugin} className={styles.alert} />
          <PluginDetailsDisabledError plugin={plugin} className={styles.alert} />
          <PluginDetailsBody queryParams={queryParams} plugin={plugin} pageId={pageId} />
        </TabContent>
      </Page.Contents>
    </Page>
  );
}

export const getStyles = (theme: GrafanaTheme2) => {
  return {
    alert: css`
      margin: ${theme.spacing(3)};
      margin-bottom: 0;
    `,
    // Needed due to block formatting context
    tabContent: css`
      overflow: auto;
    `,
  };
};<|MERGE_RESOLUTION|>--- conflicted
+++ resolved
@@ -11,10 +11,6 @@
 import { AppNotificationSeverity } from 'app/types';
 
 import { Loader } from '../components/Loader';
-<<<<<<< HEAD
-import { Page as PluginPage } from '../components/Page';
-=======
->>>>>>> c2560129
 import { PluginDetailsBody } from '../components/PluginDetailsBody';
 import { PluginDetailsDisabledError } from '../components/PluginDetailsDisabledError';
 import { PluginDetailsHeader } from '../components/PluginDetailsHeader';
