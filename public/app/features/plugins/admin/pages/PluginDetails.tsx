--- conflicted
+++ resolved
@@ -53,33 +53,8 @@
   }
 
   return (
-<<<<<<< HEAD
-    <Page>
-      <PluginDetailsHeader currentUrl={`${url}?page=${pageId}`} parentUrl={parentUrl} plugin={plugin} />
-      {/* Tab navigation */}
-      <div>
-        <div className="page-container">
-          <TabsBar hideBorder>
-            {tabs.map((tab: PluginDetailsTab) => {
-              return (
-                <Tab
-                  key={tab.label}
-                  label={tab.label}
-                  href={tab.href}
-                  icon={tab.icon as IconName}
-                  active={tab.id === pageId}
-                />
-              );
-            })}
-          </TabsBar>
-        </div>
-      </div>
-      <Page.Contents>
-        {/* Active tab */}
-=======
     <Page navId="plugins" pageNav={navModel} actions={actions} subTitle={subtitle} info={info}>
       <Page.Contents>
->>>>>>> 89b365f8
         <TabContent className={styles.tabContent}>
           <PluginDetailsSignature plugin={plugin} className={styles.alert} />
           <PluginDetailsDisabledError plugin={plugin} className={styles.alert} />
