--- conflicted
+++ resolved
@@ -148,24 +148,11 @@
         changes: { details },
       };
     } catch (e) {
-<<<<<<< HEAD
-      console.error(e);
-      if (isFetchError(e)) {
-        return thunkApi.rejectWithValue(e.data);
-      }
-
-=======
->>>>>>> 1e84fede
       return thunkApi.rejectWithValue('Unknown error.');
     }
   }
 );
 
-<<<<<<< HEAD
-export const unsetInstall = createAsyncThunk(`${STATE_PREFIX}/install`, async () => ({}));
-
-export const uninstall = createAsyncThunk(`${STATE_PREFIX}/uninstall`, async (id: string, thunkApi) => {
-=======
 export const addPlugins = createAction<CatalogPlugin[]>(`${STATE_PREFIX}/addPlugins`);
 
 // 1. gets remote equivalents from the store (if there are any)
@@ -196,7 +183,6 @@
   const changes = isUpdating
     ? { isInstalled: true, installedVersion: version, hasUpdate: false }
     : { isInstalled: true, installedVersion: version };
->>>>>>> 1e84fede
   try {
     await installPlugin(id);
     await updatePanels();
