--- conflicted
+++ resolved
@@ -148,19 +148,8 @@
   if (!meta) {
     return 'Unknown Plugin';
   }
-<<<<<<< HEAD
-
-  componentDidUpdate(prevProps: Props) {
-    const { params } = this.props.match;
-
-    if (prevProps.match.params.pluginId !== params.pluginId) {
-      this.setState({ loading: true, plugin: null });
-      this.loadPluginSettings();
-    }
-=======
   if (meta.type !== PluginType.app) {
     return 'Plugin must be an app';
->>>>>>> 89b365f8
   }
   if (!meta.enabled) {
     return 'Application Not Enabled';
