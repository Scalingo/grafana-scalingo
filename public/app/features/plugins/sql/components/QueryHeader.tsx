--- conflicted
+++ resolved
@@ -3,18 +3,10 @@
 
 import { SelectableValue } from '@grafana/data';
 import { EditorField, EditorHeader, EditorMode, EditorRow, FlexItem, InlineSelect, Space } from '@grafana/experimental';
-<<<<<<< HEAD
-import { Button, InlineField, InlineSwitch, RadioButtonGroup, Select, Tooltip } from '@grafana/ui';
+import { Button, InlineSwitch, RadioButtonGroup, Tooltip } from '@grafana/ui';
 
 import { QueryWithDefaults } from '../defaults';
 import { SQLQuery, QueryFormat, QueryRowFilter, QUERY_FORMAT_OPTIONS, DB } from '../types';
-import { defaultToRawSql } from '../utils/sql.utils';
-=======
-import { Button, InlineSwitch, RadioButtonGroup, Tooltip } from '@grafana/ui';
-
-import { QueryWithDefaults } from '../defaults';
-import { SQLQuery, QueryFormat, QueryRowFilter, QUERY_FORMAT_OPTIONS, DB } from '../types';
->>>>>>> 284c43c2
 
 import { ConfirmModal } from './ConfirmModal';
 import { DatasetSelector } from './DatasetSelector';
