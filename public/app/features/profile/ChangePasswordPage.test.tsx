--- conflicted
+++ resolved
@@ -1,16 +1,11 @@
 import { fireEvent, render, screen, waitFor } from '@testing-library/react';
 import userEvent from '@testing-library/user-event';
 import React from 'react';
-<<<<<<< HEAD
-import { Provider } from 'react-redux';
-=======
 import { TestProvider } from 'test/helpers/TestProvider';
->>>>>>> ac7f9d45
 
 import config from 'app/core/config';
 
 import { backendSrv } from '../../core/services/backend_srv';
-import { configureStore } from '../../store/configureStore';
 
 import { Props, ChangePasswordPage } from './ChangePasswordPage';
 import { initialUserState } from './state/reducers';
@@ -32,7 +27,6 @@
 };
 
 async function getTestContext(overrides: Partial<Props> = {}) {
-  const store = configureStore();
   jest.clearAllMocks();
   jest.spyOn(backendSrv, 'get').mockResolvedValue({
     id: 1,
@@ -46,15 +40,9 @@
 
   const props = { ...defaultProps, ...overrides };
   const { rerender } = render(
-<<<<<<< HEAD
-    <Provider store={store}>
-      <ChangePasswordPage {...props} />
-    </Provider>
-=======
     <TestProvider>
       <ChangePasswordPage {...props} />
     </TestProvider>
->>>>>>> ac7f9d45
   );
 
   await waitFor(() => expect(props.loadUser).toHaveBeenCalledTimes(1));
