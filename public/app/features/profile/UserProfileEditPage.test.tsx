--- conflicted
+++ resolved
@@ -1,7 +1,6 @@
 import { render, screen, waitFor, within } from '@testing-library/react';
 import userEvent, { PointerEventsCheckLevel } from '@testing-library/user-event';
 import React from 'react';
-import { Provider } from 'react-redux';
 
 import { OrgRole, PluginExtensionComponent, PluginExtensionTypes } from '@grafana/data';
 import { selectors } from '@grafana/e2e-selectors';
@@ -10,7 +9,6 @@
 
 import { TestProvider } from '../../../test/helpers/TestProvider';
 import { backendSrv } from '../../core/services/backend_srv';
-import { configureStore } from '../../store/configureStore';
 import { TeamPermissionLevel } from '../../types';
 import { getMockTeam } from '../teams/__mocks__/teamMocks';
 
@@ -119,10 +117,6 @@
   };
 }
 
-<<<<<<< HEAD
-async function getTestContext(overrides: Partial<Props> = {}) {
-  const store = configureStore();
-=======
 enum ExtensionPointComponentId {
   One = '1',
   Two = '2',
@@ -169,7 +163,6 @@
 async function getTestContext(overrides: Partial<Props & { extensions: PluginExtensionComponent[] }> = {}) {
   const extensions = overrides.extensions || [];
 
->>>>>>> 1e84fede
   jest.clearAllMocks();
   const putSpy = jest.spyOn(backendSrv, 'put');
   const getSpy = jest
@@ -183,11 +176,9 @@
 
   const props = { ...defaultProps, ...overrides };
   const { rerender } = render(
-    <Provider store={store}>
-      <TestProvider>
-        <UserProfileEditPage {...props} />
-      </TestProvider>
-    </Provider>
+    <TestProvider>
+      <UserProfileEditPage {...props} />
+    </TestProvider>
   );
 
   await waitFor(() => expect(props.initUserProfilePage).toHaveBeenCalledTimes(1));
