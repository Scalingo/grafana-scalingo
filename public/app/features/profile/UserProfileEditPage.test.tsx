import { within } from '@testing-library/dom';
import { render, screen, waitFor } from '@testing-library/react';
<<<<<<< HEAD
import userEvent from '@testing-library/user-event';
=======
import userEvent, { PointerEventsCheckLevel } from '@testing-library/user-event';
>>>>>>> 556faf82
import React from 'react';

import { OrgRole } from '@grafana/data';
import { selectors } from '@grafana/e2e-selectors';

import TestProvider from '../../../test/helpers/TestProvider';
import { getNavModel } from '../../core/selectors/navModel';
import { backendSrv } from '../../core/services/backend_srv';
import { TeamPermissionLevel } from '../../types';

import { Props, UserProfileEditPage } from './UserProfileEditPage';
import { initialUserState } from './state/reducers';

const defaultProps: Props = {
  ...initialUserState,
  user: {
    id: 1,
    name: 'Test User',
    email: 'test@test.com',
    login: 'test',
    isDisabled: false,
    isGrafanaAdmin: false,
    orgId: 0,
  },
  teams: [
    {
      id: 0,
      name: 'Team One',
      email: 'team.one@test.com',
      avatarUrl: '/avatar/07d881f402480a2a511a9a15b5fa82c0',
      memberCount: 2000,
      permission: TeamPermissionLevel.Admin,
    },
  ],
  orgs: [
    {
      name: 'Main',
      orgId: 0,
      role: OrgRole.Editor,
    },
    {
      name: 'Second',
      orgId: 1,
      role: OrgRole.Viewer,
    },
    {
      name: 'Third',
      orgId: 2,
      role: OrgRole.Admin,
    },
  ],
  sessions: [
    {
      id: 0,
      browser: 'Chrome',
      browserVersion: '90',
      clientIp: 'localhost',
      createdAt: '2021-01-01 04:00:00',
      device: 'Macbook Pro',
      isActive: true,
      os: 'Mac OS X',
      osVersion: '11',
      seenAt: new Date().toUTCString(),
    },
  ],
  navModel: getNavModel(
    {
      'profile-settings': {
        icon: 'sliders-v-alt',
        id: 'profile-settings',
        parentItem: {
          id: 'profile',
          text: 'Test User',
          img: '/avatar/46d229b033af06a191ff2267bca9ae56',
          url: '/profile',
        },
        text: 'Preferences',
        url: '/profile',
      },
    },
    'profile-settings'
  ),
  initUserProfilePage: jest.fn().mockResolvedValue(undefined),
  revokeUserSession: jest.fn().mockResolvedValue(undefined),
  changeUserOrg: jest.fn().mockResolvedValue(undefined),
  updateUserProfile: jest.fn().mockResolvedValue(undefined),
};

function getSelectors() {
  const dashboardSelect = () => screen.getByTestId('User preferences home dashboard drop down');
  const timepickerSelect = () => screen.getByTestId(selectors.components.TimeZonePicker.containerV2);
  const teamsTable = () => screen.getByRole('table', { name: /user teams table/i });
  const orgsTable = () => screen.getByTestId(selectors.components.UserProfile.orgsTable);
  const sessionsTable = () => screen.getByTestId(selectors.components.UserProfile.sessionsTable);
  return {
    name: () => screen.getByRole('textbox', { name: /^name$/i }),
    email: () => screen.getByRole('textbox', { name: /email/i }),
    username: () => screen.getByRole('textbox', { name: /username/i }),
    saveProfile: () => screen.getByTestId(selectors.components.UserProfile.profileSaveButton),
    dashboardSelect,
    dashboardValue: () => within(dashboardSelect()).getByText(/default/i),
    timepickerSelect,
    timepickerValue: () => within(timepickerSelect()).getByText(/coordinated universal time/i),
    savePreferences: () => screen.getByTestId(selectors.components.UserProfile.preferencesSaveButton),
    teamsTable,
    teamsRow: () => within(teamsTable()).getByRole('row', { name: /team one team.one@test\.com 2000/i }),
    orgsTable,
    orgsEditorRow: () => within(orgsTable()).getByRole('row', { name: /main editor current/i }),
    orgsViewerRow: () => within(orgsTable()).getByRole('row', { name: /second viewer select organisation/i }),
    orgsAdminRow: () => within(orgsTable()).getByRole('row', { name: /third admin select organisation/i }),
    sessionsTable,
    sessionsRow: () =>
      within(sessionsTable()).getByRole('row', {
        name: /now January 1, 2021 localhost chrome on mac os x 11/i,
      }),
  };
}

async function getTestContext(overrides: Partial<Props> = {}) {
  jest.clearAllMocks();
  const putSpy = jest.spyOn(backendSrv, 'put');
  const getSpy = jest
    .spyOn(backendSrv, 'get')
    .mockResolvedValue({ timezone: 'UTC', homeDashboardId: 0, theme: 'dark' });
  const searchSpy = jest.spyOn(backendSrv, 'search').mockResolvedValue([]);

  const props = { ...defaultProps, ...overrides };
  const { rerender } = render(
    <TestProvider>
      <UserProfileEditPage {...props} />
    </TestProvider>
  );

  await waitFor(() => expect(props.initUserProfilePage).toHaveBeenCalledTimes(1));

  return { rerender, putSpy, getSpy, searchSpy, props };
}

describe('UserProfileEditPage', () => {
  describe('when loading user', () => {
    it('should show loading placeholder', async () => {
      await getTestContext({ user: null });

      expect(screen.getByText(/loading \.\.\./i)).toBeInTheDocument();
    });
  });

  describe('when user has loaded', () => {
    it('should show edit profile form', async () => {
      await getTestContext();

      const { name, email, username, saveProfile } = getSelectors();
      expect(screen.getByText(/edit profile/i)).toBeInTheDocument();
      expect(name()).toBeInTheDocument();
      expect(name()).toHaveValue('Test User');
      expect(email()).toBeInTheDocument();
      expect(email()).toHaveValue('test@test.com');
      expect(username()).toBeInTheDocument();
      expect(username()).toHaveValue('test');
      expect(saveProfile()).toBeInTheDocument();
    });

    it('should show shared preferences', async () => {
      await getTestContext();

      const { dashboardSelect, dashboardValue, timepickerSelect, timepickerValue, savePreferences } = getSelectors();
      expect(screen.getByRole('group', { name: /preferences/i })).toBeInTheDocument();
      expect(screen.getByRole('radio', { name: /default/i })).toBeInTheDocument();
      expect(screen.getByRole('radio', { name: /dark/i })).toBeInTheDocument();
      expect(screen.getByRole('radio', { name: /light/i })).toBeInTheDocument();
      expect(dashboardSelect()).toBeInTheDocument();
      expect(dashboardValue()).toBeInTheDocument();
      expect(timepickerSelect()).toBeInTheDocument();
      expect(timepickerValue()).toBeInTheDocument();
      expect(savePreferences()).toBeInTheDocument();
    });

    describe('and teams are loading', () => {
      it('should show teams loading placeholder', async () => {
        await getTestContext({ teamsAreLoading: true });

        expect(screen.getByText(/loading teams\.\.\./i)).toBeInTheDocument();
      });
    });

    describe('and teams are loaded', () => {
      it('should show teams', async () => {
        await getTestContext();

        const { teamsTable, teamsRow } = getSelectors();
        expect(screen.getByRole('heading', { name: /teams/i })).toBeInTheDocument();
        expect(teamsTable()).toBeInTheDocument();
        expect(teamsRow()).toBeInTheDocument();
      });
    });

    describe('and organizations are loading', () => {
      it('should show teams loading placeholder', async () => {
        await getTestContext({ orgsAreLoading: true });

        expect(screen.getByText(/loading organizations\.\.\./i)).toBeInTheDocument();
      });
    });

    describe('and organizations are loaded', () => {
      it('should show organizations', async () => {
        await getTestContext();

        const { orgsTable, orgsEditorRow, orgsViewerRow, orgsAdminRow } = getSelectors();
        expect(screen.getByRole('heading', { name: /organizations/i })).toBeInTheDocument();
        expect(orgsTable()).toBeInTheDocument();
        expect(orgsEditorRow()).toBeInTheDocument();
        expect(orgsViewerRow()).toBeInTheDocument();
        expect(orgsAdminRow()).toBeInTheDocument();
      });
    });

    describe('and sessions are loading', () => {
      it('should show teams loading placeholder', async () => {
        await getTestContext({ sessionsAreLoading: true });

        expect(screen.getByText(/loading sessions\.\.\./i)).toBeInTheDocument();
      });
    });

    describe('and sessions are loaded', () => {
      it('should show sessions', async () => {
        await getTestContext();

        const { sessionsTable, sessionsRow } = getSelectors();
        expect(sessionsTable()).toBeInTheDocument();
        expect(sessionsRow()).toBeInTheDocument();
      });
    });

    describe('and user is edited and saved', () => {
      it('should call updateUserProfile', async () => {
        const { props } = await getTestContext();

        const { email, saveProfile } = getSelectors();
        await userEvent.clear(email());
        await userEvent.type(email(), 'test@test.se');
        // TODO remove skipPointerEventsCheck once https://github.com/jsdom/jsdom/issues/3232 is fixed
        await userEvent.click(saveProfile(), { pointerEventsCheck: PointerEventsCheckLevel.Never });

        await waitFor(() => expect(props.updateUserProfile).toHaveBeenCalledTimes(1));
        expect(props.updateUserProfile).toHaveBeenCalledWith({
          email: 'test@test.se',
          login: 'test',
          name: 'Test User',
        });
      });
    });

    describe('and organization is changed', () => {
      it('should call changeUserOrg', async () => {
        const { props } = await getTestContext();
        const orgsAdminSelectButton = () =>
          within(getSelectors().orgsAdminRow()).getByRole('button', {
            name: /select organisation/i,
          });

        await userEvent.click(orgsAdminSelectButton());

        await waitFor(() => expect(props.changeUserOrg).toHaveBeenCalledTimes(1));
        expect(props.changeUserOrg).toHaveBeenCalledWith({
          name: 'Third',
          orgId: 2,
          role: 'Admin',
        });
      });
    });

    describe('and session is revoked', () => {
      it('should call revokeUserSession', async () => {
        const { props } = await getTestContext();
        const sessionsRevokeButton = () =>
          within(getSelectors().sessionsRow()).getByRole('button', {
            name: /revoke user session/i,
          });

        await userEvent.click(sessionsRevokeButton());

        await waitFor(() => expect(props.revokeUserSession).toHaveBeenCalledTimes(1));
        expect(props.revokeUserSession).toHaveBeenCalledWith(0);
      });
    });
  });
});<|MERGE_RESOLUTION|>--- conflicted
+++ resolved
@@ -1,10 +1,6 @@
 import { within } from '@testing-library/dom';
 import { render, screen, waitFor } from '@testing-library/react';
-<<<<<<< HEAD
-import userEvent from '@testing-library/user-event';
-=======
 import userEvent, { PointerEventsCheckLevel } from '@testing-library/user-event';
->>>>>>> 556faf82
 import React from 'react';
 
 import { OrgRole } from '@grafana/data';
