import { within } from '@testing-library/dom';
import { render, screen, waitFor } from '@testing-library/react';
<<<<<<< HEAD
import userEvent from '@testing-library/user-event';
=======
import userEvent, { PointerEventsCheckLevel } from '@testing-library/user-event';
>>>>>>> c2560129
import React from 'react';

import { OrgRole } from '@grafana/data';
import { selectors } from '@grafana/e2e-selectors';

import TestProvider from '../../../test/helpers/TestProvider';
import { getNavModel } from '../../core/selectors/navModel';
import { backendSrv } from '../../core/services/backend_srv';
import { TeamPermissionLevel } from '../../types';

import { Props, UserProfileEditPage } from './UserProfileEditPage';
import { initialUserState } from './state/reducers';

const defaultProps: Props = {
  ...initialUserState,
  user: {
    id: 1,
    name: 'Test User',
    email: 'test@test.com',
    login: 'test',
    isDisabled: false,
    isGrafanaAdmin: false,
    orgId: 0,
  },
  teams: [
    {
      id: 0,
      name: 'Team One',
      email: 'team.one@test.com',
      avatarUrl: '/avatar/07d881f402480a2a511a9a15b5fa82c0',
      memberCount: 2000,
      permission: TeamPermissionLevel.Admin,
    },
  ],
  orgs: [
    {
      name: 'Main',
      orgId: 0,
      role: OrgRole.Editor,
    },
    {
      name: 'Second',
      orgId: 1,
      role: OrgRole.Viewer,
    },
    {
      name: 'Third',
      orgId: 2,
      role: OrgRole.Admin,
    },
  ],
  sessions: [
    {
      id: 0,
      browser: 'Chrome',
      browserVersion: '90',
      clientIp: 'localhost',
      createdAt: '2021-01-01 04:00:00',
      device: 'Macbook Pro',
      isActive: true,
      os: 'Mac OS X',
      osVersion: '11',
      seenAt: new Date().toUTCString(),
    },
  ],
  navModel: getNavModel(
    {
      'profile-settings': {
        icon: 'sliders-v-alt',
        id: 'profile-settings',
        parentItem: {
          id: 'profile',
          text: 'Test User',
          img: '/avatar/46d229b033af06a191ff2267bca9ae56',
          url: '/profile',
        },
        text: 'Preferences',
        url: '/profile',
      },
    },
    'profile-settings'
  ),
  initUserProfilePage: jest.fn().mockResolvedValue(undefined),
  revokeUserSession: jest.fn().mockResolvedValue(undefined),
  changeUserOrg: jest.fn().mockResolvedValue(undefined),
  updateUserProfile: jest.fn().mockResolvedValue(undefined),
};

function getSelectors() {
  const dashboardSelect = () => screen.getByTestId('User preferences home dashboard drop down');
  const timepickerSelect = () => screen.getByTestId(selectors.components.TimeZonePicker.containerV2);
  const teamsTable = () => screen.getByRole('table', { name: /user teams table/i });
  const orgsTable = () => screen.getByTestId(selectors.components.UserProfile.orgsTable);
  const sessionsTable = () => screen.getByTestId(selectors.components.UserProfile.sessionsTable);
  return {
    name: () => screen.getByRole('textbox', { name: /^name$/i }),
    email: () => screen.getByRole('textbox', { name: /email/i }),
    username: () => screen.getByRole('textbox', { name: /username/i }),
    saveProfile: () => screen.getByTestId(selectors.components.UserProfile.profileSaveButton),
    dashboardSelect,
    dashboardValue: () => within(dashboardSelect()).getByText(/default/i),
    timepickerSelect,
    timepickerValue: () => within(timepickerSelect()).getByText(/coordinated universal time/i),
    savePreferences: () => screen.getByTestId(selectors.components.UserProfile.preferencesSaveButton),
    teamsTable,
    teamsRow: () => within(teamsTable()).getByRole('row', { name: /team one team.one@test\.com 2000/i }),
    orgsTable,
    orgsEditorRow: () => within(orgsTable()).getByRole('row', { name: /main editor current/i }),
    orgsViewerRow: () => within(orgsTable()).getByRole('row', { name: /second viewer select organisation/i }),
    orgsAdminRow: () => within(orgsTable()).getByRole('row', { name: /third admin select organisation/i }),
    sessionsTable,
    sessionsRow: () =>
      within(sessionsTable()).getByRole('row', {
        name: /now January 1, 2021 localhost chrome on mac os x 11/i,
      }),
  };
}

async function getTestContext(overrides: Partial<Props> = {}) {
  jest.clearAllMocks();
  const putSpy = jest.spyOn(backendSrv, 'put');
  const getSpy = jest
    .spyOn(backendSrv, 'get')
    .mockResolvedValue({ timezone: 'UTC', homeDashboardId: 0, theme: 'dark' });
  const searchSpy = jest.spyOn(backendSrv, 'search').mockResolvedValue([]);

  const props = { ...defaultProps, ...overrides };
  const { rerender } = render(
    <TestProvider>
      <UserProfileEditPage {...props} />
    </TestProvider>
  );

  await waitFor(() => expect(props.initUserProfilePage).toHaveBeenCalledTimes(1));

  return { rerender, putSpy, getSpy, searchSpy, props };
}

describe('UserProfileEditPage', () => {
  describe('when loading user', () => {
    it('should show loading placeholder', async () => {
      await getTestContext({ user: null });

      expect(screen.getByText(/loading \.\.\./i)).toBeInTheDocument();
    });
  });

  describe('when user has loaded', () => {
    it('should show edit profile form', async () => {
      await getTestContext();

      const { name, email, username, saveProfile } = getSelectors();
      expect(screen.getByText(/edit profile/i)).toBeInTheDocument();
      expect(name()).toBeInTheDocument();
      expect(name()).toHaveValue('Test User');
      expect(email()).toBeInTheDocument();
      expect(email()).toHaveValue('test@test.com');
      expect(username()).toBeInTheDocument();
      expect(username()).toHaveValue('test');
      expect(saveProfile()).toBeInTheDocument();
    });

    it('should show shared preferences', async () => {
      await getTestContext();

      const { dashboardSelect, dashboardValue, timepickerSelect, timepickerValue, savePreferences } = getSelectors();
      expect(screen.getByRole('group', { name: /preferences/i })).toBeInTheDocument();
      expect(screen.getByRole('radio', { name: /default/i })).toBeInTheDocument();
      expect(screen.getByRole('radio', { name: /dark/i })).toBeInTheDocument();
      expect(screen.getByRole('radio', { name: /light/i })).toBeInTheDocument();
      expect(dashboardSelect()).toBeInTheDocument();
      expect(dashboardValue()).toBeInTheDocument();
      expect(timepickerSelect()).toBeInTheDocument();
      expect(timepickerValue()).toBeInTheDocument();
      expect(savePreferences()).toBeInTheDocument();
    });

    describe('and teams are loading', () => {
      it('should show teams loading placeholder', async () => {
        await getTestContext({ teamsAreLoading: true });

        expect(screen.getByText(/loading teams\.\.\./i)).toBeInTheDocument();
      });
    });

    describe('and teams are loaded', () => {
      it('should show teams', async () => {
        await getTestContext();

        const { teamsTable, teamsRow } = getSelectors();
        expect(screen.getByRole('heading', { name: /teams/i })).toBeInTheDocument();
        expect(teamsTable()).toBeInTheDocument();
        expect(teamsRow()).toBeInTheDocument();
      });
    });

    describe('and organizations are loading', () => {
      it('should show teams loading placeholder', async () => {
        await getTestContext({ orgsAreLoading: true });

        expect(screen.getByText(/loading organizations\.\.\./i)).toBeInTheDocument();
      });
    });

    describe('and organizations are loaded', () => {
      it('should show organizations', async () => {
        await getTestContext();

        const { orgsTable, orgsEditorRow, orgsViewerRow, orgsAdminRow } = getSelectors();
        expect(screen.getByRole('heading', { name: /organizations/i })).toBeInTheDocument();
        expect(orgsTable()).toBeInTheDocument();
        expect(orgsEditorRow()).toBeInTheDocument();
        expect(orgsViewerRow()).toBeInTheDocument();
        expect(orgsAdminRow()).toBeInTheDocument();
      });
    });

    describe('and sessions are loading', () => {
      it('should show teams loading placeholder', async () => {
        await getTestContext({ sessionsAreLoading: true });

        expect(screen.getByText(/loading sessions\.\.\./i)).toBeInTheDocument();
      });
    });

    describe('and sessions are loaded', () => {
      it('should show sessions', async () => {
        await getTestContext();

        const { sessionsTable, sessionsRow } = getSelectors();
        expect(sessionsTable()).toBeInTheDocument();
        expect(sessionsRow()).toBeInTheDocument();
      });
    });

    describe('and user is edited and saved', () => {
      it('should call updateUserProfile', async () => {
        const { props } = await getTestContext();

        const { email, saveProfile } = getSelectors();
        await userEvent.clear(email());
        await userEvent.type(email(), 'test@test.se');
        // TODO remove skipPointerEventsCheck once https://github.com/jsdom/jsdom/issues/3232 is fixed
        await userEvent.click(saveProfile(), { pointerEventsCheck: PointerEventsCheckLevel.Never });

        await waitFor(() => expect(props.updateUserProfile).toHaveBeenCalledTimes(1));
        expect(props.updateUserProfile).toHaveBeenCalledWith({
          email: 'test@test.se',
          login: 'test',
          name: 'Test User',
        });
      });
    });

    describe('and organization is changed', () => {
      it('should call changeUserOrg', async () => {
        const { props } = await getTestContext();
        const orgsAdminSelectButton = () =>
          within(getSelectors().orgsAdminRow()).getByRole('button', {
            name: /select organisation/i,
          });

        await userEvent.click(orgsAdminSelectButton());

        await waitFor(() => expect(props.changeUserOrg).toHaveBeenCalledTimes(1));
        expect(props.changeUserOrg).toHaveBeenCalledWith({
          name: 'Third',
          orgId: 2,
          role: 'Admin',
        });
      });
    });

    describe('and session is revoked', () => {
      it('should call revokeUserSession', async () => {
        const { props } = await getTestContext();
        const sessionsRevokeButton = () =>
          within(getSelectors().sessionsRow()).getByRole('button', {
            name: /revoke user session/i,
          });

        await userEvent.click(sessionsRevokeButton());

        await waitFor(() => expect(props.revokeUserSession).toHaveBeenCalledTimes(1));
        expect(props.revokeUserSession).toHaveBeenCalledWith(0);
      });
    });
  });
});<|MERGE_RESOLUTION|>--- conflicted
+++ resolved
@@ -1,10 +1,6 @@
 import { within } from '@testing-library/dom';
 import { render, screen, waitFor } from '@testing-library/react';
-<<<<<<< HEAD
-import userEvent from '@testing-library/user-event';
-=======
 import userEvent, { PointerEventsCheckLevel } from '@testing-library/user-event';
->>>>>>> c2560129
 import React from 'react';
 
 import { OrgRole } from '@grafana/data';
