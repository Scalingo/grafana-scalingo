--- conflicted
+++ resolved
@@ -4,7 +4,7 @@
 import { cloneDeep, has } from 'lodash';
 // Utils & Services
 import { getDatasourceSrv } from 'app/features/plugins/datasource_srv';
-import { AngularComponent, getAngularLoader, getTemplateSrv } from '@grafana/runtime';
+import { AngularComponent, getAngularLoader } from '@grafana/runtime';
 import { getTimeSrv } from 'app/features/dashboard/services/TimeSrv';
 import { ErrorBoundaryAlert, HorizontalGroup } from '@grafana/ui';
 import {
@@ -14,10 +14,7 @@
   DataSourceInstanceSettings,
   EventBusExtended,
   EventBusSrv,
-<<<<<<< HEAD
-=======
   HistoryItem,
->>>>>>> 914fcedb
   LoadingState,
   PanelData,
   PanelEvents,
@@ -363,30 +360,16 @@
     );
   };
 
-<<<<<<< HEAD
-  renderTitle = (props: QueryOperationRowRenderProps) => {
-    const { query, dsSettings, onChange, queries } = this.props;
-    const dataSourceName = dsSettings.meta.mixed
-      ? getTemplateSrv().replace(this.getQueryDataSourceIdentifier() ?? '')
-      : undefined;
-    const isDisabled = query.hide;
-=======
   renderHeader = (props: QueryOperationRowRenderProps) => {
     const { query, dataSource, onChangeDataSource, onChange, queries, renderHeaderExtras } = this.props;
->>>>>>> 914fcedb
 
     return (
       <QueryEditorRowHeader
         query={query}
         queries={queries}
-<<<<<<< HEAD
-        dataSourceName={dataSourceName}
-        disabled={isDisabled}
-=======
         onChangeDataSource={onChangeDataSource}
         dataSource={dataSource}
         disabled={query.hide}
->>>>>>> 914fcedb
         onClick={(e) => this.onToggleEditMode(e, props)}
         onChange={onChange}
         collapsedText={!props.isOpen ? this.renderCollapsedText() : null}
