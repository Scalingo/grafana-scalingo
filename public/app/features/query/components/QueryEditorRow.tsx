--- conflicted
+++ resolved
@@ -34,10 +34,7 @@
 
 import { RowActionComponents } from './QueryActionComponent';
 import { QueryEditorRowHeader } from './QueryEditorRowHeader';
-<<<<<<< HEAD
-=======
 import { QueryErrorAlert } from './QueryErrorAlert';
->>>>>>> 556faf82
 
 interface Props<TQuery extends DataQuery> {
   data: PanelData;
