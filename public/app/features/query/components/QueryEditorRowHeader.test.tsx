--- conflicted
+++ resolved
@@ -1,9 +1,6 @@
 import { fireEvent, render, screen } from '@testing-library/react';
 import React from 'react';
-<<<<<<< HEAD
-=======
 import { openMenu } from 'react-select-event';
->>>>>>> c2560129
 
 import { DataSourceInstanceSettings } from '@grafana/data';
 import { selectors } from '@grafana/e2e-selectors';
