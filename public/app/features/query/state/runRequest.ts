--- conflicted
+++ resolved
@@ -7,10 +7,6 @@
 // Types
 import {
   CoreApp,
-<<<<<<< HEAD
-  DataFrame,
-=======
->>>>>>> 284c43c2
   DataQueryError,
   DataQueryRequest,
   DataQueryResponse,
@@ -180,11 +176,6 @@
   request: DataQueryRequest,
   queryFunction?: typeof datasource.query
 ) {
-<<<<<<< HEAD
-  // If the datasource has defined a default query, make sure it's applied if the query is empty
-  request.targets = request.targets.map((t) =>
-    queryIsEmpty(t) ? { ...datasource?.getDefaultQuery?.(CoreApp.PanelEditor), ...t } : t
-=======
   // If the datasource has defined a default query, make sure it's applied
   request.targets = request.targets.map((t) =>
     queryIsEmpty(t)
@@ -193,7 +184,6 @@
           ...t,
         }
       : t
->>>>>>> 284c43c2
   );
 
   // If its a public datasource, just return the result. Expressions will be handled on the backend.
