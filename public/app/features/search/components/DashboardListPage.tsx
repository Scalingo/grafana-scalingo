import { css } from '@emotion/css';
import React, { FC, memo } from 'react';
import { useAsync } from 'react-use';

import { locationUtil, NavModelItem } from '@grafana/data';
import { locationService } from '@grafana/runtime';
import { Page } from 'app/core/components/Page/Page';
import { FolderDTO } from 'app/types';

import { GrafanaRouteComponentProps } from '../../../core/navigation/types';
import { loadFolderPage } from '../loaders';

import ManageDashboardsNew from './ManageDashboardsNew';

export interface DashboardListPageRouteParams {
  uid?: string;
  slug?: string;
}

interface Props extends GrafanaRouteComponentProps<DashboardListPageRouteParams> {}

export const DashboardListPage: FC<Props> = memo(({ match, location }) => {
  const { loading, value } = useAsync<() => Promise<{ folder?: FolderDTO; pageNav?: NavModelItem }>>(() => {
    const uid = match.params.uid;
    const url = location.pathname;
    if (!uid || !url.startsWith('/dashboards')) {
      return Promise.resolve({});
    }

    return loadFolderPage(uid!).then(({ folder, folderNav }) => {
      const path = locationUtil.stripBaseFromUrl(folder.url);

      if (path !== location.pathname) {
        locationService.replace(path);
      }

      return { folder, pageNav: folderNav };
    });
  }, [match.params.uid]);

  return (
<<<<<<< HEAD
    <Page navModel={value?.pageNavModel ?? navModel}>
      {Boolean(config.featureToggles.panelTitleSearch) ? (
        <Page.Contents
          isLoading={loading}
          className={css`
            display: flex;
            flex-direction: column;
            overflow: hidden;
          `}
        >
          <ManageDashboardsNew folder={value?.folder} />
        </Page.Contents>
      ) : (
        <Page.Contents isLoading={loading}>
          <ManageDashboards folder={value?.folder} />
        </Page.Contents>
      )}
=======
    <Page navId="dashboards/browse" pageNav={value?.pageNav}>
      <Page.Contents
        isLoading={loading}
        className={css`
          display: flex;
          flex-direction: column;
          height: 100%;
        `}
      >
        <ManageDashboardsNew folder={value?.folder} />
      </Page.Contents>
>>>>>>> 89b365f8
    </Page>
  );
});

DashboardListPage.displayName = 'DashboardListPage';

export default DashboardListPage;<|MERGE_RESOLUTION|>--- conflicted
+++ resolved
@@ -39,25 +39,6 @@
   }, [match.params.uid]);
 
   return (
-<<<<<<< HEAD
-    <Page navModel={value?.pageNavModel ?? navModel}>
-      {Boolean(config.featureToggles.panelTitleSearch) ? (
-        <Page.Contents
-          isLoading={loading}
-          className={css`
-            display: flex;
-            flex-direction: column;
-            overflow: hidden;
-          `}
-        >
-          <ManageDashboardsNew folder={value?.folder} />
-        </Page.Contents>
-      ) : (
-        <Page.Contents isLoading={loading}>
-          <ManageDashboards folder={value?.folder} />
-        </Page.Contents>
-      )}
-=======
     <Page navId="dashboards/browse" pageNav={value?.pageNav}>
       <Page.Contents
         isLoading={loading}
@@ -69,7 +50,6 @@
       >
         <ManageDashboardsNew folder={value?.folder} />
       </Page.Contents>
->>>>>>> 89b365f8
     </Page>
   );
 });
