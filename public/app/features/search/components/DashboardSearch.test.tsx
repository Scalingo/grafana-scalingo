--- conflicted
+++ resolved
@@ -1,16 +1,9 @@
 import { act, fireEvent, render, screen, waitFor } from '@testing-library/react';
 import React from 'react';
-<<<<<<< HEAD
-
-import { selectors } from '@grafana/e2e-selectors';
-import { locationService, setEchoSrv } from '@grafana/runtime';
-import { selectOptionInTest } from '@grafana/ui';
-=======
 import { selectOptionInTest } from 'test/helpers/selectOptionInTest';
 
 import { selectors } from '@grafana/e2e-selectors';
 import { locationService, setEchoSrv } from '@grafana/runtime';
->>>>>>> c2560129
 import * as MockSearchSrv from 'app/core/services/__mocks__/search_srv';
 import { Echo } from 'app/core/services/echo/Echo';
 import * as SearchSrv from 'app/core/services/search_srv';
@@ -18,11 +11,7 @@
 import { searchResults } from '../testData';
 import { SearchLayout } from '../types';
 
-<<<<<<< HEAD
-import { DashboardSearch, Props } from './DashboardSearch';
-=======
 import { DashboardSearchOLD as DashboardSearch, Props } from './DashboardSearch';
->>>>>>> c2560129
 
 jest.mock('app/core/services/search_srv');
 // Typecast the mock search so the mock import is correctly recognised by TS
