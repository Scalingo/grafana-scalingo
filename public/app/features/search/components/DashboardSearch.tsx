--- conflicted
+++ resolved
@@ -1,13 +1,4 @@
 import { css } from '@emotion/css';
-<<<<<<< HEAD
-import React, { FC, memo } from 'react';
-
-import { GrafanaTheme2 } from '@grafana/data';
-import { CustomScrollbar, IconButton, stylesFactory, useTheme2 } from '@grafana/ui';
-
-import { useDashboardSearch } from '../hooks/useDashboardSearch';
-import { useSearchQuery } from '../hooks/useSearchQuery';
-=======
 import React, { FC, memo, useState } from 'react';
 import { useDebounce, useLocalStorage } from 'react-use';
 
@@ -20,7 +11,6 @@
 import { useKeyNavigationListener } from '../hooks/useSearchKeyboardSelection';
 import { useSearchQuery } from '../hooks/useSearchQuery';
 import { SearchView } from '../page/components/SearchView';
->>>>>>> 556faf82
 
 import { ActionRow } from './ActionRow';
 import { PreviewsSystemRequirements } from './PreviewsSystemRequirements';
