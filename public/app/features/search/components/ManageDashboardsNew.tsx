import { css, cx } from '@emotion/css';
<<<<<<< HEAD
import React, { useState } from 'react';
import { useDebounce, useLocalStorage } from 'react-use';
=======
import React, { useEffect } from 'react';
>>>>>>> 89b365f8

import { GrafanaTheme2 } from '@grafana/data';
import { config } from '@grafana/runtime';
import { Input, useStyles2, Spinner } from '@grafana/ui';
import { contextSrv } from 'app/core/services/context_srv';
import { FolderDTO, AccessControlAction } from 'app/types';

<<<<<<< HEAD
import { SEARCH_PANELS_LOCAL_STORAGE_KEY } from '../constants';
import { useKeyNavigationListener } from '../hooks/useSearchKeyboardSelection';
import { useSearchQuery } from '../hooks/useSearchQuery';
=======
import { useKeyNavigationListener } from '../hooks/useSearchKeyboardSelection';
>>>>>>> 89b365f8
import { SearchView } from '../page/components/SearchView';
import { getSearchStateManager } from '../state/SearchStateManager';

import { DashboardActions } from './DashboardActions';

export interface Props {
  folder?: FolderDTO;
}

export const ManageDashboardsNew = React.memo(({ folder }: Props) => {
  const styles = useStyles2(getStyles);
  // since we don't use "query" from use search... it is not actually loaded from the URL!
<<<<<<< HEAD
  const { query, onQueryChange } = useSearchQuery({});
=======
  const stateManager = getSearchStateManager();
  const state = stateManager.useState();
>>>>>>> 89b365f8
  const { onKeyDown, keyboardEvents } = useKeyNavigationListener();

  // TODO: we need to refactor DashboardActions to use folder.uid instead
  const folderId = folder?.id;
  // const folderUid = folder?.uid;
  const canSave = folder?.canSave;
<<<<<<< HEAD
  const hasEditPermissionInFolders = folder ? canSave : contextSrv.hasEditPermissionInFolders;

  let [includePanels, setIncludePanels] = useLocalStorage<boolean>(SEARCH_PANELS_LOCAL_STORAGE_KEY, true);
  if (!config.featureToggles.panelTitleSearch) {
    includePanels = false;
  }

=======
>>>>>>> 89b365f8
  const { isEditor } = contextSrv;
  const hasEditPermissionInFolders = folder ? canSave : contextSrv.hasEditPermissionInFolders;
  const canCreateFolders = contextSrv.hasAccess(AccessControlAction.FoldersCreate, isEditor);
  const canCreateDashboardsFallback = hasEditPermissionInFolders || !!canSave;
  const canCreateDashboards = folder?.id
    ? contextSrv.hasAccessInMetadata(AccessControlAction.DashboardsCreate, folder, canCreateDashboardsFallback)
    : contextSrv.hasAccess(AccessControlAction.DashboardsCreate, canCreateDashboardsFallback);
  const viewActions = (folder === undefined && canCreateFolders) || canCreateDashboards;

  useEffect(() => stateManager.initStateFromUrl(folder?.uid), [folder?.uid, stateManager]);

  return (
    <>
      <div className={cx(styles.actionBar, 'page-action-bar')}>
        <div className={cx(styles.inputWrapper, 'gf-form gf-form--grow m-r-2')}>
          <Input
<<<<<<< HEAD
            value={inputValue}
            onChange={onSearchQueryChange}
            onKeyDown={onKeyDown}
            autoFocus
            spellCheck={false}
            placeholder={includePanels ? 'Search for dashboards and panels' : 'Search for dashboards'}
=======
            value={state.query ?? ''}
            onChange={(e) => stateManager.onQueryChange(e.currentTarget.value)}
            onKeyDown={onKeyDown}
            autoFocus
            spellCheck={false}
            placeholder={state.includePanels ? 'Search for dashboards and panels' : 'Search for dashboards'}
>>>>>>> 89b365f8
            className={styles.searchInput}
            suffix={false ? <Spinner /> : null}
          />
        </div>
        {viewActions && (
          <DashboardActions
            folderId={folderId}
            canCreateFolders={canCreateFolders}
            canCreateDashboards={canCreateDashboards}
          />
        )}
      </div>

      <SearchView
        showManage={Boolean(isEditor || hasEditPermissionInFolders || canSave)}
        folderDTO={folder}
<<<<<<< HEAD
        queryText={query.query}
        onQueryTextChange={(newQueryText) => {
          setInputValue(newQueryText);
        }}
        hidePseudoFolders={true}
        includePanels={includePanels!}
        setIncludePanels={setIncludePanels}
=======
        hidePseudoFolders={true}
>>>>>>> 89b365f8
        keyboardEvents={keyboardEvents}
      />
    </>
  );
});

ManageDashboardsNew.displayName = 'ManageDashboardsNew';

export default ManageDashboardsNew;

const getStyles = (theme: GrafanaTheme2) => ({
  actionBar: css`
    ${theme.breakpoints.down('sm')} {
      flex-wrap: wrap;
    }
  `,
  inputWrapper: css`
    ${theme.breakpoints.down('sm')} {
      margin-right: 0 !important;
    }
  `,
  searchInput: css`
    margin-bottom: 6px;
    min-height: ${theme.spacing(4)};
  `,
  unsupported: css`
    padding: 10px;
    display: flex;
    align-items: center;
    justify-content: center;
    height: 100%;
    font-size: 18px;
  `,
  noResults: css`
    padding: ${theme.v1.spacing.md};
    background: ${theme.v1.colors.bg2};
    font-style: italic;
    margin-top: ${theme.v1.spacing.md};
  `,
});<|MERGE_RESOLUTION|>--- conflicted
+++ resolved
@@ -1,24 +1,12 @@
 import { css, cx } from '@emotion/css';
-<<<<<<< HEAD
-import React, { useState } from 'react';
-import { useDebounce, useLocalStorage } from 'react-use';
-=======
 import React, { useEffect } from 'react';
->>>>>>> 89b365f8
 
 import { GrafanaTheme2 } from '@grafana/data';
-import { config } from '@grafana/runtime';
 import { Input, useStyles2, Spinner } from '@grafana/ui';
 import { contextSrv } from 'app/core/services/context_srv';
 import { FolderDTO, AccessControlAction } from 'app/types';
 
-<<<<<<< HEAD
-import { SEARCH_PANELS_LOCAL_STORAGE_KEY } from '../constants';
 import { useKeyNavigationListener } from '../hooks/useSearchKeyboardSelection';
-import { useSearchQuery } from '../hooks/useSearchQuery';
-=======
-import { useKeyNavigationListener } from '../hooks/useSearchKeyboardSelection';
->>>>>>> 89b365f8
 import { SearchView } from '../page/components/SearchView';
 import { getSearchStateManager } from '../state/SearchStateManager';
 
@@ -31,28 +19,14 @@
 export const ManageDashboardsNew = React.memo(({ folder }: Props) => {
   const styles = useStyles2(getStyles);
   // since we don't use "query" from use search... it is not actually loaded from the URL!
-<<<<<<< HEAD
-  const { query, onQueryChange } = useSearchQuery({});
-=======
   const stateManager = getSearchStateManager();
   const state = stateManager.useState();
->>>>>>> 89b365f8
   const { onKeyDown, keyboardEvents } = useKeyNavigationListener();
 
   // TODO: we need to refactor DashboardActions to use folder.uid instead
   const folderId = folder?.id;
   // const folderUid = folder?.uid;
   const canSave = folder?.canSave;
-<<<<<<< HEAD
-  const hasEditPermissionInFolders = folder ? canSave : contextSrv.hasEditPermissionInFolders;
-
-  let [includePanels, setIncludePanels] = useLocalStorage<boolean>(SEARCH_PANELS_LOCAL_STORAGE_KEY, true);
-  if (!config.featureToggles.panelTitleSearch) {
-    includePanels = false;
-  }
-
-=======
->>>>>>> 89b365f8
   const { isEditor } = contextSrv;
   const hasEditPermissionInFolders = folder ? canSave : contextSrv.hasEditPermissionInFolders;
   const canCreateFolders = contextSrv.hasAccess(AccessControlAction.FoldersCreate, isEditor);
@@ -69,21 +43,12 @@
       <div className={cx(styles.actionBar, 'page-action-bar')}>
         <div className={cx(styles.inputWrapper, 'gf-form gf-form--grow m-r-2')}>
           <Input
-<<<<<<< HEAD
-            value={inputValue}
-            onChange={onSearchQueryChange}
-            onKeyDown={onKeyDown}
-            autoFocus
-            spellCheck={false}
-            placeholder={includePanels ? 'Search for dashboards and panels' : 'Search for dashboards'}
-=======
             value={state.query ?? ''}
             onChange={(e) => stateManager.onQueryChange(e.currentTarget.value)}
             onKeyDown={onKeyDown}
             autoFocus
             spellCheck={false}
             placeholder={state.includePanels ? 'Search for dashboards and panels' : 'Search for dashboards'}
->>>>>>> 89b365f8
             className={styles.searchInput}
             suffix={false ? <Spinner /> : null}
           />
@@ -100,17 +65,7 @@
       <SearchView
         showManage={Boolean(isEditor || hasEditPermissionInFolders || canSave)}
         folderDTO={folder}
-<<<<<<< HEAD
-        queryText={query.query}
-        onQueryTextChange={(newQueryText) => {
-          setInputValue(newQueryText);
-        }}
         hidePseudoFolders={true}
-        includePanels={includePanels!}
-        setIncludePanels={setIncludePanels}
-=======
-        hidePseudoFolders={true}
->>>>>>> 89b365f8
         keyboardEvents={keyboardEvents}
       />
     </>
