import { css } from '@emotion/css';
import classNames from 'classnames';
import React, { useState } from 'react';
<<<<<<< HEAD
=======
import SVG from 'react-inlinesvg';
>>>>>>> 556faf82

import { GrafanaTheme2 } from '@grafana/data';
import { Icon, Spinner, TagList, useTheme2 } from '@grafana/ui';

import { DashboardSectionItem } from '../types';

import { getThumbnailURL } from './SearchCard';

export interface Props {
  className?: string;
  imageHeight: number;
  imageWidth: number;
  item: DashboardSectionItem;
  lastUpdated?: string | null;
}

export function SearchCardExpanded({ className, imageHeight, imageWidth, item, lastUpdated }: Props) {
  const theme = useTheme2();
  const [hasImage, setHasImage] = useState(true);
  const imageSrc = getThumbnailURL(item.uid!, theme.isLight);
  const styles = getStyles(theme, imageHeight, imageWidth);

  const folderTitle = item.folderTitle || 'General';

  return (
    <a className={classNames(className, styles.card)} key={item.uid} href={item.url}>
      <div className={styles.imageContainer}>
        {hasImage ? (
          <img
            loading="lazy"
            className={styles.image}
            src={imageSrc}
            onLoad={() => setHasImage(true)}
            onError={() => setHasImage(false)}
          />
        ) : (
          <div className={styles.imagePlaceholder}>
            {item.icon ? (
              <SVG src={item.icon} width={36} height={36} title={item.title} />
            ) : (
              <Icon name="apps" size="xl" />
            )}
          </div>
        )}
      </div>
      <div className={styles.info}>
        <div className={styles.infoHeader}>
          <div className={styles.titleContainer}>
            <div>{item.title}</div>
            <div className={styles.folder}>
              <Icon name={'folder'} />
              {folderTitle}
            </div>
          </div>
          {lastUpdated !== null && (
            <div className={styles.updateContainer}>
              <div>Last updated</div>
              {lastUpdated ? <div className={styles.update}>{lastUpdated}</div> : <Spinner />}
            </div>
          )}
        </div>
        <div>
          <TagList className={styles.tagList} tags={item.tags} />
        </div>
      </div>
    </a>
  );
}

const getStyles = (theme: GrafanaTheme2, imageHeight: Props['imageHeight'], imageWidth: Props['imageWidth']) => {
  const IMAGE_HORIZONTAL_MARGIN = theme.spacing(4);

  return {
    card: css`
      background-color: ${theme.colors.background.secondary};
      border: 1px solid ${theme.colors.border.medium};
      border-radius: 4px;
      box-shadow: ${theme.shadows.z3};
      display: flex;
      flex-direction: column;
      height: 100%;
      max-width: calc(${imageWidth}px + (${IMAGE_HORIZONTAL_MARGIN} * 2))};
      width: 100%;
    `,
    folder: css`
      align-items: center;
      color: ${theme.colors.text.secondary};
      display: flex;
      font-size: ${theme.typography.size.sm};
      gap: ${theme.spacing(0.5)};
    `,
    image: css`
      box-shadow: ${theme.shadows.z2};
      height: ${imageHeight}px;
      margin: ${theme.spacing(1)} calc(${IMAGE_HORIZONTAL_MARGIN} - 1px) 0;
      width: ${imageWidth}px;
    `,
    imageContainer: css`
      flex: 1;
      position: relative;

      &:after {
        background: linear-gradient(180deg, rgba(196, 196, 196, 0) 0%, rgba(127, 127, 127, 0.25) 100%);
        bottom: 0;
        content: '';
        left: 0;
        margin: ${theme.spacing(1)} calc(${IMAGE_HORIZONTAL_MARGIN} - 1px) 0;
        position: absolute;
        right: 0;
        top: 0;
      }
    `,
    imagePlaceholder: css`
      align-items: center;
      color: ${theme.colors.text.secondary};
      display: flex;
      height: ${imageHeight}px;
      justify-content: center;
      margin: ${theme.spacing(1)} ${IMAGE_HORIZONTAL_MARGIN} 0;
      width: ${imageWidth}px;
    `,
    info: css`
      background-color: ${theme.colors.background.canvas};
      border-bottom-left-radius: 4px;
      border-bottom-right-radius: 4px;
      display: flex;
      flex-direction: column;
      min-height: ${theme.spacing(7)};
      gap: ${theme.spacing(1)};
      padding: ${theme.spacing(1)} ${theme.spacing(2)};
      z-index: 1;
    `,
    infoHeader: css`
      display: flex;
      gap: ${theme.spacing(1)};
      justify-content: space-between;
    `,
    tagList: css`
      justify-content: flex-start;
    `,
    titleContainer: css`
      display: flex;
      flex-direction: column;
      gap: ${theme.spacing(0.5)};
    `,
    updateContainer: css`
      align-items: flex-end;
      display: flex;
      flex-direction: column;
      flex-shrink: 0;
      font-size: ${theme.typography.bodySmall.fontSize};
      gap: ${theme.spacing(0.5)};
    `,
    update: css`
      color: ${theme.colors.text.secondary};
      text-align: right;
    `,
  };
};<|MERGE_RESOLUTION|>--- conflicted
+++ resolved
@@ -1,10 +1,7 @@
 import { css } from '@emotion/css';
 import classNames from 'classnames';
 import React, { useState } from 'react';
-<<<<<<< HEAD
-=======
 import SVG from 'react-inlinesvg';
->>>>>>> 556faf82
 
 import { GrafanaTheme2 } from '@grafana/data';
 import { Icon, Spinner, TagList, useTheme2 } from '@grafana/ui';
