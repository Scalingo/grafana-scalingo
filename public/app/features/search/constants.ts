--- conflicted
+++ resolved
@@ -1,11 +1,7 @@
 export const NO_ID_SECTIONS = ['Recent', 'Starred'];
 // Height of the search result item
 export const SEARCH_ITEM_HEIGHT = 58;
-<<<<<<< HEAD
-export const SEARCH_ITEM_MARGIN = 4;
-=======
 export const SEARCH_ITEM_MARGIN = 8;
->>>>>>> 914fcedb
 export const DEFAULT_SORT = { label: 'A\u2013Z', value: 'alpha-asc' };
 export const SECTION_STORAGE_KEY = 'search.sections';
 export const GENERAL_FOLDER_ID = 0;
