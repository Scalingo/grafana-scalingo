--- conflicted
+++ resolved
@@ -4,10 +4,7 @@
 import { SelectableValue } from '@grafana/data';
 import { locationService } from '@grafana/runtime';
 
-<<<<<<< HEAD
-=======
 import { SEARCH_SELECTED_LAYOUT } from '../constants';
->>>>>>> c2560129
 import {
   ADD_TAG,
   CLEAR_FILTERS,
