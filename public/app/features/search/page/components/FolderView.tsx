--- conflicted
+++ resolved
@@ -5,13 +5,7 @@
 import { GrafanaTheme2 } from '@grafana/data';
 import { selectors } from '@grafana/e2e-selectors';
 import { getBackendSrv } from '@grafana/runtime';
-<<<<<<< HEAD
-import { Spinner, useStyles2 } from '@grafana/ui';
-import { contextSrv } from 'app/core/core';
-import impressionSrv from 'app/core/services/impression_srv';
-=======
 import { Alert, Spinner, useStyles2 } from '@grafana/ui';
->>>>>>> 89b365f8
 
 import { contextSrv } from '../../../../core/services/context_srv';
 import impressionSrv from '../../../../core/services/impression_srv';
@@ -45,18 +39,9 @@
         }
       }
 
-<<<<<<< HEAD
-      const ids = impressionSrv.getDashboardOpened();
-      if (ids.length) {
-        const itemsUIDs = await getBackendSrv().get(`/api/dashboards/ids/${ids.slice(0, 30).join(',')}`);
-        if (itemsUIDs.length) {
-          folders.push({ title: 'Recent', icon: 'clock', kind: 'query-recent', uid: '__recent', itemsUIDs });
-        }
-=======
       const itemsUIDs = await impressionSrv.getDashboardOpened();
       if (itemsUIDs.length) {
         folders.push({ title: 'Recent', icon: 'clock-nine', kind: 'query-recent', uid: '__recent', itemsUIDs });
->>>>>>> 89b365f8
       }
     }
     folders.push({ title: 'General', url: '/dashboards', kind: 'folder', uid: GENERAL_FOLDER_UID });
@@ -127,12 +112,6 @@
       &:not(:last-child) {
         border-bottom: solid 1px ${theme.v1.colors.border2};
       }
-<<<<<<< HEAD
-    `,
-    sectionItems: css`
-      margin: 0 24px 0 32px;
-=======
->>>>>>> 89b365f8
     `,
     spinner: css`
       align-items: center;
