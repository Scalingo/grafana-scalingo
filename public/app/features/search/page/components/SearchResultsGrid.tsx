import { css } from '@emotion/css';
import React from 'react';
import { FixedSizeGrid } from 'react-window';
import InfiniteLoader from 'react-window-infinite-loader';

import { GrafanaTheme2 } from '@grafana/data';
import { config } from '@grafana/runtime';
import { useStyles2 } from '@grafana/ui';

import { SearchCard } from '../../components/SearchCard';
import { useSearchKeyboardNavigation } from '../../hooks/useSearchKeyboardSelection';
import { DashboardSearchItemType, DashboardSectionItem } from '../../types';

import { SearchResultsProps } from './SearchResultsTable';

export const SearchResultsGrid = ({
  response,
  width,
  height,
  selection,
  selectionToggle,
  onTagSelected,
<<<<<<< HEAD
=======
  onClickItem,
>>>>>>> 89b365f8
  keyboardEvents,
}: SearchResultsProps) => {
  const styles = useStyles2(getStyles);

  // Hacked to reuse existing SearchCard (and old DashboardSectionItem)
  const itemProps = {
    editable: selection != null,
    onToggleChecked: (item: any) => {
      const d = item as DashboardSectionItem;
      const t = d.type === DashboardSearchItemType.DashFolder ? 'folder' : 'dashboard';
      if (selectionToggle) {
        selectionToggle(t, d.uid!);
      }
    },
    onTagSelected,
    onClick: onClickItem,
  };

  const itemCount = response.totalRows ?? response.view.length;
  const view = response.view;
  const numColumns = Math.ceil(width / 320);
  const cellWidth = width / numColumns;
  const cellHeight = (cellWidth - 64) * 0.75 + 56 + 8;
  const numRows = Math.ceil(itemCount / numColumns);
  const highlightIndex = useSearchKeyboardNavigation(keyboardEvents, numColumns, response);

  return (
    <InfiniteLoader isItemLoaded={response.isItemLoaded} itemCount={itemCount} loadMoreItems={response.loadMoreItems}>
      {({ onItemsRendered, ref }) => (
        <FixedSizeGrid
          ref={ref}
          onItemsRendered={(v) => {
            onItemsRendered({
              visibleStartIndex: v.visibleRowStartIndex * numColumns,
              visibleStopIndex: v.visibleRowStopIndex * numColumns,
              overscanStartIndex: v.overscanRowStartIndex * numColumns,
              overscanStopIndex: v.overscanColumnStopIndex * numColumns,
            });
          }}
          columnCount={numColumns}
          columnWidth={cellWidth}
          rowCount={numRows}
          rowHeight={cellHeight}
          className={styles.wrapper}
          innerElementType="ul"
          height={height}
          width={width - 2}
        >
          {({ columnIndex, rowIndex, style }) => {
            const index = rowIndex * numColumns + columnIndex;
            if (index >= view.length) {
              return null;
            }
            const item = view.get(index);
            const kind = item.kind ?? 'dashboard';

            const facade: DashboardSectionItem = {
              uid: item.uid,
              title: item.name,
              url: item.url,
              uri: item.url,
              type: kind === 'folder' ? DashboardSearchItemType.DashFolder : DashboardSearchItemType.DashDB,
              id: 666, // do not use me!
              isStarred: false,
              tags: item.tags ?? [],
              checked: selection ? selection(kind, item.uid) : false,
            };

            if (kind === 'panel') {
              const type = item.panel_type;
              facade.icon = 'public/img/icons/unicons/graph-bar.svg';
              if (type) {
                const info = config.panels[type];
                if (info?.name) {
                  const v = info.info?.logos.small;
                  if (v && v.endsWith('.svg')) {
                    facade.icon = v;
                  }
                }
              }
            }

            let className = styles.virtualizedGridItemWrapper;
            if (rowIndex === highlightIndex.y && columnIndex === highlightIndex.x) {
              className += ' ' + styles.selectedItem;
            }

            // The wrapper div is needed as the inner SearchItem has margin-bottom spacing
            // And without this wrapper there is no room for that margin
            return item ? (
              <li style={style} className={className}>
                <SearchCard key={item.uid} {...itemProps} item={facade} />
              </li>
            ) : null;
          }}
        </FixedSizeGrid>
      )}
    </InfiniteLoader>
  );
};

const getStyles = (theme: GrafanaTheme2) => ({
  virtualizedGridItemWrapper: css`
    padding: 4px;
  `,
  wrapper: css`
    display: flex;
    flex-direction: column;

    > ul {
      list-style: none;
    }
  `,
  selectedItem: css`
    box-shadow: inset 1px 1px 3px 3px ${theme.colors.primary.border};
  `,
});<|MERGE_RESOLUTION|>--- conflicted
+++ resolved
@@ -20,10 +20,7 @@
   selection,
   selectionToggle,
   onTagSelected,
-<<<<<<< HEAD
-=======
   onClickItem,
->>>>>>> 89b365f8
   keyboardEvents,
 }: SearchResultsProps) => {
   const styles = useStyles2(getStyles);
