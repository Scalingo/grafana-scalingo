--- conflicted
+++ resolved
@@ -27,28 +27,6 @@
   showManage: boolean;
   folderDTO?: FolderDTO;
   hidePseudoFolders?: boolean; // Recent + starred
-<<<<<<< HEAD
-  onQueryTextChange: (newQueryText: string) => void;
-  includePanels: boolean;
-  setIncludePanels: (v: boolean) => void;
-  keyboardEvents: Observable<React.KeyboardEvent>;
-};
-
-export const SearchView = ({
-  showManage,
-  folderDTO,
-  queryText,
-  hidePseudoFolders,
-  onQueryTextChange,
-  includePanels,
-  setIncludePanels,
-  keyboardEvents,
-}: SearchViewProps) => {
-  const styles = useStyles2(getStyles);
-
-  const { query, onTagFilterChange, onTagAdd, onDatasourceChange, onSortChange, onLayoutChange } = useSearchQuery({});
-  query.query = queryText; // Use the query value passed in from parent rather than from URL
-=======
   keyboardEvents: Observable<React.KeyboardEvent>;
 };
 
@@ -56,54 +34,15 @@
   const styles = useStyles2(getStyles);
   const stateManager = getSearchStateManager(); // State is initialized from URL by parent component
   const state = stateManager.useState();
->>>>>>> 89b365f8
 
   const [searchSelection, setSearchSelection] = useState(newSearchSelection());
   const layout = getValidQueryLayout(state);
   const isFolders = layout === SearchLayout.Folders;
 
   const [listKey, setListKey] = useState(Date.now());
-<<<<<<< HEAD
-
-  const searchQuery = useMemo(() => {
-    const q: SearchQuery = {
-      query: queryText,
-      tags: query.tag as string[],
-      ds_uid: query.datasource as string,
-      location: folderDTO?.uid, // This will scope all results to the prefix
-      sort: query.sort?.value,
-    };
-
-    // Only dashboards have additional properties
-    if (q.sort?.length && !q.sort.includes('name')) {
-      q.kind = ['dashboard', 'folder']; // skip panels
-    }
-
-    if (!q.query?.length) {
-      q.query = '*';
-      if (!q.location) {
-        q.kind = ['dashboard', 'folder']; // skip panels
-      }
-    }
-
-    if (!includePanels && !q.kind) {
-      q.kind = ['dashboard', 'folder']; // skip panels
-    }
-
-    if (q.query === '*' && !q.sort?.length) {
-      q.sort = 'name_sort';
-    }
-    return q;
-  }, [query, queryText, folderDTO, includePanels]);
-
-  const results = useAsync(() => {
-    return getGrafanaSearcher().search(searchQuery);
-  }, [searchQuery]);
-=======
 
   // Search usage reporting
   useDebounce(stateManager.onReportSearchUsage, 1000, []);
->>>>>>> 89b365f8
 
   const clearSelection = useCallback(() => {
     searchSelection.items.clear();
@@ -124,11 +63,7 @@
     clearSelection();
     setListKey(Date.now());
     // trigger again the search to the backend
-<<<<<<< HEAD
-    onQueryTextChange(query.query);
-=======
     stateManager.onQueryChange(state.query);
->>>>>>> 89b365f8
   };
 
   const renderResults = () => {
@@ -146,13 +81,8 @@
           <Button
             variant="secondary"
             onClick={() => {
-<<<<<<< HEAD
-              if (query.query) {
-                onQueryTextChange('');
-=======
               if (state.query) {
                 stateManager.onQueryChange('');
->>>>>>> 89b365f8
               }
               if (state.tag?.length) {
                 stateManager.onTagFilterChange([]);
@@ -178,14 +108,9 @@
             selectionToggle={toggleSelection}
             onTagSelected={stateManager.onAddTag}
             renderStandaloneBody={true}
-<<<<<<< HEAD
-            tags={query.tag}
-            key={listKey}
-=======
             tags={state.tag}
             key={listKey}
             onClickItem={stateManager.onSearchItemClicked}
->>>>>>> 89b365f8
           />
         );
       }
@@ -213,16 +138,10 @@
               clearSelection,
               width: width,
               height: height,
-<<<<<<< HEAD
-              onTagSelected: onTagAdd,
-              keyboardEvents,
-              onDatasourceChange: query.datasource ? onDatasourceChange : undefined,
-=======
               onTagSelected: stateManager.onAddTag,
               keyboardEvents,
               onDatasourceChange: state.datasource ? stateManager.onDatasourceChange : undefined,
               onClickItem: stateManager.onSearchItemClicked,
->>>>>>> 89b365f8
             };
 
             if (layout === SearchLayout.Grid) {
@@ -261,24 +180,6 @@
         <ManageActions items={searchSelection.items} onChange={onChangeItemsList} clearSelection={clearSelection} />
       ) : (
         <ActionRow
-<<<<<<< HEAD
-          onLayoutChange={(v) => {
-            if (v === SearchLayout.Folders) {
-              if (query.query) {
-                onQueryTextChange(''); // parent will clear the sort
-              }
-            }
-            onLayoutChange(v);
-          }}
-          onSortChange={onSortChange}
-          onTagFilterChange={onTagFilterChange}
-          getTagOptions={getTagOptions}
-          getSortOptions={getGrafanaSearcher().getSortOptions}
-          onDatasourceChange={onDatasourceChange}
-          query={query}
-          includePanels={includePanels!}
-          setIncludePanels={setIncludePanels}
-=======
           onLayoutChange={stateManager.onLayoutChange}
           showStarredFilter={hidePseudoFolders}
           onStarredFilterChange={!hidePseudoFolders ? undefined : stateManager.onStarredFilterChange}
@@ -291,7 +192,6 @@
           state={state}
           includePanels={state.includePanels!}
           onSetIncludePanels={stateManager.onSetIncludePanels}
->>>>>>> 89b365f8
         />
       )}
 
