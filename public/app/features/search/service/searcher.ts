import { config } from '@grafana/runtime';

import { BlugeSearcher } from './bluge';
<<<<<<< HEAD
=======
import { FrontendSearcher } from './frontend';
>>>>>>> 89b365f8
import { SQLSearcher } from './sql';
import { GrafanaSearcher } from './types';

let searcher: GrafanaSearcher | undefined = undefined;

export function getGrafanaSearcher(): GrafanaSearcher {
  if (!searcher) {
<<<<<<< HEAD
    const useBluge = config.featureToggles.panelTitleSearch;
    searcher = useBluge ? new BlugeSearcher() : new SQLSearcher();
=======
    const sqlSearcher = new SQLSearcher();
    const useBluge = config.featureToggles.panelTitleSearch;
    searcher = useBluge ? new BlugeSearcher(sqlSearcher) : sqlSearcher;

    if (useBluge && location.search.includes('do-frontend-query')) {
      searcher = new FrontendSearcher(searcher);
    }
>>>>>>> 89b365f8
  }
  return searcher!;
}<|MERGE_RESOLUTION|>--- conflicted
+++ resolved
@@ -1,10 +1,7 @@
 import { config } from '@grafana/runtime';
 
 import { BlugeSearcher } from './bluge';
-<<<<<<< HEAD
-=======
 import { FrontendSearcher } from './frontend';
->>>>>>> 89b365f8
 import { SQLSearcher } from './sql';
 import { GrafanaSearcher } from './types';
 
@@ -12,10 +9,6 @@
 
 export function getGrafanaSearcher(): GrafanaSearcher {
   if (!searcher) {
-<<<<<<< HEAD
-    const useBluge = config.featureToggles.panelTitleSearch;
-    searcher = useBluge ? new BlugeSearcher() : new SQLSearcher();
-=======
     const sqlSearcher = new SQLSearcher();
     const useBluge = config.featureToggles.panelTitleSearch;
     searcher = useBluge ? new BlugeSearcher(sqlSearcher) : sqlSearcher;
@@ -23,7 +16,6 @@
     if (useBluge && location.search.includes('do-frontend-query')) {
       searcher = new FrontendSearcher(searcher);
     }
->>>>>>> 89b365f8
   }
   return searcher!;
 }