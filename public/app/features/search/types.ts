--- conflicted
+++ resolved
@@ -1,11 +1,7 @@
 import { Dispatch } from 'react';
 import { Action } from 'redux';
 
-<<<<<<< HEAD
-import { SelectableValue } from '@grafana/data';
-=======
 import { SelectableValue, WithAccessControlMetadata } from '@grafana/data';
->>>>>>> 556faf82
 
 import { FolderInfo } from '../../types';
 
