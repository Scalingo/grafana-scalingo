--- conflicted
+++ resolved
@@ -1,11 +1,7 @@
 import { Dispatch } from 'react';
 import { Action } from 'redux';
 
-<<<<<<< HEAD
-import { SelectableValue } from '@grafana/data';
-=======
 import { SelectableValue, WithAccessControlMetadata } from '@grafana/data';
->>>>>>> c2560129
 
 import { FolderInfo } from '../../types';
 
