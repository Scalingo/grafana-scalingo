--- conflicted
+++ resolved
@@ -6,13 +6,10 @@
 import { getBackendSrv } from '@grafana/runtime';
 import { Form, Button, Input, Field } from '@grafana/ui';
 import Page from 'app/core/components/Page/Page';
-<<<<<<< HEAD
-=======
 import { UserRolePicker } from 'app/core/components/RolePicker/UserRolePicker';
 import { fetchBuiltinRoles, fetchRoleOptions, updateUserRoles } from 'app/core/components/RolePicker/api';
 import { contextSrv } from 'app/core/core';
 import { AccessControlAction, OrgRole, Role, ServiceAccountCreateApiResponse, ServiceAccountDTO } from 'app/types';
->>>>>>> c2560129
 
 import { getNavModel } from '../../core/selectors/navModel';
 import { StoreState } from '../../types';
