--- conflicted
+++ resolved
@@ -32,10 +32,7 @@
         dispatch(acOptionsLoaded(options));
       }
       if (
-<<<<<<< HEAD
-=======
         contextSrv.accessControlBuiltInRoleAssignmentEnabled() &&
->>>>>>> 556faf82
         contextSrv.licensedAccessControlEnabled() &&
         contextSrv.hasPermission(AccessControlAction.ActionBuiltinRolesList)
       ) {
