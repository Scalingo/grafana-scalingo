import { debounce } from 'lodash';

import { getBackendSrv, locationService } from '@grafana/runtime';
import { fetchBuiltinRoles, fetchRoleOptions } from 'app/core/components/RolePicker/api';
import { accessControlQueryParam } from 'app/core/utils/accessControl';

import { contextSrv } from '../../../core/services/context_srv';
import { ServiceAccountDTO, ThunkResult, ServiceAccountFilter, AccessControlAction } from '../../../types';
import { ServiceAccountToken } from '../CreateServiceAccountTokenModal';

import {
  acOptionsLoaded,
  builtInRolesLoaded,
  filterChanged,
  pageChanged,
  queryChanged,
  serviceAccountLoaded,
  serviceAccountsFetchBegin,
  serviceAccountsFetchEnd,
  serviceAccountsFetched,
  serviceAccountTokensLoaded,
  serviceAccountToRemoveLoaded,
} from './reducers';

const BASE_URL = `/api/serviceaccounts`;

export function fetchACOptions(): ThunkResult<void> {
  return async (dispatch) => {
    try {
      if (contextSrv.licensedAccessControlEnabled() && contextSrv.hasPermission(AccessControlAction.ActionRolesList)) {
        const options = await fetchRoleOptions();
        dispatch(acOptionsLoaded(options));
      }
      if (
<<<<<<< HEAD
=======
        contextSrv.accessControlBuiltInRoleAssignmentEnabled() &&
>>>>>>> c2560129
        contextSrv.licensedAccessControlEnabled() &&
        contextSrv.hasPermission(AccessControlAction.ActionBuiltinRolesList)
      ) {
        const builtInRoles = await fetchBuiltinRoles();
        dispatch(builtInRolesLoaded(builtInRoles));
      }
    } catch (error) {
      console.error(error);
    }
  };
}

export function setServiceAccountToRemove(serviceAccount: ServiceAccountDTO | null): ThunkResult<void> {
  return async (dispatch) => {
    try {
      dispatch(serviceAccountToRemoveLoaded(serviceAccount));
    } catch (error) {
      console.error(error);
    }
  };
}

export function loadServiceAccount(saID: number): ThunkResult<void> {
  return async (dispatch) => {
    try {
      const response = await getBackendSrv().get(`${BASE_URL}/${saID}`, accessControlQueryParam());
      dispatch(serviceAccountLoaded(response));
    } catch (error) {
      console.error(error);
    }
  };
}

export function createServiceAccountToken(
  saID: number,
  token: ServiceAccountToken,
  onTokenCreated: (key: string) => void
): ThunkResult<void> {
  return async (dispatch) => {
    const result = await getBackendSrv().post(`${BASE_URL}/${saID}/tokens`, token);
    onTokenCreated(result.key);
    dispatch(loadServiceAccountTokens(saID));
  };
}

export function deleteServiceAccountToken(saID: number, id: number): ThunkResult<void> {
  return async (dispatch) => {
    await getBackendSrv().delete(`${BASE_URL}/${saID}/tokens/${id}`);
    dispatch(loadServiceAccountTokens(saID));
  };
}

export function loadServiceAccountTokens(saID: number): ThunkResult<void> {
  return async (dispatch) => {
    try {
      const response = await getBackendSrv().get(`${BASE_URL}/${saID}/tokens`);
      dispatch(serviceAccountTokensLoaded(response));
    } catch (error) {
      console.error(error);
    }
  };
}

export function updateServiceAccount(serviceAccount: ServiceAccountDTO): ThunkResult<void> {
  return async (dispatch) => {
    const response = await getBackendSrv().patch(`${BASE_URL}/${serviceAccount.id}?accesscontrol=true`, {
      ...serviceAccount,
    });
    dispatch(serviceAccountLoaded(response));
  };
}

export function removeServiceAccount(serviceAccountId: number): ThunkResult<void> {
  return async (dispatch) => {
    await getBackendSrv().delete(`${BASE_URL}/${serviceAccountId}`);
    dispatch(fetchServiceAccounts());
  };
}

// search / filtering of serviceAccounts
const getFilters = (filters: ServiceAccountFilter[]) => {
  return filters
    .map((filter) => {
      if (Array.isArray(filter.value)) {
        return filter.value.map((v) => `${filter.name}=${v.value}`).join('&');
      }
      return `${filter.name}=${filter.value}`;
    })
    .join('&');
};

export function fetchServiceAccounts(): ThunkResult<void> {
  return async (dispatch, getState) => {
    try {
      const { perPage, page, query, filters } = getState().serviceAccounts;
      const result = await getBackendSrv().get(
        `/api/serviceaccounts/search?perpage=${perPage}&page=${page}&query=${query}&${getFilters(
          filters
        )}&accesscontrol=true`
      );
      dispatch(serviceAccountsFetched(result));
    } catch (error) {
      serviceAccountsFetchEnd();
      console.error(error);
    }
  };
}

const fetchServiceAccountsWithDebounce = debounce((dispatch) => dispatch(fetchServiceAccounts()), 500);

export function changeQuery(query: string): ThunkResult<void> {
  return async (dispatch) => {
    dispatch(serviceAccountsFetchBegin());
    dispatch(queryChanged(query));
    fetchServiceAccountsWithDebounce(dispatch);
  };
}

export function changeFilter(filter: ServiceAccountFilter): ThunkResult<void> {
  return async (dispatch) => {
    dispatch(serviceAccountsFetchBegin());
    dispatch(filterChanged(filter));
    fetchServiceAccountsWithDebounce(dispatch);
  };
}

export function changePage(page: number): ThunkResult<void> {
  return async (dispatch) => {
    dispatch(serviceAccountsFetchBegin());
    dispatch(pageChanged(page));
    dispatch(fetchServiceAccounts());
  };
}

export function deleteServiceAccount(serviceAccountId: number): ThunkResult<void> {
  return async () => {
    await getBackendSrv().delete(`${BASE_URL}/${serviceAccountId}`);
    locationService.push('/org/serviceaccounts');
  };
}<|MERGE_RESOLUTION|>--- conflicted
+++ resolved
@@ -32,10 +32,7 @@
         dispatch(acOptionsLoaded(options));
       }
       if (
-<<<<<<< HEAD
-=======
         contextSrv.accessControlBuiltInRoleAssignmentEnabled() &&
->>>>>>> c2560129
         contextSrv.licensedAccessControlEnabled() &&
         contextSrv.hasPermission(AccessControlAction.ActionBuiltinRolesList)
       ) {
