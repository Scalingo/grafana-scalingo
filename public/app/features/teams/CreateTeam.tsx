--- conflicted
+++ resolved
@@ -3,11 +3,7 @@
 
 import { NavModel } from '@grafana/data';
 import { getBackendSrv, locationService } from '@grafana/runtime';
-<<<<<<< HEAD
-import { Button, Form, Field, Input, FieldSet, Label, Tooltip, Icon } from '@grafana/ui';
-=======
 import { Button, Form, Field, Input, FieldSet } from '@grafana/ui';
->>>>>>> c2560129
 import Page from 'app/core/components/Page/Page';
 import { contextSrv } from 'app/core/core';
 import { getNavModel } from 'app/core/selectors/navModel';
