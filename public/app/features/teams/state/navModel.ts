--- conflicted
+++ resolved
@@ -67,11 +67,7 @@
       ProBadge({ experimentId: isLoadingTeam ? '' : 'feature-highlights-team-sync-badge', eventVariant: 'trial' });
   }
 
-<<<<<<< HEAD
-  // With both Legacy and FGAC the tab is protected being featureEnabled
-=======
   // With both Legacy and RBAC the tab is protected being featureEnabled
->>>>>>> 556faf82
   // While team is loading we leave the teamsync tab
   // With RBAC the External Group Sync tab is available when user has ActionTeamsPermissionsRead for this team
   if (featureEnabled('teamsync')) {
