--- conflicted
+++ resolved
@@ -213,21 +213,13 @@
       });
 
       let defaultText = urlValue;
-<<<<<<< HEAD
-      let defaultValue = urlValue;
-=======
       const defaultValue = urlValue;
->>>>>>> 69c51919
 
       if (!option && _.isArray(urlValue)) {
         defaultText = [];
 
         for (let n = 0; n < urlValue.length; n++) {
-<<<<<<< HEAD
-          let t = _.find(variable.options, op => {
-=======
           const t = _.find(variable.options, op => {
->>>>>>> 69c51919
             return op.value === urlValue[n];
           });
 
