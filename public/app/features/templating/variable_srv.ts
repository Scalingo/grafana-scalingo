// Libaries
import angular, { auto, ILocationService, IPromise, IQService } from 'angular';
import _ from 'lodash';
// Utils & Services
import coreModule from 'app/core/core_module';
import { variableTypes } from './variable';
import { Graph } from 'app/core/utils/dag';
import { TemplateSrv } from 'app/features/templating/template_srv';
import { TimeSrv } from 'app/features/dashboard/services/TimeSrv';
import { DashboardModel } from 'app/features/dashboard/state/DashboardModel';
// Types
<<<<<<< HEAD
import { TimeRange, AppEvents } from '@grafana/data';
import { CoreEvents } from 'app/types';
import { UrlQueryMap } from '@grafana/runtime';
import { appEvents } from 'app/core/core';
=======
import { AppEvents, TimeRange } from '@grafana/data';
import { CoreEvents } from 'app/types';
import { UrlQueryMap } from '@grafana/runtime';
import { appEvents, contextSrv } from 'app/core/core';
>>>>>>> ca6d08d5

export class VariableSrv {
  dashboard: DashboardModel;
  variables: any[] = [];

  /** @ngInject */
  constructor(
    private $q: IQService,
    private $location: ILocationService,
    private $injector: auto.IInjectorService,
    private templateSrv: TemplateSrv,
    private timeSrv: TimeSrv
  ) {}

  init(dashboard: DashboardModel) {
    this.dashboard = dashboard;
    this.dashboard.events.on(CoreEvents.timeRangeUpdated, this.onTimeRangeUpdated.bind(this));
    this.dashboard.events.on(
      CoreEvents.templateVariableValueUpdated,
      this.updateUrlParamsWithCurrentVariables.bind(this)
    );

    // create working class models representing variables
    this.variables = dashboard.templating.list = dashboard.templating.list.map(this.createVariableFromModel.bind(this));
    this.templateSrv.init(this.variables, this.timeSrv.timeRange());

    // init variables
    for (const variable of this.variables) {
      variable.initLock = this.$q.defer();
    }

    const queryParams = this.$location.search();
    return this.$q
      .all(
        this.variables.map(variable => {
          return this.processVariable(variable, queryParams);
        })
      )
      .then(() => {
        this.templateSrv.updateIndex();
        this.templateSrv.setGlobalVariable('__dashboard', {
          value: {
            name: dashboard.title,
            uid: dashboard.uid,
            toString: function() {
              return this.uid;
            },
          },
        });
        this.templateSrv.setGlobalVariable('__org', {
          value: {
            name: contextSrv.user.orgName,
            id: contextSrv.user.id,
            toString: function() {
              return this.id;
            },
          },
        });
      });
  }

  onTimeRangeUpdated(timeRange: TimeRange) {
    this.templateSrv.updateTimeRange(timeRange);
    const promises = this.variables
      .filter(variable => variable.refresh === 2)
      .map(variable => {
        const previousOptions = variable.options.slice();

        return variable.updateOptions().then(() => {
          if (angular.toJson(previousOptions) !== angular.toJson(variable.options)) {
            this.dashboard.templateVariableValueUpdated();
          }
        });
      });

    return this.$q
      .all(promises)
      .then(() => {
        this.dashboard.startRefresh();
      })
      .catch(e => {
        appEvents.emit(AppEvents.alertError, ['Template variable service failed', e.message]);
      });
  }

  processVariable(variable: any, queryParams: any) {
    const dependencies = [];

    for (const otherVariable of this.variables) {
      if (variable.dependsOn(otherVariable)) {
        dependencies.push(otherVariable.initLock.promise);
      }
    }

    return this.$q
      .all(dependencies)
      .then(() => {
        const urlValue = queryParams['var-' + variable.name];
        if (urlValue !== void 0) {
          return variable.setValueFromUrl(urlValue).then(variable.initLock.resolve);
        }

        if (variable.refresh === 1 || variable.refresh === 2) {
          return variable.updateOptions().then(variable.initLock.resolve);
        }

        variable.initLock.resolve();
      })
      .finally(() => {
        this.templateSrv.variableInitialized(variable);
        delete variable.initLock;
      });
  }

  createVariableFromModel(model: any) {
    // @ts-ignore
    const ctor = variableTypes[model.type].ctor;
    if (!ctor) {
      throw {
        message: 'Unable to find variable constructor for ' + model.type,
      };
    }

    const variable = this.$injector.instantiate(ctor, { model: model });
    return variable;
  }

  addVariable(variable: any) {
    this.variables.push(variable);
    this.templateSrv.updateIndex();
    this.dashboard.updateSubmenuVisibility();
  }

  removeVariable(variable: any) {
    const index = _.indexOf(this.variables, variable);
    this.variables.splice(index, 1);
    this.templateSrv.updateIndex();
    this.dashboard.updateSubmenuVisibility();
  }

  updateOptions(variable: any) {
    return variable.updateOptions();
  }

  variableUpdated(variable: any, emitChangeEvents?: any) {
    // if there is a variable lock ignore cascading update because we are in a boot up scenario
    if (variable.initLock) {
      return this.$q.when();
    }

    const g = this.createGraph();
    const node = g.getNode(variable.name);
    let promises = [];
    if (node) {
      promises = node.getOptimizedInputEdges().map(e => {
        return this.updateOptions(this.variables.find(v => v.name === e.inputNode.name));
      });
    }

    return this.$q.all(promises).then(() => {
      if (emitChangeEvents) {
        this.dashboard.templateVariableValueUpdated();
        this.dashboard.startRefresh();
      }
    });
  }

  selectOptionsForCurrentValue(variable: any) {
    let i, y, value, option;
    const selected: any = [];

    for (i = 0; i < variable.options.length; i++) {
      option = variable.options[i];
      option.selected = false;
      if (_.isArray(variable.current.value)) {
        for (y = 0; y < variable.current.value.length; y++) {
          value = variable.current.value[y];
          if (option.value === value) {
            option.selected = true;
            selected.push(option);
          }
        }
      } else if (option.value === variable.current.value) {
        option.selected = true;
        selected.push(option);
      }
    }

    return selected;
  }

  validateVariableSelectionState(variable: any, defaultValue?: string) {
    if (!variable.current) {
      variable.current = {};
    }

    if (_.isArray(variable.current.value)) {
      let selected = this.selectOptionsForCurrentValue(variable);

      // if none pick first
      if (selected.length === 0) {
        selected = variable.options[0];
      } else {
        selected = {
          value: _.map(selected, val => {
            return val.value;
          }),
          text: _.map(selected, val => {
            return val.text;
          }),
        };
      }

      return variable.setValue(selected);
    } else {
      let option: any = undefined;

      // 1. find the current value
      option = _.find(variable.options, {
        text: variable.current.text,
      });
      if (option) {
        return variable.setValue(option);
      }

      // 2. find the default value
      if (defaultValue) {
        option = _.find(variable.options, {
          text: defaultValue,
        });
        if (option) {
          return variable.setValue(option);
        }
      }

      // 3. use the first value
      if (variable.options) {
        return variable.setValue(variable.options[0]);
      }

      // 4... give up
      return Promise.resolve();
    }
  }

  /**
   * Sets the current selected option (or options) based on the query params in the url. It is possible for values
   * in the url to not match current options of the variable. In that case the variables current value will be still set
   * to that value.
   * @param variable Instance of Variable
   * @param urlValue Value of the query parameter
   */
  setOptionFromUrl(variable: any, urlValue: string | string[]): IPromise<any> {
    let promise = this.$q.when();

    if (variable.refresh) {
      promise = variable.updateOptions();
    }

    return promise.then(() => {
      // Simple case. Value in url matches existing options text or value.
      let option: any = _.find(variable.options, op => {
        return op.text === urlValue || op.value === urlValue;
      });

      // No luck either it is array or value does not exist in the variables options.
      if (!option) {
        let defaultText = urlValue;
        const defaultValue = urlValue;

        if (_.isArray(urlValue)) {
          // Multiple values in the url. We construct text as a list of texts from all matched options.
          defaultText = urlValue.reduce((acc, item) => {
            const t: any = _.find(variable.options, { value: item });
            if (t) {
              acc.push(t.text);
            } else {
              acc.push(item);
            }

            return acc;
          }, []);
        }

        // It is possible that we did not match the value to any existing option. In that case the url value will be
        // used anyway for both text and value.
        option = { text: defaultText, value: defaultValue };
      }

      if (variable.multi) {
        // In case variable is multiple choice, we cast to array to preserve the same behaviour as when selecting
        // the option directly, which will return even single value in an array.
        option = { text: _.castArray(option.text), value: _.castArray(option.value) };
      }

      return variable.setValue(option);
    });
  }

  setOptionAsCurrent(variable: any, option: any) {
    variable.current = _.cloneDeep(option);

    if (_.isArray(variable.current.text) && variable.current.text.length > 0) {
      variable.current.text = variable.current.text.join(' + ');
    } else if (_.isArray(variable.current.value) && variable.current.value[0] !== '$__all') {
      variable.current.text = variable.current.value.join(' + ');
    }

    this.selectOptionsForCurrentValue(variable);
    return this.variableUpdated(variable);
  }

  templateVarsChangedInUrl(vars: UrlQueryMap) {
    const update: Array<Promise<any>> = [];
    for (const v of this.variables) {
      const key = `var-${v.name}`;
      if (vars.hasOwnProperty(key)) {
        update.push(v.setValueFromUrl(vars[key]));
      }
    }
    if (update.length) {
      Promise.all(update).then(() => {
        this.dashboard.templateVariableValueUpdated();
        this.dashboard.startRefresh();
      });
    }
  }

  updateUrlParamsWithCurrentVariables() {
    // update url
    const params = this.$location.search();

    // remove variable params
    _.each(params, (value, key) => {
      if (key.indexOf('var-') === 0) {
        delete params[key];
      }
    });

    // add new values
    this.templateSrv.fillVariableValuesForUrl(params);
    // update url
    this.$location.search(params);
  }

  setAdhocFilter(options: any) {
    let variable: any = _.find(this.variables, {
      type: 'adhoc',
      datasource: options.datasource,
    } as any);
    if (!variable) {
      variable = this.createVariableFromModel({
        name: 'Filters',
        type: 'adhoc',
        datasource: options.datasource,
      });
      this.addVariable(variable);
    }

    const filters = variable.filters;
    let filter: any = _.find(filters, { key: options.key, value: options.value });

    if (!filter) {
      filter = { key: options.key, value: options.value };
      filters.push(filter);
    }

    filter.operator = options.operator;
    this.variableUpdated(variable, true);
  }

  createGraph() {
    const g = new Graph();

    this.variables.forEach(v => {
      g.createNode(v.name);
    });

    this.variables.forEach(v1 => {
      this.variables.forEach(v2 => {
        if (v1 === v2) {
          return;
        }

        if (v1.dependsOn(v2)) {
          g.link(v1.name, v2.name);
        }
      });
    });

    return g;
  }
}

coreModule.service('variableSrv', VariableSrv);<|MERGE_RESOLUTION|>--- conflicted
+++ resolved
@@ -9,17 +9,10 @@
 import { TimeSrv } from 'app/features/dashboard/services/TimeSrv';
 import { DashboardModel } from 'app/features/dashboard/state/DashboardModel';
 // Types
-<<<<<<< HEAD
-import { TimeRange, AppEvents } from '@grafana/data';
-import { CoreEvents } from 'app/types';
-import { UrlQueryMap } from '@grafana/runtime';
-import { appEvents } from 'app/core/core';
-=======
 import { AppEvents, TimeRange } from '@grafana/data';
 import { CoreEvents } from 'app/types';
 import { UrlQueryMap } from '@grafana/runtime';
 import { appEvents, contextSrv } from 'app/core/core';
->>>>>>> ca6d08d5
 
 export class VariableSrv {
   dashboard: DashboardModel;
