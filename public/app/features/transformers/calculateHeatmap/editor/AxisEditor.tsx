import React from 'react';

import { SelectableValue, StandardEditorProps } from '@grafana/data';
<<<<<<< HEAD
import { HorizontalGroup, Input, RadioButtonGroup } from '@grafana/ui';

import { HeatmapCalculationAxisConfig, HeatmapCalculationMode } from '../models.gen';
=======
import { HorizontalGroup, Input, RadioButtonGroup, ScaleDistribution } from '@grafana/ui';

import { HeatmapCalculationBucketConfig, HeatmapCalculationMode } from '../models.gen';
>>>>>>> 556faf82

const modeOptions: Array<SelectableValue<HeatmapCalculationMode>> = [
  {
    label: 'Size',
    value: HeatmapCalculationMode.Size,
    description: 'Split the buckets based on size',
  },
  {
    label: 'Count',
    value: HeatmapCalculationMode.Count,
    description: 'Split the buckets based on count',
  },
];

const logModeOptions: Array<SelectableValue<HeatmapCalculationMode>> = [
  {
    label: 'Split',
    value: HeatmapCalculationMode.Size,
    description: 'Split the buckets based on size',
  },
];

export const AxisEditor: React.FC<StandardEditorProps<HeatmapCalculationBucketConfig, any>> = ({
  value,
  onChange,
  item,
}) => {
  return (
    <HorizontalGroup>
      <RadioButtonGroup
        value={value?.mode || HeatmapCalculationMode.Size}
        options={value?.scale?.type === ScaleDistribution.Log ? logModeOptions : modeOptions}
        onChange={(mode) => {
          onChange({
            ...value,
            mode,
          });
        }}
      />
      <Input
        value={value?.value ?? ''}
        placeholder="Auto"
        onChange={(v) => {
          onChange({
            ...value,
            value: v.currentTarget.value,
          });
        }}
      />
    </HorizontalGroup>
  );
};<|MERGE_RESOLUTION|>--- conflicted
+++ resolved
@@ -1,15 +1,9 @@
 import React from 'react';
 
 import { SelectableValue, StandardEditorProps } from '@grafana/data';
-<<<<<<< HEAD
-import { HorizontalGroup, Input, RadioButtonGroup } from '@grafana/ui';
-
-import { HeatmapCalculationAxisConfig, HeatmapCalculationMode } from '../models.gen';
-=======
 import { HorizontalGroup, Input, RadioButtonGroup, ScaleDistribution } from '@grafana/ui';
 
 import { HeatmapCalculationBucketConfig, HeatmapCalculationMode } from '../models.gen';
->>>>>>> 556faf82
 
 const modeOptions: Array<SelectableValue<HeatmapCalculationMode>> = [
   {
