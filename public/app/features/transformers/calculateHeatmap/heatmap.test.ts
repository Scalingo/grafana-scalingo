--- conflicted
+++ resolved
@@ -1,11 +1,7 @@
 import { FieldType } from '@grafana/data';
 import { toDataFrame } from '@grafana/data/src/dataframe/processDataFrame';
 
-<<<<<<< HEAD
-import { calculateHeatmapFromData } from './heatmap';
-=======
 import { rowsToCellsHeatmap, calculateHeatmapFromData } from './heatmap';
->>>>>>> 556faf82
 import { HeatmapCalculationOptions } from './models.gen';
 
 describe('Heatmap transformer', () => {
