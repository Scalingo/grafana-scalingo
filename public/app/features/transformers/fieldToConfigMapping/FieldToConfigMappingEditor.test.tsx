--- conflicted
+++ resolved
@@ -1,15 +1,9 @@
 import { fireEvent, render, screen, getByText, getByLabelText } from '@testing-library/react';
 import userEvent from '@testing-library/user-event';
 import React from 'react';
-<<<<<<< HEAD
-
-import { toDataFrame, FieldType } from '@grafana/data';
-import { selectOptionInTest } from '@grafana/ui';
-=======
 import { selectOptionInTest } from 'test/helpers/selectOptionInTest';
 
 import { toDataFrame, FieldType } from '@grafana/data';
->>>>>>> 556faf82
 
 import { Props, FieldToConfigMappingEditor } from './FieldToConfigMappingEditor';
 
