--- conflicted
+++ resolved
@@ -1,8 +1,4 @@
-<<<<<<< HEAD
-import { shallow } from 'enzyme';
-=======
 import { render, screen } from '@testing-library/react';
->>>>>>> c2560129
 import React from 'react';
 import { mockToolkitActionCreator } from 'test/core/redux/mocks';
 
