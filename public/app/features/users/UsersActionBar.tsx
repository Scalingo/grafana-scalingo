import React from 'react';
import { connect, ConnectedProps } from 'react-redux';

<<<<<<< HEAD
import { RadioButtonGroup, LinkButton, FilterInput } from '@grafana/ui';
=======
import { RadioButtonGroup, LinkButton, FilterInput, InlineField } from '@grafana/ui';
>>>>>>> 1e84fede
import config from 'app/core/config';
import { contextSrv } from 'app/core/core';
import { AccessControlAction, StoreState } from 'app/types';

import { selectTotal } from '../invites/state/selectors';

import { changeSearchQuery } from './state/actions';
import { getUsersSearchQuery } from './state/selectors';

export interface OwnProps {
  showInvites: boolean;
  onShowInvites: () => void;
}

function mapStateToProps(state: StoreState) {
  return {
    searchQuery: getUsersSearchQuery(state.users),
    pendingInvitesCount: selectTotal(state.invites),
    externalUserMngLinkName: state.users.externalUserMngLinkName,
    externalUserMngLinkUrl: state.users.externalUserMngLinkUrl,
  };
}

const mapDispatchToProps = {
  changeSearchQuery,
};

const connector = connect(mapStateToProps, mapDispatchToProps);

export type Props = ConnectedProps<typeof connector> & OwnProps;

export const UsersActionBarUnconnected = ({
  externalUserMngLinkName,
  externalUserMngLinkUrl,
  searchQuery,
  pendingInvitesCount,
  changeSearchQuery,
  onShowInvites,
  showInvites,
}: Props): JSX.Element => {
  const options = [
    { label: 'Users', value: 'users' },
    { label: `Pending Invites (${pendingInvitesCount})`, value: 'invites' },
  ];
<<<<<<< HEAD
  const canAddToOrg: boolean = contextSrv.hasAccess(AccessControlAction.OrgUsersAdd, canInvite);
=======
  const canAddToOrg: boolean = contextSrv.hasPermission(AccessControlAction.OrgUsersAdd);
>>>>>>> 1e84fede
  // Show invite button in the following cases:
  // 1) the instance is not a hosted Grafana instance (!config.externalUserMngInfo)
  // 2) new basic auth users can be created for this instance (!config.disableLoginForm).
  const showInviteButton: boolean = canAddToOrg && !(config.disableLoginForm && config.externalUserMngInfo);

  return (
    <div className="page-action-bar" data-testid="users-action-bar">
      <InlineField grow>
        <FilterInput
          value={searchQuery}
          onChange={changeSearchQuery}
          placeholder="Search user by login, email or name"
        />
      </InlineField>
      {pendingInvitesCount > 0 && (
        <div style={{ marginLeft: '1rem' }}>
          <RadioButtonGroup value={showInvites ? 'invites' : 'users'} options={options} onChange={onShowInvites} />
        </div>
      )}
      {showInviteButton && <LinkButton href="org/users/invite">Invite</LinkButton>}
      {externalUserMngLinkUrl && (
        <LinkButton href={externalUserMngLinkUrl} target="_blank" rel="noopener">
          {externalUserMngLinkName}
        </LinkButton>
      )}
    </div>
  );
};

export const UsersActionBar = connector(UsersActionBarUnconnected);<|MERGE_RESOLUTION|>--- conflicted
+++ resolved
@@ -1,11 +1,7 @@
 import React from 'react';
 import { connect, ConnectedProps } from 'react-redux';
 
-<<<<<<< HEAD
-import { RadioButtonGroup, LinkButton, FilterInput } from '@grafana/ui';
-=======
 import { RadioButtonGroup, LinkButton, FilterInput, InlineField } from '@grafana/ui';
->>>>>>> 1e84fede
 import config from 'app/core/config';
 import { contextSrv } from 'app/core/core';
 import { AccessControlAction, StoreState } from 'app/types';
@@ -50,11 +46,7 @@
     { label: 'Users', value: 'users' },
     { label: `Pending Invites (${pendingInvitesCount})`, value: 'invites' },
   ];
-<<<<<<< HEAD
-  const canAddToOrg: boolean = contextSrv.hasAccess(AccessControlAction.OrgUsersAdd, canInvite);
-=======
   const canAddToOrg: boolean = contextSrv.hasPermission(AccessControlAction.OrgUsersAdd);
->>>>>>> 1e84fede
   // Show invite button in the following cases:
   // 1) the instance is not a hosted Grafana instance (!config.externalUserMngInfo)
   // 2) new basic auth users can be created for this instance (!config.disableLoginForm).
