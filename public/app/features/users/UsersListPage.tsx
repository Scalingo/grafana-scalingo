import React, { PureComponent } from 'react';
<<<<<<< HEAD
import { hot } from 'react-hot-loader';
import { connect } from 'react-redux';
import { NavModel, renderMarkdown } from '@grafana/data';
=======
import { connect, ConnectedProps } from 'react-redux';
import { renderMarkdown } from '@grafana/data';
>>>>>>> 914fcedb
import { HorizontalGroup, Pagination, VerticalGroup } from '@grafana/ui';

import Page from 'app/core/components/Page/Page';
import UsersActionBar from './UsersActionBar';
import UsersTable from './UsersTable';
import InviteesTable from './InviteesTable';
import { OrgUser, OrgRole, StoreState } from 'app/types';
import { loadInvitees, loadUsers, removeUser, updateUser } from './state/actions';
import { getNavModel } from 'app/core/selectors/navModel';
import { getInvitees, getUsers, getUsersSearchQuery, getUsersSearchPage } from './state/selectors';
import { setUsersSearchQuery, setUsersSearchPage } from './state/reducers';

<<<<<<< HEAD
export interface Props {
  navModel: NavModel;
  invitees: Invitee[];
  users: OrgUser[];
  searchQuery: string;
  searchPage: number;
  externalUserMngInfo: string;
  hasFetched: boolean;
  loadUsers: typeof loadUsers;
  loadInvitees: typeof loadInvitees;
  setUsersSearchQuery: typeof setUsersSearchQuery;
  setUsersSearchPage: typeof setUsersSearchPage;
  updateUser: typeof updateUser;
  removeUser: typeof removeUser;
=======
function mapStateToProps(state: StoreState) {
  return {
    navModel: getNavModel(state.navIndex, 'users'),
    users: getUsers(state.users),
    searchQuery: getUsersSearchQuery(state.users),
    searchPage: getUsersSearchPage(state.users),
    invitees: getInvitees(state.users),
    externalUserMngInfo: state.users.externalUserMngInfo,
    hasFetched: state.users.hasFetched,
  };
>>>>>>> 914fcedb
}

const mapDispatchToProps = {
  loadUsers,
  loadInvitees,
  setUsersSearchQuery,
  setUsersSearchPage,
  updateUser,
  removeUser,
};

const connector = connect(mapStateToProps, mapDispatchToProps);

export type Props = ConnectedProps<typeof connector>;

export interface State {
  showInvites: boolean;
}

const pageLimit = 30;

export class UsersListPage extends PureComponent<Props, State> {
  declare externalUserMngInfoHtml: string;

  constructor(props: Props) {
    super(props);

    if (this.props.externalUserMngInfo) {
      this.externalUserMngInfoHtml = renderMarkdown(this.props.externalUserMngInfo);
    }

    this.state = {
      showInvites: false,
    };
  }

  componentDidMount() {
    this.fetchUsers();
    this.fetchInvitees();
  }

  async fetchUsers() {
    return await this.props.loadUsers();
  }

  async fetchInvitees() {
    return await this.props.loadInvitees();
  }

  onRoleChange = (role: OrgRole, user: OrgUser) => {
    const updatedUser = { ...user, role: role };

    this.props.updateUser(updatedUser);
  };

  onShowInvites = () => {
    this.setState((prevState) => ({
      showInvites: !prevState.showInvites,
    }));
  };

  getPaginatedUsers = (users: OrgUser[]) => {
    const offset = (this.props.searchPage - 1) * pageLimit;
    return users.slice(offset, offset + pageLimit);
  };

  renderTable() {
    const { invitees, users, setUsersSearchPage } = this.props;
    const paginatedUsers = this.getPaginatedUsers(users);
    const totalPages = Math.ceil(users.length / pageLimit);

    if (this.state.showInvites) {
      return <InviteesTable invitees={invitees} />;
    } else {
      return (
        <VerticalGroup spacing="md">
          <UsersTable
            users={paginatedUsers}
            onRoleChange={(role, user) => this.onRoleChange(role, user)}
            onRemoveUser={(user) => this.props.removeUser(user.userId)}
          />
          <HorizontalGroup justify="flex-end">
            <Pagination
              onNavigate={setUsersSearchPage}
              currentPage={this.props.searchPage}
              numberOfPages={totalPages}
              hideWhenSinglePage={true}
            />
          </HorizontalGroup>
        </VerticalGroup>
      );
    }
  }

  render() {
    const { navModel, hasFetched } = this.props;
    const externalUserMngInfoHtml = this.externalUserMngInfoHtml;

    return (
      <Page navModel={navModel}>
        <Page.Contents isLoading={!hasFetched}>
          <>
            <UsersActionBar onShowInvites={this.onShowInvites} showInvites={this.state.showInvites} />
            {externalUserMngInfoHtml && (
              <div className="grafana-info-box" dangerouslySetInnerHTML={{ __html: externalUserMngInfoHtml }} />
            )}
            {hasFetched && this.renderTable()}
          </>
        </Page.Contents>
      </Page>
    );
  }
}

<<<<<<< HEAD
function mapStateToProps(state: any) {
  return {
    navModel: getNavModel(state.navIndex, 'users'),
    users: getUsers(state.users),
    searchQuery: getUsersSearchQuery(state.users),
    searchPage: getUsersSearchPage(state.users),
    invitees: getInvitees(state.users),
    externalUserMngInfo: state.users.externalUserMngInfo,
    hasFetched: state.users.hasFetched,
  };
}

const mapDispatchToProps = {
  loadUsers,
  loadInvitees,
  setUsersSearchQuery,
  setUsersSearchPage,
  updateUser,
  removeUser,
};

export default hot(module)(connect(mapStateToProps, mapDispatchToProps)(UsersListPage));
=======
export default connector(UsersListPage);
>>>>>>> 914fcedb
<|MERGE_RESOLUTION|>--- conflicted
+++ resolved
@@ -1,12 +1,6 @@
 import React, { PureComponent } from 'react';
-<<<<<<< HEAD
-import { hot } from 'react-hot-loader';
-import { connect } from 'react-redux';
-import { NavModel, renderMarkdown } from '@grafana/data';
-=======
 import { connect, ConnectedProps } from 'react-redux';
 import { renderMarkdown } from '@grafana/data';
->>>>>>> 914fcedb
 import { HorizontalGroup, Pagination, VerticalGroup } from '@grafana/ui';
 
 import Page from 'app/core/components/Page/Page';
@@ -19,22 +13,6 @@
 import { getInvitees, getUsers, getUsersSearchQuery, getUsersSearchPage } from './state/selectors';
 import { setUsersSearchQuery, setUsersSearchPage } from './state/reducers';
 
-<<<<<<< HEAD
-export interface Props {
-  navModel: NavModel;
-  invitees: Invitee[];
-  users: OrgUser[];
-  searchQuery: string;
-  searchPage: number;
-  externalUserMngInfo: string;
-  hasFetched: boolean;
-  loadUsers: typeof loadUsers;
-  loadInvitees: typeof loadInvitees;
-  setUsersSearchQuery: typeof setUsersSearchQuery;
-  setUsersSearchPage: typeof setUsersSearchPage;
-  updateUser: typeof updateUser;
-  removeUser: typeof removeUser;
-=======
 function mapStateToProps(state: StoreState) {
   return {
     navModel: getNavModel(state.navIndex, 'users'),
@@ -45,7 +23,6 @@
     externalUserMngInfo: state.users.externalUserMngInfo,
     hasFetched: state.users.hasFetched,
   };
->>>>>>> 914fcedb
 }
 
 const mapDispatchToProps = {
@@ -160,29 +137,4 @@
   }
 }
 
-<<<<<<< HEAD
-function mapStateToProps(state: any) {
-  return {
-    navModel: getNavModel(state.navIndex, 'users'),
-    users: getUsers(state.users),
-    searchQuery: getUsersSearchQuery(state.users),
-    searchPage: getUsersSearchPage(state.users),
-    invitees: getInvitees(state.users),
-    externalUserMngInfo: state.users.externalUserMngInfo,
-    hasFetched: state.users.hasFetched,
-  };
-}
-
-const mapDispatchToProps = {
-  loadUsers,
-  loadInvitees,
-  setUsersSearchQuery,
-  setUsersSearchPage,
-  updateUser,
-  removeUser,
-};
-
-export default hot(module)(connect(mapStateToProps, mapDispatchToProps)(UsersListPage));
-=======
-export default connector(UsersListPage);
->>>>>>> 914fcedb
+export default connector(UsersListPage);