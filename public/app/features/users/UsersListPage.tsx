import React, { PureComponent } from 'react';
import { connect, ConnectedProps } from 'react-redux';

import { renderMarkdown } from '@grafana/data';
import { HorizontalGroup, Pagination, VerticalGroup } from '@grafana/ui';
import Page from 'app/core/components/Page/Page';
import { getNavModel } from 'app/core/selectors/navModel';
<<<<<<< HEAD
=======
import { contextSrv } from 'app/core/services/context_srv';
>>>>>>> c2560129
import { OrgUser, OrgRole, StoreState } from 'app/types';

import InviteesTable from '../invites/InviteesTable';
import { fetchInvitees } from '../invites/state/actions';
import { selectInvitesMatchingQuery } from '../invites/state/selectors';

import UsersActionBar from './UsersActionBar';
import UsersTable from './UsersTable';
import { loadUsers, removeUser, updateUser } from './state/actions';
import { setUsersSearchQuery, setUsersSearchPage } from './state/reducers';
import { getUsers, getUsersSearchQuery, getUsersSearchPage } from './state/selectors';

function mapStateToProps(state: StoreState) {
  const searchQuery = getUsersSearchQuery(state.users);
  return {
    navModel: getNavModel(state.navIndex, 'users'),
    users: getUsers(state.users),
    searchQuery: getUsersSearchQuery(state.users),
    searchPage: getUsersSearchPage(state.users),
    invitees: selectInvitesMatchingQuery(state.invites, searchQuery),
    externalUserMngInfo: state.users.externalUserMngInfo,
    hasFetched: state.users.hasFetched,
  };
}

const mapDispatchToProps = {
  loadUsers,
  fetchInvitees,
  setUsersSearchQuery,
  setUsersSearchPage,
  updateUser,
  removeUser,
};

const connector = connect(mapStateToProps, mapDispatchToProps);

export type Props = ConnectedProps<typeof connector>;

export interface State {
  showInvites: boolean;
}

const pageLimit = 30;

export class UsersListPage extends PureComponent<Props, State> {
  declare externalUserMngInfoHtml: string;

  constructor(props: Props) {
    super(props);

    if (this.props.externalUserMngInfo) {
      this.externalUserMngInfoHtml = renderMarkdown(this.props.externalUserMngInfo);
    }

    this.state = {
      showInvites: false,
    };
  }

  componentDidMount() {
    this.fetchUsers();
    this.fetchInvitees();
  }

  async fetchUsers() {
    return await this.props.loadUsers();
  }

  async fetchInvitees() {
    return await this.props.fetchInvitees();
  }

  onRoleChange = (role: OrgRole, user: OrgUser) => {
    const updatedUser = { ...user, role: role };

    this.props.updateUser(updatedUser);
  };

  onShowInvites = () => {
    this.setState((prevState) => ({
      showInvites: !prevState.showInvites,
    }));
  };

  getPaginatedUsers = (users: OrgUser[]) => {
    const offset = (this.props.searchPage - 1) * pageLimit;
    return users.slice(offset, offset + pageLimit);
  };

  renderTable() {
    const { invitees, users, setUsersSearchPage } = this.props;
    const paginatedUsers = this.getPaginatedUsers(users);
    const totalPages = Math.ceil(users.length / pageLimit);

    if (this.state.showInvites) {
      return <InviteesTable invitees={invitees} />;
    } else {
      return (
        <VerticalGroup spacing="md">
          <UsersTable
            users={paginatedUsers}
            orgId={contextSrv.user.orgId}
            onRoleChange={(role, user) => this.onRoleChange(role, user)}
            onRemoveUser={(user) => this.props.removeUser(user.userId)}
          />
          <HorizontalGroup justify="flex-end">
            <Pagination
              onNavigate={setUsersSearchPage}
              currentPage={this.props.searchPage}
              numberOfPages={totalPages}
              hideWhenSinglePage={true}
            />
          </HorizontalGroup>
        </VerticalGroup>
      );
    }
  }

  render() {
    const { navModel, hasFetched } = this.props;
    const externalUserMngInfoHtml = this.externalUserMngInfoHtml;

    return (
      <Page navModel={navModel}>
        <Page.Contents isLoading={!hasFetched}>
          <>
            <UsersActionBar onShowInvites={this.onShowInvites} showInvites={this.state.showInvites} />
            {externalUserMngInfoHtml && (
              <div className="grafana-info-box" dangerouslySetInnerHTML={{ __html: externalUserMngInfoHtml }} />
            )}
            {hasFetched && this.renderTable()}
          </>
        </Page.Contents>
      </Page>
    );
  }
}

export default connector(UsersListPage);<|MERGE_RESOLUTION|>--- conflicted
+++ resolved
@@ -5,10 +5,7 @@
 import { HorizontalGroup, Pagination, VerticalGroup } from '@grafana/ui';
 import Page from 'app/core/components/Page/Page';
 import { getNavModel } from 'app/core/selectors/navModel';
-<<<<<<< HEAD
-=======
 import { contextSrv } from 'app/core/services/context_srv';
->>>>>>> c2560129
 import { OrgUser, OrgRole, StoreState } from 'app/types';
 
 import InviteesTable from '../invites/InviteesTable';
