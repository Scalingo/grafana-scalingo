--- conflicted
+++ resolved
@@ -16,15 +16,7 @@
 
 const UsersTable: FC<Props> = (props) => {
   const { users, orgId, onRoleChange, onRemoveUser } = props;
-<<<<<<< HEAD
-  const canUpdateRole = contextSrv.hasPermission(AccessControlAction.OrgUsersRoleUpdate);
-  const canRemoveFromOrg = contextSrv.hasPermission(AccessControlAction.OrgUsersRemove);
-  const rolePickerDisabled = !canUpdateRole;
-
-  const [showRemoveModal, setShowRemoveModal] = useState<string | boolean>(false);
-=======
   const [userToRemove, setUserToRemove] = useState<OrgUser | null>(null);
->>>>>>> c1ba0afd
   const [roleOptions, setRoleOptions] = useState<Role[]>([]);
   const [builtinRoles, setBuiltinRoles] = useState<{ [key: string]: Role[] }>({});
 
@@ -74,28 +66,6 @@
                   </span>
                 </td>
 
-<<<<<<< HEAD
-              <td className="width-8">
-                {contextSrv.accessControlEnabled() ? (
-                  <UserRolePicker
-                    userId={user.userId}
-                    orgId={orgId}
-                    builtInRole={user.role}
-                    onBuiltinRoleChange={(newRole) => onRoleChange(newRole, user)}
-                    getRoleOptions={getRoleOptions}
-                    getBuiltinRoles={getBuiltinRoles}
-                    disabled={rolePickerDisabled}
-                  />
-                ) : (
-                  <OrgRolePicker
-                    aria-label="Role"
-                    value={user.role}
-                    disabled={!canUpdateRole}
-                    onChange={(newRole) => onRoleChange(newRole, user)}
-                  />
-                )}
-              </td>
-=======
                 <td className="max-width-5">
                   <span className="ellipsis" title={user.email}>
                     {user.email}
@@ -107,7 +77,6 @@
                   </span>
                 </td>
                 <td className="width-1">{user.lastSeenAtAge}</td>
->>>>>>> c1ba0afd
 
                 <td className="width-8">
                   {contextSrv.accessControlEnabled() ? (
