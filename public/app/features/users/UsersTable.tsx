--- conflicted
+++ resolved
@@ -83,14 +83,9 @@
                       userId={user.userId}
                       orgId={orgId}
                       roleOptions={roleOptions}
-<<<<<<< HEAD
-                      builtInRoles={builtinRoles}
-                      disabled={!contextSrv.hasPermissionInMetadata(AccessControlAction.OrgUsersWrite, user)}
-=======
                       basicRole={user.role}
                       onBasicRoleChange={(newRole) => onRoleChange(newRole, user)}
                       basicRoleDisabled={!contextSrv.hasPermissionInMetadata(AccessControlAction.OrgUsersWrite, user)}
->>>>>>> 89b365f8
                     />
                   ) : (
                     <OrgRolePicker
