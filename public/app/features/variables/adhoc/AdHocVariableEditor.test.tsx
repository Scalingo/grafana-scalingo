--- conflicted
+++ resolved
@@ -1,14 +1,10 @@
 import { render, screen } from '@testing-library/react';
 import React from 'react';
-<<<<<<< HEAD
-import { selectOptionInTest, getSelectParent } from 'test/helpers/selectOptionInTest';
-=======
 import { selectOptionInTest } from 'test/helpers/selectOptionInTest';
 
 import { selectors } from '@grafana/e2e-selectors';
 import { mockDataSource } from 'app/features/alerting/unified/mocks';
 import { DataSourceType } from 'app/features/alerting/unified/utils/datasource';
->>>>>>> 89b365f8
 
 import { adHocBuilder } from '../shared/testing/builders';
 
