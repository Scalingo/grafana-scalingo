import { cloneDeep } from 'lodash';
import { StoreState, ThunkResult } from 'app/types';
import { getDatasourceSrv } from 'app/features/plugins/datasource_srv';
import { changeVariableEditorExtended } from '../editor/reducer';
import { addVariable, changeVariableProp } from '../state/sharedReducer';
import { getNewVariabelIndex, getVariable } from '../state/selectors';
import { AddVariable, toVariableIdentifier, toVariablePayload, VariableIdentifier } from '../state/types';
import {
  AdHocVariabelFilterUpdate,
  filterAdded,
  filterRemoved,
  filtersRestored,
  filterUpdated,
  initialAdHocVariableModelState,
} from './reducer';
import { AdHocVariableFilter, AdHocVariableModel } from 'app/features/variables/types';
import { variableUpdated } from '../state/actions';
import { isAdHoc } from '../guard';
import { DataSourceRef, getDataSourceRef } from '@grafana/data';

export interface AdHocTableOptions {
  datasource: DataSourceRef;
  key: string;
  value: string;
  operator: string;
}

const filterTableName = 'Filters';

export const applyFilterFromTable = (options: AdHocTableOptions): ThunkResult<void> => {
  return async (dispatch, getState) => {
    let variable = getVariableByOptions(options, getState());
    console.log('getVariableByOptions', options, getState().templating.variables);

    if (!variable) {
      dispatch(createAdHocVariable(options));
      variable = getVariableByOptions(options, getState());
    }

    const index = variable.filters.findIndex((f) => f.key === options.key && f.value === options.value);

    if (index === -1) {
      const { value, key, operator } = options;
      const filter = { value, key, operator, condition: '' };
      return await dispatch(addFilter(variable.id, filter));
    }

    const filter = { ...variable.filters[index], operator: options.operator };
    return await dispatch(changeFilter(variable.id, { index, filter }));
  };
};

export const changeFilter = (id: string, update: AdHocVariabelFilterUpdate): ThunkResult<void> => {
  return async (dispatch, getState) => {
    const variable = getVariable(id, getState());
    dispatch(filterUpdated(toVariablePayload(variable, update)));
    await dispatch(variableUpdated(toVariableIdentifier(variable), true));
  };
};

export const removeFilter = (id: string, index: number): ThunkResult<void> => {
  return async (dispatch, getState) => {
    const variable = getVariable(id, getState());
    dispatch(filterRemoved(toVariablePayload(variable, index)));
    await dispatch(variableUpdated(toVariableIdentifier(variable), true));
  };
};

export const addFilter = (id: string, filter: AdHocVariableFilter): ThunkResult<void> => {
  return async (dispatch, getState) => {
    const variable = getVariable(id, getState());
    dispatch(filterAdded(toVariablePayload(variable, filter)));
    await dispatch(variableUpdated(toVariableIdentifier(variable), true));
  };
};

export const setFiltersFromUrl = (id: string, filters: AdHocVariableFilter[]): ThunkResult<void> => {
  return async (dispatch, getState) => {
    const variable = getVariable(id, getState());
    dispatch(filtersRestored(toVariablePayload(variable, filters)));
    await dispatch(variableUpdated(toVariableIdentifier(variable), true));
  };
};

<<<<<<< HEAD
export const changeVariableDatasource = (datasource?: string): ThunkResult<void> => {
=======
export const changeVariableDatasource = (datasource?: DataSourceRef): ThunkResult<void> => {
>>>>>>> 914fcedb
  return async (dispatch, getState) => {
    const { editor } = getState().templating;
    const variable = getVariable(editor.id, getState());

    const loadingText = 'Ad hoc filters are applied automatically to all queries that target this data source';

    dispatch(
      changeVariableEditorExtended({
        propName: 'infoText',
        propValue: loadingText,
      })
    );
    dispatch(changeVariableProp(toVariablePayload(variable, { propName: 'datasource', propValue: datasource })));

    const ds = await getDatasourceSrv().get(datasource);

    if (!ds || !ds.getTagKeys) {
      dispatch(
        changeVariableEditorExtended({
          propName: 'infoText',
          propValue: 'This data source does not support ad hoc filters yet.',
        })
      );
    }
  };
};

export const initAdHocVariableEditor = (): ThunkResult<void> => (dispatch) => {
  const dataSources = getDatasourceSrv().getList({ metrics: true, variables: false });
  const selectable = dataSources.reduce(
<<<<<<< HEAD
    (all: Array<{ text: string; value: string | null }>, ds) => {
=======
    (all: Array<{ text: string; value: DataSourceRef | null }>, ds) => {
>>>>>>> 914fcedb
      if (ds.meta.mixed) {
        return all;
      }

<<<<<<< HEAD
      const text = ds.value === null ? `${ds.name} (default)` : ds.name;
      all.push({ text: text, value: ds.value });
=======
      const text = ds.isDefault ? `${ds.name} (default)` : ds.name;
      const value = getDataSourceRef(ds);
      all.push({ text, value });
>>>>>>> 914fcedb

      return all;
    },
    [{ text: '', value: {} }]
  );

  dispatch(
    changeVariableEditorExtended({
      propName: 'dataSources',
      propValue: selectable,
    })
  );
};

const createAdHocVariable = (options: AdHocTableOptions): ThunkResult<void> => {
  return (dispatch, getState) => {
    const model = {
      ...cloneDeep(initialAdHocVariableModelState),
      datasource: options.datasource,
      name: filterTableName,
      id: filterTableName,
    };

    const global = false;
    const index = getNewVariabelIndex(getState());
    const identifier: VariableIdentifier = { type: 'adhoc', id: model.id };

    dispatch(
      addVariable(
        toVariablePayload<AddVariable>(identifier, { global, model, index })
      )
    );
  };
};

const getVariableByOptions = (options: AdHocTableOptions, state: StoreState): AdHocVariableModel => {
  return Object.values(state.templating.variables).find(
    (v) => isAdHoc(v) && v.datasource?.uid === options.datasource.uid
  ) as AdHocVariableModel;
};<|MERGE_RESOLUTION|>--- conflicted
+++ resolved
@@ -82,11 +82,7 @@
   };
 };
 
-<<<<<<< HEAD
-export const changeVariableDatasource = (datasource?: string): ThunkResult<void> => {
-=======
 export const changeVariableDatasource = (datasource?: DataSourceRef): ThunkResult<void> => {
->>>>>>> 914fcedb
   return async (dispatch, getState) => {
     const { editor } = getState().templating;
     const variable = getVariable(editor.id, getState());
@@ -117,23 +113,14 @@
 export const initAdHocVariableEditor = (): ThunkResult<void> => (dispatch) => {
   const dataSources = getDatasourceSrv().getList({ metrics: true, variables: false });
   const selectable = dataSources.reduce(
-<<<<<<< HEAD
-    (all: Array<{ text: string; value: string | null }>, ds) => {
-=======
     (all: Array<{ text: string; value: DataSourceRef | null }>, ds) => {
->>>>>>> 914fcedb
       if (ds.meta.mixed) {
         return all;
       }
 
-<<<<<<< HEAD
-      const text = ds.value === null ? `${ds.name} (default)` : ds.name;
-      all.push({ text: text, value: ds.value });
-=======
       const text = ds.isDefault ? `${ds.name} (default)` : ds.name;
       const value = getDataSourceRef(ds);
       all.push({ text, value });
->>>>>>> 914fcedb
 
       return all;
     },
