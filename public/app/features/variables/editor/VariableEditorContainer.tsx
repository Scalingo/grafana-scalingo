--- conflicted
+++ resolved
@@ -103,22 +103,6 @@
         </div>
 
         {!variableToEdit && (
-<<<<<<< HEAD
-          <>
-            <VariableEditorList
-              dashboard={this.props.dashboard}
-              variables={this.props.variables}
-              onAddClick={this.onNewVariable}
-              onEditClick={this.onEditVariable}
-              onChangeVariableOrder={this.onChangeVariableOrder}
-              onDuplicateVariable={this.onDuplicateVariable}
-              onRemoveVariable={this.onRemoveVariable}
-              usages={this.props.usages}
-              usagesNetwork={this.props.usagesNetwork}
-            />
-            <VariablesUnknownTable variables={this.props.variables} dashboard={this.props.dashboard} />
-          </>
-=======
           <VariableEditorList
             variables={this.props.variables}
             onAdd={this.onNewVariable}
@@ -132,7 +116,6 @@
         )}
         {!variableToEdit && this.props.variables.length > 0 && (
           <VariablesUnknownTable variables={this.props.variables} dashboard={this.props.dashboard} />
->>>>>>> c1ba0afd
         )}
         {variableToEdit && <VariableEditorEditor identifier={toVariableIdentifier(variableToEdit)} />}
       </div>
