--- conflicted
+++ resolved
@@ -17,14 +17,7 @@
   variables: getEditorVariables(state),
   idInEditor: state.templating.editor.id,
   dashboard: state.dashboard.getModel(),
-<<<<<<< HEAD
-  unknownsNetwork: state.templating.inspect.unknownsNetwork,
-  unknownExists: state.templating.inspect.unknownExits,
   usagesNetwork: state.templating.inspect.usagesNetwork,
-  unknown: state.templating.inspect.unknown,
-=======
-  usagesNetwork: state.templating.inspect.usagesNetwork,
->>>>>>> 914fcedb
   usages: state.templating.inspect.usages,
 });
 
@@ -123,11 +116,7 @@
               usages={this.props.usages}
               usagesNetwork={this.props.usagesNetwork}
             />
-<<<<<<< HEAD
-            {this.props.unknownExists ? <VariablesUnknownTable usages={this.props.unknownsNetwork} /> : null}
-=======
             <VariablesUnknownTable variables={this.props.variables} dashboard={this.props.dashboard} />
->>>>>>> 914fcedb
           </>
         )}
         {variableToEdit && <VariableEditorEditor identifier={toVariableIdentifier(variableToEdit)} />}
