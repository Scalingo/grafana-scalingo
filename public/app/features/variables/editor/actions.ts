import { ThunkResult } from '../../../types';
import { getEditorVariables, getNewVariabelIndex, getVariable, getVariables } from '../state/selectors';
import {
  changeVariableNameFailed,
  changeVariableNameSucceeded,
  clearIdInEditor,
  setIdInEditor,
  variableEditorMounted,
  variableEditorUnMounted,
} from './reducer';
import { variableAdapters } from '../adapters';
import { AddVariable, toVariableIdentifier, toVariablePayload, VariableIdentifier } from '../state/types';
import { cloneDeep } from 'lodash';
import { VariableType } from '@grafana/data';
import { addVariable, removeVariable } from '../state/sharedReducer';
import { updateOptions } from '../state/actions';
import { VariableModel } from '../types';
import { initInspect } from '../inspect/reducer';
import { createUsagesNetwork, transformUsagesToNetwork } from '../inspect/utils';

export const variableEditorMount = (identifier: VariableIdentifier): ThunkResult<void> => {
  return async (dispatch) => {
    dispatch(variableEditorMounted({ name: getVariable(identifier.id).name }));
  };
};

export const variableEditorUnMount = (identifier: VariableIdentifier): ThunkResult<void> => {
  return async (dispatch, getState) => {
    dispatch(variableEditorUnMounted(toVariablePayload(identifier)));
  };
};

export const onEditorUpdate = (identifier: VariableIdentifier): ThunkResult<void> => {
  return async (dispatch) => {
    await dispatch(updateOptions(identifier));
    dispatch(switchToListMode());
  };
};

export const changeVariableName = (identifier: VariableIdentifier, newName: string): ThunkResult<void> => {
  return (dispatch, getState) => {
    let errorText = null;
    if (!newName.match(/^(?!__).*$/)) {
      errorText = "Template names cannot begin with '__', that's reserved for Grafana's global variables";
    }

    if (!newName.match(/^\w+$/)) {
      errorText = 'Only word and digit characters are allowed in variable names';
    }

    const variables = getVariables(getState());
    const foundVariables = variables.filter((v) => v.name === newName && v.id !== identifier.id);

    if (foundVariables.length) {
      errorText = 'Variable with the same name already exists';
    }

    if (errorText) {
      dispatch(changeVariableNameFailed({ newName, errorText }));
      return;
    }

    dispatch(completeChangeVariableName(identifier, newName));
  };
};

export const completeChangeVariableName = (identifier: VariableIdentifier, newName: string): ThunkResult<void> => (
  dispatch,
  getState
) => {
  const originalVariable = getVariable(identifier.id, getState());
  if (originalVariable.name === newName) {
    dispatch(changeVariableNameSucceeded(toVariablePayload(identifier, { newName })));
    return;
  }
  const model = { ...cloneDeep(originalVariable), name: newName, id: newName };
  const global = originalVariable.global;
  const index = originalVariable.index;
  const renamedIdentifier = toVariableIdentifier(model);

  dispatch(addVariable(toVariablePayload(renamedIdentifier, { global, index, model })));
  dispatch(changeVariableNameSucceeded(toVariablePayload(renamedIdentifier, { newName })));
  dispatch(switchToEditMode(renamedIdentifier));
  dispatch(removeVariable(toVariablePayload(identifier, { reIndex: false })));
};

export const switchToNewMode = (type: VariableType = 'query'): ThunkResult<void> => (dispatch, getState) => {
  const id = getNextAvailableId(type, getVariables(getState()));
  const identifier = { type, id };
  const global = false;
  const index = getNewVariabelIndex(getState());
  const model = cloneDeep(variableAdapters.get(type).initialState);
  model.id = id;
  model.name = id;
  dispatch(
    addVariable(
      toVariablePayload<AddVariable>(identifier, { global, model, index })
    )
  );
  dispatch(setIdInEditor({ id: identifier.id }));
};

export const switchToEditMode = (identifier: VariableIdentifier): ThunkResult<void> => (dispatch) => {
  dispatch(setIdInEditor({ id: identifier.id }));
};

export const switchToListMode = (): ThunkResult<void> => (dispatch, getState) => {
  dispatch(clearIdInEditor());
  const state = getState();
  const variables = getEditorVariables(state);
  const dashboard = state.dashboard.getModel();
<<<<<<< HEAD
  const { unknown, usages } = createUsagesNetwork(variables, dashboard);
  const unknownsNetwork = transformUsagesToNetwork(unknown);
  const unknownExits = Object.keys(unknown).length > 0;
  const usagesNetwork = transformUsagesToNetwork(usages);

  dispatch(initInspect({ unknown, usages, usagesNetwork, unknownsNetwork, unknownExits }));
=======
  const { usages } = createUsagesNetwork(variables, dashboard);
  const usagesNetwork = transformUsagesToNetwork(usages);

  dispatch(initInspect({ usages, usagesNetwork }));
>>>>>>> 914fcedb
};

export function getNextAvailableId(type: VariableType, variables: VariableModel[]): string {
  let counter = 0;
  let nextId = `${type}${counter}`;

  while (variables.find((variable) => variable.id === nextId)) {
    nextId = `${type}${++counter}`;
  }

  return nextId;
}<|MERGE_RESOLUTION|>--- conflicted
+++ resolved
@@ -109,19 +109,10 @@
   const state = getState();
   const variables = getEditorVariables(state);
   const dashboard = state.dashboard.getModel();
-<<<<<<< HEAD
-  const { unknown, usages } = createUsagesNetwork(variables, dashboard);
-  const unknownsNetwork = transformUsagesToNetwork(unknown);
-  const unknownExits = Object.keys(unknown).length > 0;
-  const usagesNetwork = transformUsagesToNetwork(usages);
-
-  dispatch(initInspect({ unknown, usages, usagesNetwork, unknownsNetwork, unknownExits }));
-=======
   const { usages } = createUsagesNetwork(variables, dashboard);
   const usagesNetwork = transformUsagesToNetwork(usages);
 
   dispatch(initInspect({ usages, usagesNetwork }));
->>>>>>> 914fcedb
 };
 
 export function getNextAvailableId(type: VariableType, variables: VariableModel[]): string {
