--- conflicted
+++ resolved
@@ -155,9 +155,6 @@
       },
     });
   });
-<<<<<<< HEAD
-});
-=======
 
   it('when using a real world example with rows and repeats', () => {
     const result = getPropsWithVariable(
@@ -2021,5 +2018,4 @@
   uid: 'XkBHMzF7z',
   version: 6,
   weekStart: '',
-};
->>>>>>> 914fcedb
+};