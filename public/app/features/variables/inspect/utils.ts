--- conflicted
+++ resolved
@@ -1,10 +1,7 @@
 import { DataLinkBuiltInVars } from '@grafana/data';
-<<<<<<< HEAD
-=======
 import { Graph } from 'app/core/utils/dag';
 import { mapSet } from 'app/core/utils/set';
 import { stringifyPanelModel } from 'app/features/dashboard/state/PanelModel';
->>>>>>> 556faf82
 
 import { safeStringifyValue } from '../../../core/utils/explore';
 import { DashboardModel, PanelModel } from '../../dashboard/state';
