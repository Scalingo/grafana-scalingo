import { variableAdapters } from '../adapters';
import { DashboardModel, PanelModel } from '../../dashboard/state';
import { isAdHoc } from '../guard';
import { safeStringifyValue } from '../../../core/utils/explore';
import { VariableModel } from '../types';
import { containsVariable, variableRegex, variableRegexExec } from '../utils';
import { DataLinkBuiltInVars } from '@grafana/data';

export interface GraphNode {
  id: string;
  label: string;
}

export interface GraphEdge {
  from: string;
  to: string;
}

export const createDependencyNodes = (variables: VariableModel[]): GraphNode[] => {
  const nodes: GraphNode[] = [];

  for (const variable of variables) {
    nodes.push({ id: variable.id, label: `${variable.id}` });
  }

  return nodes;
};

export const filterNodesWithDependencies = (nodes: GraphNode[], edges: GraphEdge[]): GraphNode[] => {
  return nodes.filter((node) => edges.some((edge) => edge.from === node.id || edge.to === node.id));
};

export const createDependencyEdges = (variables: VariableModel[]): GraphEdge[] => {
  const edges: GraphEdge[] = [];

  for (const variable of variables) {
    for (const other of variables) {
      if (variable === other) {
        continue;
      }

      const dependsOn = variableAdapters.get(variable.type).dependsOn(variable, other);

      if (dependsOn) {
        edges.push({ from: variable.id, to: other.id });
      }
    }
  }

  return edges;
};

function getVariableName(expression: string) {
  const match = variableRegexExec(expression);
  if (!match) {
    return null;
  }
  const variableName = match.slice(1).find((match) => match !== undefined);
  return variableName;
}

function getVariableName(expression: string) {
  variableRegex.lastIndex = 0;
  const match = variableRegex.exec(expression);
  if (!match) {
    return null;
  }
  const variableName = match.slice(1).find((match) => match !== undefined);
  return variableName;
}

export const getUnknownVariableStrings = (variables: VariableModel[], model: any) => {
  variableRegex.lastIndex = 0;
  const unknownVariableNames: string[] = [];
  const modelAsString = safeStringifyValue(model, 2);
  const matches = modelAsString.match(variableRegex);

  if (!matches) {
    return unknownVariableNames;
  }

  for (const match of matches) {
    if (!match) {
      continue;
    }

    if (match.indexOf('$__') !== -1) {
      // ignore builtin variables
      continue;
    }

    if (match.indexOf('${__') !== -1) {
      // ignore builtin variables
      continue;
    }

    if (match.indexOf('$hashKey') !== -1) {
      // ignore Angular props
      continue;
    }

    const variableName = getVariableName(match);

    if (variables.some((variable) => variable.id === variableName)) {
      // ignore defined variables
      continue;
    }

    if (unknownVariableNames.find((name) => name === variableName)) {
      continue;
    }

    if (variableName) {
      unknownVariableNames.push(variableName);
    }
  }

  return unknownVariableNames;
};

const validVariableNames: Record<string, RegExp[]> = {
<<<<<<< HEAD
  alias: [/^m$/, /^measurement$/, /^col$/, /^tag_\w+|\d+$/],
=======
  alias: [/^m$/, /^measurement$/, /^col$/, /^tag_(\w+|\d+)$/],
>>>>>>> 914fcedb
  query: [/^timeFilter$/],
};

export const getPropsWithVariable = (variableId: string, parent: { key: string; value: any }, result: any) => {
  const stringValues = Object.keys(parent.value).reduce((all, key) => {
    const value = parent.value[key];
    if (!value || typeof value !== 'string') {
      return all;
    }

    const isValidName = validVariableNames[key]
      ? validVariableNames[key].find((regex: RegExp) => regex.test(variableId))
      : undefined;
<<<<<<< HEAD
    const hasVariable = containsVariable(value, variableId);
=======

    let hasVariable = containsVariable(value, variableId);
    if (key === 'repeat' && value === variableId) {
      // repeat stores value without variable format
      hasVariable = true;
    }
>>>>>>> 914fcedb

    if (!isValidName && hasVariable) {
      all = {
        ...all,
        [key]: value,
      };
    }

    return all;
  }, {} as Record<string, any>);

  const objectValues = Object.keys(parent.value).reduce((all, key) => {
    const value = parent.value[key];
    if (value && typeof value === 'object' && Object.keys(value).length) {
      let id = value.title || value.name || value.id || key;
      if (Array.isArray(parent.value) && parent.key === 'panels') {
        id = `${id}[${value.id}]`;
      }

      const newResult = getPropsWithVariable(variableId, { key, value }, {});

      if (Object.keys(newResult).length) {
        all = {
          ...all,
          [id]: newResult,
        };
      }
    }

    return all;
  }, {} as Record<string, any>);

  if (Object.keys(stringValues).length || Object.keys(objectValues).length) {
    result = {
      ...result,
      ...stringValues,
      ...objectValues,
    };
  }

  return result;
};

export interface VariableUsageTree {
  variable: VariableModel;
  tree: any;
}

export interface VariableUsages {
  unUsed: VariableModel[];
<<<<<<< HEAD
  unknown: VariableUsageTree[];
=======
>>>>>>> 914fcedb
  usages: VariableUsageTree[];
}

export const createUsagesNetwork = (variables: VariableModel[], dashboard: DashboardModel | null): VariableUsages => {
  if (!dashboard) {
    return { unUsed: [], usages: [] };
  }

  const unUsed: VariableModel[] = [];
  let usages: VariableUsageTree[] = [];
<<<<<<< HEAD
=======
  const model = dashboard.getSaveModelClone();

  for (const variable of variables) {
    const variableId = variable.id;
    const props = getPropsWithVariable(variableId, { key: 'model', value: model }, {});
    if (!Object.keys(props).length && !isAdHoc(variable)) {
      unUsed.push(variable);
    }

    if (Object.keys(props).length) {
      usages.push({ variable, tree: props });
    }
  }

  return { unUsed, usages };
};

export async function getUnknownsNetwork(
  variables: VariableModel[],
  dashboard: DashboardModel | null
): Promise<UsagesToNetwork[]> {
  return new Promise((resolve, reject) => {
    // can be an expensive call so we avoid blocking the main thread
    setTimeout(() => {
      try {
        const unknowns = createUnknownsNetwork(variables, dashboard);
        resolve(transformUsagesToNetwork(unknowns));
      } catch (e) {
        reject(e);
      }
    }, 200);
  });
}

function createUnknownsNetwork(variables: VariableModel[], dashboard: DashboardModel | null): VariableUsageTree[] {
  if (!dashboard) {
    return [];
  }

>>>>>>> 914fcedb
  let unknown: VariableUsageTree[] = [];
  const model = dashboard.getSaveModelClone();

  const unknownVariables = getUnknownVariableStrings(variables, model);
  for (const unknownVariable of unknownVariables) {
    const props = getPropsWithVariable(unknownVariable, { key: 'model', value: model }, {});
    if (Object.keys(props).length) {
      const variable = ({ id: unknownVariable, name: unknownVariable } as unknown) as VariableModel;
      unknown.push({ variable, tree: props });
    }
  }

  return unknown;
}

/*
  getAllAffectedPanelIdsForVariableChange is a function that extracts all the panel ids that are affected by a single variable
  change. It will traverse all chained variables to identify all cascading changes too.

  This is done entirely by parsing the current dashboard json and doesn't take under consideration a user cancelling
  a variable query or any faulty variable queries.

  This doesn't take circular dependencies in consideration.
 */
export function getAllAffectedPanelIdsForVariableChange(
  variableId: string,
  variables: VariableModel[],
  panels: PanelModel[]
): number[] {
  const flattenedPanels = flattenPanels(panels);
  let affectedPanelIds: number[] = getAffectedPanelIdsForVariable(variableId, flattenedPanels);
  const affectedPanelIdsForAllVariables = getAffectedPanelIdsForVariable(
    DataLinkBuiltInVars.includeVars,
    flattenedPanels
  );
  affectedPanelIds = [...new Set([...affectedPanelIdsForAllVariables, ...affectedPanelIds])];

  const dependencies = getDependenciesForVariable(variableId, variables, new Set());
  for (const dependency of dependencies) {
    const affectedPanelIdsForDependency = getAffectedPanelIdsForVariable(dependency, flattenedPanels);
    affectedPanelIds = [...new Set([...affectedPanelIdsForDependency, ...affectedPanelIds])];
  }

  return affectedPanelIds;
}

export function getDependenciesForVariable(
  variableId: string,
  variables: VariableModel[],
  deps: Set<string>
): Set<string> {
  if (!variables.length) {
    return deps;
  }

  for (const variable of variables) {
    if (variable.name === variableId) {
      continue;
    }

    const depends = variableAdapters.get(variable.type).dependsOn(variable, { name: variableId });
    if (!depends) {
      continue;
    }

    deps.add(variable.name);
    deps = getDependenciesForVariable(variable.name, variables, deps);
  }

  return deps;
}

export function getAffectedPanelIdsForVariable(variableId: string, panels: PanelModel[]): number[] {
  if (!panels.length) {
    return [];
  }

  const affectedPanelIds: number[] = [];
  const repeatRegex = new RegExp(`"repeat":"${variableId}"`);
  for (const panel of panels) {
    const panelAsJson = safeStringifyValue(panel.getSaveModel());

    // check for repeats that don't use variableRegex
    const repeatMatches = panelAsJson.match(repeatRegex);
    if (repeatMatches?.length) {
      affectedPanelIds.push(panel.id);
      continue;
    }

    const matches = panelAsJson.match(variableRegex);
    if (!matches) {
      continue;
    }

    for (const match of matches) {
      const variableName = getVariableName(match);
      if (variableName === variableId) {
        affectedPanelIds.push(panel.id);
        break;
      }
    }
  }

  return affectedPanelIds;
}

export interface UsagesToNetwork {
  variable: VariableModel;
  nodes: GraphNode[];
  edges: GraphEdge[];
  showGraph: boolean;
}

export const traverseTree = (usage: UsagesToNetwork, parent: { id: string; value: any }): UsagesToNetwork => {
  const { id, value } = parent;
  const { nodes, edges } = usage;

  if (value && typeof value === 'string') {
    const leafId = `${parent.id}-${value}`;
    nodes.push({ id: leafId, label: value });
    edges.push({ from: leafId, to: id });

    return usage;
  }

  if (value && typeof value === 'object') {
    const keys = Object.keys(value);
    for (const key of keys) {
      const leafId = `${parent.id}-${key}`;
      nodes.push({ id: leafId, label: key });
      edges.push({ from: leafId, to: id });
      usage = traverseTree(usage, { id: leafId, value: value[key] });
    }

    return usage;
  }

  return usage;
};

export const transformUsagesToNetwork = (usages: VariableUsageTree[]): UsagesToNetwork[] => {
  const results: UsagesToNetwork[] = [];

  for (const usage of usages) {
    const { variable, tree } = usage;
    const result: UsagesToNetwork = {
      variable,
      nodes: [{ id: 'dashboard', label: 'dashboard' }],
      edges: [],
      showGraph: false,
    };
    results.push(traverseTree(result, { id: 'dashboard', value: tree }));
  }

  return results;
};

const countLeaves = (object: any): number => {
  const total = Object.values(object).reduce((count: number, value: any) => {
    if (typeof value === 'object') {
      return count + countLeaves(value);
    }

    return count + 1;
  }, 0);

  return (total as unknown) as number;
};

export const getVariableUsages = (variableId: string, usages: VariableUsageTree[]): number => {
  const usage = usages.find((usage) => usage.variable.id === variableId);
  if (!usage) {
    return 0;
  }

  return countLeaves(usage.tree);
};

export function flattenPanels(panels: PanelModel[]): PanelModel[] {
  const result: PanelModel[] = [];

  for (const panel of panels) {
    result.push(panel);
    if (panel.panels?.length) {
      result.push(...flattenPanels(panel.panels.map((p: PanelModel) => new PanelModel(p))));
    }
  }

  return result;
}<|MERGE_RESOLUTION|>--- conflicted
+++ resolved
@@ -59,16 +59,6 @@
   return variableName;
 }
 
-function getVariableName(expression: string) {
-  variableRegex.lastIndex = 0;
-  const match = variableRegex.exec(expression);
-  if (!match) {
-    return null;
-  }
-  const variableName = match.slice(1).find((match) => match !== undefined);
-  return variableName;
-}
-
 export const getUnknownVariableStrings = (variables: VariableModel[], model: any) => {
   variableRegex.lastIndex = 0;
   const unknownVariableNames: string[] = [];
@@ -119,11 +109,7 @@
 };
 
 const validVariableNames: Record<string, RegExp[]> = {
-<<<<<<< HEAD
-  alias: [/^m$/, /^measurement$/, /^col$/, /^tag_\w+|\d+$/],
-=======
   alias: [/^m$/, /^measurement$/, /^col$/, /^tag_(\w+|\d+)$/],
->>>>>>> 914fcedb
   query: [/^timeFilter$/],
 };
 
@@ -137,16 +123,12 @@
     const isValidName = validVariableNames[key]
       ? validVariableNames[key].find((regex: RegExp) => regex.test(variableId))
       : undefined;
-<<<<<<< HEAD
-    const hasVariable = containsVariable(value, variableId);
-=======
 
     let hasVariable = containsVariable(value, variableId);
     if (key === 'repeat' && value === variableId) {
       // repeat stores value without variable format
       hasVariable = true;
     }
->>>>>>> 914fcedb
 
     if (!isValidName && hasVariable) {
       all = {
@@ -197,10 +179,6 @@
 
 export interface VariableUsages {
   unUsed: VariableModel[];
-<<<<<<< HEAD
-  unknown: VariableUsageTree[];
-=======
->>>>>>> 914fcedb
   usages: VariableUsageTree[];
 }
 
@@ -211,8 +189,6 @@
 
   const unUsed: VariableModel[] = [];
   let usages: VariableUsageTree[] = [];
-<<<<<<< HEAD
-=======
   const model = dashboard.getSaveModelClone();
 
   for (const variable of variables) {
@@ -252,7 +228,6 @@
     return [];
   }
 
->>>>>>> 914fcedb
   let unknown: VariableUsageTree[] = [];
   const model = dashboard.getSaveModelClone();
 
