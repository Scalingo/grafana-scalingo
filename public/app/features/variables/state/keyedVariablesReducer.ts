--- conflicted
+++ resolved
@@ -1,8 +1,4 @@
-<<<<<<< HEAD
-import { createAction, PayloadAction } from '@reduxjs/toolkit';
-=======
 import { PayloadAction } from '@reduxjs/toolkit';
->>>>>>> 556faf82
 import { AnyAction } from 'redux';
 
 import { toStateKey } from '../utils';
