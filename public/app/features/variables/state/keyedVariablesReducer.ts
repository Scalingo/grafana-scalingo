<<<<<<< HEAD
import { createAction, PayloadAction } from '@reduxjs/toolkit';
=======
import { PayloadAction } from '@reduxjs/toolkit';
>>>>>>> c2560129
import { AnyAction } from 'redux';

import { toStateKey } from '../utils';

import { getTemplatingReducers, TemplatingState } from './reducers';
import { variablesInitTransaction } from './transactionReducer';

export interface KeyedVariablesState {
  lastKey?: string;
  keys: Record<string, TemplatingState>;
}

export const initialKeyedVariablesState: KeyedVariablesState = { keys: {} };

export interface KeyedAction {
  key: string;
  action: PayloadAction<any>;
}

const keyedAction = (payload: KeyedAction) => ({
  type: `templating/keyed/${payload.action.type.replace(/^templating\//, '')}`,
  payload,
});

export function toKeyedAction(key: string, action: PayloadAction<any>): PayloadAction<KeyedAction> {
  const keyAsString = toStateKey(key);
  return keyedAction({ key: keyAsString, action });
}

const isKeyedAction = (action: AnyAction): action is PayloadAction<KeyedAction> => {
  return (
    typeof action.type === 'string' &&
    action.type.startsWith('templating/keyed') &&
    'payload' in action &&
    typeof action.payload.key === 'string'
  );
};

export function keyedVariablesReducer(state = initialKeyedVariablesState, outerAction: AnyAction): KeyedVariablesState {
  if (isKeyedAction(outerAction)) {
    const { key, action } = outerAction.payload;
    const stringKey = toStateKey(key);
    const lastKey = variablesInitTransaction.match(action) ? stringKey : state.lastKey;
    const templatingReducers = getTemplatingReducers();
    const prevKeyState = state.keys[stringKey];
    const nextKeyState = templatingReducers(prevKeyState, action);

    return {
      ...state,
      lastKey,
      keys: {
        ...state.keys,
        [stringKey]: nextKeyState,
      },
    };
  }

  return state;
}

export default {
  templating: keyedVariablesReducer,
};<|MERGE_RESOLUTION|>--- conflicted
+++ resolved
@@ -1,8 +1,4 @@
-<<<<<<< HEAD
-import { createAction, PayloadAction } from '@reduxjs/toolkit';
-=======
 import { PayloadAction } from '@reduxjs/toolkit';
->>>>>>> c2560129
 import { AnyAction } from 'redux';
 
 import { toStateKey } from '../utils';
