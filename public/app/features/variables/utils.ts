--- conflicted
+++ resolved
@@ -12,11 +12,7 @@
 import { ALL_VARIABLE_TEXT, ALL_VARIABLE_VALUE } from './constants';
 import { getVariablesState } from './state/selectors';
 import { KeyedVariableIdentifier, VariableIdentifier, VariablePayload } from './state/types';
-<<<<<<< HEAD
-import { QueryVariableModel, TransactionStatus, VariableModel, VariableRefresh } from './types';
-=======
 import { QueryVariableModel, TransactionStatus, VariableModel, VariableRefresh, VariableWithOptions } from './types';
->>>>>>> 556faf82
 
 /*
  * This regex matches 3 types of variable reference with an optional format specifier
