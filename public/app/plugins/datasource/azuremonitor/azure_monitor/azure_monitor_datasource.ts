import { Namespace } from 'i18next';
import { find, startsWith } from 'lodash';

import { DataSourceInstanceSettings, ScopedVars } from '@grafana/data';
import { DataSourceWithBackend, getTemplateSrv, TemplateSrv } from '@grafana/runtime';

import { getAuthType, getAzureCloud, getAzurePortalUrl } from '../credentials';
import TimegrainConverter from '../time_grain_converter';
import {
  AzureDataSourceJsonData,
  AzureMonitorMetricsMetadataResponse,
  AzureMonitorQuery,
  AzureQueryType,
  DatasourceValidationResult,
  GetMetricNamespacesQuery,
  GetMetricNamesQuery,
  GetMetricMetadataQuery,
  AzureMetricQuery,
  AzureMonitorLocations,
  AzureMonitorProvidersResponse,
  AzureAPIResponse,
  AzureGetResourceNamesQuery,
  Subscription,
  Location,
  ResourceGroup,
  Metric,
} from '../types';
import { routeNames } from '../utils/common';
import migrateQuery from '../utils/migrateQuery';

import ResponseParser from './response_parser';
import UrlBuilder from './url_builder';

const defaultDropdownValue = 'select';

function hasValue(item?: string) {
  return !!(item && item !== defaultDropdownValue);
}

export default class AzureMonitorDatasource extends DataSourceWithBackend<AzureMonitorQuery, AzureDataSourceJsonData> {
  apiVersion = '2018-01-01';
  apiPreviewVersion = '2017-12-01-preview';
  listByResourceGroupApiVersion = '2021-04-01';
  providerApiVersion = '2021-04-01';
  locationsApiVersion = '2020-01-01';
  defaultSubscriptionId?: string;
  resourcePath: string;
  azurePortalUrl: string;
  declare resourceGroup: string;
  declare resourceName: string;

  constructor(
    private instanceSettings: DataSourceInstanceSettings<AzureDataSourceJsonData>,
    private readonly templateSrv: TemplateSrv = getTemplateSrv()
  ) {
    super(instanceSettings);

    this.defaultSubscriptionId = instanceSettings.jsonData.subscriptionId;

    const cloud = getAzureCloud(instanceSettings);
    this.resourcePath = routeNames.azureMonitor;
    this.azurePortalUrl = getAzurePortalUrl(cloud);
  }

  isConfigured(): boolean {
    // If validation didn't return any error then the data source is properly configured
    return !this.validateDatasource();
  }

  filterQuery(item: AzureMonitorQuery): boolean {
    const hasResource =
      item?.azureMonitor?.resources &&
      item.azureMonitor.resources.length > 0 &&
      item.azureMonitor.resources.every((r) => hasValue(r.resourceGroup) && hasValue(r.resourceName)) &&
      hasValue(item?.azureMonitor?.metricDefinition || item?.azureMonitor?.metricNamespace);
    const hasResourceUri = hasValue(item.azureMonitor?.resourceUri);

    return !!(
      item.hide !== true &&
      (hasResource || hasResourceUri) &&
      hasValue(item?.azureMonitor?.metricName) &&
      hasValue(item?.azureMonitor?.aggregation)
    );
  }

  applyTemplateVariables(target: AzureMonitorQuery, scopedVars: ScopedVars): AzureMonitorQuery {
    const preMigrationQuery = target.azureMonitor;

    if (!preMigrationQuery) {
      throw new Error('Query is not a valid Azure Monitor Metrics query');
    }

<<<<<<< HEAD
    const templateSrv = getTemplateSrv();

    // These properties need to be replaced pre-migration to ensure values are correctly interpolated
    if (preMigrationQuery.resourceUri) {
      preMigrationQuery.resourceUri = templateSrv.replace(preMigrationQuery.resourceUri, scopedVars);
    }
    if (preMigrationQuery.metricDefinition) {
      preMigrationQuery.metricDefinition = templateSrv.replace(preMigrationQuery.metricDefinition, scopedVars);
    }

    // fix for timeGrainUnit which is a deprecated/removed field name
    if (preMigrationQuery.timeGrain && preMigrationQuery.timeGrainUnit && preMigrationQuery.timeGrain !== 'auto') {
      preMigrationQuery.timeGrain = TimegrainConverter.createISO8601Duration(
        preMigrationQuery.timeGrain,
        preMigrationQuery.timeGrainUnit
      );
    }

    const migratedTarget = migrateQuery(target);
    const migratedQuery = migratedTarget.azureMonitor;
    // This should never be triggered because the above error would've been thrown
    if (!migratedQuery) {
      throw new Error('Query is not a valid Azure Monitor Metrics query');
    }

    const subscriptionId = templateSrv.replace(migratedTarget.subscription || this.defaultSubscriptionId, scopedVars);
    const resources = migratedQuery.resources?.map((r) => this.replaceTemplateVariables(r, scopedVars)).flat();
    const metricNamespace = templateSrv.replace(migratedQuery.metricNamespace, scopedVars);
    const customNamespace = templateSrv.replace(migratedQuery.customNamespace, scopedVars);
    const timeGrain = templateSrv.replace((migratedQuery.timeGrain || '').toString(), scopedVars);
    const aggregation = templateSrv.replace(migratedQuery.aggregation, scopedVars);
    const top = templateSrv.replace(migratedQuery.top || '', scopedVars);

=======
    // These properties need to be replaced pre-migration to ensure values are correctly interpolated
    if (preMigrationQuery.resourceUri) {
      preMigrationQuery.resourceUri = this.templateSrv.replace(preMigrationQuery.resourceUri, scopedVars);
    }
    if (preMigrationQuery.metricDefinition) {
      preMigrationQuery.metricDefinition = this.templateSrv.replace(preMigrationQuery.metricDefinition, scopedVars);
    }

    // fix for timeGrainUnit which is a deprecated/removed field name
    if (preMigrationQuery.timeGrain && preMigrationQuery.timeGrainUnit && preMigrationQuery.timeGrain !== 'auto') {
      preMigrationQuery.timeGrain = TimegrainConverter.createISO8601Duration(
        preMigrationQuery.timeGrain,
        preMigrationQuery.timeGrainUnit
      );
    }

    const migratedTarget = migrateQuery(target);
    const migratedQuery = migratedTarget.azureMonitor;
    // This should never be triggered because the above error would've been thrown
    if (!migratedQuery) {
      throw new Error('Query is not a valid Azure Monitor Metrics query');
    }

    const subscriptionId = this.templateSrv.replace(
      migratedTarget.subscription || this.defaultSubscriptionId,
      scopedVars
    );
    const resources = migratedQuery.resources?.map((r) => this.replaceTemplateVariables(r, scopedVars)).flat();
    const metricNamespace = this.templateSrv.replace(migratedQuery.metricNamespace, scopedVars);
    const customNamespace = this.templateSrv.replace(migratedQuery.customNamespace, scopedVars);
    const timeGrain = this.templateSrv.replace((migratedQuery.timeGrain || '').toString(), scopedVars);
    const aggregation = this.templateSrv.replace(migratedQuery.aggregation, scopedVars);
    const top = this.templateSrv.replace(migratedQuery.top || '', scopedVars);

>>>>>>> 1e84fede
    const dimensionFilters = (migratedQuery.dimensionFilters ?? [])
      .filter((f) => f.dimension && f.dimension !== 'None')
      .map((f) => {
        const filters = f.filters?.map((filter) => this.templateSrv.replace(filter ?? '', scopedVars));
        return {
          dimension: this.templateSrv.replace(f.dimension, scopedVars),
          operator: f.operator || 'eq',
          filters: filters || [],
        };
      });

    const azMonitorQuery: AzureMetricQuery = {
      ...migratedQuery,
      resources,
      metricNamespace,
      customNamespace,
      timeGrain,
      allowedTimeGrainsMs: migratedQuery.allowedTimeGrainsMs,
<<<<<<< HEAD
      metricName: templateSrv.replace(migratedQuery.metricName, scopedVars),
      region: templateSrv.replace(migratedQuery.region, scopedVars),
=======
      metricName: this.templateSrv.replace(migratedQuery.metricName, scopedVars),
      region: this.templateSrv.replace(migratedQuery.region, scopedVars),
>>>>>>> 1e84fede
      aggregation: aggregation,
      dimensionFilters,
      top: top || '10',
      alias: migratedQuery.alias,
    };

    return {
      ...target,
      subscription: subscriptionId,
      queryType: AzureQueryType.AzureMonitor,
      azureMonitor: azMonitorQuery,
    };
  }

  async getSubscriptions(): Promise<Array<{ text: string; value: string }>> {
    if (!this.isConfigured()) {
      return [];
    }

    return this.getResource<AzureAPIResponse<Subscription>>(
      `${this.resourcePath}/subscriptions?api-version=2019-03-01`
    ).then((result) => {
      return ResponseParser.parseSubscriptions(result);
    });
  }

  getResourceGroups(subscriptionId: string) {
    return this.getResource(
      `${this.resourcePath}/subscriptions/${subscriptionId}/resourceGroups?api-version=${this.listByResourceGroupApiVersion}`
    ).then((result: AzureAPIResponse<ResourceGroup>) => {
      return ResponseParser.parseResponseValues<ResourceGroup>(result, 'name', 'name');
    });
  }

  async getResourceNames(query: AzureGetResourceNamesQuery, skipToken?: string) {
    const promises = this.replaceTemplateVariables(query).map(
      ({ metricNamespace, subscriptionId, resourceGroup, region }) => {
        const validMetricNamespace = startsWith(metricNamespace?.toLowerCase(), 'microsoft.storage/storageaccounts/')
          ? 'microsoft.storage/storageaccounts'
          : metricNamespace;
        let url = `${this.resourcePath}/subscriptions/${subscriptionId}`;
        if (resourceGroup) {
          url += `/resourceGroups/${resourceGroup}`;
        }
        url += `/resources?api-version=${this.listByResourceGroupApiVersion}`;
        const filters: string[] = [];
        if (validMetricNamespace) {
          filters.push(`resourceType eq '${validMetricNamespace}'`);
        }
        if (region) {
          filters.push(`location eq '${region}'`);
        }
        if (filters.length > 0) {
          url += `&$filter=${filters.join(' and ')}`;
        }
        if (skipToken) {
          url += `&$skiptoken=${skipToken}`;
        }
        return this.getResource(url).then(async (result) => {
          let list: Array<{ text: string; value: string }> = [];
          if (startsWith(metricNamespace?.toLowerCase(), 'microsoft.storage/storageaccounts/')) {
            list = ResponseParser.parseResourceNames(result, 'microsoft.storage/storageaccounts');
            for (let i = 0; i < list.length; i++) {
              list[i].text += '/default';
              list[i].value += '/default';
            }
          } else {
            list = ResponseParser.parseResourceNames(result, metricNamespace);
          }

          if (result.nextLink) {
            // If there is a nextLink, we should request more pages
            const nextURL = new URL(result.nextLink);
            const nextToken = nextURL.searchParams.get('$skiptoken');
            if (!nextToken) {
              throw Error('unable to request the next page of resources');
            }
            const nextPage = await this.getResourceNames({ metricNamespace, subscriptionId, resourceGroup }, nextToken);
            list = list.concat(nextPage);
          }

          return list;
        });
      }
    );
    return (await Promise.all(promises)).flat();
  }

  getMetricNamespaces(query: GetMetricNamespacesQuery, globalRegion: boolean) {
    const url = UrlBuilder.buildAzureMonitorGetMetricNamespacesUrl(
      this.resourcePath,
      this.apiPreviewVersion,
      // Only use the first query, as the metric namespaces should be the same for all queries
      this.replaceSingleTemplateVariables(query),
      globalRegion,
      this.templateSrv
    );
    return this.getResource(url)
      .then((result: AzureAPIResponse<Namespace>) => {
        return ResponseParser.parseResponseValues(
          result,
          'properties.metricNamespaceName',
          'properties.metricNamespaceName'
        );
      })
      .then((result) => {
        if (url.toLowerCase().includes('microsoft.storage/storageaccounts')) {
          const storageNamespaces = [
            'microsoft.storage/storageaccounts',
            'microsoft.storage/storageaccounts/blobservices',
            'microsoft.storage/storageaccounts/fileservices',
            'microsoft.storage/storageaccounts/tableservices',
            'microsoft.storage/storageaccounts/queueservices',
          ];
          for (const namespace of storageNamespaces) {
            if (!find(result, ['value', namespace.toLowerCase()])) {
              result.push({ value: namespace, text: namespace });
            }
          }
        }
        return result;
      });
  }

  getMetricNames(query: GetMetricNamesQuery, multipleResources?: boolean, region?: string) {
    const apiVersion = multipleResources ? this.apiPreviewVersion : this.apiVersion;
    const url = UrlBuilder.buildAzureMonitorGetMetricNamesUrl(
      this.resourcePath,
      apiVersion,
      // Only use the first query, as the metric names should be the same for all queries
      this.replaceSingleTemplateVariables(query),
      this.templateSrv,
      multipleResources,
      region
    );
    return this.getResource(url).then((result: AzureAPIResponse<Metric>) => {
      return ResponseParser.parseResponseValues(result, 'name.localizedValue', 'name.value');
    });
  }

  getMetricMetadata(query: GetMetricMetadataQuery, multipleResources?: boolean, region?: string) {
    const { metricName } = query;
    const apiVersion = multipleResources ? this.apiPreviewVersion : this.apiVersion;
    const url = UrlBuilder.buildAzureMonitorGetMetricNamesUrl(
      this.resourcePath,
      apiVersion,
      // Only use the first query, as the metric metadata should be the same for all queries
      this.replaceSingleTemplateVariables(query),
      this.templateSrv,
      multipleResources,
      region
    );
    return this.getResource(url).then((result: AzureMonitorMetricsMetadataResponse) => {
      return ResponseParser.parseMetadata(result, this.templateSrv.replace(metricName));
    });
  }

  private validateDatasource(): DatasourceValidationResult | undefined {
    const authType = getAuthType(this.instanceSettings);

    if (authType === 'clientsecret') {
      if (!this.isValidConfigField(this.instanceSettings.jsonData.tenantId)) {
        return {
          status: 'error',
          message: 'The Tenant Id field is required.',
        };
      }

      if (!this.isValidConfigField(this.instanceSettings.jsonData.clientId)) {
        return {
          status: 'error',
          message: 'The Client Id field is required.',
        };
      }
    }

    return undefined;
  }

  private isValidConfigField(field?: string): boolean {
    return typeof field === 'string' && field.length > 0;
  }

  private replaceSingleTemplateVariables<T extends { [K in keyof T]: string }>(query: T, scopedVars?: ScopedVars) {
    // This method evaluates template variables supporting multiple values but only returns the first value.
    // This will work as far as the the first combination of variables is valid.
    // For example if 'rg1' contains 'res1' and 'rg2' contains 'res2' then
    // { resourceGroup: ['rg1', 'rg2'], resourceName: ['res1', 'res2'] } would return
    // { resourceGroup: 'rg1', resourceName: 'res1' } which is valid but
    // { resourceGroup: ['rg1', 'rg2'], resourceName: ['res2'] } would result in
    // { resourceGroup: 'rg1', resourceName: 'res2' } which is not.
    return this.replaceTemplateVariables(query, scopedVars)[0];
  }

  private replaceTemplateVariables<T extends { [K in keyof T]: string }>(query: T, scopedVars?: ScopedVars) {
    const workingQueries: Array<{ [K in keyof T]: string }> = [{ ...query }];
    const keys = Object.keys(query) as Array<keyof T>;
    keys.forEach((key) => {
      const replaced = this.templateSrv.replace(workingQueries[0][key], scopedVars, 'raw');
      if (replaced.includes(',')) {
        const multiple = replaced.split(',');
        const currentQueries = [...workingQueries];
        multiple.forEach((value, i) => {
          currentQueries.forEach((q) => {
            if (i === 0) {
              q[key] = value;
            } else {
              workingQueries.push({ ...q, [key]: value });
            }
          });
        });
      } else {
        workingQueries.forEach((q) => {
          q[key] = replaced;
        });
      }
    });

    return workingQueries;
  }

  async getProvider(providerName: string) {
    return await this.getResource<AzureMonitorProvidersResponse>(
      `${routeNames.azureMonitor}/providers/${providerName}?api-version=${this.providerApiVersion}`
    );
  }

  async getLocations(subscriptions: string[]) {
    const locationMap = new Map<string, AzureMonitorLocations>();
    for (const subscription of subscriptions) {
      const subLocations = ResponseParser.parseLocations(
        await this.getResource<AzureAPIResponse<Location>>(
          `${routeNames.azureMonitor}/subscriptions/${this.templateSrv.replace(subscription)}/locations?api-version=${
            this.locationsApiVersion
          }`
        )
      );
      for (const location of subLocations) {
        locationMap.set(location.name, location);
      }
    }

    return locationMap;
  }
}<|MERGE_RESOLUTION|>--- conflicted
+++ resolved
@@ -90,15 +90,12 @@
       throw new Error('Query is not a valid Azure Monitor Metrics query');
     }
 
-<<<<<<< HEAD
-    const templateSrv = getTemplateSrv();
-
     // These properties need to be replaced pre-migration to ensure values are correctly interpolated
     if (preMigrationQuery.resourceUri) {
-      preMigrationQuery.resourceUri = templateSrv.replace(preMigrationQuery.resourceUri, scopedVars);
+      preMigrationQuery.resourceUri = this.templateSrv.replace(preMigrationQuery.resourceUri, scopedVars);
     }
     if (preMigrationQuery.metricDefinition) {
-      preMigrationQuery.metricDefinition = templateSrv.replace(preMigrationQuery.metricDefinition, scopedVars);
+      preMigrationQuery.metricDefinition = this.templateSrv.replace(preMigrationQuery.metricDefinition, scopedVars);
     }
 
     // fix for timeGrainUnit which is a deprecated/removed field name
@@ -116,38 +113,6 @@
       throw new Error('Query is not a valid Azure Monitor Metrics query');
     }
 
-    const subscriptionId = templateSrv.replace(migratedTarget.subscription || this.defaultSubscriptionId, scopedVars);
-    const resources = migratedQuery.resources?.map((r) => this.replaceTemplateVariables(r, scopedVars)).flat();
-    const metricNamespace = templateSrv.replace(migratedQuery.metricNamespace, scopedVars);
-    const customNamespace = templateSrv.replace(migratedQuery.customNamespace, scopedVars);
-    const timeGrain = templateSrv.replace((migratedQuery.timeGrain || '').toString(), scopedVars);
-    const aggregation = templateSrv.replace(migratedQuery.aggregation, scopedVars);
-    const top = templateSrv.replace(migratedQuery.top || '', scopedVars);
-
-=======
-    // These properties need to be replaced pre-migration to ensure values are correctly interpolated
-    if (preMigrationQuery.resourceUri) {
-      preMigrationQuery.resourceUri = this.templateSrv.replace(preMigrationQuery.resourceUri, scopedVars);
-    }
-    if (preMigrationQuery.metricDefinition) {
-      preMigrationQuery.metricDefinition = this.templateSrv.replace(preMigrationQuery.metricDefinition, scopedVars);
-    }
-
-    // fix for timeGrainUnit which is a deprecated/removed field name
-    if (preMigrationQuery.timeGrain && preMigrationQuery.timeGrainUnit && preMigrationQuery.timeGrain !== 'auto') {
-      preMigrationQuery.timeGrain = TimegrainConverter.createISO8601Duration(
-        preMigrationQuery.timeGrain,
-        preMigrationQuery.timeGrainUnit
-      );
-    }
-
-    const migratedTarget = migrateQuery(target);
-    const migratedQuery = migratedTarget.azureMonitor;
-    // This should never be triggered because the above error would've been thrown
-    if (!migratedQuery) {
-      throw new Error('Query is not a valid Azure Monitor Metrics query');
-    }
-
     const subscriptionId = this.templateSrv.replace(
       migratedTarget.subscription || this.defaultSubscriptionId,
       scopedVars
@@ -159,7 +124,6 @@
     const aggregation = this.templateSrv.replace(migratedQuery.aggregation, scopedVars);
     const top = this.templateSrv.replace(migratedQuery.top || '', scopedVars);
 
->>>>>>> 1e84fede
     const dimensionFilters = (migratedQuery.dimensionFilters ?? [])
       .filter((f) => f.dimension && f.dimension !== 'None')
       .map((f) => {
@@ -178,13 +142,8 @@
       customNamespace,
       timeGrain,
       allowedTimeGrainsMs: migratedQuery.allowedTimeGrainsMs,
-<<<<<<< HEAD
-      metricName: templateSrv.replace(migratedQuery.metricName, scopedVars),
-      region: templateSrv.replace(migratedQuery.region, scopedVars),
-=======
       metricName: this.templateSrv.replace(migratedQuery.metricName, scopedVars),
       region: this.templateSrv.replace(migratedQuery.region, scopedVars),
->>>>>>> 1e84fede
       aggregation: aggregation,
       dimensionFilters,
       top: top || '10',
