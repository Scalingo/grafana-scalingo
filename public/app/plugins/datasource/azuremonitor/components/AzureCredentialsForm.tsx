--- conflicted
+++ resolved
@@ -17,9 +17,6 @@
   children?: JSX.Element;
 }
 
-<<<<<<< HEAD
-const LABEL_WIDTH = 18;
-
 export const AzureCredentialsForm = (props: Props) => {
   const {
     credentials,
@@ -45,33 +42,6 @@
       });
     }
 
-=======
-export const AzureCredentialsForm = (props: Props) => {
-  const {
-    credentials,
-    azureCloudOptions,
-    onCredentialsChange,
-    disabled,
-    managedIdentityEnabled,
-    workloadIdentityEnabled,
-  } = props;
-
-  const authTypeOptions = useMemo(() => {
-    let opts: Array<SelectableValue<AzureAuthType>> = [
-      {
-        value: 'clientsecret',
-        label: 'App Registration',
-      },
-    ];
-
-    if (managedIdentityEnabled) {
-      opts.push({
-        value: 'msi',
-        label: 'Managed Identity',
-      });
-    }
-
->>>>>>> 1e84fede
     if (workloadIdentityEnabled) {
       opts.push({
         value: 'workloadidentity',
@@ -146,15 +116,9 @@
   };
 
   return (
-<<<<<<< HEAD
-    <div className="gf-form-group">
-      {authTypeOptions.length > 1 && (
-        <InlineField
-=======
     <ConfigSection title="Authentication">
       {authTypeOptions.length > 1 && (
         <Field
->>>>>>> 1e84fede
           label="Authentication"
           description="Choose the type of authentication to Azure services"
           data-testid={selectors.components.configEditor.authType.select}
