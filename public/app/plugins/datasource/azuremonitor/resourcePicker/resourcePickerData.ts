import { uniq } from 'lodash';

import { DataSourceInstanceSettings } from '@grafana/data';
import { DataSourceWithBackend, reportInteraction } from '@grafana/runtime';

import { logsResourceTypes, resourceTypeDisplayNames, resourceTypes } from '../azureMetadata';
import AzureMonitorDatasource from '../azure_monitor/azure_monitor_datasource';
import { ResourceRow, ResourceRowGroup, ResourceRowType } from '../components/ResourcePicker/types';
import {
  addResources,
  findRow,
  parseMultipleResourceDetails,
  parseResourceDetails,
  parseResourceURI,
  resourceToString,
} from '../components/ResourcePicker/utils';
import {
  AzureDataSourceJsonData,
  AzureGraphResponse,
  AzureMonitorResource,
  AzureMonitorQuery,
  AzureResourceGraphOptions,
  AzureResourceSummaryItem,
  RawAzureResourceGroupItem,
  RawAzureResourceItem,
  RawAzureSubscriptionItem,
} from '../types';
import { routeNames } from '../utils/common';

const RESOURCE_GRAPH_URL = '/providers/Microsoft.ResourceGraph/resources?api-version=2021-03-01';

const logsSupportedResourceTypesKusto = logsResourceTypes.map((v) => `"${v}"`).join(',');

export type ResourcePickerQueryType = 'logs' | 'metrics' | 'traces';

export default class ResourcePickerData extends DataSourceWithBackend<AzureMonitorQuery, AzureDataSourceJsonData> {
  private resourcePath: string;
  resultLimit = 200;
  azureMonitorDatasource;
  supportedMetricNamespaces = '';
<<<<<<< HEAD
  locationsMap: Map<string, AzureMonitorLocations> = new Map();
  locations: string[] = [];
=======
>>>>>>> 1e84fede

  constructor(
    instanceSettings: DataSourceInstanceSettings<AzureDataSourceJsonData>,
    azureMonitorDatasource: AzureMonitorDatasource
  ) {
    super(instanceSettings);
    this.resourcePath = `${routeNames.resourceGraph}`;
    this.azureMonitorDatasource = azureMonitorDatasource;
  }

  async fetchInitialRows(
    type: ResourcePickerQueryType,
    currentSelection?: AzureMonitorResource[]
  ): Promise<ResourceRowGroup> {
    const subscriptions = await this.getSubscriptions();

<<<<<<< HEAD
    if (this.locationsMap.size === 0) {
      this.locationsMap = await this.getLocations(subscriptions);
      this.locations = Array.from(this.locationsMap.values()).map((location) => `"${location.name}"`);
    }

=======
>>>>>>> 1e84fede
    if (!currentSelection) {
      return subscriptions;
    }

    let resources = subscriptions;
    const promises = currentSelection.map((selection) => async () => {
      if (selection.subscription) {
        const resourceGroupURI = `/subscriptions/${selection.subscription}/resourceGroups/${selection.resourceGroup}`;

        if (selection.resourceGroup && !findRow(resources, resourceGroupURI)) {
          const resourceGroups = await this.getResourceGroupsBySubscriptionId(selection.subscription, type);
          resources = addResources(resources, `/subscriptions/${selection.subscription}`, resourceGroups);
        }

        const resourceURI = resourceToString(selection);
        if (selection.resourceName && !findRow(resources, resourceURI)) {
          const resourcesForResourceGroup = await this.getResourcesForResourceGroup(resourceGroupURI, type);
          resources = addResources(resources, resourceGroupURI, resourcesForResourceGroup);
        }
      }
    });

    for (const promise of promises) {
      // Fetch resources one by one, avoiding re-fetching the same resource
      // and race conditions updating the resources array
      await promise();
    }

    return resources;
  }

  async fetchAndAppendNestedRow(
    rows: ResourceRowGroup,
    parentRow: ResourceRow,
    type: ResourcePickerQueryType
  ): Promise<ResourceRowGroup> {
    const nestedRows =
      parentRow.type === ResourceRowType.Subscription
        ? await this.getResourceGroupsBySubscriptionId(parentRow.id, type)
        : await this.getResourcesForResourceGroup(parentRow.id, type);

    return addResources(rows, parentRow.uri, nestedRows);
  }

  search = async (searchPhrase: string, searchType: ResourcePickerQueryType): Promise<ResourceRowGroup> => {
    let searchQuery = 'resources';
    if (searchType === 'logs') {
      searchQuery += `
      | union resourcecontainers`;
    }
    searchQuery += `
        | where id contains "${searchPhrase}"
        ${await this.filterByType(searchType)}
        | order by tolower(name) asc
        | limit ${this.resultLimit}
      `;
    const { data: response } = await this.makeResourceGraphRequest<RawAzureResourceItem[]>(searchQuery);
    return response.map((item) => {
      const parsedUri = parseResourceURI(item.id);
      if (!parsedUri || !(parsedUri.resourceName || parsedUri.resourceGroup || parsedUri.subscription)) {
        throw new Error('unable to fetch resource details');
      }
      let id = parsedUri.subscription ?? '';
      let type = ResourceRowType.Subscription;
      if (parsedUri.resourceName) {
        id = parsedUri.resourceName;
        type = ResourceRowType.Resource;
      } else if (parsedUri.resourceGroup) {
        id = parsedUri.resourceGroup;
        type = ResourceRowType.ResourceGroup;
      }
      return {
        name: item.name,
        id,
        uri: item.id,
        resourceGroupName: item.resourceGroup,
        type,
        typeLabel: resourceTypeDisplayNames[item.type] || item.type,
<<<<<<< HEAD
        location: this.locationsMap.get(item.location)?.displayName || item.location,
=======
        location: item.location,
>>>>>>> 1e84fede
      };
    });
  };

  // private
  async getSubscriptions(): Promise<ResourceRowGroup> {
    const query = `
    resources
    | join kind=inner (
              ResourceContainers
                | where type == 'microsoft.resources/subscriptions'
                | project subscriptionName=name, subscriptionURI=id, subscriptionId
              ) on subscriptionId
    | summarize count() by subscriptionName, subscriptionURI, subscriptionId
    | order by subscriptionName desc
  `;

    let resources: RawAzureSubscriptionItem[] = [];

    let allFetched = false;
    let $skipToken = undefined;
    while (!allFetched) {
      // The response may include several pages
      let options: Partial<AzureResourceGraphOptions> = {};
      if ($skipToken) {
        options = {
          $skipToken,
        };
      }
      const resourceResponse = await this.makeResourceGraphRequest<RawAzureSubscriptionItem[]>(query, 1, options);
      if (!resourceResponse.data.length) {
        throw new Error('No subscriptions were found');
      }
      resources = resources.concat(resourceResponse.data);
      $skipToken = resourceResponse.$skipToken;
      allFetched = !$skipToken;
    }

    return resources.map((subscription) => ({
      name: subscription.subscriptionName,
      id: subscription.subscriptionId,
      uri: `/subscriptions/${subscription.subscriptionId}`,
      typeLabel: 'Subscription',
      type: ResourceRowType.Subscription,
      children: [],
    }));
  }

  async getResourceGroupsBySubscriptionId(
    subscriptionId: string,
    type: ResourcePickerQueryType
  ): Promise<ResourceRowGroup> {
    const query = `
    resources
     | join kind=inner (
       ResourceContainers
       | where type == 'microsoft.resources/subscriptions/resourcegroups'
       | project resourceGroupURI=id, resourceGroupName=name, resourceGroup, subscriptionId
     ) on resourceGroup, subscriptionId

     ${await this.filterByType(type)}
     | where subscriptionId == '${subscriptionId}'
     | summarize count() by resourceGroupName, resourceGroupURI
     | order by resourceGroupURI asc`;

    let resourceGroups: RawAzureResourceGroupItem[] = [];
    let allFetched = false;
    let $skipToken = undefined;
    while (!allFetched) {
      // The response may include several pages
      let options: Partial<AzureResourceGraphOptions> = {};
      if ($skipToken) {
        options = {
          $skipToken,
        };
      }
      const resourceResponse = await this.makeResourceGraphRequest<RawAzureResourceGroupItem[]>(query, 1, options);
      resourceGroups = resourceGroups.concat(resourceResponse.data);
      $skipToken = resourceResponse.$skipToken;
      allFetched = !$skipToken;
    }

    return resourceGroups.map((r) => {
      const parsedUri = parseResourceURI(r.resourceGroupURI);
      if (!parsedUri || !parsedUri.resourceGroup) {
        throw new Error('unable to fetch resource groups');
      }
      return {
        name: r.resourceGroupName,
        uri: r.resourceGroupURI,
        id: parsedUri.resourceGroup,
        type: ResourceRowType.ResourceGroup,
        typeLabel: 'Resource Group',
        children: [],
      };
    });
  }

  async getResourcesForResourceGroup(
    resourceGroupId: string,
    type: ResourcePickerQueryType
  ): Promise<ResourceRowGroup> {
<<<<<<< HEAD
    if (!this.locations) {
      return [];
    }

    const { data: response } = await this.makeResourceGraphRequest<RawAzureResourceItem[]>(`
      resources
      | where id hasprefix "${resourceGroupId}"
      ${await this.filterByType(type)} and location in (${this.locations})
=======
    const { data: response } = await this.makeResourceGraphRequest<RawAzureResourceItem[]>(`
      resources
      | where id hasprefix "${resourceGroupId}"
      ${await this.filterByType(type)}
>>>>>>> 1e84fede
    `);

    return response.map((item) => {
      const parsedUri = parseResourceURI(item.id);
      if (!parsedUri || !parsedUri.resourceName) {
        throw new Error('unable to fetch resource details');
      }
      return {
        name: item.name,
        id: parsedUri.resourceName,
        uri: item.id,
        resourceGroupName: item.resourceGroup,
        type: ResourceRowType.Resource,
        typeLabel: resourceTypeDisplayNames[item.type] || item.type,
<<<<<<< HEAD
        locationDisplayName: this.locationsMap.get(item.location)?.displayName || item.location,
=======
        locationDisplayName: item.location,
>>>>>>> 1e84fede
        location: item.location,
      };
    });
  }

  // used to make the select resource button that launches the resource picker show a nicer file path to users
  async getResourceURIDisplayProperties(resourceURI: string): Promise<AzureMonitorResource> {
    const { subscription, resourceGroup, resourceName } = parseResourceDetails(resourceURI) ?? {};

    if (!subscription) {
      throw new Error('Invalid resource URI passed');
    }

    // resourceGroupURI and resourceURI could be invalid values, but that's okay because the join
    // will just silently fail as expected
    const subscriptionURI = `/subscriptions/${subscription}`;
    const resourceGroupURI = `${subscriptionURI}/resourceGroups/${resourceGroup}`;

    const query = `
    resourcecontainers
    | where type == "microsoft.resources/subscriptions"
    | where id =~ "${subscriptionURI}"
    | project subscriptionName=name, subscriptionId

    | join kind=leftouter (
      resourcecontainers            
            | where type == "microsoft.resources/subscriptions/resourcegroups"
            | where id =~ "${resourceGroupURI}"
            | project resourceGroupName=name, resourceGroup, subscriptionId
        ) on subscriptionId

        | join kind=leftouter (
          resources
            | where id =~ "${resourceURI}"
            | project resourceName=name, subscriptionId
        ) on subscriptionId

        | project subscriptionName, resourceGroupName, resourceName
    `;

    const { data: response } = await this.makeResourceGraphRequest<AzureResourceSummaryItem[]>(query);

    if (!response.length) {
      throw new Error('unable to fetch resource details');
    }

    const { subscriptionName, resourceGroupName, resourceName: responseResourceName } = response[0];
    // if the name is undefined it could be because the id is undefined or because we are using a template variable.
    // Either way we can use it as a fallback. We don't really want to interpolate these variables because we want
    // to show the user when they are using template variables `$sub/$rg/$resource`
    return {
      subscription: subscriptionName || subscription,
      resourceGroup: resourceGroupName || resourceGroup,
      resourceName: responseResourceName || resourceName,
    };
  }

  async getResourceURIFromWorkspace(workspace: string) {
    const { data: response } = await this.makeResourceGraphRequest<RawAzureResourceItem[]>(`
      resources
      | where properties['customerId'] == "${workspace}"
      | project id
    `);

    if (!response.length) {
      throw new Error('unable to find resource for workspace ' + workspace);
    }

    return response[0].id;
  }

  async makeResourceGraphRequest<T = unknown>(
    query: string,
    maxRetries = 1,
    reqOptions?: Partial<AzureResourceGraphOptions>
  ): Promise<AzureGraphResponse<T>> {
    try {
      return await this.postResource(this.resourcePath + RESOURCE_GRAPH_URL, {
        query: query,
        options: {
          resultFormat: 'objectArray',
          ...reqOptions,
        },
      });
    } catch (error) {
      if (maxRetries > 0) {
        return this.makeResourceGraphRequest(query, maxRetries - 1);
      }

      throw error;
    }
  }

  private filterByType = async (t: ResourcePickerQueryType) => {
    if (this.supportedMetricNamespaces === '' && t !== 'logs') {
      await this.fetchAllNamespaces();
    }
    return t === 'logs'
      ? `| where type in (${logsSupportedResourceTypesKusto})`
      : `| where type in (${this.supportedMetricNamespaces})`;
  };

  private async fetchAllNamespaces() {
    const subscriptions = await this.getSubscriptions();
    reportInteraction('grafana_ds_azuremonitor_subscriptions_loaded', { subscriptions: subscriptions.length });
    let supportedMetricNamespaces: string[] = [];
    for await (const subscription of subscriptions) {
      const namespaces = await this.azureMonitorDatasource.getMetricNamespaces(
        {
          resourceUri: `/subscriptions/${subscription.id}`,
        },
        true
      );
      if (namespaces) {
        const namespaceVals = namespaces.map((namespace) => `"${namespace.value.toLocaleLowerCase()}"`);
        supportedMetricNamespaces = supportedMetricNamespaces.concat(namespaceVals);
      }
    }

    if (supportedMetricNamespaces.length === 0) {
      throw new Error(
        'Unable to resolve a list of valid metric namespaces. Validate the datasource configuration is correct and required permissions have been granted for all subscriptions. Grafana requires at least the Reader role to be assigned.'
      );
    }
<<<<<<< HEAD
    this.supportedMetricNamespaces = uniq(supportedMetricNamespaces).join(',');
  }

  async getLocations(subscriptions: ResourceRowGroup): Promise<Map<string, AzureMonitorLocations>> {
    const subscriptionIds = subscriptions.map((sub) => sub.id);
    const locations = await this.azureMonitorDatasource.getLocations(subscriptionIds);
    return locations;
=======
    this.supportedMetricNamespaces = uniq(
      supportedMetricNamespaces.concat(resourceTypes.map((namespace) => `"${namespace}"`))
    ).join(',');
>>>>>>> 1e84fede
  }

  parseRows(resources: Array<string | AzureMonitorResource>): ResourceRow[] {
    const resourceObjs = parseMultipleResourceDetails(resources);
    const newSelectedRows: ResourceRow[] = [];
    resourceObjs.forEach((resource, i) => {
      let id = resource.resourceName;
      let name = resource.resourceName;
      let rtype = ResourceRowType.Resource;
      if (!id) {
        id = resource.resourceGroup;
        name = resource.resourceGroup;
        rtype = ResourceRowType.ResourceGroup;
        if (!id) {
          id = resource.subscription;
          name = resource.subscription;
          rtype = ResourceRowType.Subscription;
        }
      }
      newSelectedRows.push({
        id: id ?? '',
        name: name ?? '',
        type: rtype,
        uri: resourceToString(resource),
        typeLabel:
          resourceTypeDisplayNames[resource.metricNamespace?.toLowerCase() ?? ''] ?? resource.metricNamespace ?? '',
<<<<<<< HEAD
        locationDisplayName: this.locationsMap.get(resource.region ?? '')?.displayName || resource.region,
=======
>>>>>>> 1e84fede
        location: resource.region,
      });
    });
    return newSelectedRows;
  }
}<|MERGE_RESOLUTION|>--- conflicted
+++ resolved
@@ -38,11 +38,6 @@
   resultLimit = 200;
   azureMonitorDatasource;
   supportedMetricNamespaces = '';
-<<<<<<< HEAD
-  locationsMap: Map<string, AzureMonitorLocations> = new Map();
-  locations: string[] = [];
-=======
->>>>>>> 1e84fede
 
   constructor(
     instanceSettings: DataSourceInstanceSettings<AzureDataSourceJsonData>,
@@ -59,14 +54,6 @@
   ): Promise<ResourceRowGroup> {
     const subscriptions = await this.getSubscriptions();
 
-<<<<<<< HEAD
-    if (this.locationsMap.size === 0) {
-      this.locationsMap = await this.getLocations(subscriptions);
-      this.locations = Array.from(this.locationsMap.values()).map((location) => `"${location.name}"`);
-    }
-
-=======
->>>>>>> 1e84fede
     if (!currentSelection) {
       return subscriptions;
     }
@@ -145,11 +132,7 @@
         resourceGroupName: item.resourceGroup,
         type,
         typeLabel: resourceTypeDisplayNames[item.type] || item.type,
-<<<<<<< HEAD
-        location: this.locationsMap.get(item.location)?.displayName || item.location,
-=======
         location: item.location,
->>>>>>> 1e84fede
       };
     });
   };
@@ -252,21 +235,10 @@
     resourceGroupId: string,
     type: ResourcePickerQueryType
   ): Promise<ResourceRowGroup> {
-<<<<<<< HEAD
-    if (!this.locations) {
-      return [];
-    }
-
-    const { data: response } = await this.makeResourceGraphRequest<RawAzureResourceItem[]>(`
-      resources
-      | where id hasprefix "${resourceGroupId}"
-      ${await this.filterByType(type)} and location in (${this.locations})
-=======
     const { data: response } = await this.makeResourceGraphRequest<RawAzureResourceItem[]>(`
       resources
       | where id hasprefix "${resourceGroupId}"
       ${await this.filterByType(type)}
->>>>>>> 1e84fede
     `);
 
     return response.map((item) => {
@@ -281,11 +253,7 @@
         resourceGroupName: item.resourceGroup,
         type: ResourceRowType.Resource,
         typeLabel: resourceTypeDisplayNames[item.type] || item.type,
-<<<<<<< HEAD
-        locationDisplayName: this.locationsMap.get(item.location)?.displayName || item.location,
-=======
         locationDisplayName: item.location,
->>>>>>> 1e84fede
         location: item.location,
       };
     });
@@ -410,19 +378,9 @@
         'Unable to resolve a list of valid metric namespaces. Validate the datasource configuration is correct and required permissions have been granted for all subscriptions. Grafana requires at least the Reader role to be assigned.'
       );
     }
-<<<<<<< HEAD
-    this.supportedMetricNamespaces = uniq(supportedMetricNamespaces).join(',');
-  }
-
-  async getLocations(subscriptions: ResourceRowGroup): Promise<Map<string, AzureMonitorLocations>> {
-    const subscriptionIds = subscriptions.map((sub) => sub.id);
-    const locations = await this.azureMonitorDatasource.getLocations(subscriptionIds);
-    return locations;
-=======
     this.supportedMetricNamespaces = uniq(
       supportedMetricNamespaces.concat(resourceTypes.map((namespace) => `"${namespace}"`))
     ).join(',');
->>>>>>> 1e84fede
   }
 
   parseRows(resources: Array<string | AzureMonitorResource>): ResourceRow[] {
@@ -449,10 +407,6 @@
         uri: resourceToString(resource),
         typeLabel:
           resourceTypeDisplayNames[resource.metricNamespace?.toLowerCase() ?? ''] ?? resource.metricNamespace ?? '',
-<<<<<<< HEAD
-        locationDisplayName: this.locationsMap.get(resource.region ?? '')?.displayName || resource.region,
-=======
->>>>>>> 1e84fede
         location: resource.region,
       });
     });
