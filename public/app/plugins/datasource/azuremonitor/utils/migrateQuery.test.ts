import { AzureMetricDimension, AzureMonitorQuery, AzureQueryType, ResultFormat } from '../types';

import migrateQuery from './migrateQuery';

const azureMonitorQueryV8 = {
  azureMonitor: {
    aggregation: 'Average',
    dimensionFilters: [],
    metricName: 'dependencies/duration',
    metricNamespace: 'microsoft.insights/components',
    resourceGroup: 'cloud-datasources',
    resourceName: 'AppInsightsTestData',
    timeGrain: 'auto',
  },
  azureLogAnalytics: {
    query:
      '//change this example to create your own time series query\n<table name>                                                              //the table to query (e.g. Usage, Heartbeat, Perf)\n| where $__timeFilter(TimeGenerated)                                      //this is a macro used to show the full chart’s time range, choose the datetime column here\n| summarize count() by <group by column>, bin(TimeGenerated, $__interval) //change “group by column” to a column in your table, such as “Computer”. The $__interval macro is used to auto-select the time grain. Can also use 1h, 5m etc.\n| order by TimeGenerated asc',
    resultFormat: ResultFormat.TimeSeries,
  },
  datasource: {
    type: 'grafana-azure-monitor-datasource',
    uid: 'sD-ZuB87k',
  },
  queryType: AzureQueryType.AzureMonitor,
  refId: 'A',
  subscription: '44693801-6ee6-49de-9b2d-9106972f9572',
};

const azureMonitorQueryV9_0 = {
  azureMonitor: {
    aggregation: 'Average',
    dimensionFilters: [],
    metricName: 'dependencies/duration',
    metricNamespace: 'microsoft.insights/components',
    resourceGroup: 'cloud-datasources',
    resourceName: 'AppInsightsTestData',
    resourceUri:
      '/subscriptions/44693801-6ee6-49de-9b2d-9106972f9572/resourceGroups/cloud-datasources/providers/microsoft.insights/components/AppInsightsTestData',
    timeGrain: 'auto',
  },
  azureLogAnalytics: {
    query:
      '//change this example to create your own time series query\n<table name>                                                              //the table to query (e.g. Usage, Heartbeat, Perf)\n| where $__timeFilter(TimeGenerated)                                      //this is a macro used to show the full chart’s time range, choose the datetime column here\n| summarize count() by <group by column>, bin(TimeGenerated, $__interval) //change “group by column” to a column in your table, such as “Computer”. The $__interval macro is used to auto-select the time grain. Can also use 1h, 5m etc.\n| order by TimeGenerated asc',
    resultFormat: ResultFormat.TimeSeries,
  },
  datasource: {
    type: 'grafana-azure-monitor-datasource',
    uid: 'sD-ZuB87k',
  },
  queryType: AzureQueryType.AzureMonitor,
  refId: 'A',
};

const modernMetricsQuery: AzureMonitorQuery = {
  azureLogAnalytics: {
    query:
      '//change this example to create your own time series query\n<table name>                                                              //the table to query (e.g. Usage, Heartbeat, Perf)\n| where $__timeFilter(TimeGenerated)                                      //this is a macro used to show the full chart’s time range, choose the datetime column here\n| summarize count() by <group by column>, bin(TimeGenerated, $__interval) //change “group by column” to a column in your table, such as “Computer”. The $__interval macro is used to auto-select the time grain. Can also use 1h, 5m etc.\n| order by TimeGenerated asc',
    resultFormat: ResultFormat.TimeSeries,
    workspace: 'mock-workspace-id',
    dashboardTime: false,
  },
  azureMonitor: {
    aggregation: 'Average',
    alias: '{{ dimensionvalue }}',
    allowedTimeGrainsMs: [60000, 300000, 900000, 1800000, 3600000, 21600000, 43200000, 86400000],
    dimensionFilters: [{ dimension: 'dependency/success', filters: ['*'], operator: 'eq' }],
    metricName: 'dependencies/duration',
    metricNamespace: 'microsoft.insights/components',
    resources: [
      {
        resourceGroup: 'cloud-datasources',
        resourceName: 'AppInsightsTestData',
      },
    ],
    timeGrain: 'PT5M',
    top: '10',
  },
  azureResourceGraph: { resultFormat: 'table' },
  queryType: AzureQueryType.AzureMonitor,
  refId: 'A',
  subscription: '44693801-6ee6-49de-9b2d-9106972f9572',
  subscriptions: ['44693801-6ee6-49de-9b2d-9106972f9572'],
};

describe('AzureMonitor: migrateQuery', () => {
  it('modern queries should not change', () => {
    const result = migrateQuery(modernMetricsQuery);

    // MUST use .toBe because we want to assert that the identity of unmigrated queries remains the same
    expect(modernMetricsQuery).toBe(result);
  });

  describe('migrating from a v8 query to the latest query version', () => {
    it('will not change valid dimension filters', () => {
      const dimensionFilters: AzureMetricDimension[] = [
        { dimension: 'TestDimension', operator: 'eq', filters: ['testFilter'] },
      ];
      const result = migrateQuery({ ...azureMonitorQueryV8, azureMonitor: { dimensionFilters } });
      expect(result).toMatchObject(
        expect.objectContaining({
          azureMonitor: expect.objectContaining({
            dimensionFilters,
          }),
        })
      );
    });
    it('correctly updates old filter containing wildcard', () => {
      const dimensionFilters: AzureMetricDimension[] = [{ dimension: 'TestDimension', operator: 'eq', filter: '*' }];
      const result = migrateQuery({ ...azureMonitorQueryV8, azureMonitor: { dimensionFilters } });
      expect(result).toMatchObject(
        expect.objectContaining({
          azureMonitor: expect.objectContaining({
            dimensionFilters: [
              { dimension: dimensionFilters[0].dimension, operator: dimensionFilters[0].operator, filters: ['*'] },
            ],
          }),
        })
      );
    });
    it('correctly updates old filter containing value', () => {
      const dimensionFilters: AzureMetricDimension[] = [{ dimension: 'TestDimension', operator: 'eq', filter: 'test' }];
      const result = migrateQuery({ ...azureMonitorQueryV8, azureMonitor: { dimensionFilters } });
      expect(result).toMatchObject(
        expect.objectContaining({
          azureMonitor: expect.objectContaining({
            dimensionFilters: [
              { dimension: dimensionFilters[0].dimension, operator: dimensionFilters[0].operator, filters: ['test'] },
            ],
          }),
        })
      );
    });
    it('correctly ignores wildcard if filters has a value', () => {
      const dimensionFilters: AzureMetricDimension[] = [
        { dimension: 'TestDimension', operator: 'eq', filter: '*', filters: ['testFilter'] },
      ];
      const result = migrateQuery({ ...azureMonitorQueryV8, azureMonitor: { dimensionFilters } });
      expect(result).toMatchObject(
        expect.objectContaining({
          azureMonitor: expect.objectContaining({
            dimensionFilters: [
              {
                dimension: dimensionFilters[0].dimension,
                operator: dimensionFilters[0].operator,
                filters: ['testFilter'],
              },
            ],
          }),
        })
      );
    });
    it('correctly ignores duplicates', () => {
      const dimensionFilters: AzureMetricDimension[] = [
        { dimension: 'TestDimension', operator: 'eq', filter: 'testFilter', filters: ['testFilter'] },
      ];
      const result = migrateQuery({ ...azureMonitorQueryV8, azureMonitor: { dimensionFilters } });
      expect(result).toMatchObject(
        expect.objectContaining({
          azureMonitor: expect.objectContaining({
            dimensionFilters: [
              {
                dimension: dimensionFilters[0].dimension,
                operator: dimensionFilters[0].operator,
                filters: ['testFilter'],
              },
            ],
          }),
        })
      );
    });
    it('correctly removes outdated fields', () => {
      const result = migrateQuery({
        ...azureMonitorQueryV8,
        azureMonitor: { dimension: 'testDimension', dimensionFilter: 'testFilter' },
      });
      expect(result).toMatchObject(
        expect.objectContaining({
          azureMonitor: expect.objectContaining({
            dimensionFilters: [
              {
                dimension: 'testDimension',
                operator: 'eq',
                filters: ['testFilter'],
              },
            ],
          }),
        })
      );
      expect(result.azureMonitor).not.toHaveProperty('dimension');
      expect(result.azureMonitor).not.toHaveProperty('dimensionFilter');
    });

    it('correctly migrates a metric definition', () => {
      const result = migrateQuery({ ...azureMonitorQueryV8, azureMonitor: { metricDefinition: 'ms.ns/mn' } });
      expect(result).toMatchObject(
        expect.objectContaining({
          azureMonitor: expect.objectContaining({
            metricNamespace: 'ms.ns/mn',
            metricDefinition: undefined,
          }),
        })
      );
    });

    it('correctly adds the dashboardTime property', () => {
      const result = migrateQuery({ ...azureMonitorQueryV8 });
      expect(result).toMatchObject(
        expect.objectContaining({
          azureLogAnalytics: expect.objectContaining({
            dashboardTime: false,
          }),
        })
      );
    });
  });

  describe('migrating from a v9.0 query to the latest query version', () => {
    it('will parse the resource URI', () => {
      const result = migrateQuery(azureMonitorQueryV9_0);
      expect(result).toMatchObject(
        expect.objectContaining({
          subscription: modernMetricsQuery.subscription,
          azureMonitor: expect.objectContaining({
            metricNamespace: modernMetricsQuery.azureMonitor!.metricNamespace,
            resources: modernMetricsQuery.azureMonitor!.resources,
            resourceUri: undefined,
          }),
        })
      );
    });

    it('correctly remove outdated fields', () => {
      const result = migrateQuery(azureMonitorQueryV9_0);
      expect(result).toMatchObject(
        expect.objectContaining({
          azureMonitor: expect.objectContaining({
            resources: modernMetricsQuery.azureMonitor!.resources,
          }),
        })
      );
      expect(result.azureMonitor).not.toHaveProperty('resourceGroup');
      expect(result.azureMonitor).not.toHaveProperty('resourceName');
    });
<<<<<<< HEAD
=======

    it('correctly adds the dashboardTime property', () => {
      const result = migrateQuery({ ...azureMonitorQueryV9_0 });
      expect(result).toMatchObject(
        expect.objectContaining({
          azureLogAnalytics: expect.objectContaining({
            dashboardTime: false,
          }),
        })
      );
    });
>>>>>>> 1e84fede
  });

  it('should migrate a single resource for Logs', () => {
    const q = {
      ...modernMetricsQuery,
      azureLogAnalytics: {
        ...modernMetricsQuery.azureLogAnalytics,
        resource: 'foo',
      },
    };
    const result = migrateQuery(q);
    expect(result.azureLogAnalytics?.resources).toEqual(['foo']);
  });

  it('correctly migrates intersectTime to dashboardTime', () => {
    const query = modernMetricsQuery;
    delete query.azureLogAnalytics?.dashboardTime;
    const result = migrateQuery({
      ...query,
      azureLogAnalytics: { ...query.azureLogAnalytics, intersectTime: true },
    });
    expect(result).toMatchObject(
      expect.objectContaining({
        azureLogAnalytics: expect.objectContaining({
          dashboardTime: true,
        }),
      })
    );
  });
});<|MERGE_RESOLUTION|>--- conflicted
+++ resolved
@@ -241,8 +241,6 @@
       expect(result.azureMonitor).not.toHaveProperty('resourceGroup');
       expect(result.azureMonitor).not.toHaveProperty('resourceName');
     });
-<<<<<<< HEAD
-=======
 
     it('correctly adds the dashboardTime property', () => {
       const result = migrateQuery({ ...azureMonitorQueryV9_0 });
@@ -254,7 +252,6 @@
         })
       );
     });
->>>>>>> 1e84fede
   });
 
   it('should migrate a single resource for Logs', () => {
