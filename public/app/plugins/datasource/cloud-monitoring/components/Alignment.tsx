--- conflicted
+++ resolved
@@ -2,19 +2,11 @@
 
 import { SelectableValue } from '@grafana/data';
 
-<<<<<<< HEAD
-import { SELECT_WIDTH } from '../constants';
-import CloudMonitoringDatasource from '../datasource';
-import { CustomMetaData, MetricQuery, SLOQuery } from '../types';
-
-import { AlignmentFunction, AlignmentPeriod, AlignmentPeriodLabel, QueryEditorField, QueryEditorRow } from '.';
-=======
 import { ALIGNMENT_PERIODS, SELECT_WIDTH } from '../constants';
 import CloudMonitoringDatasource from '../datasource';
 import { CustomMetaData, MetricQuery, SLOQuery } from '../types';
 
 import { AlignmentFunction, PeriodSelect, AlignmentPeriodLabel, QueryEditorField, QueryEditorRow } from '.';
->>>>>>> 556faf82
 
 export interface Props {
   refId: string;
