--- conflicted
+++ resolved
@@ -5,10 +5,7 @@
 
 import { GrafanaTheme2, SelectableValue, TimeRange } from '@grafana/data';
 import { EditorField, EditorFieldGroup, EditorRow } from '@grafana/experimental';
-<<<<<<< HEAD
-=======
 import { reportInteraction } from '@grafana/runtime';
->>>>>>> 1e84fede
 import { getSelectStyles, Select, AsyncSelect, useStyles2, useTheme2 } from '@grafana/ui';
 
 import CloudMonitoringDatasource from '../datasource';
