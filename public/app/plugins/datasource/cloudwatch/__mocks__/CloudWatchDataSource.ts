import { of } from 'rxjs';

import { dateTime } from '@grafana/data';
import { setBackendSrv } from '@grafana/runtime';
import { TemplateSrv } from 'app/features/templating/template_srv';
import { initialCustomVariableModelState } from 'app/features/variables/custom/reducer';
import { CustomVariableModel } from 'app/features/variables/types';

import { TemplateSrvMock } from '../../../../features/templating/template_srv.mock';
import { CloudWatchDatasource } from '../datasource';

export function setupMockedDataSource({
  data = [],
  variables,
  mockGetVariableName = true,
}: { data?: any; variables?: any; mockGetVariableName?: boolean } = {}) {
  let templateService = new TemplateSrvMock({
    region: 'templatedRegion',
    fields: 'templatedField',
    group: 'templatedGroup',
  }) as any;
  if (variables) {
    templateService = new TemplateSrv();
    templateService.init(variables);
    templateService.getVariables = jest.fn().mockReturnValue(variables);
    if (mockGetVariableName) {
      templateService.getVariableName = (name: string) => name;
    }
  }

  const datasource = new CloudWatchDatasource(
    {
      jsonData: { defaultRegion: 'us-west-1', tracingDatasourceUid: 'xray' },
    } as any,
    templateService,
    {
      timeRange() {
        const time = dateTime('2021-01-01T01:00:00Z');
        const range = {
          from: time.subtract(6, 'hour'),
          to: time,
        };

        return {
          ...range,
          raw: range,
        };
      },
    } as any
  );
  datasource.getVariables = () => ['test'];
<<<<<<< HEAD
  datasource.getRegions = () => Promise.resolve([]);
=======

  datasource.getNamespaces = jest.fn().mockResolvedValue([]);
  datasource.getRegions = jest.fn().mockResolvedValue([]);
>>>>>>> c2560129
  const fetchMock = jest.fn().mockReturnValue(of({ data }));
  setBackendSrv({ fetch: fetchMock } as any);

  return { datasource, fetchMock, templateService };
}

export const metricVariable: CustomVariableModel = {
  ...initialCustomVariableModelState,
  id: 'metric',
  name: 'metric',
  current: { value: 'CPUUtilization', text: 'CPUUtilizationEC2', selected: true },
  options: [
    { value: 'DroppedBytes', text: 'DroppedBytes', selected: false },
    { value: 'CPUUtilization', text: 'CPUUtilization', selected: false },
  ],
  multi: false,
};

export const namespaceVariable: CustomVariableModel = {
  ...initialCustomVariableModelState,
  id: 'namespace',
  name: 'namespace',
  query: 'namespaces()',
  current: { value: 'AWS/EC2', text: 'AWS/EC2', selected: true },
  options: [
    { value: 'AWS/Redshift', text: 'AWS/Redshift', selected: false },
    { value: 'AWS/EC2', text: 'AWS/EC2', selected: false },
    { value: 'AWS/MQ', text: 'AWS/MQ', selected: false },
  ],
  multi: false,
};

export const labelsVariable: CustomVariableModel = {
  ...initialCustomVariableModelState,
  id: 'labels',
  name: 'labels',
  current: {
    value: ['InstanceId', 'InstanceType'],
    text: ['InstanceId', 'InstanceType'].toString(),
    selected: true,
  },
  options: [
    { value: 'InstanceId', text: 'InstanceId', selected: false },
    { value: 'InstanceType', text: 'InstanceType', selected: false },
  ],
  multi: true,
};

export const limitVariable: CustomVariableModel = {
  ...initialCustomVariableModelState,
  id: 'limit',
  name: 'limit',
  current: {
    value: '100',
    text: '100',
    selected: true,
  },
  options: [
    { value: '10', text: '10', selected: false },
    { value: '100', text: '100', selected: false },
    { value: '1000', text: '1000', selected: false },
  ],
  multi: false,
};

export const aggregationvariable: CustomVariableModel = {
  ...initialCustomVariableModelState,
  id: 'aggregation',
  name: 'aggregation',
  current: {
    value: 'AVG',
    text: 'AVG',
    selected: true,
  },
  options: [
    { value: 'AVG', text: 'AVG', selected: false },
    { value: 'SUM', text: 'SUM', selected: false },
    { value: 'MIN', text: 'MIN', selected: false },
  ],
  multi: false,
};

export const dimensionVariable: CustomVariableModel = {
  ...initialCustomVariableModelState,
  id: 'dimension',
  name: 'dimension',
  current: {
    value: 'env',
    text: 'env',
    selected: true,
  },
  options: [
    { value: 'env', text: 'env', selected: false },
    { value: 'tag', text: 'tag', selected: false },
  ],
  multi: false,
};

export const logGroupNamesVariable: CustomVariableModel = {
  ...initialCustomVariableModelState,
  id: 'groups',
  name: 'groups',
  current: {
    value: ['templatedGroup-1', 'templatedGroup-2'],
    text: ['templatedGroup-1', 'templatedGroup-2'],
    selected: true,
  },
  options: [
    { value: 'templatedGroup-1', text: 'templatedGroup-1', selected: true },
    { value: 'templatedGroup-2', text: 'templatedGroup-2', selected: true },
  ],
  multi: true,
};

export const regionVariable: CustomVariableModel = {
  ...initialCustomVariableModelState,
  id: 'region',
  name: 'region',
  current: {
    value: 'templatedRegion',
    text: 'templatedRegion',
    selected: true,
  },
  options: [{ value: 'templatedRegion', text: 'templatedRegion', selected: true }],
  multi: false,
};

export const expressionVariable: CustomVariableModel = {
  ...initialCustomVariableModelState,
  id: 'fields',
  name: 'fields',
  current: {
    value: 'templatedField',
    text: 'templatedField',
    selected: true,
  },
  options: [{ value: 'templatedField', text: 'templatedField', selected: true }],
  multi: false,
};<|MERGE_RESOLUTION|>--- conflicted
+++ resolved
@@ -49,13 +49,9 @@
     } as any
   );
   datasource.getVariables = () => ['test'];
-<<<<<<< HEAD
-  datasource.getRegions = () => Promise.resolve([]);
-=======
 
   datasource.getNamespaces = jest.fn().mockResolvedValue([]);
   datasource.getRegions = jest.fn().mockResolvedValue([]);
->>>>>>> c2560129
   const fetchMock = jest.fn().mockReturnValue(of({ data }));
   setBackendSrv({ fetch: fetchMock } as any);
 
