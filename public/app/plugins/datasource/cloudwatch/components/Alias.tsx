--- conflicted
+++ resolved
@@ -17,9 +17,5 @@
     propagateOnChange(e.target.value);
   };
 
-<<<<<<< HEAD
-  return <Input type="text" value={alias} onChange={onChange} />;
-=======
   return <Input type="text" value={alias} onChange={onChange} aria-label="Optional alias" />;
->>>>>>> c1ba0afd
 };