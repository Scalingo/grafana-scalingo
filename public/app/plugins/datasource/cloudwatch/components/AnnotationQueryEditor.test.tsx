import { render, screen, waitFor } from '@testing-library/react';
import React from 'react';
import '@testing-library/jest-dom';

import { QueryEditorProps } from '@grafana/data';

import { setupMockedDataSource } from '../__mocks__/CloudWatchDataSource';
import { CloudWatchDatasource } from '../datasource';
import { CloudWatchAnnotationQuery, CloudWatchJsonData, CloudWatchMetricsQuery, CloudWatchQuery } from '../types';

import { AnnotationQueryEditor } from './AnnotationQueryEditor';

const ds = setupMockedDataSource({
  variables: [],
});

const q: CloudWatchQuery = {
  queryMode: 'Annotations',
  region: 'us-east-2',
  namespace: '',
  period: '',
  metricName: '',
  dimensions: {},
  matchExact: true,
  statistic: '',
  refId: '',
  prefixMatching: false,
  actionPrefix: '',
  alarmNamePrefix: '',
};

ds.datasource.resources.getRegions = jest.fn().mockResolvedValue([]);
ds.datasource.resources.getNamespaces = jest.fn().mockResolvedValue([]);
ds.datasource.resources.getMetrics = jest.fn().mockResolvedValue([]);
ds.datasource.resources.getDimensionKeys = jest.fn().mockResolvedValue([]);
ds.datasource.getVariables = jest.fn().mockReturnValue([]);

const props: QueryEditorProps<CloudWatchDatasource, CloudWatchQuery, CloudWatchJsonData> = {
  datasource: ds.datasource,
  query: q,
  onChange: jest.fn(),
  onRunQuery: jest.fn(),
};

describe('AnnotationQueryEditor', () => {
  it('should not display match exact switch', async () => {
    render(<AnnotationQueryEditor {...props} />);
    await waitFor(() => {
      expect(screen.queryByText('Match exact')).toBeNull();
    });
  });

  it('should return an error component in case CloudWatchQuery is not CloudWatchAnnotationQuery', async () => {
    ds.datasource.resources.getDimensionValues = jest
      .fn()
      .mockResolvedValue([[{ label: 'dimVal1', value: 'dimVal1' }]]);
    render(
      <AnnotationQueryEditor {...props} query={{ ...props.query, queryMode: 'Metrics' } as CloudWatchMetricsQuery} />
    );
    await waitFor(() => expect(screen.getByText('Invalid annotation query')).toBeInTheDocument());
  });

  it('should not display wildcard option in dimension value dropdown', async () => {
    ds.datasource.resources.getDimensionValues = jest
      .fn()
      .mockResolvedValue([[{ label: 'dimVal1', value: 'dimVal1' }]]);
    (props.query as CloudWatchAnnotationQuery).dimensions = { instanceId: 'instance-123' };
    render(<AnnotationQueryEditor {...props} />);
    const valueElement = screen.getByText('instance-123');
    expect(valueElement).toBeInTheDocument();
    expect(screen.queryByText('*')).toBeNull();
    valueElement.click();
    await waitFor(() => {
      expect(screen.queryByText('*')).toBeNull();
    });
  });

  it('should not display Accounts component', async () => {
<<<<<<< HEAD
    ds.datasource.api.getDimensionValues = jest.fn().mockResolvedValue([[{ label: 'dimVal1', value: 'dimVal1' }]]);
=======
    ds.datasource.resources.getDimensionValues = jest
      .fn()
      .mockResolvedValue([[{ label: 'dimVal1', value: 'dimVal1' }]]);
>>>>>>> ac7f9d45
    (props.query as CloudWatchAnnotationQuery).dimensions = { instanceId: 'instance-123' };
    await waitFor(() => render(<AnnotationQueryEditor {...props} />));
    expect(await screen.queryByText('Account')).toBeNull();
  });
});<|MERGE_RESOLUTION|>--- conflicted
+++ resolved
@@ -76,13 +76,9 @@
   });
 
   it('should not display Accounts component', async () => {
-<<<<<<< HEAD
-    ds.datasource.api.getDimensionValues = jest.fn().mockResolvedValue([[{ label: 'dimVal1', value: 'dimVal1' }]]);
-=======
     ds.datasource.resources.getDimensionValues = jest
       .fn()
       .mockResolvedValue([[{ label: 'dimVal1', value: 'dimVal1' }]]);
->>>>>>> ac7f9d45
     (props.query as CloudWatchAnnotationQuery).dimensions = { instanceId: 'instance-123' };
     await waitFor(() => render(<AnnotationQueryEditor {...props} />));
     expect(await screen.queryByText('Account')).toBeNull();
