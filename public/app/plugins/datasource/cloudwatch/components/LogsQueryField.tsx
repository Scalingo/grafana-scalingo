--- conflicted
+++ resolved
@@ -1,9 +1,5 @@
 import { css } from '@emotion/css';
-<<<<<<< HEAD
-import { intersectionBy, debounce, unionBy } from 'lodash';
-=======
 import { debounce, intersectionBy, unionBy } from 'lodash';
->>>>>>> c2560129
 import { LanguageMap, languages as prismLanguages } from 'prismjs';
 import React, { ReactNode } from 'react';
 import { Editor, Node, Plugin } from 'slate';
@@ -23,11 +19,8 @@
 import { createErrorNotification } from 'app/core/copy/appNotification';
 import { dispatch } from 'app/store/store';
 import { ExploreId } from 'app/types';
-<<<<<<< HEAD
-=======
 // Utils & Services
 // dom also includes Element polyfills
->>>>>>> c2560129
 
 import { CloudWatchDatasource } from '../datasource';
 import { CloudWatchLanguageProvider } from '../language_provider';
