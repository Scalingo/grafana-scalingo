import React, { PureComponent } from 'react';
import { pick } from 'lodash';
import { QueryEditorProps, ExploreMode } from '@grafana/data';
import { Segment } from '@grafana/ui';
import { CloudWatchJsonData, CloudWatchQuery } from '../types';
import { CloudWatchDatasource } from '../datasource';
import { QueryInlineField } from './';
import { MetricsQueryEditor } from './MetricsQueryEditor';
import LogsQueryEditor from './LogsQueryEditor';

<<<<<<< HEAD
export type Props = ExploreQueryFieldProps<CloudWatchDatasource, CloudWatchQuery, CloudWatchJsonData>;
=======
export type Props = QueryEditorProps<CloudWatchDatasource, CloudWatchQuery, CloudWatchJsonData>;
>>>>>>> 914fcedb

const apiModes = {
  Metrics: { label: 'CloudWatch Metrics', value: 'Metrics' },
  Logs: { label: 'CloudWatch Logs', value: 'Logs' },
};

export class PanelQueryEditor extends PureComponent<Props> {
  render() {
    const { query } = this.props;
    const apiMode = query.queryMode ?? 'Metrics';

    return (
      <>
        {/* TODO: Remove this in favor of the QueryHeader */}
        {apiMode === ExploreMode.Logs && (
          <QueryInlineField label="Query Mode">
            <Segment
              value={apiModes[apiMode]}
              options={Object.values(apiModes)}
              onChange={({ value }) => {
                const newMode = (value as 'Metrics' | 'Logs') ?? 'Metrics';
                if (newMode !== apiModes[apiMode].value) {
                  const commonProps = pick(
                    query,
                    'id',
                    'region',
                    'namespace',
                    'refId',
                    'hide',
                    'key',
                    'queryType',
                    'datasource'
                  );

                  this.props.onChange({
                    ...commonProps,
                    queryMode: newMode,
                  } as CloudWatchQuery);
                }
              }}
            />
          </QueryInlineField>
        )}
        {apiMode === ExploreMode.Logs ? (
          <LogsQueryEditor {...this.props} allowCustomValue />
        ) : (
          <MetricsQueryEditor {...this.props} />
        )}
      </>
    );
  }
}<|MERGE_RESOLUTION|>--- conflicted
+++ resolved
@@ -8,11 +8,7 @@
 import { MetricsQueryEditor } from './MetricsQueryEditor';
 import LogsQueryEditor from './LogsQueryEditor';
 
-<<<<<<< HEAD
-export type Props = ExploreQueryFieldProps<CloudWatchDatasource, CloudWatchQuery, CloudWatchJsonData>;
-=======
 export type Props = QueryEditorProps<CloudWatchDatasource, CloudWatchQuery, CloudWatchJsonData>;
->>>>>>> 914fcedb
 
 const apiModes = {
   Metrics: { label: 'CloudWatch Metrics', value: 'Metrics' },
