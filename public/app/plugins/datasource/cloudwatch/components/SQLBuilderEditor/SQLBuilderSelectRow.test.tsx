import { act, render, screen } from '@testing-library/react';
import React from 'react';
<<<<<<< HEAD

import { selectOptionInTest } from '@grafana/ui';
=======
import { selectOptionInTest } from 'test/helpers/selectOptionInTest';
>>>>>>> 556faf82

import { setupMockedDataSource } from '../../__mocks__/CloudWatchDataSource';
import { QueryEditorExpressionType, QueryEditorPropertyType } from '../../expressions';
import { CloudWatchMetricsQuery, MetricEditorMode, MetricQueryType, SQLExpression } from '../../types';

import SQLBuilderSelectRow from './SQLBuilderSelectRow';

const { datasource } = setupMockedDataSource();

const makeSQLQuery = (sql?: SQLExpression): CloudWatchMetricsQuery => ({
  queryMode: 'Metrics',
  refId: '',
  id: '',
  region: 'us-east-1',
  namespace: 'ec2',
  dimensions: { somekey: 'somevalue' },
  metricQueryType: MetricQueryType.Query,
  metricEditorMode: MetricEditorMode.Builder,
  sql: sql,
});

const query = makeSQLQuery({
  select: {
    type: QueryEditorExpressionType.Function,
    name: 'AVERAGE',
    parameters: [
      {
        type: QueryEditorExpressionType.FunctionParameter,
        name: 'm1',
      },
    ],
  },
  from: {
    type: QueryEditorExpressionType.Property,
    property: {
      type: QueryEditorPropertyType.String,
      name: 'n1',
    },
  },
});

const onQueryChange = jest.fn();
const baseProps = {
  query,
  datasource,
  onQueryChange,
};

const namespaces = [
  { value: 'n1', label: 'n1', text: 'n1' },
  { value: 'n2', label: 'n2', text: 'n2' },
];
const metrics = [
  { value: 'm1', label: 'm1', text: 'm1' },
  { value: 'm2', label: 'm2', text: 'm2' },
];

describe('Cloudwatch SQLBuilderSelectRow', () => {
  beforeEach(() => {
    datasource.getNamespaces = jest.fn().mockResolvedValue(namespaces);
    datasource.getMetrics = jest.fn().mockResolvedValue([]);
    datasource.getDimensionKeys = jest.fn().mockResolvedValue([]);
    datasource.getDimensionValues = jest.fn().mockResolvedValue([]);
    onQueryChange.mockReset();
  });

  it('Should not reset metricName when selecting a namespace if metric exist in new namespace', async () => {
    datasource.getMetrics = jest.fn().mockResolvedValue(metrics);

    await act(async () => {
      render(<SQLBuilderSelectRow {...baseProps} />);
    });

    expect(screen.getByText('n1')).toBeInTheDocument();
    expect(screen.getByText('m1')).toBeInTheDocument();
    const namespaceSelect = screen.getByLabelText('Namespace');
    await selectOptionInTest(namespaceSelect, 'n2');

    const expectedQuery = makeSQLQuery({
      select: {
        type: QueryEditorExpressionType.Function,
        name: 'AVERAGE',
        parameters: [
          {
            type: QueryEditorExpressionType.FunctionParameter,
            name: 'm1',
          },
        ],
      },
      from: {
        type: QueryEditorExpressionType.Property,
        property: {
          type: QueryEditorPropertyType.String,
          name: 'n2',
        },
      },
    });
    expect(onQueryChange).toHaveBeenCalledTimes(1);
    expect(onQueryChange.mock.calls).toEqual([[{ ...expectedQuery, namespace: 'n2' }]]);
  });

  it('Should reset metricName when selecting a namespace if metric does not exist in new namespace', async () => {
    datasource.getMetrics = jest.fn().mockImplementation((namespace: string, region: string) => {
      let mockMetrics =
        namespace === 'n1' && region === baseProps.query.region
          ? metrics
          : [{ value: 'newNamespaceMetric', label: 'newNamespaceMetric', text: 'newNamespaceMetric' }];
      return Promise.resolve(mockMetrics);
    });

    await act(async () => {
      render(<SQLBuilderSelectRow {...baseProps} />);
    });

    expect(screen.getByText('n1')).toBeInTheDocument();
    expect(screen.getByText('m1')).toBeInTheDocument();
    const namespaceSelect = screen.getByLabelText('Namespace');
    await selectOptionInTest(namespaceSelect, 'n2');

    const expectedQuery = makeSQLQuery({
      select: {
        type: QueryEditorExpressionType.Function,
        name: 'AVERAGE',
      },
      from: {
        type: QueryEditorExpressionType.Property,
        property: {
          type: QueryEditorPropertyType.String,
          name: 'n2',
        },
      },
    });
    expect(onQueryChange).toHaveBeenCalledTimes(1);
    expect(onQueryChange.mock.calls).toEqual([[{ ...expectedQuery, namespace: 'n2' }]]);
  });
});<|MERGE_RESOLUTION|>--- conflicted
+++ resolved
@@ -1,11 +1,6 @@
 import { act, render, screen } from '@testing-library/react';
 import React from 'react';
-<<<<<<< HEAD
-
-import { selectOptionInTest } from '@grafana/ui';
-=======
 import { selectOptionInTest } from 'test/helpers/selectOptionInTest';
->>>>>>> 556faf82
 
 import { setupMockedDataSource } from '../../__mocks__/CloudWatchDataSource';
 import { QueryEditorExpressionType, QueryEditorPropertyType } from '../../expressions';
