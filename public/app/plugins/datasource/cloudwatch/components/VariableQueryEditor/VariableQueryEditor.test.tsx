import { fireEvent, render, screen, waitFor, within } from '@testing-library/react';
import userEvent from '@testing-library/user-event';
import React from 'react';
import { select } from 'react-select-event';

import { setupMockedDataSource } from '../../__mocks__/CloudWatchDataSource';
<<<<<<< HEAD
import { VariableQueryType } from '../../types';
=======
import { Dimensions, VariableQueryType } from '../../types';
>>>>>>> c2560129

import { VariableQueryEditor, Props } from './VariableQueryEditor';

const defaultQuery = {
  queryType: VariableQueryType.Regions,
  namespace: '',
  region: '',
  metricName: '',
  dimensionKey: '',
  instanceID: '',
  attributeName: '',
  resourceType: '',
  refId: '',
};

const ds = setupMockedDataSource();

ds.datasource.getRegions = jest.fn().mockResolvedValue([
  { label: 'a1', value: 'a1' },
  { label: 'b1', value: 'b1' },
  { label: 'c1', value: 'c1' },
]);
ds.datasource.getNamespaces = jest.fn().mockResolvedValue([
  { label: 'x2', value: 'x2' },
  { label: 'y2', value: 'y2' },
  { label: 'z2', value: 'z2' },
]);
ds.datasource.getMetrics = jest.fn().mockResolvedValue([
  { label: 'h3', value: 'h3' },
  { label: 'i3', value: 'i3' },
  { label: 'j3', value: 'j3' },
]);
ds.datasource.getDimensionKeys = jest
  .fn()
  .mockImplementation((_namespace: string, region: string, dimensionFilters?: Dimensions) => {
    if (!!dimensionFilters) {
      return Promise.resolve([
        { label: 's4', value: 's4' },
        { label: 'v4', value: 'v4' },
      ]);
    }
    if (region === 'a1') {
      return Promise.resolve([
        { label: 'q4', value: 'q4' },
        { label: 'r4', value: 'r4' },
        { label: 's4', value: 's4' },
      ]);
    }
    return Promise.resolve([{ label: 't4', value: 't4' }]);
  });
ds.datasource.getDimensionValues = jest.fn().mockResolvedValue([
  { label: 'foo', value: 'foo' },
  { label: 'bar', value: 'bar' },
]);
ds.datasource.getVariables = jest.fn().mockReturnValue([]);
ds.datasource.getEc2InstanceAttribute = jest.fn().mockReturnValue([]);

const onChange = jest.fn();
const defaultProps: Props = {
  onChange: onChange,
  query: defaultQuery,
  datasource: ds.datasource,
  onRunQuery: () => {},
};

describe('VariableEditor', () => {
  beforeEach(() => {
    onChange.mockClear();
  });
  describe('and a new variable is created', () => {
    it('should trigger a query using the first query type in the array', async () => {
      const props = defaultProps;
      props.query = defaultQuery;
      render(<VariableQueryEditor {...props} />);

      await waitFor(() => {
        const querySelect = screen.queryByRole('combobox', { name: 'Query type' });
        expect(querySelect).toBeInTheDocument();
        expect(screen.queryByText('Regions')).toBeInTheDocument();
        // Should not render any fields besides Query Type
        const regionSelect = screen.queryByRole('combobox', { name: 'Region' });
        expect(regionSelect).not.toBeInTheDocument();
      });
    });
  });

  describe('and an existing variable is edited', () => {
    it('should trigger new query using the saved query type', async () => {
      const props = defaultProps;
      props.query = {
        ...defaultQuery,
        queryType: VariableQueryType.Metrics,
        namespace: 'z2',
        region: 'a1',
      };
      render(<VariableQueryEditor {...props} />);

      await waitFor(() => {
        const querySelect = screen.queryByRole('combobox', { name: 'Query type' });
        expect(querySelect).toBeInTheDocument();
        expect(screen.queryByText('Metrics')).toBeInTheDocument();
        const regionSelect = screen.queryByRole('combobox', { name: 'Region' });
        expect(regionSelect).toBeInTheDocument();
        expect(screen.queryByText('a1')).toBeInTheDocument();
        const namespaceSelect = screen.queryByRole('combobox', { name: 'Namespace' });
        expect(namespaceSelect).toBeInTheDocument();
        expect(screen.queryByText('z2')).toBeInTheDocument();
        // Should only render Query Type, Region, and Namespace selectors
        const metricSelect = screen.queryByRole('combobox', { name: 'Metric' });
        expect(metricSelect).not.toBeInTheDocument();
      });
    });
    it('should parse dimensionFilters correctly', async () => {
      const props = defaultProps;
      props.query = {
        ...defaultQuery,
        queryType: VariableQueryType.DimensionValues,
        namespace: 'z2',
        region: 'a1',
        metricName: 'i3',
        dimensionKey: 's4',
        dimensionFilters: { s4: 'foo' },
      };
      render(<VariableQueryEditor {...props} />);

      const filterItem = screen.getByTestId('cloudwatch-dimensions-filter-item');
      expect(filterItem).toBeInTheDocument();
      expect(within(filterItem).getByText('s4')).toBeInTheDocument();
      expect(within(filterItem).getByText('foo')).toBeInTheDocument();

      // change filter key
      const keySelect = screen.getByRole('combobox', { name: 'Dimensions filter key' });
      // confirms getDimensionKeys was called with filter and that the element uses keysForDimensionFilter
      await select(keySelect, 'v4', {
        container: document.body,
      });
      expect(ds.datasource.getDimensionKeys).toHaveBeenCalledWith('z2', 'a1', {}, '');
      expect(onChange).toHaveBeenCalledWith({
        ...defaultQuery,
        queryType: VariableQueryType.DimensionValues,
        namespace: 'z2',
        region: 'a1',
        metricName: 'i3',
        dimensionKey: 's4',
        dimensionFilters: { v4: undefined },
      });

      // set filter value
      const valueSelect = screen.getByRole('combobox', { name: 'Dimensions filter value' });
      await select(valueSelect, 'bar', {
        container: document.body,
      });
      expect(onChange).toHaveBeenCalledWith({
        ...defaultQuery,
        queryType: VariableQueryType.DimensionValues,
        namespace: 'z2',
        region: 'a1',
        metricName: 'i3',
        dimensionKey: 's4',
        dimensionFilters: { v4: 'bar' },
      });
    });
    it('should parse multiFilters correctly', async () => {
      const props = defaultProps;
      props.query = {
        ...defaultQuery,
        queryType: VariableQueryType.EC2InstanceAttributes,
        region: 'a1',
        attributeName: 'Tags.blah',
        ec2Filters: { s4: ['foo', 'bar'] },
      };
      render(<VariableQueryEditor {...props} />);

      await waitFor(() => {
        expect(screen.getByDisplayValue('Tags.blah')).toBeInTheDocument();
      });

      const filterItem = screen.getByTestId('cloudwatch-multifilter-item');
      expect(filterItem).toBeInTheDocument();
      expect(within(filterItem).getByDisplayValue('foo, bar')).toBeInTheDocument();

      // set filter value
      const valueElement = screen.getByTestId('cloudwatch-multifilter-item-value');
      expect(valueElement).toBeInTheDocument();
      await userEvent.type(valueElement!, ',baz');
      fireEvent.blur(valueElement!);

      expect(screen.getByDisplayValue('foo, bar, baz')).toBeInTheDocument();
      expect(onChange).toHaveBeenCalledWith({
        ...defaultQuery,
        queryType: VariableQueryType.EC2InstanceAttributes,
        region: 'a1',
        attributeName: 'Tags.blah',
        ec2Filters: { s4: ['foo', 'bar', 'baz'] },
      });
    });
  });
  describe('and a different region is selected', () => {
    it('should clear invalid fields', async () => {
      const props = defaultProps;
      props.query = {
        ...defaultQuery,
        queryType: VariableQueryType.DimensionValues,
        namespace: 'z2',
        region: 'a1',
        metricName: 'i3',
        dimensionKey: 's4',
        dimensionFilters: { s4: 'foo' },
      };
      render(<VariableQueryEditor {...props} />);

      const querySelect = screen.queryByLabelText('Query type');
      expect(querySelect).toBeInTheDocument();
      expect(screen.queryByText('Dimension Values')).toBeInTheDocument();
      const regionSelect = screen.getByRole('combobox', { name: 'Region' });
      await select(regionSelect, 'b1', {
        container: document.body,
      });

      expect(ds.datasource.getMetrics).toHaveBeenCalledWith('z2', 'b1');
      expect(ds.datasource.getDimensionKeys).toHaveBeenCalledWith('z2', 'b1');
      expect(props.onChange).toHaveBeenCalledWith({
        ...defaultQuery,
        refId: 'CloudWatchVariableQueryEditor-VariableQuery',
        queryType: VariableQueryType.DimensionValues,
        namespace: 'z2',
        region: 'b1',
        // metricName i3 exists in the new region and should not be removed
        metricName: 'i3',
        // dimensionKey s4 and valueDimension do not exist in the new region and should be removed
        dimensionKey: '',
        dimensionFilters: {},
      });
    });
  });
  describe('LogGroups queryType is selected', () => {
    it('should only render region and prefix', async () => {
      const props = defaultProps;
      props.query = {
        ...defaultQuery,
        queryType: VariableQueryType.LogGroups,
      };
      render(<VariableQueryEditor {...props} />);

      await waitFor(() => {
        screen.getByLabelText('Log group prefix');
      });
      screen.queryByRole('combobox', { name: 'Region' });

      expect(screen.queryByLabelText('Namespace')).not.toBeInTheDocument();
    });
  });
});<|MERGE_RESOLUTION|>--- conflicted
+++ resolved
@@ -4,11 +4,7 @@
 import { select } from 'react-select-event';
 
 import { setupMockedDataSource } from '../../__mocks__/CloudWatchDataSource';
-<<<<<<< HEAD
-import { VariableQueryType } from '../../types';
-=======
 import { Dimensions, VariableQueryType } from '../../types';
->>>>>>> c2560129
 
 import { VariableQueryEditor, Props } from './VariableQueryEditor';
 
@@ -85,7 +81,7 @@
       render(<VariableQueryEditor {...props} />);
 
       await waitFor(() => {
-        const querySelect = screen.queryByRole('combobox', { name: 'Query type' });
+        const querySelect = screen.queryByRole('combobox', { name: 'Query Type' });
         expect(querySelect).toBeInTheDocument();
         expect(screen.queryByText('Regions')).toBeInTheDocument();
         // Should not render any fields besides Query Type
@@ -107,7 +103,7 @@
       render(<VariableQueryEditor {...props} />);
 
       await waitFor(() => {
-        const querySelect = screen.queryByRole('combobox', { name: 'Query type' });
+        const querySelect = screen.queryByRole('combobox', { name: 'Query Type' });
         expect(querySelect).toBeInTheDocument();
         expect(screen.queryByText('Metrics')).toBeInTheDocument();
         const regionSelect = screen.queryByRole('combobox', { name: 'Region' });
@@ -220,7 +216,7 @@
       };
       render(<VariableQueryEditor {...props} />);
 
-      const querySelect = screen.queryByLabelText('Query type');
+      const querySelect = screen.queryByLabelText('Query Type');
       expect(querySelect).toBeInTheDocument();
       expect(screen.queryByText('Dimension Values')).toBeInTheDocument();
       const regionSelect = screen.getByRole('combobox', { name: 'Region' });
@@ -244,21 +240,4 @@
       });
     });
   });
-  describe('LogGroups queryType is selected', () => {
-    it('should only render region and prefix', async () => {
-      const props = defaultProps;
-      props.query = {
-        ...defaultQuery,
-        queryType: VariableQueryType.LogGroups,
-      };
-      render(<VariableQueryEditor {...props} />);
-
-      await waitFor(() => {
-        screen.getByLabelText('Log group prefix');
-      });
-      screen.queryByRole('combobox', { name: 'Region' });
-
-      expect(screen.queryByLabelText('Namespace')).not.toBeInTheDocument();
-    });
-  });
 });