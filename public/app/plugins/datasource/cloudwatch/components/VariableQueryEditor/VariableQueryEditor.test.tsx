import { fireEvent, render, screen, waitFor, within } from '@testing-library/react';
import userEvent from '@testing-library/user-event';
import React from 'react';
import { select } from 'react-select-event';

import { setupMockedDataSource } from '../../__mocks__/CloudWatchDataSource';
<<<<<<< HEAD
import { VariableQueryType } from '../../types';
=======
import { Dimensions, VariableQueryType } from '../../types';
>>>>>>> 556faf82

import { VariableQueryEditor, Props } from './VariableQueryEditor';

const defaultQuery = {
  queryType: VariableQueryType.Regions,
  namespace: '',
  region: '',
  metricName: '',
  dimensionKey: '',
  instanceID: '',
  attributeName: '',
  resourceType: '',
  refId: '',
};

const ds = setupMockedDataSource();

ds.datasource.getRegions = jest.fn().mockResolvedValue([
  { label: 'a1', value: 'a1' },
  { label: 'b1', value: 'b1' },
  { label: 'c1', value: 'c1' },
]);
ds.datasource.getNamespaces = jest.fn().mockResolvedValue([
  { label: 'x2', value: 'x2' },
  { label: 'y2', value: 'y2' },
  { label: 'z2', value: 'z2' },
]);
ds.datasource.getMetrics = jest.fn().mockResolvedValue([
  { label: 'h3', value: 'h3' },
  { label: 'i3', value: 'i3' },
  { label: 'j3', value: 'j3' },
]);
ds.datasource.getDimensionKeys = jest
  .fn()
  .mockImplementation((_namespace: string, region: string, dimensionFilters?: Dimensions) => {
    if (!!dimensionFilters) {
      return Promise.resolve([
        { label: 's4', value: 's4' },
        { label: 'v4', value: 'v4' },
      ]);
    }
    if (region === 'a1') {
      return Promise.resolve([
        { label: 'q4', value: 'q4' },
        { label: 'r4', value: 'r4' },
        { label: 's4', value: 's4' },
      ]);
    }
    return Promise.resolve([{ label: 't4', value: 't4' }]);
  });
ds.datasource.getDimensionValues = jest.fn().mockResolvedValue([
  { label: 'foo', value: 'foo' },
  { label: 'bar', value: 'bar' },
]);
ds.datasource.getVariables = jest.fn().mockReturnValue([]);
ds.datasource.getEc2InstanceAttribute = jest.fn().mockReturnValue([]);

const onChange = jest.fn();
const defaultProps: Props = {
  onChange: onChange,
  query: defaultQuery,
  datasource: ds.datasource,
  onRunQuery: () => {},
};

describe('VariableEditor', () => {
  beforeEach(() => {
    onChange.mockClear();
  });
  describe('and a new variable is created', () => {
    it('should trigger a query using the first query type in the array', async () => {
      const props = defaultProps;
      props.query = defaultQuery;
      render(<VariableQueryEditor {...props} />);

      await waitFor(() => {
        const querySelect = screen.queryByRole('combobox', { name: 'Query type' });
        expect(querySelect).toBeInTheDocument();
        expect(screen.queryByText('Regions')).toBeInTheDocument();
        // Should not render any fields besides Query Type
        const regionSelect = screen.queryByRole('combobox', { name: 'Region' });
        expect(regionSelect).not.toBeInTheDocument();
      });
    });
  });

  describe('and an existing variable is edited', () => {
    it('should trigger new query using the saved query type', async () => {
      const props = defaultProps;
      props.query = {
        ...defaultQuery,
        queryType: VariableQueryType.Metrics,
        namespace: 'z2',
        region: 'a1',
      };
      render(<VariableQueryEditor {...props} />);

      await waitFor(() => {
        const querySelect = screen.queryByRole('combobox', { name: 'Query type' });
        expect(querySelect).toBeInTheDocument();
        expect(screen.queryByText('Metrics')).toBeInTheDocument();
        const regionSelect = screen.queryByRole('combobox', { name: 'Region' });
        expect(regionSelect).toBeInTheDocument();
        expect(screen.queryByText('a1')).toBeInTheDocument();
        const namespaceSelect = screen.queryByRole('combobox', { name: 'Namespace' });
        expect(namespaceSelect).toBeInTheDocument();
        expect(screen.queryByText('z2')).toBeInTheDocument();
        // Should only render Query Type, Region, and Namespace selectors
        const metricSelect = screen.queryByRole('combobox', { name: 'Metric' });
        expect(metricSelect).not.toBeInTheDocument();
      });
    });
    it('should parse dimensionFilters correctly', async () => {
      const props = defaultProps;
      props.query = {
        ...defaultQuery,
        queryType: VariableQueryType.DimensionValues,
        namespace: 'z2',
        region: 'a1',
        metricName: 'i3',
        dimensionKey: 's4',
        dimensionFilters: { s4: 'foo' },
      };
      render(<VariableQueryEditor {...props} />);

      const filterItem = screen.getByTestId('cloudwatch-dimensions-filter-item');
      expect(filterItem).toBeInTheDocument();
      expect(within(filterItem).getByText('s4')).toBeInTheDocument();
      expect(within(filterItem).getByText('foo')).toBeInTheDocument();

      // change filter key
      const keySelect = screen.getByRole('combobox', { name: 'Dimensions filter key' });
      // confirms getDimensionKeys was called with filter and that the element uses keysForDimensionFilter
      await select(keySelect, 'v4', {
        container: document.body,
      });
      expect(ds.datasource.getDimensionKeys).toHaveBeenCalledWith('z2', 'a1', {}, '');
      expect(onChange).toHaveBeenCalledWith({
        ...defaultQuery,
        queryType: VariableQueryType.DimensionValues,
        namespace: 'z2',
        region: 'a1',
        metricName: 'i3',
        dimensionKey: 's4',
        dimensionFilters: { v4: undefined },
      });

      // set filter value
      const valueSelect = screen.getByRole('combobox', { name: 'Dimensions filter value' });
      await select(valueSelect, 'bar', {
        container: document.body,
      });
      expect(onChange).toHaveBeenCalledWith({
        ...defaultQuery,
        queryType: VariableQueryType.DimensionValues,
        namespace: 'z2',
        region: 'a1',
        metricName: 'i3',
        dimensionKey: 's4',
        dimensionFilters: { v4: 'bar' },
      });
    });
    it('should parse multiFilters correctly', async () => {
      const props = defaultProps;
      props.query = {
        ...defaultQuery,
        queryType: VariableQueryType.EC2InstanceAttributes,
        region: 'a1',
        attributeName: 'Tags.blah',
        ec2Filters: { s4: ['foo', 'bar'] },
      };
      render(<VariableQueryEditor {...props} />);

      await waitFor(() => {
        expect(screen.getByDisplayValue('Tags.blah')).toBeInTheDocument();
      });

      const filterItem = screen.getByTestId('cloudwatch-multifilter-item');
      expect(filterItem).toBeInTheDocument();
      expect(within(filterItem).getByDisplayValue('foo, bar')).toBeInTheDocument();

      // set filter value
      const valueElement = screen.getByTestId('cloudwatch-multifilter-item-value');
      expect(valueElement).toBeInTheDocument();
      await userEvent.type(valueElement!, ',baz');
      fireEvent.blur(valueElement!);

      expect(screen.getByDisplayValue('foo, bar, baz')).toBeInTheDocument();
      expect(onChange).toHaveBeenCalledWith({
        ...defaultQuery,
        queryType: VariableQueryType.EC2InstanceAttributes,
        region: 'a1',
        attributeName: 'Tags.blah',
        ec2Filters: { s4: ['foo', 'bar', 'baz'] },
      });
    });
  });
  describe('and a different region is selected', () => {
    it('should clear invalid fields', async () => {
      const props = defaultProps;
      props.query = {
        ...defaultQuery,
        queryType: VariableQueryType.DimensionValues,
        namespace: 'z2',
        region: 'a1',
        metricName: 'i3',
        dimensionKey: 's4',
        dimensionFilters: { s4: 'foo' },
      };
      render(<VariableQueryEditor {...props} />);

      const querySelect = screen.queryByLabelText('Query type');
      expect(querySelect).toBeInTheDocument();
      expect(screen.queryByText('Dimension Values')).toBeInTheDocument();
      const regionSelect = screen.getByRole('combobox', { name: 'Region' });
      await select(regionSelect, 'b1', {
        container: document.body,
      });

      expect(ds.datasource.getMetrics).toHaveBeenCalledWith('z2', 'b1');
      expect(ds.datasource.getDimensionKeys).toHaveBeenCalledWith('z2', 'b1');
      expect(props.onChange).toHaveBeenCalledWith({
        ...defaultQuery,
        refId: 'CloudWatchVariableQueryEditor-VariableQuery',
        queryType: VariableQueryType.DimensionValues,
        namespace: 'z2',
        region: 'b1',
        // metricName i3 exists in the new region and should not be removed
        metricName: 'i3',
        // dimensionKey s4 and valueDimension do not exist in the new region and should be removed
        dimensionKey: '',
        dimensionFilters: {},
      });
    });
  });
  describe('LogGroups queryType is selected', () => {
    it('should only render region and prefix', async () => {
      const props = defaultProps;
      props.query = {
        ...defaultQuery,
        queryType: VariableQueryType.LogGroups,
      };
      render(<VariableQueryEditor {...props} />);

      await waitFor(() => {
        screen.getByLabelText('Log group prefix');
        screen.getByLabelText('Region');
      });

      expect(screen.queryByLabelText('Namespace')).not.toBeInTheDocument();
    });
  });
  describe('LogGroups queryType is selected', () => {
    it('should only render region and prefix', async () => {
      const props = defaultProps;
      props.query = {
        ...defaultQuery,
        queryType: VariableQueryType.LogGroups,
      };
      render(<VariableQueryEditor {...props} />);

      await waitFor(() => {
        screen.getByLabelText('Log group prefix');
      });
      screen.queryByRole('combobox', { name: 'Region' });

      expect(screen.queryByLabelText('Namespace')).not.toBeInTheDocument();
    });
  });
});<|MERGE_RESOLUTION|>--- conflicted
+++ resolved
@@ -4,11 +4,7 @@
 import { select } from 'react-select-event';
 
 import { setupMockedDataSource } from '../../__mocks__/CloudWatchDataSource';
-<<<<<<< HEAD
-import { VariableQueryType } from '../../types';
-=======
 import { Dimensions, VariableQueryType } from '../../types';
->>>>>>> 556faf82
 
 import { VariableQueryEditor, Props } from './VariableQueryEditor';
 
@@ -261,21 +257,4 @@
       expect(screen.queryByLabelText('Namespace')).not.toBeInTheDocument();
     });
   });
-  describe('LogGroups queryType is selected', () => {
-    it('should only render region and prefix', async () => {
-      const props = defaultProps;
-      props.query = {
-        ...defaultQuery,
-        queryType: VariableQueryType.LogGroups,
-      };
-      render(<VariableQueryEditor {...props} />);
-
-      await waitFor(() => {
-        screen.getByLabelText('Log group prefix');
-      });
-      screen.queryByRole('combobox', { name: 'Region' });
-
-      expect(screen.queryByLabelText('Namespace')).not.toBeInTheDocument();
-    });
-  });
 });