import React from 'react';

import { QueryEditorProps, SelectableValue } from '@grafana/data';
import { config } from '@grafana/runtime';
import { InlineField } from '@grafana/ui';

import { Dimensions } from '..';
import { CloudWatchDatasource } from '../../datasource';
import { useAccountOptions, useDimensionKeys, useMetrics, useNamespaces, useRegions } from '../../hooks';
import { migrateVariableQuery } from '../../migrations/variableQueryMigrations';
import { CloudWatchJsonData, CloudWatchQuery, VariableQuery, VariableQueryType } from '../../types';
import { ALL_ACCOUNTS_OPTION } from '../Account';

import { MultiFilter } from './MultiFilter';
import { VariableQueryField } from './VariableQueryField';
import { VariableTextField } from './VariableTextField';

export type Props = QueryEditorProps<CloudWatchDatasource, CloudWatchQuery, CloudWatchJsonData, VariableQuery>;

const queryTypes: Array<{ value: string; label: string }> = [
  { value: VariableQueryType.Regions, label: 'Regions' },
  { value: VariableQueryType.Namespaces, label: 'Namespaces' },
  { value: VariableQueryType.Metrics, label: 'Metrics' },
  { value: VariableQueryType.DimensionKeys, label: 'Dimension Keys' },
  { value: VariableQueryType.DimensionValues, label: 'Dimension Values' },
  { value: VariableQueryType.EBSVolumeIDs, label: 'EBS Volume IDs' },
  { value: VariableQueryType.EC2InstanceAttributes, label: 'EC2 Instance Attributes' },
  { value: VariableQueryType.ResourceArns, label: 'Resource ARNs' },
  { value: VariableQueryType.Statistics, label: 'Statistics' },
  { value: VariableQueryType.LogGroups, label: 'Log Groups' },
  ...(config.featureToggles.cloudWatchCrossAccountQuerying
    ? [{ value: VariableQueryType.Accounts, label: 'Accounts' }]
    : []),
];

export const VariableQueryEditor = ({ query, datasource, onChange }: Props) => {
  const parsedQuery = migrateVariableQuery(query);

  const { region, namespace, metricName, dimensionKey, dimensionFilters } = parsedQuery;
  const [regions, regionIsLoading] = useRegions(datasource);
  const namespaces = useNamespaces(datasource);
  const metrics = useMetrics(datasource, { region, namespace });
  const dimensionKeys = useDimensionKeys(datasource, { region, namespace, metricName });
  const keysForDimensionFilter = useDimensionKeys(datasource, { region, namespace, metricName, dimensionFilters });
  const accountState = useAccountOptions(datasource.resources, query.region);

  const onRegionChange = async (region: string) => {
    const validatedQuery = await sanitizeQuery({
      ...parsedQuery,
      region,
      accountId: undefined,
    });
    onQueryChange(validatedQuery);
  };

  const onNamespaceChange = async (namespace: string) => {
    const validatedQuery = await sanitizeQuery({
      ...parsedQuery,
      namespace,
    });
    onQueryChange(validatedQuery);
  };

  const onQueryChange = (newQuery: VariableQuery) => {
    onChange({
      ...newQuery,
      refId: 'CloudWatchVariableQueryEditor-VariableQuery',
    });
  };

  // Reset dimensionValue parameters if namespace or region change
  const sanitizeQuery = async (query: VariableQuery) => {
    let { metricName, dimensionKey, dimensionFilters, namespace, region } = query;
    if (metricName) {
      await datasource.resources.getMetrics({ namespace, region }).then((result: Array<SelectableValue<string>>) => {
        if (!result.find((metric) => metric.value === metricName)) {
          metricName = '';
        }
      });
    }
    if (dimensionKey) {
      await datasource.resources
        .getDimensionKeys({ namespace, region })
        .then((result: Array<SelectableValue<string>>) => {
          if (!result.find((key) => key.value === dimensionKey)) {
            dimensionKey = '';
            dimensionFilters = {};
          }
        });
    }
    return { ...query, metricName, dimensionKey, dimensionFilters };
  };

  const hasRegionField = [
    VariableQueryType.Metrics,
    VariableQueryType.DimensionKeys,
    VariableQueryType.DimensionValues,
    VariableQueryType.EBSVolumeIDs,
    VariableQueryType.EC2InstanceAttributes,
    VariableQueryType.ResourceArns,
    VariableQueryType.LogGroups,
    VariableQueryType.Accounts,
<<<<<<< HEAD
=======
  ].includes(parsedQuery.queryType);
  const hasAccountIDField = [
    VariableQueryType.Metrics,
    VariableQueryType.DimensionKeys,
    VariableQueryType.DimensionValues,
    VariableQueryType.LogGroups,
>>>>>>> ac7f9d45
  ].includes(parsedQuery.queryType);
  const hasNamespaceField = [
    VariableQueryType.Metrics,
    VariableQueryType.DimensionKeys,
    VariableQueryType.DimensionValues,
  ].includes(parsedQuery.queryType);
  return (
    <>
      <VariableQueryField
        value={parsedQuery.queryType}
        options={queryTypes}
        onChange={(value: VariableQueryType) =>
          onQueryChange({ ...parsedQuery, queryType: value, accountId: undefined })
        }
        label="Query type"
        inputId={`variable-query-type-${query.refId}`}
      />
      {hasRegionField && (
        <VariableQueryField
          value={region}
          options={regions}
          onChange={(value: string) => onRegionChange(value)}
          label="Region"
          isLoading={regionIsLoading}
          inputId={`variable-query-region-${query.refId}`}
        />
      )}
      {hasAccountIDField &&
        accountState.value &&
        accountState.value?.length > 0 &&
        config.featureToggles.cloudWatchCrossAccountQuerying && (
          <VariableQueryField
            label="Account"
            value={query.accountId ?? null}
            onChange={(accountId?: string) => onQueryChange({ ...parsedQuery, accountId })}
            options={[ALL_ACCOUNTS_OPTION, ...accountState?.value]}
            allowCustomValue={false}
          />
        )}
      {hasNamespaceField && (
        <VariableQueryField
          value={namespace}
          options={namespaces}
          onChange={(value: string) => onNamespaceChange(value)}
          label="Namespace"
          inputId={`variable-query-namespace-${query.refId}`}
          allowCustomValue
        />
      )}
      {parsedQuery.queryType === VariableQueryType.DimensionValues && (
        <>
          <VariableQueryField
            value={metricName || null}
            options={metrics}
            onChange={(value: string) => onQueryChange({ ...parsedQuery, metricName: value })}
            label="Metric"
            inputId={`variable-query-metric-${query.refId}`}
            allowCustomValue
          />
          <VariableQueryField
            value={dimensionKey || null}
            options={dimensionKeys}
            onChange={(value: string) => onQueryChange({ ...parsedQuery, dimensionKey: value })}
            label="Dimension key"
            inputId={`variable-query-dimension-key-${query.refId}`}
            allowCustomValue
          />
          <InlineField label="Dimensions" labelWidth={20} tooltip="Dimensions to filter the returned values on">
            <Dimensions
              metricStat={{ ...parsedQuery, dimensions: parsedQuery.dimensionFilters }}
              onChange={(dimensions) => {
                onChange({ ...parsedQuery, dimensionFilters: dimensions });
              }}
              dimensionKeys={keysForDimensionFilter}
              disableExpressions={true}
              datasource={datasource}
            />
          </InlineField>
        </>
      )}
      {parsedQuery.queryType === VariableQueryType.EBSVolumeIDs && (
        <VariableTextField
          value={query.instanceID}
          placeholder="i-XXXXXXXXXXXXXXXXX"
          onBlur={(value: string) => onQueryChange({ ...parsedQuery, instanceID: value })}
          label="Instance ID"
        />
      )}
      {parsedQuery.queryType === VariableQueryType.EC2InstanceAttributes && (
        <>
          <VariableTextField
            value={parsedQuery.attributeName}
            onBlur={(value: string) => onQueryChange({ ...parsedQuery, attributeName: value })}
            label="Attribute name"
            interactive={true}
            tooltip={
              <>
                {'Attribute or tag to query on. Tags should be formatted "Tags.<name>". '}
                <a
                  href="https://grafana.com/docs/grafana/latest/datasources/aws-cloudwatch/template-queries-cloudwatch/#selecting-attributes"
                  target="_blank"
                  rel="noreferrer"
                >
                  See the documentation for more details
                </a>
              </>
            }
          />
          <InlineField
            label="Filters"
            labelWidth={20}
            tooltip={
              <>
                <a
                  href="https://grafana.com/docs/grafana/latest/datasources/aws-cloudwatch/template-queries-cloudwatch/#selecting-attributes"
                  target="_blank"
                  rel="noreferrer"
                >
                  Pre-defined ec2:DescribeInstances filters/tags
                </a>
                {' and the values to filter on. Tags should be formatted tag:<name>.'}
              </>
            }
          >
            <MultiFilter
              filters={parsedQuery.ec2Filters}
              onChange={(filters) => {
                onChange({ ...parsedQuery, ec2Filters: filters });
              }}
              keyPlaceholder="filter/tag"
            />
          </InlineField>
        </>
      )}
      {parsedQuery.queryType === VariableQueryType.ResourceArns && (
        <>
          <VariableTextField
            value={parsedQuery.resourceType}
            onBlur={(value: string) => onQueryChange({ ...parsedQuery, resourceType: value })}
            label="Resource type"
          />
          <InlineField label="Tags" labelWidth={20} tooltip="Tags to filter the returned values on.">
            <MultiFilter
              filters={parsedQuery.tags}
              onChange={(filters) => {
                onChange({ ...parsedQuery, tags: filters });
              }}
              keyPlaceholder="tag"
            />
          </InlineField>
        </>
      )}
      {parsedQuery.queryType === VariableQueryType.LogGroups && (
        <VariableTextField
          value={query.logGroupPrefix ?? ''}
          onBlur={(value: string) => onQueryChange({ ...parsedQuery, logGroupPrefix: value })}
          label="Log group prefix"
        />
      )}
    </>
  );
};<|MERGE_RESOLUTION|>--- conflicted
+++ resolved
@@ -100,15 +100,12 @@
     VariableQueryType.ResourceArns,
     VariableQueryType.LogGroups,
     VariableQueryType.Accounts,
-<<<<<<< HEAD
-=======
   ].includes(parsedQuery.queryType);
   const hasAccountIDField = [
     VariableQueryType.Metrics,
     VariableQueryType.DimensionKeys,
     VariableQueryType.DimensionValues,
     VariableQueryType.LogGroups,
->>>>>>> ac7f9d45
   ].includes(parsedQuery.queryType);
   const hasNamespaceField = [
     VariableQueryType.Metrics,
