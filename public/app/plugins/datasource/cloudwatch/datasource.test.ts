--- conflicted
+++ resolved
@@ -1,12 +1,7 @@
 import { lastValueFrom, of } from 'rxjs';
 import { toArray } from 'rxjs/operators';
 
-import { ArrayVector, DataFrame, dataFrameToJSON, dateTime, Field, MutableDataFrame } from '@grafana/data';
-import { setDataSourceSrv } from '@grafana/runtime';
-
 import {
-<<<<<<< HEAD
-=======
   ArrayVector,
   DataFrame,
   dataFrameToJSON,
@@ -20,7 +15,6 @@
 import { setDataSourceSrv } from '@grafana/runtime';
 
 import {
->>>>>>> c2560129
   dimensionVariable,
   expressionVariable,
   labelsVariable,
@@ -483,8 +477,6 @@
     });
   });
 
-<<<<<<< HEAD
-=======
   describe('timezoneUTCOffset', () => {
     const testQuery = {
       id: '',
@@ -529,7 +521,6 @@
     });
   });
 
->>>>>>> c2560129
   describe('interpolateMetricsQueryVariables', () => {
     it('interpolates dimensions correctly', () => {
       const testQuery = {
@@ -554,8 +545,6 @@
     });
   });
 
-<<<<<<< HEAD
-=======
   describe('convertMultiFiltersFormat', () => {
     const ds = setupMockedDataSource({ variables: [labelsVariable, dimensionVariable], mockGetVariableName: false });
     it('converts keys and values correctly', () => {
@@ -568,7 +557,6 @@
     });
   });
 
->>>>>>> c2560129
   describe('getLogGroupFields', () => {
     it('passes region correctly', async () => {
       const { datasource, fetchMock } = setupMockedDataSource();
