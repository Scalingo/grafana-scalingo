--- conflicted
+++ resolved
@@ -12,10 +12,6 @@
 } from './__mocks__/CloudWatchDataSource';
 import { setupForLogs } from './__mocks__/logsTestContext';
 import { validLogsQuery, validMetricSearchBuilderQuery } from './__mocks__/queries';
-<<<<<<< HEAD
-import { timeRange } from './__mocks__/timeRange';
-import { CloudWatchLogsQuery, CloudWatchMetricsQuery, CloudWatchQuery } from './types';
-=======
 import { TimeRangeMock } from './__mocks__/timeRange';
 import {
   CloudWatchDefaultQuery,
@@ -25,7 +21,6 @@
   MetricEditorMode,
   MetricQueryType,
 } from './types';
->>>>>>> 284c43c2
 
 describe('datasource', () => {
   beforeEach(() => {
