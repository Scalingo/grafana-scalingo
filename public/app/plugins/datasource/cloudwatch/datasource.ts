import { cloneDeep, find, isEmpty } from 'lodash';
import { merge, Observable, of } from 'rxjs';

import {
  CoreApp,
  DataFrame,
  DataQueryRequest,
  DataQueryResponse,
  DataSourceInstanceSettings,
  DataSourceWithLogsContextSupport,
  LoadingState,
  LogRowModel,
  ScopedVars,
} from '@grafana/data';
import { DataSourceWithBackend } from '@grafana/runtime';
import { getTimeSrv, TimeSrv } from 'app/features/dashboard/services/TimeSrv';
import { getTemplateSrv, TemplateSrv } from 'app/features/templating/template_srv';

import { RowContextOptions } from '../../../features/logs/components/LogRowContextProvider';

import { CloudWatchAnnotationSupport } from './annotationSupport';
import { DEFAULT_METRICS_QUERY, getDefaultLogsQuery } from './defaultQueries';
import { isCloudWatchAnnotationQuery, isCloudWatchLogsQuery, isCloudWatchMetricsQuery } from './guards';
import { CloudWatchLogsLanguageProvider } from './language/cloudwatch-logs/CloudWatchLogsLanguageProvider';
import { SQLCompletionItemProvider } from './language/cloudwatch-sql/completion/CompletionItemProvider';
import { MetricMathCompletionItemProvider } from './language/metric-math/completion/CompletionItemProvider';
import { CloudWatchAnnotationQueryRunner } from './query-runner/CloudWatchAnnotationQueryRunner';
import { CloudWatchLogsQueryRunner } from './query-runner/CloudWatchLogsQueryRunner';
import { CloudWatchMetricsQueryRunner } from './query-runner/CloudWatchMetricsQueryRunner';
import { ResourcesAPI } from './resources/ResourcesAPI';
import {
  CloudWatchAnnotationQuery,
  CloudWatchJsonData,
  CloudWatchLogsQuery,
  CloudWatchMetricsQuery,
  CloudWatchQuery,
} from './types';
import { CloudWatchVariableSupport } from './variables';

export class CloudWatchDatasource
  extends DataSourceWithBackend<CloudWatchQuery, CloudWatchJsonData>
  implements DataSourceWithLogsContextSupport<CloudWatchLogsQuery>
{
  defaultRegion?: string;
  languageProvider: CloudWatchLogsLanguageProvider;
  sqlCompletionItemProvider: SQLCompletionItemProvider;
  metricMathCompletionItemProvider: MetricMathCompletionItemProvider;
  defaultLogGroups?: string[];

  type = 'cloudwatch';

  private metricsQueryRunner: CloudWatchMetricsQueryRunner;
  private annotationQueryRunner: CloudWatchAnnotationQueryRunner;
  logsQueryRunner: CloudWatchLogsQueryRunner;
  resources: ResourcesAPI;

  constructor(
<<<<<<< HEAD
    instanceSettings: DataSourceInstanceSettings<CloudWatchJsonData>,
=======
    private instanceSettings: DataSourceInstanceSettings<CloudWatchJsonData>,
>>>>>>> ac7f9d45
    readonly templateSrv: TemplateSrv = getTemplateSrv(),
    timeSrv: TimeSrv = getTimeSrv()
  ) {
    super(instanceSettings);
    this.defaultRegion = instanceSettings.jsonData.defaultRegion;
    this.resources = new ResourcesAPI(instanceSettings, templateSrv);
    this.languageProvider = new CloudWatchLogsLanguageProvider(this);
    this.sqlCompletionItemProvider = new SQLCompletionItemProvider(this.resources, this.templateSrv);
    this.metricMathCompletionItemProvider = new MetricMathCompletionItemProvider(this.resources, this.templateSrv);
    this.metricsQueryRunner = new CloudWatchMetricsQueryRunner(instanceSettings, templateSrv);
    this.logsQueryRunner = new CloudWatchLogsQueryRunner(instanceSettings, templateSrv, timeSrv);
    this.annotationQueryRunner = new CloudWatchAnnotationQueryRunner(instanceSettings, templateSrv);
    this.variables = new CloudWatchVariableSupport(this.resources);
    this.annotations = CloudWatchAnnotationSupport;
  }

  filterQuery(query: CloudWatchQuery) {
    return query.hide !== true || (isCloudWatchMetricsQuery(query) && query.id !== '');
  }

  query(options: DataQueryRequest<CloudWatchQuery>): Observable<DataQueryResponse> {
    options = cloneDeep(options);

    let queries = options.targets.filter(this.filterQuery);

    const logQueries: CloudWatchLogsQuery[] = [];
    const metricsQueries: CloudWatchMetricsQuery[] = [];
    const annotationQueries: CloudWatchAnnotationQuery[] = [];

    queries.forEach((query) => {
      if (isCloudWatchAnnotationQuery(query)) {
        annotationQueries.push(query);
      } else if (isCloudWatchLogsQuery(query)) {
        logQueries.push(query);
      } else {
        metricsQueries.push(query);
      }
    });

    const dataQueryResponses: Array<Observable<DataQueryResponse>> = [];
    if (logQueries.length) {
      dataQueryResponses.push(this.logsQueryRunner.handleLogQueries(logQueries, options));
    }

    if (metricsQueries.length) {
      dataQueryResponses.push(this.metricsQueryRunner.handleMetricQueries(metricsQueries, options));
    }

    if (annotationQueries.length) {
      dataQueryResponses.push(this.annotationQueryRunner.handleAnnotationQuery(annotationQueries, options));
    }
    // No valid targets, return the empty result to save a round trip.
    if (isEmpty(dataQueryResponses)) {
      return of({
        data: [],
        state: LoadingState.Done,
      });
    }

    return merge(...dataQueryResponses);
  }

  interpolateVariablesInQueries(queries: CloudWatchQuery[], scopedVars: ScopedVars): CloudWatchQuery[] {
    if (!queries.length) {
      return queries;
    }

    return queries.map((query) => ({
      ...query,
      region: this.metricsQueryRunner.replaceVariableAndDisplayWarningIfMulti(
        this.getActualRegion(query.region),
        scopedVars
      ),
      ...(isCloudWatchMetricsQuery(query) &&
        this.metricsQueryRunner.interpolateMetricsQueryVariables(query, scopedVars)),
    }));
  }

  getLogRowContext = async (
    row: LogRowModel,
    context?: RowContextOptions,
    query?: CloudWatchLogsQuery
  ): Promise<{ data: DataFrame[] }> => {
    return this.logsQueryRunner.getLogRowContext(row, context, query);
  };

  targetContainsTemplate(target: any) {
    return (
      this.templateSrv.containsTemplate(target.region) ||
      this.templateSrv.containsTemplate(target.namespace) ||
      this.templateSrv.containsTemplate(target.metricName) ||
      this.templateSrv.containsTemplate(target.expression!) ||
      target.logGroupNames?.some((logGroup: string) => this.templateSrv.containsTemplate(logGroup)) ||
      find(target.dimensions, (v, k) => this.templateSrv.containsTemplate(k) || this.templateSrv.containsTemplate(v))
    );
  }

  showContextToggle() {
    return true;
  }

  getQueryDisplayText(query: CloudWatchQuery) {
    if (isCloudWatchLogsQuery(query)) {
      return query.expression ?? '';
    } else {
      return JSON.stringify(query);
    }
  }

  // public
  getVariables() {
<<<<<<< HEAD
    return this.api.getVariables();
=======
    return this.resources.getVariables();
>>>>>>> ac7f9d45
  }

  getActualRegion(region?: string) {
    if (region === 'default' || region === undefined || region === '') {
      return this.defaultRegion ?? '';
    }
    return region;
  }

  getDefaultQuery(_: CoreApp): Partial<CloudWatchQuery> {
    return {
      ...getDefaultLogsQuery(this.instanceSettings.jsonData.logGroups, this.instanceSettings.jsonData.defaultLogGroups),
      ...DEFAULT_METRICS_QUERY,
    };
  }
}<|MERGE_RESOLUTION|>--- conflicted
+++ resolved
@@ -55,11 +55,7 @@
   resources: ResourcesAPI;
 
   constructor(
-<<<<<<< HEAD
-    instanceSettings: DataSourceInstanceSettings<CloudWatchJsonData>,
-=======
     private instanceSettings: DataSourceInstanceSettings<CloudWatchJsonData>,
->>>>>>> ac7f9d45
     readonly templateSrv: TemplateSrv = getTemplateSrv(),
     timeSrv: TimeSrv = getTimeSrv()
   ) {
@@ -171,11 +167,7 @@
 
   // public
   getVariables() {
-<<<<<<< HEAD
-    return this.api.getVariables();
-=======
     return this.resources.getVariables();
->>>>>>> ac7f9d45
   }
 
   getActualRegion(region?: string) {
