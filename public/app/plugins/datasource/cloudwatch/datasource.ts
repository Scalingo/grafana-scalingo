import React from 'react';
<<<<<<< HEAD
import angular, { IQService } from 'angular';
=======
import angular from 'angular';
>>>>>>> 3fa63cfc
import _ from 'lodash';
import { notifyApp } from 'app/core/actions';
import { createErrorNotification } from 'app/core/copy/appNotification';
import { AppNotificationTimeout } from 'app/types';
import { store } from 'app/store/store';
import kbn from 'app/core/utils/kbn';
import {
  dateMath,
  ScopedVars,
  toDataFrame,
  TimeRange,
  DataSourceApi,
  DataQueryRequest,
  DataSourceInstanceSettings,
} from '@grafana/data';
import { BackendSrv } from 'app/core/services/backend_srv';
import { TemplateSrv } from 'app/features/templating/template_srv';
import { TimeSrv } from 'app/features/dashboard/services/TimeSrv';
import { ThrottlingErrorMessage } from './components/ThrottlingErrorMessage';
import memoizedDebounce from './memoizedDebounce';
import { CloudWatchQuery, CloudWatchJsonData } from './types';

const displayAlert = (datasourceName: string, region: string) =>
  store.dispatch(
    notifyApp(
      createErrorNotification(
        `CloudWatch request limit reached in ${region} for data source ${datasourceName}`,
        '',
        React.createElement(ThrottlingErrorMessage, { region }, null)
      )
    )
  );

const displayCustomError = (title: string, message: string) =>
  store.dispatch(notifyApp(createErrorNotification(title, message)));

export default class CloudWatchDatasource extends DataSourceApi<CloudWatchQuery, CloudWatchJsonData> {
  type: any;
  proxyUrl: any;
  defaultRegion: any;
  standardStatistics: any;
  datasourceName: string;
  debouncedAlert: (datasourceName: string, region: string) => void;
  debouncedCustomAlert: (title: string, message: string) => void;

  /** @ngInject */
  constructor(
    instanceSettings: DataSourceInstanceSettings<CloudWatchJsonData>,
<<<<<<< HEAD
    private $q: IQService,
=======
>>>>>>> 3fa63cfc
    private backendSrv: BackendSrv,
    private templateSrv: TemplateSrv,
    private timeSrv: TimeSrv
  ) {
    super(instanceSettings);
    this.type = 'cloudwatch';
    this.proxyUrl = instanceSettings.url;
    this.defaultRegion = instanceSettings.jsonData.defaultRegion;
    this.datasourceName = instanceSettings.name;
    this.standardStatistics = ['Average', 'Maximum', 'Minimum', 'Sum', 'SampleCount'];
    this.debouncedAlert = memoizedDebounce(displayAlert, AppNotificationTimeout.Error);
    this.debouncedCustomAlert = memoizedDebounce(displayCustomError, AppNotificationTimeout.Error);
  }

  query(options: DataQueryRequest<CloudWatchQuery>) {
    options = angular.copy(options);

    const queries = _.filter(options.targets, item => {
      return (
        (item.id !== '' || item.hide !== true) &&
        ((!!item.region && !!item.namespace && !!item.metricName && !_.isEmpty(item.statistics)) ||
          item.expression.length > 0)
      );
    }).map(item => {
      item.region = this.replace(this.getActualRegion(item.region), options.scopedVars, true, 'region');
      item.namespace = this.replace(item.namespace, options.scopedVars, true, 'namespace');
      item.metricName = this.replace(item.metricName, options.scopedVars, true, 'metric name');
      item.dimensions = this.convertDimensionFormat(item.dimensions, options.scopedVars);
      item.statistics = item.statistics.map(stat => this.replace(stat, options.scopedVars, true, 'statistics'));
      item.period = String(this.getPeriod(item, options)); // use string format for period in graph query, and alerting
      item.id = this.templateSrv.replace(item.id, options.scopedVars);
      item.expression = this.templateSrv.replace(item.expression, options.scopedVars);

      // valid ExtendedStatistics is like p90.00, check the pattern
      const hasInvalidStatistics = item.statistics.some(s => {
        if (s.indexOf('p') === 0) {
          const matches = /^p\d{2}(?:\.\d{1,2})?$/.exec(s);
          return !matches || matches[0] !== s;
        }

        return false;
      });

      if (hasInvalidStatistics) {
        throw { message: 'Invalid extended statistics' };
      }

      return _.extend(
        {
          refId: item.refId,
          intervalMs: options.intervalMs,
          maxDataPoints: options.maxDataPoints,
          datasourceId: this.id,
          type: 'timeSeriesQuery',
        },
        item
      );
    });

    // No valid targets, return the empty result to save a round trip.
    if (_.isEmpty(queries)) {
      return Promise.resolve({ data: [] });
    }

    const request = {
      from: options.range.from.valueOf().toString(),
      to: options.range.to.valueOf().toString(),
      queries: queries,
    };

    return this.performTimeSeriesQuery(request, options.range);
  }

  get variables() {
    return this.templateSrv.variables.map(v => `$${v.name}`);
  }

<<<<<<< HEAD
  getPeriod(target: any, options: any, now?: number) {
    const start = this.convertToCloudWatchTime(options.range.from, false);
    now = Math.round((now || Date.now()) / 1000);

    let period;
    const hourSec = 60 * 60;
    const daySec = hourSec * 24;
    if (!target.period) {
      if (now - start <= daySec * 15) {
        // until 15 days ago
        if (target.namespace === 'AWS/EC2') {
          period = 300;
        } else {
          period = 60;
        }
      } else if (now - start <= daySec * 63) {
        // until 63 days ago
        period = 60 * 5;
      } else if (now - start <= daySec * 455) {
        // until 455 days ago
        period = 60 * 60;
      } else {
        // over 455 days, should return error, but try to long period
        period = 60 * 60;
      }
    } else {
      period = this.templateSrv.replace(target.period, options.scopedVars);
      if (/^\d+$/.test(period)) {
        period = parseInt(period, 10);
      } else {
        period = kbn.interval_to_seconds(period);
      }
    }
    if (period < 1) {
      period = 1;
    }
=======
  getPeriod(target: any, options: any) {
    let period = this.templateSrv.replace(target.period, options.scopedVars);
    if (period && period.toLowerCase() !== 'auto') {
      if (/^\d+$/.test(period)) {
        period = parseInt(period, 10);
      } else {
        period = kbn.interval_to_seconds(period);
      }

      if (period < 1) {
        period = 1;
      }
    }
>>>>>>> 3fa63cfc

    return period || '';
  }

  buildCloudwatchConsoleUrl(
<<<<<<< HEAD
    { region, namespace, metricName, dimensions, statistics, period, expression }: CloudWatchQuery,
    start: string,
    end: string,
    title: string,
    gmdMeta: Array<{ Expression: string }>
=======
    { region, namespace, metricName, dimensions, statistics, expression }: CloudWatchQuery,
    start: string,
    end: string,
    title: string,
    gmdMeta: Array<{ Expression: string; Period: string }>
>>>>>>> 3fa63cfc
  ) {
    region = this.getActualRegion(region);
    let conf = {
      view: 'timeSeries',
      stacked: false,
      title,
      start,
      end,
      region,
    } as any;

    const isSearchExpression =
      gmdMeta && gmdMeta.length && gmdMeta.every(({ Expression: expression }) => /SEARCH().*/.test(expression));
    const isMathExpression = !isSearchExpression && expression;

    if (isMathExpression) {
      return '';
    }

    if (isSearchExpression) {
      const metrics: any =
        gmdMeta && gmdMeta.length ? gmdMeta.map(({ Expression: expression }) => ({ expression })) : [{ expression }];
      conf = { ...conf, metrics };
    } else {
      conf = {
        ...conf,
        metrics: [
          ...statistics.map(stat => [
            namespace,
            metricName,
            ...Object.entries(dimensions).reduce((acc, [key, value]) => [...acc, key, value[0]], []),
            {
              stat,
<<<<<<< HEAD
              period,
=======
              period: gmdMeta.length ? gmdMeta[0].Period : 60,
>>>>>>> 3fa63cfc
            },
          ]),
        ],
      };
    }

    return `https://${region}.console.aws.amazon.com/cloudwatch/deeplink.js?region=${region}#metricsV2:graph=${encodeURIComponent(
      JSON.stringify(conf)
    )}`;
  }

  performTimeSeriesQuery(request: any, { from, to }: TimeRange) {
    return this.awsRequest('/api/tsdb/query', request)
      .then((res: any) => {
        if (!res.results) {
          return { data: [] };
        }
        return Object.values(request.queries).reduce(
          ({ data, error }: any, queryRequest: any) => {
            const queryResult = res.results[queryRequest.refId];
            if (!queryResult) {
              return { data, error };
            }

            const link = this.buildCloudwatchConsoleUrl(
              queryRequest,
              from.toISOString(),
              to.toISOString(),
              queryRequest.refId,
              queryResult.meta.gmdMeta
            );

            return {
              error: error || queryResult.error ? { message: queryResult.error } : null,
              data: [
                ...data,
                ...queryResult.series.map(({ name, points }: any) => {
                  const dataFrame = toDataFrame({
                    target: name,
                    datapoints: points,
                    refId: queryRequest.refId,
                    meta: queryResult.meta,
                  });
                  if (link) {
                    for (const field of dataFrame.fields) {
                      field.config.links = [
                        {
                          url: link,
                          title: 'View in CloudWatch console',
                          targetBlank: true,
                        },
                      ];
                    }
                  }
                  return dataFrame;
                }),
              ],
            };
          },
          { data: [], error: null }
        );
      })
      .catch((err: any = { data: { error: '' } }) => {
        if (/^Throttling:.*/.test(err.data.message)) {
          const failedRedIds = Object.keys(err.data.results);
          const regionsAffected = Object.values(request.queries).reduce(
            (res: string[], { refId, region }: CloudWatchQuery) =>
              !failedRedIds.includes(refId) || res.includes(region) ? res : [...res, region],
            []
          ) as string[];

          regionsAffected.forEach(region => this.debouncedAlert(this.datasourceName, this.getActualRegion(region)));
        }

        if (err.data && err.data.message === 'Metric request error' && err.data.error) {
          err.data.message = err.data.error;
        }

        throw err;
      });
  }

  transformSuggestDataFromTable(suggestData: any) {
    return _.map(suggestData.results['metricFindQuery'].tables[0].rows, v => {
      return {
        text: v[0],
        value: v[1],
        label: v[1],
      };
    });
  }

  doMetricQueryRequest(subtype: any, parameters: any) {
    const range = this.timeSrv.timeRange();
    return this.awsRequest('/api/tsdb/query', {
      from: range.from.valueOf().toString(),
      to: range.to.valueOf().toString(),
      queries: [
        _.extend(
          {
            refId: 'metricFindQuery',
            intervalMs: 1, // dummy
            maxDataPoints: 1, // dummy
            datasourceId: this.id,
            type: 'metricFindQuery',
            subtype: subtype,
          },
          parameters
        ),
      ],
    }).then((r: any) => {
      return this.transformSuggestDataFromTable(r);
    });
  }

  getRegions() {
    return this.doMetricQueryRequest('regions', null).then((regions: any) => [
      { label: 'default', value: 'default', text: 'default' },
      ...regions,
    ]);
  }

  getNamespaces() {
    return this.doMetricQueryRequest('namespaces', null);
  }

  async getMetrics(namespace: string, region?: string) {
    if (!namespace) {
      return [];
    }

    return this.doMetricQueryRequest('metrics', {
      region: this.templateSrv.replace(this.getActualRegion(region)),
      namespace: this.templateSrv.replace(namespace),
    });
  }

  async getDimensionKeys(namespace: string, region: string) {
    if (!namespace) {
      return [];
    }

    return this.doMetricQueryRequest('dimension_keys', {
      region: this.templateSrv.replace(this.getActualRegion(region)),
      namespace: this.templateSrv.replace(namespace),
    });
  }

  async getDimensionValues(
    region: string,
    namespace: string,
    metricName: string,
    dimensionKey: string,
    filterDimensions: {}
  ) {
    if (!namespace || !metricName) {
      return [];
    }

    const values = await this.doMetricQueryRequest('dimension_values', {
      region: this.templateSrv.replace(this.getActualRegion(region)),
      namespace: this.templateSrv.replace(namespace),
      metricName: this.templateSrv.replace(metricName.trim()),
      dimensionKey: this.templateSrv.replace(dimensionKey),
      dimensions: this.convertDimensionFormat(filterDimensions, {}),
    });

    return values;
  }

  getEbsVolumeIds(region: string, instanceId: string) {
    return this.doMetricQueryRequest('ebs_volume_ids', {
      region: this.templateSrv.replace(this.getActualRegion(region)),
      instanceId: this.templateSrv.replace(instanceId),
    });
  }

  getEc2InstanceAttribute(region: string, attributeName: string, filters: any) {
    return this.doMetricQueryRequest('ec2_instance_attribute', {
      region: this.templateSrv.replace(this.getActualRegion(region)),
      attributeName: this.templateSrv.replace(attributeName),
      filters: filters,
    });
  }

  getResourceARNs(region: string, resourceType: string, tags: any) {
    return this.doMetricQueryRequest('resource_arns', {
      region: this.templateSrv.replace(this.getActualRegion(region)),
      resourceType: this.templateSrv.replace(resourceType),
      tags: tags,
    });
  }

  async metricFindQuery(query: string) {
    let region;
    let namespace;
    let metricName;
    let filterJson;

    const regionQuery = query.match(/^regions\(\)/);
    if (regionQuery) {
      return this.getRegions();
    }

    const namespaceQuery = query.match(/^namespaces\(\)/);
    if (namespaceQuery) {
      return this.getNamespaces();
    }

    const metricNameQuery = query.match(/^metrics\(([^\)]+?)(,\s?([^,]+?))?\)/);
    if (metricNameQuery) {
      namespace = metricNameQuery[1];
      region = metricNameQuery[3];
      return this.getMetrics(namespace, region);
    }

    const dimensionKeysQuery = query.match(/^dimension_keys\(([^\)]+?)(,\s?([^,]+?))?\)/);
    if (dimensionKeysQuery) {
      namespace = dimensionKeysQuery[1];
      region = dimensionKeysQuery[3];
      return this.getDimensionKeys(namespace, region);
    }

    const dimensionValuesQuery = query.match(
      /^dimension_values\(([^,]+?),\s?([^,]+?),\s?([^,]+?),\s?([^,]+?)(,\s?(.+))?\)/
    );
    if (dimensionValuesQuery) {
      region = dimensionValuesQuery[1];
      namespace = dimensionValuesQuery[2];
      metricName = dimensionValuesQuery[3];
      const dimensionKey = dimensionValuesQuery[4];
      filterJson = {};
      if (dimensionValuesQuery[6]) {
        filterJson = JSON.parse(this.templateSrv.replace(dimensionValuesQuery[6]));
      }

      return this.getDimensionValues(region, namespace, metricName, dimensionKey, filterJson);
    }

    const ebsVolumeIdsQuery = query.match(/^ebs_volume_ids\(([^,]+?),\s?([^,]+?)\)/);
    if (ebsVolumeIdsQuery) {
      region = ebsVolumeIdsQuery[1];
      const instanceId = ebsVolumeIdsQuery[2];
      return this.getEbsVolumeIds(region, instanceId);
    }

    const ec2InstanceAttributeQuery = query.match(/^ec2_instance_attribute\(([^,]+?),\s?([^,]+?),\s?(.+?)\)/);
    if (ec2InstanceAttributeQuery) {
      region = ec2InstanceAttributeQuery[1];
      const targetAttributeName = ec2InstanceAttributeQuery[2];
      filterJson = JSON.parse(this.templateSrv.replace(ec2InstanceAttributeQuery[3]));
      return this.getEc2InstanceAttribute(region, targetAttributeName, filterJson);
    }

    const resourceARNsQuery = query.match(/^resource_arns\(([^,]+?),\s?([^,]+?),\s?(.+?)\)/);
    if (resourceARNsQuery) {
      region = resourceARNsQuery[1];
      const resourceType = resourceARNsQuery[2];
      const tagsJSON = JSON.parse(this.templateSrv.replace(resourceARNsQuery[3]));
      return this.getResourceARNs(region, resourceType, tagsJSON);
    }

    const statsQuery = query.match(/^statistics\(\)/);
    if (statsQuery) {
      return this.standardStatistics.map((s: string) => ({ value: s, label: s, text: s }));
    }

<<<<<<< HEAD
    return this.$q.when([]);
=======
    return Promise.resolve([]);
>>>>>>> 3fa63cfc
  }

  annotationQuery(options: any) {
    const annotation = options.annotation;
    const statistics = _.map(annotation.statistics, s => {
      return this.templateSrv.replace(s);
    });
    const defaultPeriod = annotation.prefixMatching ? '' : '300';
    let period = annotation.period || defaultPeriod;
    period = parseInt(period, 10);
    const parameters = {
      prefixMatching: annotation.prefixMatching,
      region: this.templateSrv.replace(this.getActualRegion(annotation.region)),
      namespace: this.templateSrv.replace(annotation.namespace),
      metricName: this.templateSrv.replace(annotation.metricName),
      dimensions: this.convertDimensionFormat(annotation.dimensions, {}),
      statistics: statistics,
      period: period,
      actionPrefix: annotation.actionPrefix || '',
      alarmNamePrefix: annotation.alarmNamePrefix || '',
    };

    return this.awsRequest('/api/tsdb/query', {
      from: options.range.from.valueOf().toString(),
      to: options.range.to.valueOf().toString(),
      queries: [
        _.extend(
          {
            refId: 'annotationQuery',
            intervalMs: 1, // dummy
            maxDataPoints: 1, // dummy
            datasourceId: this.id,
            type: 'annotationQuery',
          },
          parameters
        ),
      ],
    }).then((r: any) => {
      return _.map(r.results['annotationQuery'].tables[0].rows, v => {
        return {
          annotation: annotation,
          time: Date.parse(v[0]),
          title: v[1],
          tags: [v[2]],
          text: v[3],
        };
      });
    });
  }

  targetContainsTemplate(target: any) {
    return (
      this.templateSrv.variableExists(target.region) ||
      this.templateSrv.variableExists(target.namespace) ||
      this.templateSrv.variableExists(target.metricName) ||
      _.find(target.dimensions, (v, k) => {
        return this.templateSrv.variableExists(k) || this.templateSrv.variableExists(v);
      })
    );
  }

  testDatasource() {
    // use billing metrics for test
    const region = this.defaultRegion;
    const namespace = 'AWS/Billing';
    const metricName = 'EstimatedCharges';
    const dimensions = {};

    return this.getDimensionValues(region, namespace, metricName, 'ServiceName', dimensions).then(() => {
      return { status: 'success', message: 'Data source is working' };
    });
  }

  awsRequest(url: string, data: any) {
    const options = {
      method: 'POST',
      url,
      data,
    };

    return this.backendSrv.datasourceRequest(options).then((result: any) => {
      return result.data;
    });
  }

  getDefaultRegion() {
    return this.defaultRegion;
  }

  getActualRegion(region: string) {
    if (region === 'default' || _.isEmpty(region)) {
      return this.getDefaultRegion();
    }
    return region;
  }

  convertToCloudWatchTime(date: any, roundUp: any) {
    if (_.isString(date)) {
      date = dateMath.parse(date, roundUp);
    }
    return Math.round(date.valueOf() / 1000);
  }

  convertDimensionFormat(dimensions: { [key: string]: string | string[] }, scopedVars: ScopedVars) {
    return Object.entries(dimensions).reduce((result, [key, value]) => {
      key = this.replace(key, scopedVars, true, 'dimension keys');
<<<<<<< HEAD

      if (Array.isArray(value)) {
        return { ...result, [key]: value };
      }

=======

      if (Array.isArray(value)) {
        return { ...result, [key]: value };
      }

>>>>>>> 3fa63cfc
      const valueVar = this.templateSrv.variables.find(({ name }) => name === this.templateSrv.getVariableName(value));
      if (valueVar) {
        if (valueVar.multi) {
          const values = this.templateSrv.replace(value, scopedVars, 'pipe').split('|');
          return { ...result, [key]: values };
        }
        return { ...result, [key]: [this.templateSrv.replace(value, scopedVars)] };
      }

      return { ...result, [key]: [value] };
    }, {});
  }

  replace(target: string, scopedVars: ScopedVars, displayErrorIfIsMultiTemplateVariable?: boolean, fieldName?: string) {
    if (displayErrorIfIsMultiTemplateVariable) {
      const variable = this.templateSrv.variables.find(({ name }) => name === this.templateSrv.getVariableName(target));
      if (variable && variable.multi) {
        this.debouncedCustomAlert(
          'CloudWatch templating error',
          `Multi template variables are not supported for ${fieldName || target}`
        );
      }
    }

    return this.templateSrv.replace(target, scopedVars);
  }
}<|MERGE_RESOLUTION|>--- conflicted
+++ resolved
@@ -1,9 +1,5 @@
 import React from 'react';
-<<<<<<< HEAD
-import angular, { IQService } from 'angular';
-=======
 import angular from 'angular';
->>>>>>> 3fa63cfc
 import _ from 'lodash';
 import { notifyApp } from 'app/core/actions';
 import { createErrorNotification } from 'app/core/copy/appNotification';
@@ -52,10 +48,6 @@
   /** @ngInject */
   constructor(
     instanceSettings: DataSourceInstanceSettings<CloudWatchJsonData>,
-<<<<<<< HEAD
-    private $q: IQService,
-=======
->>>>>>> 3fa63cfc
     private backendSrv: BackendSrv,
     private templateSrv: TemplateSrv,
     private timeSrv: TimeSrv
@@ -133,44 +125,6 @@
     return this.templateSrv.variables.map(v => `$${v.name}`);
   }
 
-<<<<<<< HEAD
-  getPeriod(target: any, options: any, now?: number) {
-    const start = this.convertToCloudWatchTime(options.range.from, false);
-    now = Math.round((now || Date.now()) / 1000);
-
-    let period;
-    const hourSec = 60 * 60;
-    const daySec = hourSec * 24;
-    if (!target.period) {
-      if (now - start <= daySec * 15) {
-        // until 15 days ago
-        if (target.namespace === 'AWS/EC2') {
-          period = 300;
-        } else {
-          period = 60;
-        }
-      } else if (now - start <= daySec * 63) {
-        // until 63 days ago
-        period = 60 * 5;
-      } else if (now - start <= daySec * 455) {
-        // until 455 days ago
-        period = 60 * 60;
-      } else {
-        // over 455 days, should return error, but try to long period
-        period = 60 * 60;
-      }
-    } else {
-      period = this.templateSrv.replace(target.period, options.scopedVars);
-      if (/^\d+$/.test(period)) {
-        period = parseInt(period, 10);
-      } else {
-        period = kbn.interval_to_seconds(period);
-      }
-    }
-    if (period < 1) {
-      period = 1;
-    }
-=======
   getPeriod(target: any, options: any) {
     let period = this.templateSrv.replace(target.period, options.scopedVars);
     if (period && period.toLowerCase() !== 'auto') {
@@ -184,25 +138,16 @@
         period = 1;
       }
     }
->>>>>>> 3fa63cfc
 
     return period || '';
   }
 
   buildCloudwatchConsoleUrl(
-<<<<<<< HEAD
-    { region, namespace, metricName, dimensions, statistics, period, expression }: CloudWatchQuery,
-    start: string,
-    end: string,
-    title: string,
-    gmdMeta: Array<{ Expression: string }>
-=======
     { region, namespace, metricName, dimensions, statistics, expression }: CloudWatchQuery,
     start: string,
     end: string,
     title: string,
     gmdMeta: Array<{ Expression: string; Period: string }>
->>>>>>> 3fa63cfc
   ) {
     region = this.getActualRegion(region);
     let conf = {
@@ -236,11 +181,7 @@
             ...Object.entries(dimensions).reduce((acc, [key, value]) => [...acc, key, value[0]], []),
             {
               stat,
-<<<<<<< HEAD
-              period,
-=======
               period: gmdMeta.length ? gmdMeta[0].Period : 60,
->>>>>>> 3fa63cfc
             },
           ]),
         ],
@@ -508,11 +449,7 @@
       return this.standardStatistics.map((s: string) => ({ value: s, label: s, text: s }));
     }
 
-<<<<<<< HEAD
-    return this.$q.when([]);
-=======
     return Promise.resolve([]);
->>>>>>> 3fa63cfc
   }
 
   annotationQuery(options: any) {
@@ -619,19 +556,11 @@
   convertDimensionFormat(dimensions: { [key: string]: string | string[] }, scopedVars: ScopedVars) {
     return Object.entries(dimensions).reduce((result, [key, value]) => {
       key = this.replace(key, scopedVars, true, 'dimension keys');
-<<<<<<< HEAD
 
       if (Array.isArray(value)) {
         return { ...result, [key]: value };
       }
 
-=======
-
-      if (Array.isArray(value)) {
-        return { ...result, [key]: value };
-      }
-
->>>>>>> 3fa63cfc
       const valueVar = this.templateSrv.variables.find(({ name }) => name === this.templateSrv.getVariableName(value));
       if (valueVar) {
         if (valueVar.multi) {
