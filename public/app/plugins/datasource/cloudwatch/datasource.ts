--- conflicted
+++ resolved
@@ -35,30 +35,6 @@
 } from './types';
 import { CloudWatchVariableSupport } from './variables';
 
-<<<<<<< HEAD
-const DS_QUERY_ENDPOINT = '/api/ds/query';
-
-// Constants also defined in tsdb/cloudwatch/cloudwatch.go
-export const LOG_IDENTIFIER_INTERNAL = '__log__grafana_internal__';
-export const LOGSTREAM_IDENTIFIER_INTERNAL = '__logstream__grafana_internal__';
-
-const displayAlert = (datasourceName: string, region: string) =>
-  store.dispatch(
-    notifyApp(
-      createErrorNotification(
-        `CloudWatch request limit reached in ${region} for data source ${datasourceName}`,
-        '',
-        undefined,
-        React.createElement(ThrottlingErrorMessage, { region }, null)
-      )
-    )
-  );
-
-const displayCustomError = (title: string, message: string) =>
-  store.dispatch(notifyApp(createErrorNotification(title, message)));
-
-=======
->>>>>>> 89b365f8
 export class CloudWatchDatasource
   extends DataSourceWithBackend<CloudWatchQuery, CloudWatchJsonData>
   implements DataSourceWithLogsContextSupport<CloudWatchLogsQuery>
@@ -101,9 +77,6 @@
     options = cloneDeep(options);
 
     let queries = options.targets.filter(this.filterQuery);
-<<<<<<< HEAD
-    const { logQueries, metricsQueries, annotationQueries } = this.getTargetsByQueryMode(queries);
-=======
 
     const logQueries: CloudWatchLogsQuery[] = [];
     const metricsQueries: CloudWatchMetricsQuery[] = [];
@@ -118,7 +91,6 @@
         metricsQueries.push(query);
       }
     });
->>>>>>> 89b365f8
 
     const dataQueryResponses: Array<Observable<DataQueryResponse>> = [];
     if (logQueries.length) {
@@ -143,158 +115,9 @@
     return merge(...dataQueryResponses);
   }
 
-<<<<<<< HEAD
-  /**
-   * Handle log query. The log query works by starting the query on the CloudWatch and then periodically polling for
-   * results.
-   * @param logQueries
-   * @param options
-   */
-  handleLogQueries = (
-    logQueries: CloudWatchLogsQuery[],
-    options: DataQueryRequest<CloudWatchQuery>
-  ): Observable<DataQueryResponse> => {
-    const validLogQueries = logQueries.filter((item) => item.logGroupNames?.length);
-    if (logQueries.length > validLogQueries.length) {
-      return of({ data: [], error: { message: 'Log group is required' } });
-    }
-
-    // No valid targets, return the empty result to save a round trip.
-    if (isEmpty(validLogQueries)) {
-      return of({ data: [], state: LoadingState.Done });
-    }
-
-    const queryParams = logQueries.map((target: CloudWatchLogsQuery) => ({
-      queryString: target.expression || '',
-      refId: target.refId,
-      logGroupNames: target.logGroupNames,
-      region: this.replace(this.getActualRegion(target.region), options.scopedVars, true, 'region'),
-    }));
-
-    const startTime = new Date();
-    const timeoutFunc = () => {
-      return Date.now() >= startTime.valueOf() + rangeUtil.intervalToMs(this.logsTimeout);
-    };
-
-    return runWithRetry(
-      (targets: StartQueryRequest[]) => {
-        return this.makeLogActionRequest('StartQuery', targets, {
-          makeReplacements: true,
-          scopedVars: options.scopedVars,
-          skipCache: true,
-        });
-      },
-      queryParams,
-      timeoutFunc
-    ).pipe(
-      mergeMap(({ frames, error }: { frames: DataFrame[]; error?: DataQueryError }) =>
-        // This queries for the results
-        this.logsQuery(
-          frames.map((dataFrame) => ({
-            queryId: dataFrame.fields[0].values.get(0),
-            region: dataFrame.meta?.custom?.['Region'] ?? 'default',
-            refId: dataFrame.refId!,
-            statsGroups: (logQueries.find((target) => target.refId === dataFrame.refId)! as CloudWatchLogsQuery)
-              .statsGroups,
-          })),
-          timeoutFunc
-        ).pipe(
-          map((response: DataQueryResponse) => {
-            if (!response.error && error) {
-              response.error = error;
-            }
-            return response;
-          })
-        )
-      ),
-      mergeMap((dataQueryResponse) => {
-        return from(
-          (async () => {
-            await addDataLinksToLogsResponse(
-              dataQueryResponse,
-              options,
-              this.timeSrv.timeRange(),
-              this.replace.bind(this),
-              this.expandVariableToArray.bind(this),
-              this.getActualRegion.bind(this),
-              this.tracingDataSourceUid
-            );
-
-            return dataQueryResponse;
-          })()
-        );
-      })
-    );
-  };
-
-  filterMetricQuery(query: CloudWatchMetricsQuery): boolean {
-    const { region, metricQueryType, metricEditorMode, expression, metricName, namespace, sqlExpression, statistic } =
-      query;
-    if (!region) {
-      return false;
-    }
-    if (metricQueryType === MetricQueryType.Search && metricEditorMode === MetricEditorMode.Builder) {
-      return !!namespace && !!metricName && !!statistic;
-    } else if (metricQueryType === MetricQueryType.Search && metricEditorMode === MetricEditorMode.Code) {
-      return !!expression;
-    } else if (metricQueryType === MetricQueryType.Query) {
-      // still TBD how to validate the visual query builder for SQL
-      return !!sqlExpression;
-    }
-
-    throw new Error('invalid metric editor mode');
-  }
-
-  replaceMetricQueryVars(
-    query: CloudWatchMetricsQuery,
-    options: DataQueryRequest<CloudWatchQuery>
-  ): CloudWatchMetricsQuery {
-    query.region = this.templateSrv.replace(this.getActualRegion(query.region), options.scopedVars);
-    query.namespace = this.replace(query.namespace, options.scopedVars, true, 'namespace');
-    query.metricName = this.replace(query.metricName, options.scopedVars, true, 'metric name');
-    query.dimensions = this.convertDimensionFormat(query.dimensions ?? {}, options.scopedVars);
-    query.statistic = this.templateSrv.replace(query.statistic, options.scopedVars);
-    query.period = String(this.getPeriod(query, options)); // use string format for period in graph query, and alerting
-    query.id = this.templateSrv.replace(query.id, options.scopedVars);
-    query.expression = this.templateSrv.replace(query.expression, options.scopedVars);
-    query.sqlExpression = this.templateSrv.replace(query.sqlExpression, options.scopedVars, 'raw');
-
-    return query;
-  }
-
-  handleMetricQueries = (
-    metricQueries: CloudWatchMetricsQuery[],
-    options: DataQueryRequest<CloudWatchQuery>
-  ): Observable<DataQueryResponse> => {
-    const timezoneUTCOffset = dateTimeFormat(Date.now(), {
-      timeZone: options.timezone,
-      format: 'Z',
-    }).replace(':', '');
-
-    const validMetricsQueries = metricQueries
-      .filter(this.filterMetricQuery)
-      .map((q: CloudWatchMetricsQuery): MetricQuery => {
-        const migratedQuery = migrateMetricQuery(q);
-        const migratedAndIterpolatedQuery = this.replaceMetricQueryVars(migratedQuery, options);
-
-        return {
-          timezoneUTCOffset,
-          intervalMs: options.intervalMs,
-          maxDataPoints: options.maxDataPoints,
-          ...migratedAndIterpolatedQuery,
-          type: 'timeSeriesQuery',
-          datasource: this.getRef(),
-        };
-      });
-
-    // No valid targets, return the empty result to save a round trip.
-    if (isEmpty(validMetricsQueries)) {
-      return of({ data: [] });
-=======
   interpolateVariablesInQueries(queries: CloudWatchQuery[], scopedVars: ScopedVars): CloudWatchQuery[] {
     if (!queries.length) {
       return queries;
->>>>>>> 89b365f8
     }
 
     return queries.map((query) => ({
@@ -310,324 +133,12 @@
 
   getLogRowContext = async (
     row: LogRowModel,
-<<<<<<< HEAD
-    { limit = 10, direction = 'BACKWARD' }: RowContextOptions = {},
-    query?: CloudWatchLogsQuery
-  ): Promise<{ data: DataFrame[] }> => {
-    let logStreamField = null;
-    let logField = null;
-
-    for (const field of row.dataFrame.fields) {
-      if (field.name === LOGSTREAM_IDENTIFIER_INTERNAL) {
-        logStreamField = field;
-        if (logField !== null) {
-          break;
-        }
-      } else if (field.name === LOG_IDENTIFIER_INTERNAL) {
-        logField = field;
-        if (logStreamField !== null) {
-          break;
-        }
-      }
-    }
-
-    const requestParams: GetLogEventsRequest = {
-      limit,
-      startFromHead: direction !== 'BACKWARD',
-      region: query?.region,
-      logGroupName: parseLogGroupName(logField!.values.get(row.rowIndex)),
-      logStreamName: logStreamField!.values.get(row.rowIndex),
-    };
-
-    if (direction === 'BACKWARD') {
-      requestParams.endTime = row.timeEpochMs;
-    } else {
-      requestParams.startTime = row.timeEpochMs;
-    }
-
-    const dataFrames = await lastValueFrom(this.makeLogActionRequest('GetLogEvents', [requestParams]));
-
-    return {
-      data: dataFrames,
-    };
-  };
-
-  getVariables() {
-    return this.templateSrv.getVariables().map((v) => `$${v.name}`);
-  }
-
-  getPeriod(target: CloudWatchMetricsQuery, options: any) {
-    let period = this.templateSrv.replace(target.period, options.scopedVars) as any;
-    if (period && period.toLowerCase() !== 'auto') {
-      if (/^\d+$/.test(period)) {
-        period = parseInt(period, 10);
-      } else {
-        period = rangeUtil.intervalToSeconds(period);
-      }
-
-      if (period < 1) {
-        period = 1;
-      }
-    }
-
-    return period || '';
-  }
-
-  performTimeSeriesQuery(request: MetricRequest, { from, to }: TimeRange): Observable<any> {
-    return this.awsRequest(DS_QUERY_ENDPOINT, request).pipe(
-      map((res) => {
-        const dataframes: DataFrame[] = toDataQueryResponse({ data: res }).data;
-        if (!dataframes || dataframes.length <= 0) {
-          return { data: [] };
-        }
-
-        const lastError = findLast(res.results, (v) => !!v.error);
-
-        dataframes.forEach((frame) => {
-          frame.fields.forEach((field) => {
-            if (field.type === FieldType.time) {
-              // field.config.interval is populated in order for Grafana to fill in null values at frame intervals
-              field.config.interval = frame.meta?.custom?.period * 1000;
-            }
-          });
-        });
-
-        return {
-          data: dataframes,
-          error: lastError ? { message: lastError.error } : null,
-        };
-      }),
-      catchError((err) => {
-        const isFrameError = err.data.results;
-
-        // Error is not frame specific
-        if (!isFrameError && err.data && err.data.message === 'Metric request error' && err.data.error) {
-          err.message = err.data.error;
-          return throwError(() => err);
-        }
-
-        // The error is either for a specific frame or for all the frames
-        const results: Array<{ error?: string }> = Object.values(err.data.results);
-        const firstErrorResult = results.find((r) => r.error);
-        if (firstErrorResult) {
-          err.message = firstErrorResult.error;
-        }
-
-        if (results.some((r) => r.error && /^Throttling:.*/.test(r.error))) {
-          const failedRedIds = Object.keys(err.data.results);
-          const regionsAffected = Object.values(request.queries).reduce(
-            (res: string[], { refId, region }) =>
-              (refId && !failedRedIds.includes(refId)) || res.includes(region) ? res : [...res, region],
-            []
-          ) as string[];
-          regionsAffected.forEach((region) => {
-            const actualRegion = this.getActualRegion(region);
-            if (actualRegion) {
-              this.debouncedAlert(this.datasourceName, actualRegion);
-            }
-          });
-        }
-
-        return throwError(() => err);
-      })
-    );
-  }
-
-  doMetricResourceRequest(subtype: string, parameters?: any): Promise<Array<{ text: any; label: any; value: any }>> {
-    return this.getResource(subtype, parameters);
-  }
-
-  makeLogActionRequest(
-    subtype: LogAction,
-    queryParams: CloudWatchLogsRequest[],
-    options: {
-      scopedVars?: ScopedVars;
-      makeReplacements?: boolean;
-      skipCache?: boolean;
-    } = {
-      makeReplacements: true,
-      skipCache: false,
-    }
-  ): Observable<DataFrame[]> {
-    const range = this.timeSrv.timeRange();
-
-    const requestParams = {
-      from: range.from.valueOf().toString(),
-      to: range.to.valueOf().toString(),
-      queries: queryParams.map((param: CloudWatchLogsRequest) => ({
-        refId: (param as StartQueryRequest).refId || 'A',
-        intervalMs: 1, // dummy
-        maxDataPoints: 1, // dummy
-        datasource: this.getRef(),
-        type: 'logAction',
-        subtype: subtype,
-        ...param,
-      })),
-    };
-
-    if (options.makeReplacements) {
-      requestParams.queries.forEach((query: CloudWatchLogsRequest) => {
-        const fieldsToReplace: Array<
-          keyof (GetLogEventsRequest & StartQueryRequest & DescribeLogGroupsRequest & GetLogGroupFieldsRequest)
-        > = ['queryString', 'logGroupNames', 'logGroupName', 'logGroupNamePrefix'];
-
-        const anyQuery: any = query;
-        for (const fieldName of fieldsToReplace) {
-          if (query.hasOwnProperty(fieldName)) {
-            if (Array.isArray(anyQuery[fieldName])) {
-              anyQuery[fieldName] = anyQuery[fieldName].flatMap((val: string) => {
-                if (fieldName === 'logGroupNames') {
-                  return this.expandVariableToArray(val, options.scopedVars || {});
-                }
-                return this.replace(val, options.scopedVars, true, fieldName);
-              });
-            } else {
-              anyQuery[fieldName] = this.replace(anyQuery[fieldName], options.scopedVars, true, fieldName);
-            }
-          }
-        }
-        // TODO: seems to be some sort of bug that we don't really send region with all queries. This means
-        //  if you select different than default region in editor you will get results for autocomplete from wrong
-        //  region.
-        if (anyQuery.region) {
-          anyQuery.region = this.replace(anyQuery.region, options.scopedVars, true, 'region');
-          anyQuery.region = this.getActualRegion(anyQuery.region);
-        }
-      });
-    }
-
-    const resultsToDataFrames = (val: any): DataFrame[] => toDataQueryResponse(val).data || [];
-    let headers = {};
-    if (options.skipCache) {
-      headers = {
-        'X-Cache-Skip': true,
-      };
-    }
-
-    return this.awsRequest(DS_QUERY_ENDPOINT, requestParams, headers).pipe(
-      map((response) => resultsToDataFrames({ data: response })),
-      catchError((err: FetchError) => {
-        if (config.featureToggles.datasourceQueryMultiStatus && err.status === 207) {
-          throw err;
-        }
-
-        if (err.status === 400) {
-          throw err;
-        }
-
-        if (err.data?.error) {
-          throw err.data.error;
-        } else if (err.data?.message) {
-          // In PROD we do not supply .error
-          throw err.data.message;
-        }
-
-        throw err;
-      })
-    );
-  }
-
-  getRegions(): Promise<Array<{ label: string; value: string; text: string }>> {
-    return this.doMetricResourceRequest('regions').then((regions: any) => [
-      { label: 'default', value: 'default', text: 'default' },
-      ...regions,
-    ]);
-  }
-
-  getNamespaces() {
-    return this.doMetricResourceRequest('namespaces');
-  }
-
-  async getMetrics(namespace: string | undefined, region?: string) {
-    if (!namespace) {
-      return [];
-    }
-
-    return this.doMetricResourceRequest('metrics', {
-      region: this.templateSrv.replace(this.getActualRegion(region)),
-      namespace: this.templateSrv.replace(namespace),
-    });
-  }
-
-  async getAllMetrics(region: string): Promise<Array<{ metricName: string; namespace: string }>> {
-    const values = await this.doMetricResourceRequest('all-metrics', {
-      region: this.templateSrv.replace(this.getActualRegion(region)),
-    });
-
-    return values.map((v) => ({ metricName: v.value, namespace: v.text }));
-  }
-
-  async getDimensionKeys(
-    namespace: string | undefined,
-    region: string,
-    dimensionFilters: Dimensions = {},
-    metricName = ''
-  ) {
-    if (!namespace) {
-      return [];
-    }
-
-    return this.doMetricResourceRequest('dimension-keys', {
-      region: this.templateSrv.replace(this.getActualRegion(region)),
-      namespace: this.templateSrv.replace(namespace),
-      dimensionFilters: JSON.stringify(this.convertDimensionFormat(dimensionFilters, {})),
-      metricName,
-    });
-  }
-
-  async getDimensionValues(
-    region: string,
-    namespace: string | undefined,
-    metricName: string | undefined,
-    dimensionKey: string,
-    filterDimensions: {}
-  ) {
-    if (!namespace || !metricName) {
-      return [];
-    }
-
-    const values = await this.doMetricResourceRequest('dimension-values', {
-      region: this.templateSrv.replace(this.getActualRegion(region)),
-      namespace: this.templateSrv.replace(namespace),
-      metricName: this.templateSrv.replace(metricName.trim()),
-      dimensionKey: this.templateSrv.replace(dimensionKey),
-      dimensions: JSON.stringify(this.convertDimensionFormat(filterDimensions, {})),
-    });
-
-    return values;
-  }
-
-  getEbsVolumeIds(region: string, instanceId: string) {
-    return this.doMetricResourceRequest('ebs-volume-ids', {
-      region: this.templateSrv.replace(this.getActualRegion(region)),
-      instanceId: this.templateSrv.replace(instanceId),
-    });
-  }
-
-  getEc2InstanceAttribute(region: string, attributeName: string, filters: any) {
-    return this.doMetricResourceRequest('ec2-instance-attribute', {
-      region: this.templateSrv.replace(this.getActualRegion(region)),
-      attributeName: this.templateSrv.replace(attributeName),
-      filters: JSON.stringify(this.convertMultiFilterFormat(filters, 'filter key')),
-    });
-  }
-
-  getResourceARNs(region: string, resourceType: string, tags: any) {
-    return this.doMetricResourceRequest('resource-arns', {
-      region: this.templateSrv.replace(this.getActualRegion(region)),
-      resourceType: this.templateSrv.replace(resourceType),
-      tags: JSON.stringify(this.convertMultiFilterFormat(tags, 'tag name')),
-    });
-  }
-
-=======
     context?: RowContextOptions,
     query?: CloudWatchLogsQuery
   ): Promise<{ data: DataFrame[] }> => {
     return this.logsQueryRunner.getLogRowContext(row, context, query);
   };
 
->>>>>>> 89b365f8
   targetContainsTemplate(target: any) {
     return (
       this.templateSrv.containsTemplate(target.region) ||
@@ -643,84 +154,6 @@
     return true;
   }
 
-<<<<<<< HEAD
-  convertToCloudWatchTime(date: any, roundUp: any) {
-    if (isString(date)) {
-      date = dateMath.parse(date, roundUp);
-    }
-    return Math.round(date.valueOf() / 1000);
-  }
-
-  convertDimensionFormat(dimensions: Dimensions, scopedVars: ScopedVars) {
-    return Object.entries(dimensions).reduce((result, [key, value]) => {
-      key = this.replace(key, scopedVars, true, 'dimension keys');
-
-      if (Array.isArray(value)) {
-        return { ...result, [key]: value };
-      }
-
-      if (!value) {
-        return { ...result, [key]: null };
-      }
-
-      const newValues = this.expandVariableToArray(value, scopedVars);
-      return { ...result, [key]: newValues };
-    }, {});
-  }
-
-  // get the value for a given template variable
-  expandVariableToArray(value: string, scopedVars: ScopedVars): string[] {
-    const variableName = this.templateSrv.getVariableName(value);
-    const valueVar = this.templateSrv.getVariables().find(({ name }) => {
-      return name === variableName;
-    });
-    if (variableName && valueVar) {
-      if ((valueVar as unknown as VariableWithMultiSupport).multi) {
-        return this.templateSrv.replace(value, scopedVars, 'pipe').split('|');
-      }
-      return [this.templateSrv.replace(value, scopedVars)];
-    }
-    return [value];
-  }
-
-  convertMultiFilterFormat(multiFilters: MultiFilters, fieldName?: string) {
-    return Object.entries(multiFilters).reduce((result, [key, values]) => {
-      key = this.replace(key, {}, true, fieldName);
-      if (!values) {
-        return { ...result, [key]: null };
-      }
-      const initialVal: string[] = [];
-      const newValues = values.reduce((result, value) => {
-        const vals = this.expandVariableToArray(value, {});
-        return [...result, ...vals];
-      }, initialVal);
-      return { ...result, [key]: newValues };
-    }, {});
-  }
-
-  replace(
-    target?: string,
-    scopedVars?: ScopedVars,
-    displayErrorIfIsMultiTemplateVariable?: boolean,
-    fieldName?: string
-  ) {
-    if (displayErrorIfIsMultiTemplateVariable && !!target) {
-      const variable = this.templateSrv
-        .getVariables()
-        .find(({ name }) => name === this.templateSrv.getVariableName(target));
-      if (variable && (variable as unknown as VariableWithMultiSupport).multi) {
-        this.debouncedCustomAlert(
-          'CloudWatch templating error',
-          `Multi template variables are not supported for ${fieldName || target}`
-        );
-      }
-    }
-
-    return this.templateSrv.replace(target, scopedVars);
-  }
-
-=======
->>>>>>> 89b365f8
   getQueryDisplayText(query: CloudWatchQuery) {
     if (query.queryMode === 'Logs') {
       return query.expression ?? '';
@@ -734,25 +167,10 @@
     return this.api.getVariables();
   }
 
-<<<<<<< HEAD
-  interpolateMetricsQueryVariables(
-    query: CloudWatchMetricsQuery,
-    scopedVars: ScopedVars
-  ): Pick<CloudWatchMetricsQuery, 'alias' | 'metricName' | 'namespace' | 'period' | 'dimensions' | 'sqlExpression'> {
-    return {
-      alias: this.replace(query.alias, scopedVars),
-      metricName: this.replace(query.metricName, scopedVars),
-      namespace: this.replace(query.namespace, scopedVars),
-      period: this.replace(query.period, scopedVars),
-      sqlExpression: this.replace(query.sqlExpression, scopedVars),
-      dimensions: this.convertDimensionFormat(query.dimensions ?? {}, scopedVars),
-    };
-=======
   getActualRegion(region?: string) {
     if (region === 'default' || region === undefined || region === '') {
       return this.defaultRegion ?? '';
     }
     return region;
->>>>>>> 89b365f8
   }
 }