--- conflicted
+++ resolved
@@ -243,16 +243,7 @@
     }
 
     if (metricQueryType === MetricQueryType.Search && metricEditorMode === MetricEditorMode.Builder) {
-<<<<<<< HEAD
-      return (
-        !!namespace &&
-        !!metricName &&
-        !!statistic &&
-        (('matchExact' in rest && !rest.matchExact) || !isEmpty(dimensions))
-      );
-=======
       return !!namespace && !!metricName && !!statistic;
->>>>>>> c1ba0afd
     } else if (metricQueryType === MetricQueryType.Search && metricEditorMode === MetricEditorMode.Code) {
       return !!expression;
     } else if (metricQueryType === MetricQueryType.Query) {
