import { cloneDeep, find, isEmpty } from 'lodash';
import { merge, Observable, of } from 'rxjs';

import {
  CoreApp,
  DataFrame,
  DataQueryRequest,
  DataQueryResponse,
  DataSourceInstanceSettings,
  DataSourceWithLogsContextSupport,
  LoadingState,
  LogRowModel,
  ScopedVars,
} from '@grafana/data';
import { DataSourceWithBackend } from '@grafana/runtime';
import { getTimeSrv, TimeSrv } from 'app/features/dashboard/services/TimeSrv';
import { getTemplateSrv, TemplateSrv } from 'app/features/templating/template_srv';

import { RowContextOptions } from '../../../features/logs/components/LogRowContextProvider';

import { CloudWatchAnnotationSupport } from './annotationSupport';
import { DEFAULT_METRICS_QUERY, getDefaultLogsQuery } from './defaultQueries';
import { isCloudWatchAnnotationQuery, isCloudWatchLogsQuery, isCloudWatchMetricsQuery } from './guards';
import { CloudWatchLogsLanguageProvider } from './language/cloudwatch-logs/CloudWatchLogsLanguageProvider';
import { SQLCompletionItemProvider } from './language/cloudwatch-sql/completion/CompletionItemProvider';
import { MetricMathCompletionItemProvider } from './language/metric-math/completion/CompletionItemProvider';
import { CloudWatchAnnotationQueryRunner } from './query-runner/CloudWatchAnnotationQueryRunner';
import { CloudWatchLogsQueryRunner } from './query-runner/CloudWatchLogsQueryRunner';
import { CloudWatchMetricsQueryRunner } from './query-runner/CloudWatchMetricsQueryRunner';
import { ResourcesAPI } from './resources/ResourcesAPI';
import {
  CloudWatchAnnotationQuery,
  CloudWatchJsonData,
  CloudWatchLogsQuery,
  CloudWatchMetricsQuery,
  CloudWatchQuery,
} from './types';
import { CloudWatchVariableSupport } from './variables';

export class CloudWatchDatasource
  extends DataSourceWithBackend<CloudWatchQuery, CloudWatchJsonData>
  implements DataSourceWithLogsContextSupport<CloudWatchLogsQuery>
{
  defaultRegion?: string;
  languageProvider: CloudWatchLogsLanguageProvider;
  sqlCompletionItemProvider: SQLCompletionItemProvider;
  metricMathCompletionItemProvider: MetricMathCompletionItemProvider;
  defaultLogGroups?: string[];

  type = 'cloudwatch';

  private metricsQueryRunner: CloudWatchMetricsQueryRunner;
  private annotationQueryRunner: CloudWatchAnnotationQueryRunner;
  logsQueryRunner: CloudWatchLogsQueryRunner;
  resources: ResourcesAPI;

  constructor(
<<<<<<< HEAD
    instanceSettings: DataSourceInstanceSettings<CloudWatchJsonData>,
=======
    private instanceSettings: DataSourceInstanceSettings<CloudWatchJsonData>,
>>>>>>> 284c43c2
    readonly templateSrv: TemplateSrv = getTemplateSrv(),
    timeSrv: TimeSrv = getTimeSrv()
  ) {
    super(instanceSettings);
    this.defaultRegion = instanceSettings.jsonData.defaultRegion;
    this.resources = new ResourcesAPI(instanceSettings, templateSrv);
    this.languageProvider = new CloudWatchLogsLanguageProvider(this);
    this.sqlCompletionItemProvider = new SQLCompletionItemProvider(this.resources, this.templateSrv);
    this.metricMathCompletionItemProvider = new MetricMathCompletionItemProvider(this.resources, this.templateSrv);
    this.metricsQueryRunner = new CloudWatchMetricsQueryRunner(instanceSettings, templateSrv);
    this.logsQueryRunner = new CloudWatchLogsQueryRunner(instanceSettings, templateSrv, timeSrv);
    this.annotationQueryRunner = new CloudWatchAnnotationQueryRunner(instanceSettings, templateSrv);
    this.variables = new CloudWatchVariableSupport(this.resources);
    this.annotations = CloudWatchAnnotationSupport;
  }

  filterQuery(query: CloudWatchQuery) {
    return query.hide !== true || (isCloudWatchMetricsQuery(query) && query.id !== '');
  }

  query(options: DataQueryRequest<CloudWatchQuery>): Observable<DataQueryResponse> {
    options = cloneDeep(options);

    let queries = options.targets.filter(this.filterQuery);

    const logQueries: CloudWatchLogsQuery[] = [];
    const metricsQueries: CloudWatchMetricsQuery[] = [];
    const annotationQueries: CloudWatchAnnotationQuery[] = [];

    queries.forEach((query) => {
      if (isCloudWatchAnnotationQuery(query)) {
        annotationQueries.push(query);
      } else if (isCloudWatchLogsQuery(query)) {
        logQueries.push(query);
      } else {
        metricsQueries.push(query);
      }
    });

    const dataQueryResponses: Array<Observable<DataQueryResponse>> = [];
    if (logQueries.length) {
      dataQueryResponses.push(this.logsQueryRunner.handleLogQueries(logQueries, options));
    }

    if (metricsQueries.length) {
      dataQueryResponses.push(this.metricsQueryRunner.handleMetricQueries(metricsQueries, options));
    }

    if (annotationQueries.length) {
      dataQueryResponses.push(this.annotationQueryRunner.handleAnnotationQuery(annotationQueries, options));
    }
    // No valid targets, return the empty result to save a round trip.
    if (isEmpty(dataQueryResponses)) {
      return of({
        data: [],
        state: LoadingState.Done,
      });
    }

    return merge(...dataQueryResponses);
  }

  interpolateVariablesInQueries(queries: CloudWatchQuery[], scopedVars: ScopedVars): CloudWatchQuery[] {
    if (!queries.length) {
      return queries;
    }

    return queries.map((query) => ({
      ...query,
      region: this.metricsQueryRunner.replaceVariableAndDisplayWarningIfMulti(
        this.getActualRegion(query.region),
        scopedVars
      ),
      ...(isCloudWatchMetricsQuery(query) &&
        this.metricsQueryRunner.interpolateMetricsQueryVariables(query, scopedVars)),
    }));
  }

  getLogRowContext = async (
    row: LogRowModel,
    context?: RowContextOptions,
    query?: CloudWatchLogsQuery
  ): Promise<{ data: DataFrame[] }> => {
    return this.logsQueryRunner.getLogRowContext(row, context, query);
  };

  targetContainsTemplate(target: any) {
    return (
      this.templateSrv.containsTemplate(target.region) ||
      this.templateSrv.containsTemplate(target.namespace) ||
      this.templateSrv.containsTemplate(target.metricName) ||
      this.templateSrv.containsTemplate(target.expression!) ||
      target.logGroupNames?.some((logGroup: string) => this.templateSrv.containsTemplate(logGroup)) ||
      find(target.dimensions, (v, k) => this.templateSrv.containsTemplate(k) || this.templateSrv.containsTemplate(v))
    );
  }

  showContextToggle() {
    return true;
  }

  getQueryDisplayText(query: CloudWatchQuery) {
    if (isCloudWatchLogsQuery(query)) {
      return query.expression ?? '';
    } else {
      return JSON.stringify(query);
    }
  }

  // public
  getVariables() {
<<<<<<< HEAD
    return this.api.getVariables();
=======
    return this.resources.getVariables();
>>>>>>> 284c43c2
  }

  getActualRegion(region?: string) {
    if (region === 'default' || region === undefined || region === '') {
      return this.defaultRegion ?? '';
    }
    return region;
  }

  getDefaultQuery(_: CoreApp): Partial<CloudWatchQuery> {
    return {
      ...getDefaultLogsQuery(this.instanceSettings.jsonData.logGroups, this.instanceSettings.jsonData.defaultLogGroups),
      ...DEFAULT_METRICS_QUERY,
    };
  }
}<|MERGE_RESOLUTION|>--- conflicted
+++ resolved
@@ -55,11 +55,7 @@
   resources: ResourcesAPI;
 
   constructor(
-<<<<<<< HEAD
-    instanceSettings: DataSourceInstanceSettings<CloudWatchJsonData>,
-=======
     private instanceSettings: DataSourceInstanceSettings<CloudWatchJsonData>,
->>>>>>> 284c43c2
     readonly templateSrv: TemplateSrv = getTemplateSrv(),
     timeSrv: TimeSrv = getTimeSrv()
   ) {
@@ -171,11 +167,7 @@
 
   // public
   getVariables() {
-<<<<<<< HEAD
-    return this.api.getVariables();
-=======
     return this.resources.getVariables();
->>>>>>> 284c43c2
   }
 
   getActualRegion(region?: string) {
