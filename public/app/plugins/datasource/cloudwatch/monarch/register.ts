import type * as monacoType from 'monaco-editor/esm/vs/editor/editor.api';
<<<<<<< HEAD

import { Monaco } from '@grafana/ui';

import { CompletionItemProvider } from './CompletionItemProvider';
=======
>>>>>>> 556faf82

import { Monaco } from '@grafana/ui';

import { Completeable } from './types';

export type LanguageDefinition = {
  id: string;
  extensions: string[];
  aliases: string[];
  mimetypes: string[];
  loader: () => Promise<{
    language: monacoType.languages.IMonarchLanguage;
    conf: monacoType.languages.LanguageConfiguration;
  }>;
};

export const registerLanguage = (
  monaco: Monaco,
  language: LanguageDefinition,
  completionItemProvider: Completeable
) => {
  const { id, loader } = language;

  const languages = monaco.languages.getLanguages();
  if (languages.find((l) => l.id === id)) {
    return;
  }

  monaco.languages.register({ id });
  loader().then((monarch) => {
    monaco.languages.setMonarchTokensProvider(id, monarch.language);
    monaco.languages.setLanguageConfiguration(id, monarch.conf);
    monaco.languages.registerCompletionItemProvider(id, completionItemProvider.getCompletionProvider(monaco, language));
  });
};<|MERGE_RESOLUTION|>--- conflicted
+++ resolved
@@ -1,11 +1,4 @@
 import type * as monacoType from 'monaco-editor/esm/vs/editor/editor.api';
-<<<<<<< HEAD
-
-import { Monaco } from '@grafana/ui';
-
-import { CompletionItemProvider } from './CompletionItemProvider';
-=======
->>>>>>> 556faf82
 
 import { Monaco } from '@grafana/ui';
 
