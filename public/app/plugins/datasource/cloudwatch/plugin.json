--- conflicted
+++ resolved
@@ -2,12 +2,7 @@
   "type": "datasource",
   "name": "CloudWatch",
   "id": "cloudwatch",
-<<<<<<< HEAD
-
-  "hiddenQueries": true,
-=======
   "category": "cloud",
->>>>>>> 742d1659
   "metrics": true,
   "alerting": true,
   "annotations": true,
