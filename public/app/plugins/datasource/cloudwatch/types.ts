<<<<<<< HEAD
import { AwsAuthDataSourceSecureJsonData, AwsAuthDataSourceJsonData } from '@grafana/aws-sdk';
import { DataQuery, DataSourceRef, SelectableValue } from '@grafana/data';

export interface Dimensions {
  [key: string]: string | string[];
}
=======
import { AwsAuthDataSourceJsonData, AwsAuthDataSourceSecureJsonData } from '@grafana/aws-sdk';
import { DataQuery, DataSourceRef, SelectableValue } from '@grafana/data';
>>>>>>> c2560129

import {
  QueryEditorArrayExpression,
  QueryEditorFunctionExpression,
  QueryEditorPropertyExpression,
} from './expressions';

export interface Dimensions {
  [key: string]: string | string[];
}

export interface MultiFilters {
  [key: string]: string[];
}

export type CloudWatchQueryMode = 'Metrics' | 'Logs' | 'Annotations';

export enum MetricQueryType {
  'Search',
  'Query',
}

export enum MetricEditorMode {
  'Builder',
  'Code',
}

export type Direction = 'ASC' | 'DESC';

export interface SQLExpression {
  select?: QueryEditorFunctionExpression;
  from?: QueryEditorPropertyExpression | QueryEditorFunctionExpression;
  where?: QueryEditorArrayExpression;
  groupBy?: QueryEditorArrayExpression;
  orderBy?: QueryEditorFunctionExpression;
  orderByDirection?: string;
  limit?: number;
}

export interface CloudWatchMetricsQuery extends MetricStat, DataQuery {
  queryMode?: 'Metrics';
  metricQueryType?: MetricQueryType;
  metricEditorMode?: MetricEditorMode;

  //common props
  id: string;

  alias?: string;
  label?: string;

  // Math expression query
  expression?: string;

  sqlExpression?: string;
  sql?: SQLExpression;
}

export interface MetricStat {
  region: string;
  namespace: string;
  metricName?: string;
  dimensions?: Dimensions;
  matchExact?: boolean;
  period?: string;
  statistic?: string;
  /**
   * @deprecated use statistic
   */
  statistics?: string[];
}

export interface CloudWatchMathExpressionQuery extends DataQuery {
  expression: string;
}

export type LogAction =
  | 'DescribeLogGroups'
  | 'GetQueryResults'
  | 'GetLogGroupFields'
  | 'GetLogEvents'
  | 'StartQuery'
  | 'StopQuery';

export enum CloudWatchLogsQueryStatus {
  Scheduled = 'Scheduled',
  Running = 'Running',
  Complete = 'Complete',
  Failed = 'Failed',
  Cancelled = 'Cancelled',
  Timeout = 'Timeout',
}

export interface CloudWatchLogsQuery extends DataQuery {
  queryMode: 'Logs';
  id: string;
  region: string;
  expression?: string;
  logGroupNames?: string[];
  statsGroups?: string[];
}

export type CloudWatchQuery = CloudWatchMetricsQuery | CloudWatchLogsQuery | CloudWatchAnnotationQuery;

export interface CloudWatchAnnotationQuery extends MetricStat, DataQuery {
  queryMode: 'Annotations';
  prefixMatching?: boolean;
  actionPrefix?: string;
  alarmNamePrefix?: string;
}

export type SelectableStrings = Array<SelectableValue<string>>;

export interface CloudWatchJsonData extends AwsAuthDataSourceJsonData {
  timeField?: string;
  database?: string;
  customMetricsNamespaces?: string;
  endpoint?: string;
  // Time string like 15s, 10m etc, see rangeUtils.intervalToMs.
  logsTimeout?: string;
  // Used to create links if logs contain traceId.
  tracingDatasourceUid?: string;
}

export interface CloudWatchSecureJsonData extends AwsAuthDataSourceSecureJsonData {
  accessKey?: string;
  secretKey?: string;
}

export interface GetQueryResultsRequest {
  /**
   * The ID number of the query.
   */
  queryId: string;
}

export interface ResultField {
  /**
   * The log event field.
   */
  field?: string;
  /**
   * The value of this field.
   */
  value?: string;
}

export interface QueryStatistics {
  /**
   * The number of log events that matched the query string.
   */
  recordsMatched?: number;
  /**
   * The total number of log events scanned during the query.
   */
  recordsScanned?: number;
  /**
   * The total number of bytes in the log events scanned during the query.
   */
  bytesScanned?: number;
}

export type QueryStatus = 'Scheduled' | 'Running' | 'Complete' | 'Failed' | 'Cancelled' | string;

export type CloudWatchLogsRequest =
  | GetLogEventsRequest
  | StartQueryRequest
  | DescribeLogGroupsRequest
  | GetLogGroupFieldsRequest;

export interface GetLogEventsRequest {
  /**
   * The name of the log group.
   */
  logGroupName: string;
  /**
   * The name of the log stream.
   */
  logStreamName: string;
  /**
   * The start of the time range, expressed as the number of milliseconds after Jan 1, 1970 00:00:00 UTC. Events with a timestamp equal to this time or later than this time are included. Events with a timestamp earlier than this time are not included.
   */
  startTime?: number;
  /**
   * The end of the time range, expressed as the number of milliseconds after Jan 1, 1970 00:00:00 UTC. Events with a timestamp equal to or later than this time are not included.
   */
  endTime?: number;
  /**
   * The token for the next set of items to return. (You received this token from a previous call.) Using this token works only when you specify true for startFromHead.
   */
  nextToken?: string;
  /**
   * The maximum number of log events returned. If you don't specify a value, the maximum is as many log events as can fit in a response size of 1 MB, up to 10,000 log events.
   */
  limit?: number;
  /**
   * If the value is true, the earliest log events are returned first. If the value is false, the latest log events are returned first. The default value is false. If you are using nextToken in this operation, you must specify true for startFromHead.
   */
  startFromHead?: boolean;
  region?: string;
}

export interface GetQueryResultsResponse {
  /**
   * The log events that matched the query criteria during the most recent time it ran. The results value is an array of arrays. Each log event is one object in the top-level array. Each of these log event objects is an array of field/value pairs.
   */
  results?: ResultField[][];
  /**
   * Includes the number of log events scanned by the query, the number of log events that matched the query criteria, and the total number of bytes in the log events that were scanned.
   */
  statistics?: QueryStatistics;
  /**
   * The status of the most recent running of the query. Possible values are Cancelled, Complete, Failed, Running, Scheduled, Timeout, and Unknown. Queries time out after 15 minutes of execution. To avoid having your queries time out, reduce the time range being searched, or partition your query into a number of queries.
   */
  status?: QueryStatus;
}

export interface DescribeLogGroupsRequest {
  /**
   * The prefix to match.
   */
  logGroupNamePrefix?: string;
  /**
   * The token for the next set of items to return. (You received this token from a previous call.)
   */
  nextToken?: string;
  /**
   * The maximum number of items returned. If you don't specify a value, the default is up to 50 items.
   */
  limit?: number;
  refId?: string;
  region: string;
}

export interface TSDBResponse<T = any> {
  results: Record<string, TSDBQueryResult<T>>;
  message?: string;
}

export interface TSDBQueryResult<T = any> {
  refId: string;
  series: TSDBTimeSeries[];
  tables: Array<TSDBTable<T>>;

  error?: string;
  meta?: any;
}

export interface TSDBTable<T = any> {
  columns: Array<{ text: string }>;
  rows: T[];
}

export interface TSDBTimeSeries {
  name: string;
  points: TSDBTimePoint[];
  tags?: Record<string, string>;
}
export type TSDBTimePoint = [number, number];

export interface LogGroup {
  /**
   * The name of the log group.
   */
  logGroupName?: string;
  /**
   * The creation time of the log group, expressed as the number of milliseconds after Jan 1, 1970 00:00:00 UTC.
   */
  creationTime?: number;
  retentionInDays?: number;
  /**
   * The number of metric filters.
   */
  metricFilterCount?: number;
  /**
   * The Amazon Resource Name (ARN) of the log group.
   */
  arn?: string;
  /**
   * The number of bytes stored.
   */
  storedBytes?: number;
  /**
   * The Amazon Resource Name (ARN) of the CMK to use when encrypting log data.
   */
  kmsKeyId?: string;
}

export interface DescribeLogGroupsResponse {
  /**
   * The log groups.
   */
  logGroups?: LogGroup[];
  nextToken?: string;
}

export interface GetLogGroupFieldsRequest {
  /**
   * The name of the log group to search.
   */
  logGroupName: string;
  /**
   * The time to set as the center of the query. If you specify time, the 8 minutes before and 8 minutes after this time are searched. If you omit time, the past 15 minutes are queried. The time value is specified as epoch time, the number of seconds since January 1, 1970, 00:00:00 UTC.
   */
  time?: number;
  region: string;
}

export interface LogGroupField {
  /**
   * The name of a log field.
   */
  name?: string;
  /**
   * The percentage of log events queried that contained the field.
   */
  percent?: number;
}

export interface GetLogGroupFieldsResponse {
  /**
   * The array of fields found in the query. Each object in the array contains the name of the field, along with the percentage of time it appeared in the log events that were queried.
   */
  logGroupFields?: LogGroupField[];
}

export interface StartQueryRequest {
  /**
   * The log group on which to perform the query. A StartQuery operation must include a logGroupNames or a logGroupName parameter, but not both.
   */
  logGroupName?: string;
  /**
   * The list of log groups to be queried. You can include up to 20 log groups. A StartQuery operation must include a logGroupNames or a logGroupName parameter, but not both.
   */
  logGroupNames?: string[];
  /**
   * The query string to use. For more information, see CloudWatch Logs Insights Query Syntax.
   */
  queryString: string;
  /**
   * The maximum number of log events to return in the query. If the query string uses the fields command, only the specified fields and their values are returned. The default is 1000.
   */
  limit?: number;
  refId: string;
  region: string;
}
export interface StartQueryResponse {
  /**
   * The unique ID of the query.
   */
  queryId?: string;
}

export interface MetricRequest {
  from: string;
  to: string;
  queries: MetricQuery[];
  debug?: boolean;
}

export interface MetricQuery {
  [key: string]: any;
  datasource?: DataSourceRef;
  refId?: string;
  maxDataPoints?: number;
  intervalMs?: number;
}

export enum VariableQueryType {
  Regions = 'regions',
  Namespaces = 'namespaces',
  Metrics = 'metrics',
  DimensionKeys = 'dimensionKeys',
  DimensionValues = 'dimensionValues',
  EBSVolumeIDs = 'ebsVolumeIDs',
  EC2InstanceAttributes = 'ec2InstanceAttributes',
  ResourceArns = 'resourceARNs',
  Statistics = 'statistics',
  LogGroups = 'logGroups',
}

export interface OldVariableQuery extends DataQuery {
  queryType: VariableQueryType;
  namespace: string;
  region: string;
  metricName: string;
  dimensionKey: string;
  dimensionFilters: string;
  ec2Filters: string;
  instanceID: string;
  attributeName: string;
  resourceType: string;
  tags: string;
<<<<<<< HEAD
  logGroupPrefix?: string;
=======
}

export interface VariableQuery extends DataQuery {
  queryType: VariableQueryType;
  namespace: string;
  region: string;
  metricName: string;
  dimensionKey: string;
  dimensionFilters?: Dimensions;
  ec2Filters?: MultiFilters;
  instanceID: string;
  attributeName: string;
  resourceType: string;
  tags?: MultiFilters;
}

export interface LegacyAnnotationQuery extends MetricStat, DataQuery {
  actionPrefix: string;
  alarmNamePrefix: string;
  alias: string;
  builtIn: number;
  datasource: any;
  dimensions: Dimensions;
  enable: boolean;
  expression: string;
  hide: boolean;
  iconColor: string;
  id: string;
  matchExact: boolean;
  metricName: string;
  name: string;
  namespace: string;
  period: string;
  prefixMatching: boolean;
  region: string;
  statistic: string;
  statistics: string[];
  target: {
    limit: number;
    matchAny: boolean;
    tags: any[];
    type: string;
  };
  type: string;
>>>>>>> c2560129
}<|MERGE_RESOLUTION|>--- conflicted
+++ resolved
@@ -1,14 +1,5 @@
-<<<<<<< HEAD
-import { AwsAuthDataSourceSecureJsonData, AwsAuthDataSourceJsonData } from '@grafana/aws-sdk';
-import { DataQuery, DataSourceRef, SelectableValue } from '@grafana/data';
-
-export interface Dimensions {
-  [key: string]: string | string[];
-}
-=======
 import { AwsAuthDataSourceJsonData, AwsAuthDataSourceSecureJsonData } from '@grafana/aws-sdk';
 import { DataQuery, DataSourceRef, SelectableValue } from '@grafana/data';
->>>>>>> c2560129
 
 import {
   QueryEditorArrayExpression,
@@ -386,7 +377,6 @@
   EC2InstanceAttributes = 'ec2InstanceAttributes',
   ResourceArns = 'resourceARNs',
   Statistics = 'statistics',
-  LogGroups = 'logGroups',
 }
 
 export interface OldVariableQuery extends DataQuery {
@@ -401,9 +391,6 @@
   attributeName: string;
   resourceType: string;
   tags: string;
-<<<<<<< HEAD
-  logGroupPrefix?: string;
-=======
 }
 
 export interface VariableQuery extends DataQuery {
@@ -448,5 +435,4 @@
     type: string;
   };
   type: string;
->>>>>>> c2560129
 }