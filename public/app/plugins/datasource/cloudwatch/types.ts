--- conflicted
+++ resolved
@@ -1,7 +1,3 @@
-<<<<<<< HEAD
-import { DataQuery, SelectableValue } from '@grafana/data';
-import { AwsAuthDataSourceSecureJsonData, AwsAuthDataSourceJsonData } from '@grafana/aws-sdk';
-=======
 import { DataQuery, DataSourceRef, SelectableValue } from '@grafana/data';
 import { AwsAuthDataSourceSecureJsonData, AwsAuthDataSourceJsonData } from '@grafana/aws-sdk';
 
@@ -38,7 +34,6 @@
   orderByDirection?: string;
   limit?: number;
 }
->>>>>>> 914fcedb
 
 export interface CloudWatchMetricsQuery extends DataQuery {
   queryMode?: 'Metrics';
@@ -131,13 +126,8 @@
 }
 
 export interface CloudWatchSecureJsonData extends AwsAuthDataSourceSecureJsonData {
-<<<<<<< HEAD
-  accessKey: string;
-  secretKey: string;
-=======
   accessKey?: string;
   secretKey?: string;
->>>>>>> 914fcedb
 }
 
 export interface GetQueryResultsRequest {
