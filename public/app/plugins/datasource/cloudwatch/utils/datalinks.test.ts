--- conflicted
+++ resolved
@@ -1,8 +1,6 @@
 import { DataQueryRequest, DataQueryResponse, dateMath } from '@grafana/data';
 import { setDataSourceSrv } from '@grafana/runtime';
 import { DatasourceSrv } from 'app/features/plugins/datasource_srv';
-
-import { CloudWatchQuery } from '../types';
 
 import { CloudWatchQuery } from '../types';
 
@@ -42,11 +40,7 @@
           region: 'us-east-1',
         },
       ],
-<<<<<<< HEAD
-    };
-=======
     } as DataQueryRequest<CloudWatchQuery>;
->>>>>>> 284c43c2
 
     setDataSourceSrv({
       async get() {
@@ -125,13 +119,8 @@
           expression: 'stats count(@message) by bin(1h)',
           logGroupNames: [''],
           logGroups: [
-<<<<<<< HEAD
-            { value: 'arn:aws:logs:us-east-1:111111111111:log-group:/aws/lambda/test:*' },
-            { value: 'arn:aws:logs:us-east-2:222222222222:log-group:/ecs/prometheus:*' },
-=======
             { arn: 'arn:aws:logs:us-east-1:111111111111:log-group:/aws/lambda/test:*' },
             { arn: 'arn:aws:logs:us-east-2:222222222222:log-group:/ecs/prometheus:*' },
->>>>>>> 284c43c2
           ],
           region: 'us-east-1',
         } as CloudWatchQuery,
@@ -189,11 +178,7 @@
           refId: 'A',
           expression: 'stats count(@message) by bin(1h)',
           logGroupNames: [''],
-<<<<<<< HEAD
-          logGroups: [{ value: 'arn:aws:logs:us-east-1:111111111111:log-group:/aws/lambda/test' }],
-=======
           logGroups: [{ arn: 'arn:aws:logs:us-east-1:111111111111:log-group:/aws/lambda/test' }],
->>>>>>> 284c43c2
           region: 'us-east-1',
         } as CloudWatchQuery,
       ],
