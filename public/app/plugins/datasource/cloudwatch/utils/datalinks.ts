--- conflicted
+++ resolved
@@ -71,13 +71,8 @@
   getVariableValue: (value: string) => string[]
 ) {
   const arns = (target.logGroups ?? [])
-<<<<<<< HEAD
-    .filter((group) => group?.value)
-    .map((group) => (group.value ?? '').replace(/:\*$/, '')); // remove `:*` from end of arn
-=======
     .filter((group) => group?.arn)
     .map((group) => (group.arn ?? '').replace(/:\*$/, '')); // remove `:*` from end of arn
->>>>>>> 284c43c2
   const logGroupNames = target.logGroupNames ?? [];
   const sources = arns?.length ? arns : logGroupNames;
   const interpolatedExpression = target.expression ? replace(target.expression) : '';
