--- conflicted
+++ resolved
@@ -9,10 +9,6 @@
   SelectableValue,
 } from '@grafana/data';
 
-<<<<<<< HEAD
-import { CloudWatchAPI } from './api';
-=======
->>>>>>> ac7f9d45
 import { ALL_ACCOUNTS_OPTION } from './components/Account';
 import { VariableQueryEditor } from './components/VariableQueryEditor/VariableQueryEditor';
 import { CloudWatchDatasource } from './datasource';
@@ -66,31 +62,6 @@
       return [];
     }
   }
-<<<<<<< HEAD
-  async handleLogGroupsQuery({ region, logGroupPrefix }: VariableQuery) {
-    return this.api
-      .describeAllLogGroups({
-        region,
-        logGroupNamePrefix: logGroupPrefix,
-      })
-      .then((logGroups) => logGroups.map(selectableValueToMetricFindOption));
-  }
-
-  async handleRegionsQuery() {
-    return this.api.getRegions().then((regions) => regions.map(selectableValueToMetricFindOption));
-  }
-
-  async handleNamespacesQuery() {
-    return this.api.getNamespaces().then((namespaces) => namespaces.map(selectableValueToMetricFindOption));
-  }
-
-  async handleMetricsQuery({ namespace, region }: VariableQuery) {
-    return this.api.getMetrics({ namespace, region }).then((metrics) => metrics.map(selectableValueToMetricFindOption));
-  }
-
-  async handleDimensionKeysQuery({ namespace, region }: VariableQuery) {
-    return this.api.getDimensionKeys({ namespace, region }).then((keys) => keys.map(selectableValueToMetricFindOption));
-=======
 
   async handleLogGroupsQuery({ region, logGroupPrefix, accountId }: VariableQuery) {
     const interpolatedPrefix = this.resources.templateSrv.replace(logGroupPrefix);
@@ -130,7 +101,6 @@
     return this.resources
       .getDimensionKeys({ namespace, region, accountId })
       .then((keys) => keys.map(selectableValueToMetricFindOption));
->>>>>>> ac7f9d45
   }
 
   async handleDimensionValuesQuery({
@@ -144,16 +114,10 @@
     if (!dimensionKey || !metricName) {
       return [];
     }
-<<<<<<< HEAD
-    return this.api
-      .getDimensionValues({
-        region,
-=======
     return this.resources
       .getDimensionValues({
         region,
         accountId,
->>>>>>> ac7f9d45
         namespace,
         metricName,
         dimensionKey,
@@ -166,22 +130,14 @@
     if (!instanceID) {
       return [];
     }
-<<<<<<< HEAD
-    return this.api.getEbsVolumeIds(region, instanceID).then((ids) => ids.map(selectableValueToMetricFindOption));
-=======
     return this.resources.getEbsVolumeIds(region, instanceID).then((ids) => ids.map(selectableValueToMetricFindOption));
->>>>>>> ac7f9d45
   }
 
   async handleEc2InstanceAttributeQuery({ region, attributeName, ec2Filters }: VariableQuery) {
     if (!attributeName) {
       return [];
     }
-<<<<<<< HEAD
-    return this.api
-=======
     return this.resources
->>>>>>> ac7f9d45
       .getEc2InstanceAttribute(region, attributeName, ec2Filters ?? {})
       .then((values) => values.map(selectableValueToMetricFindOption));
   }
@@ -190,11 +146,7 @@
     if (!resourceType) {
       return [];
     }
-<<<<<<< HEAD
-    const keys = await this.api.getResourceARNs(region, resourceType, tags ?? {});
-=======
     const keys = await this.resources.getResourceARNs(region, resourceType, tags ?? {});
->>>>>>> ac7f9d45
     return keys.map(selectableValueToMetricFindOption);
   }
 
@@ -208,11 +160,7 @@
 
   allMetricFindValue: MetricFindValue = { text: 'All', value: ALL_ACCOUNTS_OPTION.value, expandable: true };
   async handleAccountsQuery({ region }: VariableQuery) {
-<<<<<<< HEAD
-    return this.api.getAccounts({ region }).then((accounts) => {
-=======
     return this.resources.getAccounts({ region }).then((accounts) => {
->>>>>>> ac7f9d45
       const metricFindOptions = accounts.map((account) => ({
         text: account.label,
         value: account.id,
@@ -222,13 +170,10 @@
       return metricFindOptions.length ? [this.allMetricFindValue, ...metricFindOptions] : [];
     });
   }
-<<<<<<< HEAD
-=======
 
   getDefaultQuery(): Partial<VariableQuery> {
     return DEFAULT_VARIABLE_QUERY;
   }
->>>>>>> ac7f9d45
 }
 
 function selectableValueToMetricFindOption({ label, value }: SelectableValue<string>): MetricFindValue {
