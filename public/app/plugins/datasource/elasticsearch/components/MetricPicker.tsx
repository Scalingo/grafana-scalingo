--- conflicted
+++ resolved
@@ -23,11 +23,7 @@
   value?: string;
 }
 
-<<<<<<< HEAD
-export const MetricPicker: FunctionComponent<Props> = ({ options, onChange, className, value }) => {
-=======
 export const MetricPicker = ({ options, onChange, className, value }: Props) => {
->>>>>>> 914fcedb
   const selectedOption = options.find((option) => option.id === value);
 
   return (
@@ -36,11 +32,7 @@
       options={toOptions(options)}
       onChange={onChange}
       placeholder="Select Metric"
-<<<<<<< HEAD
-      value={!!selectedOption ? toOption(selectedOption) : null}
-=======
       value={!!selectedOption ? toOption(selectedOption) : undefined}
->>>>>>> 914fcedb
     />
   );
 };