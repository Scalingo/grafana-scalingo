--- conflicted
+++ resolved
@@ -37,11 +37,7 @@
       <Input
         id={id}
         placeholder={placeholder}
-<<<<<<< HEAD
-        onBlur={(e) => dispatch(changeMetricSetting(metric, settingName, e.target.value as any))}
-=======
         onBlur={(e) => dispatch(changeMetricSetting({ metric, settingName, newValue: e.target.value }))}
->>>>>>> 914fcedb
         defaultValue={defaultValue}
       />
     </InlineField>
