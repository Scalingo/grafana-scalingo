import { css } from '@emotion/css';
import React from 'react';

import { getDefaultTimeRange, GrafanaTheme2, QueryEditorProps } from '@grafana/data';
<<<<<<< HEAD
import { InlineField, InlineLabel, Input, QueryField, useStyles2 } from '@grafana/ui';
=======
import { Alert, InlineField, InlineLabel, Input, QueryField, useStyles2 } from '@grafana/ui';
>>>>>>> 556faf82

import { ElasticDatasource } from '../../datasource';
import { useNextId } from '../../hooks/useNextId';
import { useDispatch } from '../../hooks/useStatelessReducer';
import { ElasticsearchOptions, ElasticsearchQuery } from '../../types';
<<<<<<< HEAD
=======
import { isSupportedVersion } from '../../utils';
>>>>>>> 556faf82

import { BucketAggregationsEditor } from './BucketAggregationsEditor';
import { ElasticsearchProvider } from './ElasticsearchQueryContext';
import { MetricAggregationsEditor } from './MetricAggregationsEditor';
import { metricAggregationConfig } from './MetricAggregationsEditor/utils';
import { changeAliasPattern, changeQuery } from './state';

export type ElasticQueryEditorProps = QueryEditorProps<ElasticDatasource, ElasticsearchQuery, ElasticsearchOptions>;

export const QueryEditor = ({ query, onChange, onRunQuery, datasource, range }: ElasticQueryEditorProps) => {
  if (!isSupportedVersion(datasource.esVersion)) {
    return (
      <Alert
        title={`Support for Elasticsearch versions after their end-of-life (currently versions < 7.10) was removed`}
      ></Alert>
    );
  }
  return (
    <ElasticsearchProvider
      datasource={datasource}
      onChange={onChange}
      onRunQuery={onRunQuery}
      query={query}
      range={range || getDefaultTimeRange()}
    >
      <QueryEditorForm value={query} />
    </ElasticsearchProvider>
  );
};

const getStyles = (theme: GrafanaTheme2) => ({
  root: css`
    display: flex;
  `,
  queryFieldWrapper: css`
    flex-grow: 1;
    margin: 0 ${theme.spacing(0.5)} ${theme.spacing(0.5)} 0;
  `,
});

interface Props {
  value: ElasticsearchQuery;
}

const QueryEditorForm = ({ value }: Props) => {
  const dispatch = useDispatch();
  const nextId = useNextId();
  const styles = useStyles2(getStyles);

  // To be considered a time series query, the last bucked aggregation must be a Date Histogram
  const isTimeSeriesQuery = value.bucketAggs?.slice(-1)[0]?.type === 'date_histogram';

  const showBucketAggregationsEditor = value.metrics?.every(
    (metric) => !metricAggregationConfig[metric.type].isSingleMetric
  );

  return (
    <>
      <div className={styles.root}>
        <InlineLabel width={17}>Query</InlineLabel>
        <div className={styles.queryFieldWrapper}>
          <QueryField
            query={value.query}
            // By default QueryField calls onChange if onBlur is not defined, this will trigger a rerender
            // And slate will claim the focus, making it impossible to leave the field.
            onBlur={() => {}}
            onChange={(query) => dispatch(changeQuery(query))}
            placeholder="Lucene Query"
            portalOrigin="elasticsearch"
          />
        </div>
        <InlineField
          label="Alias"
          labelWidth={15}
          disabled={!isTimeSeriesQuery}
          tooltip="Aliasing only works for timeseries queries (when the last group is 'Date Histogram'). For all other query types this field is ignored."
        >
          <Input
            id={`ES-query-${value.refId}_alias`}
            placeholder="Alias Pattern"
            onBlur={(e) => dispatch(changeAliasPattern(e.currentTarget.value))}
            defaultValue={value.alias}
          />
        </InlineField>
      </div>

      <MetricAggregationsEditor nextId={nextId} />
      {showBucketAggregationsEditor && <BucketAggregationsEditor nextId={nextId} />}
    </>
  );
};<|MERGE_RESOLUTION|>--- conflicted
+++ resolved
@@ -2,20 +2,13 @@
 import React from 'react';
 
 import { getDefaultTimeRange, GrafanaTheme2, QueryEditorProps } from '@grafana/data';
-<<<<<<< HEAD
-import { InlineField, InlineLabel, Input, QueryField, useStyles2 } from '@grafana/ui';
-=======
 import { Alert, InlineField, InlineLabel, Input, QueryField, useStyles2 } from '@grafana/ui';
->>>>>>> 556faf82
 
 import { ElasticDatasource } from '../../datasource';
 import { useNextId } from '../../hooks/useNextId';
 import { useDispatch } from '../../hooks/useStatelessReducer';
 import { ElasticsearchOptions, ElasticsearchQuery } from '../../types';
-<<<<<<< HEAD
-=======
 import { isSupportedVersion } from '../../utils';
->>>>>>> 556faf82
 
 import { BucketAggregationsEditor } from './BucketAggregationsEditor';
 import { ElasticsearchProvider } from './ElasticsearchQueryContext';
