<<<<<<< HEAD
import React, { useEffect } from 'react';

=======
import React, { useEffect, useRef } from 'react';

import { SIGV4ConnectionConfig } from '@grafana/aws-sdk';
>>>>>>> c2560129
import { DataSourcePluginOptionsEditorProps } from '@grafana/data';
import { Alert, DataSourceHttpSettings } from '@grafana/ui';
import { config } from 'app/core/config';

import { ElasticsearchOptions } from '../types';
<<<<<<< HEAD
import { isDeprecatedVersion } from '../utils';
=======
import { isSupportedVersion } from '../utils';
>>>>>>> c2560129

import { DataLinks } from './DataLinks';
import { ElasticDetails } from './ElasticDetails';
import { LogsConfig } from './LogsConfig';
import { coerceOptions, isValidOptions } from './utils';

export type Props = DataSourcePluginOptionsEditorProps<ElasticsearchOptions>;

export const ConfigEditor = (props: Props) => {
  // we decide on whether to show access options or not at the point when the config page opens.
  // whatever happens while the page is open, this decision does not change.
  // (we do this to avoid situations where you switch access-mode and suddenly
  // the access-mode-select-box vanishes)
  const showAccessOptions = useRef(props.options.access === 'direct');

  const { options: originalOptions, onOptionsChange } = props;
  const options = coerceOptions(originalOptions);

  useEffect(() => {
    if (!isValidOptions(originalOptions)) {
      onOptionsChange(coerceOptions(originalOptions));
    }

    // We can't enforce the eslint rule here because we only want to run this once.
    // eslint-disable-next-line react-hooks/exhaustive-deps
  }, []);

<<<<<<< HEAD
  const deprecatedVersion = isDeprecatedVersion(options.jsonData.esVersion);
=======
  const supportedVersion = isSupportedVersion(options.jsonData.esVersion);
>>>>>>> c2560129

  return (
    <>
      {options.access === 'direct' && (
        <Alert title="Error" severity="error">
          Browser access mode in the Elasticsearch datasource is no longer available. Switch to server access mode.
        </Alert>
      )}
      {!supportedVersion && (
        <Alert title="Deprecation notice" severity="error">
          {`Support for Elasticsearch versions after their end-of-life (currently versions < 7.10) was removed`}
        </Alert>
      )}
<<<<<<< HEAD
      {deprecatedVersion && (
        <Alert title="Deprecation notice" severity="warning">
          {`Support for Elasticsearch versions after their end-of-life (currently versions < 7.10) is deprecated and will be removed in a future release.`}
        </Alert>
      )}

=======
>>>>>>> c2560129
      <DataSourceHttpSettings
        defaultUrl="http://localhost:9200"
        dataSourceConfig={options}
        showAccessOptions={showAccessOptions.current}
        onChange={onOptionsChange}
        sigV4AuthToggleEnabled={config.sigV4AuthEnabled}
        renderSigV4Editor={<SIGV4ConnectionConfig {...props}></SIGV4ConnectionConfig>}
      />

      <ElasticDetails value={options} onChange={onOptionsChange} />

      <LogsConfig
        value={options.jsonData}
        onChange={(newValue) =>
          onOptionsChange({
            ...options,
            jsonData: newValue,
          })
        }
      />

      <DataLinks
        value={options.jsonData.dataLinks}
        onChange={(newValue) => {
          onOptionsChange({
            ...options,
            jsonData: {
              ...options.jsonData,
              dataLinks: newValue,
            },
          });
        }}
      />
    </>
  );
};<|MERGE_RESOLUTION|>--- conflicted
+++ resolved
@@ -1,21 +1,12 @@
-<<<<<<< HEAD
-import React, { useEffect } from 'react';
-
-=======
 import React, { useEffect, useRef } from 'react';
 
 import { SIGV4ConnectionConfig } from '@grafana/aws-sdk';
->>>>>>> c2560129
 import { DataSourcePluginOptionsEditorProps } from '@grafana/data';
 import { Alert, DataSourceHttpSettings } from '@grafana/ui';
 import { config } from 'app/core/config';
 
 import { ElasticsearchOptions } from '../types';
-<<<<<<< HEAD
-import { isDeprecatedVersion } from '../utils';
-=======
 import { isSupportedVersion } from '../utils';
->>>>>>> c2560129
 
 import { DataLinks } from './DataLinks';
 import { ElasticDetails } from './ElasticDetails';
@@ -43,11 +34,7 @@
     // eslint-disable-next-line react-hooks/exhaustive-deps
   }, []);
 
-<<<<<<< HEAD
-  const deprecatedVersion = isDeprecatedVersion(options.jsonData.esVersion);
-=======
   const supportedVersion = isSupportedVersion(options.jsonData.esVersion);
->>>>>>> c2560129
 
   return (
     <>
@@ -61,15 +48,6 @@
           {`Support for Elasticsearch versions after their end-of-life (currently versions < 7.10) was removed`}
         </Alert>
       )}
-<<<<<<< HEAD
-      {deprecatedVersion && (
-        <Alert title="Deprecation notice" severity="warning">
-          {`Support for Elasticsearch versions after their end-of-life (currently versions < 7.10) is deprecated and will be removed in a future release.`}
-        </Alert>
-      )}
-
-=======
->>>>>>> c2560129
       <DataSourceHttpSettings
         defaultUrl="http://localhost:9200"
         dataSourceConfig={options}
