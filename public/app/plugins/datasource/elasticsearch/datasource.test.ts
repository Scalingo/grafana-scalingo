--- conflicted
+++ resolved
@@ -8,14 +8,11 @@
 import { TemplateSrv } from 'app/features/templating/template_srv';
 import { DataSourceInstanceSettings } from '@grafana/data';
 import { ElasticsearchOptions, ElasticsearchQuery } from './types';
-<<<<<<< HEAD
-=======
 
 jest.mock('@grafana/runtime', () => ({
   ...jest.requireActual('@grafana/runtime'),
   getBackendSrv: () => backendSrv,
 }));
->>>>>>> ca6d08d5
 
 describe('ElasticDatasource', function(this: any) {
   const datasourceRequestMock = jest.spyOn(backendSrv, 'datasourceRequest');
@@ -761,10 +758,6 @@
             timeField: '@time',
           },
         } as DataSourceInstanceSettings<ElasticsearchOptions>,
-<<<<<<< HEAD
-        backendSrv as BackendSrv,
-=======
->>>>>>> ca6d08d5
         templateSrv as TemplateSrv,
         timeSrv as TimeSrv
       );
