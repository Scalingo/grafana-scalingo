--- conflicted
+++ resolved
@@ -346,15 +346,6 @@
         queryObj = this.queryBuilder.build(target, adhocFilters, queryString);
       }
 
-<<<<<<< HEAD
-      let queryString = this.templateSrv.replace(target.query, options.scopedVars, 'lucene');
-      // Elasticsearch queryString should always be '*' if empty string
-      if (!queryString || queryString === '') {
-        queryString = '*';
-      }
-      const queryObj = this.queryBuilder.build(target, adhocFilters, queryString);
-=======
->>>>>>> 742d1659
       const esQuery = angular.toJson(queryObj);
 
       const searchType = queryObj.size === 0 && this.esVersion < 5 ? 'count' : 'query_then_fetch';
