--- conflicted
+++ resolved
@@ -48,11 +48,7 @@
 import { ElasticQueryBuilder } from './query_builder';
 import { defaultBucketAgg, hasMetricOfType } from './query_def';
 import { DataLinkConfig, ElasticsearchOptions, ElasticsearchQuery, TermsQuery } from './types';
-<<<<<<< HEAD
-import { coerceESVersion, getScriptValue } from './utils';
-=======
 import { coerceESVersion, getScriptValue, isSupportedVersion } from './utils';
->>>>>>> 556faf82
 
 // Those are metadata fields as defined in https://www.elastic.co/guide/en/elasticsearch/reference/current/mapping-fields.html#_identity_metadata_fields.
 // custom fields can start with underscores, therefore is not safe to exclude anything that starts with one.
