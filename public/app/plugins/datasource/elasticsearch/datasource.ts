import angular from 'angular';
import _ from 'lodash';
import {
  DataSourceApi,
  DataSourceInstanceSettings,
  DataQueryRequest,
  DataQueryResponse,
  DataFrame,
  ScopedVars,
} from '@grafana/data';
import { ElasticResponse } from './elastic_response';
import { IndexPattern } from './index_pattern';
import { ElasticQueryBuilder } from './query_builder';
import { toUtc } from '@grafana/data';
import * as queryDef from './query_def';
import { BackendSrv } from 'app/core/services/backend_srv';
import { TemplateSrv } from 'app/features/templating/template_srv';
import { TimeSrv } from 'app/features/dashboard/services/TimeSrv';
import { DataLinkConfig, ElasticsearchOptions, ElasticsearchQuery } from './types';

export class ElasticDatasource extends DataSourceApi<ElasticsearchQuery, ElasticsearchOptions> {
  basicAuth: string;
  withCredentials: boolean;
  url: string;
  name: string;
  index: string;
  timeField: string;
  esVersion: number;
  interval: string;
  maxConcurrentShardRequests: number;
  queryBuilder: ElasticQueryBuilder;
  indexPattern: IndexPattern;
  logMessageField?: string;
  logLevelField?: string;
  dataLinks: DataLinkConfig[];

  /** @ngInject */
  constructor(
    instanceSettings: DataSourceInstanceSettings<ElasticsearchOptions>,
    private backendSrv: BackendSrv,
    private templateSrv: TemplateSrv,
    private timeSrv: TimeSrv
  ) {
    super(instanceSettings);
    this.basicAuth = instanceSettings.basicAuth;
    this.withCredentials = instanceSettings.withCredentials;
    this.url = instanceSettings.url;
    this.name = instanceSettings.name;
    this.index = instanceSettings.database;
    const settingsData = instanceSettings.jsonData || ({} as ElasticsearchOptions);

    this.timeField = settingsData.timeField;
    this.esVersion = settingsData.esVersion;
    this.indexPattern = new IndexPattern(this.index, settingsData.interval);
    this.interval = settingsData.timeInterval;
    this.maxConcurrentShardRequests = settingsData.maxConcurrentShardRequests;
    this.queryBuilder = new ElasticQueryBuilder({
      timeField: this.timeField,
      esVersion: this.esVersion,
    });
    this.logMessageField = settingsData.logMessageField || '';
    this.logLevelField = settingsData.logLevelField || '';
    this.dataLinks = settingsData.dataLinks || [];

    if (this.logMessageField === '') {
      this.logMessageField = null;
    }

    if (this.logLevelField === '') {
      this.logLevelField = null;
    }
  }

  private request(method: string, url: string, data?: undefined) {
    const options: any = {
      url: this.url + '/' + url,
      method: method,
      data: data,
    };

    if (this.basicAuth || this.withCredentials) {
      options.withCredentials = true;
    }
    if (this.basicAuth) {
      options.headers = {
        Authorization: this.basicAuth,
      };
    }

    return this.backendSrv.datasourceRequest(options);
  }

  private get(url: string) {
    const range = this.timeSrv.timeRange();
    const indexList = this.indexPattern.getIndexList(range.from.valueOf(), range.to.valueOf());
    if (_.isArray(indexList) && indexList.length) {
      return this.request('GET', indexList[0] + url).then((results: any) => {
        results.data.$$config = results.config;
        return results.data;
      });
    } else {
      return this.request('GET', this.indexPattern.getIndexForToday() + url).then((results: any) => {
        results.data.$$config = results.config;
        return results.data;
      });
    }
  }

  private post(url: string, data: any) {
    return this.request('POST', url, data)
      .then((results: any) => {
        results.data.$$config = results.config;
        return results.data;
      })
      .catch((err: any) => {
        if (err.data && err.data.error) {
          throw {
            message: 'Elasticsearch error: ' + err.data.error.reason,
            error: err.data.error,
          };
        }

        throw err;
      });
  }

  annotationQuery(options: any) {
    const annotation = options.annotation;
    const timeField = annotation.timeField || '@timestamp';
    const timeEndField = annotation.timeEndField || null;
    const queryString = annotation.query || '*';
    const tagsField = annotation.tagsField || 'tags';
    const textField = annotation.textField || null;

    const dateRanges = [];
    const rangeStart: any = {};
    rangeStart[timeField] = {
      from: options.range.from.valueOf(),
      to: options.range.to.valueOf(),
      format: 'epoch_millis',
    };
    dateRanges.push({ range: rangeStart });

    if (timeEndField) {
      const rangeEnd: any = {};
      rangeEnd[timeEndField] = {
        from: options.range.from.valueOf(),
        to: options.range.to.valueOf(),
        format: 'epoch_millis',
      };
      dateRanges.push({ range: rangeEnd });
    }

    const queryInterpolated = this.templateSrv.replace(queryString, {}, 'lucene');
    const query = {
      bool: {
        filter: [
          {
            bool: {
              should: dateRanges,
              minimum_should_match: 1,
            },
          },
          {
            query_string: {
              query: queryInterpolated,
            },
          },
        ],
      },
    };

    const data: any = {
      query,
      size: 10000,
    };

    // fields field not supported on ES 5.x
    if (this.esVersion < 5) {
      data['fields'] = [timeField, '_source'];
    }

    const header: any = {
      search_type: 'query_then_fetch',
      ignore_unavailable: true,
    };

    // old elastic annotations had index specified on them
    if (annotation.index) {
      header.index = annotation.index;
    } else {
      header.index = this.indexPattern.getIndexList(options.range.from, options.range.to);
    }

    const payload = angular.toJson(header) + '\n' + angular.toJson(data) + '\n';

    return this.post('_msearch', payload).then((res: any) => {
      const list = [];
      const hits = res.responses[0].hits.hits;

      const getFieldFromSource = (source: any, fieldName: any) => {
        if (!fieldName) {
          return;
        }

        const fieldNames = fieldName.split('.');
        let fieldValue = source;

        for (let i = 0; i < fieldNames.length; i++) {
          fieldValue = fieldValue[fieldNames[i]];
          if (!fieldValue) {
            console.log('could not find field in annotation: ', fieldName);
            return '';
          }
        }

        return fieldValue;
      };

      for (let i = 0; i < hits.length; i++) {
        const source = hits[i]._source;
        let time = getFieldFromSource(source, timeField);
        if (typeof hits[i].fields !== 'undefined') {
          const fields = hits[i].fields;
          if (_.isString(fields[timeField]) || _.isNumber(fields[timeField])) {
            time = fields[timeField];
          }
        }

        const event: {
          annotation: any;
          time: number;
          timeEnd?: number;
          text: string;
          tags: string | string[];
        } = {
          annotation: annotation,
          time: toUtc(time).valueOf(),
          text: getFieldFromSource(source, textField),
          tags: getFieldFromSource(source, tagsField),
        };

        if (timeEndField) {
          const timeEnd = getFieldFromSource(source, timeEndField);
          if (timeEnd) {
            event.timeEnd = toUtc(timeEnd).valueOf();
          }
        }

        // legacy support for title tield
        if (annotation.titleField) {
          const title = getFieldFromSource(source, annotation.titleField);
          if (title) {
            event.text = title + '\n' + event.text;
          }
        }

        if (typeof event.tags === 'string') {
          event.tags = event.tags.split(',');
        }

        list.push(event);
      }
      return list;
    });
  }

  interpolateVariablesInQueries(queries: ElasticsearchQuery[], scopedVars: ScopedVars): ElasticsearchQuery[] {
    let expandedQueries = queries;
    if (queries && queries.length > 0) {
      expandedQueries = queries.map(query => {
        const expandedQuery = {
          ...query,
          datasource: this.name,
<<<<<<< HEAD
          query: this.templateSrv.replace(query.query, {}, 'lucene'),
=======
          query: this.templateSrv.replace(query.query, scopedVars, 'lucene'),
>>>>>>> 3fa63cfc
        };
        return expandedQuery;
      });
    }
    return expandedQueries;
  }

  testDatasource() {
    // validate that the index exist and has date field
    return this.getFields({ type: 'date' }).then(
      (dateFields: any) => {
        const timeField: any = _.find(dateFields, { text: this.timeField });
        if (!timeField) {
          return {
            status: 'error',
            message: 'No date field named ' + this.timeField + ' found',
          };
        }
        return { status: 'success', message: 'Index OK. Time field name OK.' };
      },
      (err: any) => {
        console.log(err);
        if (err.data && err.data.error) {
          let message = angular.toJson(err.data.error);
          if (err.data.error.reason) {
            message = err.data.error.reason;
          }
          return { status: 'error', message: message };
        } else {
          return { status: 'error', message: err.status };
        }
      }
    );
  }

  getQueryHeader(searchType: any, timeFrom: any, timeTo: any) {
    const queryHeader: any = {
      search_type: searchType,
      ignore_unavailable: true,
      index: this.indexPattern.getIndexList(timeFrom, timeTo),
    };
    if (this.esVersion >= 56 && this.esVersion < 70) {
      queryHeader['max_concurrent_shard_requests'] = this.maxConcurrentShardRequests;
    }
    return angular.toJson(queryHeader);
  }

  query(options: DataQueryRequest<ElasticsearchQuery>): Promise<DataQueryResponse> {
    let payload = '';
    const targets = _.cloneDeep(options.targets);
    const sentTargets: ElasticsearchQuery[] = [];

    // add global adhoc filters to timeFilter
    const adhocFilters = this.templateSrv.getAdhocFilters(this.name);

    for (const target of targets) {
      if (target.hide) {
        continue;
      }

      let queryString = this.templateSrv.replace(target.query, options.scopedVars, 'lucene');
      // Elasticsearch queryString should always be '*' if empty string
      if (!queryString || queryString === '') {
        queryString = '*';
      }

      let queryObj;
      if (target.isLogsQuery || queryDef.hasMetricOfType(target, 'logs')) {
        target.bucketAggs = [queryDef.defaultBucketAgg()];
        target.metrics = [queryDef.defaultMetricAgg()];
        // Setting this for metrics queries that are typed as logs
        target.isLogsQuery = true;
        queryObj = this.queryBuilder.getLogsQuery(target, adhocFilters, queryString);
      } else {
        if (target.alias) {
          target.alias = this.templateSrv.replace(target.alias, options.scopedVars, 'lucene');
        }

        queryObj = this.queryBuilder.build(target, adhocFilters, queryString);
      }

      const esQuery = angular.toJson(queryObj);

      const searchType = queryObj.size === 0 && this.esVersion < 5 ? 'count' : 'query_then_fetch';
      const header = this.getQueryHeader(searchType, options.range.from, options.range.to);
      payload += header + '\n';

      payload += esQuery + '\n';

      sentTargets.push(target);
    }

    if (sentTargets.length === 0) {
      return Promise.resolve({ data: [] });
    }

    // We replace the range here for actual values. We need to replace it together with enclosing "" so that we replace
    // it as an integer not as string with digits. This is because elastic will convert the string only if the time
    // field is specified as type date (which probably should) but can also be specified as integer (millisecond epoch)
    // and then sending string will error out.
    payload = payload.replace(/"\$timeFrom"/g, options.range.from.valueOf().toString());
    payload = payload.replace(/"\$timeTo"/g, options.range.to.valueOf().toString());
    payload = this.templateSrv.replace(payload, options.scopedVars);

    const url = this.getMultiSearchUrl();

    return this.post(url, payload).then((res: any) => {
      const er = new ElasticResponse(sentTargets, res);
      if (sentTargets.some(target => target.isLogsQuery)) {
        const response = er.getLogs(this.logMessageField, this.logLevelField);
        for (const dataFrame of response.data) {
          this.enhanceDataFrame(dataFrame);
        }
        return response;
      }

      return er.getTimeSeries();
    });
  }

  getFields(query: any) {
    const configuredEsVersion = this.esVersion;
    return this.get('/_mapping').then((result: any) => {
      const typeMap: any = {
        float: 'number',
        double: 'number',
        integer: 'number',
        long: 'number',
        date: 'date',
        string: 'string',
        text: 'string',
        scaled_float: 'number',
        nested: 'nested',
      };

      function shouldAddField(obj: any, key: any, query: any) {
        if (key[0] === '_') {
          return false;
        }

        if (!query.type) {
          return true;
        }

        // equal query type filter, or via typemap translation
        return query.type === obj.type || query.type === typeMap[obj.type];
      }

      // Store subfield names: [system, process, cpu, total] -> system.process.cpu.total
      const fieldNameParts: any = [];
      const fields: any = {};

      function getFieldsRecursively(obj: any) {
        for (const key in obj) {
          const subObj = obj[key];

          // Check mapping field for nested fields
          if (_.isObject(subObj.properties)) {
            fieldNameParts.push(key);
            getFieldsRecursively(subObj.properties);
          }

          if (_.isObject(subObj.fields)) {
            fieldNameParts.push(key);
            getFieldsRecursively(subObj.fields);
          }

          if (_.isString(subObj.type)) {
            const fieldName = fieldNameParts.concat(key).join('.');

            // Hide meta-fields and check field type
            if (shouldAddField(subObj, key, query)) {
              fields[fieldName] = {
                text: fieldName,
                type: subObj.type,
              };
            }
          }
        }
        fieldNameParts.pop();
      }

      for (const indexName in result) {
        const index = result[indexName];
        if (index && index.mappings) {
          const mappings = index.mappings;

          if (configuredEsVersion < 70) {
            for (const typeName in mappings) {
              const properties = mappings[typeName].properties;
              getFieldsRecursively(properties);
            }
          } else {
            const properties = mappings.properties;
            getFieldsRecursively(properties);
          }
        }
      }

      // transform to array
      return _.map(fields, value => {
        return value;
      });
    });
  }

  getTerms(queryDef: any) {
    const range = this.timeSrv.timeRange();
    const searchType = this.esVersion >= 5 ? 'query_then_fetch' : 'count';
    const header = this.getQueryHeader(searchType, range.from, range.to);
    let esQuery = angular.toJson(this.queryBuilder.getTermsQuery(queryDef));

    esQuery = esQuery.replace(/\$timeFrom/g, range.from.valueOf().toString());
    esQuery = esQuery.replace(/\$timeTo/g, range.to.valueOf().toString());
    esQuery = header + '\n' + esQuery + '\n';

    const url = this.getMultiSearchUrl();

    return this.post(url, esQuery).then((res: any) => {
      if (!res.responses[0].aggregations) {
        return [];
      }

      const buckets = res.responses[0].aggregations['1'].buckets;
      return _.map(buckets, bucket => {
        return {
          text: bucket.key_as_string || bucket.key,
          value: bucket.key,
        };
      });
    });
  }

  getMultiSearchUrl() {
    if (this.esVersion >= 70 && this.maxConcurrentShardRequests) {
      return `_msearch?max_concurrent_shard_requests=${this.maxConcurrentShardRequests}`;
    }

    return '_msearch';
  }

  metricFindQuery(query: any) {
    query = angular.fromJson(query);
    if (!query) {
      return Promise.resolve([]);
    }

    if (query.find === 'fields') {
      query.field = this.templateSrv.replace(query.field, {}, 'lucene');
      return this.getFields(query);
    }

    if (query.find === 'terms') {
      query.field = this.templateSrv.replace(query.field, {}, 'lucene');
      query.query = this.templateSrv.replace(query.query || '*', {}, 'lucene');
      return this.getTerms(query);
    }
  }

  getTagKeys() {
    return this.getFields({});
  }

  getTagValues(options: any) {
    return this.getTerms({ field: options.key, query: '*' });
  }

  targetContainsTemplate(target: any) {
    if (this.templateSrv.variableExists(target.query) || this.templateSrv.variableExists(target.alias)) {
      return true;
    }

    for (const bucketAgg of target.bucketAggs) {
      if (this.templateSrv.variableExists(bucketAgg.field) || this.objectContainsTemplate(bucketAgg.settings)) {
        return true;
      }
    }

    for (const metric of target.metrics) {
      if (
        this.templateSrv.variableExists(metric.field) ||
        this.objectContainsTemplate(metric.settings) ||
        this.objectContainsTemplate(metric.meta)
      ) {
        return true;
      }
    }

    return false;
  }

  enhanceDataFrame(dataFrame: DataFrame) {
    if (this.dataLinks.length) {
      for (const field of dataFrame.fields) {
        const dataLink = this.dataLinks.find(dataLink => field.name && field.name.match(dataLink.field));
        if (dataLink) {
          field.config = field.config || {};
          field.config.links = [
            ...(field.config.links || []),
            {
              url: dataLink.url,
              title: '',
            },
          ];
        }
      }
    }
  }

  private isPrimitive(obj: any) {
    if (obj === null || obj === undefined) {
      return true;
    }
    if (['string', 'number', 'boolean'].some(type => type === typeof true)) {
      return true;
    }

    return false;
  }

  private objectContainsTemplate(obj: any) {
    if (!obj) {
      return false;
    }

    for (const key of Object.keys(obj)) {
      if (this.isPrimitive(obj[key])) {
        if (this.templateSrv.variableExists(obj[key])) {
          return true;
        }
      } else if (Array.isArray(obj[key])) {
        for (const item of obj[key]) {
          if (this.objectContainsTemplate(item)) {
            return true;
          }
        }
      } else {
        if (this.objectContainsTemplate(obj[key])) {
          return true;
        }
      }
    }

    return false;
  }
}<|MERGE_RESOLUTION|>--- conflicted
+++ resolved
@@ -272,11 +272,7 @@
         const expandedQuery = {
           ...query,
           datasource: this.name,
-<<<<<<< HEAD
-          query: this.templateSrv.replace(query.query, {}, 'lucene'),
-=======
           query: this.templateSrv.replace(query.query, scopedVars, 'lucene'),
->>>>>>> 3fa63cfc
         };
         return expandedQuery;
       });
