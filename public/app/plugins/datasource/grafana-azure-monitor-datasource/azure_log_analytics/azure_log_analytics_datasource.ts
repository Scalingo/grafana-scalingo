--- conflicted
+++ resolved
@@ -1,15 +1,6 @@
 import _ from 'lodash';
 import LogAnalyticsQuerystringBuilder from '../log_analytics/querystring_builder';
 import ResponseParser from './response_parser';
-<<<<<<< HEAD
-import { AzureMonitorQuery, AzureDataSourceJsonData, AzureLogsVariable } from '../types';
-import { DataQueryRequest, DataSourceInstanceSettings } from '@grafana/data';
-import { getBackendSrv } from '@grafana/runtime';
-import { TemplateSrv } from 'app/features/templating/template_srv';
-
-export default class AzureLogAnalyticsDatasource {
-  id: number;
-=======
 import { AzureMonitorQuery, AzureDataSourceJsonData, AzureLogsVariable, AzureQueryType } from '../types';
 import {
   DataQueryRequest,
@@ -26,7 +17,6 @@
   AzureMonitorQuery,
   AzureDataSourceJsonData
 > {
->>>>>>> 5fdad5bf
   url: string;
   baseUrl: string;
   applicationId: string;
@@ -53,33 +43,8 @@
         this.baseUrl = '/loganalyticsazure';
     }
 
-<<<<<<< HEAD
-  /** @ngInject */
-  constructor(
-    private instanceSettings: DataSourceInstanceSettings<AzureDataSourceJsonData>,
-    private templateSrv: TemplateSrv
-  ) {
-    this.id = instanceSettings.id;
-
-    switch (this.instanceSettings.jsonData.cloudName) {
-      case 'govazuremonitor': // Azure US Government
-        break;
-      case 'germanyazuremonitor': // Azure Germany
-        break;
-      case 'chinaazuremonitor': // Azue China
-        this.baseUrl = '/chinaloganalyticsazure';
-        break;
-      default:
-        // Azure Global
-        this.baseUrl = '/loganalyticsazure';
-    }
-
-    this.url = instanceSettings.url;
-    this.defaultOrFirstWorkspace = this.instanceSettings.jsonData.logAnalyticsDefaultWorkspace;
-=======
     this.url = instanceSettings.url || '';
     this.defaultOrFirstWorkspace = this.instanceSettings.jsonData.logAnalyticsDefaultWorkspace || '';
->>>>>>> 5fdad5bf
 
     this.setWorkspaceUrl();
   }
@@ -98,16 +63,6 @@
       const azureCloud = this.instanceSettings.jsonData.cloudName || 'azuremonitor';
       this.azureMonitorUrl = `/${azureCloud}/subscriptions`;
     } else {
-<<<<<<< HEAD
-      this.subscriptionId = this.instanceSettings.jsonData.logAnalyticsSubscriptionId;
-
-      switch (this.instanceSettings.jsonData.cloudName) {
-        case 'govazuremonitor': // Azure US Government
-          break;
-        case 'germanyazuremonitor': // Azure Germany
-          break;
-        case 'chinaazuremonitor': // Azue China
-=======
       this.subscriptionId = this.instanceSettings.jsonData.logAnalyticsSubscriptionId || '';
 
       switch (this.instanceSettings.jsonData.cloudName) {
@@ -117,7 +72,6 @@
         case 'germanyazuremonitor': // Azure Germany
           break;
         case 'chinaazuremonitor': // Azure China
->>>>>>> 5fdad5bf
           this.azureMonitorUrl = `/chinaworkspacesloganalytics/subscriptions`;
           break;
         default:
@@ -127,10 +81,6 @@
     }
   }
 
-<<<<<<< HEAD
-  getWorkspaces(subscription: string): Promise<AzureLogsVariable[]> {
-    const subscriptionId = this.templateSrv.replace(subscription || this.subscriptionId);
-=======
   async getWorkspaces(subscription: string): Promise<AzureLogsVariable[]> {
     const response = await this.getWorkspaceList(subscription);
 
@@ -143,7 +93,6 @@
 
   getWorkspaceList(subscription: string): Promise<any> {
     const subscriptionId = getTemplateSrv().replace(subscription || this.subscriptionId);
->>>>>>> 5fdad5bf
 
     const workspaceListUrl =
       this.azureMonitorUrl +
@@ -264,9 +213,6 @@
     };
   }
 
-<<<<<<< HEAD
-  metricFindQuery(query: string) {
-=======
   /**
    * This is named differently than DataSourceApi.metricFindQuery
    * because it's not exposed to Grafana like the main AzureMonitorDataSource.
@@ -274,7 +220,6 @@
    * external interface does not support
    */
   metricFindQueryInternal(query: string): Promise<MetricFindValue[]> {
->>>>>>> 5fdad5bf
     const workspacesQuery = query.match(/^workspaces\(\)/i);
     if (workspacesQuery) {
       return this.getWorkspaces(this.subscriptionId);
