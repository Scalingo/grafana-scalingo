--- conflicted
+++ resolved
@@ -1,14 +1,9 @@
-<<<<<<< HEAD
-import { startsWith, get, set } from 'lodash';
-=======
 import { startsWith } from 'lodash';
->>>>>>> 556faf82
 
 import { DataSourceInstanceSettings } from '@grafana/data';
 import { TemplateSrv } from 'app/features/templating/template_srv';
 
 import createMockQuery from '../__mocks__/query';
-import { createTemplateVariables } from '../__mocks__/utils';
 import { singleVariable, subscriptionsVariable } from '../__mocks__/variables';
 import AzureMonitorDatasource from '../datasource';
 import { AzureDataSourceJsonData, AzureQueryType, DatasourceValidationResult } from '../types';
@@ -132,83 +127,6 @@
           expect(results[1].text).toEqual('microsoft.insights-components');
           expect(results[1].value).toEqual('microsoft.insights/components');
         });
-<<<<<<< HEAD
-      });
-
-      it('should return list of Resource Names', () => {
-        metricDefinition = 'Microsoft.Storage/storageAccounts/blobServices';
-        const validMetricDefinition = startsWith(metricDefinition, 'Microsoft.Storage/storageAccounts/')
-          ? 'Microsoft.Storage/storageAccounts'
-          : metricDefinition;
-        ctx.ds.azureMonitorDatasource.getResource = jest.fn().mockImplementation((path: string) => {
-          const basePath = `azuremonitor/subscriptions/${subscription}/resourceGroups`;
-          expect(path).toBe(
-            basePath +
-              `/${resourceGroup}/resources?$filter=resourceType eq '${validMetricDefinition}'&api-version=2021-04-01`
-          );
-          return Promise.resolve(response);
-        });
-        return ctx.ds
-          .getResourceNames(subscription, resourceGroup, metricDefinition)
-          .then((results: Array<{ text: string; value: string }>) => {
-            expect(results.length).toEqual(1);
-            expect(results[0].text).toEqual('storagetest/default');
-            expect(results[0].value).toEqual('storagetest/default');
-            expect(ctx.ds.azureMonitorDatasource.getResource).toHaveBeenCalledWith(
-              `azuremonitor/subscriptions/${subscription}/resourceGroups/${resourceGroup}/resources?$filter=resourceType eq '${validMetricDefinition}'&api-version=2021-04-01`
-            );
-          });
-      });
-    });
-
-    describe('and there are several pages', () => {
-      const skipToken = 'token';
-      const response1 = {
-        value: [
-          {
-            name: `${resourceGroup}1`,
-            type: metricDefinition,
-          },
-        ],
-        nextLink: `https://management.azure.com/resourceuri?$skiptoken=${skipToken}`,
-      };
-      const response2 = {
-        value: [
-          {
-            name: `${resourceGroup}2`,
-            type: metricDefinition,
-          },
-        ],
-      };
-
-      beforeEach(() => {
-        const fn = jest.fn();
-        ctx.ds.azureMonitorDatasource.getResource = fn;
-        const basePath = `azuremonitor/subscriptions/${subscription}/resourceGroups`;
-        const expectedPath = `${basePath}/${resourceGroup}/resources?$filter=resourceType eq '${metricDefinition}'&api-version=2021-04-01`;
-        // first page
-        fn.mockImplementationOnce((path: string) => {
-          expect(path).toBe(expectedPath);
-          return Promise.resolve(response1);
-        });
-        // second page
-        fn.mockImplementationOnce((path: string) => {
-          expect(path).toBe(`${expectedPath}&$skiptoken=${skipToken}`);
-          return Promise.resolve(response2);
-        });
-      });
-
-      it('should return list of Resource Names', () => {
-        return ctx.ds
-          .getResourceNames(subscription, resourceGroup, metricDefinition)
-          .then((results: Array<{ text: string; value: string }>) => {
-            expect(results.length).toEqual(2);
-            expect(results[0].value).toEqual(`${resourceGroup}1`);
-            expect(results[1].value).toEqual(`${resourceGroup}2`);
-          });
-      });
-=======
->>>>>>> 556faf82
     });
   });
 
@@ -864,47 +782,4 @@
       });
     });
   });
-
-  describe('When performing interpolateVariablesInQueries for azure_monitor_metrics', () => {
-    beforeEach(() => {
-      templateSrv.init([]);
-    });
-
-    it('should return a query unchanged if no template variables are provided', () => {
-      const query = createMockQuery();
-      const templatedQuery = ctx.ds.interpolateVariablesInQueries([query], {});
-      expect(templatedQuery[0]).toEqual(query);
-    });
-
-    it('should return a query with any template variables replaced', () => {
-      const templateableProps = [
-        'resourceGroup',
-        'resourceName',
-        'metricNamespace',
-        'metricDefinition',
-        'timeGrain',
-        'aggregation',
-        'top',
-        'dimensionFilters[0].dimension',
-        'dimensionFilters[0].filter',
-      ];
-      const templateVariables = createTemplateVariables(templateableProps);
-      templateSrv.init(Array.from(templateVariables.values()).map((item) => item.templateVariable));
-      const query = createMockQuery();
-      const azureMonitorQuery: { [index: string]: any } = {};
-      for (const [path, templateVariable] of templateVariables.entries()) {
-        set(azureMonitorQuery, path, `$${templateVariable.variableName}`);
-      }
-
-      query.azureMonitor = {
-        ...query.azureMonitor,
-        ...azureMonitorQuery,
-      };
-      const templatedQuery = ctx.ds.interpolateVariablesInQueries([query], {});
-      expect(templatedQuery[0]).toHaveProperty('datasource');
-      for (const [path, templateVariable] of templateVariables.entries()) {
-        expect(get(templatedQuery[0].azureMonitor, path)).toEqual(templateVariable.templateVariable.current.value);
-      }
-    });
-  });
 });