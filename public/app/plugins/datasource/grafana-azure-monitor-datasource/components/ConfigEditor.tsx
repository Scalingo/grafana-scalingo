--- conflicted
+++ resolved
@@ -284,15 +284,9 @@
 
         <InsightsConfig
           options={options}
-<<<<<<< HEAD
-          onUpdateOption={this.updateOption}
-          onUpdateSecureOption={this.updateSecureOption}
-          onResetOptionKey={this.resetKey}
-=======
           onUpdateJsonDataOption={this.onUpdateJsonDataOption}
           onUpdateSecureJsonDataOption={this.onUpdateSecureJsonDataOption}
           onResetOptionKey={this.resetSecureKey}
->>>>>>> ca6d08d5
         />
       </>
     );
