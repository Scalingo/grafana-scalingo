import React from 'react';

<<<<<<< HEAD
=======
import { EditorField } from '@grafana/experimental';
>>>>>>> 556faf82
import { InlineField } from '@grafana/ui';
import { Props as InlineFieldProps } from '@grafana/ui/src/components/Forms/InlineField';

interface Props extends InlineFieldProps {
  label: string;
  inlineField?: boolean;
  labelWidth?: number;
}

const DEFAULT_LABEL_WIDTH = 18;

export const Field = (props: Props) => {
  const { labelWidth, inlineField, ...remainingProps } = props;

  if (!inlineField) {
    return <EditorField width={labelWidth || DEFAULT_LABEL_WIDTH} {...remainingProps} />;
  } else {
    return <InlineField labelWidth={labelWidth || DEFAULT_LABEL_WIDTH} {...remainingProps} />;
  }
};<|MERGE_RESOLUTION|>--- conflicted
+++ resolved
@@ -1,9 +1,6 @@
 import React from 'react';
 
-<<<<<<< HEAD
-=======
 import { EditorField } from '@grafana/experimental';
->>>>>>> 556faf82
 import { InlineField } from '@grafana/ui';
 import { Props as InlineFieldProps } from '@grafana/ui/src/components/Forms/InlineField';
 
