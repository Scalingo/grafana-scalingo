import React, { PureComponent } from 'react';
import { FormLabel, Button, Input } from '@grafana/ui';
import { AzureDataSourceSettings, AzureDataSourceJsonData, AzureDataSourceSecureJsonData } from '../types';

export interface Props {
  options: AzureDataSourceSettings;
<<<<<<< HEAD
  onUpdateOption: (key: string, val: any) => void;
  onUpdateSecureOption: (key: string, val: any) => void;
  onResetOptionKey: (key: string) => void;
}
export class InsightsConfig extends PureComponent<Props> {
  onAppInsightsAppIdChange = (event: ChangeEvent<HTMLInputElement>) => {
    this.props.onUpdateOption('appInsightsAppId', event.target.value);
  };

  onAppInsightsApiKeyChange = (event: ChangeEvent<HTMLInputElement>) => {
    this.props.onUpdateSecureOption('appInsightsApiKey', event.target.value);
  };

=======
  onUpdateJsonDataOption: (
    key: keyof AzureDataSourceJsonData
  ) => (event: React.SyntheticEvent<HTMLInputElement | HTMLSelectElement>) => void;
  onUpdateSecureJsonDataOption: (
    key: keyof AzureDataSourceSecureJsonData
  ) => (event: React.SyntheticEvent<HTMLInputElement | HTMLSelectElement>) => void;
  onResetOptionKey: (key: string) => void;
}
export class InsightsConfig extends PureComponent<Props> {
>>>>>>> ca6d08d5
  onAppInsightsResetApiKey = () => {
    this.props.onResetOptionKey('appInsightsApiKey');
  };

  render() {
    const { options, onUpdateJsonDataOption, onUpdateSecureJsonDataOption } = this.props;
    return (
      <>
        <h3 className="page-heading">Application Insights Details</h3>
        <div className="gf-form-group">
          {options.secureJsonFields.appInsightsApiKey ? (
            <div className="gf-form-inline">
              <div className="gf-form">
                <FormLabel className="width-12">API Key</FormLabel>
                <Input className="width-25" placeholder="configured" disabled={true} />
              </div>
              <div className="gf-form">
                <div className="max-width-30 gf-form-inline">
                  <Button variant="secondary" type="button" onClick={this.onAppInsightsResetApiKey}>
                    reset
                  </Button>
                </div>
              </div>
            </div>
          ) : (
            <div className="gf-form-inline">
              <div className="gf-form">
                <FormLabel className="width-12">API Key</FormLabel>
                <div className="width-15">
                  <Input
                    className="width-30"
                    placeholder="XXXXXXXX-XXXX-XXXX-XXXX-XXXXXXXXXXXX"
                    value={options.secureJsonData.appInsightsApiKey || ''}
                    onChange={onUpdateSecureJsonDataOption('appInsightsApiKey')}
                  />
                </div>
              </div>
            </div>
          )}
          <div className="gf-form-inline">
            <div className="gf-form">
              <FormLabel className="width-12">Application ID</FormLabel>
              <div className="width-15">
                <Input
                  className="width-30"
                  value={options.jsonData.appInsightsAppId || ''}
                  onChange={onUpdateJsonDataOption('appInsightsAppId')}
                />
              </div>
            </div>
          </div>
        </div>
      </>
    );
  }
}

export default InsightsConfig;<|MERGE_RESOLUTION|>--- conflicted
+++ resolved
@@ -4,21 +4,6 @@
 
 export interface Props {
   options: AzureDataSourceSettings;
-<<<<<<< HEAD
-  onUpdateOption: (key: string, val: any) => void;
-  onUpdateSecureOption: (key: string, val: any) => void;
-  onResetOptionKey: (key: string) => void;
-}
-export class InsightsConfig extends PureComponent<Props> {
-  onAppInsightsAppIdChange = (event: ChangeEvent<HTMLInputElement>) => {
-    this.props.onUpdateOption('appInsightsAppId', event.target.value);
-  };
-
-  onAppInsightsApiKeyChange = (event: ChangeEvent<HTMLInputElement>) => {
-    this.props.onUpdateSecureOption('appInsightsApiKey', event.target.value);
-  };
-
-=======
   onUpdateJsonDataOption: (
     key: keyof AzureDataSourceJsonData
   ) => (event: React.SyntheticEvent<HTMLInputElement | HTMLSelectElement>) => void;
@@ -28,7 +13,6 @@
   onResetOptionKey: (key: string) => void;
 }
 export class InsightsConfig extends PureComponent<Props> {
->>>>>>> ca6d08d5
   onAppInsightsResetApiKey = () => {
     this.props.onResetOptionKey('appInsightsApiKey');
   };
