import React, { useEffect, useMemo, useState } from 'react';

import { SelectableValue, DataFrame, PanelData, Labels } from '@grafana/data';
<<<<<<< HEAD
import { AccessoryButton, EditorList } from '@grafana/experimental';
=======
import { EditorList, AccessoryButton } from '@grafana/experimental';
>>>>>>> 89b365f8
import { Select, HorizontalGroup, MultiSelect } from '@grafana/ui';

import { AzureMetricDimension, AzureMonitorOption, AzureMonitorQuery, AzureQueryEditorFieldProps } from '../../types';
import { Field } from '../Field';

import { setDimensionFilters } from './setQueryValue';

interface DimensionFieldsProps extends AzureQueryEditorFieldProps {
  dimensionOptions: AzureMonitorOption[];
}

interface DimensionLabels {
  [key: string]: Set<string>;
}

const useDimensionLabels = (data: PanelData | undefined, query: AzureMonitorQuery) => {
  const [dimensionLabels, setDimensionLabels] = useState<DimensionLabels>({});
  useEffect(() => {
    let labelsObj: DimensionLabels = {};
    if (data?.series?.length) {
      // Identify which series' in the dataframe are relevant to the current query
      const series: DataFrame[] = data.series.flat().filter((series) => series.refId === query.refId);
      const fields = series.flatMap((series) => series.fields);
      // Retrieve labels for series fields
      const labels = fields
        .map((fields) => fields.labels)
        .flat()
        .filter((item): item is Labels => item !== null && item !== undefined);
      for (const label of labels) {
        // Labels only exist for series that have a dimension selected
        for (const [dimension, value] of Object.entries(label)) {
          if (labelsObj[dimension]) {
            labelsObj[dimension].add(value);
          } else {
            labelsObj[dimension] = new Set([value]);
          }
        }
      }
    }
    setDimensionLabels((prevLabels) => {
      const newLabels: DimensionLabels = {};
      const currentLabels = Object.keys(labelsObj);
      if (currentLabels.length === 0) {
        return prevLabels;
      }
      for (const label of currentLabels) {
        if (prevLabels[label] && labelsObj[label].size < prevLabels[label].size) {
          newLabels[label] = prevLabels[label];
        } else {
          newLabels[label] = labelsObj[label];
        }
      }
      return newLabels;
    });
  }, [data?.series, query.refId]);
  return dimensionLabels;
};

const DimensionFields: React.FC<DimensionFieldsProps> = ({ data, query, dimensionOptions, onQueryChange }) => {
  const dimensionFilters = useMemo(
    () => query.azureMonitor?.dimensionFilters ?? [],
    [query.azureMonitor?.dimensionFilters]
  );

  const dimensionLabels = useDimensionLabels(data, query);

  const dimensionOperators: Array<SelectableValue<string>> = [
    { label: '==', value: 'eq' },
    { label: '!=', value: 'ne' },
    { label: 'starts with', value: 'sw' },
  ];

  const validDimensionOptions = useMemo(() => {
    // We filter out any dimensions that have already been used in a filter as the API doesn't support having multiple filters with the same dimension name.
    // The Azure portal also doesn't support this feature so it makes sense for consistency.
    let t = dimensionOptions;
    if (dimensionFilters.length) {
      t = dimensionOptions.filter(
        (val) => !dimensionFilters.some((dimensionFilter) => dimensionFilter.dimension === val.value)
      );
    }
    return t;
  }, [dimensionFilters, dimensionOptions]);

  const onFieldChange = <Key extends keyof AzureMetricDimension>(
    fieldName: Key,
    item: Partial<AzureMetricDimension>,
    value: AzureMetricDimension[Key],
    onChange: (item: Partial<AzureMetricDimension>) => void
  ) => {
    item[fieldName] = value;
    onChange(item);
  };

  const getValidDimensionOptions = (selectedDimension: string) => {
    return validDimensionOptions.concat(dimensionOptions.filter((item) => item.value === selectedDimension));
  };

  const getValidFilterOptions = (selectedFilter: string | undefined, dimension: string) => {
    const dimensionFilters = Array.from(dimensionLabels[dimension.toLowerCase()] ?? []);
    if (dimensionFilters.find((filter) => filter === selectedFilter)) {
      return dimensionFilters.map((filter) => ({ value: filter, label: filter }));
    }
    return [...dimensionFilters, ...(selectedFilter && selectedFilter !== '*' ? [selectedFilter] : [])].map((item) => ({
      value: item,
      label: item,
    }));
  };

  const getValidMultiSelectOptions = (selectedFilters: string[] | undefined, dimension: string) => {
    const labelOptions = getValidFilterOptions(undefined, dimension);
    if (selectedFilters) {
      for (const filter of selectedFilters) {
        if (!labelOptions.find((label) => label.value === filter)) {
          labelOptions.push({ value: filter, label: filter });
        }
      }
    }
    return labelOptions;
  };
  const getValidOperators = (selectedOperator: string) => {
    if (dimensionOperators.find((operator: SelectableValue) => operator.value === selectedOperator)) {
      return dimensionOperators;
    }
    return [...dimensionOperators, ...(selectedOperator ? [{ label: selectedOperator, value: selectedOperator }] : [])];
  };

  const changedFunc = (changed: Array<Partial<AzureMetricDimension>>) => {
    const properData: AzureMetricDimension[] = changed.map((x) => {
      return {
        dimension: x.dimension ?? '',
        operator: x.operator ?? 'eq',
        filters: x.filters ?? [],
      };
    });
    onQueryChange(setDimensionFilters(query, properData));
  };

  const renderFilters = (
    item: Partial<AzureMetricDimension>,
    onChange: (item: Partial<AzureMetricDimension>) => void,
    onDelete: () => void
  ) => {
    return (
      <HorizontalGroup spacing="none">
        <Select
          menuShouldPortal
          placeholder="Field"
          value={item.dimension}
          options={getValidDimensionOptions(item.dimension || '')}
          onChange={(e) => onFieldChange('dimension', item, e.value ?? '', onChange)}
        />
        <Select
          menuShouldPortal
          placeholder="Operation"
          value={item.operator}
          options={getValidOperators(item.operator || 'eq')}
          onChange={(e) => onFieldChange('operator', item, e.value ?? '', onChange)}
          allowCustomValue
        />
        {item.operator === 'eq' || item.operator === 'ne' ? (
          <MultiSelect
            menuShouldPortal
            placeholder="Select value(s)"
            value={item.filters}
            options={getValidMultiSelectOptions(item.filters, item.dimension ?? '')}
            onChange={(e) =>
              onFieldChange(
                'filters',
                item,
                e.map((x) => x.value ?? ''),
                onChange
              )
            }
            aria-label={'dimension-labels-select'}
            allowCustomValue
          />
        ) : (
          // The API does not currently allow for multiple "starts with" clauses to be used.
          <Select
            menuShouldPortal
            placeholder="Select value"
            value={item.filters ? item.filters[0] : ''}
            allowCustomValue
            options={getValidFilterOptions(item.filters ? item.filters[0] : '', item.dimension ?? '')}
            onChange={(e) => onFieldChange('filters', item, [e?.value ?? ''], onChange)}
            isClearable
          />
        )}
        <AccessoryButton aria-label="Remove" icon="times" variant="secondary" onClick={onDelete} type="button" />
      </HorizontalGroup>
    );
  };

  return (
    <Field label="Dimensions">
      <EditorList items={dimensionFilters} onChange={changedFunc} renderItem={renderFilters} />
    </Field>
  );
};

export default DimensionFields;<|MERGE_RESOLUTION|>--- conflicted
+++ resolved
@@ -1,11 +1,7 @@
 import React, { useEffect, useMemo, useState } from 'react';
 
 import { SelectableValue, DataFrame, PanelData, Labels } from '@grafana/data';
-<<<<<<< HEAD
-import { AccessoryButton, EditorList } from '@grafana/experimental';
-=======
 import { EditorList, AccessoryButton } from '@grafana/experimental';
->>>>>>> 89b365f8
 import { Select, HorizontalGroup, MultiSelect } from '@grafana/ui';
 
 import { AzureMetricDimension, AzureMonitorOption, AzureMonitorQuery, AzureQueryEditorFieldProps } from '../../types';
