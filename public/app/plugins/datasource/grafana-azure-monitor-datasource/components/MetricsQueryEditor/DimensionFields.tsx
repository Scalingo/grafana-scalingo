--- conflicted
+++ resolved
@@ -1,22 +1,13 @@
 import React, { useEffect, useMemo, useState } from 'react';
 
-<<<<<<< HEAD
-import { SelectableValue, DataFrame, PanelData } from '@grafana/data';
-import { Button, Select, HorizontalGroup, VerticalGroup } from '@grafana/ui';
-=======
 import { SelectableValue, DataFrame, PanelData, Labels } from '@grafana/data';
 import { AccessoryButton, EditorList } from '@grafana/experimental';
 import { Select, HorizontalGroup, MultiSelect } from '@grafana/ui';
->>>>>>> c2560129
 
 import { AzureMetricDimension, AzureMonitorOption, AzureMonitorQuery, AzureQueryEditorFieldProps } from '../../types';
 import { Field } from '../Field';
 
-<<<<<<< HEAD
-import { appendDimensionFilter, removeDimensionFilter, setDimensionFilterValue } from './setQueryValue';
-=======
 import { setDimensionFilters } from './setQueryValue';
->>>>>>> c2560129
 
 interface DimensionFieldsProps extends AzureQueryEditorFieldProps {
   dimensionOptions: AzureMonitorOption[];
@@ -38,18 +29,6 @@
       const labels = fields
         .map((fields) => fields.labels)
         .flat()
-<<<<<<< HEAD
-        .filter((item) => item!);
-      for (const label of labels) {
-        // Labels only exist for series that have a dimension selected
-        if (label) {
-          for (const [dimension, value] of Object.entries(label)) {
-            if (labelsObj[dimension]) {
-              labelsObj[dimension].add(value);
-            } else {
-              labelsObj[dimension] = new Set([value]);
-            }
-=======
         .filter((item): item is Labels => item !== null && item !== undefined);
       for (const label of labels) {
         // Labels only exist for series that have a dimension selected
@@ -58,22 +37,17 @@
             labelsObj[dimension].add(value);
           } else {
             labelsObj[dimension] = new Set([value]);
->>>>>>> c2560129
           }
         }
       }
     }
     setDimensionLabels((prevLabels) => {
       const newLabels: DimensionLabels = {};
-<<<<<<< HEAD
-      for (const label of Object.keys(labelsObj)) {
-=======
       const currentLabels = Object.keys(labelsObj);
       if (currentLabels.length === 0) {
         return prevLabels;
       }
       for (const label of currentLabels) {
->>>>>>> c2560129
         if (prevLabels[label] && labelsObj[label].size < prevLabels[label].size) {
           newLabels[label] = prevLabels[label];
         } else {
@@ -93,7 +67,6 @@
   );
 
   const dimensionLabels = useDimensionLabels(data, query);
-<<<<<<< HEAD
 
   const dimensionOperators: Array<SelectableValue<string>> = [
     { label: '==', value: 'eq' },
@@ -113,30 +86,6 @@
     return t;
   }, [dimensionFilters, dimensionOptions]);
 
-  const addFilter = () => {
-    onQueryChange(appendDimensionFilter(query));
-  };
-=======
->>>>>>> c2560129
-
-  const dimensionOperators: Array<SelectableValue<string>> = [
-    { label: '==', value: 'eq' },
-    { label: '!=', value: 'ne' },
-    { label: 'starts with', value: 'sw' },
-  ];
-
-  const validDimensionOptions = useMemo(() => {
-    // We filter out any dimensions that have already been used in a filter as the API doesn't support having multiple filters with the same dimension name.
-    // The Azure portal also doesn't support this feature so it makes sense for consistency.
-    let t = dimensionOptions;
-    if (dimensionFilters.length) {
-      t = dimensionOptions.filter(
-        (val) => !dimensionFilters.some((dimensionFilter) => dimensionFilter.dimension === val.value)
-      );
-    }
-    return t;
-  }, [dimensionFilters, dimensionOptions]);
-
   const onFieldChange = <Key extends keyof AzureMetricDimension>(
     fieldName: Key,
     item: Partial<AzureMetricDimension>,
@@ -147,13 +96,6 @@
     onChange(item);
   };
 
-<<<<<<< HEAD
-  const onFilterInputChange = (index: number, v: SelectableValue<string> | null) => {
-    onFieldChange(index, 'filter', v?.value ?? '');
-  };
-
-=======
->>>>>>> c2560129
   const getValidDimensionOptions = (selectedDimension: string) => {
     return validDimensionOptions.concat(dimensionOptions.filter((item) => item.value === selectedDimension));
   };
@@ -169,8 +111,6 @@
     }));
   };
 
-<<<<<<< HEAD
-=======
   const getValidMultiSelectOptions = (selectedFilters: string[] | undefined, dimension: string) => {
     const labelOptions = getValidFilterOptions(undefined, dimension);
     if (selectedFilters) {
@@ -182,61 +122,11 @@
     }
     return labelOptions;
   };
->>>>>>> c2560129
   const getValidOperators = (selectedOperator: string) => {
     if (dimensionOperators.find((operator: SelectableValue) => operator.value === selectedOperator)) {
       return dimensionOperators;
     }
     return [...dimensionOperators, ...(selectedOperator ? [{ label: selectedOperator, value: selectedOperator }] : [])];
-<<<<<<< HEAD
-  };
-
-  return (
-    <Field label="Dimension">
-      <VerticalGroup spacing="xs">
-        {dimensionFilters.map((filter, index) => (
-          <HorizontalGroup key={index} spacing="xs">
-            <Select
-              menuShouldPortal
-              placeholder="Field"
-              value={filter.dimension}
-              options={getValidDimensionOptions(filter.dimension)}
-              onChange={(v) => onFieldChange(index, 'dimension', v.value ?? '')}
-              width={38}
-            />
-            <Select
-              menuShouldPortal
-              placeholder="Operation"
-              value={filter.operator}
-              options={getValidOperators(filter.operator)}
-              onChange={(v) => onFieldChange(index, 'operator', v.value ?? '')}
-              allowCustomValue
-            />
-            <Select
-              menuShouldPortal
-              placeholder="Select value"
-              value={filter.filter ? filter.filter : ''}
-              allowCustomValue
-              options={getValidFilterOptions(filter.filter, filter.dimension)}
-              onChange={(v) => onFilterInputChange(index, v)}
-              isClearable
-            />
-
-            <Button
-              variant="secondary"
-              size="md"
-              icon="trash-alt"
-              aria-label="Remove"
-              onClick={() => removeFilter(index)}
-            ></Button>
-          </HorizontalGroup>
-        ))}
-
-        <Button variant="secondary" size="md" onClick={addFilter}>
-          Add new dimension
-        </Button>
-      </VerticalGroup>
-=======
   };
 
   const changedFunc = (changed: Array<Partial<AzureMetricDimension>>) => {
@@ -309,7 +199,6 @@
   return (
     <Field label="Dimensions">
       <EditorList items={dimensionFilters} onChange={changedFunc} renderItem={renderFilters} />
->>>>>>> c2560129
     </Field>
   );
 };
