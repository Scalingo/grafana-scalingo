<<<<<<< HEAD
import { render, screen, waitFor } from '@testing-library/react';
import React from 'react';

import { selectOptionInTest } from '@grafana/ui';

import createMockDatasource from '../../__mocks__/datasource';
import createMockPanelData from '../../__mocks__/panelData';
import createMockQuery from '../../__mocks__/query';
=======
import { render, screen } from '@testing-library/react';
import userEvent from '@testing-library/user-event';
import React from 'react';
import { selectOptionInTest } from 'test/helpers/selectOptionInTest';

import createMockDatasource from '../../__mocks__/datasource';
import { createMockInstanceSetttings } from '../../__mocks__/instanceSettings';
import createMockPanelData from '../../__mocks__/panelData';
import createMockQuery from '../../__mocks__/query';
import {
  createMockResourceGroupsBySubscription,
  createMockSubscriptions,
  mockResourcesByResourceGroup,
} from '../../__mocks__/resourcePickerRows';
import ResourcePickerData from '../../resourcePicker/resourcePickerData';
>>>>>>> c2560129

import MetricsQueryEditor from './MetricsQueryEditor';

const variableOptionGroup = {
  label: 'Template variables',
  options: [],
};

<<<<<<< HEAD
describe('Azure Monitor QueryEditor', () => {
  const mockPanelData = createMockPanelData();
=======
export function createMockResourcePickerData() {
  const mockDatasource = new ResourcePickerData(createMockInstanceSetttings());

  mockDatasource.getSubscriptions = jest.fn().mockResolvedValue(createMockSubscriptions());
  mockDatasource.getResourceGroupsBySubscriptionId = jest
    .fn()
    .mockResolvedValue(createMockResourceGroupsBySubscription());
  mockDatasource.getResourcesForResourceGroup = jest.fn().mockResolvedValue(mockResourcesByResourceGroup());
  mockDatasource.getResourceURIFromWorkspace = jest.fn().mockReturnValue('');
  mockDatasource.getResourceURIDisplayProperties = jest.fn().mockResolvedValue({});

  return mockDatasource;
}

describe('MetricsQueryEditor', () => {
  const originalScrollIntoView = window.HTMLElement.prototype.scrollIntoView;
  const mockPanelData = createMockPanelData();

  beforeEach(() => {
    window.HTMLElement.prototype.scrollIntoView = function () {};
  });
  afterEach(() => {
    window.HTMLElement.prototype.scrollIntoView = originalScrollIntoView;
  });

>>>>>>> c2560129
  it('should render', async () => {
    const mockDatasource = createMockDatasource({ resourcePickerData: createMockResourcePickerData() });

    render(
      <MetricsQueryEditor
        data={mockPanelData}
<<<<<<< HEAD
        subscriptionId="123"
=======
>>>>>>> c2560129
        query={createMockQuery()}
        datasource={mockDatasource}
        variableOptionGroup={variableOptionGroup}
        onChange={() => {}}
        setError={() => {}}
      />
    );

    expect(await screen.findByTestId('azure-monitor-metrics-query-editor-with-experimental-ui')).toBeInTheDocument();
  });

  it('should change resource when a resource is selected in the ResourcePicker', async () => {
    const mockDatasource = createMockDatasource({ resourcePickerData: createMockResourcePickerData() });
    const query = createMockQuery();
    delete query?.azureMonitor?.resourceUri;
    const onChange = jest.fn();

    render(
      <MetricsQueryEditor
        data={mockPanelData}
<<<<<<< HEAD
        subscriptionId="123"
        query={mockQuery}
=======
        query={query}
>>>>>>> c2560129
        datasource={mockDatasource}
        variableOptionGroup={variableOptionGroup}
        onChange={onChange}
        setError={() => {}}
      />
    );

    const resourcePickerButton = await screen.findByRole('button', { name: 'Select a resource' });
    expect(resourcePickerButton).toBeInTheDocument();
    expect(screen.queryByRole('button', { name: 'Expand Primary Subscription' })).not.toBeInTheDocument();
    resourcePickerButton.click();

    const subscriptionButton = await screen.findByRole('button', { name: 'Expand Primary Subscription' });
    expect(subscriptionButton).toBeInTheDocument();
    expect(screen.queryByRole('button', { name: 'Expand A Great Resource Group' })).not.toBeInTheDocument();
    subscriptionButton.click();

    const resourceGroupButton = await screen.findByRole('button', { name: 'Expand A Great Resource Group' });
    expect(resourceGroupButton).toBeInTheDocument();
    expect(screen.queryByLabelText('web-server')).not.toBeInTheDocument();
    resourceGroupButton.click();

    const checkbox = await screen.findByLabelText('web-server');
    expect(checkbox).toBeInTheDocument();
    expect(checkbox).not.toBeChecked();
    await userEvent.click(checkbox);
    expect(checkbox).toBeChecked();
    await userEvent.click(await screen.findByRole('button', { name: 'Apply' }));

    expect(onChange).toBeCalledTimes(1);
    expect(onChange).toBeCalledWith(
      expect.objectContaining({
        azureMonitor: expect.objectContaining({
          resourceUri:
            '/subscriptions/def-456/resourceGroups/dev-3/providers/Microsoft.Compute/virtualMachines/web-server',
        }),
      })
    );
  });

  it('should reset metric namespace, metric name, and aggregation fields after selecting a new resource when a valid query has already been set', async () => {
    const mockDatasource = createMockDatasource({ resourcePickerData: createMockResourcePickerData() });
    const query = createMockQuery();
    const onChange = jest.fn();

    render(
      <MetricsQueryEditor
        data={mockPanelData}
        query={query}
        datasource={mockDatasource}
        variableOptionGroup={variableOptionGroup}
        onChange={onChange}
        setError={() => {}}
      />
    );

    const resourcePickerButton = await screen.findByRole('button', { name: /grafana/ });

    expect(screen.getByText('Microsoft.Compute/virtualMachines')).toBeInTheDocument();
    expect(screen.getByText('Metric A')).toBeInTheDocument();
    expect(screen.getByText('Average')).toBeInTheDocument();

    expect(resourcePickerButton).toBeInTheDocument();
    expect(screen.queryByRole('button', { name: 'Expand Primary Subscription' })).not.toBeInTheDocument();
    resourcePickerButton.click();

    const subscriptionButton = await screen.findByRole('button', { name: 'Expand Dev Subscription' });
    expect(subscriptionButton).toBeInTheDocument();
    expect(screen.queryByRole('button', { name: 'Expand Development 3' })).not.toBeInTheDocument();
    subscriptionButton.click();

    const resourceGroupButton = await screen.findByRole('button', { name: 'Expand Development 3' });
    expect(resourceGroupButton).toBeInTheDocument();
    expect(screen.queryByLabelText('db-server')).not.toBeInTheDocument();
    resourceGroupButton.click();

    const checkbox = await screen.findByLabelText('db-server');
    expect(checkbox).toBeInTheDocument();
    expect(checkbox).not.toBeChecked();
    await userEvent.click(checkbox);
    expect(checkbox).toBeChecked();
    await userEvent.click(await screen.findByRole('button', { name: 'Apply' }));

    expect(onChange).toBeCalledTimes(1);
    expect(onChange).toBeCalledWith(
      expect.objectContaining({
        azureMonitor: expect.objectContaining({
          resourceUri:
            '/subscriptions/def-456/resourceGroups/dev-3/providers/Microsoft.Compute/virtualMachines/db-server',
          metricNamespace: undefined,
          metricName: undefined,
          aggregation: undefined,
          timeGrain: '',
          dimensionFilters: [],
        }),
      })
    );
  });

  it('should change the metric name when selected', async () => {
    const mockDatasource = createMockDatasource({ resourcePickerData: createMockResourcePickerData() });
    const onChange = jest.fn();
    const mockQuery = createMockQuery();
    mockDatasource.azureMonitorDatasource.getMetricNames = jest.fn().mockResolvedValue([
      {
        value: 'metric-a',
        text: 'Metric A',
      },
      {
        value: 'metric-b',
        text: 'Metric B',
      },
    ]);

    render(
      <MetricsQueryEditor
        data={mockPanelData}
<<<<<<< HEAD
        subscriptionId="123"
=======
>>>>>>> c2560129
        query={createMockQuery()}
        datasource={mockDatasource}
        variableOptionGroup={variableOptionGroup}
        onChange={onChange}
        setError={() => {}}
      />
    );

    const metrics = await screen.findByLabelText('Metric');
    expect(metrics).toBeInTheDocument();
    await selectOptionInTest(metrics, 'Metric B');

    expect(onChange).toHaveBeenLastCalledWith({
      ...mockQuery,
      azureMonitor: {
        ...mockQuery.azureMonitor,
        metricName: 'metric-b',
        aggregation: undefined,
        timeGrain: '',
      },
    });
  });

  it('should change the aggregation type when selected', async () => {
    const mockDatasource = createMockDatasource({ resourcePickerData: createMockResourcePickerData() });
    const onChange = jest.fn();
    const mockQuery = createMockQuery();

    render(
      <MetricsQueryEditor
        data={mockPanelData}
<<<<<<< HEAD
        subscriptionId="123"
=======
>>>>>>> c2560129
        query={createMockQuery()}
        datasource={mockDatasource}
        variableOptionGroup={variableOptionGroup}
        onChange={onChange}
        setError={() => {}}
      />
    );

    const aggregation = await screen.findByLabelText('Aggregation');
    expect(aggregation).toBeInTheDocument();
    await selectOptionInTest(aggregation, 'Maximum');

    expect(onChange).toHaveBeenLastCalledWith({
      ...mockQuery,
      azureMonitor: {
        ...mockQuery.azureMonitor,
        aggregation: 'Maximum',
      },
    });
  });
});<|MERGE_RESOLUTION|>--- conflicted
+++ resolved
@@ -1,13 +1,3 @@
-<<<<<<< HEAD
-import { render, screen, waitFor } from '@testing-library/react';
-import React from 'react';
-
-import { selectOptionInTest } from '@grafana/ui';
-
-import createMockDatasource from '../../__mocks__/datasource';
-import createMockPanelData from '../../__mocks__/panelData';
-import createMockQuery from '../../__mocks__/query';
-=======
 import { render, screen } from '@testing-library/react';
 import userEvent from '@testing-library/user-event';
 import React from 'react';
@@ -23,7 +13,6 @@
   mockResourcesByResourceGroup,
 } from '../../__mocks__/resourcePickerRows';
 import ResourcePickerData from '../../resourcePicker/resourcePickerData';
->>>>>>> c2560129
 
 import MetricsQueryEditor from './MetricsQueryEditor';
 
@@ -32,10 +21,6 @@
   options: [],
 };
 
-<<<<<<< HEAD
-describe('Azure Monitor QueryEditor', () => {
-  const mockPanelData = createMockPanelData();
-=======
 export function createMockResourcePickerData() {
   const mockDatasource = new ResourcePickerData(createMockInstanceSetttings());
 
@@ -61,17 +46,12 @@
     window.HTMLElement.prototype.scrollIntoView = originalScrollIntoView;
   });
 
->>>>>>> c2560129
   it('should render', async () => {
     const mockDatasource = createMockDatasource({ resourcePickerData: createMockResourcePickerData() });
 
     render(
       <MetricsQueryEditor
         data={mockPanelData}
-<<<<<<< HEAD
-        subscriptionId="123"
-=======
->>>>>>> c2560129
         query={createMockQuery()}
         datasource={mockDatasource}
         variableOptionGroup={variableOptionGroup}
@@ -92,12 +72,7 @@
     render(
       <MetricsQueryEditor
         data={mockPanelData}
-<<<<<<< HEAD
-        subscriptionId="123"
-        query={mockQuery}
-=======
         query={query}
->>>>>>> c2560129
         datasource={mockDatasource}
         variableOptionGroup={variableOptionGroup}
         onChange={onChange}
@@ -215,10 +190,6 @@
     render(
       <MetricsQueryEditor
         data={mockPanelData}
-<<<<<<< HEAD
-        subscriptionId="123"
-=======
->>>>>>> c2560129
         query={createMockQuery()}
         datasource={mockDatasource}
         variableOptionGroup={variableOptionGroup}
@@ -250,10 +221,6 @@
     render(
       <MetricsQueryEditor
         data={mockPanelData}
-<<<<<<< HEAD
-        subscriptionId="123"
-=======
->>>>>>> c2560129
         query={createMockQuery()}
         datasource={mockDatasource}
         variableOptionGroup={variableOptionGroup}
