import React from 'react';

import { PanelData } from '@grafana/data/src/types';
import { EditorRows, EditorRow, EditorFieldGroup } from '@grafana/experimental';

import type Datasource from '../../datasource';
<<<<<<< HEAD
import type { AzureMonitorQuery, AzureMonitorOption, AzureMonitorErrorish } from '../../types';
=======
import type { AzureMonitorQuery, AzureMonitorOption, AzureMonitorErrorish, AzureMetricResource } from '../../types';
>>>>>>> 89b365f8
import ResourceField from '../ResourceField';
import { ResourceRowType } from '../ResourcePicker/types';

import AggregationField from './AggregationField';
import DimensionFields from './DimensionFields';
import LegendFormatField from './LegendFormatField';
import MetricNameField from './MetricNameField';
import MetricNamespaceField from './MetricNamespaceField';
import TimeGrainField from './TimeGrainField';
import TopField from './TopField';
import { useMetricNames, useMetricNamespaces, useMetricMetadata } from './dataHooks';
<<<<<<< HEAD
import { setResource } from './setQueryValue';
=======
>>>>>>> 89b365f8

interface MetricsQueryEditorProps {
  data: PanelData | undefined;
  query: AzureMonitorQuery;
  datasource: Datasource;
  onChange: (newQuery: AzureMonitorQuery) => void;
  variableOptionGroup: { label: string; options: AzureMonitorOption[] };
  setError: (source: string, error: AzureMonitorErrorish | undefined) => void;
}

const MetricsQueryEditor: React.FC<MetricsQueryEditorProps> = ({
  data,
  query,
  datasource,
  variableOptionGroup,
  onChange,
  setError,
}) => {
  const metricsMetadata = useMetricMetadata(query, datasource, onChange);
  const metricNamespaces = useMetricNamespaces(query, datasource, onChange, setError);
  const metricNames = useMetricNames(query, datasource, onChange, setError);
<<<<<<< HEAD
=======
  const resource: AzureMetricResource = {
    subscription: query.subscription,
    resourceGroup: query.azureMonitor?.resourceGroup,
    metricNamespace: query.azureMonitor?.metricNamespace,
    resourceName: query.azureMonitor?.resourceName,
  };
>>>>>>> 89b365f8
  return (
    <span data-testid="azure-monitor-metrics-query-editor-with-experimental-ui">
      <EditorRows>
        <EditorRow>
          <EditorFieldGroup>
            <ResourceField
              query={query}
              datasource={datasource}
              variableOptionGroup={variableOptionGroup}
              onQueryChange={onChange}
              setError={setError}
              selectableEntryTypes={[ResourceRowType.Resource]}
<<<<<<< HEAD
              setResource={setResource}
              resourceUri={query.azureMonitor?.resourceUri}
=======
              resource={resource}
>>>>>>> 89b365f8
              queryType={'metrics'}
            />
            <MetricNamespaceField
              metricNamespaces={metricNamespaces}
              query={query}
              datasource={datasource}
              variableOptionGroup={variableOptionGroup}
              onQueryChange={onChange}
              setError={setError}
            />
            <MetricNameField
              metricNames={metricNames}
              query={query}
              datasource={datasource}
              variableOptionGroup={variableOptionGroup}
              onQueryChange={onChange}
              setError={setError}
            />
            <AggregationField
              query={query}
              datasource={datasource}
              variableOptionGroup={variableOptionGroup}
              onQueryChange={onChange}
              setError={setError}
              aggregationOptions={metricsMetadata?.aggOptions ?? []}
              isLoading={metricsMetadata.isLoading}
            />
            <TimeGrainField
              query={query}
              datasource={datasource}
              variableOptionGroup={variableOptionGroup}
              onQueryChange={onChange}
              setError={setError}
              timeGrainOptions={metricsMetadata?.timeGrains ?? []}
            />
          </EditorFieldGroup>
        </EditorRow>
        <EditorRow>
          <EditorFieldGroup>
            <DimensionFields
              data={data}
              query={query}
              datasource={datasource}
              variableOptionGroup={variableOptionGroup}
              onQueryChange={onChange}
              setError={setError}
              dimensionOptions={metricsMetadata?.dimensions ?? []}
            />
          </EditorFieldGroup>
        </EditorRow>
        <EditorRow>
          <EditorFieldGroup>
            <TopField
              query={query}
              datasource={datasource}
              variableOptionGroup={variableOptionGroup}
              onQueryChange={onChange}
              setError={setError}
            />
            <LegendFormatField
              query={query}
              datasource={datasource}
              variableOptionGroup={variableOptionGroup}
              onQueryChange={onChange}
              setError={setError}
            />
          </EditorFieldGroup>
        </EditorRow>
      </EditorRows>
    </span>
  );
};

export default MetricsQueryEditor;<|MERGE_RESOLUTION|>--- conflicted
+++ resolved
@@ -4,11 +4,7 @@
 import { EditorRows, EditorRow, EditorFieldGroup } from '@grafana/experimental';
 
 import type Datasource from '../../datasource';
-<<<<<<< HEAD
-import type { AzureMonitorQuery, AzureMonitorOption, AzureMonitorErrorish } from '../../types';
-=======
 import type { AzureMonitorQuery, AzureMonitorOption, AzureMonitorErrorish, AzureMetricResource } from '../../types';
->>>>>>> 89b365f8
 import ResourceField from '../ResourceField';
 import { ResourceRowType } from '../ResourcePicker/types';
 
@@ -20,10 +16,6 @@
 import TimeGrainField from './TimeGrainField';
 import TopField from './TopField';
 import { useMetricNames, useMetricNamespaces, useMetricMetadata } from './dataHooks';
-<<<<<<< HEAD
-import { setResource } from './setQueryValue';
-=======
->>>>>>> 89b365f8
 
 interface MetricsQueryEditorProps {
   data: PanelData | undefined;
@@ -45,15 +37,12 @@
   const metricsMetadata = useMetricMetadata(query, datasource, onChange);
   const metricNamespaces = useMetricNamespaces(query, datasource, onChange, setError);
   const metricNames = useMetricNames(query, datasource, onChange, setError);
-<<<<<<< HEAD
-=======
   const resource: AzureMetricResource = {
     subscription: query.subscription,
     resourceGroup: query.azureMonitor?.resourceGroup,
     metricNamespace: query.azureMonitor?.metricNamespace,
     resourceName: query.azureMonitor?.resourceName,
   };
->>>>>>> 89b365f8
   return (
     <span data-testid="azure-monitor-metrics-query-editor-with-experimental-ui">
       <EditorRows>
@@ -66,12 +55,7 @@
               onQueryChange={onChange}
               setError={setError}
               selectableEntryTypes={[ResourceRowType.Resource]}
-<<<<<<< HEAD
-              setResource={setResource}
-              resourceUri={query.azureMonitor?.resourceUri}
-=======
               resource={resource}
->>>>>>> 89b365f8
               queryType={'metrics'}
             />
             <MetricNamespaceField
