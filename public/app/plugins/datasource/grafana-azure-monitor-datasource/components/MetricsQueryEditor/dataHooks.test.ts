--- conflicted
+++ resolved
@@ -94,11 +94,7 @@
   customProperties: AzureMetricQuery;
   topLevelCustomProperties?: Partial<AzureMonitorQuery>;
 
-<<<<<<< HEAD
-  expectedClearedQueryPartial?: AzureMetricQuery;
-=======
   expectedCustomPropertyResults?: Array<AzureMonitorOption<string>>;
->>>>>>> c1ba0afd
   expectedOptions: AzureMonitorOption[];
 }
 
@@ -282,47 +278,6 @@
         { label: 'Compute Virtual Machine', value: 'azure/vmc' },
         { label: 'Database NS', value: 'azure/dbns' },
         { label: 'azure/vm-$ENVIRONMENT', value: 'azure/vm-$ENVIRONMENT' },
-      ],
-    },
-
-    {
-      name: 'useMetricNamespaces',
-      hook: useMetricNamespaces,
-      emptyQueryPartial: {
-        resourceGroup: 'web-app-development',
-        metricDefinition: 'azure/vm',
-        resourceName: 'web-server',
-        metricNamespace: 'azure/vm',
-      },
-      validQueryPartial: {
-        resourceGroup: 'web-app-development',
-        metricDefinition: 'azure/vm',
-        resourceName: 'web-server',
-        metricNamespace: 'azure/vm',
-      },
-      invalidQueryPartial: {
-        resourceGroup: 'web-app-development',
-        metricDefinition: 'azure/vm',
-        resourceName: 'web-server',
-        metricNamespace: 'azure/vm',
-        metricName: 'invalid-metric',
-      },
-      templateVariableQueryPartial: {
-        resourceGroup: 'web-app-development',
-        metricDefinition: 'azure/vm',
-        resourceName: 'web-server',
-        metricNamespace: 'azure/vm',
-        metricName: '$variable',
-      },
-      expectedOptions: [
-        {
-          label: 'Compute Virtual Machine',
-          value: 'azure/vmc',
-        },
-        {
-          label: 'Database NS',
-          value: 'azure/dbns',
-        },
       ],
     },
   ];
@@ -427,66 +382,6 @@
       subscriptionOptions: [{ label: 'foo', value: 'foo' }],
       onChangeArgs: {
         ...bareQuery,
-<<<<<<< HEAD
-        azureMonitor: scenario.invalidQueryPartial,
-      };
-      const { waitForNextUpdate } = renderHook(() => scenario.hook(query, datasource, onChange, setError));
-      await waitForNextUpdate(WAIT_OPTIONS);
-
-      if (scenario.expectedClearedQueryPartial) {
-        expect(onChange).toHaveBeenCalledWith({
-          ...query,
-          azureMonitor: {
-            ...scenario.expectedClearedQueryPartial,
-            dimensionFilters: [],
-            timeGrain: '',
-          },
-        });
-      } else {
-        expect(onChange).not.toHaveBeenCalled();
-      }
-    });
-  });
-});
-
-describe('AzureMonitor: updateSubscriptions', () => {
-  const bareQuery = {
-    refId: 'A',
-    queryType: AzureQueryType.AzureMonitor,
-  };
-
-  [
-    {
-      description: 'should not update with no subscriptions',
-      query: bareQuery,
-      subscriptionOptions: [],
-    },
-    {
-      description: 'should not update with the subscription as an option',
-      query: { ...bareQuery, subscription: 'foo' },
-      subscriptionOptions: [{ label: 'foo', value: 'foo' }],
-    },
-    {
-      description: 'should update with the first subscription',
-      query: { ...bareQuery },
-      subscriptionOptions: [{ label: 'foo', value: 'foo' }],
-      onChangeArgs: {
-        ...bareQuery,
-        subscription: 'foo',
-        azureMonitor: {
-          dimensionFilters: [],
-          timeGrain: '',
-        },
-      },
-    },
-    {
-      description: 'should update with the default subscription if the current subsription does not exists',
-      query: { ...bareQuery, subscription: 'bar' },
-      subscriptionOptions: [{ label: 'foo', value: 'foo' }],
-      onChangeArgs: {
-        ...bareQuery,
-=======
->>>>>>> c1ba0afd
         subscription: 'foo',
         azureMonitor: {
           dimensionFilters: [],
