import { useEffect, useState } from 'react';

import { rangeUtil } from '@grafana/data';

import { rangeUtil } from '@grafana/data';

import Datasource from '../../datasource';
import TimegrainConverter from '../../time_grain_converter';
import { AzureMonitorErrorish, AzureMonitorOption, AzureMonitorQuery } from '../../types';
<<<<<<< HEAD
import { hasOption, toOption } from '../../utils/common';

import { setMetricNamespace, setSubscriptionID } from './setQueryValue';

export interface MetricMetadata {
  aggOptions: AzureMonitorOption[];
  timeGrains: AzureMonitorOption[];
  dimensions: AzureMonitorOption[];
  isLoading: boolean;
=======
import { toOption } from '../../utils/common';
import { useAsyncState } from '../../utils/useAsyncState';
>>>>>>> 556faf82

import { setMetricNamespace } from './setQueryValue';

type SetErrorFn = (source: string, error: AzureMonitorErrorish | undefined) => void;

export type DataHook = (
  query: AzureMonitorQuery,
  datasource: Datasource,
  onChange: OnChangeFn,
  setError: SetErrorFn
) => AzureMonitorOption[];

<<<<<<< HEAD
export function useAsyncState<T>(asyncFn: () => Promise<T>, setError: Function, dependencies: unknown[]) {
  // Use the lazy initial state functionality of useState to assign a random ID to the API call
  // to track where errors come from. See useLastError.
  const [errorSource] = useState(() => Math.random());
  const [value, setValue] = useState<T>();

  const finalValue = useMemo(() => value ?? [], [value]);

  useEffect(() => {
    asyncFn()
      .then((results) => {
        setValue(results);
        setError(errorSource, undefined);
      })
      .catch((err) => {
        setError(errorSource, err);
      });
    // eslint-disable-next-line react-hooks/exhaustive-deps
  }, dependencies);

  return finalValue;
}
export type MetricsMetadataHook = (
  query: AzureMonitorQuery,
  datasource: Datasource,
  onChange: OnChangeFn
) => MetricMetadata;

export const updateSubscriptions = (
=======
export type MetricsMetadataHook = (
>>>>>>> 556faf82
  query: AzureMonitorQuery,
  datasource: Datasource,
  onChange: OnChangeFn
) => MetricMetadata;

export interface MetricMetadata {
  aggOptions: AzureMonitorOption[];
  timeGrains: AzureMonitorOption[];
  dimensions: AzureMonitorOption[];
  isLoading: boolean;

  // These two properties are only used within the hook, and not elsewhere
  supportedAggTypes: string[];
  primaryAggType: string | undefined;
}

type OnChangeFn = (newQuery: AzureMonitorQuery) => void;

export const useMetricNamespaces: DataHook = (query, datasource, onChange, setError) => {
  const { metricNamespace, resourceUri } = query.azureMonitor ?? {};

  const metricNamespaces = useAsyncState(
    async () => {
      if (!resourceUri) {
        return;
      }

      const results = await datasource.azureMonitorDatasource.getMetricNamespaces({ resourceUri });
      const options = formatOptions(results, metricNamespace);

      // Do some cleanup of the query state if need be
      if (!metricNamespace && options.length) {
        onChange(setMetricNamespace(query, options[0].value));
      }

      return options;
    },
    setError,
    [resourceUri]
  );

  return metricNamespaces;
};

export const useMetricNames: DataHook = (query, datasource, onChange, setError) => {
  const { metricNamespace, metricName, resourceUri } = query.azureMonitor ?? {};

  return useAsyncState(
    async () => {
      if (!(metricNamespace && resourceUri)) {
        return;
      }

      const results = await datasource.azureMonitorDatasource.getMetricNames({ resourceUri, metricNamespace });
      const options = formatOptions(results, metricName);

      return options;
    },
    setError,
    [resourceUri, metricNamespace]
  );
};

const defaultMetricMetadata: MetricMetadata = {
  aggOptions: [],
  timeGrains: [],
  dimensions: [],
  isLoading: false,
  supportedAggTypes: [],
  primaryAggType: undefined,
};

export const useMetricMetadata = (query: AzureMonitorQuery, datasource: Datasource, onChange: OnChangeFn) => {
  const [metricMetadata, setMetricMetadata] = useState<MetricMetadata>(defaultMetricMetadata);

  const { resourceUri, metricNamespace, metricName, aggregation, timeGrain } = query.azureMonitor ?? {};

  // Fetch new metric metadata when the fields change
  useEffect(() => {
    if (!(resourceUri && metricNamespace && metricName)) {
      setMetricMetadata(defaultMetricMetadata);
      return;
    }

    datasource.azureMonitorDatasource
      .getMetricMetadata({ resourceUri, metricNamespace, metricName })
      .then((metadata) => {
        // TODO: Move the aggregationTypes and timeGrain defaults into `getMetricMetadata`
        const aggregations = (metadata.supportedAggTypes || [metadata.primaryAggType]).map((v) => ({
          label: v,
          value: v,
        }));
        setMetricMetadata({
          aggOptions: aggregations,
          timeGrains: metadata.supportedTimeGrains,
          dimensions: metadata.dimensions,
          isLoading: false,
          supportedAggTypes: metadata.supportedAggTypes ?? [],
          primaryAggType: metadata.primaryAggType,
        });
      });
  }, [datasource, resourceUri, metricNamespace, metricName]);

  // Update the query state in response to the meta data changing
  useEffect(() => {
    const newAggregation = aggregation || metricMetadata.primaryAggType;
    const newTimeGrain = timeGrain || 'auto';

    if (newAggregation !== aggregation || newTimeGrain !== timeGrain) {
      onChange({
        ...query,
        azureMonitor: {
          ...query.azureMonitor,
          aggregation: newAggregation,
          timeGrain: newTimeGrain,
          allowedTimeGrainsMs: metricMetadata.timeGrains
            .filter((timeGrain) => timeGrain.value !== 'auto')
            .map((timeGrain) =>
              rangeUtil.intervalToMs(TimegrainConverter.createKbnUnitFromISO8601Duration(timeGrain.value))
            ),
        },
      });
    }
  }, [onChange, metricMetadata, aggregation, timeGrain, query]);

  return metricMetadata;
};

function formatOptions(
  rawResults: Array<{
    text: string;
    value: string;
  }>,
  selectedValue?: string
) {
  const options = rawResults.map(toOption);

  // account for custom values that might have been set in json file like ones crafted with a template variable (ex: "cloud-datasource-resource-$Environment")
  if (selectedValue && !options.find((option) => option.value === selectedValue.toLowerCase())) {
    options.push({ label: selectedValue, value: selectedValue });
  }

  return options;
}<|MERGE_RESOLUTION|>--- conflicted
+++ resolved
@@ -1,26 +1,12 @@
 import { useEffect, useState } from 'react';
-
-import { rangeUtil } from '@grafana/data';
 
 import { rangeUtil } from '@grafana/data';
 
 import Datasource from '../../datasource';
 import TimegrainConverter from '../../time_grain_converter';
 import { AzureMonitorErrorish, AzureMonitorOption, AzureMonitorQuery } from '../../types';
-<<<<<<< HEAD
-import { hasOption, toOption } from '../../utils/common';
-
-import { setMetricNamespace, setSubscriptionID } from './setQueryValue';
-
-export interface MetricMetadata {
-  aggOptions: AzureMonitorOption[];
-  timeGrains: AzureMonitorOption[];
-  dimensions: AzureMonitorOption[];
-  isLoading: boolean;
-=======
 import { toOption } from '../../utils/common';
 import { useAsyncState } from '../../utils/useAsyncState';
->>>>>>> 556faf82
 
 import { setMetricNamespace } from './setQueryValue';
 
@@ -33,39 +19,7 @@
   setError: SetErrorFn
 ) => AzureMonitorOption[];
 
-<<<<<<< HEAD
-export function useAsyncState<T>(asyncFn: () => Promise<T>, setError: Function, dependencies: unknown[]) {
-  // Use the lazy initial state functionality of useState to assign a random ID to the API call
-  // to track where errors come from. See useLastError.
-  const [errorSource] = useState(() => Math.random());
-  const [value, setValue] = useState<T>();
-
-  const finalValue = useMemo(() => value ?? [], [value]);
-
-  useEffect(() => {
-    asyncFn()
-      .then((results) => {
-        setValue(results);
-        setError(errorSource, undefined);
-      })
-      .catch((err) => {
-        setError(errorSource, err);
-      });
-    // eslint-disable-next-line react-hooks/exhaustive-deps
-  }, dependencies);
-
-  return finalValue;
-}
 export type MetricsMetadataHook = (
-  query: AzureMonitorQuery,
-  datasource: Datasource,
-  onChange: OnChangeFn
-) => MetricMetadata;
-
-export const updateSubscriptions = (
-=======
-export type MetricsMetadataHook = (
->>>>>>> 556faf82
   query: AzureMonitorQuery,
   datasource: Datasource,
   onChange: OnChangeFn
@@ -158,6 +112,7 @@
           label: v,
           value: v,
         }));
+
         setMetricMetadata({
           aggOptions: aggregations,
           timeGrains: metadata.supportedTimeGrains,
