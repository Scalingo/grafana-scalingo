--- conflicted
+++ resolved
@@ -8,11 +8,7 @@
 import { toOption } from '../../utils/common';
 import { useAsyncState } from '../../utils/useAsyncState';
 
-<<<<<<< HEAD
-import { setMetricNamespace } from './setQueryValue';
-=======
 import { setCustomNamespace } from './setQueryValue';
->>>>>>> 89b365f8
 
 type SetErrorFn = (source: string, error: AzureMonitorErrorish | undefined) => void;
 
@@ -43,17 +39,6 @@
 type OnChangeFn = (newQuery: AzureMonitorQuery) => void;
 
 export const useMetricNamespaces: DataHook = (query, datasource, onChange, setError) => {
-<<<<<<< HEAD
-  const { metricNamespace, resourceUri } = query.azureMonitor ?? {};
-
-  const metricNamespaces = useAsyncState(
-    async () => {
-      if (!resourceUri) {
-        return;
-      }
-
-      const results = await datasource.azureMonitorDatasource.getMetricNamespaces({ resourceUri });
-=======
   const { subscription } = query;
   const { metricNamespace, resourceGroup, resourceName } = query.azureMonitor ?? {};
 
@@ -72,7 +57,6 @@
         },
         false
       );
->>>>>>> 89b365f8
       const options = formatOptions(results, metricNamespace);
 
       // Do some cleanup of the query state if need be
@@ -83,28 +67,13 @@
       return options;
     },
     setError,
-<<<<<<< HEAD
-    [resourceUri]
-=======
     [subscription, metricNamespace, resourceGroup, resourceName]
->>>>>>> 89b365f8
   );
 
   return metricNamespaces;
 };
 
 export const useMetricNames: DataHook = (query, datasource, onChange, setError) => {
-<<<<<<< HEAD
-  const { metricNamespace, metricName, resourceUri } = query.azureMonitor ?? {};
-
-  return useAsyncState(
-    async () => {
-      if (!(metricNamespace && resourceUri)) {
-        return;
-      }
-
-      const results = await datasource.azureMonitorDatasource.getMetricNames({ resourceUri, metricNamespace });
-=======
   const { subscription } = query;
   const { metricNamespace, metricName, resourceGroup, resourceName, customNamespace } = query.azureMonitor ?? {};
 
@@ -120,17 +89,12 @@
         metricNamespace,
         customNamespace,
       });
->>>>>>> 89b365f8
       const options = formatOptions(results, metricName);
 
       return options;
     },
     setError,
-<<<<<<< HEAD
-    [resourceUri, metricNamespace]
-=======
     [subscription, resourceGroup, resourceName, metricNamespace, customNamespace]
->>>>>>> 89b365f8
   );
 };
 
@@ -142,17 +106,6 @@
   supportedAggTypes: [],
   primaryAggType: undefined,
 };
-<<<<<<< HEAD
-
-export const useMetricMetadata = (query: AzureMonitorQuery, datasource: Datasource, onChange: OnChangeFn) => {
-  const [metricMetadata, setMetricMetadata] = useState<MetricMetadata>(defaultMetricMetadata);
-
-  const { resourceUri, metricNamespace, metricName, aggregation, timeGrain } = query.azureMonitor ?? {};
-
-  // Fetch new metric metadata when the fields change
-  useEffect(() => {
-    if (!(resourceUri && metricNamespace && metricName)) {
-=======
 
 export const useMetricMetadata = (query: AzureMonitorQuery, datasource: Datasource, onChange: OnChangeFn) => {
   const [metricMetadata, setMetricMetadata] = useState<MetricMetadata>(defaultMetricMetadata);
@@ -163,17 +116,12 @@
   // Fetch new metric metadata when the fields change
   useEffect(() => {
     if (!subscription || !resourceGroup || !resourceName || !metricNamespace || !metricName) {
->>>>>>> 89b365f8
       setMetricMetadata(defaultMetricMetadata);
       return;
     }
 
     datasource.azureMonitorDatasource
-<<<<<<< HEAD
-      .getMetricMetadata({ resourceUri, metricNamespace, metricName })
-=======
       .getMetricMetadata({ subscription, resourceGroup, resourceName, metricNamespace, metricName, customNamespace })
->>>>>>> 89b365f8
       .then((metadata) => {
         // TODO: Move the aggregationTypes and timeGrain defaults into `getMetricMetadata`
         const aggregations = (metadata.supportedAggTypes || [metadata.primaryAggType]).map((v) => ({
@@ -190,11 +138,7 @@
           primaryAggType: metadata.primaryAggType,
         });
       });
-<<<<<<< HEAD
-  }, [datasource, resourceUri, metricNamespace, metricName]);
-=======
   }, [datasource, subscription, resourceGroup, resourceName, metricNamespace, metricName, customNamespace]);
->>>>>>> 89b365f8
 
   // Update the query state in response to the meta data changing
   useEffect(() => {
