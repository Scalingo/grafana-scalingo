--- conflicted
+++ resolved
@@ -1,43 +1,5 @@
 import { AzureMetricDimension, AzureMonitorQuery } from '../../types';
 
-<<<<<<< HEAD
-export function setResource(query: AzureMonitorQuery, resourceURI: string | undefined): AzureMonitorQuery {
-  return {
-    ...query,
-    azureMonitor: {
-      ...query.azureMonitor,
-      resourceUri: resourceURI,
-      metricNamespace: undefined,
-      metricName: undefined,
-      aggregation: undefined,
-      metricDefinition: undefined,
-      timeGrain: '',
-      dimensionFilters: [],
-    },
-  };
-}
-
-export function setMetricNamespace(query: AzureMonitorQuery, metricNamespace: string | undefined): AzureMonitorQuery {
-  if (query.azureMonitor?.metricNamespace === metricNamespace) {
-    return query;
-  }
-
-  let resourceUri = query.azureMonitor?.resourceUri;
-
-  // Storage Account URIs need to be handled differently due to the additional storage services (blob/queue/table/file).
-  // When one of these namespaces is selected it does not form a part of the URI for the storage account and so must be appended.
-  // The 'default' path must also be appended. Without these two paths any API call will fail.
-  if (resourceUri && metricNamespace?.includes('Microsoft.Storage/storageAccounts')) {
-    const splitUri = resourceUri.split('/');
-    const accountNameIndex = splitUri.findIndex((item) => item === 'storageAccounts') + 1;
-    const baseUri = splitUri.slice(0, accountNameIndex + 1).join('/');
-    if (metricNamespace === 'Microsoft.Storage/storageAccounts') {
-      resourceUri = baseUri;
-    } else {
-      const subNamespace = metricNamespace.split('/')[2];
-      resourceUri = `${baseUri}/${subNamespace}/default`;
-    }
-=======
 export function setCustomNamespace(query: AzureMonitorQuery, selection: string | undefined): AzureMonitorQuery {
   if (query.azureMonitor?.customNamespace === selection) {
     return query;
@@ -55,7 +17,6 @@
         dimensionFilters: [],
       },
     };
->>>>>>> 89b365f8
   }
 
   return {
