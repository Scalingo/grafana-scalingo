--- conflicted
+++ resolved
@@ -115,11 +115,7 @@
   query: AzureMonitorQuery,
   dimension = '',
   operator = 'eq',
-<<<<<<< HEAD
-  filter = '*'
-=======
   filters: string[] = []
->>>>>>> c2560129
 ): AzureMonitorQuery {
   const existingFilters = query.azureMonitor?.dimensionFilters ?? [];
 
