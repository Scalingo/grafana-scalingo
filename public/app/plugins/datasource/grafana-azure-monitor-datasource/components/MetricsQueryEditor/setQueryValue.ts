import { AzureMetricDimension, AzureMonitorQuery } from '../../types';

export function setResource(query: AzureMonitorQuery, resourceURI: string | undefined): AzureMonitorQuery {
  return {
    ...query,
    azureMonitor: {
      ...query.azureMonitor,
      resourceUri: resourceURI,
      metricNamespace: undefined,
      metricName: undefined,
      aggregation: undefined,
      metricDefinition: undefined,
      timeGrain: '',
      dimensionFilters: [],
    },
  };
}

export function setMetricNamespace(query: AzureMonitorQuery, metricNamespace: string | undefined): AzureMonitorQuery {
  if (query.azureMonitor?.metricNamespace === metricNamespace) {
    return query;
  }

  let resourceUri = query.azureMonitor?.resourceUri;

  // Storage Account URIs need to be handled differently due to the additional storage services (blob/queue/table/file).
  // When one of these namespaces is selected it does not form a part of the URI for the storage account and so must be appended.
  // The 'default' path must also be appended. Without these two paths any API call will fail.
  if (resourceUri && metricNamespace?.includes('Microsoft.Storage/storageAccounts')) {
    const splitUri = resourceUri.split('/');
    const accountNameIndex = splitUri.findIndex((item) => item === 'storageAccounts') + 1;
    const baseUri = splitUri.slice(0, accountNameIndex + 1).join('/');
    if (metricNamespace === 'Microsoft.Storage/storageAccounts') {
      resourceUri = baseUri;
    } else {
      const subNamespace = metricNamespace.split('/')[2];
      resourceUri = `${baseUri}/${subNamespace}/default`;
    }
  }

  return {
    ...query,
    azureMonitor: {
      ...query.azureMonitor,
      metricNamespace: metricNamespace,
      metricName: undefined,
      aggregation: undefined,
      timeGrain: '',
      dimensionFilters: [],
      resourceUri,
    },
  };
}

export function setMetricName(query: AzureMonitorQuery, metricName: string | undefined): AzureMonitorQuery {
  if (query.azureMonitor?.metricName === metricName) {
    return query;
  }

  return {
    ...query,
    azureMonitor: {
      ...query.azureMonitor,
      metricName: metricName,
      aggregation: undefined,
      timeGrain: '',
      dimensionFilters: [],
    },
  };
}

export function setAggregation(query: AzureMonitorQuery, aggregation: string): AzureMonitorQuery {
  if (query.azureMonitor?.aggregation === aggregation) {
    return query;
  }

  return {
    ...query,
    azureMonitor: {
      ...query.azureMonitor,
      aggregation: aggregation,
    },
  };
}

export function setTimeGrain(query: AzureMonitorQuery, timeGrain: string): AzureMonitorQuery {
  if (query.azureMonitor?.timeGrain === timeGrain) {
    return query;
  }

  return {
    ...query,
    azureMonitor: {
      ...query.azureMonitor,
      timeGrain: timeGrain,
    },
  };
}

export function setDimensionFilters(query: AzureMonitorQuery, dimensions: AzureMetricDimension[]): AzureMonitorQuery {
  if (query.azureMonitor?.dimensionFilters === dimensions) {
    return query;
  }

  return {
    ...query,
    azureMonitor: {
      ...query.azureMonitor,
      dimensionFilters: dimensions,
    },
  };
}

export function appendDimensionFilter(
  query: AzureMonitorQuery,
  dimension = '',
  operator = 'eq',
<<<<<<< HEAD
  filter = '*'
=======
  filters: string[] = []
>>>>>>> 556faf82
): AzureMonitorQuery {
  const existingFilters = query.azureMonitor?.dimensionFilters ?? [];

  return setDimensionFilters(query, [
    ...existingFilters,
    {
      dimension,
      operator,
      filters,
    },
  ]);
}

export function removeDimensionFilter(query: AzureMonitorQuery, indexToRemove: number): AzureMonitorQuery {
  const existingFilters = query.azureMonitor?.dimensionFilters ?? [];
  const newFilters = [...existingFilters];
  newFilters.splice(indexToRemove, 1);
  return setDimensionFilters(query, newFilters);
}

export function setDimensionFilterValue<Key extends keyof AzureMetricDimension>(
  query: AzureMonitorQuery,
  index: number,
  fieldName: Key,
  value: AzureMetricDimension[Key]
): AzureMonitorQuery {
  const existingFilters = query.azureMonitor?.dimensionFilters ?? [];
  const newFilters = [...existingFilters];
  const newFilter = newFilters[index];
  newFilter[fieldName] = value;
  if (fieldName === 'dimension' || fieldName === 'operator') {
    newFilter.filters = [];
  }
  return setDimensionFilters(query, newFilters);
}

export function setTop(query: AzureMonitorQuery, top: string): AzureMonitorQuery {
  if (query.azureMonitor?.top === top) {
    return query;
  }

  return {
    ...query,
    azureMonitor: {
      ...query.azureMonitor,
      top: top,
    },
  };
}

export function setLegendAlias(query: AzureMonitorQuery, alias: string): AzureMonitorQuery {
  if (query.azureMonitor?.alias === alias) {
    return query;
  }

  return {
    ...query,
    azureMonitor: {
      ...query.azureMonitor,
      alias: alias,
    },
  };
}<|MERGE_RESOLUTION|>--- conflicted
+++ resolved
@@ -115,11 +115,7 @@
   query: AzureMonitorQuery,
   dimension = '',
   operator = 'eq',
-<<<<<<< HEAD
-  filter = '*'
-=======
   filters: string[] = []
->>>>>>> 556faf82
 ): AzureMonitorQuery {
   const existingFilters = query.azureMonitor?.dimensionFilters ?? [];
 
