import { render, screen, waitFor } from '@testing-library/react';
import React from 'react';
import { selectOptionInTest } from 'test/helpers/selectOptionInTest';

import * as ui from '@grafana/ui';

import { config } from '@grafana/runtime';
import * as ui from '@grafana/ui';

import createMockDatasource from '../../__mocks__/datasource';
import { invalidNamespaceError } from '../../__mocks__/errors';
import createMockQuery from '../../__mocks__/query';
<<<<<<< HEAD
import { AzureQueryType, DeprecatedAzureQueryType } from '../../types';
=======
import { AzureQueryType } from '../../types';
>>>>>>> c2560129

import QueryEditor from './QueryEditor';

// Have to mock CodeEditor because it doesnt seem to work in tests???
jest.mock('@grafana/ui', () => ({
  ...jest.requireActual<typeof ui>('@grafana/ui'),
  CodeEditor: function CodeEditor({ value }: { value: string }) {
    return <pre>{value}</pre>;
  },
}));

describe('Azure Monitor QueryEditor', () => {
  it('renders the Metrics query editor when the query type is Metrics', async () => {
    const mockDatasource = createMockDatasource();
    const mockQuery = {
      ...createMockQuery(),
      queryType: AzureQueryType.AzureMonitor,
    };

    render(<QueryEditor query={mockQuery} datasource={mockDatasource} onChange={() => {}} onRunQuery={() => {}} />);
    await waitFor(() =>
      expect(screen.getByTestId('azure-monitor-metrics-query-editor-with-experimental-ui')).toBeInTheDocument()
    );
  });

  it('renders the Logs query editor when the query type is Logs', async () => {
    const mockDatasource = createMockDatasource();
    const mockQuery = {
      ...createMockQuery(),
      queryType: AzureQueryType.LogAnalytics,
    };

    render(<QueryEditor query={mockQuery} datasource={mockDatasource} onChange={() => {}} onRunQuery={() => {}} />);
    await waitFor(() =>
      expect(screen.queryByTestId('azure-monitor-logs-query-editor-with-experimental-ui')).toBeInTheDocument()
    );
  });

  it('changes the query type when selected', async () => {
    const mockDatasource = createMockDatasource();
    const mockQuery = createMockQuery();
    const onChange = jest.fn();
    render(<QueryEditor query={mockQuery} datasource={mockDatasource} onChange={onChange} onRunQuery={() => {}} />);
    await waitFor(() => expect(screen.getByTestId('azure-monitor-query-editor')).toBeInTheDocument());

    const metrics = await screen.findByLabelText(/Service/);
    await selectOptionInTest(metrics, 'Logs');

    expect(onChange).toHaveBeenCalledWith({
      ...mockQuery,
      queryType: AzureQueryType.LogAnalytics,
    });
  });

  it('displays error messages from frontend Azure calls', async () => {
    const mockDatasource = createMockDatasource();
    mockDatasource.azureMonitorDatasource.getMetricNamespaces = jest.fn().mockRejectedValue(invalidNamespaceError());
    render(
      <QueryEditor query={createMockQuery()} datasource={mockDatasource} onChange={() => {}} onRunQuery={() => {}} />
    );
    await waitFor(() =>
      expect(screen.getByTestId('azure-monitor-metrics-query-editor-with-experimental-ui')).toBeInTheDocument()
    );
    expect(screen.getByText('An error occurred while requesting metadata from Azure Monitor')).toBeInTheDocument();
  });

  it('should render the experimental QueryHeader when feature toggle is enabled', async () => {
    const mockDatasource = createMockDatasource();
    const mockQuery = {
      ...createMockQuery(),
      queryType: AzureQueryType.AzureMonitor,
    };

    render(<QueryEditor query={mockQuery} datasource={mockDatasource} onChange={() => {}} onRunQuery={() => {}} />);

    await waitFor(() => expect(screen.getByTestId('azure-monitor-experimental-header')).toBeInTheDocument());
  });
});<|MERGE_RESOLUTION|>--- conflicted
+++ resolved
@@ -4,17 +4,10 @@
 
 import * as ui from '@grafana/ui';
 
-import { config } from '@grafana/runtime';
-import * as ui from '@grafana/ui';
-
 import createMockDatasource from '../../__mocks__/datasource';
 import { invalidNamespaceError } from '../../__mocks__/errors';
 import createMockQuery from '../../__mocks__/query';
-<<<<<<< HEAD
-import { AzureQueryType, DeprecatedAzureQueryType } from '../../types';
-=======
 import { AzureQueryType } from '../../types';
->>>>>>> c2560129
 
 import QueryEditor from './QueryEditor';
 
