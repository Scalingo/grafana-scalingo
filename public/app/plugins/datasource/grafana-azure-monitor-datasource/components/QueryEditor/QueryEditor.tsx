--- conflicted
+++ resolved
@@ -2,12 +2,7 @@
 import React, { useCallback, useMemo } from 'react';
 
 import { QueryEditorProps } from '@grafana/data';
-<<<<<<< HEAD
-import { config } from '@grafana/runtime';
-import { Alert } from '@grafana/ui';
-=======
 import { Alert, CodeEditor } from '@grafana/ui';
->>>>>>> 556faf82
 
 import AzureMonitorDatasource from '../../datasource';
 import {
@@ -23,15 +18,7 @@
 import NewMetricsQueryEditor from '../MetricsQueryEditor/MetricsQueryEditor';
 import { QueryHeader } from '../QueryHeader';
 import { Space } from '../Space';
-<<<<<<< HEAD
-import ApplicationInsightsEditor from '../deprecated/components/ApplicationInsightsEditor';
-import InsightsAnalyticsEditor from '../deprecated/components/InsightsAnalyticsEditor';
-import { gtGrafana9 } from '../deprecated/utils';
 
-import QueryTypeField from './QueryTypeField';
-=======
-
->>>>>>> 556faf82
 import usePreparedQuery from './usePreparedQuery';
 
 export type AzureMonitorQueryEditorProps = QueryEditorProps<
@@ -110,14 +97,8 @@
   switch (query.queryType) {
     case AzureQueryType.AzureMonitor:
       return (
-<<<<<<< HEAD
-        <MetricsQueryEditor
-          data={data}
-          subscriptionId={subscriptionId}
-=======
         <NewMetricsQueryEditor
           data={data}
->>>>>>> 556faf82
           query={query}
           datasource={datasource}
           onChange={onChange}
