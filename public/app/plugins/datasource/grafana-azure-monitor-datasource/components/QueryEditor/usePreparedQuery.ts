import deepEqual from 'fast-deep-equal';
import { defaults } from 'lodash';
import { useEffect, useMemo } from 'react';

<<<<<<< HEAD
import { AzureMonitorQuery, AzureQueryType } from '../../types';
=======
import { getTemplateSrv } from '@grafana/runtime';

import { AzureMonitorErrorish, AzureMonitorQuery, AzureQueryType } from '../../types';
>>>>>>> 556faf82
import migrateQuery from '../../utils/migrateQuery';

const DEFAULT_QUERY = {
  queryType: AzureQueryType.AzureMonitor,
};

const prepareQuery = (
  query: AzureMonitorQuery,
  setError: (errorSource: string, error: AzureMonitorErrorish) => void
) => {
  // Note: _.defaults does not apply default values deeply.
  const withDefaults = defaults({}, query, DEFAULT_QUERY);
  const migratedQuery = migrateQuery(withDefaults, getTemplateSrv(), setError);

  // If we didn't make any changes to the object, then return the original object to keep the
  // identity the same, and not trigger any other useEffects or anything.
  return deepEqual(migratedQuery, query) ? query : migratedQuery;
};

/**
 * Returns queries with some defaults + migrations, and calls onChange function to notify if it changes
 */
const usePreparedQuery = (
  query: AzureMonitorQuery,
  onChangeQuery: (newQuery: AzureMonitorQuery) => void,
  setError: (errorSource: string, error: AzureMonitorErrorish) => void
) => {
  const preparedQuery = useMemo(() => prepareQuery(query, setError), [query, setError]);

  useEffect(() => {
    if (preparedQuery !== query) {
      onChangeQuery(preparedQuery);
    }
  }, [preparedQuery, query, onChangeQuery]);

  return preparedQuery;
};

export default usePreparedQuery;<|MERGE_RESOLUTION|>--- conflicted
+++ resolved
@@ -2,13 +2,9 @@
 import { defaults } from 'lodash';
 import { useEffect, useMemo } from 'react';
 
-<<<<<<< HEAD
-import { AzureMonitorQuery, AzureQueryType } from '../../types';
-=======
 import { getTemplateSrv } from '@grafana/runtime';
 
 import { AzureMonitorErrorish, AzureMonitorQuery, AzureQueryType } from '../../types';
->>>>>>> 556faf82
 import migrateQuery from '../../utils/migrateQuery';
 
 const DEFAULT_QUERY = {
