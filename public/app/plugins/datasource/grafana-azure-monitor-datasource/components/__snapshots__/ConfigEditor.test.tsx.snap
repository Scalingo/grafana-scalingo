--- conflicted
+++ resolved
@@ -117,13 +117,8 @@
   />
   <InsightsConfig
     onResetOptionKey={[Function]}
-<<<<<<< HEAD
-    onUpdateOption={[Function]}
-    onUpdateSecureOption={[Function]}
-=======
     onUpdateJsonDataOption={[Function]}
     onUpdateSecureJsonDataOption={[Function]}
->>>>>>> ca6d08d5
     options={
       Object {
         "access": "proxy",
