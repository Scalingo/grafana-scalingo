--- conflicted
+++ resolved
@@ -138,8 +138,6 @@
       "headers": [{ "name": "x-ms-app", "content": "Grafana" }]
     },
     {
-<<<<<<< HEAD
-=======
       "path": "govworkspacesloganalytics",
       "method": "GET",
       "url": "https://management.usgovcloudapi.net",
@@ -155,7 +153,6 @@
       "headers": [{ "name": "x-ms-app", "content": "Grafana" }]
     },
     {
->>>>>>> 5fdad5bf
       "path": "loganalyticsazure",
       "method": "GET",
       "url": "https://api.loganalytics.io/v1/workspaces",
@@ -207,25 +204,6 @@
       "headers": [
         { "name": "x-ms-app", "content": "Grafana" },
         { "name": "Cache-Control", "content": "public, max-age=60" }
-      ]
-    },
-    {
-      "path": "chinaloganalyticsazure",
-      "method": "GET",
-      "url": "https://api.loganalytics.azure.cn/v1/workspaces",
-      "tokenAuth": {
-        "url": "https://login.chinacloudapi.cn/{{.JsonData.logAnalyticsTenantId}}/oauth2/token",
-        "params": {
-          "grant_type": "client_credentials",
-          "client_id": "{{.JsonData.logAnalyticsClientId}}",
-          "client_secret": "{{.SecureJsonData.logAnalyticsClientSecret}}",
-          "resource": "https://api.loganalytics.azure.cn"
-        }
-      },
-      "headers": [
-        { "name": "x-ms-app", "content": "Grafana" },
-        { "name": "Cache-Control", "content": "public, max-age=60" },
-        { "name": "Accept-Encoding", "content": "gzip" }
       ]
     }
   ],
