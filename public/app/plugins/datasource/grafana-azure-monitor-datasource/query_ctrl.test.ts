jest.mock('./css/query_editor.css', () => {
  return {};
});

import { AzureMonitorQueryCtrl } from './query_ctrl';
// @ts-ignore
import Q from 'q';
import { TemplateSrv } from 'app/features/templating/template_srv';
import { auto } from 'angular';

describe('AzureMonitorQueryCtrl', () => {
  let queryCtrl: any;

  beforeEach(() => {
    AzureMonitorQueryCtrl.prototype.panelCtrl = {
      events: { on: () => {} },
      panel: { scopedVars: [], targets: [] },
    };
    AzureMonitorQueryCtrl.prototype.target = {} as any;
    AzureMonitorQueryCtrl.prototype.datasource = {
      $q: Q,
      appInsightsDatasource: { isConfigured: () => false },
      azureMonitorDatasource: { isConfigured: () => false },
    };

    queryCtrl = new AzureMonitorQueryCtrl({}, {} as auto.IInjectorService, new TemplateSrv());
  });

  describe('init query_ctrl variables', () => {
    it('should set default query type to Azure Monitor', () => {
      expect(queryCtrl.target.queryType).toBe('Azure Monitor');
    });

    it('should set default App Insights editor to be builder', () => {
      expect(queryCtrl.target.appInsights.rawQuery).toBe(false);
    });

    it('should set query parts to select', () => {
      expect(queryCtrl.target.azureMonitor.resourceGroup).toBe('select');
      expect(queryCtrl.target.azureMonitor.metricDefinition).toBe('select');
      expect(queryCtrl.target.azureMonitor.resourceName).toBe('select');
      expect(queryCtrl.target.azureMonitor.metricNamespace).toBe('select');
      expect(queryCtrl.target.azureMonitor.metricName).toBe('select');
      expect(queryCtrl.target.appInsights.dimension).toBe('none');
    });
  });

  describe('when the query type is Azure Monitor', () => {
    describe('and getOptions for the Resource Group dropdown is called', () => {
      const response = [{ text: 'nodeapp', value: 'nodeapp' }, { text: 'otherapp', value: 'otherapp' }];

      beforeEach(() => {
        queryCtrl.datasource.getResourceGroups = () => {
          return queryCtrl.datasource.$q.when(response);
        };
        queryCtrl.datasource.azureMonitorDatasource = {
          isConfigured: () => {
            return true;
          },
        };
      });

      it('should return a list of Resource Groups', () => {
        return queryCtrl.getResourceGroups('').then((result: any) => {
          expect(result[0].text).toBe('nodeapp');
        });
      });
    });

    describe('when getOptions for the Metric Definition dropdown is called', () => {
      describe('and resource group has a value', () => {
        const response = [
          { text: 'Microsoft.Compute/virtualMachines', value: 'Microsoft.Compute/virtualMachines' },
          { text: 'Microsoft.Network/publicIPAddresses', value: 'Microsoft.Network/publicIPAddresses' },
        ];

        beforeEach(() => {
          queryCtrl.target.subscription = 'sub1';
          queryCtrl.target.azureMonitor.resourceGroup = 'test';
          queryCtrl.datasource.getMetricDefinitions = function(subscriptionId: any, query: any) {
            expect(subscriptionId).toBe('sub1');
            expect(query).toBe('test');
            return this.$q.when(response);
          };
        });

        it('should return a list of Metric Definitions', () => {
          return queryCtrl.getMetricDefinitions('').then((result: any) => {
            expect(result[0].text).toBe('Microsoft.Compute/virtualMachines');
            expect(result[1].text).toBe('Microsoft.Network/publicIPAddresses');
          });
        });
      });

      describe('and resource group has no value', () => {
        beforeEach(() => {
          queryCtrl.target.azureMonitor.resourceGroup = 'select';
        });

        it('should return without making a call to datasource', () => {
          expect(queryCtrl.getMetricDefinitions('')).toBe(undefined);
        });
      });
    });

    describe('when getOptions for the ResourceNames dropdown is called', () => {
      describe('and resourceGroup and metricDefinition have values', () => {
        const response = [{ text: 'test1', value: 'test1' }, { text: 'test2', value: 'test2' }];

        beforeEach(() => {
          queryCtrl.target.subscription = 'sub1';
          queryCtrl.target.azureMonitor.resourceGroup = 'test';
          queryCtrl.target.azureMonitor.metricDefinition = 'Microsoft.Compute/virtualMachines';
          queryCtrl.datasource.getResourceNames = function(
            subscriptionId: any,
            resourceGroup: any,
            metricDefinition: any
          ) {
            expect(subscriptionId).toBe('sub1');
            expect(resourceGroup).toBe('test');
            expect(metricDefinition).toBe('Microsoft.Compute/virtualMachines');
            return this.$q.when(response);
          };
        });

        it('should return a list of Resource Names', () => {
          return queryCtrl.getResourceNames('').then((result: any) => {
            expect(result[0].text).toBe('test1');
            expect(result[1].text).toBe('test2');
          });
        });
      });

      describe('and resourceGroup and metricDefinition do not have values', () => {
        beforeEach(() => {
          queryCtrl.target.azureMonitor.resourceGroup = 'select';
          queryCtrl.target.azureMonitor.metricDefinition = 'select';
        });

        it('should return without making a call to datasource', () => {
          expect(queryCtrl.getResourceNames('')).toBe(undefined);
        });
      });
    });

    describe('when getOptions for the Metric Names dropdown is called', () => {
      describe('and resourceGroup, metricDefinition, resourceName and metricNamespace have values', () => {
        const response = [{ text: 'metric1', value: 'metric1' }, { text: 'metric2', value: 'metric2' }];

        beforeEach(() => {
          queryCtrl.target.subscription = 'sub1';
          queryCtrl.target.azureMonitor.resourceGroup = 'test';
          queryCtrl.target.azureMonitor.metricDefinition = 'Microsoft.Compute/virtualMachines';
          queryCtrl.target.azureMonitor.resourceName = 'test';
          queryCtrl.target.azureMonitor.metricNamespace = 'test';
          queryCtrl.datasource.getMetricNames = function(
            subscriptionId: any,
            resourceGroup: any,
            metricDefinition: any,
            resourceName: any,
            metricNamespace: any
          ) {
            expect(subscriptionId).toBe('sub1');
            expect(resourceGroup).toBe('test');
            expect(metricDefinition).toBe('Microsoft.Compute/virtualMachines');
            expect(resourceName).toBe('test');
            expect(metricNamespace).toBe('test');
            return this.$q.when(response);
          };
        });

        it('should return a list of Metric Names', () => {
          return queryCtrl.getMetricNames('').then((result: any) => {
            expect(result[0].text).toBe('metric1');
            expect(result[1].text).toBe('metric2');
          });
        });
      });

      describe('and resourceGroup, metricDefinition, resourceName and metricNamespace do not have values', () => {
        beforeEach(() => {
          queryCtrl.target.azureMonitor.resourceGroup = 'select';
          queryCtrl.target.azureMonitor.metricDefinition = 'select';
          queryCtrl.target.azureMonitor.resourceName = 'select';
          queryCtrl.target.azureMonitor.metricNamespace = 'select';
        });

        it('should return without making a call to datasource', () => {
          expect(queryCtrl.getMetricNames('')).toBe(undefined);
        });
      });
    });

    describe('when onMetricNameChange is triggered for the Metric Names dropdown', () => {
      const response: any = {
        primaryAggType: 'Average',
        supportedAggTypes: ['Average', 'Total'],
        supportedTimeGrains: [{ text: 'PT1M', value: 'PT1M' }, { text: 'P1D', value: 'P1D' }],
        dimensions: [],
      };

      beforeEach(() => {
        queryCtrl.target.subscription = 'sub1';
        queryCtrl.target.azureMonitor.resourceGroup = 'test';
        queryCtrl.target.azureMonitor.metricDefinition = 'Microsoft.Compute/virtualMachines';
        queryCtrl.target.azureMonitor.resourceName = 'test';
        queryCtrl.target.azureMonitor.metricNamespace = 'test';
        queryCtrl.target.azureMonitor.metricName = 'Percentage CPU';
        queryCtrl.datasource.getMetricMetadata = function(
<<<<<<< HEAD
          subscription,
          resourceGroup,
          metricDefinition,
          resourceName,
          metricName
=======
          subscription: any,
          resourceGroup: any,
          metricDefinition: any,
          resourceName: any,
          metricNamespace: any,
          metricName: any
>>>>>>> 742d1659
        ) {
          expect(subscription).toBe('sub1');
          expect(resourceGroup).toBe('test');
          expect(metricDefinition).toBe('Microsoft.Compute/virtualMachines');
          expect(resourceName).toBe('test');
          expect(metricNamespace).toBe('test');
          expect(metricName).toBe('Percentage CPU');
          return this.$q.when(response);
        };
      });

      it('should set the options and default selected value for the Aggregations dropdown', () => {
        queryCtrl.onMetricNameChange().then(() => {
          expect(queryCtrl.target.azureMonitor.aggregation).toBe('Average');
          expect(queryCtrl.target.azureMonitor.aggOptions).toEqual(['Average', 'Total']);
          expect(queryCtrl.target.azureMonitor.timeGrains).toEqual([
            { text: 'auto', value: 'auto' },
            { text: 'PT1M', value: 'PT1M' },
            { text: 'P1D', value: 'P1D' },
          ]);
        });
      });
    });
  });

  describe('and query type is Application Insights', () => {
    describe('and target is in old format', () => {
      it('data is migrated', () => {
        queryCtrl.target.appInsights.xaxis = 'sample-x';
        queryCtrl.target.appInsights.yaxis = 'sample-y';
        queryCtrl.target.appInsights.spliton = 'sample-split';
        queryCtrl.target.appInsights.groupBy = 'sample-group';
        queryCtrl.target.appInsights.groupByOptions = ['sample-group-1', 'sample-group-2'];
        queryCtrl.target.appInsights.filter = 'sample-filter';
        queryCtrl.target.appInsights.metricName = 'sample-metric';

        queryCtrl.migrateApplicationInsightsKeys();

        expect(queryCtrl.target.appInsights.xaxis).toBeUndefined();
        expect(queryCtrl.target.appInsights.yaxis).toBeUndefined();
        expect(queryCtrl.target.appInsights.spliton).toBeUndefined();
        expect(queryCtrl.target.appInsights.groupBy).toBeUndefined();
        expect(queryCtrl.target.appInsights.groupByOptions).toBeUndefined();
        expect(queryCtrl.target.appInsights.filter).toBeUndefined();

        expect(queryCtrl.target.appInsights.timeColumn).toBe('sample-x');
        expect(queryCtrl.target.appInsights.valueColumn).toBe('sample-y');
        expect(queryCtrl.target.appInsights.segmentColumn).toBe('sample-split');
        expect(queryCtrl.target.appInsights.dimension).toBe('sample-group');
        expect(queryCtrl.target.appInsights.dimensions).toEqual(['sample-group-1', 'sample-group-2']);
        expect(queryCtrl.target.appInsights.dimensionFilter).toBe('sample-filter');
        expect(queryCtrl.target.appInsights.metricName).toBe('sample-metric');
      });
    });

    describe('when getOptions for the Metric Names dropdown is called', () => {
      const response = [{ text: 'metric1', value: 'metric1' }, { text: 'metric2', value: 'metric2' }];

      beforeEach(() => {
        queryCtrl.datasource.appInsightsDatasource.isConfigured = () => true;
        queryCtrl.datasource.getAppInsightsMetricNames = () => {
          return queryCtrl.datasource.$q.when(response);
        };
      });

      it('should return a list of Metric Names', () => {
        return queryCtrl.getAppInsightsMetricNames().then((result: any) => {
          expect(result[0].text).toBe('metric1');
          expect(result[1].text).toBe('metric2');
        });
      });
    });

    describe('when getOptions for the GroupBy segments dropdown is called', () => {
      beforeEach(() => {
        queryCtrl.target.appInsights.dimensions = ['opt1', 'opt2'];
      });

      it('should return a list of GroupBy segments', () => {
        const result = queryCtrl.getAppInsightsGroupBySegments('');
        expect(result[0].text).toBe('opt1');
        expect(result[0].value).toBe('opt1');
        expect(result[1].text).toBe('opt2');
        expect(result[1].value).toBe('opt2');
      });
    });

    describe('when onAppInsightsMetricNameChange is triggered for the Metric Names dropdown', () => {
      const response = {
        primaryAggType: 'avg',
        supportedAggTypes: ['avg', 'sum'],
        supportedGroupBy: ['client/os', 'client/city'],
      };

      beforeEach(() => {
        queryCtrl.target.appInsights.metricName = 'requests/failed';
        queryCtrl.datasource.getAppInsightsMetricMetadata = function(metricName: string) {
          expect(metricName).toBe('requests/failed');
          return this.$q.when(response);
        };
      });

      it('should set the options and default selected value for the Aggregations dropdown', () => {
        return queryCtrl.onAppInsightsMetricNameChange().then(() => {
          expect(queryCtrl.target.appInsights.aggregation).toBe('avg');
          expect(queryCtrl.target.appInsights.aggOptions).toContain('avg');
          expect(queryCtrl.target.appInsights.aggOptions).toContain('sum');
          expect(queryCtrl.target.appInsights.dimensions).toContain('client/os');
          expect(queryCtrl.target.appInsights.dimensions).toContain('client/city');
        });
      });
    });
  });
});<|MERGE_RESOLUTION|>--- conflicted
+++ resolved
@@ -207,20 +207,12 @@
         queryCtrl.target.azureMonitor.metricNamespace = 'test';
         queryCtrl.target.azureMonitor.metricName = 'Percentage CPU';
         queryCtrl.datasource.getMetricMetadata = function(
-<<<<<<< HEAD
-          subscription,
-          resourceGroup,
-          metricDefinition,
-          resourceName,
-          metricName
-=======
           subscription: any,
           resourceGroup: any,
           metricDefinition: any,
           resourceName: any,
           metricNamespace: any,
           metricName: any
->>>>>>> 742d1659
         ) {
           expect(subscription).toBe('sub1');
           expect(resourceGroup).toBe('test');
