--- conflicted
+++ resolved
@@ -476,11 +476,8 @@
         this.target.azureMonitor.aggregation = metadata.primaryAggType;
         this.target.azureMonitor.timeGrains = [{ text: 'auto', value: 'auto' }].concat(metadata.supportedTimeGrains);
         this.target.azureMonitor.timeGrain = 'auto';
-<<<<<<< HEAD
-=======
 
         this.target.azureMonitor.allowedTimeGrainsMs = this.convertTimeGrainsToMs(metadata.supportedTimeGrains || []);
->>>>>>> 742d1659
 
         this.target.azureMonitor.dimensions = metadata.dimensions;
         if (metadata.dimensions.length > 0) {
