--- conflicted
+++ resolved
@@ -196,16 +196,6 @@
     });
 
     it('filters by metric specific resources', async () => {
-<<<<<<< HEAD
-      const mockResponse = createMockARGResourceGroupsResponse();
-      const { resourcePickerData, postResource } = createResourcePickerData([mockResponse]);
-      await resourcePickerData.getResourceGroupsBySubscriptionId('123', 'metrics');
-
-      expect(postResource).toBeCalledTimes(1);
-      const firstCall = postResource.mock.calls[0];
-      const [_, postBody] = firstCall;
-      expect(postBody.query).toContain('wandisco.fusion/migrators');
-=======
       const mockSubscriptionsResponse = createMockARGSubscriptionResponse();
       const mockResourceGroupsResponse = createMockARGResourceGroupsResponse();
       const { resourcePickerData, postResource } = createResourcePickerData([
@@ -218,7 +208,6 @@
       const secondCall = postResource.mock.calls[1];
       const [_, postBody] = secondCall;
       expect(postBody.query).toContain('microsoft.storage/storageaccounts');
->>>>>>> 89b365f8
     });
   });
 
@@ -281,16 +270,6 @@
     });
 
     it('should filter metrics resources', async () => {
-<<<<<<< HEAD
-      const mockResponse = createARGResourcesResponse();
-      const { resourcePickerData, postResource } = createResourcePickerData([mockResponse]);
-      await resourcePickerData.getResourcesForResourceGroup('dev', 'metrics');
-
-      expect(postResource).toBeCalledTimes(1);
-      const firstCall = postResource.mock.calls[0];
-      const [_, postBody] = firstCall;
-      expect(postBody.query).toContain('wandisco.fusion/migrators');
-=======
       const mockSubscriptionsResponse = createMockARGSubscriptionResponse();
       const mockResourcesResponse = createARGResourcesResponse();
       const { resourcePickerData, postResource } = createResourcePickerData([
@@ -303,7 +282,6 @@
       const secondCall = postResource.mock.calls[1];
       const [_, postBody] = secondCall;
       expect(postBody.query).toContain('microsoft.storage/storageaccounts');
->>>>>>> 89b365f8
     });
   });
 
