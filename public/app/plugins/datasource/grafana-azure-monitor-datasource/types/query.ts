<<<<<<< HEAD
import { DeprecatedAzureMonitorQuery } from '../components/deprecated/types';
=======
import { DataQuery } from '@grafana/data';
>>>>>>> c2560129

import { GrafanaTemplateVariableQuery } from './templateVariables';

export enum AzureQueryType {
  AzureMonitor = 'Azure Monitor',
  LogAnalytics = 'Azure Log Analytics',
  AzureResourceGraph = 'Azure Resource Graph',
  GrafanaTemplateVariableFn = 'Grafana Template Variable Function',
}

/**
 * Represents the query as it moves through the frontend query editor and datasource files.
 * It can represent new queries that are still being edited, so all properties are optional
 */
export interface AzureMonitorQuery extends DataQuery {
  queryType?: AzureQueryType;

  subscription?: string;

  /** ARG uses multiple subscriptions */
  subscriptions?: string[];

  azureMonitor?: AzureMetricQuery;
  azureLogAnalytics?: AzureLogsQuery;
  azureResourceGraph?: AzureResourceGraphQuery;
  grafanaTemplateVariableFn?: GrafanaTemplateVariableQuery;
}

/**
 * Azure Monitor Metrics sub-query properties
 */
export interface AzureMetricQuery {
  resourceUri?: string;
  resourceGroup?: string;

  /** Resource type */
  metricDefinition?: string;

  resourceName?: string;
  metricNamespace?: string;
  metricName?: string;
  timeGrain?: string;
  aggregation?: string;
  dimensionFilters?: AzureMetricDimension[];
  alias?: string;
  top?: string;
  allowedTimeGrainsMs?: number[];

  /** @deprecated */
  timeGrainUnit?: string;

  /** @deprecated This property was migrated to dimensionFilters and should only be accessed in the migration */
  dimension?: string;

  /** @deprecated This property was migrated to dimensionFilters and should only be accessed in the migration */
  dimensionFilter?: string;
}

/**
 * Azure Monitor Logs sub-query properties
 */
export interface AzureLogsQuery {
  query?: string;
  resultFormat?: string;
  resource?: string;

  workspace?: string;
}

/**
 * Azure Monitor ARG sub-query properties
 */
export interface AzureResourceGraphQuery {
  query?: string;
  resultFormat?: string;
}

export interface AzureMetricDimension {
  dimension: string;
  operator: string;
  filters?: string[];
  /**
   * @deprecated filter is deprecated in favour of filters to support multiselect
   */
  filter?: string;
}<|MERGE_RESOLUTION|>--- conflicted
+++ resolved
@@ -1,8 +1,4 @@
-<<<<<<< HEAD
-import { DeprecatedAzureMonitorQuery } from '../components/deprecated/types';
-=======
 import { DataQuery } from '@grafana/data';
->>>>>>> c2560129
 
 import { GrafanaTemplateVariableQuery } from './templateVariables';
 
