--- conflicted
+++ resolved
@@ -2,11 +2,7 @@
 
 import { AzureMonitorErrorish } from '../types';
 
-<<<<<<< HEAD
-import messageFromError from './messageFromError';
-=======
 import { messageFromElement } from './messageFromError';
->>>>>>> c2560129
 
 type SourcedError = [string, AzureMonitorErrorish];
 
