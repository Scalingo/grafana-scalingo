--- conflicted
+++ resolved
@@ -431,13 +431,9 @@
           azureLogAnalyticsDatasource: {
             defaultSubscriptionId: 'defaultSubscriptionId',
           },
-<<<<<<< HEAD
-          getMetricNames: jest.fn().mockResolvedValueOnce([]),
-=======
           azureMonitorDatasource: {
             getMetricNames: jest.fn().mockResolvedValueOnce([]),
           },
->>>>>>> c2560129
         })
       );
       const mockRequest = {
