--- conflicted
+++ resolved
@@ -10,11 +10,7 @@
   DataFrame,
 } from '@grafana/data';
 import { config, getBackendSrv, getDataSourceSrv } from '@grafana/runtime';
-<<<<<<< HEAD
-import { InlineField, Select, Alert, Input, InlineFieldRow } from '@grafana/ui';
-=======
 import { InlineField, Select, Alert, Input, InlineFieldRow, InlineLabel } from '@grafana/ui';
->>>>>>> 89b365f8
 import { hasAlphaPanels } from 'app/core/config';
 import { SearchQuery } from 'app/features/search/service';
 
@@ -349,8 +345,6 @@
     );
   }
 
-<<<<<<< HEAD
-=======
   renderSnapshotQuery() {
     const { query } = this.props;
 
@@ -363,7 +357,6 @@
     );
   }
 
->>>>>>> 89b365f8
   onSearchChange = (search: SearchQuery) => {
     const { query, onChange, onRunQuery } = this.props;
 
@@ -382,8 +375,6 @@
 
     const { queryType } = query;
 
-<<<<<<< HEAD
-=======
     // Only show "snapshot" when it already exists
     let queryTypes = this.queryTypes;
     if (queryType === GrafanaQueryType.Snapshot) {
@@ -396,7 +387,6 @@
       ];
     }
 
->>>>>>> 89b365f8
     return (
       <>
         {queryType === GrafanaQueryType.Search && (
@@ -408,23 +398,15 @@
         <InlineFieldRow>
           <InlineField label="Query type" grow={true} labelWidth={labelWidth}>
             <Select
-<<<<<<< HEAD
-              options={this.queryTypes}
-              value={this.queryTypes.find((v) => v.value === queryType) || this.queryTypes[0]}
-=======
               options={queryTypes}
               value={queryTypes.find((v) => v.value === queryType) || queryTypes[0]}
->>>>>>> 89b365f8
               onChange={this.onQueryTypeChange}
             />
           </InlineField>
         </InlineFieldRow>
         {queryType === GrafanaQueryType.LiveMeasurements && this.renderMeasurementsQuery()}
         {queryType === GrafanaQueryType.List && this.renderListPublicFiles()}
-<<<<<<< HEAD
-=======
         {queryType === GrafanaQueryType.Snapshot && this.renderSnapshotQuery()}
->>>>>>> 89b365f8
         {queryType === GrafanaQueryType.Search && (
           <SearchEditor value={query.search ?? {}} onChange={this.onSearchChange} />
         )}
