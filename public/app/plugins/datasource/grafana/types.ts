import { DataQuery, DataFrameJSON } from '@grafana/data';
import { LiveDataFilter } from '@grafana/runtime';
import { SearchQuery } from 'app/features/search/service';

//----------------------------------------------
// Query
//----------------------------------------------

export enum GrafanaQueryType {
  LiveMeasurements = 'measurements',
  Annotations = 'annotations',
  Snapshot = 'snapshot',

  // backend
  RandomWalk = 'randomWalk',
  List = 'list',
  Read = 'read',
  Search = 'search',
}

export interface GrafanaQuery extends DataQuery {
  queryType: GrafanaQueryType; // RandomWalk by default
  channel?: string;
  filter?: LiveDataFilter;
  buffer?: number;
  path?: string; // for list and read
  search?: SearchQuery;
<<<<<<< HEAD
=======
  snapshot?: DataFrameJSON[];
>>>>>>> 89b365f8
}

export const defaultQuery: GrafanaQuery = {
  refId: 'A',
  queryType: GrafanaQueryType.RandomWalk,
};

//----------------------------------------------
// Annotations
//----------------------------------------------

export enum GrafanaAnnotationType {
  Dashboard = 'dashboard',
  Tags = 'tags',
}

export interface GrafanaAnnotationQuery extends GrafanaQuery {
  type: GrafanaAnnotationType; // tags
  limit: number; // 100
  tags?: string[];
  matchAny?: boolean; // By default Grafana only shows annotations that match all tags in the query. Enabling this returns annotations that match any of the tags in the query.
}<|MERGE_RESOLUTION|>--- conflicted
+++ resolved
@@ -25,10 +25,7 @@
   buffer?: number;
   path?: string; // for list and read
   search?: SearchQuery;
-<<<<<<< HEAD
-=======
   snapshot?: DataFrameJSON[];
->>>>>>> 89b365f8
 }
 
 export const defaultQuery: GrafanaQuery = {
