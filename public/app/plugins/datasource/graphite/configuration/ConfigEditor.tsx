import React, { PureComponent } from 'react';

import {
  DataSourcePluginOptionsEditorProps,
  updateDatasourcePluginJsonDataOption,
  onUpdateDatasourceJsonDataOptionSelect,
  onUpdateDatasourceJsonDataOptionChecked,
} from '@grafana/data';
import { Alert, DataSourceHttpSettings, InlineFormLabel, LegacyForms } from '@grafana/ui';
import store from 'app/core/store';

import { GraphiteOptions, GraphiteType } from '../types';
import { DEFAULT_GRAPHITE_VERSION, GRAPHITE_VERSIONS } from '../versions';

import { MappingsConfiguration } from './MappingsConfiguration';
import { fromString, toString } from './parseLokiLabelMappings';
<<<<<<< HEAD

const { Select, Switch } = LegacyForms;
=======
>>>>>>> 556faf82

const { Select, Switch } = LegacyForms;
export const SHOW_MAPPINGS_HELP_KEY = 'grafana.datasources.graphite.config.showMappingsHelp';

const graphiteVersions = GRAPHITE_VERSIONS.map((version) => ({ label: `${version}.x`, value: version }));

const graphiteTypes = Object.entries(GraphiteType).map(([label, value]) => ({
  label,
  value,
}));

export type Props = DataSourcePluginOptionsEditorProps<GraphiteOptions>;

type State = {
  showMappingsHelp: boolean;
};

export class ConfigEditor extends PureComponent<Props, State> {
  constructor(props: Props) {
    super(props);
    this.state = {
      showMappingsHelp: store.getObject(SHOW_MAPPINGS_HELP_KEY, true),
    };
  }

  renderTypeHelp = () => {
    return (
      <p>
        There are different types of Graphite compatible backends. Here you can specify the type you are using. If you
        are using{' '}
        <a href="https://github.com/grafana/metrictank" className="pointer" target="_blank" rel="noreferrer">
          Metrictank
        </a>{' '}
        then select that here. This will enable Metrictank specific features like query processing meta data. Metrictank
        is a multi-tenant timeseries engine for Graphite and friends.
      </p>
    );
  };

  componentDidMount() {
    updateDatasourcePluginJsonDataOption(this.props, 'graphiteVersion', this.currentGraphiteVersion);
  }

  render() {
    const { options, onOptionsChange } = this.props;

    const currentVersion = graphiteVersions.find((item) => item.value === this.currentGraphiteVersion);

    return (
      <>
        {options.access === 'direct' && (
          <Alert title="Deprecation Notice" severity="warning">
            This data source uses browser access mode. This mode is deprecated and will be removed in the future. Please
            use server access mode instead.
          </Alert>
        )}
        <DataSourceHttpSettings
          defaultUrl="http://localhost:8080"
          dataSourceConfig={options}
          onChange={onOptionsChange}
        />
        <h3 className="page-heading">Graphite details</h3>
        <div className="gf-form-group">
          <div className="gf-form-inline">
            <div className="gf-form">
              <InlineFormLabel tooltip="This option controls what functions are available in the Graphite query editor.">
                Version
              </InlineFormLabel>
              <Select
                aria-label="Graphite version"
                value={currentVersion}
                options={graphiteVersions}
                width={8}
                onChange={onUpdateDatasourceJsonDataOptionSelect(this.props, 'graphiteVersion')}
              />
            </div>
          </div>
          <div className="gf-form-inline">
            <div className="gf-form">
              <InlineFormLabel tooltip={this.renderTypeHelp}>Type</InlineFormLabel>
              <Select
                aria-label="Graphite backend type"
                options={graphiteTypes}
                value={graphiteTypes.find((type) => type.value === options.jsonData.graphiteType)}
                width={8}
                onChange={onUpdateDatasourceJsonDataOptionSelect(this.props, 'graphiteType')}
              />
            </div>
          </div>
          {options.jsonData.graphiteType === GraphiteType.Metrictank && (
            <div className="gf-form-inline">
              <div className="gf-form">
                <Switch
                  label="Rollup indicator"
                  labelClass={'width-10'}
                  tooltip="Shows up as an info icon in panel headers when data is aggregated"
                  checked={!!options.jsonData.rollupIndicatorEnabled}
                  onChange={onUpdateDatasourceJsonDataOptionChecked(this.props, 'rollupIndicatorEnabled')}
                />
              </div>
            </div>
          )}
        </div>
        <MappingsConfiguration
          mappings={(options.jsonData.importConfiguration?.loki?.mappings || []).map(toString)}
          showHelp={this.state.showMappingsHelp}
          onDismiss={() => {
            this.setState({ showMappingsHelp: false });
            store.setObject(SHOW_MAPPINGS_HELP_KEY, false);
          }}
          onRestoreHelp={() => {
            this.setState({ showMappingsHelp: true });
            store.setObject(SHOW_MAPPINGS_HELP_KEY, true);
          }}
          onChange={(mappings) => {
            onOptionsChange({
              ...options,
              jsonData: {
                ...options.jsonData,
                importConfiguration: {
                  ...options.jsonData.importConfiguration,
                  loki: {
                    mappings: mappings.map(fromString),
                  },
                },
              },
            });
          }}
        />
      </>
    );
  }

  private get currentGraphiteVersion() {
    return this.props.options.jsonData.graphiteVersion || DEFAULT_GRAPHITE_VERSION;
  }
}<|MERGE_RESOLUTION|>--- conflicted
+++ resolved
@@ -14,11 +14,6 @@
 
 import { MappingsConfiguration } from './MappingsConfiguration';
 import { fromString, toString } from './parseLokiLabelMappings';
-<<<<<<< HEAD
-
-const { Select, Switch } = LegacyForms;
-=======
->>>>>>> 556faf82
 
 const { Select, Switch } = LegacyForms;
 export const SHOW_MAPPINGS_HELP_KEY = 'grafana.datasources.graphite.config.showMappingsHelp';
