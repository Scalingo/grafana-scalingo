--- conflicted
+++ resolved
@@ -140,15 +140,8 @@
             value={[measurement, field]}
             onChange={this.onMeasurementsChange}
           >
-<<<<<<< HEAD
-            <button className="gf-form-label gf-form-label--btn" disabled={!hasMeasurement}>
-              {cascadeText} <i className="fa fa-caret-down" />
-            </button>
-          </Cascader>
-=======
             {cascadeText}
           </ButtonCascader>
->>>>>>> 3fa63cfc
         </div>
         <div className="flex-shrink-1 flex-flow-column-nowrap">
           {measurement && (
