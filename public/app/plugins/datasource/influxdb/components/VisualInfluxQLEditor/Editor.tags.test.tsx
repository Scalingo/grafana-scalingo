--- conflicted
+++ resolved
@@ -1,8 +1,4 @@
-<<<<<<< HEAD
-import { render, screen, act } from '@testing-library/react';
-=======
 import { render, screen } from '@testing-library/react';
->>>>>>> 556faf82
 import userEvent from '@testing-library/user-event';
 import React from 'react';
 
