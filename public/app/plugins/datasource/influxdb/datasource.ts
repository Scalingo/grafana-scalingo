<<<<<<< HEAD
import { cloneDeep, extend, groupBy, has, isString, map as _map, omit, pick, reduce } from 'lodash';
import { defer, lastValueFrom, merge, mergeMap, Observable, of, throwError } from 'rxjs';
=======
import { cloneDeep, extend, has, isString, map as _map, omit, pick, reduce } from 'lodash';
import { lastValueFrom, merge, Observable, of, throwError } from 'rxjs';
>>>>>>> 1e84fede
import { catchError, map } from 'rxjs/operators';

import {
  AnnotationEvent,
  DataFrame,
  DataQueryError,
  DataQueryRequest,
  DataQueryResponse,
  DataSourceGetTagKeysOptions,
  DataSourceGetTagValuesOptions,
  DataSourceInstanceSettings,
  dateMath,
  DateTime,
  escapeRegex,
  FieldType,
  MetricFindValue,
  QueryResultMeta,
  RawTimeRange,
  ScopedVars,
  TIME_SERIES_TIME_FIELD_NAME,
  TIME_SERIES_VALUE_FIELD_NAME,
  TimeSeries,
  toDataFrame,
} from '@grafana/data';
import {
  BackendDataSourceResponse,
  DataSourceWithBackend,
  FetchResponse,
  frameToMetricFindValue,
  getBackendSrv,
} from '@grafana/runtime';
import { CustomFormatterVariable } from '@grafana/scenes';
import config from 'app/core/config';
import { getTemplateSrv, TemplateSrv } from 'app/features/templating/template_srv';

import { QueryFormat, SQLQuery } from '../../../features/plugins/sql';

import { AnnotationEditor } from './components/editor/annotation/AnnotationEditor';
import { FluxQueryEditor } from './components/editor/query/flux/FluxQueryEditor';
import { BROWSER_MODE_DISABLED_MESSAGE } from './constants';
<<<<<<< HEAD
import { getAllPolicies } from './influxQLMetadataQuery';
=======
import { toRawSql } from './fsql/sqlUtil';
>>>>>>> 1e84fede
import InfluxQueryModel from './influx_query_model';
import InfluxSeries from './influx_series';
import { buildMetadataQuery } from './influxql_query_builder';
import { prepareAnnotation } from './migrations';
<<<<<<< HEAD
import { buildRawQuery, replaceHardCodedRetentionPolicy } from './queryUtils';
import { InfluxQueryBuilder } from './query_builder';
=======
import { buildRawQuery } from './queryUtils';
>>>>>>> 1e84fede
import ResponseParser from './response_parser';
import { DEFAULT_POLICY, InfluxOptions, InfluxQuery, InfluxQueryTag, InfluxVersion } from './types';

export default class InfluxDatasource extends DataSourceWithBackend<InfluxQuery, InfluxOptions> {
  type: string;
  urls: string[];
  username: string;
  password: string;
  name: string;
  database?: string;
  basicAuth?: string;
  withCredentials?: boolean;
  access: 'direct' | 'proxy';
  responseParser: ResponseParser;
  httpMode: string;
  version?: InfluxVersion;
  isProxyAccess: boolean;
  retentionPolicies: string[];

  constructor(
    instanceSettings: DataSourceInstanceSettings<InfluxOptions>,
    readonly templateSrv: TemplateSrv = getTemplateSrv()
  ) {
    super(instanceSettings);

    this.type = 'influxdb';
    this.urls = (instanceSettings.url ?? '').split(',').map((url) => {
      return url.trim();
    });

    this.username = instanceSettings.username ?? '';
    this.password = instanceSettings.password ?? '';
    this.name = instanceSettings.name;
    this.basicAuth = instanceSettings.basicAuth;
    this.withCredentials = instanceSettings.withCredentials;
    this.access = instanceSettings.access;
    const settingsData: InfluxOptions = instanceSettings.jsonData ?? {};
    this.database = settingsData.dbName ?? instanceSettings.database;
    this.interval = settingsData.timeInterval;
    this.httpMode = settingsData.httpMode || 'GET';
    this.responseParser = new ResponseParser();
    this.version = settingsData.version ?? InfluxVersion.InfluxQL;
    this.isProxyAccess = instanceSettings.access === 'proxy';
    this.retentionPolicies = [];

    if (this.version === InfluxVersion.Flux) {
      // When flux, use an annotation processor rather than the `annotationQuery` lifecycle
      this.annotations = {
        QueryEditor: FluxQueryEditor,
      };
    } else {
      this.annotations = {
        QueryEditor: AnnotationEditor,
        prepareAnnotation,
      };
    }
  }

  async getRetentionPolicies(): Promise<string[]> {
    // Only For InfluxQL Mode
    if (this.isFlux || this.retentionPolicies.length) {
      return Promise.resolve(this.retentionPolicies);
    } else {
      return getAllPolicies(this).catch((err) => {
        console.error(
          'Unable to fetch retention policies. Queries will be run without specifying retention policy.',
          err
        );
        return Promise.resolve(this.retentionPolicies);
      });
    }
  }

  query(request: DataQueryRequest<InfluxQuery>): Observable<DataQueryResponse> {
    if (!this.isProxyAccess) {
      const error = new Error(BROWSER_MODE_DISABLED_MESSAGE);
      return throwError(() => error);
    }

<<<<<<< HEAD
    // When the dashboard first load or on dashboard panel edit mode
    // PanelQueryRunner runs the queries to have a visualization on the panel.
    // At that point datasource doesn't have the retention policies fetched.
    // So hardcoded policy is being sent. Which causes problems.
    // To overcome this we check/load policies first and then do the query.
    return defer(() => this.getRetentionPolicies()).pipe(
      mergeMap((allPolicies) => {
        this.retentionPolicies = allPolicies;
        const policyFixedRequests = {
          ...request,
          targets: request.targets.map((t) => {
            t.policy = t.policy ? this.templateSrv.replace(t.policy, {}, 'regex') : '';
            return {
              ...t,
              policy: replaceHardCodedRetentionPolicy(t.policy, this.retentionPolicies),
            };
          }),
        };
        return this._query(policyFixedRequests);
      })
    );
=======
    return this._query(request);
>>>>>>> 1e84fede
  }

  _query(request: DataQueryRequest<InfluxQuery>): Observable<DataQueryResponse> {
    // for not-flux queries we call `this.classicQuery`, and that
    // handles the is-hidden situation.
    // for the flux-case, we do the filtering here
    const filteredRequest = {
      ...request,
      targets: request.targets.filter((t) => t.hide !== true),
    };

    // migrate annotations
    if (filteredRequest.targets.some((target: InfluxQuery) => target.fromAnnotations)) {
      const streams: Array<Observable<DataQueryResponse>> = [];

      for (const target of filteredRequest.targets) {
        if (target.query) {
          streams.push(
            new Observable((subscriber) => {
              this.annotationEvents(filteredRequest, target)
                .then((events) => subscriber.next({ data: [toDataFrame(events)] }))
                .catch((ex) => subscriber.error(new Error(ex)))
                .finally(() => subscriber.complete());
            })
          );
        }
      }

      return merge(...streams);
    }

    if (this.version === InfluxVersion.InfluxQL && !this.isMigrationToggleOnAndIsAccessProxy()) {
      // Fallback to classic query support
      return this.classicQuery(request);
    }

    return super.query(filteredRequest);
  }

  getQueryDisplayText(query: InfluxQuery) {
    switch (this.version) {
      case InfluxVersion.Flux:
        return query.query;
      case InfluxVersion.SQL:
        return toRawSql(query);
      case InfluxVersion.InfluxQL:
        return new InfluxQueryModel(query).render(false);
      default:
        return '';
    }
  }

  /**
   * Returns false if the query should be skipped
   */
  filterQuery(query: InfluxQuery): boolean {
    if (this.version === InfluxVersion.Flux) {
      return !!query.query;
    }
    return true;
  }

  applyTemplateVariables(query: InfluxQuery, scopedVars: ScopedVars): InfluxQuery & SQLQuery {
    // We want to interpolate these variables on backend
    const { __interval, __interval_ms, ...rest } = scopedVars || {};

    if (this.version === InfluxVersion.Flux) {
      return {
        ...query,
        query: this.templateSrv.replace(query.query ?? '', rest), // The raw query text
      };
    }

    if (this.version === InfluxVersion.SQL || this.isMigrationToggleOnAndIsAccessProxy()) {
      query = this.applyVariables(query, rest);
      if (query.adhocFilters?.length) {
        const adhocFiltersToTags: InfluxQueryTag[] = (query.adhocFilters ?? []).map((af) => {
          const { condition, ...asTag } = af;
          return asTag;
        });
        query.tags = [...(query.tags ?? []), ...adhocFiltersToTags];
      }
    }

    return query;
  }

  targetContainsTemplate(target: InfluxQuery) {
    // for flux-mode we just take target.query,
    // for influxql-mode we use InfluxQueryModel to create the text-representation
    const queryText = this.version === InfluxVersion.Flux ? target.query : buildRawQuery(target);

    return this.templateSrv.containsTemplate(queryText);
  }

  interpolateVariablesInQueries(queries: InfluxQuery[], scopedVars: ScopedVars): InfluxQuery[] {
    if (!queries || queries.length === 0) {
      return [];
    }

    return queries.map((query) => {
      if (this.version === InfluxVersion.Flux) {
        return {
          ...query,
          datasource: this.getRef(),
          query: this.templateSrv.replace(query.query ?? '', scopedVars, this.interpolateQueryExpr), // The raw query text
        };
      }

      return {
        ...query,
        datasource: this.getRef(),
        ...this.applyVariables(query, scopedVars),
      };
    });
  }

  applyVariables(query: InfluxQuery & SQLQuery, scopedVars: ScopedVars) {
    const expandedQuery = { ...query };
    if (query.groupBy) {
      expandedQuery.groupBy = query.groupBy.map((groupBy) => {
        return {
          ...groupBy,
          params: groupBy.params?.map((param) => {
            return this.templateSrv.replace(param.toString(), undefined, this.interpolateQueryExpr);
          }),
        };
      });
    }

    if (query.select) {
      expandedQuery.select = query.select.map((selects) => {
        return selects.map((select) => {
          return {
            ...select,
            params: select.params?.map((param) => {
              return this.templateSrv.replace(param.toString(), undefined, this.interpolateQueryExpr);
            }),
          };
        });
      });
    }

    if (query.tags) {
      expandedQuery.tags = query.tags.map((tag) => {
        return {
          ...tag,
          value: this.templateSrv.replace(tag.value, scopedVars, this.interpolateQueryExpr),
        };
      });
    }

    return {
      ...expandedQuery,
      adhocFilters: this.templateSrv.getAdhocFilters(this.name) ?? [],
      query: this.templateSrv.replace(query.query ?? '', scopedVars, this.interpolateQueryExpr), // The raw query text
      rawSql: this.templateSrv.replace(query.rawSql ?? '', scopedVars, this.interpolateQueryExpr), // The raw query text
      alias: this.templateSrv.replace(query.alias ?? '', scopedVars),
      limit: this.templateSrv.replace(query.limit?.toString() ?? '', scopedVars, this.interpolateQueryExpr),
      measurement: this.templateSrv.replace(query.measurement ?? '', scopedVars, this.interpolateQueryExpr),
      policy: this.templateSrv.replace(query.policy ?? '', scopedVars, this.interpolateQueryExpr),
      slimit: this.templateSrv.replace(query.slimit?.toString() ?? '', scopedVars, this.interpolateQueryExpr),
      tz: this.templateSrv.replace(query.tz ?? '', scopedVars),
    };
  }

  interpolateQueryExpr(value: string | string[] = [], variable: Partial<CustomFormatterVariable>) {
    // if no multi or include all do not regexEscape
    if (!variable.multi && !variable.includeAll) {
      return influxRegularEscape(value);
    }

    if (typeof value === 'string') {
      return influxSpecialRegexEscape(value);
    }

    const escapedValues = value.map((val) => influxSpecialRegexEscape(val));

    if (escapedValues.length === 1) {
      return escapedValues[0];
    }

    return escapedValues.join('|');
  }

  async runMetadataQuery(target: InfluxQuery): Promise<MetricFindValue[]> {
    return lastValueFrom(
      super.query({
        targets: [target],
      } as DataQueryRequest)
    ).then(this.toMetricFindValue);
  }

  async metricFindQuery(query: string, options?: any): Promise<MetricFindValue[]> {
    if (
      this.version === InfluxVersion.Flux ||
      this.version === InfluxVersion.SQL ||
      this.isMigrationToggleOnAndIsAccessProxy()
    ) {
      const target: InfluxQuery & SQLQuery = {
        refId: 'metricFindQuery',
        query,
        rawQuery: true,
        ...(this.version === InfluxVersion.SQL ? { rawSql: query, format: QueryFormat.Table } : {}),
      };
      return lastValueFrom(
        super.query({
          ...(options ?? {}), // includes 'range'
          targets: [target],
        })
      ).then(this.toMetricFindValue);
    }

<<<<<<< HEAD
    const interpolated = new InfluxQueryModel(
      {
        refId: 'metricFindQuery',
        query,
        rawQuery: true,
      },
      this.templateSrv,
      options.scopedVars
    ).render(true);
=======
    const interpolated = this.templateSrv.replace(query, options?.scopedVars, this.interpolateQueryExpr);
>>>>>>> 1e84fede

    return lastValueFrom(this._seriesQuery(interpolated, options)).then((resp) => {
      return this.responseParser.parse(query, resp);
    });
  }

<<<<<<< HEAD
  // By implementing getTagKeys and getTagValues we add ad-hoc filters functionality
  // Used in public/app/features/variables/adhoc/picker/AdHocFilterKey.tsx::fetchFilterKeys
  getTagKeys(options: any = {}) {
    const queryBuilder = new InfluxQueryBuilder({ measurement: options.measurement || '', tags: [] }, this.database);
    const query = queryBuilder.buildExploreQuery('TAG_KEYS');
    return this.metricFindQuery(query, options);
=======
  toMetricFindValue(rsp: DataQueryResponse): MetricFindValue[] {
    const data = rsp.data ?? [];
    // Create MetricFindValue object for all frames
    const values = data.map((d) => frameToMetricFindValue(d)).flat();
    // Filter out duplicate elements
    return values.filter((elm, idx, self) => idx === self.findIndex((t) => t.text === elm.text));
  }

  // By implementing getTagKeys and getTagValues we add ad-hoc filters functionality
  // Used in public/app/features/variables/adhoc/picker/AdHocFilterKey.tsx::fetchFilterKeys
  getTagKeys(options?: DataSourceGetTagKeysOptions) {
    const query = buildMetadataQuery({
      type: 'TAG_KEYS',
      templateService: this.templateSrv,
      database: this.database,
    });

    return this.metricFindQuery(query);
>>>>>>> 1e84fede
  }

  getTagValues(options: DataSourceGetTagValuesOptions) {
    const query = buildMetadataQuery({
      type: 'TAG_VALUES',
      templateService: this.templateSrv,
      database: this.database,
      withKey: options.key,
    });

    return this.metricFindQuery(query);
  }

  /**
   * @deprecated
   */
  _seriesQuery(query: string, options?: any) {
    if (!query) {
      return of({ results: [] });
    }

    if (options && options.range) {
      const timeFilter = this.getTimeFilter({ rangeRaw: options.range, timezone: options.timezone });
      query = query.replace('$timeFilter', timeFilter);
    }

    return this._influxRequest(this.httpMode, '/query', { q: query, epoch: 'ms' }, options);
  }

  /**
   * @deprecated
   */
  serializeParams(params: any) {
    if (!params) {
      return '';
    }

    return reduce(
      params,
      (memo: string[], value, key) => {
        if (value === null || value === undefined) {
          return memo;
        }
        memo.push(encodeURIComponent(key) + '=' + encodeURIComponent(value));
        return memo;
      },
      []
    ).join('&');
  }

  /**
   * @deprecated
   */
  _influxRequest(method: string, url: string, data: any, options?: any) {
    const currentUrl = this.urls.shift()!;
    this.urls.push(currentUrl);

    const params: any = {};

    if (this.username) {
      params.u = this.username;
      params.p = this.password;
    }

    if (options && options.database) {
      params.db = options.database;
    } else if (this.database) {
      params.db = this.database;
    }

    if (options?.policy && options.policy !== DEFAULT_POLICY) {
      params.rp = options.policy;
    }

    const { q } = data;

    if (method === 'POST' && has(data, 'q')) {
      // verb is POST and 'q' param is defined
      extend(params, omit(data, ['q']));
      data = this.serializeParams(pick(data, ['q']));
    } else if (method === 'GET' || method === 'POST') {
      // verb is GET, or POST without 'q' param
      extend(params, data);
      data = null;
    }

    const req: any = {
      method: method,
      url: currentUrl + url,
      params: params,
      data: data,
      precision: 'ms',
      inspect: { type: 'influxdb' },
      paramSerializer: this.serializeParams,
    };

    req.headers = req.headers || {};
    if (this.basicAuth || this.withCredentials) {
      req.withCredentials = true;
    }
    if (this.basicAuth) {
      req.headers.Authorization = this.basicAuth;
    }

    if (method === 'POST') {
      req.headers['Content-type'] = 'application/x-www-form-urlencoded';
    }

    return getBackendSrv()
      .fetch(req)
      .pipe(
        map((result: any) => {
          const { data } = result;
          if (data) {
            data.executedQueryString = q;
            if (data.results) {
              const errors = result.data.results.filter((elem: any) => elem.error);

              if (errors.length > 0) {
                throw {
                  message: 'InfluxDB Error: ' + errors[0].error,
                  data,
                };
              }
            }
          }
          return data;
        }),
        catchError((err) => {
          if (err.cancelled) {
            return of(err);
          }

          return throwError(this.handleErrors(err));
        })
      );
  }

  /**
   * @deprecated
   */
  handleErrors(err: any) {
    const error: DataQueryError = {
      message:
        (err && err.status) ||
        (err && err.message) ||
        'Unknown error during query transaction. Please check JS console logs.',
    };

    if ((Number.isInteger(err.status) && err.status !== 0) || err.status >= 300) {
      if (err.data && err.data.error) {
        error.message = 'InfluxDB Error: ' + err.data.error;
        error.data = err.data;
        // @ts-ignore
        error.config = err.config;
      } else {
        error.message = 'Network Error: ' + err.statusText + '(' + err.status + ')';
        error.data = err.data;
        // @ts-ignore
        error.config = err.config;
      }
    }

    return error;
  }

  getTimeFilter(options: { rangeRaw: RawTimeRange; timezone: string }) {
    const from = this.getInfluxTime(options.rangeRaw.from, false, options.timezone);
    const until = this.getInfluxTime(options.rangeRaw.to, true, options.timezone);

    return 'time >= ' + from + ' and time <= ' + until;
  }

  getInfluxTime(date: DateTime | string, roundUp: any, timezone: any) {
    let outPutDate;
    if (isString(date)) {
      if (date === 'now') {
        return 'now()';
      }

      const parts = /^now-(\d+)([dhms])$/.exec(date);
      if (parts) {
        const amount = parseInt(parts[1], 10);
        const unit = parts[2];
        return 'now() - ' + amount + unit;
      }
      outPutDate = dateMath.parse(date, roundUp, timezone);
      if (!outPutDate) {
        throw new Error('unable to parse date');
      }
      date = outPutDate;
    }

    return date.valueOf() + 'ms';
  }

  // ------------------------ Legacy Code - Before Backend Migration ---------------

  isMigrationToggleOnAndIsAccessProxy() {
    return config.featureToggles.influxdbBackendMigration && this.access === 'proxy';
  }

  /**
   * The unchanged pre 7.1 query implementation
   * @deprecated
   */
  classicQuery(options: any): Observable<DataQueryResponse> {
    let timeFilter = this.getTimeFilter(options);
    const scopedVars = options.scopedVars;
    const targets = cloneDeep(options.targets);
    const queryTargets: any[] = [];

    let i, y;

    let allQueries = _map(targets, (target) => {
      if (target.hide) {
        return '';
      }

      queryTargets.push(target);

      // backward compatibility
      scopedVars.interval = scopedVars.__interval;

      return new InfluxQueryModel(target, this.templateSrv, scopedVars).render(true);
    }).reduce((acc, current) => {
      if (current !== '') {
        acc += ';' + current;
      }
      return acc;
    });

    if (allQueries === '') {
      return of({ data: [] });
    }

    // add global adhoc filters to timeFilter
    const adhocFilters = this.templateSrv.getAdhocFilters(this.name);
    const adhocFiltersFromDashboard = options.targets.flatMap((target: InfluxQuery) => target.adhocFilters ?? []);
    if (adhocFilters?.length || adhocFiltersFromDashboard?.length) {
      const ahFilters = adhocFilters?.length ? adhocFilters : adhocFiltersFromDashboard;
      const tmpQuery = new InfluxQueryModel({ refId: 'A' }, this.templateSrv, scopedVars);
      timeFilter += ' AND ' + tmpQuery.renderAdhocFilters(ahFilters);
    }
    // replace grafana variables
    scopedVars.timeFilter = { value: timeFilter };

    // replace templated variables
    allQueries = this.templateSrv.replace(allQueries, scopedVars);

    return this._seriesQuery(allQueries, options).pipe(
      map((data) => {
        if (!data || !data.results) {
          return { data: [] };
        }

        const seriesList = [];
        for (i = 0; i < data.results.length; i++) {
          const result = data.results[i];
          if (!result || !result.series) {
            continue;
          }

          const target = queryTargets[i];
          let alias = target.alias;
          if (alias) {
            alias = this.templateSrv.replace(target.alias, options.scopedVars);
          }

          const meta: QueryResultMeta = {
            executedQueryString: data.executedQueryString,
          };

          const influxSeries = new InfluxSeries({
            refId: target.refId,
            series: data.results[i].series,
            alias: alias,
            meta,
          });

          switch (target.resultFormat) {
            case 'logs':
              meta.preferredVisualisationType = 'logs';
            case 'table': {
              seriesList.push(influxSeries.getTable());
              break;
            }
            default: {
              const timeSeries = influxSeries.getTimeSeries();
              for (y = 0; y < timeSeries.length; y++) {
                seriesList.push(timeSeriesToDataFrame(timeSeries[y]));
              }
              break;
            }
          }
        }

        return { data: seriesList };
      })
    );
  }

  async annotationEvents(options: DataQueryRequest, annotation: InfluxQuery): Promise<AnnotationEvent[]> {
    if (this.version === InfluxVersion.Flux) {
      return Promise.reject({
        message: 'Flux requires the standard annotation query',
      });
    }

    // InfluxQL puts a query string on the annotation
    if (!annotation.query) {
      return Promise.reject({
        message: 'Query missing in annotation definition',
      });
    }

    if (this.isMigrationToggleOnAndIsAccessProxy()) {
      // We want to send our query to the backend as a raw query
      const target: InfluxQuery = {
        refId: 'metricFindQuery',
        datasource: this.getRef(),
        query: this.templateSrv.replace(annotation.query, undefined, this.interpolateQueryExpr),
        rawQuery: true,
      };

      return lastValueFrom(
        getBackendSrv()
          .fetch<BackendDataSourceResponse>({
            url: '/api/ds/query',
            method: 'POST',
            headers: this.getRequestHeaders(),
            data: {
              from: options.range.from.valueOf().toString(),
              to: options.range.to.valueOf().toString(),
              queries: [target],
            },
            requestId: annotation.name,
          })
          .pipe(
            map(
              async (res: FetchResponse<BackendDataSourceResponse>) =>
                await this.responseParser.transformAnnotationResponse(annotation, res, target)
            )
          )
      );
    }

    const timeFilter = this.getTimeFilter({ rangeRaw: options.range.raw, timezone: options.timezone });
    let query = annotation.query.replace('$timeFilter', timeFilter);
    query = this.templateSrv.replace(query, undefined, this.interpolateQueryExpr);

    return lastValueFrom(this._seriesQuery(query, options)).then((data) => {
      if (!data || !data.results || !data.results[0]) {
        throw { message: 'No results in response from InfluxDB' };
      }
      return new InfluxSeries({
        series: data.results[0].series,
        annotation: annotation,
      }).getAnnotations();
    });
  }
}

// we detect the field type based on the value-array
function getFieldType(values: unknown[]): FieldType {
  // the values-array may contain a lot of nulls.
  // we need the first not-null item
  const firstNotNull = values.find((v) => v !== null);

  if (firstNotNull === undefined) {
    // we could not find any not-null values
    return FieldType.number;
  }

  const valueType = typeof firstNotNull;

  switch (valueType) {
    case 'string':
      return FieldType.string;
    case 'boolean':
      return FieldType.boolean;
    case 'number':
      return FieldType.number;
    default:
      // this should never happen, influxql values
      // can only be numbers, strings and booleans.
      throw new Error(`InfluxQL: invalid value type ${valueType}`);
  }
}

// this conversion function is specialized to work with the timeseries
// data returned by InfluxDatasource.getTimeSeries()
function timeSeriesToDataFrame(timeSeries: TimeSeries): DataFrame {
  const times: number[] = [];
  const values: unknown[] = [];

  // the data we process here is not correctly typed.
  // the typescript types say every data-point is number|null,
  // but in fact it can be string or boolean too.

  const points = timeSeries.datapoints;
  for (const point of points) {
    values.push(point[0]);
    times.push(point[1] as number);
  }

  const timeField = {
    name: TIME_SERIES_TIME_FIELD_NAME,
    type: FieldType.time,
    config: {},
    values: times,
  };

  const valueField = {
    name: TIME_SERIES_VALUE_FIELD_NAME,
    type: getFieldType(values),
    config: {
      displayNameFromDS: timeSeries.title,
    },
    values: values,
    labels: timeSeries.tags,
  };

  const fields = [timeField, valueField];

  return {
    name: timeSeries.target,
    refId: timeSeries.refId,
    meta: timeSeries.meta,
    fields,
    length: values.length,
  };
}

export function influxRegularEscape(value: string | string[]) {
  if (typeof value === 'string') {
    // Check the value is a number. If not run to escape special characters
    if (isNaN(parseFloat(value))) {
      return escapeRegex(value);
    }
  }

  return value;
}

export function influxSpecialRegexEscape(value: string | string[]) {
  if (typeof value !== 'string') {
    return value;
  }
  value = value.replace(/\\/g, '\\\\\\\\');
  value = value.replace(/[$^*{}\[\]\'+?.()|]/g, '$&');
  return value;
}<|MERGE_RESOLUTION|>--- conflicted
+++ resolved
@@ -1,10 +1,5 @@
-<<<<<<< HEAD
-import { cloneDeep, extend, groupBy, has, isString, map as _map, omit, pick, reduce } from 'lodash';
-import { defer, lastValueFrom, merge, mergeMap, Observable, of, throwError } from 'rxjs';
-=======
 import { cloneDeep, extend, has, isString, map as _map, omit, pick, reduce } from 'lodash';
 import { lastValueFrom, merge, Observable, of, throwError } from 'rxjs';
->>>>>>> 1e84fede
 import { catchError, map } from 'rxjs/operators';
 
 import {
@@ -45,21 +40,12 @@
 import { AnnotationEditor } from './components/editor/annotation/AnnotationEditor';
 import { FluxQueryEditor } from './components/editor/query/flux/FluxQueryEditor';
 import { BROWSER_MODE_DISABLED_MESSAGE } from './constants';
-<<<<<<< HEAD
-import { getAllPolicies } from './influxQLMetadataQuery';
-=======
 import { toRawSql } from './fsql/sqlUtil';
->>>>>>> 1e84fede
 import InfluxQueryModel from './influx_query_model';
 import InfluxSeries from './influx_series';
 import { buildMetadataQuery } from './influxql_query_builder';
 import { prepareAnnotation } from './migrations';
-<<<<<<< HEAD
-import { buildRawQuery, replaceHardCodedRetentionPolicy } from './queryUtils';
-import { InfluxQueryBuilder } from './query_builder';
-=======
 import { buildRawQuery } from './queryUtils';
->>>>>>> 1e84fede
 import ResponseParser from './response_parser';
 import { DEFAULT_POLICY, InfluxOptions, InfluxQuery, InfluxQueryTag, InfluxVersion } from './types';
 
@@ -77,7 +63,6 @@
   httpMode: string;
   version?: InfluxVersion;
   isProxyAccess: boolean;
-  retentionPolicies: string[];
 
   constructor(
     instanceSettings: DataSourceInstanceSettings<InfluxOptions>,
@@ -103,7 +88,6 @@
     this.responseParser = new ResponseParser();
     this.version = settingsData.version ?? InfluxVersion.InfluxQL;
     this.isProxyAccess = instanceSettings.access === 'proxy';
-    this.retentionPolicies = [];
 
     if (this.version === InfluxVersion.Flux) {
       // When flux, use an annotation processor rather than the `annotationQuery` lifecycle
@@ -118,52 +102,13 @@
     }
   }
 
-  async getRetentionPolicies(): Promise<string[]> {
-    // Only For InfluxQL Mode
-    if (this.isFlux || this.retentionPolicies.length) {
-      return Promise.resolve(this.retentionPolicies);
-    } else {
-      return getAllPolicies(this).catch((err) => {
-        console.error(
-          'Unable to fetch retention policies. Queries will be run without specifying retention policy.',
-          err
-        );
-        return Promise.resolve(this.retentionPolicies);
-      });
-    }
-  }
-
   query(request: DataQueryRequest<InfluxQuery>): Observable<DataQueryResponse> {
     if (!this.isProxyAccess) {
       const error = new Error(BROWSER_MODE_DISABLED_MESSAGE);
       return throwError(() => error);
     }
 
-<<<<<<< HEAD
-    // When the dashboard first load or on dashboard panel edit mode
-    // PanelQueryRunner runs the queries to have a visualization on the panel.
-    // At that point datasource doesn't have the retention policies fetched.
-    // So hardcoded policy is being sent. Which causes problems.
-    // To overcome this we check/load policies first and then do the query.
-    return defer(() => this.getRetentionPolicies()).pipe(
-      mergeMap((allPolicies) => {
-        this.retentionPolicies = allPolicies;
-        const policyFixedRequests = {
-          ...request,
-          targets: request.targets.map((t) => {
-            t.policy = t.policy ? this.templateSrv.replace(t.policy, {}, 'regex') : '';
-            return {
-              ...t,
-              policy: replaceHardCodedRetentionPolicy(t.policy, this.retentionPolicies),
-            };
-          }),
-        };
-        return this._query(policyFixedRequests);
-      })
-    );
-=======
     return this._query(request);
->>>>>>> 1e84fede
   }
 
   _query(request: DataQueryRequest<InfluxQuery>): Observable<DataQueryResponse> {
@@ -377,33 +322,13 @@
       ).then(this.toMetricFindValue);
     }
 
-<<<<<<< HEAD
-    const interpolated = new InfluxQueryModel(
-      {
-        refId: 'metricFindQuery',
-        query,
-        rawQuery: true,
-      },
-      this.templateSrv,
-      options.scopedVars
-    ).render(true);
-=======
     const interpolated = this.templateSrv.replace(query, options?.scopedVars, this.interpolateQueryExpr);
->>>>>>> 1e84fede
 
     return lastValueFrom(this._seriesQuery(interpolated, options)).then((resp) => {
       return this.responseParser.parse(query, resp);
     });
   }
 
-<<<<<<< HEAD
-  // By implementing getTagKeys and getTagValues we add ad-hoc filters functionality
-  // Used in public/app/features/variables/adhoc/picker/AdHocFilterKey.tsx::fetchFilterKeys
-  getTagKeys(options: any = {}) {
-    const queryBuilder = new InfluxQueryBuilder({ measurement: options.measurement || '', tags: [] }, this.database);
-    const query = queryBuilder.buildExploreQuery('TAG_KEYS');
-    return this.metricFindQuery(query, options);
-=======
   toMetricFindValue(rsp: DataQueryResponse): MetricFindValue[] {
     const data = rsp.data ?? [];
     // Create MetricFindValue object for all frames
@@ -422,7 +347,6 @@
     });
 
     return this.metricFindQuery(query);
->>>>>>> 1e84fede
   }
 
   getTagValues(options: DataSourceGetTagValuesOptions) {
