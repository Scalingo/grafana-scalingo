--- conflicted
+++ resolved
@@ -4,7 +4,6 @@
 
 import {
   AnnotationEvent,
-  AnnotationQueryRequest,
   ArrayVector,
   DataFrame,
   DataQueryError,
@@ -19,10 +18,7 @@
   TIME_SERIES_TIME_FIELD_NAME,
   TIME_SERIES_VALUE_FIELD_NAME,
   TimeSeries,
-<<<<<<< HEAD
-=======
   toDataFrame,
->>>>>>> 89b365f8
 } from '@grafana/data';
 import {
   BackendDataSourceResponse,
@@ -404,11 +400,7 @@
       const target: InfluxQuery = {
         refId: 'metricFindQuery',
         datasource: this.getRef(),
-<<<<<<< HEAD
-        query: this.templateSrv.replace(options.annotation.query ?? '', undefined, 'regex'),
-=======
         query: this.templateSrv.replace(annotation.query, undefined, 'regex'),
->>>>>>> 89b365f8
         rawQuery: true,
       };
 
@@ -516,10 +508,7 @@
 
     return {
       ...expandedQuery,
-<<<<<<< HEAD
-=======
       adhocFilters: this.templateSrv.getAdhocFilters(this.name) ?? [],
->>>>>>> 89b365f8
       query: this.templateSrv.replace(query.query ?? '', rest, 'regex'), // The raw query text
       alias: this.templateSrv.replace(query.alias ?? '', scopedVars),
       limit: this.templateSrv.replace(query.limit?.toString() ?? '', scopedVars, 'regex'),
