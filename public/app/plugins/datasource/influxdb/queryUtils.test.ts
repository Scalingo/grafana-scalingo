import { cloneDeep } from 'lodash';

<<<<<<< HEAD
import {
  buildRawQuery,
  changeGroupByPart,
  changeSelectPart,
  normalizeQuery,
  replaceHardCodedRetentionPolicy,
} from './queryUtils';
import { InfluxQuery } from './types';
=======
import { buildRawQuery, changeGroupByPart, changeSelectPart, normalizeQuery } from './queryUtils';
import { DEFAULT_POLICY, InfluxQuery } from './types';
>>>>>>> 1e84fede

describe('InfluxDB query utils', () => {
  describe('buildRawQuery', () => {
    it('should handle default query', () => {
      expect(
        buildRawQuery({
          refId: 'A',
          hide: false,
          policy: DEFAULT_POLICY,
          resultFormat: 'time_series',
          orderByTime: 'ASC',
          tags: [],
          groupBy: [
            {
              type: 'time',
              params: ['$__interval'],
            },
            {
              type: 'fill',
              params: ['null'],
            },
          ],
          select: [
            [
              {
                type: 'field',
                params: ['value'],
              },
              {
                type: 'mean',
                params: [],
              },
            ],
          ],
        })
      ).toBe('SELECT mean("value") FROM "measurement" WHERE $timeFilter GROUP BY time($__interval)' + ' fill(null)');
    });
    it('should handle small query', () => {
      expect(
        buildRawQuery({
          refId: 'A',
          policy: 'autogen',
          select: [
            [
              {
                type: 'field',
                params: ['value'],
              },
            ],
          ],
          groupBy: [],
        })
      ).toBe('SELECT "value" FROM "autogen"."measurement" WHERE $timeFilter');
    });
    it('should handle string limit/slimit', () => {
      expect(
        buildRawQuery({
          refId: 'A',
          policy: 'autogen',
          select: [
            [
              {
                type: 'field',
                params: ['value'],
              },
            ],
          ],
          groupBy: [],
          limit: '12',
          slimit: '23',
        })
      ).toBe('SELECT "value" FROM "autogen"."measurement" WHERE $timeFilter LIMIT 12 SLIMIT 23');
    });
    it('should handle number limit/slimit', () => {
      expect(
        buildRawQuery({
          refId: 'A',
          policy: 'autogen',
          select: [
            [
              {
                type: 'field',
                params: ['value'],
              },
            ],
          ],
          groupBy: [],
          limit: 12,
          slimit: 23,
        })
      ).toBe('SELECT "value" FROM "autogen"."measurement" WHERE $timeFilter LIMIT 12 SLIMIT 23');
    });
    it('should handle all the tag-operators', () => {
      expect(
        buildRawQuery({
          refId: 'A',
          policy: 'autogen',
          select: [
            [
              {
                type: 'field',
                params: ['value'],
              },
            ],
          ],
          tags: [
            {
              key: 'cpu',
              operator: '=',
              value: 'cpu0',
            },
            {
              condition: 'AND',
              key: 'cpu',
              operator: '!=',
              value: 'cpu0',
            },
            {
              condition: 'AND',
              key: 'cpu',
              operator: '<>',
              value: 'cpu0',
            },
            {
              key: 'cpu',
              operator: '<',
              value: 'cpu0',
            },
            {
              condition: 'AND',
              key: 'cpu',
              operator: '>',
              value: 'cpu0',
            },
            {
              key: 'cpu',
              operator: '=~',
              value: '/cpu0/',
            },
            {
              condition: 'AND',
              key: 'cpu',
              operator: '!~',
              value: '/cpu0/',
            },
            {
              condition: 'AND',
              key: 'cpu',
              operator: 'Is',
              value: 'false',
            },
            {
              condition: 'AND',
              key: 'cpu',
              operator: 'Is Not',
              value: 'false',
            },
          ],
          groupBy: [],
        })
      ).toBe(
        `SELECT "value" ` +
          `FROM "autogen"."measurement" ` +
          `WHERE ("cpu" = 'cpu0' AND "cpu" != 'cpu0' AND "cpu" <> 'cpu0' AND "cpu" < cpu0 AND ` +
          `"cpu" > cpu0 AND "cpu" =~ /cpu0/ AND "cpu" !~ /cpu0/ AND "cpu" = false AND "cpu" != false) AND $timeFilter`
      );
    });
    it('should handle a complex query', () => {
      expect(
        buildRawQuery({
          alias: '',
          groupBy: [
            {
              params: ['$__interval'],
              type: 'time',
            },
            {
              params: ['cpu'],
              type: 'tag',
            },
            {
              params: ['host'],
              type: 'tag',
            },
            {
              params: ['none'],
              type: 'fill',
            },
          ],
          hide: false,
          measurement: 'cpu',
          orderByTime: 'DESC',
          policy: DEFAULT_POLICY,
          rawQuery: false,
          refId: 'A',
          resultFormat: 'time_series',
          select: [
            [
              {
                type: 'field',
                params: ['usage_idle'],
              },
              {
                type: 'mean',
                params: [],
              },
              {
                type: 'holt_winters_with_fit',
                params: ['30', '5'],
              },
            ],
            [
              {
                type: 'field',
                params: ['usage_guest'],
              },
              {
                type: 'median',
                params: [],
              },
            ],
          ],
          tags: [
            {
              key: 'cpu',
              operator: '=',
              value: 'cpu2',
            },
            {
              condition: 'OR',
              key: 'cpu',
              operator: '=',
              value: 'cpu3',
            },
            {
              condition: 'AND',
              key: 'cpu',
              operator: '=',
              value: 'cpu1',
            },
          ],
          limit: '12',
          slimit: '23',
          tz: 'UTC',
        })
      ).toBe(
        `SELECT holt_winters_with_fit(mean("usage_idle"), 30, 5), median("usage_guest") ` +
          `FROM "cpu" ` +
          `WHERE ("cpu" = 'cpu2' OR "cpu" = 'cpu3' AND "cpu" = 'cpu1') ` +
          `AND $timeFilter ` +
          `GROUP BY time($__interval), "cpu", "host" fill(none) ` +
          `ORDER BY time DESC LIMIT 12 SLIMIT 23 tz('UTC')`
      );
    });
  });

  describe('normalizeQuery', () => {
    it('should handle minimal query', () => {
      const query: InfluxQuery = {
        refId: 'A',
        policy: 'autogen',
      };

      const queryClone = cloneDeep(query);

      expect(normalizeQuery(query)).toStrictEqual({
        refId: 'A',
        policy: 'autogen',
        resultFormat: 'time_series',
        orderByTime: 'ASC',
        tags: [],
        groupBy: [
          { type: 'time', params: ['$__interval'] },
          { type: 'fill', params: ['null'] },
        ],
        select: [
          [
            { type: 'field', params: ['value'] },
            { type: 'mean', params: [] },
          ],
        ],
      });

      // make sure the call did not mutate the input
      expect(query).toStrictEqual(queryClone);
    });

    it('should not change values if they already exist', () => {
      const query: InfluxQuery = {
        refId: 'A',
        groupBy: [],
        measurement: 'cpu',
        orderByTime: 'ASC',
        policy: DEFAULT_POLICY,
        resultFormat: 'table',
        select: [
          [
            {
              type: 'field',
              params: ['usage_idle'],
            },
          ],
        ],
        tags: [],
      };

      const queryClone = cloneDeep(query);

      const result = normalizeQuery(query);

      // i will check two things:
      // 1. that the function-call does not mutate the input
      expect(query).toStrictEqual(queryClone);

      // 2. that the returned object is the same object as the object i gave it.
      //    (not just the same structure, literally the same object)
      expect(result === query).toBeTruthy();
    });
  });

  describe('changeSelectPart', () => {
    it('should handle a normal situation', () => {
      const query: InfluxQuery = {
        refId: 'A',
        select: [
          [
            {
              type: 'field',
              params: ['usage_idle'],
            },
            {
              type: 'math',
              params: [' / 5'],
            },
            {
              type: 'alias',
              params: ['test42'],
            },
          ],
          [
            {
              type: 'field',
              params: ['usage_guest'],
            },
            {
              type: 'math',
              params: ['*4'],
            },
            {
              type: 'alias',
              params: ['test43'],
            },
          ],
        ],
      };

      const queryClone = cloneDeep(query);
      const result = changeSelectPart(query, 1, 2, ['test55']);

      // make sure the input did not get mutated
      expect(query).toStrictEqual(queryClone);

      expect(result).toStrictEqual({
        refId: 'A',
        select: [
          [
            {
              type: 'field',
              params: ['usage_idle'],
            },
            {
              type: 'math',
              params: [' / 5'],
            },
            {
              type: 'alias',
              params: ['test42'],
            },
          ],
          [
            {
              type: 'field',
              params: ['usage_guest'],
            },
            {
              type: 'math',
              params: ['*4'],
            },
            {
              type: 'alias',
              params: ['test55'],
            },
          ],
        ],
      });
    });
  });

  describe('changeGroupByPart', () => {
    it('should handle a normal situation', () => {
      const query: InfluxQuery = {
        refId: 'A',
        groupBy: [
          {
            type: 'time',
            params: ['$__interval'],
          },
          {
            type: 'tag',
            params: ['host'],
          },
          {
            type: 'fill',
            params: ['none'],
          },
        ],
      };

      const queryClone = cloneDeep(query);
      const result = changeGroupByPart(query, 1, ['cpu']);

      // make sure the input did not get mutated
      expect(query).toStrictEqual(queryClone);

      expect(result).toStrictEqual({
        refId: 'A',
        groupBy: [
          {
            type: 'time',
            params: ['$__interval'],
          },
          {
            type: 'tag',
            params: ['cpu'],
          },
          {
            type: 'fill',
            params: ['none'],
          },
        ],
      });
    });
  });
  describe('replaceHardCodedRetentionPolicy', () => {
    it('should replace non-existing hardcoded retention policy', () => {
      const hardCodedRetentionPolicy = 'default';
      const fetchedRetentionPolicies = ['foo', 'fighters', 'nirvana'];
      expect(replaceHardCodedRetentionPolicy(hardCodedRetentionPolicy, fetchedRetentionPolicies)).toBe('foo');
      expect(replaceHardCodedRetentionPolicy('foo', fetchedRetentionPolicies)).toBe('foo');
      expect(replaceHardCodedRetentionPolicy(undefined, fetchedRetentionPolicies)).toBe('foo');
      expect(replaceHardCodedRetentionPolicy(hardCodedRetentionPolicy, [])).toBe('');
    });
  });
});<|MERGE_RESOLUTION|>--- conflicted
+++ resolved
@@ -1,18 +1,7 @@
 import { cloneDeep } from 'lodash';
 
-<<<<<<< HEAD
-import {
-  buildRawQuery,
-  changeGroupByPart,
-  changeSelectPart,
-  normalizeQuery,
-  replaceHardCodedRetentionPolicy,
-} from './queryUtils';
-import { InfluxQuery } from './types';
-=======
 import { buildRawQuery, changeGroupByPart, changeSelectPart, normalizeQuery } from './queryUtils';
 import { DEFAULT_POLICY, InfluxQuery } from './types';
->>>>>>> 1e84fede
 
 describe('InfluxDB query utils', () => {
   describe('buildRawQuery', () => {
@@ -456,14 +445,4 @@
       });
     });
   });
-  describe('replaceHardCodedRetentionPolicy', () => {
-    it('should replace non-existing hardcoded retention policy', () => {
-      const hardCodedRetentionPolicy = 'default';
-      const fetchedRetentionPolicies = ['foo', 'fighters', 'nirvana'];
-      expect(replaceHardCodedRetentionPolicy(hardCodedRetentionPolicy, fetchedRetentionPolicies)).toBe('foo');
-      expect(replaceHardCodedRetentionPolicy('foo', fetchedRetentionPolicies)).toBe('foo');
-      expect(replaceHardCodedRetentionPolicy(undefined, fetchedRetentionPolicies)).toBe('foo');
-      expect(replaceHardCodedRetentionPolicy(hardCodedRetentionPolicy, [])).toBe('');
-    });
-  });
 });