--- conflicted
+++ resolved
@@ -11,13 +11,8 @@
       return [];
     }
 
-<<<<<<< HEAD
-    var normalizedQuery = query.toLowerCase();
-    var isValueFirst =
-=======
     const normalizedQuery = query.toLowerCase();
     const isValueFirst =
->>>>>>> 69c51919
       normalizedQuery.indexOf('show field keys') >= 0 || normalizedQuery.indexOf('show retention policies') >= 0;
 
     const res = {};
