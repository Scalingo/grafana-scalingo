--- conflicted
+++ resolved
@@ -209,20 +209,6 @@
     const variableMap: Record<string, string> = {
       $interpolationVar: text,
       $interpolationVar2: text2,
-<<<<<<< HEAD
-    };
-    const templateSrv: any = {
-      replace: jest.fn((target?: string, scopedVars?: ScopedVars, format?: string | Function): string => {
-        if (!format) {
-          return variableMap[target!] || '';
-        }
-        if (format === 'regex') {
-          return textWithFormatRegex;
-        }
-        return textWithoutFormatRegex;
-      }),
-    };
-=======
     };
     const adhocFilters = [
       {
@@ -246,7 +232,6 @@
         return textWithoutFormatRegex;
       }),
     };
->>>>>>> 89b365f8
     const ds = new InfluxDatasource(instanceSettings, templateSrv);
 
     const influxQuery = {
@@ -292,10 +277,7 @@
       expect(query.tags![0].value).toBe(textWithFormatRegex);
       expect(query.groupBy![0].params![0]).toBe(textWithFormatRegex);
       expect(query.select![0][0].params![0]).toBe(textWithFormatRegex);
-<<<<<<< HEAD
-=======
       expect(query.adhocFilters[0].key).toBe(adhocFilters[0].key);
->>>>>>> 89b365f8
     }
 
     describe('when interpolating query variables for dashboard->explore', () => {
