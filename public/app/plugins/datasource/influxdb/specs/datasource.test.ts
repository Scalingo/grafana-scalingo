--- conflicted
+++ resolved
@@ -1,10 +1,7 @@
 import { lastValueFrom, of } from 'rxjs';
 import { TemplateSrvStub } from 'test/specs/helpers';
 
-<<<<<<< HEAD
-=======
 import { ScopedVars } from '@grafana/data/src';
->>>>>>> 556faf82
 import { FetchResponse } from '@grafana/runtime';
 import config from 'app/core/config';
 import { backendSrv } from 'app/core/services/backend_srv'; // will use the version in __mocks__
