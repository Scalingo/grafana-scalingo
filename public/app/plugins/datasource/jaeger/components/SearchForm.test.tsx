--- conflicted
+++ resolved
@@ -1,11 +1,6 @@
-<<<<<<< HEAD
-import { act, render, screen, waitFor } from '@testing-library/react';
-import userEvent from '@testing-library/user-event';
-=======
 import { render, screen, waitFor } from '@testing-library/react';
 import userEvent from '@testing-library/user-event';
 import { UserEvent } from '@testing-library/user-event/dist/types/setup';
->>>>>>> 556faf82
 import React from 'react';
 import { of } from 'rxjs';
 import { createFetchResponse } from 'test/helpers/createFetchResponse';
