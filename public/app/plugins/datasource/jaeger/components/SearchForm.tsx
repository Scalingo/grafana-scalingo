import { css } from '@emotion/css';
import React, { useCallback, useEffect, useState } from 'react';

import { SelectableValue } from '@grafana/data';
<<<<<<< HEAD
import { AsyncSelect, InlineField, InlineFieldRow, Input } from '@grafana/ui';
=======
import { fuzzyMatch, InlineField, InlineFieldRow, Input, Select } from '@grafana/ui';
>>>>>>> c2560129
import { notifyApp } from 'app/core/actions';
import { createErrorNotification } from 'app/core/copy/appNotification';
import { dispatch } from 'app/store/store';

import { JaegerDatasource } from '../datasource';
import { JaegerQuery } from '../types';
import { transformToLogfmt } from '../util';

import { AdvancedOptions } from './AdvancedOptions';

type Props = {
  datasource: JaegerDatasource;
  query: JaegerQuery;
  onChange: (value: JaegerQuery) => void;
};

export const ALL_OPERATIONS_KEY = 'All';
const allOperationsOption: SelectableValue<string> = {
  label: ALL_OPERATIONS_KEY,
  value: undefined,
};

export function SearchForm({ datasource, query, onChange }: Props) {
  const [serviceOptions, setServiceOptions] = useState<Array<SelectableValue<string>>>();
  const [operationOptions, setOperationOptions] = useState<Array<SelectableValue<string>>>();
  const [isLoading, setIsLoading] = useState<{
    services: boolean;
    operations: boolean;
  }>({
    services: false,
    operations: false,
  });

  const loadOptions = useCallback(
    async (url: string, loaderOfType: string, query = ''): Promise<Array<SelectableValue<string>>> => {
      setIsLoading((prevValue) => ({ ...prevValue, [loaderOfType]: true }));

      try {
        const values: string[] | null = await datasource.metadataRequest(url);
        if (!values) {
          return [{ label: `No ${loaderOfType} found`, value: `No ${loaderOfType} found` }];
        }

        const options: SelectableValue[] = values.sort().map((option) => ({
          label: option,
          value: option,
        }));

        const filteredOptions = options.filter((item) => (item.value ? fuzzyMatch(item.value, query).found : false));
        return filteredOptions;
      } catch (error) {
        dispatch(notifyApp(createErrorNotification('Error', error)));
        return [];
      } finally {
        setIsLoading((prevValue) => ({ ...prevValue, [loaderOfType]: false }));
      }
    },
    [datasource]
  );

  useEffect(() => {
    const getServices = async () => {
      const services = await loadOptions('/api/services', 'services');
      setServiceOptions(services);
    };
    getServices();
  }, [datasource, loadOptions]);

  useEffect(() => {
    const getOperations = async () => {
      const operations = await loadOptions(
        `/api/services/${encodeURIComponent(query.service!)}/operations`,
        'operations'
      );
      setOperationOptions([allOperationsOption, ...operations]);
    };
    if (query.service) {
      getOperations();
    }
  }, [datasource, query.service, loadOptions]);

  return (
    <div className={css({ maxWidth: '500px' })}>
      <InlineFieldRow>
        <InlineField label="Service" labelWidth={14} grow>
          <Select
            inputId="service"
            options={serviceOptions}
            onOpenMenu={() => loadOptions('/api/services', 'services')}
            isLoading={isLoading.services}
            value={serviceOptions?.find((v) => v?.value === query.service) || undefined}
            onChange={(v) =>
              onChange({
                ...query,
                service: v?.value!,
                operation: query.service !== v?.value ? undefined : query.operation,
              })
            }
            menuPlacement="bottom"
            isClearable
            aria-label={'select-service-name'}
          />
        </InlineField>
      </InlineFieldRow>
      <InlineFieldRow>
        <InlineField label="Operation" labelWidth={14} grow disabled={!query.service}>
          <Select
            inputId="operation"
            options={operationOptions}
            onOpenMenu={() =>
              loadOptions(`/api/services/${encodeURIComponent(query.service!)}/operations`, 'operations')
            }
            isLoading={isLoading.operations}
            value={operationOptions?.find((v) => v.value === query.operation) || null}
            onChange={(v) =>
              onChange({
                ...query,
                operation: v?.value! || undefined,
              })
            }
            menuPlacement="bottom"
            isClearable
            aria-label={'select-operation-name'}
          />
        </InlineField>
      </InlineFieldRow>
      <InlineFieldRow>
        <InlineField label="Tags" labelWidth={14} grow>
          <Input
            id="tags"
            value={transformToLogfmt(query.tags)}
            placeholder="http.status_code=200 error=true"
            onChange={(v) =>
              onChange({
                ...query,
                tags: v.currentTarget.value,
              })
            }
          />
        </InlineField>
      </InlineFieldRow>
      <AdvancedOptions query={query} onChange={onChange} />
    </div>
  );
}

export default SearchForm;<|MERGE_RESOLUTION|>--- conflicted
+++ resolved
@@ -2,11 +2,7 @@
 import React, { useCallback, useEffect, useState } from 'react';
 
 import { SelectableValue } from '@grafana/data';
-<<<<<<< HEAD
-import { AsyncSelect, InlineField, InlineFieldRow, Input } from '@grafana/ui';
-=======
 import { fuzzyMatch, InlineField, InlineFieldRow, Input, Select } from '@grafana/ui';
->>>>>>> c2560129
 import { notifyApp } from 'app/core/actions';
 import { createErrorNotification } from 'app/core/copy/appNotification';
 import { dispatch } from 'app/store/store';
