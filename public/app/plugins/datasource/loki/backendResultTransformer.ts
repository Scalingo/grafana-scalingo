--- conflicted
+++ resolved
@@ -1,11 +1,3 @@
-<<<<<<< HEAD
-import { DataQueryRequest, DataQueryResponse, DataFrame, isDataFrame, FieldType, QueryResultMeta } from '@grafana/data';
-
-import { makeIdField } from './makeIdField';
-import { makeTableFrames } from './makeTableFrames';
-import { formatQuery, getHighlighterExpressionsFromQuery } from './query_utils';
-import { LokiQuery, LokiQueryType } from './types';
-=======
 import { DataQueryResponse, DataFrame, isDataFrame, FieldType, QueryResultMeta, DataQueryError } from '@grafana/data';
 
 import { getDerivedFields } from './getDerivedFields';
@@ -13,7 +5,6 @@
 import { formatQuery, getHighlighterExpressionsFromQuery } from './query_utils';
 import { dataFrameHasLokiError } from './responseUtils';
 import { DerivedFieldConfig, LokiQuery, LokiQueryType } from './types';
->>>>>>> 556faf82
 
 function isMetricFrame(frame: DataFrame): boolean {
   return frame.fields.every((field) => field.type === FieldType.time || field.type === FieldType.number);
