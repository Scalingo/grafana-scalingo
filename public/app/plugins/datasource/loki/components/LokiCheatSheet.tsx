--- conflicted
+++ resolved
@@ -2,10 +2,7 @@
 import React, { PureComponent } from 'react';
 
 import { QueryEditorHelpProps } from '@grafana/data';
-<<<<<<< HEAD
-=======
 import { reportInteraction } from '@grafana/runtime';
->>>>>>> 556faf82
 
 import LokiLanguageProvider from '../language_provider';
 import { LokiQuery } from '../types';
