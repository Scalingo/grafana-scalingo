import { shuffle } from 'lodash';
import React, { PureComponent } from 'react';

import { QueryEditorHelpProps } from '@grafana/data';
<<<<<<< HEAD
=======
import { reportInteraction } from '@grafana/runtime';
>>>>>>> c2560129

import LokiLanguageProvider from '../language_provider';
import { LokiQuery } from '../types';

const DEFAULT_EXAMPLES = ['{job="default/prometheus"}'];
const PREFERRED_LABELS = ['job', 'app', 'k8s_app'];
const EXAMPLES_LIMIT = 5;

const LOGQL_EXAMPLES = [
  {
    title: 'Log pipeline',
    expression: '{job="mysql"} |= "metrics" | logfmt | duration > 10s',
    label:
      'This query targets the MySQL job, filters out logs that don’t contain the word "metrics" and parses each log line to extract more labels and filters with them.',
  },
  {
    title: 'Count over time',
    expression: 'count_over_time({job="mysql"}[5m])',
    label: 'This query counts all the log lines within the last five minutes for the MySQL job.',
  },
  {
    title: 'Rate',
    expression: 'rate(({job="mysql"} |= "error" != "timeout")[10s])',
    label:
      'This query gets the per-second rate of all non-timeout errors within the last ten seconds for the MySQL job.',
  },
  {
    title: 'Aggregate, count, and group',
    expression: 'sum(count_over_time({job="mysql"}[5m])) by (level)',
    label: 'Get the count of logs during the last five minutes, grouping by level.',
  },
];

export default class LokiCheatSheet extends PureComponent<QueryEditorHelpProps<LokiQuery>, { userExamples: string[] }> {
  declare userLabelTimer: NodeJS.Timeout;
  state = {
    userExamples: [],
  };

  componentDidMount() {
    this.scheduleUserLabelChecking();
    reportInteraction('grafana_loki_cheatsheet_opened', {});
  }

  componentWillUnmount() {
    clearTimeout(this.userLabelTimer);
  }

  scheduleUserLabelChecking() {
    this.userLabelTimer = setTimeout(this.checkUserLabels, 1000);
  }

  checkUserLabels = async () => {
    // Set example from user labels
    const provider: LokiLanguageProvider = this.props.datasource?.languageProvider;
    if (provider.started) {
      const labels = provider.getLabelKeys() || [];
      const preferredLabel = PREFERRED_LABELS.find((l) => labels.includes(l));
      if (preferredLabel) {
        const values = await provider.getLabelValues(preferredLabel);
        const userExamples = shuffle(values)
          .slice(0, EXAMPLES_LIMIT)
          .map((value) => `{${preferredLabel}="${value}"}`);
        this.setState({ userExamples });
      }
    } else {
      this.scheduleUserLabelChecking();
    }
  };

  renderExpression(expr: string) {
    const { onClickExample } = this.props;
    const onClick = (query: LokiQuery) => {
      onClickExample(query);
      reportInteraction('grafana_loki_cheatsheet_example_clicked', {});
    };

    return (
      <div className="cheat-sheet-item__example" key={expr} onClick={(e) => onClick({ refId: 'A', expr })}>
        <code>{expr}</code>
      </div>
    );
  }

  render() {
    const { userExamples } = this.state;
    const hasUserExamples = userExamples.length > 0;

    return (
      <div>
        <h2>Loki Cheat Sheet</h2>
        <div className="cheat-sheet-item">
          <div className="cheat-sheet-item__title">See your logs</div>
          <div className="cheat-sheet-item__label">
            Start by selecting a log stream from the Log browser, or alternatively you can write a stream selector into
            the query field.
          </div>
          {hasUserExamples ? (
            <div>
              <div className="cheat-sheet-item__label">Here are some example streams from your logs:</div>
              {userExamples.map((example) => this.renderExpression(example))}
            </div>
          ) : (
            <div>
              <div className="cheat-sheet-item__label">Here is an example of a log stream:</div>
              {this.renderExpression(DEFAULT_EXAMPLES[0])}
            </div>
          )}
        </div>
        <div className="cheat-sheet-item">
          <div className="cheat-sheet-item__title">Combine stream selectors</div>
          {this.renderExpression('{app="cassandra",namespace="prod"}')}
          <div className="cheat-sheet-item__label">Returns all log lines from streams that have both labels.</div>
        </div>

        <div className="cheat-sheet-item">
          <div className="cheat-sheet-item__title">Filtering for search terms.</div>
          {this.renderExpression('{app="cassandra"} |~ "(duration|latency)s*(=|is|of)s*[d.]+"')}
          {this.renderExpression('{app="cassandra"} |= "exact match"')}
          {this.renderExpression('{app="cassandra"} != "do not match"')}
          <div className="cheat-sheet-item__label">
            <a href="https://grafana.com/docs/loki/latest/logql/#log-pipeline" target="logql">
              LogQL
            </a>{' '}
            supports exact and regular expression filters.
          </div>
        </div>
        {LOGQL_EXAMPLES.map((item) => (
          <div className="cheat-sheet-item" key={item.expression}>
            <div className="cheat-sheet-item__title">{item.title}</div>
            {this.renderExpression(item.expression)}
            <div className="cheat-sheet-item__label">{item.label}</div>
          </div>
        ))}
      </div>
    );
  }
}<|MERGE_RESOLUTION|>--- conflicted
+++ resolved
@@ -2,10 +2,7 @@
 import React, { PureComponent } from 'react';
 
 import { QueryEditorHelpProps } from '@grafana/data';
-<<<<<<< HEAD
-=======
 import { reportInteraction } from '@grafana/runtime';
->>>>>>> c2560129
 
 import LokiLanguageProvider from '../language_provider';
 import { LokiQuery } from '../types';
