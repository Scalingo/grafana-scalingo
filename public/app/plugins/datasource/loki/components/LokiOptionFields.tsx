--- conflicted
+++ resolved
@@ -20,11 +20,7 @@
 
 type LokiQueryType = 'instant' | 'range';
 
-<<<<<<< HEAD
-const queryTypeOptions = [
-=======
 const queryTypeOptions: Array<SelectableValue<LokiQueryType>> = [
->>>>>>> 914fcedb
   { value: 'range', label: 'Range', description: 'Run query over a range of time.' },
   {
     value: 'instant',
