--- conflicted
+++ resolved
@@ -19,14 +19,7 @@
 import LokiDatasource from '../datasource';
 import { LocalStorageValueProvider } from 'app/core/components/LocalStorageValueProvider';
 
-<<<<<<< HEAD
-type LokiQueryFieldProps = Omit<
-  LokiQueryFieldFormProps,
-  'labelsLoaded' | 'onLoadOptions' | 'onLabelsRefresh' | 'absoluteRange'
->;
-=======
 const LAST_USED_LABELS_KEY = 'grafana.datasources.loki.browser.labels';
->>>>>>> 914fcedb
 
 function getChooserText(hasSyntax: boolean, hasLogLabels: boolean) {
   if (!hasSyntax) {
