--- conflicted
+++ resolved
@@ -26,18 +26,7 @@
       onChange: () => {},
     };
 
-<<<<<<< HEAD
-    jest.spyOn(props.datasource, 'labelNamesQuery').mockResolvedValue([
-      {
-        text: 'moon',
-      },
-      {
-        text: 'luna',
-      },
-    ]);
-=======
     jest.spyOn(props.datasource.languageProvider, 'fetchLabels').mockResolvedValue(['luna', 'moon']);
->>>>>>> 1e84fede
   });
 
   test('Allows to create a Label names variable', async () => {
