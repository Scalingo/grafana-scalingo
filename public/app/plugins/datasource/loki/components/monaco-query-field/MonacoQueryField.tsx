--- conflicted
+++ resolved
@@ -90,9 +90,6 @@
   };
 };
 
-<<<<<<< HEAD
-const MonacoQueryField = ({ languageProvider, history, onBlur, onRunQuery, initialValue }: Props) => {
-=======
 const MonacoQueryField = ({
   history,
   onBlur,
@@ -102,17 +99,12 @@
   placeholder,
   onQueryType,
 }: Props) => {
->>>>>>> 284c43c2
   const id = uuidv4();
   // we need only one instance of `overrideServices` during the lifetime of the react component
   const overrideServicesRef = useRef(getOverrideServices());
   const containerRef = useRef<HTMLDivElement>(null);
-<<<<<<< HEAD
-  const langProviderRef = useLatest(languageProvider);
-=======
 
   const langProviderRef = useLatest(datasource.languageProvider);
->>>>>>> 284c43c2
   const historyRef = useLatest(history);
   const onRunQueryRef = useLatest(onRunQuery);
   const onBlurRef = useLatest(onBlur);
@@ -252,13 +244,8 @@
             }
           };
 
-<<<<<<< HEAD
-          editor.onDidContentSizeChange(updateElementHeight);
-          updateElementHeight();
-=======
           editor.onDidContentSizeChange(handleResize);
           handleResize();
->>>>>>> 284c43c2
           // handle: shift + enter
           // FIXME: maybe move this functionality into CodeEditor?
           editor.addCommand(
