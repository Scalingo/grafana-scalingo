--- conflicted
+++ resolved
@@ -1328,11 +1328,7 @@
             }
           )
         ).toEqual({
-<<<<<<< HEAD
-          expr: 'sum by (level) (count_over_time({label=value}[$__interval]))',
-=======
           expr: 'sum by (level) (count_over_time({label=value}[$__auto]))',
->>>>>>> 1e84fede
           queryType: LokiQueryType.Range,
           refId: 'log-volume-A',
           supportingQueryType: SupportingQueryType.LogsVolume,
