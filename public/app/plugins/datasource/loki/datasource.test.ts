--- conflicted
+++ resolved
@@ -25,11 +25,7 @@
 
 import { isMetricsQuery, LokiDatasource, RangeQueryOptions } from './datasource';
 import { makeMockLokiDatasource } from './mocks';
-<<<<<<< HEAD
-import { LokiQuery, LokiResponse, LokiResultType } from './types';
-=======
 import { LokiQuery, LokiQueryType, LokiResponse, LokiResultType } from './types';
->>>>>>> c2560129
 
 jest.mock('@grafana/runtime', () => ({
   // @ts-ignore
