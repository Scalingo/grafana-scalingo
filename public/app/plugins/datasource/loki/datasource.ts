--- conflicted
+++ resolved
@@ -25,22 +25,8 @@
   LoadingState,
   AnnotationEvent,
   DataFrameView,
-<<<<<<< HEAD
-  LoadingState,
-  ArrayVector,
-  FieldType,
-  FieldConfig,
-} from '@grafana/data';
-import { addLabelToSelector, keepSelectorFilters } from 'app/plugins/datasource/prometheus/add_label_to_query';
-import LanguageProvider from './language_provider';
-import { logStreamToDataFrame } from './result_transformer';
-import { formatQuery, parseQuery, getHighlighterExpressionsFromQuery } from './query_utils';
-// Types
-import {
-=======
   TimeRange,
   TimeSeries,
->>>>>>> 3fa63cfc
   PluginMeta,
   DataSourceApi,
   DataSourceInstanceSettings,
@@ -454,21 +440,13 @@
       case 'ADD_FILTER': {
         selectorLabels = addLabelToSelector(selector, action.key, action.value);
         selectorFilters = keepSelectorFilters(selector);
-<<<<<<< HEAD
-        selector = `${selectorLabels} ${selectorFilters}`;
-=======
         selector = `${selectorLabels} ${selectorFilters}`.trim();
->>>>>>> 3fa63cfc
         break;
       }
       case 'ADD_FILTER_OUT': {
         selectorLabels = addLabelToSelector(selector, action.key, action.value, '!=');
         selectorFilters = keepSelectorFilters(selector);
-<<<<<<< HEAD
-        selector = `${selectorLabels} ${selectorFilters}`;
-=======
         selector = `${selectorLabels} ${selectorFilters}`.trim();
->>>>>>> 3fa63cfc
         break;
       }
       default:
