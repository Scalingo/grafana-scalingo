import { DataSourceInstanceSettings, DataSourceSettings, PluginType, toUtc } from '@grafana/data';
import { TemplateSrv } from '@grafana/runtime';

import { getMockDataSource } from '../../../features/datasources/__mocks__';

import { LokiDatasource } from './datasource';
import { LokiOptions } from './types';

export function createDefaultConfigOptions(): DataSourceSettings<LokiOptions> {
  return getMockDataSource<LokiOptions>({
    jsonData: { maxLines: '531' },
  });
}

const rawRange = {
  from: toUtc('2018-04-25 10:00'),
  to: toUtc('2018-04-25 11:00'),
};

const defaultTimeSrvMock = {
  timeRange: jest.fn().mockReturnValue({
    from: rawRange.from,
    to: rawRange.to,
    raw: rawRange,
  }),
};

<<<<<<< HEAD
export function makeMockLokiDatasource(labelsAndValues: Labels, series?: SeriesForSelector): LokiDatasource {
  // added % to allow urlencoded labelKeys. Note, that this is not confirm with Loki, as loki does not allow specialcharacters in labelKeys, but needed for tests.
  const lokiLabelsAndValuesEndpointRegex = /^label\/([%\w]*)\/values/;
  const lokiSeriesEndpointRegex = /^series/;
=======
const defaultTemplateSrvMock = {
  replace: (input: string) => input,
};
>>>>>>> 89b365f8

export function createLokiDatasource(
  templateSrvMock: Partial<TemplateSrv> = defaultTemplateSrvMock,
  settings: Partial<DataSourceInstanceSettings<LokiOptions>> = {},
  timeSrvStub = defaultTimeSrvMock
): LokiDatasource {
  const customSettings: DataSourceInstanceSettings<LokiOptions> = {
    url: 'myloggingurl',
    id: 0,
    uid: '',
    type: '',
    name: '',
    meta: {
      id: 'id',
      name: 'name',
      type: PluginType.datasource,
      module: '',
      baseUrl: '',
      info: {
        author: {
          name: 'Test',
        },
        description: '',
        links: [],
        logos: {
          large: '',
          small: '',
        },
        screenshots: [],
        updated: '',
        version: '',
      },
    },
    readOnly: false,
    jsonData: {
      maxLines: '20',
    },
    access: 'direct',
    ...settings,
  };

  // @ts-expect-error
  return new LokiDatasource(customSettings, templateSrvMock, timeSrvStub);
}

export function createMetadataRequest(
  labelsAndValues: Record<string, string[]>,
  series?: Record<string, Array<Record<string, string>>>
) {
  // added % to allow urlencoded labelKeys. Note, that this is not confirm with Loki, as loki does not allow specialcharacters in labelKeys, but needed for tests.
  const lokiLabelsAndValuesEndpointRegex = /^label\/([%\w]*)\/values/;
  const lokiSeriesEndpointRegex = /^series/;
  const lokiLabelsEndpoint = 'labels';
  const labels = Object.keys(labelsAndValues);

  return async function metadataRequestMock(url: string, params?: Record<string, string | number>) {
    if (url === lokiLabelsEndpoint) {
      return labels;
    } else {
      const labelsMatch = url.match(lokiLabelsAndValuesEndpointRegex);
      const seriesMatch = url.match(lokiSeriesEndpointRegex);
      if (labelsMatch) {
        return labelsAndValues[labelsMatch[1]] || [];
      } else if (seriesMatch && series && params) {
        return series[params['match[]']] || [];
      } else {
        throw new Error(`Unexpected url error, ${url}`);
      }
    }
  };
}<|MERGE_RESOLUTION|>--- conflicted
+++ resolved
@@ -25,16 +25,9 @@
   }),
 };
 
-<<<<<<< HEAD
-export function makeMockLokiDatasource(labelsAndValues: Labels, series?: SeriesForSelector): LokiDatasource {
-  // added % to allow urlencoded labelKeys. Note, that this is not confirm with Loki, as loki does not allow specialcharacters in labelKeys, but needed for tests.
-  const lokiLabelsAndValuesEndpointRegex = /^label\/([%\w]*)\/values/;
-  const lokiSeriesEndpointRegex = /^series/;
-=======
 const defaultTemplateSrvMock = {
   replace: (input: string) => input,
 };
->>>>>>> 89b365f8
 
 export function createLokiDatasource(
   templateSrvMock: Partial<TemplateSrv> = defaultTemplateSrvMock,
