import { groupBy, partition } from 'lodash';
import { Observable, Subscriber, Subscription, tap } from 'rxjs';
import { v4 as uuidv4 } from 'uuid';

import {
  arrayToDataFrame,
  DataQueryRequest,
  DataQueryResponse,
  DataTopic,
  dateTime,
  durationToMilliseconds,
  parseDuration,
  rangeUtil,
  TimeRange,
  LoadingState,
} from '@grafana/data';

import { LokiDatasource } from './datasource';
import { splitTimeRange as splitLogsTimeRange } from './logsTimeSplitting';
import { splitTimeRange as splitMetricTimeRange } from './metricTimeSplitting';
import { isLogsQuery, isQueryWithRangeVariable } from './queryUtils';
import { combineResponses } from './responseUtils';
import { trackGroupedQueries } from './tracking';
import { LokiGroupedRequest, LokiQuery, LokiQueryType } from './types';

export function partitionTimeRange(
  isLogsQuery: boolean,
  originalTimeRange: TimeRange,
  stepMs: number,
  duration: number
): TimeRange[] {
  const start = originalTimeRange.from.toDate().getTime();
  const end = originalTimeRange.to.toDate().getTime();

  const ranges = isLogsQuery
    ? splitLogsTimeRange(start, end, duration)
    : splitMetricTimeRange(start, end, stepMs, duration);

  return ranges.map(([start, end]) => {
    const from = dateTime(start);
    const to = dateTime(end);
    return {
      from,
      to,
      raw: { from, to },
    };
  });
}

/**
 * Based in the state of the current response, if any, adjust target parameters such as `maxLines`.
 * For `maxLines`, we will update it as `maxLines - current amount of lines`.
 * At the end, we will filter the targets that don't need to be executed in the next request batch,
 * becasue, for example, the `maxLines` have been reached.
 */
function adjustTargetsFromResponseState(targets: LokiQuery[], response: DataQueryResponse | null): LokiQuery[] {
  if (!response) {
    return targets;
  }

  return targets
    .map((target) => {
      if (!target.maxLines || !isLogsQuery(target.expr)) {
        return target;
      }
      const targetFrame = response.data.find((frame) => frame.refId === target.refId);
      if (!targetFrame) {
        return target;
      }
      const updatedMaxLines = target.maxLines - targetFrame.length;
      return {
        ...target,
        maxLines: updatedMaxLines < 0 ? 0 : updatedMaxLines,
      };
    })
    .filter((target) => target.maxLines === undefined || target.maxLines > 0);
}
export function runSplitGroupedQueries(datasource: LokiDatasource, requests: LokiGroupedRequest[]) {
  const responseKey = requests.length ? requests[0].request.queryGroupId : uuidv4();
  let mergedResponse: DataQueryResponse = { data: [], state: LoadingState.Streaming, key: responseKey };
  const totalRequests = Math.max(...requests.map(({ partition }) => partition.length));
  const longestPartition = requests.filter(({ partition }) => partition.length === totalRequests)[0].partition;

  let shouldStop = false;
  let subquerySubsciption: Subscription | null = null;
  const runNextRequest = (subscriber: Subscriber<DataQueryResponse>, requestN: number, requestGroup: number) => {
    if (shouldStop) {
      subscriber.complete();
      return;
    }

    const done = () => {
      mergedResponse.state = LoadingState.Done;
      subscriber.next(mergedResponse);
      subscriber.complete();
    };

    const nextRequest = () => {
      const { nextRequestN, nextRequestGroup } = getNextRequestPointers(requests, requestGroup, requestN);
      if (nextRequestN > 0 && nextRequestGroup >= 0) {
        runNextRequest(subscriber, nextRequestN, nextRequestGroup);
        return;
      }
      done();
    };

    const group = requests[requestGroup];
    const range = group.partition[requestN - 1];
    const targets = adjustTargetsFromResponseState(group.request.targets, mergedResponse);

    if (!targets.length) {
      nextRequest();
      return;
    }

    const subRequest = { ...requests[requestGroup].request, range, targets };
    // request may not have a request id
    if (group.request.requestId) {
      subRequest.requestId = `${group.request.requestId}_${requestN}`;
    }

    subquerySubsciption = datasource.runQuery(subRequest).subscribe({
      next: (partialResponse) => {
        mergedResponse = combineResponses(mergedResponse, partialResponse);
<<<<<<< HEAD
=======
        mergedResponse = updateLoadingFrame(mergedResponse, subRequest, longestPartition, requestN);
>>>>>>> 1e84fede
        if ((mergedResponse.errors ?? []).length > 0 || mergedResponse.error != null) {
          shouldStop = true;
        }
      },
      complete: () => {
        subscriber.next(mergedResponse);
        nextRequest();
      },
      error: (error) => {
        subscriber.error(error);
      },
    });
  };

  const response = new Observable<DataQueryResponse>((subscriber) => {
    runNextRequest(subscriber, totalRequests, 0);
    return () => {
      shouldStop = true;
      if (subquerySubsciption != null) {
        subquerySubsciption.unsubscribe();
      }
    };
  });

  return response;
}

function updateLoadingFrame(
  response: DataQueryResponse,
  request: DataQueryRequest<LokiQuery>,
  partition: TimeRange[],
  requestN: number
): DataQueryResponse {
  if (isLogsQuery(request.targets[0].expr) || isLogsVolumeRequest(request)) {
    return response;
  }
  const loadingFrameName = 'loki-splitting-progress';
  response.data = response.data.filter((frame) => frame.name !== loadingFrameName);

  if (requestN <= 1) {
    return response;
  }

  const loadingFrame = arrayToDataFrame([
    {
      time: partition[0].from.valueOf(),
      timeEnd: partition[requestN - 2].to.valueOf(),
      isRegion: true,
      color: 'rgba(120, 120, 120, 0.1)',
    },
  ]);
  loadingFrame.name = loadingFrameName;
  loadingFrame.meta = {
    dataTopic: DataTopic.Annotations,
  };

  response.data.push(loadingFrame);

  return response;
}

function isLogsVolumeRequest(request: DataQueryRequest<LokiQuery>): boolean {
  return request.targets.some((target) => target.refId.startsWith('log-volume'));
}

function getNextRequestPointers(requests: LokiGroupedRequest[], requestGroup: number, requestN: number) {
  // There's a pending request from the next group:
  for (let i = requestGroup + 1; i < requests.length; i++) {
    const group = requests[i];
    if (group.partition[requestN - 1]) {
      return {
        nextRequestGroup: i,
        nextRequestN: requestN,
      };
    }
  }
  return {
    // Find the first group where `[requestN - 1]` is defined
    nextRequestGroup: requests.findIndex((group) => group?.partition[requestN - 1] !== undefined),
    nextRequestN: requestN - 1,
  };
}

function querySupportsSplitting(query: LokiQuery) {
  return (
    query.queryType !== LokiQueryType.Instant &&
    // Queries with $__range variable should not be split because then the interpolated $__range variable is incorrect
    // because it is interpolated on the backend with the split timeRange
    !isQueryWithRangeVariable(query.expr)
  );
}

export function runSplitQuery(datasource: LokiDatasource, request: DataQueryRequest<LokiQuery>) {
  const queries = request.targets.filter((query) => !query.hide).filter((query) => query.expr);
  const [nonSplittingQueries, normalQueries] = partition(queries, (query) => !querySupportsSplitting(query));
  const [logQueries, metricQueries] = partition(normalQueries, (query) => isLogsQuery(query.expr));

  request.queryGroupId = uuidv4();
  const oneDayMs = 24 * 60 * 60 * 1000;
  const rangePartitionedLogQueries = groupBy(logQueries, (query) =>
    query.splitDuration ? durationToMilliseconds(parseDuration(query.splitDuration)) : oneDayMs
  );
  const rangePartitionedMetricQueries = groupBy(metricQueries, (query) =>
    query.splitDuration ? durationToMilliseconds(parseDuration(query.splitDuration)) : oneDayMs
  );

  const requests: LokiGroupedRequest[] = [];
  for (const [chunkRangeMs, queries] of Object.entries(rangePartitionedLogQueries)) {
    const resolutionPartition = groupBy(queries, (query) => query.resolution || 1);
    for (const resolution in resolutionPartition) {
      requests.push({
        request: { ...request, targets: resolutionPartition[resolution] },
        partition: partitionTimeRange(true, request.range, request.intervalMs, Number(chunkRangeMs)),
      });
    }
  }

  for (const [chunkRangeMs, queries] of Object.entries(rangePartitionedMetricQueries)) {
    const stepMsPartition = groupBy(queries, (query) =>
      calculateStep(request.intervalMs, request.range, query.resolution || 1, query.step)
    );

    for (const stepMs in stepMsPartition) {
      requests.push({
        request: { ...request, targets: stepMsPartition[stepMs] },
        partition: partitionTimeRange(false, request.range, Number(stepMs), Number(chunkRangeMs)),
      });
    }
  }

  if (nonSplittingQueries.length) {
    requests.push({
      request: { ...request, targets: nonSplittingQueries },
      partition: [request.range],
    });
  }

  const startTime = new Date();
  return runSplitGroupedQueries(datasource, requests).pipe(
    tap((response) => {
      if (response.state === LoadingState.Done) {
        trackGroupedQueries(response, requests, request, startTime, {
          predefinedOperations: datasource.predefinedOperations,
        });
      }
    })
  );
}

// Replicate from backend for split queries for now, until we can move query splitting to the backend
// https://github.com/grafana/grafana/blob/main/pkg/tsdb/loki/step.go#L23
function calculateStep(intervalMs: number, range: TimeRange, resolution: number, step: string | undefined) {
  // If we can parse step,the we use it
  // Otherwise we will calculate step based on interval
  const interval_regex = /(-?\d+(?:\.\d+)?)(ms|[Mwdhmsy])/;
  if (step?.match(interval_regex)) {
    return rangeUtil.intervalToMs(step) * resolution;
  }

  const newStep = intervalMs * resolution;
  const safeStep = Math.round((range.to.valueOf() - range.from.valueOf()) / 11000);
  return Math.max(newStep, safeStep);
}<|MERGE_RESOLUTION|>--- conflicted
+++ resolved
@@ -122,10 +122,7 @@
     subquerySubsciption = datasource.runQuery(subRequest).subscribe({
       next: (partialResponse) => {
         mergedResponse = combineResponses(mergedResponse, partialResponse);
-<<<<<<< HEAD
-=======
         mergedResponse = updateLoadingFrame(mergedResponse, subRequest, longestPartition, requestN);
->>>>>>> 1e84fede
         if ((mergedResponse.errors ?? []).length > 0 || mergedResponse.error != null) {
           shouldStop = true;
         }
