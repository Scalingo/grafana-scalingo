import { render, screen, getAllByRole, waitFor } from '@testing-library/react';
import userEvent from '@testing-library/user-event';
import React from 'react';

import { PanelData } from '@grafana/data';
<<<<<<< HEAD

import { LokiDatasource } from '../../datasource';
import { LokiVisualQuery } from '../types';

import { LokiQueryBuilder } from './LokiQueryBuilder';
=======
>>>>>>> c2560129

import { LokiDatasource } from '../../datasource';
import { LokiOperationId, LokiVisualQuery } from '../types';

import { LokiQueryBuilder } from './LokiQueryBuilder';

const defaultQuery: LokiVisualQuery = {
  labels: [{ op: '=', label: 'baz', value: 'bar' }],
  operations: [],
};

describe('LokiQueryBuilder', () => {
  it('tries to load labels when no labels are selected', async () => {
    const { datasource } = setup();
    datasource.languageProvider.fetchSeriesLabels = jest.fn().mockReturnValue({ job: ['a'], instance: ['b'] });
    await userEvent.click(screen.getByLabelText('Add'));
    const labels = screen.getByText(/Labels/);
    const selects = getAllByRole(labels.parentElement!.parentElement!.parentElement!, 'combobox');
    await userEvent.click(selects[3]);
    await waitFor(() => expect(screen.getByText('job')).toBeInTheDocument());
  });

  it('shows error for query with operations and no stream selector', async () => {
    setup({ labels: [], operations: [{ id: LokiOperationId.Logfmt, params: [] }] });
    expect(screen.getByText('You need to specify at least 1 label filter (stream selector)')).toBeInTheDocument();
  });

  it('shows no error for query with empty __line_contains operation and no stream selector', async () => {
    setup({ labels: [], operations: [{ id: LokiOperationId.LineContains, params: [''] }] });
    expect(screen.queryByText('You need to specify at least 1 label filter (stream selector)')).not.toBeInTheDocument();
  });
});

function setup(query: LokiVisualQuery = defaultQuery, data?: PanelData) {
  const datasource = new LokiDatasource(
    {
      url: '',
      jsonData: {},
      meta: {} as any,
    } as any,
    undefined,
    undefined
  );
  const props = {
    datasource,
    onRunQuery: () => {},
    onChange: () => {},
    data,
  };

  const { container } = render(<LokiQueryBuilder {...props} query={query} />);
  return { datasource, container };
}<|MERGE_RESOLUTION|>--- conflicted
+++ resolved
@@ -3,14 +3,6 @@
 import React from 'react';
 
 import { PanelData } from '@grafana/data';
-<<<<<<< HEAD
-
-import { LokiDatasource } from '../../datasource';
-import { LokiVisualQuery } from '../types';
-
-import { LokiQueryBuilder } from './LokiQueryBuilder';
-=======
->>>>>>> c2560129
 
 import { LokiDatasource } from '../../datasource';
 import { LokiOperationId, LokiVisualQuery } from '../types';
