import { render, screen } from '@testing-library/react';
import React from 'react';

import { DataSourcePluginMeta } from '@grafana/data';
import { addOperation } from 'app/plugins/datasource/prometheus/querybuilder/shared/OperationList.testUtils';

import { LokiDatasource } from '../../datasource';

import { LokiQueryBuilderContainer } from './LokiQueryBuilderContainer';

describe('LokiQueryBuilderContainer', () => {
  it('translates query between string and model', async () => {
    const props = {
      query: {
        expr: '{job="testjob"}',
        refId: 'A',
      },
      datasource: new LokiDatasource(
        {
          id: 1,
          uid: '',
          type: 'loki',
          name: 'loki-test',
          access: 'proxy',
          url: '',
          jsonData: {},
          meta: {} as DataSourcePluginMeta,
          readOnly: false,
        },
        undefined,
        undefined
      ),
      onChange: jest.fn(),
      onRunQuery: () => {},
      showRawQuery: true,
<<<<<<< HEAD
=======
      showExplain: false,
>>>>>>> 89b365f8
    };
    props.datasource.getDataSamples = jest.fn().mockResolvedValue([]);

    render(<LokiQueryBuilderContainer {...props} />);
    const selector = await screen.findByLabelText('selector');
    expect(selector.textContent).toBe('{job="testjob"}');
    await addOperation('Range functions', 'Rate');
    expect(await screen.findByText('Rate')).toBeInTheDocument();
    expect(props.onChange).toBeCalledWith({
      expr: 'rate({job="testjob"} [$__interval])',
      refId: 'A',
    });
  });
});<|MERGE_RESOLUTION|>--- conflicted
+++ resolved
@@ -33,10 +33,7 @@
       onChange: jest.fn(),
       onRunQuery: () => {},
       showRawQuery: true,
-<<<<<<< HEAD
-=======
       showExplain: false,
->>>>>>> 89b365f8
     };
     props.datasource.getDataSamples = jest.fn().mockResolvedValue([]);
 
