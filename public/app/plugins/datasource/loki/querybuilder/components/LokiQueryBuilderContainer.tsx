import { createSlice, PayloadAction } from '@reduxjs/toolkit';
import React, { useEffect, useReducer } from 'react';

import { testIds } from '../../components/LokiQueryEditor';
import { LokiDatasource } from '../../datasource';
import { LokiQuery } from '../../types';
import { lokiQueryModeller } from '../LokiQueryModeller';
import { buildVisualQueryFromString } from '../parsing';
import { LokiVisualQuery } from '../types';

import { LokiQueryBuilder } from './LokiQueryBuilder';
import { QueryPreview } from './QueryPreview';

export interface Props {
  query: LokiQuery;
  datasource: LokiDatasource;
  onChange: (update: LokiQuery) => void;
  onRunQuery: () => void;
  showRawQuery: boolean;
<<<<<<< HEAD
=======
  showExplain: boolean;
>>>>>>> 89b365f8
}

export interface State {
  visQuery?: LokiVisualQuery;
  expr: string;
}

/**
 * This component is here just to contain the translation logic between string query and the visual query builder model.
 */
export function LokiQueryBuilderContainer(props: Props) {
<<<<<<< HEAD
  const { query, onChange, onRunQuery, datasource, showRawQuery } = props;
=======
  const { query, onChange, onRunQuery, datasource, showRawQuery, showExplain } = props;
>>>>>>> 89b365f8
  const [state, dispatch] = useReducer(stateSlice.reducer, {
    expr: query.expr,
    // Use initial visual query only if query.expr is empty string
    visQuery:
      query.expr === ''
        ? {
            labels: [],
            operations: [{ id: '__line_contains', params: [''] }],
          }
        : undefined,
  });

  // Only rebuild visual query if expr changes from outside
  useEffect(() => {
    dispatch(exprChanged(query.expr));
  }, [query.expr]);

  const onVisQueryChange = (visQuery: LokiVisualQuery) => {
    const expr = lokiQueryModeller.renderQuery(visQuery);
    dispatch(visualQueryChange({ visQuery, expr }));
    onChange({ ...props.query, expr: expr });
  };

  if (!state.visQuery) {
    return null;
  }

  return (
    <>
      <LokiQueryBuilder
        query={state.visQuery}
        datasource={datasource}
        onChange={onVisQueryChange}
        onRunQuery={onRunQuery}
        showExplain={showExplain}
        data-testid={testIds.editor}
      />
      {showRawQuery && <QueryPreview query={query.expr} />}
    </>
  );
}

const stateSlice = createSlice({
  name: 'loki-builder-container',
  initialState: { expr: '' } as State,
  reducers: {
    visualQueryChange: (state, action: PayloadAction<{ visQuery: LokiVisualQuery; expr: string }>) => {
      state.expr = action.payload.expr;
      state.visQuery = action.payload.visQuery;
    },
    exprChanged: (state, action: PayloadAction<string>) => {
      if (!state.visQuery || state.expr !== action.payload) {
        state.expr = action.payload;
        const parseResult = buildVisualQueryFromString(action.payload);
        state.visQuery = parseResult.query;
      }
    },
  },
});

const { visualQueryChange, exprChanged } = stateSlice.actions;<|MERGE_RESOLUTION|>--- conflicted
+++ resolved
@@ -17,10 +17,7 @@
   onChange: (update: LokiQuery) => void;
   onRunQuery: () => void;
   showRawQuery: boolean;
-<<<<<<< HEAD
-=======
   showExplain: boolean;
->>>>>>> 89b365f8
 }
 
 export interface State {
@@ -32,11 +29,7 @@
  * This component is here just to contain the translation logic between string query and the visual query builder model.
  */
 export function LokiQueryBuilderContainer(props: Props) {
-<<<<<<< HEAD
-  const { query, onChange, onRunQuery, datasource, showRawQuery } = props;
-=======
   const { query, onChange, onRunQuery, datasource, showRawQuery, showExplain } = props;
->>>>>>> 89b365f8
   const [state, dispatch] = useReducer(stateSlice.reducer, {
     expr: query.expr,
     // Use initial visual query only if query.expr is empty string
