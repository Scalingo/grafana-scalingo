--- conflicted
+++ resolved
@@ -8,15 +8,12 @@
 import { LokiQueryField } from '../../components/LokiQueryField';
 import { LokiQueryEditorProps } from '../../components/types';
 
-<<<<<<< HEAD
-=======
 import { LokiQueryBuilderExplained } from './LokiQueryBuilderExplained';
 
 type Props = LokiQueryEditorProps & {
   showExplain: boolean;
 };
 
->>>>>>> 89b365f8
 export function LokiQueryCodeEditor({
   query,
   datasource,
@@ -25,13 +22,9 @@
   onChange,
   data,
   app,
-<<<<<<< HEAD
-}: LokiQueryEditorProps) {
-=======
   showExplain,
   history,
 }: Props) {
->>>>>>> 89b365f8
   const styles = useStyles2(getStyles);
 
   // the inner QueryField works like this when a blur event happens:
@@ -52,15 +45,10 @@
         onRunQuery={onRunQuery}
         onChange={onChange}
         onBlur={onBlur}
-<<<<<<< HEAD
-        history={[]}
-=======
         history={history}
->>>>>>> 89b365f8
         data={data}
         app={app}
         data-testid={testIds.editor}
-        app={app}
       />
       {showExplain && <LokiQueryBuilderExplained query={query.expr} />}
     </div>
