--- conflicted
+++ resolved
@@ -586,8 +586,6 @@
       })
     );
   });
-<<<<<<< HEAD
-=======
 
   it('parses a regexp with empty string param', () => {
     expect(buildVisualQueryFromString('{app="frontend"} | regexp "" ')).toEqual(
@@ -684,7 +682,6 @@
       },
     });
   });
->>>>>>> ac7f9d45
 });
 
 function noErrors(query: LokiVisualQuery) {
