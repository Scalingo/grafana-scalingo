import { Grammar } from 'prismjs';

import { CompletionItem } from '@grafana/ui';

export const AGGREGATION_OPERATORS: CompletionItem[] = [
  {
    label: 'avg',
    insertText: 'avg',
    documentation: 'Calculate the average over dimensions',
  },
  {
    label: 'bottomk',
    insertText: 'bottomk',
    documentation: 'Smallest k elements by sample value',
  },
  {
    label: 'count',
    insertText: 'count',
    documentation: 'Count number of elements in the vector',
  },
  {
    label: 'max',
    insertText: 'max',
    documentation: 'Select maximum over dimensions',
  },
  {
    label: 'min',
    insertText: 'min',
    documentation: 'Select minimum over dimensions',
  },
  {
    label: 'stddev',
    insertText: 'stddev',
    documentation: 'Calculate population standard deviation over dimensions',
  },
  {
    label: 'stdvar',
    insertText: 'stdvar',
    documentation: 'Calculate population standard variance over dimensions',
  },
  {
    label: 'sum',
    insertText: 'sum',
    documentation: 'Calculate sum over dimensions',
  },
  {
    label: 'topk',
    insertText: 'topk',
    documentation: 'Largest k elements by sample value',
  },
];

export const PIPE_PARSERS: CompletionItem[] = [
  {
    label: 'json',
    insertText: 'json',
    documentation: 'Extracting labels from the log line using json parser.',
  },
  {
    label: 'regexp',
    insertText: 'regexp ""',
    documentation: 'Extracting labels from the log line using regexp parser.',
    move: -1,
  },
  {
    label: 'logfmt',
    insertText: 'logfmt',
    documentation: 'Extracting labels from the log line using logfmt parser.',
  },
  {
    label: 'pattern',
    insertText: 'pattern',
    documentation: 'Extracting labels from the log line using pattern parser. Only available in Loki 2.3+.',
  },
  {
    label: 'unpack',
    insertText: 'unpack',
    detail: 'unpack identifier',
    documentation:
      'Parses a JSON log line, unpacking all embedded labels in the pack stage. A special property "_entry" will also be used to replace the original log line. Only available in Loki 2.2+.',
  },
];

export const PIPE_OPERATORS: CompletionItem[] = [
  {
    label: 'unwrap',
    insertText: 'unwrap',
    detail: 'unwrap identifier',
<<<<<<< HEAD
    documentation:
      'Take labels and use the values as sample data for metric aggregations. Only available in Loki 2.0+.',
=======
    documentation: 'Take labels and use the values as sample data for metric aggregations.',
>>>>>>> 89b365f8
  },
  {
    label: 'label_format',
    insertText: 'label_format',
    documentation: 'Use to rename, modify or add labels. For example, | label_format foo=bar .',
  },
  {
    label: 'line_format',
    insertText: 'line_format',
    documentation: 'Rewrites log line content. For example, | line_format "{{.query}} {{.duration}}" .',
  },
];

export const RANGE_VEC_FUNCTIONS = [
  {
    insertText: 'avg_over_time',
    label: 'avg_over_time',
    detail: 'avg_over_time(range-vector)',
    documentation: 'The average of all values in the specified interval.',
  },
  {
    insertText: 'bytes_over_time',
    label: 'bytes_over_time',
    detail: 'bytes_over_time(range-vector)',
    documentation: 'Counts the amount of bytes used by each log stream for a given range',
  },
  {
    insertText: 'bytes_rate',
    label: 'bytes_rate',
    detail: 'bytes_rate(range-vector)',
    documentation: 'Calculates the number of bytes per second for each stream.',
  },
  {
    insertText: 'first_over_time',
    label: 'first_over_time',
    detail: 'first_over_time(range-vector)',
    documentation: 'The first of all values in the specified interval. Only available in Loki 2.3+.',
  },
  {
    insertText: 'last_over_time',
    label: 'last_over_time',
    detail: 'last_over_time(range-vector)',
    documentation: 'The last of all values in the specified interval. Only available in Loki 2.3+.',
  },
  {
    insertText: 'first_over_time',
    label: 'first_over_time',
    detail: 'first_over_time(range-vector)',
    documentation: 'The first of all values in the specified interval. Only available in Loki 2.3+.',
  },
  {
    insertText: 'last_over_time',
    label: 'last_over_time',
    detail: 'last_over_time(range-vector)',
    documentation: 'The last of all values in the specified interval. Only available in Loki 2.3+.',
  },
  {
    insertText: 'sum_over_time',
    label: 'sum_over_time',
    detail: 'sum_over_time(range-vector)',
    documentation: 'The sum of all values in the specified interval.',
  },
  {
    insertText: 'count_over_time',
    label: 'count_over_time',
    detail: 'count_over_time(range-vector)',
    documentation: 'The count of all values in the specified interval.',
  },
  {
    insertText: 'max_over_time',
    label: 'max_over_time',
    detail: 'max_over_time(range-vector)',
    documentation: 'The maximum of all values in the specified interval.',
  },
  {
    insertText: 'min_over_time',
    label: 'min_over_time',
    detail: 'min_over_time(range-vector)',
    documentation: 'The minimum of all values in the specified interval.',
  },
  {
    insertText: 'quantile_over_time',
    label: 'quantile_over_time',
    detail: 'quantile_over_time(scalar, range-vector)',
    documentation: 'The φ-quantile (0 ≤ φ ≤ 1) of the values in the specified interval.',
  },
  {
    insertText: 'rate',
    label: 'rate',
    detail: 'rate(v range-vector)',
    documentation: 'Calculates the number of entries per second.',
  },
  {
    insertText: 'stddev_over_time',
    label: 'stddev_over_time',
    detail: 'stddev_over_time(range-vector)',
    documentation: 'The population standard deviation of the values in the specified interval.',
  },
  {
    insertText: 'stdvar_over_time',
    label: 'stdvar_over_time',
    detail: 'stdvar_over_time(range-vector)',
    documentation: 'The population standard variance of the values in the specified interval.',
  },
];

export const FUNCTIONS = [...AGGREGATION_OPERATORS, ...RANGE_VEC_FUNCTIONS];
export const LOKI_KEYWORDS = [...FUNCTIONS, ...PIPE_OPERATORS, ...PIPE_PARSERS].map((keyword) => keyword.label);

export const lokiGrammar: Grammar = {
  comment: {
    pattern: /#.*/,
  },
  'context-aggregation': {
    pattern: /((without|by)\s*)\([^)]*\)/, // by ()
    lookbehind: true,
    inside: {
      'label-key': {
        pattern: /[^(),\s][^,)]*[^),\s]*/,
        alias: 'attr-name',
      },
      punctuation: /[()]/,
    },
  },
  'context-labels': {
    pattern: /\{[^}]*(?=}?)/,
    greedy: true,
    inside: {
      comment: {
        pattern: /#.*/,
      },
      'label-key': {
        pattern: /[a-zA-Z_]\w*(?=\s*(=|!=|=~|!~))/,
        alias: 'attr-name',
        greedy: true,
      },
      'label-value': {
        pattern: /"(?:\\.|[^\\"])*"/,
        greedy: true,
        alias: 'attr-value',
      },
      punctuation: /[{]/,
    },
  },
  'context-pipe': {
    pattern: /\s\|[^=~]\s?\w*/i,
    inside: {
      'pipe-operator': {
        pattern: /\|/i,
        alias: 'operator',
      },
      'pipe-operations': {
        pattern: new RegExp(`${[...PIPE_PARSERS, ...PIPE_OPERATORS].map((f) => f.label).join('|')}`, 'i'),
        alias: 'keyword',
      },
    },
  },
  function: new RegExp(`\\b(?:${FUNCTIONS.map((f) => f.label).join('|')})(?=\\s*\\()`, 'i'),
  'context-range': [
    {
      pattern: /\[[^\]]*(?=\])/, // [1m]
      inside: {
        'range-duration': {
          pattern: /\b\d+[smhdwy]\b/i,
          alias: 'number',
        },
      },
    },
    {
      pattern: /(offset\s+)\w+/, // offset 1m
      lookbehind: true,
      inside: {
        'range-duration': {
          pattern: /\b\d+[smhdwy]\b/i,
          alias: 'number',
        },
      },
    },
  ],
  quote: {
    pattern: /"(?:\\.|[^\\"])*"/,
    alias: 'string',
    greedy: true,
  },
  backticks: {
    pattern: /`(?:\\.|[^\\`])*`/,
    alias: 'string',
    greedy: true,
  },
  number: /\b-?\d+((\.\d*)?([eE][+-]?\d+)?)?\b/,
  operator: /\s?(\|[=~]?|!=?|<(?:=>?|<|>)?|>[>=]?)\s?/i,
  punctuation: /[{}(),.]/,
};

export default lokiGrammar;<|MERGE_RESOLUTION|>--- conflicted
+++ resolved
@@ -86,12 +86,7 @@
     label: 'unwrap',
     insertText: 'unwrap',
     detail: 'unwrap identifier',
-<<<<<<< HEAD
-    documentation:
-      'Take labels and use the values as sample data for metric aggregations. Only available in Loki 2.0+.',
-=======
     documentation: 'Take labels and use the values as sample data for metric aggregations.',
->>>>>>> 89b365f8
   },
   {
     label: 'label_format',
@@ -123,18 +118,6 @@
     label: 'bytes_rate',
     detail: 'bytes_rate(range-vector)',
     documentation: 'Calculates the number of bytes per second for each stream.',
-  },
-  {
-    insertText: 'first_over_time',
-    label: 'first_over_time',
-    detail: 'first_over_time(range-vector)',
-    documentation: 'The first of all values in the specified interval. Only available in Loki 2.3+.',
-  },
-  {
-    insertText: 'last_over_time',
-    label: 'last_over_time',
-    detail: 'last_over_time(range-vector)',
-    documentation: 'The last of all values in the specified interval. Only available in Loki 2.3+.',
   },
   {
     insertText: 'first_over_time',
