import { DataQuery, DataSourceJsonData, QueryResultMeta, ScopedVars } from '@grafana/data';

import { QueryEditorMode } from '../prometheus/querybuilder/shared/types';
<<<<<<< HEAD

import { LokiVisualQuery } from './querybuilder/types';
=======
>>>>>>> 556faf82

export interface LokiInstantQueryRequest {
  query: string;
  limit?: number;
  time?: string;
  direction?: 'BACKWARD' | 'FORWARD';
}

export interface LokiRangeQueryRequest {
  query: string;
  limit?: number;
  start?: number;
  end?: number;
  step?: number;
  direction?: 'BACKWARD' | 'FORWARD';
}

export enum LokiResultType {
  Stream = 'streams',
  Vector = 'vector',
  Matrix = 'matrix',
}

export enum LokiQueryType {
  Range = 'range',
  Instant = 'instant',
  Stream = 'stream',
}

export enum LokiQueryDirection {
  Backward = 'backward',
  Forward = 'forward',
}

export interface LokiQuery extends DataQuery {
  queryType?: LokiQueryType;
  expr: string;
  direction?: LokiQueryDirection;
  legendFormat?: string;
  maxLines?: number;
  resolution?: number;
  /** Used in range queries */
  volumeQuery?: boolean;
  /* @deprecated now use queryType */
  range?: boolean;
  /* @deprecated now use queryType */
  instant?: boolean;
  editorMode?: QueryEditorMode;
}

export interface LokiOptions extends DataSourceJsonData {
  maxLines?: string;
  derivedFields?: DerivedFieldConfig[];
  alertmanager?: string;
  keepCookies?: string[];
}

export interface LokiStats {
  [component: string]: {
    [label: string]: number;
  };
}

export interface LokiVectorResult {
  metric: { [label: string]: string };
  value: [number, string];
}

export interface LokiVectorResponse {
  status: string;
  data: {
    resultType: LokiResultType.Vector;
    result: LokiVectorResult[];
    stats?: LokiStats;
  };
}

export interface LokiMatrixResult {
  metric: Record<string, string>;
  values: Array<[number, string]>;
}

export interface LokiMatrixResponse {
  status: string;
  data: {
    resultType: LokiResultType.Matrix;
    result: LokiMatrixResult[];
    stats?: LokiStats;
  };
}

export interface LokiStreamResult {
  stream: Record<string, string>;
  values: Array<[string, string]>;
}

export interface LokiStreamResponse {
  status: string;
  data: {
    resultType: LokiResultType.Stream;
    result: LokiStreamResult[];
    stats?: LokiStats;
  };
}

export interface LokiTailResponse {
  streams: LokiStreamResult[];
  dropped_entries?: Array<{
    labels: Record<string, string>;
    timestamp: string;
  }> | null;
}

export type LokiResult = LokiVectorResult | LokiMatrixResult | LokiStreamResult;
export type LokiResponse = LokiVectorResponse | LokiMatrixResponse | LokiStreamResponse;

export interface LokiLogsStreamEntry {
  line: string;
  ts: string;
}

export interface LokiExpression {
  regexp: string;
  query: string;
}

export type DerivedFieldConfig = {
  matcherRegex: string;
  name: string;
  url?: string;
  urlDisplayLabel?: string;
  datasourceUid?: string;
};

export interface TransformerOptions {
  legendFormat?: string;
  query: string;
  refId: string;
  scopedVars: ScopedVars;
  meta?: QueryResultMeta;
}<|MERGE_RESOLUTION|>--- conflicted
+++ resolved
@@ -1,11 +1,6 @@
 import { DataQuery, DataSourceJsonData, QueryResultMeta, ScopedVars } from '@grafana/data';
 
 import { QueryEditorMode } from '../prometheus/querybuilder/shared/types';
-<<<<<<< HEAD
-
-import { LokiVisualQuery } from './querybuilder/types';
-=======
->>>>>>> 556faf82
 
 export interface LokiInstantQueryRequest {
   query: string;
