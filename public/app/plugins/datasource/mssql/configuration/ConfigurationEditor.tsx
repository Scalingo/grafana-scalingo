import { css } from '@emotion/css';
import React, { SyntheticEvent } from 'react';

import {
  DataSourcePluginOptionsEditorProps,
  GrafanaTheme2,
  onUpdateDatasourceJsonDataOption,
  onUpdateDatasourceSecureJsonDataOption,
  SelectableValue,
  updateDatasourcePluginJsonDataOption,
  updateDatasourcePluginResetOption,
} from '@grafana/data';
import { ConfigSection, ConfigSubSection, DataSourceDescription } from '@grafana/experimental';
import {
  Alert,
  FieldSet,
  Input,
  Link,
  SecretInput,
  Select,
  useStyles2,
  SecureSocksProxySettings,
  Divider,
  Field,
  Switch,
} from '@grafana/ui';
import { NumberInput } from 'app/core/components/OptionsUI/NumberInput';
import { config } from 'app/core/config';
import { ConnectionLimits } from 'app/features/plugins/sql/components/configuration/ConnectionLimits';
import { useMigrateDatabaseFields } from 'app/features/plugins/sql/components/configuration/useMigrateDatabaseFields';

import { AzureAuthSettings } from '../azureauth/AzureAuthSettings';
import {
  MSSQLAuthenticationType,
  MSSQLEncryptOptions,
  MssqlOptions,
  AzureAuthConfigType,
  MssqlSecureOptions,
} from '../types';

const LONG_WIDTH = 40;

export const ConfigurationEditor = (props: DataSourcePluginOptionsEditorProps<MssqlOptions, MssqlSecureOptions>) => {
  useMigrateDatabaseFields(props);

  const { options: dsSettings, onOptionsChange } = props;
  const styles = useStyles2(getStyles);
  const jsonData = dsSettings.jsonData;
  const azureAuthIsSupported = config.azureAuthEnabled;

<<<<<<< HEAD
  useMigrateDatabaseFields(props);
=======
  const azureAuthSettings: AzureAuthConfigType = {
    azureAuthIsSupported,
    azureAuthSettingsUI: AzureAuthSettings,
  };
>>>>>>> 1e84fede

  const onResetPassword = () => {
    updateDatasourcePluginResetOption(props, 'password');
  };

  const onDSOptionChanged = (property: keyof MssqlOptions) => {
    return (event: SyntheticEvent<HTMLInputElement>) => {
      onOptionsChange({ ...dsSettings, ...{ [property]: event.currentTarget.value } });
    };
  };

  const onSkipTLSVerifyChanged = (event: SyntheticEvent<HTMLInputElement>) => {
    updateDatasourcePluginJsonDataOption(props, 'tlsSkipVerify', event.currentTarget.checked);
  };

  const onEncryptChanged = (value: SelectableValue) => {
    updateDatasourcePluginJsonDataOption(props, 'encrypt', value.value);
  };

  const onAuthenticationMethodChanged = (value: SelectableValue) => {
    onOptionsChange({
      ...dsSettings,
      ...{
        jsonData: { ...jsonData, ...{ authenticationType: value.value }, azureCredentials: undefined },
        secureJsonData: { ...dsSettings.secureJsonData, ...{ password: '' } },
        secureJsonFields: { ...dsSettings.secureJsonFields, ...{ password: false } },
        user: '',
      },
    });
  };

  const onConnectionTimeoutChanged = (connectionTimeout?: number) => {
    updateDatasourcePluginJsonDataOption(props, 'connectionTimeout', connectionTimeout ?? 0);
  };

  const buildAuthenticationOptions = (): Array<SelectableValue<MSSQLAuthenticationType>> => {
    const basicAuthenticationOptions: Array<SelectableValue<MSSQLAuthenticationType>> = [
      { value: MSSQLAuthenticationType.sqlAuth, label: 'SQL Server Authentication' },
      { value: MSSQLAuthenticationType.windowsAuth, label: 'Windows Authentication' },
    ];

    if (azureAuthIsSupported) {
      return [
        ...basicAuthenticationOptions,
        { value: MSSQLAuthenticationType.azureAuth, label: 'Azure AD Authentication' },
      ];
    }

    return basicAuthenticationOptions;
  };

  const encryptOptions: Array<SelectableValue<string>> = [
    { value: MSSQLEncryptOptions.disable, label: 'disable' },
    { value: MSSQLEncryptOptions.false, label: 'false' },
    { value: MSSQLEncryptOptions.true, label: 'true' },
  ];

  return (
    <>
      <DataSourceDescription
        dataSourceName="Microsoft SQL Server"
        docsLink="https://grafana.com/docs/grafana/latest/datasources/mssql/"
        hasRequiredFields
      />
      <Alert title="User Permission" severity="info">
        The database user should only be granted SELECT permissions on the specified database and tables you want to
        query. Grafana does not validate that queries are safe so queries can contain any SQL statement. For example,
        statements like <code>USE otherdb;</code> and <code>DROP TABLE user;</code> would be executed. To protect
        against this we <em>highly</em> recommend you create a specific MS SQL user with restricted permissions. Check
        out the{' '}
        <Link rel="noreferrer" target="_blank" href="http://docs.grafana.org/features/datasources/mssql/">
          Microsoft SQL Server Data Source Docs
        </Link>{' '}
        for more information.
      </Alert>
      <Divider />
      <ConfigSection title="Connection">
        <Field label="Host" required invalid={!dsSettings.url} error={'Host is required'}>
          <Input
            width={LONG_WIDTH}
            name="host"
            type="text"
            value={dsSettings.url || ''}
            placeholder="localhost:1433"
            onChange={onDSOptionChanged('url')}
          />
        </Field>
        <Field label="Database" required invalid={!jsonData.database} error={'Database is required'}>
          <Input
            width={LONG_WIDTH}
            name="database"
            value={jsonData.database || ''}
            placeholder="database name"
            onChange={onUpdateDatasourceJsonDataOption(props, 'database')}
          />
        </Field>
      </ConfigSection>

      <ConfigSection title="TLS/SSL Auth">
        <Field
          htmlFor="encrypt"
          description={
            <>
              Determines whether or to which extent a secure SSL TCP/IP connection will be negotiated with the server.
              <ul className={styles.ulPadding}>
                <li>
                  <i>disable</i> - Data sent between client and server is not encrypted.
                </li>
                <li>
                  <i>false</i> - Data sent between client and server is not encrypted beyond the login packet. (default)
                </li>
                <li>
                  <i>true</i> - Data sent between client and server is encrypted.
                </li>
              </ul>
              If you&apos;re using an older version of Microsoft SQL Server like 2008 and 2008R2 you may need to disable
              encryption to be able to connect.
            </>
          }
          label="Encrypt"
        >
          <Select
            options={encryptOptions}
            value={jsonData.encrypt || MSSQLEncryptOptions.false}
            inputId="encrypt"
            onChange={onEncryptChanged}
            width={LONG_WIDTH}
          />
        </Field>

        {jsonData.encrypt === MSSQLEncryptOptions.true ? (
          <>
            <Field htmlFor="skipTlsVerify" label="Skip TLS Verify">
              <Switch id="skipTlsVerify" onChange={onSkipTLSVerifyChanged} value={jsonData.tlsSkipVerify || false} />
            </Field>
            {jsonData.tlsSkipVerify ? null : (
              <>
                <Field
                  description={
                    <span>
                      Path to file containing the public key certificate of the CA that signed the SQL Server
                      certificate. Needed when the server certificate is self signed.
                    </span>
                  }
                  label="TLS/SSL Root Certificate"
                >
                  <Input
                    value={jsonData.sslRootCertFile || ''}
                    onChange={onUpdateDatasourceJsonDataOption(props, 'sslRootCertFile')}
                    placeholder="TLS/SSL root certificate file path"
                    width={LONG_WIDTH}
                  />
                </Field>
                <Field label="Hostname in server certificate">
                  <Input
                    placeholder="Common Name (CN) in server certificate"
                    value={jsonData.serverName || ''}
                    onChange={onUpdateDatasourceJsonDataOption(props, 'serverName')}
                    width={LONG_WIDTH}
                  />
                </Field>
              </>
            )}
          </>
        ) : null}
<<<<<<< HEAD
      </FieldSet>

      <ConnectionLimits labelWidth={shortWidth} options={options} onOptionsChange={onOptionsChange} />
=======
      </ConfigSection>
>>>>>>> 1e84fede

      <ConfigSection title="Authentication">
        <Field
          label="Authentication Type"
          htmlFor="authenticationType"
          description={
            <ul className={styles.ulPadding}>
              <li>
                <i>SQL Server Authentication</i> This is the default mechanism to connect to MS SQL Server. Enter the
                SQL Server Authentication login or the Windows Authentication login in the DOMAIN\User format.
              </li>
              <li>
                <i>Windows Authentication</i> Windows Integrated Security - single sign on for users who are already
                logged onto Windows and have enabled this option for MS SQL Server.
              </li>
              {azureAuthIsSupported && (
                <li>
                  <i>Azure Authentication</i> Securely authenticate and access Azure resources and applications using
                  Azure AD credentials - Managed Service Identity and Client Secret Credentials are supported.
                </li>
              )}
            </ul>
          }
        >
          <Select
            // Default to basic authentication of none is set
            value={jsonData.authenticationType || MSSQLAuthenticationType.sqlAuth}
            inputId="authenticationType"
            options={buildAuthenticationOptions()}
            onChange={onAuthenticationMethodChanged}
            width={LONG_WIDTH}
          />
        </Field>

        {/* Basic SQL auth. Render if authType === MSSQLAuthenticationType.sqlAuth OR
        if no authType exists, which will be the case when creating a new data source */}
        {(jsonData.authenticationType === MSSQLAuthenticationType.sqlAuth || !jsonData.authenticationType) && (
          <>
            <Field label="Username" required invalid={!dsSettings.user} error={'Username is required'}>
              <Input
                value={dsSettings.user || ''}
                placeholder="user"
                onChange={onDSOptionChanged('user')}
                width={LONG_WIDTH}
              />
            </Field>
            <Field
              label="Password"
              required
              invalid={!dsSettings.secureJsonFields.password && !dsSettings.secureJsonData?.password}
              error={'Password is required'}
            >
              <SecretInput
                width={LONG_WIDTH}
                placeholder="Password"
                isConfigured={dsSettings.secureJsonFields && dsSettings.secureJsonFields.password}
                onReset={onResetPassword}
                onChange={onUpdateDatasourceSecureJsonDataOption(props, 'password')}
                required
              />
            </Field>
          </>
        )}

        {azureAuthIsSupported && jsonData.authenticationType === MSSQLAuthenticationType.azureAuth && (
          <FieldSet label="Azure Authentication Settings">
            <azureAuthSettings.azureAuthSettingsUI dataSourceConfig={dsSettings} onChange={onOptionsChange} />
          </FieldSet>
        )}
      </ConfigSection>

      <Divider />
      <ConfigSection
        title="Additional settings"
        description="Additional settings are optional settings that can be configured for more control over your data source. This includes connection limits, connection timeout, group-by time interval, and Secure Socks Proxy."
        isCollapsible={true}
        isInitiallyOpen={true}
      >
        <ConnectionLimits options={dsSettings} onOptionsChange={onOptionsChange} />

        <ConfigSubSection title="Connection details">
          <Field
            description={
              <span>
                A lower limit for the auto group by time interval. Recommended to be set to write frequency, for example
                <code>1m</code> if your data is written every minute.
              </span>
            }
            label="Min time interval"
          >
            <Input
              width={LONG_WIDTH}
              placeholder="1m"
              value={jsonData.timeInterval || ''}
              onChange={onUpdateDatasourceJsonDataOption(props, 'timeInterval')}
            />
          </Field>
          <Field
            description={
              <span>
                The number of seconds to wait before canceling the request when connecting to the database. The default
                is <code>0</code>, meaning no timeout.
              </span>
            }
            label="Connection timeout"
          >
            <NumberInput
              width={LONG_WIDTH}
              placeholder="60"
              min={0}
              value={jsonData.connectionTimeout}
              onChange={onConnectionTimeoutChanged}
            />
          </Field>
        </ConfigSubSection>
        {config.secureSocksDSProxyEnabled && (
          <SecureSocksProxySettings options={dsSettings} onOptionsChange={onOptionsChange} />
        )}
      </ConfigSection>
    </>
  );
};

function getStyles(theme: GrafanaTheme2) {
  return {
    ulPadding: css({
      margin: theme.spacing(1, 0),
      paddingLeft: theme.spacing(5),
    }),
  };
}<|MERGE_RESOLUTION|>--- conflicted
+++ resolved
@@ -48,14 +48,10 @@
   const jsonData = dsSettings.jsonData;
   const azureAuthIsSupported = config.azureAuthEnabled;
 
-<<<<<<< HEAD
-  useMigrateDatabaseFields(props);
-=======
   const azureAuthSettings: AzureAuthConfigType = {
     azureAuthIsSupported,
     azureAuthSettingsUI: AzureAuthSettings,
   };
->>>>>>> 1e84fede
 
   const onResetPassword = () => {
     updateDatasourcePluginResetOption(props, 'password');
@@ -221,13 +217,7 @@
             )}
           </>
         ) : null}
-<<<<<<< HEAD
-      </FieldSet>
-
-      <ConnectionLimits labelWidth={shortWidth} options={options} onOptionsChange={onOptionsChange} />
-=======
       </ConfigSection>
->>>>>>> 1e84fede
 
       <ConfigSection title="Authentication">
         <Field
