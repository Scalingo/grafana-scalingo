--- conflicted
+++ resolved
@@ -1,11 +1,5 @@
-<<<<<<< HEAD
-import { DataSourceInstanceSettings, ScopedVars, TimeRange } from '@grafana/data';
-import { CompletionItemKind, LanguageDefinition, TableIdentifier } from '@grafana/experimental';
-import { TemplateSrv } from '@grafana/runtime';
-=======
 import { DataSourceInstanceSettings, TimeRange } from '@grafana/data';
 import { CompletionItemKind, LanguageDefinition, TableIdentifier } from '@grafana/experimental';
->>>>>>> ac7f9d45
 import { SqlDatasource } from 'app/features/plugins/sql/datasource/SqlDatasource';
 import { DB, SQLQuery } from 'app/features/plugins/sql/types';
 import { formatSQL } from 'app/features/plugins/sql/utils/formatSQL';
@@ -13,10 +7,7 @@
 import { mapFieldsToTypes } from './fields';
 import { buildColumnQuery, buildTableQuery, showDatabases } from './mySqlMetaQuery';
 import { getSqlCompletionProvider } from './sqlCompletionProvider';
-<<<<<<< HEAD
-=======
 import { quoteIdentifierIfNecessary, quoteLiteral, toRawSql } from './sqlUtil';
->>>>>>> ac7f9d45
 import { MySQLOptions } from './types';
 
 export class MySqlDatasource extends SqlDatasource {
@@ -30,27 +21,16 @@
     return { quoteLiteral };
   }
 
-<<<<<<< HEAD
-  getSqlLanguageDefinition(db: DB): LanguageDefinition {
-=======
   getSqlLanguageDefinition(): LanguageDefinition {
->>>>>>> ac7f9d45
     if (this.sqlLanguageDefinition !== undefined) {
       return this.sqlLanguageDefinition;
     }
 
     const args = {
-<<<<<<< HEAD
-      getMeta: { current: (identifier?: TableIdentifier) => this.fetchMeta(identifier) },
-    };
-    this.sqlLanguageDefinition = {
-      id: 'sql',
-=======
       getMeta: (identifier?: TableIdentifier) => this.fetchMeta(identifier),
     };
     this.sqlLanguageDefinition = {
       id: 'mysql',
->>>>>>> ac7f9d45
       completionProvider: getSqlCompletionProvider(args),
       formatter: formatSQL,
     };
@@ -92,20 +72,12 @@
       const datasets = await this.fetchDatasets();
       return datasets.map((d) => ({ name: d, completion: `${d}.`, kind: CompletionItemKind.Module }));
     } else {
-<<<<<<< HEAD
-      if (!identifier?.table && !defaultDB) {
-=======
       if (!identifier?.table && (!defaultDB || identifier?.schema)) {
->>>>>>> ac7f9d45
         const tables = await this.fetchTables(identifier?.schema);
         return tables.map((t) => ({ name: t, completion: t, kind: CompletionItemKind.Class }));
       } else if (identifier?.table && identifier.schema) {
         const fields = await this.fetchFields({ dataset: identifier.schema, table: identifier.table });
-<<<<<<< HEAD
-        return fields.map((t) => ({ name: t.value, completion: t.value, kind: CompletionItemKind.Field }));
-=======
         return fields.map((t) => ({ name: t.name, completion: t.value, kind: CompletionItemKind.Field }));
->>>>>>> ac7f9d45
       } else {
         return [];
       }
@@ -123,14 +95,9 @@
       validateQuery: (query: SQLQuery, range?: TimeRange) =>
         Promise.resolve({ query, error: '', isError: false, isValid: true }),
       dsID: () => this.id,
-<<<<<<< HEAD
-      functions: () => ['VARIANCE', 'STDDEV'],
-      getEditorLanguageDefinition: () => this.getSqlLanguageDefinition(this.db),
-=======
       toRawSql,
       functions: () => ['VARIANCE', 'STDDEV'],
       getEditorLanguageDefinition: () => this.getSqlLanguageDefinition(),
->>>>>>> ac7f9d45
     };
   }
 }