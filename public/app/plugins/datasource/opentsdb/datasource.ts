import angular from 'angular';
import _ from 'lodash';
import { dateMath, DataQueryRequest, DataSourceApi } from '@grafana/data';
import { getBackendSrv } from '@grafana/runtime';
import { TemplateSrv } from 'app/features/templating/template_srv';
import { OpenTsdbOptions, OpenTsdbQuery } from './types';

export default class OpenTsDatasource extends DataSourceApi<OpenTsdbQuery, OpenTsdbOptions> {
  type: any;
  url: any;
  name: any;
  withCredentials: any;
  basicAuth: any;
  tsdbVersion: any;
  tsdbResolution: any;
  lookupLimit: any;
  tagKeys: any;

  aggregatorsPromise: any;
  filterTypesPromise: any;

  /** @ngInject */
<<<<<<< HEAD
  constructor(instanceSettings: any, private backendSrv: BackendSrv, private templateSrv: TemplateSrv) {
=======
  constructor(instanceSettings: any, private templateSrv: TemplateSrv) {
>>>>>>> ca6d08d5
    super(instanceSettings);
    this.type = 'opentsdb';
    this.url = instanceSettings.url;
    this.name = instanceSettings.name;
    this.withCredentials = instanceSettings.withCredentials;
    this.basicAuth = instanceSettings.basicAuth;
    instanceSettings.jsonData = instanceSettings.jsonData || {};
    this.tsdbVersion = instanceSettings.jsonData.tsdbVersion || 1;
    this.tsdbResolution = instanceSettings.jsonData.tsdbResolution || 1;
    this.lookupLimit = instanceSettings.jsonData.lookupLimit || 1000;
    this.tagKeys = {};

    this.aggregatorsPromise = null;
    this.filterTypesPromise = null;
  }

  // Called once per panel (graph)
  query(options: DataQueryRequest) {
    const start = this.convertToTSDBTime(options.rangeRaw.from, false, options.timezone);
    const end = this.convertToTSDBTime(options.rangeRaw.to, true, options.timezone);
    const qs: any[] = [];

    _.each(options.targets, target => {
      if (!target.metric) {
        return;
      }
      qs.push(this.convertTargetToQuery(target, options, this.tsdbVersion));
    });

    const queries = _.compact(qs);

    // No valid targets, return the empty result to save a round trip.
    if (_.isEmpty(queries)) {
      return Promise.resolve({ data: [] });
    }

    const groupByTags: any = {};
    _.each(queries, query => {
      if (query.filters && query.filters.length > 0) {
        _.each(query.filters, val => {
          groupByTags[val.tagk] = true;
        });
      } else {
        _.each(query.tags, (val, key) => {
          groupByTags[key] = true;
        });
      }
    });

    options.targets = _.filter(options.targets, query => {
      return query.hide !== true;
    });

    return this.performTimeSeriesQuery(queries, start, end).then((response: any) => {
      const metricToTargetMapping = this.mapMetricsToTargets(response.data, options, this.tsdbVersion);
      const result = _.map(response.data, (metricData: any, index: number) => {
        index = metricToTargetMapping[index];
        if (index === -1) {
          index = 0;
        }
        this._saveTagKeys(metricData);

        return this.transformMetricData(metricData, groupByTags, options.targets[index], options, this.tsdbResolution);
      });
      return { data: result };
    });
  }

  annotationQuery(options: any) {
    const start = this.convertToTSDBTime(options.rangeRaw.from, false, options.timezone);
    const end = this.convertToTSDBTime(options.rangeRaw.to, true, options.timezone);
    const qs = [];
    const eventList: any[] = [];

    qs.push({ aggregator: 'sum', metric: options.annotation.target });

    const queries = _.compact(qs);

    return this.performTimeSeriesQuery(queries, start, end).then((results: any) => {
      if (results.data[0]) {
        let annotationObject = results.data[0].annotations;
        if (options.annotation.isGlobal) {
          annotationObject = results.data[0].globalAnnotations;
        }
        if (annotationObject) {
          _.each(annotationObject, annotation => {
            const event = {
              text: annotation.description,
              time: Math.floor(annotation.startTime) * 1000,
              annotation: options.annotation,
            };

            eventList.push(event);
          });
        }
      }
      return eventList;
    });
  }

  targetContainsTemplate(target: any) {
    if (target.filters && target.filters.length > 0) {
      for (let i = 0; i < target.filters.length; i++) {
        if (this.templateSrv.variableExists(target.filters[i].filter)) {
          return true;
        }
      }
    }

    if (target.tags && Object.keys(target.tags).length > 0) {
      for (const tagKey in target.tags) {
        if (this.templateSrv.variableExists(target.tags[tagKey])) {
          return true;
        }
      }
    }

    return false;
  }

  performTimeSeriesQuery(queries: any[], start: any, end: any) {
    let msResolution = false;
    if (this.tsdbResolution === 2) {
      msResolution = true;
    }
    const reqBody: any = {
      start: start,
      queries: queries,
      msResolution: msResolution,
      globalAnnotations: true,
    };
    if (this.tsdbVersion === 3) {
      reqBody.showQuery = true;
    }

    // Relative queries (e.g. last hour) don't include an end time
    if (end) {
      reqBody.end = end;
    }

    const options = {
      method: 'POST',
      url: this.url + '/api/query',
      data: reqBody,
    };

    this._addCredentialOptions(options);
    return getBackendSrv().datasourceRequest(options);
  }

  suggestTagKeys(metric: string | number) {
    return Promise.resolve(this.tagKeys[metric] || []);
  }

  _saveTagKeys(metricData: { tags: {}; aggregateTags: any; metric: string | number }) {
    const tagKeys = Object.keys(metricData.tags);
    _.each(metricData.aggregateTags, tag => {
      tagKeys.push(tag);
    });

    this.tagKeys[metricData.metric] = tagKeys;
  }

  _performSuggestQuery(query: string, type: string) {
    return this._get('/api/suggest', { type, q: query, max: this.lookupLimit }).then((result: any) => {
      return result.data;
    });
  }

  _performMetricKeyValueLookup(metric: string, keys: any) {
    if (!metric || !keys) {
      return Promise.resolve([]);
    }

    const keysArray = keys.split(',').map((key: any) => {
      return key.trim();
    });
    const key = keysArray[0];
    let keysQuery = key + '=*';

    if (keysArray.length > 1) {
      keysQuery += ',' + keysArray.splice(1).join(',');
    }

    const m = metric + '{' + keysQuery + '}';

    return this._get('/api/search/lookup', { m: m, limit: this.lookupLimit }).then((result: any) => {
      result = result.data.results;
      const tagvs: any[] = [];
      _.each(result, r => {
        if (tagvs.indexOf(r.tags[key]) === -1) {
          tagvs.push(r.tags[key]);
        }
      });
      return tagvs;
    });
  }

  _performMetricKeyLookup(metric: any) {
    if (!metric) {
      return Promise.resolve([]);
    }

    return this._get('/api/search/lookup', { m: metric, limit: 1000 }).then((result: any) => {
      result = result.data.results;
      const tagks: any[] = [];
      _.each(result, r => {
        _.each(r.tags, (tagv, tagk) => {
          if (tagks.indexOf(tagk) === -1) {
            tagks.push(tagk);
          }
        });
      });
      return tagks;
    });
  }

  _get(relativeUrl: string, params?: { type?: string; q?: string; max?: number; m?: any; limit?: number }) {
    const options = {
      method: 'GET',
      url: this.url + relativeUrl,
      params: params,
    };

    this._addCredentialOptions(options);

    return getBackendSrv().datasourceRequest(options);
  }

  _addCredentialOptions(options: any) {
    if (this.basicAuth || this.withCredentials) {
      options.withCredentials = true;
    }
    if (this.basicAuth) {
      options.headers = { Authorization: this.basicAuth };
    }
  }

  metricFindQuery(query: string) {
    if (!query) {
      return Promise.resolve([]);
    }

    let interpolated;
    try {
      interpolated = this.templateSrv.replace(query, {}, 'distributed');
    } catch (err) {
      return Promise.reject(err);
    }

    const responseTransform = (result: any) => {
      return _.map(result, value => {
        return { text: value };
      });
    };

    const metricsRegex = /metrics\((.*)\)/;
    const tagNamesRegex = /tag_names\((.*)\)/;
    const tagValuesRegex = /tag_values\((.*?),\s?(.*)\)/;
    const tagNamesSuggestRegex = /suggest_tagk\((.*)\)/;
    const tagValuesSuggestRegex = /suggest_tagv\((.*)\)/;

    const metricsQuery = interpolated.match(metricsRegex);
    if (metricsQuery) {
      return this._performSuggestQuery(metricsQuery[1], 'metrics').then(responseTransform);
    }

    const tagNamesQuery = interpolated.match(tagNamesRegex);
    if (tagNamesQuery) {
      return this._performMetricKeyLookup(tagNamesQuery[1]).then(responseTransform);
    }

    const tagValuesQuery = interpolated.match(tagValuesRegex);
    if (tagValuesQuery) {
      return this._performMetricKeyValueLookup(tagValuesQuery[1], tagValuesQuery[2]).then(responseTransform);
    }

    const tagNamesSuggestQuery = interpolated.match(tagNamesSuggestRegex);
    if (tagNamesSuggestQuery) {
      return this._performSuggestQuery(tagNamesSuggestQuery[1], 'tagk').then(responseTransform);
    }

    const tagValuesSuggestQuery = interpolated.match(tagValuesSuggestRegex);
    if (tagValuesSuggestQuery) {
      return this._performSuggestQuery(tagValuesSuggestQuery[1], 'tagv').then(responseTransform);
    }

    return Promise.resolve([]);
  }

  testDatasource() {
    return this._performSuggestQuery('cpu', 'metrics').then(() => {
      return { status: 'success', message: 'Data source is working' };
    });
  }

  getAggregators() {
    if (this.aggregatorsPromise) {
      return this.aggregatorsPromise;
    }

    this.aggregatorsPromise = this._get('/api/aggregators').then((result: any) => {
      if (result.data && _.isArray(result.data)) {
        return result.data.sort();
      }
      return [];
    });
    return this.aggregatorsPromise;
  }

  getFilterTypes() {
    if (this.filterTypesPromise) {
      return this.filterTypesPromise;
    }

    this.filterTypesPromise = this._get('/api/config/filters').then((result: any) => {
      if (result.data) {
        return Object.keys(result.data).sort();
      }
      return [];
    });
    return this.filterTypesPromise;
  }

  transformMetricData(md: { dps: any }, groupByTags: any, target: any, options: any, tsdbResolution: number) {
    const metricLabel = this.createMetricLabel(md, target, groupByTags, options);
    const dps: any[] = [];

    // TSDB returns datapoints has a hash of ts => value.
    // Can't use _.pairs(invert()) because it stringifies keys/values
    _.each(md.dps, (v: any, k: number) => {
      if (tsdbResolution === 2) {
        dps.push([v, k * 1]);
      } else {
        dps.push([v, k * 1000]);
      }
    });

    return { target: metricLabel, datapoints: dps };
  }

  createMetricLabel(
    md: { dps?: any; tags?: any; metric?: any },
    target: { alias: string },
    groupByTags: any,
    options: { scopedVars: any }
  ) {
    if (target.alias) {
      const scopedVars = _.clone(options.scopedVars || {});
      _.each(md.tags, (value, key) => {
        scopedVars['tag_' + key] = { value: value };
      });
      return this.templateSrv.replace(target.alias, scopedVars);
    }

    let label = md.metric;
    const tagData: any[] = [];

    if (!_.isEmpty(md.tags)) {
      _.each(_.toPairs(md.tags), tag => {
        if (_.has(groupByTags, tag[0])) {
          tagData.push(tag[0] + '=' + tag[1]);
        }
      });
    }

    if (!_.isEmpty(tagData)) {
      label += '{' + tagData.join(', ') + '}';
    }

    return label;
  }

  convertTargetToQuery(target: any, options: any, tsdbVersion: number) {
    if (!target.metric || target.hide) {
      return null;
    }

    const query: any = {
      metric: this.templateSrv.replace(target.metric, options.scopedVars, 'pipe'),
      aggregator: 'avg',
    };

    if (target.aggregator) {
      query.aggregator = this.templateSrv.replace(target.aggregator);
    }

    if (target.shouldComputeRate) {
      query.rate = true;
      query.rateOptions = {
        counter: !!target.isCounter,
      };

      if (target.counterMax && target.counterMax.length) {
        query.rateOptions.counterMax = parseInt(target.counterMax, 10);
      }

      if (target.counterResetValue && target.counterResetValue.length) {
        query.rateOptions.resetValue = parseInt(target.counterResetValue, 10);
      }

      if (tsdbVersion >= 2) {
        query.rateOptions.dropResets =
          !query.rateOptions.counterMax && (!query.rateOptions.ResetValue || query.rateOptions.ResetValue === 0);
      }
    }

    if (!target.disableDownsampling) {
      let interval = this.templateSrv.replace(target.downsampleInterval || options.interval);

      if (interval.match(/\.[0-9]+s/)) {
        interval = parseFloat(interval) * 1000 + 'ms';
      }

      query.downsample = interval + '-' + target.downsampleAggregator;

      if (target.downsampleFillPolicy && target.downsampleFillPolicy !== 'none') {
        query.downsample += '-' + target.downsampleFillPolicy;
      }
    }

    if (target.filters && target.filters.length > 0) {
      query.filters = angular.copy(target.filters);
      if (query.filters) {
        for (const filterKey in query.filters) {
          query.filters[filterKey].filter = this.templateSrv.replace(
            query.filters[filterKey].filter,
            options.scopedVars,
            'pipe'
          );
        }
      }
    } else {
      query.tags = angular.copy(target.tags);
      if (query.tags) {
        for (const tagKey in query.tags) {
          query.tags[tagKey] = this.templateSrv.replace(query.tags[tagKey], options.scopedVars, 'pipe');
        }
      }
    }

    if (target.explicitTags) {
      query.explicitTags = true;
    }

    return query;
  }

  mapMetricsToTargets(metrics: any, options: any, tsdbVersion: number) {
    let interpolatedTagValue, arrTagV;
    return _.map(metrics, metricData => {
      if (tsdbVersion === 3) {
        return metricData.query.index;
      } else {
        return _.findIndex(options.targets as any[], target => {
          if (target.filters && target.filters.length > 0) {
            return target.metric === metricData.metric;
          } else {
            return (
              target.metric === metricData.metric &&
              _.every(target.tags, (tagV, tagK) => {
                interpolatedTagValue = this.templateSrv.replace(tagV, options.scopedVars, 'pipe');
                arrTagV = interpolatedTagValue.split('|');
                return _.includes(arrTagV, metricData.tags[tagK]) || interpolatedTagValue === '*';
              })
            );
          }
        });
      }
    });
  }

  convertToTSDBTime(date: any, roundUp: any, timezone: any) {
    if (date === 'now') {
      return null;
    }

    date = dateMath.parse(date, roundUp, timezone);
    return date.valueOf();
  }
}<|MERGE_RESOLUTION|>--- conflicted
+++ resolved
@@ -20,11 +20,7 @@
   filterTypesPromise: any;
 
   /** @ngInject */
-<<<<<<< HEAD
-  constructor(instanceSettings: any, private backendSrv: BackendSrv, private templateSrv: TemplateSrv) {
-=======
   constructor(instanceSettings: any, private templateSrv: TemplateSrv) {
->>>>>>> ca6d08d5
     super(instanceSettings);
     this.type = 'opentsdb';
     this.url = instanceSettings.url;
