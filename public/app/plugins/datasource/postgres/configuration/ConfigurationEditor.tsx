import React, { SyntheticEvent, useState } from 'react';

import {
  DataSourcePluginOptionsEditorProps,
  onUpdateDatasourceJsonDataOption,
  onUpdateDatasourceSecureJsonDataOption,
  SelectableValue,
  updateDatasourcePluginJsonDataOption,
  updateDatasourcePluginResetOption,
} from '@grafana/data';
import {
  Alert,
  InlineSwitch,
  FieldSet,
  InlineField,
  InlineFieldRow,
  Input,
  Select,
  SecretInput,
  Link,
} from '@grafana/ui';
import { config } from 'app/core/config';
import { ConnectionLimits } from 'app/features/plugins/sql/components/configuration/ConnectionLimits';
import { TLSSecretsConfig } from 'app/features/plugins/sql/components/configuration/TLSSecretsConfig';
import { useMigrateDatabaseFields } from 'app/features/plugins/sql/components/configuration/useMigrateDatabaseFields';

import { PostgresOptions, PostgresTLSMethods, PostgresTLSModes, SecureJsonData } from '../types';

import { useAutoDetectFeatures } from './useAutoDetectFeatures';

export const postgresVersions: Array<SelectableValue<number>> = [
  { label: '9.0', value: 900 },
  { label: '9.1', value: 901 },
  { label: '9.2', value: 902 },
  { label: '9.3', value: 903 },
  { label: '9.4', value: 904 },
  { label: '9.5', value: 905 },
  { label: '9.6', value: 906 },
  { label: '10', value: 1000 },
  { label: '11', value: 1100 },
  { label: '12', value: 1200 },
  { label: '13', value: 1300 },
  { label: '14', value: 1400 },
  { label: '15', value: 1500 },
];

export const PostgresConfigEditor = (props: DataSourcePluginOptionsEditorProps<PostgresOptions, SecureJsonData>) => {
  const [versionOptions, setVersionOptions] = useState(postgresVersions);

  useAutoDetectFeatures({ props, setVersionOptions });

  useMigrateDatabaseFields(props);

  const { options, onOptionsChange } = props;
  const jsonData = options.jsonData;

  const onResetPassword = () => {
    updateDatasourcePluginResetOption(props, 'password');
  };

  const tlsModes: Array<SelectableValue<PostgresTLSModes>> = [
    { value: PostgresTLSModes.disable, label: 'disable' },
    { value: PostgresTLSModes.require, label: 'require' },
    { value: PostgresTLSModes.verifyCA, label: 'verify-ca' },
    { value: PostgresTLSModes.verifyFull, label: 'verify-full' },
  ];

  const tlsMethods: Array<SelectableValue<PostgresTLSMethods>> = [
    { value: PostgresTLSMethods.filePath, label: 'File system path' },
    { value: PostgresTLSMethods.fileContent, label: 'Certificate content' },
  ];

  const onJSONDataOptionSelected = (property: keyof PostgresOptions) => {
    return (value: SelectableValue) => {
      updateDatasourcePluginJsonDataOption(props, property, value.value);
    };
  };

  const onTimeScaleDBChanged = (event: SyntheticEvent<HTMLInputElement>) => {
    updateDatasourcePluginJsonDataOption(props, 'timescaledb', event.currentTarget.checked);
  };

  const onDSOptionChanged = (property: keyof PostgresOptions) => {
    return (event: SyntheticEvent<HTMLInputElement>) => {
      onOptionsChange({ ...options, ...{ [property]: event.currentTarget.value } });
    };
  };

  const labelWidthSSLDetails = 25;
  const labelWidthConnection = 20;
  const labelWidthShort = 20;

  return (
    <>
      <FieldSet label="PostgreSQL Connection" width={400}>
        <InlineField labelWidth={labelWidthConnection} label="Host">
          <Input
            width={40}
            name="host"
            type="text"
            value={options.url || ''}
            placeholder="localhost:5432"
            onChange={onDSOptionChanged('url')}
          ></Input>
        </InlineField>
        <InlineField labelWidth={labelWidthConnection} label="Database">
          <Input
            width={40}
            name="database"
            value={jsonData.database || ''}
            placeholder="database name"
            onChange={onUpdateDatasourceJsonDataOption(props, 'database')}
          ></Input>
        </InlineField>
        <InlineFieldRow>
          <InlineField labelWidth={labelWidthConnection} label="User">
            <Input value={options.user || ''} placeholder="user" onChange={onDSOptionChanged('user')}></Input>
          </InlineField>
          <InlineField label="Password">
            <SecretInput
              placeholder="Password"
              isConfigured={options.secureJsonFields?.password}
              onReset={onResetPassword}
              onBlur={onUpdateDatasourceSecureJsonDataOption(props, 'password')}
            ></SecretInput>
          </InlineField>
        </InlineFieldRow>
        <InlineField
          labelWidth={labelWidthConnection}
          label="TLS/SSL Mode"
          htmlFor="tlsMode"
          tooltip="This option determines whether or with what priority a secure TLS/SSL TCP/IP connection will be negotiated with the server."
        >
          <Select
            options={tlsModes}
            inputId="tlsMode"
            value={jsonData.sslmode || PostgresTLSModes.verifyFull}
            onChange={onJSONDataOptionSelected('sslmode')}
          ></Select>
        </InlineField>
        {options.jsonData.sslmode !== PostgresTLSModes.disable ? (
          <InlineField
            labelWidth={labelWidthConnection}
            label="TLS/SSL Method"
            htmlFor="tlsMethod"
            tooltip={
              <span>
                This option determines how TLS/SSL certifications are configured. Selecting <i>File system path</i> will
                allow you to configure certificates by specifying paths to existing certificates on the local file
                system where Grafana is running. Be sure that the file is readable by the user executing the Grafana
                process.
                <br />
                <br />
                Selecting <i>Certificate content</i> will allow you to configure certificates by specifying its content.
                The content will be stored encrypted in Grafana&apos;s database. When connecting to the database the
                certificates will be written as files to Grafana&apos;s configured data path on the local file system.
              </span>
            }
          >
            <Select
              options={tlsMethods}
              inputId="tlsMethod"
              value={jsonData.tlsConfigurationMethod || PostgresTLSMethods.filePath}
              onChange={onJSONDataOptionSelected('tlsConfigurationMethod')}
            ></Select>
          </InlineField>
        ) : null}
      </FieldSet>

<<<<<<< HEAD
=======
      {config.featureToggles.secureSocksDatasourceProxy && (
        <FieldSet label="Secure Socks Proxy">
          <InlineField labelWidth={26} label="Enabled" tooltip="Connect to this datasource via the secure socks proxy.">
            <InlineSwitch
              value={options.jsonData.enableSecureSocksProxy ?? false}
              onChange={(event) =>
                onOptionsChange({
                  ...options,
                  jsonData: { ...options.jsonData, enableSecureSocksProxy: event!.currentTarget.checked },
                })
              }
            />
          </InlineField>
        </FieldSet>
      )}
>>>>>>> ac7f9d45
      {jsonData.sslmode !== PostgresTLSModes.disable ? (
        <FieldSet label="TLS/SSL Auth Details">
          {jsonData.tlsConfigurationMethod === PostgresTLSMethods.fileContent ? (
            <TLSSecretsConfig
              showCACert={
                jsonData.sslmode === PostgresTLSModes.verifyCA || jsonData.sslmode === PostgresTLSModes.verifyFull
              }
              editorProps={props}
              labelWidth={labelWidthSSLDetails}
            ></TLSSecretsConfig>
          ) : (
            <>
              <InlineField
                tooltip={
                  <span>
                    If the selected TLS/SSL mode requires a server root certificate, provide the path to the file here.
                  </span>
                }
                labelWidth={labelWidthSSLDetails}
                label="TLS/SSL Root Certificate"
              >
                <Input
                  value={jsonData.sslRootCertFile || ''}
                  onChange={onUpdateDatasourceJsonDataOption(props, 'sslRootCertFile')}
                  placeholder="TLS/SSL root cert file"
                ></Input>
              </InlineField>
              <InlineField
                tooltip={
                  <span>
                    To authenticate with an TLS/SSL client certificate, provide the path to the file here. Be sure that
                    the file is readable by the user executing the grafana process.
                  </span>
                }
                labelWidth={labelWidthSSLDetails}
                label="TLS/SSL Client Certificate"
              >
                <Input
                  value={jsonData.sslCertFile || ''}
                  onChange={onUpdateDatasourceJsonDataOption(props, 'sslCertFile')}
                  placeholder="TLS/SSL client cert file"
                ></Input>
              </InlineField>
              <InlineField
                tooltip={
                  <span>
                    To authenticate with a client TLS/SSL certificate, provide the path to the corresponding key file
                    here. Be sure that the file is <i>only</i> readable by the user executing the grafana process.
                  </span>
                }
                labelWidth={labelWidthSSLDetails}
                label="TLS/SSL Client Key"
              >
                <Input
                  value={jsonData.sslKeyFile || ''}
                  onChange={onUpdateDatasourceJsonDataOption(props, 'sslKeyFile')}
                  placeholder="TLS/SSL client key file"
                ></Input>
              </InlineField>
            </>
          )}
        </FieldSet>
      ) : null}

      <ConnectionLimits labelWidth={labelWidthShort} options={options} onOptionsChange={onOptionsChange} />

      <FieldSet label="PostgreSQL details">
        <InlineField
          tooltip="This option controls what functions are available in the PostgreSQL query builder"
          labelWidth={labelWidthShort}
          htmlFor="postgresVersion"
          label="Version"
        >
          <Select
            value={jsonData.postgresVersion || 903}
            inputId="postgresVersion"
            onChange={onJSONDataOptionSelected('postgresVersion')}
            options={versionOptions}
          ></Select>
        </InlineField>
        <InlineField
          tooltip={
            <span>
              TimescaleDB is a time-series database built as a PostgreSQL extension. If enabled, Grafana will use
              <code>time_bucket</code> in the <code>$__timeGroup</code> macro and display TimescaleDB specific aggregate
              functions in the query builder.
            </span>
          }
          labelWidth={labelWidthShort}
          label="TimescaleDB"
          htmlFor="timescaledb"
        >
          <InlineSwitch
            id="timescaledb"
            value={jsonData.timescaledb || false}
            onChange={onTimeScaleDBChanged}
          ></InlineSwitch>
        </InlineField>
        <InlineField
          tooltip={
            <span>
              A lower limit for the auto group by time interval. Recommended to be set to write frequency, for example
              <code>1m</code> if your data is written every minute.
            </span>
          }
          labelWidth={labelWidthShort}
          label="Min time interval"
        >
          <Input
            placeholder="1m"
            value={jsonData.timeInterval || ''}
            onChange={onUpdateDatasourceJsonDataOption(props, 'timeInterval')}
          ></Input>
        </InlineField>
      </FieldSet>

      <Alert title="User Permission" severity="info">
        The database user should only be granted SELECT permissions on the specified database &amp; tables you want to
        query. Grafana does not validate that queries are safe so queries can contain any SQL statement. For example,
        statements like <code>DELETE FROM user;</code> and <code>DROP TABLE user;</code> would be executed. To protect
        against this we <strong>Highly</strong> recommend you create a specific PostgreSQL user with restricted
        permissions. Check out the{' '}
        <Link rel="noreferrer" target="_blank" href="http://docs.grafana.org/features/datasources/postgres/">
          PostgreSQL Data Source Docs
        </Link>{' '}
        for more information.
      </Alert>
    </>
  );
};<|MERGE_RESOLUTION|>--- conflicted
+++ resolved
@@ -167,8 +167,6 @@
         ) : null}
       </FieldSet>
 
-<<<<<<< HEAD
-=======
       {config.featureToggles.secureSocksDatasourceProxy && (
         <FieldSet label="Secure Socks Proxy">
           <InlineField labelWidth={26} label="Enabled" tooltip="Connect to this datasource via the secure socks proxy.">
@@ -184,7 +182,6 @@
           </InlineField>
         </FieldSet>
       )}
->>>>>>> ac7f9d45
       {jsonData.sslmode !== PostgresTLSModes.disable ? (
         <FieldSet label="TLS/SSL Auth Details">
           {jsonData.tlsConfigurationMethod === PostgresTLSMethods.fileContent ? (
