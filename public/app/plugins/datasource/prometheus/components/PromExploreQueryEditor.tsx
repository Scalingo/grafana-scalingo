import React, { memo, FC, useEffect } from 'react';
<<<<<<< HEAD

// Types
import { ExploreQueryFieldProps } from '@grafana/data';

=======
import { QueryEditorProps, CoreApp } from '@grafana/data';
>>>>>>> 914fcedb
import { PrometheusDatasource } from '../datasource';
import { PromQuery, PromOptions } from '../types';
import PromQueryField from './PromQueryField';
import { PromExploreExtraField } from './PromExploreExtraField';

export type Props = QueryEditorProps<PrometheusDatasource, PromQuery, PromOptions>;

export const PromExploreQueryEditor: FC<Props> = (props: Props) => {
  const { range, query, data, datasource, history, onChange, onRunQuery } = props;

<<<<<<< HEAD
  useEffect(() => {
    if (query.exemplar === undefined) {
      onChange({ ...query, exemplar: true });
    }
  }, [query]);

  function onChangeQueryStep(value: string) {
    const { query, onChange } = props;
    const nextQuery = { ...query, interval: value };
    onChange(nextQuery);
  }

  function onStepChange(e: React.SyntheticEvent<HTMLInputElement>) {
    if (e.currentTarget.value !== query.interval) {
      onChangeQueryStep(e.currentTarget.value);
=======
  // Setting default values
  useEffect(() => {
    if (query.expr === undefined) {
      onChange({ ...query, expr: '' });
>>>>>>> 914fcedb
    }
    if (query.exemplar === undefined) {
      onChange({ ...query, exemplar: true });
    }

    // Override query type to "Both" only for new queries (no query.expr).
    if (!query.instant && !query.range && !query.expr) {
      onChange({ ...query, instant: true, range: true });
    }
  }, [onChange, query]);

  return (
    <PromQueryField
      app={CoreApp.Explore}
      datasource={datasource}
      query={query}
      range={range}
      onRunQuery={onRunQuery}
      onChange={onChange}
      onBlur={() => {}}
      history={history}
      data={data}
      data-testid={testIds.editor}
      ExtraFieldElement={
<<<<<<< HEAD
        <PromExploreExtraField
          // Select "both" as default option when Explore is opened. In legacy requests, range and instant can be undefined. In this case, we want to run queries with "both".
          queryType={query.range === query.instant ? 'both' : query.instant ? 'instant' : 'range'}
          stepValue={query.interval || ''}
          onQueryTypeChange={onQueryTypeChange}
          onStepChange={onStepChange}
          onKeyDownFunc={onReturnKeyDown}
          query={query}
          onChange={onChange}
          datasource={datasource}
        />
=======
        <PromExploreExtraField query={query} onChange={onChange} datasource={datasource} onRunQuery={onRunQuery} />
>>>>>>> 914fcedb
      }
    />
  );
};

export default memo(PromExploreQueryEditor);

export const testIds = {
  editor: 'prom-editor-explore',
};<|MERGE_RESOLUTION|>--- conflicted
+++ resolved
@@ -1,12 +1,5 @@
 import React, { memo, FC, useEffect } from 'react';
-<<<<<<< HEAD
-
-// Types
-import { ExploreQueryFieldProps } from '@grafana/data';
-
-=======
 import { QueryEditorProps, CoreApp } from '@grafana/data';
->>>>>>> 914fcedb
 import { PrometheusDatasource } from '../datasource';
 import { PromQuery, PromOptions } from '../types';
 import PromQueryField from './PromQueryField';
@@ -17,28 +10,10 @@
 export const PromExploreQueryEditor: FC<Props> = (props: Props) => {
   const { range, query, data, datasource, history, onChange, onRunQuery } = props;
 
-<<<<<<< HEAD
-  useEffect(() => {
-    if (query.exemplar === undefined) {
-      onChange({ ...query, exemplar: true });
-    }
-  }, [query]);
-
-  function onChangeQueryStep(value: string) {
-    const { query, onChange } = props;
-    const nextQuery = { ...query, interval: value };
-    onChange(nextQuery);
-  }
-
-  function onStepChange(e: React.SyntheticEvent<HTMLInputElement>) {
-    if (e.currentTarget.value !== query.interval) {
-      onChangeQueryStep(e.currentTarget.value);
-=======
   // Setting default values
   useEffect(() => {
     if (query.expr === undefined) {
       onChange({ ...query, expr: '' });
->>>>>>> 914fcedb
     }
     if (query.exemplar === undefined) {
       onChange({ ...query, exemplar: true });
@@ -63,21 +38,7 @@
       data={data}
       data-testid={testIds.editor}
       ExtraFieldElement={
-<<<<<<< HEAD
-        <PromExploreExtraField
-          // Select "both" as default option when Explore is opened. In legacy requests, range and instant can be undefined. In this case, we want to run queries with "both".
-          queryType={query.range === query.instant ? 'both' : query.instant ? 'instant' : 'range'}
-          stepValue={query.interval || ''}
-          onQueryTypeChange={onQueryTypeChange}
-          onStepChange={onStepChange}
-          onKeyDownFunc={onReturnKeyDown}
-          query={query}
-          onChange={onChange}
-          datasource={datasource}
-        />
-=======
         <PromExploreExtraField query={query} onChange={onChange} datasource={datasource} onRunQuery={onRunQuery} />
->>>>>>> 914fcedb
       }
     />
   );
