import { map } from 'lodash';
import React, { FC, useEffect, useState, memo } from 'react';

import { PrometheusDatasource } from '../datasource';
import { PromQuery } from '../types';
<<<<<<< HEAD
import { DataQueryRequest, PanelData, textUtil } from '@grafana/data';
=======
import { DataQueryRequest, PanelData, ScopedVars, textUtil, rangeUtil } from '@grafana/data';
>>>>>>> 914fcedb

interface Props {
  datasource: PrometheusDatasource;
  query: PromQuery;
  panelData?: PanelData;
}

const PromLink: FC<Props> = ({ panelData, query, datasource }) => {
  const [href, setHref] = useState('');

  useEffect(() => {
    if (panelData) {
      const getExternalLink = () => {
        if (!panelData.request) {
          return '';
        }

        const {
          request: { range, interval, scopedVars },
        } = panelData;

        const start = datasource.getPrometheusTime(range.from, false);
        const end = datasource.getPrometheusTime(range.to, true);
        const rangeDiff = Math.ceil(end - start);
        const endTime = range.to.utc().format('YYYY-MM-DD HH:mm');

        const enrichedScopedVars: ScopedVars = {
          ...scopedVars,
          // As we support $__rate_interval variable in min step, we need add it to scopedVars
          ...datasource.getRateIntervalScopedVariable(
            rangeUtil.intervalToSeconds(interval),
            rangeUtil.intervalToSeconds(datasource.interval)
          ),
        };

        const options = {
          interval,
          scopedVars: enrichedScopedVars,
        } as DataQueryRequest<PromQuery>;

        const customQueryParameters: { [key: string]: string } = {};
        if (datasource.customQueryParameters) {
          for (const [k, v] of datasource.customQueryParameters) {
            customQueryParameters[k] = v;
          }
        }

        const queryOptions = datasource.createQuery(query, options, start, end);

        const expr = {
          ...customQueryParameters,
          'g0.expr': queryOptions.expr,
          'g0.range_input': rangeDiff + 's',
          'g0.end_input': endTime,
          'g0.step_input': queryOptions.step,
          'g0.tab': 0,
        };

        const args = map(expr, (v: string, k: string) => {
          return k + '=' + encodeURIComponent(v);
        }).join('&');
        return `${datasource.directUrl}/graph?${args}`;
      };

      setHref(getExternalLink());
    }
  }, [datasource, panelData, query]);

  return (
    <a href={textUtil.sanitizeUrl(href)} target="_blank" rel="noopener noreferrer">
      Prometheus
    </a>
  );
};

export default memo(PromLink);<|MERGE_RESOLUTION|>--- conflicted
+++ resolved
@@ -3,11 +3,7 @@
 
 import { PrometheusDatasource } from '../datasource';
 import { PromQuery } from '../types';
-<<<<<<< HEAD
-import { DataQueryRequest, PanelData, textUtil } from '@grafana/data';
-=======
 import { DataQueryRequest, PanelData, ScopedVars, textUtil, rangeUtil } from '@grafana/data';
->>>>>>> 914fcedb
 
 interface Props {
   datasource: PrometheusDatasource;
