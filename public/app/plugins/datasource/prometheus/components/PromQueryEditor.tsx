import { map } from 'lodash';
import React, { PureComponent } from 'react';

// Types
import { InlineFormLabel, LegacyForms, Select } from '@grafana/ui';
import { CoreApp, SelectableValue } from '@grafana/data';
import { PromQuery } from '../types';

import PromQueryField from './PromQueryField';
import PromLink from './PromLink';
import { PromExemplarField } from './PromExemplarField';
import { PromQueryEditorProps } from './types';

const { Switch } = LegacyForms;

const FORMAT_OPTIONS: Array<SelectableValue<string>> = [
  { label: 'Time series', value: 'time_series' },
  { label: 'Table', value: 'table' },
  { label: 'Heatmap', value: 'heatmap' },
];

const INTERVAL_FACTOR_OPTIONS: Array<SelectableValue<number>> = map([1, 2, 3, 4, 5, 10], (value: number) => ({
  value,
  label: '1/' + value,
}));

interface State {
  legendFormat?: string;
  formatOption: SelectableValue<string>;
  interval?: string;
  intervalFactorOption: SelectableValue<number>;
  instant: boolean;
  exemplar: boolean;
}

export class PromQueryEditor extends PureComponent<PromQueryEditorProps, State> {
  // Query target to be modified and used for queries
  query: PromQuery;

  constructor(props: PromQueryEditorProps) {
    super(props);
    // Use default query to prevent undefined input values
<<<<<<< HEAD
    const defaultQuery: Partial<PromQuery> = { expr: '', legendFormat: '', interval: '', exemplar: true };
=======
    const defaultQuery: Partial<PromQuery> = {
      expr: '',
      legendFormat: '',
      interval: '',
      // Set exemplar to false for alerting queries
      exemplar: props.app === CoreApp.UnifiedAlerting ? false : true,
    };
>>>>>>> 914fcedb
    const query = Object.assign({}, defaultQuery, props.query);
    this.query = query;
    // Query target properties that are fully controlled inputs
    this.state = {
      // Fully controlled text inputs
      interval: query.interval,
      legendFormat: query.legendFormat,
      // Select options
      formatOption: FORMAT_OPTIONS.find((option) => option.value === query.format) || FORMAT_OPTIONS[0],
      intervalFactorOption:
        INTERVAL_FACTOR_OPTIONS.find((option) => option.value === query.intervalFactor) || INTERVAL_FACTOR_OPTIONS[0],
      // Switch options
      instant: Boolean(query.instant),
      exemplar: Boolean(query.exemplar),
    };
  }

  onFieldChange = (query: PromQuery, override?: any) => {
    this.query.expr = query.expr;
  };

  onFormatChange = (option: SelectableValue<string>) => {
    this.query.format = option.value;
    this.setState({ formatOption: option }, this.onRunQuery);
  };

  onInstantChange = (e: React.SyntheticEvent<HTMLInputElement>) => {
    const instant = (e.target as HTMLInputElement).checked;
    this.query.instant = instant;
    this.setState({ instant }, this.onRunQuery);
  };

  onIntervalChange = (e: React.SyntheticEvent<HTMLInputElement>) => {
    const interval = e.currentTarget.value;
    this.query.interval = interval;
    this.setState({ interval });
  };

  onIntervalFactorChange = (option: SelectableValue<number>) => {
    this.query.intervalFactor = option.value;
    this.setState({ intervalFactorOption: option }, this.onRunQuery);
  };

  onLegendChange = (e: React.SyntheticEvent<HTMLInputElement>) => {
    const legendFormat = e.currentTarget.value;
    this.query.legendFormat = legendFormat;
    this.setState({ legendFormat });
  };

  onExemplarChange = (isEnabled: boolean) => {
    this.query.exemplar = isEnabled;
    this.setState({ exemplar: isEnabled }, this.onRunQuery);
  };

  onRunQuery = () => {
    const { query } = this;
    // Change of query.hide happens outside of this component and is just passed as prop. We have to update it when running queries.
    const { hide } = this.props.query;
    this.props.onChange({ ...query, hide });
    this.props.onRunQuery();
  };

  render() {
    const { datasource, query, range, data } = this.props;
<<<<<<< HEAD
    const { formatOption, instant, interval, intervalFactorOption, legendFormat, exemplar } = this.state;
=======
    const { formatOption, instant, interval, intervalFactorOption, legendFormat } = this.state;
    //We want to hide exemplar field for unified alerting as exemplars in alerting don't make sense and are source of confusion
    const showExemplarField = this.props.app !== CoreApp.UnifiedAlerting;
>>>>>>> 914fcedb

    return (
      <PromQueryField
        datasource={datasource}
        query={query}
        range={range}
        onRunQuery={this.onRunQuery}
        onChange={this.onFieldChange}
        history={[]}
        data={data}
        data-testid={testIds.editor}
        ExtraFieldElement={
          <div className="gf-form-inline">
            <div className="gf-form">
              <InlineFormLabel
                width={7}
                tooltip="Controls the name of the time series, using name or pattern. For example
        {{hostname}} will be replaced with label value for the label hostname."
              >
                Legend
              </InlineFormLabel>
              <input
                type="text"
                className="gf-form-input"
                placeholder="legend format"
                value={legendFormat}
                onChange={this.onLegendChange}
                onBlur={this.onRunQuery}
              />
            </div>

            <div className="gf-form">
              <InlineFormLabel
                width={7}
                tooltip={
                  <>
                    An additional lower limit for the step parameter of the Prometheus query and for the{' '}
                    <code>$__interval</code> and <code>$__rate_interval</code> variables. The limit is absolute and not
                    modified by the &quot;Resolution&quot; setting.
                  </>
                }
              >
                Min step
              </InlineFormLabel>
              <input
                type="text"
                className="gf-form-input width-8"
                placeholder={interval}
                onChange={this.onIntervalChange}
                onBlur={this.onRunQuery}
                value={interval}
              />
            </div>

            <div className="gf-form">
              <div className="gf-form-label">Resolution</div>
              <Select
                menuShouldPortal
                isSearchable={false}
                options={INTERVAL_FACTOR_OPTIONS}
                onChange={this.onIntervalFactorChange}
                value={intervalFactorOption}
              />
            </div>

            <div className="gf-form">
              <div className="gf-form-label width-7">Format</div>
              <Select
                menuShouldPortal
                className="select-container"
                width={16}
                isSearchable={false}
                options={FORMAT_OPTIONS}
                onChange={this.onFormatChange}
                value={formatOption}
              />
              <Switch label="Instant" checked={instant} onChange={this.onInstantChange} />

              <InlineFormLabel width={10} tooltip="Link to Graph in Prometheus">
                <PromLink
                  datasource={datasource}
                  query={this.query} // Use modified query
                  panelData={data}
                />
              </InlineFormLabel>
            </div>
            {showExemplarField && (
              <PromExemplarField
                onChange={this.onExemplarChange}
                datasource={datasource}
                query={this.query}
                data-testid={testIds.exemplar}
              />
            )}
          </div>
<<<<<<< HEAD

          <PromExemplarField isEnabled={exemplar} onChange={this.onExemplarChange} datasource={datasource} />
        </div>
      </div>
=======
        }
      />
>>>>>>> 914fcedb
    );
  }
}

export const testIds = {
  editor: 'prom-editor',
  exemplar: 'exemplar-editor',
};<|MERGE_RESOLUTION|>--- conflicted
+++ resolved
@@ -40,9 +40,6 @@
   constructor(props: PromQueryEditorProps) {
     super(props);
     // Use default query to prevent undefined input values
-<<<<<<< HEAD
-    const defaultQuery: Partial<PromQuery> = { expr: '', legendFormat: '', interval: '', exemplar: true };
-=======
     const defaultQuery: Partial<PromQuery> = {
       expr: '',
       legendFormat: '',
@@ -50,7 +47,6 @@
       // Set exemplar to false for alerting queries
       exemplar: props.app === CoreApp.UnifiedAlerting ? false : true,
     };
->>>>>>> 914fcedb
     const query = Object.assign({}, defaultQuery, props.query);
     this.query = query;
     // Query target properties that are fully controlled inputs
@@ -115,13 +111,9 @@
 
   render() {
     const { datasource, query, range, data } = this.props;
-<<<<<<< HEAD
-    const { formatOption, instant, interval, intervalFactorOption, legendFormat, exemplar } = this.state;
-=======
     const { formatOption, instant, interval, intervalFactorOption, legendFormat } = this.state;
     //We want to hide exemplar field for unified alerting as exemplars in alerting don't make sense and are source of confusion
     const showExemplarField = this.props.app !== CoreApp.UnifiedAlerting;
->>>>>>> 914fcedb
 
     return (
       <PromQueryField
@@ -217,15 +209,8 @@
               />
             )}
           </div>
-<<<<<<< HEAD
-
-          <PromExemplarField isEnabled={exemplar} onChange={this.onExemplarChange} datasource={datasource} />
-        </div>
-      </div>
-=======
         }
       />
->>>>>>> 914fcedb
     );
   }
 }
