import { render, RenderResult } from '@testing-library/react';
<<<<<<< HEAD
import userEvent from '@testing-library/user-event';
=======
>>>>>>> c2560129
import { noop } from 'lodash';
import React from 'react';

import { CoreApp } from '@grafana/data';

import { PrometheusDatasource } from '../datasource';

import { testIds as regularTestIds } from './PromQueryEditor';
import { PromQueryEditorByApp } from './PromQueryEditorByApp';
import { testIds as alertingTestIds } from './PromQueryEditorForAlerting';

// the monaco-based editor uses lazy-loading and that does not work
// well with this test, and we do not need the monaco-related
// functionality in this test anyway, so we mock it out.
jest.mock('./monaco-query-field/MonacoQueryFieldLazy', () => {
  const fakeQueryField = (props: any) => {
    return <input onBlur={props.onBlur} data-testid={'dummy-code-input'} type={'text'} />;
  };
  return {
    MonacoQueryFieldLazy: fakeQueryField,
  };
});

jest.mock('@grafana/runtime', () => {
  const runtime = jest.requireActual('@grafana/runtime');
  return {
    __esModule: true,
    ...runtime,
    config: {
      ...runtime.config,
      featureToggles: {
        ...runtime.config.featureToggles,
        promQueryBuilder: true,
      },
    },
  };
});

function setup(app: CoreApp): RenderResult & { onRunQuery: jest.Mock } {
  const dataSource = {
    createQuery: jest.fn((q) => q),
    getInitHints: () => [],
    getPrometheusTime: jest.fn((date, roundup) => 123),
    getQueryHints: jest.fn(() => []),
    languageProvider: {
      start: () => Promise.resolve([]),
      syntax: () => {},
      getLabelKeys: () => [],
      metrics: [],
    },
  } as unknown as PrometheusDatasource;
  const onRunQuery = jest.fn();

  const renderOutput = render(
    <PromQueryEditorByApp
      app={app}
      onChange={noop}
      onRunQuery={onRunQuery}
      datasource={dataSource}
      query={{ refId: 'A', expr: '' }}
    />
  );

  return {
    ...renderOutput,
    onRunQuery,
  };
}

describe('PromQueryEditorByApp', () => {
  it('should render simplified query editor for cloud alerting', () => {
    const { getByTestId, queryByTestId } = setup(CoreApp.CloudAlerting);

    expect(getByTestId(alertingTestIds.editor)).toBeInTheDocument();
    expect(queryByTestId(regularTestIds.editor)).toBeNull();
  });

  it('should render editor selector for unkown apps', () => {
    const { getByTestId, queryByTestId } = setup(CoreApp.Unknown);

    expect(getByTestId('QueryEditorModeToggle')).toBeInTheDocument();
    expect(queryByTestId(alertingTestIds.editor)).toBeNull();
  });

  it('should render editor selector for explore', () => {
    const { getByTestId, queryByTestId } = setup(CoreApp.Explore);

    expect(getByTestId('QueryEditorModeToggle')).toBeInTheDocument();
    expect(queryByTestId(alertingTestIds.editor)).toBeNull();
  });

  it('should render editor selector for dashboard', () => {
    const { getByTestId, queryByTestId } = setup(CoreApp.Dashboard);

    expect(getByTestId('QueryEditorModeToggle')).toBeInTheDocument();
    expect(queryByTestId(alertingTestIds.editor)).toBeNull();
  });

  it('should not run query onBlur in explore', () => {
    const { getByTestId, onRunQuery } = setup(CoreApp.Explore);

    const input = getByTestId('dummy-code-input');
    expect(input).toBeInTheDocument();
    userEvent.type(input, 'metric');
    input.blur();
    expect(onRunQuery).not.toHaveBeenCalled();
  });

  it('should run query onBlur in dashboard', () => {
    const { getByTestId, onRunQuery } = setup(CoreApp.Dashboard);

    const input = getByTestId('dummy-code-input');
    expect(input).toBeInTheDocument();
    userEvent.type(input, 'metric');
    input.blur();
    expect(onRunQuery).toHaveBeenCalled();
  });
});<|MERGE_RESOLUTION|>--- conflicted
+++ resolved
@@ -1,8 +1,4 @@
 import { render, RenderResult } from '@testing-library/react';
-<<<<<<< HEAD
-import userEvent from '@testing-library/user-event';
-=======
->>>>>>> c2560129
 import { noop } from 'lodash';
 import React from 'react';
 
@@ -100,24 +96,4 @@
     expect(getByTestId('QueryEditorModeToggle')).toBeInTheDocument();
     expect(queryByTestId(alertingTestIds.editor)).toBeNull();
   });
-
-  it('should not run query onBlur in explore', () => {
-    const { getByTestId, onRunQuery } = setup(CoreApp.Explore);
-
-    const input = getByTestId('dummy-code-input');
-    expect(input).toBeInTheDocument();
-    userEvent.type(input, 'metric');
-    input.blur();
-    expect(onRunQuery).not.toHaveBeenCalled();
-  });
-
-  it('should run query onBlur in dashboard', () => {
-    const { getByTestId, onRunQuery } = setup(CoreApp.Dashboard);
-
-    const input = getByTestId('dummy-code-input');
-    expect(input).toBeInTheDocument();
-    userEvent.type(input, 'metric');
-    input.blur();
-    expect(onRunQuery).toHaveBeenCalled();
-  });
 });