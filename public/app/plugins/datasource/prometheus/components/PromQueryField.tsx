--- conflicted
+++ resolved
@@ -250,11 +250,6 @@
       return;
     }
 
-<<<<<<< HEAD
-    Prism.languages[PRISM_SYNTAX] = this.languageProvider.syntax;
-
-=======
->>>>>>> 3fa63cfc
     // Build metrics tree
     const metricsByPrefix = groupMetricsByPrefix(metrics, metricsMetadata);
     const histogramOptions = histogramMetrics.map((hm: any) => ({ label: hm, value: hm }));
