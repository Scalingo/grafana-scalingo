--- conflicted
+++ resolved
@@ -104,12 +104,6 @@
       const labelToConsider = [{ label: '__name__', op: '=', value: metric }];
       const expr = promQueryModeller.renderLabels(labelToConsider);
 
-<<<<<<< HEAD
-    datasource.getTagKeys().then((labelNames: Array<{ text: string }>) => {
-      setLabelOptions(labelNames.map(({ text }) => ({ label: text, value: text })));
-    });
-  }, [datasource, qryType]);
-=======
       if (datasource.hasLabelsMatchAPISupport()) {
         datasource.languageProvider.fetchSeriesLabelsMatch(expr).then((labelsIndex: Record<string, string[]>) => {
           const labelNames = Object.keys(labelsIndex);
@@ -125,7 +119,6 @@
       }
     }
   }, [datasource, qryType, metric]);
->>>>>>> 1e84fede
 
   const onChangeWithVariableString = (
     updateVar: { [key: string]: QueryType | string },
