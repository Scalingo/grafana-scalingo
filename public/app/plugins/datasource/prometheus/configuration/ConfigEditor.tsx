import React from 'react';

<<<<<<< HEAD
=======
import { SIGV4ConnectionConfig } from '@grafana/aws-sdk';
>>>>>>> 556faf82
import { DataSourcePluginOptionsEditorProps, DataSourceSettings } from '@grafana/data';
import { AlertingSettings, DataSourceHttpSettings, Alert } from '@grafana/ui';
import { config } from 'app/core/config';
import { getAllAlertmanagerDataSources } from 'app/features/alerting/unified/utils/alertmanager';

import { PromOptions } from '../types';

import { AzureAuthSettings } from './AzureAuthSettings';
import { hasCredentials, setDefaultCredentials, resetCredentials } from './AzureCredentialsConfig';
import { PromSettings } from './PromSettings';

export type Props = DataSourcePluginOptionsEditorProps<PromOptions>;
export const ConfigEditor = (props: Props) => {
  const { options, onOptionsChange } = props;
  const alertmanagers = getAllAlertmanagerDataSources();

  const azureAuthSettings = {
    azureAuthSupported: !!config.featureToggles.prometheus_azure_auth,
    getAzureAuthEnabled: (config: DataSourceSettings<any, any>): boolean => hasCredentials(config),
    setAzureAuthEnabled: (config: DataSourceSettings<any, any>, enabled: boolean) =>
      enabled ? setDefaultCredentials(config) : resetCredentials(config),
    azureSettingsUI: AzureAuthSettings,
  };

  return (
    <>
      {options.access === 'direct' && (
        <Alert title="Deprecation Notice" severity="warning">
          Browser access mode in the Prometheus datasource is deprecated and will be removed in a future release.
        </Alert>
      )}

      <DataSourceHttpSettings
        defaultUrl="http://localhost:9090"
        dataSourceConfig={options}
        showAccessOptions={true}
        onChange={onOptionsChange}
        sigV4AuthToggleEnabled={config.sigV4AuthEnabled}
        azureAuthSettings={azureAuthSettings}
        renderSigV4Editor={<SIGV4ConnectionConfig {...props}></SIGV4ConnectionConfig>}
      />

      <AlertingSettings<PromOptions>
        alertmanagerDataSources={alertmanagers}
        options={options}
        onOptionsChange={onOptionsChange}
      />

      <PromSettings options={options} onOptionsChange={onOptionsChange} />
    </>
  );
};<|MERGE_RESOLUTION|>--- conflicted
+++ resolved
@@ -1,9 +1,6 @@
 import React from 'react';
 
-<<<<<<< HEAD
-=======
 import { SIGV4ConnectionConfig } from '@grafana/aws-sdk';
->>>>>>> 556faf82
 import { DataSourcePluginOptionsEditorProps, DataSourceSettings } from '@grafana/data';
 import { AlertingSettings, DataSourceHttpSettings, Alert } from '@grafana/ui';
 import { config } from 'app/core/config';
