// Libraries
import cloneDeep from 'lodash/cloneDeep';
import defaults from 'lodash/defaults';
import $ from 'jquery';
// Services & Utils
import kbn from 'app/core/utils/kbn';
import {
  AnnotationEvent,
  CoreApp,
  DataQueryError,
  DataQueryRequest,
  DataQueryResponse,
  DataQueryResponseData,
  DataSourceApi,
  DataSourceInstanceSettings,
  dateMath,
  DateTime,
  LoadingState,
  ScopedVars,
  TimeRange,
  TimeSeries,
} from '@grafana/data';
import { forkJoin, from, merge, Observable, of } from 'rxjs';
import { filter, map, tap } from 'rxjs/operators';

import PrometheusMetricFindQuery from './metric_find_query';
import { ResultTransformer } from './result_transformer';
import PrometheusLanguageProvider from './language_provider';
import { getBackendSrv } from '@grafana/runtime';
import addLabelToQuery from './add_label_to_query';
import { getQueryHints } from './query_hints';
import { expandRecordingRules } from './language_utils';
// Types
import { PromOptions, PromQuery, PromQueryRequest } from './types';
import { safeStringifyValue } from 'app/core/utils/explore';
import templateSrv from 'app/features/templating/template_srv';
import { getTimeSrv } from 'app/features/dashboard/services/TimeSrv';
import TableModel from 'app/core/table_model';

export const ANNOTATION_QUERY_STEP_DEFAULT = '60s';

interface RequestOptions {
  method?: string;
  url?: string;
  headers?: Record<string, string>;
  transformRequest?: (data: any) => string;
  data?: any;
  withCredentials?: boolean;
  silent?: boolean;
  requestId?: string;
}

export interface PromDataQueryResponse {
  data: {
    status: string;
    data: {
      resultType: string;
      results?: DataQueryResponseData[];
      result?: DataQueryResponseData[];
    };
  };
  cancelled?: boolean;
}

export interface PromLabelQueryResponse {
  data: {
    status: string;
    data: string[];
  };
  cancelled?: boolean;
}

export class PrometheusDatasource extends DataSourceApi<PromQuery, PromOptions> {
  type: string;
  editorSrc: string;
  ruleMappings: { [index: string]: string };
  url: string;
  directUrl: string;
  basicAuth: any;
  withCredentials: any;
  metricsNameCache: any;
  interval: string;
  queryTimeout: string;
  httpMethod: string;
  languageProvider: PrometheusLanguageProvider;
  resultTransformer: ResultTransformer;
  customQueryParameters: any;

  constructor(instanceSettings: DataSourceInstanceSettings<PromOptions>) {
    super(instanceSettings);

    this.type = 'prometheus';
    this.editorSrc = 'app/features/prometheus/partials/query.editor.html';
    this.url = instanceSettings.url;
    this.basicAuth = instanceSettings.basicAuth;
    this.withCredentials = instanceSettings.withCredentials;
    this.interval = instanceSettings.jsonData.timeInterval || '15s';
    this.queryTimeout = instanceSettings.jsonData.queryTimeout;
    this.httpMethod = instanceSettings.jsonData.httpMethod || 'GET';
    this.directUrl = instanceSettings.jsonData.directUrl;
    this.resultTransformer = new ResultTransformer(templateSrv);
    this.ruleMappings = {};
    this.languageProvider = new PrometheusLanguageProvider(this);
    this.customQueryParameters = new URLSearchParams(instanceSettings.jsonData.customQueryParameters);
  }

  init = () => {
    this.loadRules();
  };

  getQueryDisplayText(query: PromQuery) {
    return query.expr;
  }

  _addTracingHeaders(httpOptions: PromQueryRequest, options: DataQueryRequest<PromQuery>) {
    httpOptions.headers = {};
    const proxyMode = !this.url.match(/^http/);
    if (proxyMode) {
      httpOptions.headers['X-Dashboard-Id'] = options.dashboardId;
      httpOptions.headers['X-Panel-Id'] = options.panelId;
    }
  }

  _request(url: string, data: Record<string, string> = {}, options?: RequestOptions) {
    options = defaults(options || {}, {
      url: this.url + url,
      method: this.httpMethod,
      headers: {},
    });

    if (options.method === 'GET') {
      if (data && Object.keys(data).length) {
        options.url =
          options.url +
          '?' +
          Object.entries(data)
            .map(([k, v]) => `${encodeURIComponent(k)}=${encodeURIComponent(v)}`)
            .join('&');
      }
    } else {
      options.headers['Content-Type'] = 'application/x-www-form-urlencoded';
      options.transformRequest = (data: any) => $.param(data);
      options.data = data;
    }

    if (this.basicAuth || this.withCredentials) {
      options.withCredentials = true;
    }

    if (this.basicAuth) {
      options.headers.Authorization = this.basicAuth;
    }

    return getBackendSrv().datasourceRequest(options as Required<RequestOptions>);
  }

  // Use this for tab completion features, wont publish response to other components
  metadataRequest(url: string) {
    return this._request(url, null, { method: 'GET', silent: true });
  }

  interpolateQueryExpr(value: string | string[] = [], variable: any) {
    // if no multi or include all do not regexEscape
    if (!variable.multi && !variable.includeAll) {
      return prometheusRegularEscape(value);
    }

    if (typeof value === 'string') {
      return prometheusSpecialRegexEscape(value);
    }

    const escapedValues = value.map(val => prometheusSpecialRegexEscape(val));
    return escapedValues.join('|');
  }

  targetContainsTemplate(target: PromQuery) {
    return templateSrv.variableExists(target.expr);
  }

  processResult = (response: any, query: PromQueryRequest, target: PromQuery, responseListLength: number) => {
    // Keeping original start/end for transformers
    const transformerOptions = {
      format: target.format,
      step: query.step,
      legendFormat: target.legendFormat,
      start: query.start,
      end: query.end,
      query: query.expr,
      responseListLength,
      refId: target.refId,
      valueWithRefId: target.valueWithRefId,
    };
    const series = this.resultTransformer.transform(response, transformerOptions);

    return series;
  };

  prepareTargets = (options: DataQueryRequest<PromQuery>, start: number, end: number) => {
    const queries: PromQueryRequest[] = [];
    const activeTargets: PromQuery[] = [];

    for (const target of options.targets) {
      if (!target.expr || target.hide) {
        continue;
      }

      target.requestId = options.panelId + target.refId;

      if (options.app !== CoreApp.Explore) {
        activeTargets.push(target);
        queries.push(this.createQuery(target, options, start, end));
        continue;
      }

      if (target.showingTable) {
        // create instant target only if Table is showed in Explore
        const instantTarget: any = cloneDeep(target);
        instantTarget.format = 'table';
        instantTarget.instant = true;
        instantTarget.valueWithRefId = true;
        delete instantTarget.maxDataPoints;
        instantTarget.requestId += '_instant';

        activeTargets.push(instantTarget);
        queries.push(this.createQuery(instantTarget, options, start, end));
      }

      if (target.showingGraph) {
        // create time series target only if Graph is showed in Explore
        target.format = 'time_series';
        target.instant = false;

        activeTargets.push(target);
        queries.push(this.createQuery(target, options, start, end));
      }
    }

    return {
      queries,
      activeTargets,
    };
  };

  query(options: DataQueryRequest<PromQuery>): Observable<DataQueryResponse> {
    const start = this.getPrometheusTime(options.range.from, false);
    const end = this.getPrometheusTime(options.range.to, true);
    const { queries, activeTargets } = this.prepareTargets(options, start, end);

    // No valid targets, return the empty result to save a round trip.
    if (!queries || !queries.length) {
      return of({
        data: [],
        state: LoadingState.Done,
      });
    }

    if (options.app === CoreApp.Explore) {
      return this.exploreQuery(queries, activeTargets, end);
    }

    return this.panelsQuery(queries, activeTargets, end, options.requestId);
  }

  private exploreQuery(queries: PromQueryRequest[], activeTargets: PromQuery[], end: number) {
    let runningQueriesCount = queries.length;
    const subQueries = queries.map((query, index) => {
      const target = activeTargets[index];
      let observable: Observable<any> = null;

      if (query.instant) {
        observable = from(this.performInstantQuery(query, end));
      } else {
        observable = from(this.performTimeSeriesQuery(query, query.start, query.end));
      }

      return observable.pipe(
        // Decrease the counter here. We assume that each request returns only single value and then completes
        // (should hold until there is some streaming requests involved).
        tap(() => runningQueriesCount--),
        filter((response: any) => (response.cancelled ? false : true)),
        map((response: any) => {
          const data = this.processResult(response, query, target, queries.length);
          return {
            data,
            key: query.requestId,
            state: runningQueriesCount === 0 ? LoadingState.Done : LoadingState.Loading,
          } as DataQueryResponse;
        })
      );
    });

    return merge(...subQueries);
  }

  private panelsQuery(queries: PromQueryRequest[], activeTargets: PromQuery[], end: number, requestId: string) {
    const observables: Array<Observable<Array<TableModel | TimeSeries>>> = queries.map((query, index) => {
      const target = activeTargets[index];
      let observable: Observable<any> = null;

      if (query.instant) {
        observable = from(this.performInstantQuery(query, end));
      } else {
        observable = from(this.performTimeSeriesQuery(query, query.start, query.end));
      }

      return observable.pipe(
        filter((response: any) => (response.cancelled ? false : true)),
        map((response: any) => {
          const data = this.processResult(response, query, target, queries.length);
          return data;
        })
      );
    });

    return forkJoin(observables).pipe(
      map((results: Array<Array<TableModel | TimeSeries>>) => {
        const data = results.reduce((result, current) => {
          return [...result, ...current];
        }, []);
        return {
          data,
          key: requestId,
          state: LoadingState.Done,
        };
      })
    );
  }

  createQuery(target: PromQuery, options: DataQueryRequest<PromQuery>, start: number, end: number) {
    const query: PromQueryRequest = {
      hinting: target.hinting,
      instant: target.instant,
      step: 0,
      expr: '',
      requestId: target.requestId,
      refId: target.refId,
      start: 0,
      end: 0,
    };
    const range = Math.ceil(end - start);

    // options.interval is the dynamically calculated interval
    let interval = kbn.interval_to_seconds(options.interval);
    // Minimum interval ("Min step"), if specified for the query or datasource. or same as interval otherwise
    const minInterval = kbn.interval_to_seconds(
      templateSrv.replace(target.interval, options.scopedVars) || options.interval
    );
    const intervalFactor = target.intervalFactor || 1;
    // Adjust the interval to take into account any specified minimum and interval factor plus Prometheus limits
    const adjustedInterval = this.adjustInterval(interval, minInterval, range, intervalFactor);
    let scopedVars = { ...options.scopedVars, ...this.getRangeScopedVars(options.range) };
    // If the interval was adjusted, make a shallow copy of scopedVars with updated interval vars
    if (interval !== adjustedInterval) {
      interval = adjustedInterval;
      scopedVars = Object.assign({}, options.scopedVars, {
        __interval: { text: interval + 's', value: interval + 's' },
        __interval_ms: { text: interval * 1000, value: interval * 1000 },
        ...this.getRangeScopedVars(options.range),
      });
    }
    query.step = interval;

    let expr = target.expr;

    // Apply adhoc filters
    const adhocFilters = templateSrv.getAdhocFilters(this.name);
    expr = adhocFilters.reduce((acc: string, filter: { key?: any; operator?: any; value?: any }) => {
      const { key, operator } = filter;
      let { value } = filter;
      if (operator === '=~' || operator === '!~') {
        value = prometheusRegularEscape(value);
      }
      return addLabelToQuery(acc, key, value, operator);
    }, expr);

    // Only replace vars in expression after having (possibly) updated interval vars
    query.expr = templateSrv.replace(expr, scopedVars, this.interpolateQueryExpr);

    // Align query interval with step to allow query caching and to ensure
    // that about-same-time query results look the same.
    const adjusted = alignRange(
      start,
      end,
      query.step,
      getTimeSrv()
        .timeRange()
        .to.utcOffset() * 60
    );
    query.start = adjusted.start;
    query.end = adjusted.end;
    this._addTracingHeaders(query, options);

    return query;
  }

  adjustInterval(interval: number, minInterval: number, range: number, intervalFactor: number) {
    // Prometheus will drop queries that might return more than 11000 data points.
    // Calculate a safe interval as an additional minimum to take into account.
    // Fractional safeIntervals are allowed, however serve little purpose if the interval is greater than 1
    // If this is the case take the ceil of the value.
    let safeInterval = range / 11000;
    if (safeInterval > 1) {
      safeInterval = Math.ceil(safeInterval);
    }
    return Math.max(interval * intervalFactor, minInterval, safeInterval);
  }

  performTimeSeriesQuery(query: PromQueryRequest, start: number, end: number) {
    if (start > end) {
      throw { message: 'Invalid time range' };
    }

    const url = '/api/v1/query_range';
    const data: any = {
      query: query.expr,
      start,
      end,
      step: query.step,
    };

    if (this.queryTimeout) {
      data['timeout'] = this.queryTimeout;
    }

    for (const [key, value] of this.customQueryParameters) {
      if (data[key] == null) {
        data[key] = value;
      }
    }

    return this._request(url, data, { requestId: query.requestId, headers: query.headers }).catch((err: any) => {
      if (err.cancelled) {
        return err;
      }

      throw this.handleErrors(err, query);
    });
  }

  performInstantQuery(query: PromQueryRequest, time: number) {
    const url = '/api/v1/query';
    const data: any = {
      query: query.expr,
      time,
    };

    if (this.queryTimeout) {
      data['timeout'] = this.queryTimeout;
    }

    for (const [key, value] of this.customQueryParameters) {
      if (data[key] == null) {
        data[key] = value;
      }
    }

    return this._request(url, data, { requestId: query.requestId, headers: query.headers }).catch((err: any) => {
      if (err.cancelled) {
        return err;
      }

      throw this.handleErrors(err, query);
    });
  }

  handleErrors = (err: any, target: PromQuery) => {
    const error: DataQueryError = {
      message: (err && err.statusText) || 'Unknown error during query transaction. Please check JS console logs.',
      refId: target.refId,
    };

    if (err.data) {
      if (typeof err.data === 'string') {
        error.message = err.data;
      } else if (err.data.error) {
        error.message = safeStringifyValue(err.data.error);
      }
    } else if (err.message) {
      error.message = err.message;
    } else if (typeof err === 'string') {
      error.message = err;
    }

    error.status = err.status;
    error.statusText = err.statusText;

    return error;
  };

  async performSuggestQuery(query: string, cache = false) {
    if (cache && this.metricsNameCache?.expire > Date.now()) {
      return this.metricsNameCache.data.filter((metricName: any) => metricName.indexOf(query) !== 1);
    }

    const response: PromLabelQueryResponse = await this.metadataRequest('/api/v1/label/__name__/values');
    this.metricsNameCache = {
      data: response.data.data,
      expire: Date.now() + 60 * 1000,
    };

    return response.data.data.filter(metricName => metricName.indexOf(query) !== 1);
  }

  metricFindQuery(query: string) {
    if (!query) {
      return Promise.resolve([]);
    }

    const scopedVars = {
      __interval: { text: this.interval, value: this.interval },
      __interval_ms: { text: kbn.interval_to_ms(this.interval), value: kbn.interval_to_ms(this.interval) },
      ...this.getRangeScopedVars(getTimeSrv().timeRange()),
    };
    const interpolated = templateSrv.replace(query, scopedVars, this.interpolateQueryExpr);
    const metricFindQuery = new PrometheusMetricFindQuery(this, interpolated);
    return metricFindQuery.process();
  }

  getRangeScopedVars(range: TimeRange = getTimeSrv().timeRange()) {
    const msRange = range.to.diff(range.from);
    const sRange = Math.round(msRange / 1000);
    return {
      __range_ms: { text: msRange, value: msRange },
      __range_s: { text: sRange, value: sRange },
      __range: { text: sRange + 's', value: sRange + 's' },
    };
  }

  createAnnotationQueryOptions = (options: any): DataQueryRequest<PromQuery> => {
<<<<<<< HEAD
    const annotation = options.annotation;
    const interval =
      annotation && annotation.step && typeof annotation.step === 'string'
        ? annotation.step
        : ANNOTATION_QUERY_STEP_DEFAULT;
    return {
      ...options,
      interval,
    };
  };

  async annotationQuery(options: any) {
    const annotation = options.annotation;
=======
    const annotation = options.annotation;
    const interval =
      annotation && annotation.step && typeof annotation.step === 'string'
        ? annotation.step
        : ANNOTATION_QUERY_STEP_DEFAULT;
    return {
      ...options,
      interval,
    };
  };

  async annotationQuery(options: any): Promise<AnnotationEvent[]> {
    const annotation = options.annotation;
>>>>>>> ca6d08d5
    const { expr = '', tagKeys = '', titleFormat = '', textFormat = '' } = annotation;

    if (!expr) {
      return Promise.resolve([]);
    }

    const start = this.getPrometheusTime(options.range.from, false);
    const end = this.getPrometheusTime(options.range.to, true);
    const queryOptions = this.createAnnotationQueryOptions(options);

    // Unsetting min interval for accurate event resolution
    const minStep = '1s';
    const queryModel = {
      expr,
      interval: minStep,
      refId: 'X',
      requestId: `prom-query-${annotation.name}`,
    };

    const query = this.createQuery(queryModel, queryOptions, start, end);

    const self = this;
    const response: PromDataQueryResponse = await this.performTimeSeriesQuery(query, query.start, query.end);
    const eventList: AnnotationEvent[] = [];
    const splitKeys = tagKeys.split(',');

    if (response.cancelled) {
      return [];
    }

    const step = Math.floor(query.step) * 1000;

    response?.data?.data?.result?.forEach(series => {
      const tags = Object.entries(series.metric)
        .filter(([k]) => splitKeys.includes(k))
        .map(([_k, v]: [string, string]) => v);

      series.values.forEach((value: any[]) => {
        let timestampValue;
        // rewrite timeseries to a common format
        if (annotation.useValueForTime) {
          timestampValue = Math.floor(parseFloat(value[1]));
          value[1] = 1;
        } else {
          timestampValue = Math.floor(parseFloat(value[0])) * 1000;
        }
        value[0] = timestampValue;
      });

      const activeValues = series.values.filter((value: Record<number, string>) => parseFloat(value[1]) >= 1);
      const activeValuesTimestamps = activeValues.map((value: number[]) => value[0]);

      // Instead of creating singular annotation for each active event we group events into region if they are less
      // then `step` apart.
      let latestEvent: AnnotationEvent = null;
      activeValuesTimestamps.forEach((timestamp: number) => {
        // We already have event `open` and we have new event that is inside the `step` so we just update the end.
        if (latestEvent && latestEvent.timeEnd + step >= timestamp) {
          latestEvent.timeEnd = timestamp;
          return;
        }

        // Event exists but new one is outside of the `step` so we "finish" the current region.
        if (latestEvent) {
          eventList.push(latestEvent);
        }

        // We start a new region.
        latestEvent = {
          time: timestamp,
          timeEnd: timestamp,
          annotation,
          title: self.resultTransformer.renderTemplate(titleFormat, series.metric),
          tags,
          text: self.resultTransformer.renderTemplate(textFormat, series.metric),
        };
      });
      if (latestEvent) {
        // finish up last point if we have one
        latestEvent.timeEnd = activeValuesTimestamps[activeValuesTimestamps.length - 1];
        eventList.push(latestEvent);
      }
    });

    return eventList;
  }

  async getTagKeys() {
    const result = await this.metadataRequest('/api/v1/labels');
    return result?.data?.data?.map((value: any) => ({ text: value })) ?? [];
  }

  async getTagValues(options: any = {}) {
    const result = await this.metadataRequest(`/api/v1/label/${options.key}/values`);
    return result?.data?.data?.map((value: any) => ({ text: value })) ?? [];
  }

  async testDatasource() {
    const now = new Date().getTime();
    const query = { expr: '1+1' } as PromQueryRequest;
    const response = await this.performInstantQuery(query, now / 1000);
    return response.data.status === 'success'
      ? { status: 'success', message: 'Data source is working' }
      : { status: 'error', message: response.error };
  }

  interpolateVariablesInQueries(queries: PromQuery[], scopedVars: ScopedVars): PromQuery[] {
    let expandedQueries = queries;
    if (queries && queries.length) {
      expandedQueries = queries.map(query => {
        const expandedQuery = {
          ...query,
          datasource: this.name,
          expr: templateSrv.replace(query.expr, scopedVars, this.interpolateQueryExpr),
        };
        return expandedQuery;
      });
    }
    return expandedQueries;
  }

  getQueryHints(query: PromQuery, result: any[]) {
    return getQueryHints(query.expr ?? '', result, this);
  }

  async loadRules() {
    try {
      const res = await this.metadataRequest('/api/v1/rules');
      const body = res.data || res.json();

      const groups = body?.data?.groups;
      if (groups) {
        this.ruleMappings = extractRuleMappingFromGroups(groups);
      }
    } catch (e) {
      console.log('Rules API is experimental. Ignore next error.');
      console.error(e);
    }
  }

  modifyQuery(query: PromQuery, action: any): PromQuery {
    let expression = query.expr ?? '';
    switch (action.type) {
      case 'ADD_FILTER': {
        expression = addLabelToQuery(expression, action.key, action.value);
        break;
      }
      case 'ADD_HISTOGRAM_QUANTILE': {
        expression = `histogram_quantile(0.95, sum(rate(${expression}[5m])) by (le))`;
        break;
      }
      case 'ADD_RATE': {
        expression = `rate(${expression}[5m])`;
        break;
      }
      case 'ADD_SUM': {
        expression = `sum(${expression.trim()}) by ($1)`;
        break;
      }
      case 'EXPAND_RULES': {
        if (action.mapping) {
          expression = expandRecordingRules(expression, action.mapping);
        }
        break;
      }
      default:
        break;
    }
    return { ...query, expr: expression };
  }

  getPrometheusTime(date: string | DateTime, roundUp: boolean) {
    if (typeof date === 'string') {
      date = dateMath.parse(date, roundUp);
    }

    return Math.ceil(date.valueOf() / 1000);
  }

  getTimeRange(): { start: number; end: number } {
    const range = getTimeSrv().timeRange();
    return {
      start: this.getPrometheusTime(range.from, false),
      end: this.getPrometheusTime(range.to, true),
    };
  }

  getOriginalMetricName(labelData: { [key: string]: string }) {
    return this.resultTransformer.getOriginalMetricName(labelData);
  }
}

/**
 * Align query range to step.
 * Rounds start and end down to a multiple of step.
 * @param start Timestamp marking the beginning of the range.
 * @param end Timestamp marking the end of the range.
 * @param step Interval to align start and end with.
 * @param utcOffsetSec Number of seconds current timezone is offset from UTC
 */
export function alignRange(
  start: number,
  end: number,
  step: number,
  utcOffsetSec: number
): { end: number; start: number } {
  const alignedEnd = Math.floor((end + utcOffsetSec) / step) * step - utcOffsetSec;
  const alignedStart = Math.floor((start + utcOffsetSec) / step) * step - utcOffsetSec;
  return {
    end: alignedEnd,
    start: alignedStart,
  };
}

export function extractRuleMappingFromGroups(groups: any[]) {
  return groups.reduce(
    (mapping, group) =>
      group.rules
        .filter((rule: any) => rule.type === 'recording')
        .reduce(
          (acc: { [key: string]: string }, rule: any) => ({
            ...acc,
            [rule.name]: rule.query,
          }),
          mapping
        ),
    {}
  );
}

export function prometheusRegularEscape(value: any) {
  return typeof value === 'string' ? value.replace(/'/g, "\\\\'") : value;
}

export function prometheusSpecialRegexEscape(value: any) {
  return typeof value === 'string'
    ? prometheusRegularEscape(value.replace(/\\/g, '\\\\\\\\').replace(/[$^*{}\[\]+?.()|]/g, '\\\\$&'))
    : value;
}<|MERGE_RESOLUTION|>--- conflicted
+++ resolved
@@ -527,7 +527,6 @@
   }
 
   createAnnotationQueryOptions = (options: any): DataQueryRequest<PromQuery> => {
-<<<<<<< HEAD
     const annotation = options.annotation;
     const interval =
       annotation && annotation.step && typeof annotation.step === 'string'
@@ -539,23 +538,8 @@
     };
   };
 
-  async annotationQuery(options: any) {
-    const annotation = options.annotation;
-=======
-    const annotation = options.annotation;
-    const interval =
-      annotation && annotation.step && typeof annotation.step === 'string'
-        ? annotation.step
-        : ANNOTATION_QUERY_STEP_DEFAULT;
-    return {
-      ...options,
-      interval,
-    };
-  };
-
   async annotationQuery(options: any): Promise<AnnotationEvent[]> {
     const annotation = options.annotation;
->>>>>>> ca6d08d5
     const { expr = '', tagKeys = '', titleFormat = '', textFormat = '' } = annotation;
 
     if (!expr) {
