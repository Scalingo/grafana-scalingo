--- conflicted
+++ resolved
@@ -1,9 +1,6 @@
 import _ from 'lodash';
 import LRU from 'lru-cache';
-<<<<<<< HEAD
-=======
 import { Value } from 'slate';
->>>>>>> 3fa63cfc
 
 import { dateTime, LanguageProvider, HistoryItem } from '@grafana/data';
 import { CompletionItem, TypeaheadInput, TypeaheadOutput, CompletionItemGroup } from '@grafana/ui';
@@ -73,25 +70,18 @@
    */
   private labelsCache = new LRU<string, Record<string, string[]>>(10);
 
-<<<<<<< HEAD
-  constructor(datasource: PrometheusDatasource) {
-=======
   constructor(datasource: PrometheusDatasource, initialValues?: Partial<PromQlLanguageProvider>) {
->>>>>>> 3fa63cfc
     super();
 
     this.datasource = datasource;
     this.histogramMetrics = [];
     this.timeRange = { start: 0, end: 0 };
     this.metrics = [];
-<<<<<<< HEAD
-=======
     // Disable lookups until we know the instance is small enough
     this.lookupMetricsThreshold = DEFAULT_LOOKUP_METRICS_THRESHOLD;
     this.lookupsDisabled = true;
 
     Object.assign(this, initialValues);
->>>>>>> 3fa63cfc
   }
 
   // Strip syntax chars so that typeahead suggestions can work on clean inputs
@@ -252,11 +242,7 @@
     };
   }
 
-<<<<<<< HEAD
-  getAggregationCompletionItems = async ({ value }: TypeaheadInput): Promise<TypeaheadOutput> => {
-=======
   getAggregationCompletionItems = async (value: Value): Promise<TypeaheadOutput> => {
->>>>>>> 3fa63cfc
     const suggestions: CompletionItemGroup[] = [];
 
     // Stitch all query lines together to support multi-line queries
@@ -344,10 +330,6 @@
     const containsMetric = selector.includes('__name__=');
     const existingKeys = parsedSelector ? parsedSelector.labelKeys : [];
 
-<<<<<<< HEAD
-    const suggestions: CompletionItemGroup[] = [];
-=======
->>>>>>> 3fa63cfc
     let labelValues;
     // Query labels for selector
     if (selector) {
@@ -388,12 +370,9 @@
   };
 
   async getLabelValues(selector: string, withName?: boolean) {
-<<<<<<< HEAD
-=======
     if (this.lookupsDisabled) {
       return undefined;
     }
->>>>>>> 3fa63cfc
     try {
       if (selector === EMPTY_SELECTOR) {
         return await this.fetchDefaultLabels();
@@ -408,11 +387,7 @@
   }
 
   fetchLabelValues = async (key: string): Promise<Record<string, string[]>> => {
-<<<<<<< HEAD
-    const data = await this.request(`/api/v1/label/${key}/values`);
-=======
     const data = await this.request(`/api/v1/label/${key}/values`, []);
->>>>>>> 3fa63cfc
     return { [key]: data };
   };
 
@@ -438,11 +413,7 @@
     )}&end=${this.roundToMinutes(tRange['end'])}&withName=${!!withName}`;
     let value = this.labelsCache.get(cacheKey);
     if (!value) {
-<<<<<<< HEAD
-      const data = await this.request(url);
-=======
       const data = await this.request(url, []);
->>>>>>> 3fa63cfc
       const { values } = processLabels(data, withName);
       value = values;
       this.labelsCache.set(cacheKey, value);
