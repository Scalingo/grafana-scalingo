--- conflicted
+++ resolved
@@ -60,11 +60,7 @@
     const url = `/api/v1/labels`;
 
     return this.datasource.metadataRequest(url, params).then((result: any) => {
-<<<<<<< HEAD
-      return _.map(result.data.data, (value) => {
-=======
       return _map(result.data.data, (value) => {
->>>>>>> 914fcedb
         return { text: value };
       });
     });
@@ -85,11 +81,7 @@
       url = `/api/v1/label/${label}/values`;
 
       return this.datasource.metadataRequest(url, params).then((result: any) => {
-<<<<<<< HEAD
-        return _.map(result.data.data, (value) => {
-=======
         return _map(result.data.data, (value) => {
->>>>>>> 914fcedb
           return { text: value };
         });
       });
@@ -102,11 +94,7 @@
       url = `/api/v1/series`;
 
       return this.datasource.metadataRequest(url, params).then((result: any) => {
-<<<<<<< HEAD
-        const _labels = _.map(result.data.data, (metric) => {
-=======
         const _labels = _map(result.data.data, (metric) => {
->>>>>>> 914fcedb
           return metric[label] || '';
         }).filter((label) => {
           return label !== '';
@@ -132,11 +120,7 @@
     const url = `/api/v1/label/__name__/values`;
 
     return this.datasource.metadataRequest(url, params).then((result: any) => {
-<<<<<<< HEAD
-      return _.chain(result.data.data)
-=======
       return chain(result.data.data)
->>>>>>> 914fcedb
         .filter((metricName) => {
           const r = new RegExp(metricFilterPattern);
           return r.test(metricName);
@@ -189,11 +173,7 @@
     const self = this;
 
     return this.datasource.metadataRequest(url, params).then((result: any) => {
-<<<<<<< HEAD
-      return _.map(result.data.data, (metric: { [key: string]: string }) => {
-=======
       return _map(result.data.data, (metric: { [key: string]: string }) => {
->>>>>>> 914fcedb
         return {
           text: self.datasource.getOriginalMetricName(metric),
           expandable: true,
