import { css } from '@emotion/css';
import debounce from 'debounce-promise';
import React, { RefCallback, useCallback, useState } from 'react';
import Highlighter from 'react-highlight-words';

import { GrafanaTheme2, SelectableValue, toOption } from '@grafana/data';
import { EditorField, EditorFieldGroup } from '@grafana/experimental';
import { config } from '@grafana/runtime';
import {
  AsyncSelect,
  Button,
  CustomScrollbar,
  FormatOptionLabelMeta,
  getSelectStyles,
  Icon,
  InlineField,
  InlineFieldRow,
  useStyles2,
  useTheme2,
} from '@grafana/ui';
import { SelectMenuOptions } from '@grafana/ui/src/components/Select/SelectMenu';

import { PrometheusDatasource } from '../../datasource';
import { truncateResult } from '../../language_utils';
import { regexifyLabelValuesQueryString } from '../shared/parsingUtils';
import { QueryBuilderLabelFilter } from '../shared/types';
import { PromVisualQuery } from '../types';

import { MetricsModal } from './metrics-modal/MetricsModal';
import { tracking } from './metrics-modal/state/helpers';

// We are matching words split with space
const splitSeparator = ' ';

export interface Props {
  metricLookupDisabled: boolean;
  query: PromVisualQuery;
  onChange: (query: PromVisualQuery) => void;
  onGetMetrics: () => Promise<SelectableValue[]>;
  datasource: PrometheusDatasource;
  labelsFilters: QueryBuilderLabelFilter[];
  onBlur?: () => void;
  variableEditor?: boolean;
}

export const PROMETHEUS_QUERY_BUILDER_MAX_RESULTS = 1000;

export function MetricSelect({
  datasource,
  query,
  onChange,
  onGetMetrics,
  labelsFilters,
  metricLookupDisabled,
<<<<<<< HEAD
=======
  onBlur,
  variableEditor,
>>>>>>> 1e84fede
}: Props) {
  const styles = useStyles2(getStyles);
  const [state, setState] = useState<{
    metrics?: Array<SelectableValue<any>>;
    isLoading?: boolean;
    metricsModalOpen?: boolean;
    initialMetrics?: string[];
    resultsTruncated?: boolean;
  }>({});

  const prometheusMetricEncyclopedia = config.featureToggles.prometheusMetricEncyclopedia;

  const metricsModalOption: SelectableValue[] = [
    {
      value: 'BrowseMetrics',
      label: 'Metrics explorer',
      description: 'Browse and filter all metrics and metadata with a fuzzy search',
    },
  ];

  const customFilterOption = useCallback(
    (option: SelectableValue<any>, searchQuery: string) => {
      const label = option.label ?? option.value;
      if (!label) {
        return false;
      }

      // custom value is not a string label but a react node
      if (!label.toLowerCase) {
        return true;
      }

      const searchWords = searchQuery.split(splitSeparator);

      return searchWords.reduce((acc, cur) => {
        const matcheSearch = label.toLowerCase().includes(cur.toLowerCase());

        let browseOption = false;
        if (prometheusMetricEncyclopedia) {
          browseOption = label === 'Metrics explorer';
        }

        return acc && (matcheSearch || browseOption);
      }, true);
    },
    [prometheusMetricEncyclopedia]
  );

  const formatOptionLabel = useCallback(
    (option: SelectableValue<any>, meta: FormatOptionLabelMeta<any>) => {
      // For newly created custom value we don't want to add highlight
      if (option['__isNew__']) {
        return option.label;
      }
      // only matches on input, does not match on regex
      // look into matching for regex input
      return (
        <Highlighter
          searchWords={meta.inputValue.split(splitSeparator)}
          textToHighlight={option.label ?? ''}
          highlightClassName={styles.highlight}
        />
      );
    },
    [styles.highlight]
  );

  /**
   * Reformat the query string and label filters to return all valid results for current query editor state
   */
  const formatKeyValueStringsForLabelValuesQuery = (
    query: string,
    labelsFilters?: QueryBuilderLabelFilter[]
  ): string => {
    const queryString = regexifyLabelValuesQueryString(query);

    return formatPrometheusLabelFiltersToString(queryString, labelsFilters);
  };

  /**
   * Gets label_values response from prometheus API for current autocomplete query string and any existing labels filters
   */
  const getMetricLabels = (query: string) => {
    // Since some customers can have millions of metrics, whenever the user changes the autocomplete text we want to call the backend and request all metrics that match the current query string
    const results = datasource.metricFindQuery(formatKeyValueStringsForLabelValuesQuery(query, labelsFilters));
    return results.then((results) => {
      const resultsLength = results.length;
      truncateResult(results);

      if (resultsLength > results.length) {
        setState({ ...state, resultsTruncated: true });
      } else {
        setState({ ...state, resultsTruncated: false });
      }

      const resultsOptions = results.map((result) => {
        return {
          label: result.text,
          value: result.text,
        };
      });

      if (prometheusMetricEncyclopedia) {
        return [...metricsModalOption, ...resultsOptions];
      } else {
        return resultsOptions;
      }
    });
  };

  // When metric and label lookup is disabled we won't request labels
  const metricLookupDisabledSearch = () => Promise.resolve([]);

  const debouncedSearch = debounce(
    (query: string) => getMetricLabels(query),
    datasource.getDebounceTimeInMilliseconds()
  );

<<<<<<< HEAD
  return (
    <EditorFieldGroup>
      <EditorField label="Metric">
        <AsyncSelect
          inputId="prometheus-metric-select"
          className={styles.select}
          value={query.metric ? toOption(query.metric) : undefined}
          placeholder={'Select metric'}
          allowCustomValue
          formatOptionLabel={formatOptionLabel}
          filterOption={customFilterOption}
          onOpenMenu={async () => {
            if (metricLookupDisabled) {
              return;
            }
            setState({ isLoading: true });
            const metrics = await onGetMetrics();
            if (metrics.length > PROMETHEUS_QUERY_BUILDER_MAX_RESULTS) {
              metrics.splice(0, metrics.length - PROMETHEUS_QUERY_BUILDER_MAX_RESULTS);
=======
  // No type found for the common select props so typing as any
  // https://github.com/grafana/grafana/blob/main/packages/grafana-ui/src/components/Select/SelectBase.tsx/#L212-L263
  // eslint-disable-next-line
  const CustomOption = (props: any) => {
    const option = props.data;

    if (option.value === 'BrowseMetrics') {
      const isFocused = props.isFocused ? styles.focus : '';

      return (
        // TODO: fix keyboard a11y
        // eslint-disable-next-line jsx-a11y/no-static-element-interactions
        <div
          {...props.innerProps}
          ref={props.innerRef}
          className={`${styles.customOptionWidth} metric-encyclopedia-open`}
          onKeyDown={(e) => {
            // if there is no metric and the m.e. is enabled, open the modal
            if (e.code === 'Enter') {
              setState({ ...state, metricsModalOpen: true });
>>>>>>> 1e84fede
            }
          }}
<<<<<<< HEAD
          loadOptions={metricLookupDisabled ? metricLookupDisabledSearch : debouncedSearch}
          isLoading={state.isLoading}
          defaultOptions={state.metrics}
          onChange={({ value }) => {
            if (value) {
=======
        >
          {
            <div className={`${styles.customOption} ${isFocused} metric-encyclopedia-open`}>
              <div>
                <div className="metric-encyclopedia-open">{option.label}</div>
                <div className={`${styles.customOptionDesc} metric-encyclopedia-open`}>{option.description}</div>
              </div>
              <Button
                fill="text"
                size="sm"
                variant="secondary"
                onClick={() => setState({ ...state, metricsModalOpen: true })}
                className="metric-encyclopedia-open"
              >
                Open
                <Icon name="arrow-right" />
              </Button>
            </div>
          }
        </div>
      );
    }

    return SelectMenuOptions(props);
  };

  interface SelectMenuProps {
    maxHeight: number;
    innerRef: RefCallback<HTMLDivElement>;
    innerProps: {};
  }

  const CustomMenu = ({ children, maxHeight, innerRef, innerProps }: React.PropsWithChildren<SelectMenuProps>) => {
    const theme = useTheme2();
    const stylesMenu = getSelectStyles(theme);

    // Show the results trucated warning only if the options are loaded and the results are truncated
    // The children are a react node(options loading node) or an array(not a valid element)
    const optionsLoaded = !React.isValidElement(children) && state.resultsTruncated;

    return (
      <div
        {...innerProps}
        className={`${stylesMenu.menu} ${styles.customMenuContainer}`}
        style={{ maxHeight }}
        aria-label="Select options menu"
      >
        <CustomScrollbar scrollRefCallback={innerRef} autoHide={false} autoHeightMax="inherit" hideHorizontalTrack>
          {children}
        </CustomScrollbar>
        {optionsLoaded && (
          <div className={styles.customMenuFooter}>
            <div>
              Only the top 1000 metrics are displayed in the metric select. Use the metrics explorer to view all
              metrics.
            </div>
          </div>
        )}
      </div>
    );
  };

  const asyncSelect = () => {
    return (
      <AsyncSelect
        isClearable={variableEditor ? true : false}
        inputId="prometheus-metric-select"
        className={styles.select}
        value={query.metric ? toOption(query.metric) : undefined}
        placeholder={'Select metric'}
        allowCustomValue
        formatOptionLabel={formatOptionLabel}
        filterOption={customFilterOption}
        onOpenMenu={async () => {
          if (metricLookupDisabled) {
            return;
          }
          setState({ isLoading: true });
          const metrics = await onGetMetrics();
          const initialMetrics: string[] = metrics.map((m) => m.value);
          const resultsLength = metrics.length;

          if (metrics.length > PROMETHEUS_QUERY_BUILDER_MAX_RESULTS) {
            truncateResult(metrics);
          }

          if (prometheusMetricEncyclopedia) {
            setState({
              // add the modal butoon option to the options
              metrics: [...metricsModalOption, ...metrics],
              isLoading: undefined,
              // pass the initial metrics into the metrics explorer
              initialMetrics: initialMetrics,
              resultsTruncated: resultsLength > metrics.length,
            });
          } else {
            setState({
              metrics,
              isLoading: undefined,
              resultsTruncated: resultsLength > metrics.length,
            });
          }
        }}
        loadOptions={metricLookupDisabled ? metricLookupDisabledSearch : debouncedSearch}
        isLoading={state.isLoading}
        defaultOptions={state.metrics}
        onChange={(input) => {
          const value = input?.value;
          if (value) {
            // if there is no metric and the m.e. is enabled, open the modal
            if (prometheusMetricEncyclopedia && value === 'BrowseMetrics') {
              tracking('grafana_prometheus_metric_encyclopedia_open', null, '', query);
              setState({ ...state, metricsModalOpen: true });
            } else {
>>>>>>> 1e84fede
              onChange({ ...query, metric: value });
            }
          } else {
            onChange({ ...query, metric: '' });
          }
        }}
        components={
          prometheusMetricEncyclopedia ? { Option: CustomOption, MenuList: CustomMenu } : { MenuList: CustomMenu }
        }
        onBlur={onBlur ? onBlur : () => {}}
      />
    );
  };

  return (
    <>
      {prometheusMetricEncyclopedia && !datasource.lookupsDisabled && state.metricsModalOpen && (
        <MetricsModal
          datasource={datasource}
          isOpen={state.metricsModalOpen}
          onClose={() => setState({ ...state, metricsModalOpen: false })}
          query={query}
          onChange={onChange}
          initialMetrics={state.initialMetrics ?? []}
        />
      )}
      {/* format the ui for either the query editor or the variable editor */}
      {variableEditor ? (
        <InlineFieldRow>
          <InlineField
            label="Metric"
            labelWidth={20}
            tooltip={<div>Optional: returns a list of label values for the label name in the specified metric.</div>}
          >
            {asyncSelect()}
          </InlineField>
        </InlineFieldRow>
      ) : (
        <EditorFieldGroup>
          <EditorField label="Metric">{asyncSelect()}</EditorField>
        </EditorFieldGroup>
      )}
    </>
  );
}

const getStyles = (theme: GrafanaTheme2) => ({
  select: css`
    min-width: 125px;
  `,
  highlight: css`
    label: select__match-highlight;
    background: inherit;
    padding: inherit;
    color: ${theme.colors.warning.contrastText};
    background-color: ${theme.colors.warning.main};
  `,
<<<<<<< HEAD
=======
  customOption: css`
    padding: 8px;
    display: flex;
    justify-content: space-between;
    cursor: pointer;
    :hover {
      background-color: ${theme.colors.emphasize(theme.colors.background.primary, 0.1)};
    }
  `,
  customOptionlabel: css`
    color: ${theme.colors.text.primary};
  `,
  customOptionDesc: css`
    color: ${theme.colors.text.secondary};
    font-size: ${theme.typography.size.xs};
    opacity: 50%;
  `,
  focus: css`
    background-color: ${theme.colors.emphasize(theme.colors.background.primary, 0.1)};
  `,
  customOptionWidth: css`
    min-width: 400px;
  `,
  customMenuFooter: css`
    flex: 0;
    display: flex;
    justify-content: space-between;
    padding: ${theme.spacing(1.5)};
    border-top: 1px solid ${theme.colors.border.weak};
    color: ${theme.colors.text.secondary};
  `,
  customMenuContainer: css`
    display: flex;
    flex-direction: column;
    background: ${theme.colors.background.primary};
    box-shadow: ${theme.shadows.z3};
  `,
>>>>>>> 1e84fede
});

export const formatPrometheusLabelFiltersToString = (
  queryString: string,
  labelsFilters: QueryBuilderLabelFilter[] | undefined
): string => {
  const filterArray = labelsFilters ? formatPrometheusLabelFilters(labelsFilters) : [];

  return `label_values({__name__=~".*${queryString}"${filterArray ? filterArray.join('') : ''}},__name__)`;
};

export const formatPrometheusLabelFilters = (labelsFilters: QueryBuilderLabelFilter[]): string[] => {
  return labelsFilters.map((label) => {
    return `,${label.label}="${label.value}"`;
  });
};<|MERGE_RESOLUTION|>--- conflicted
+++ resolved
@@ -52,11 +52,8 @@
   onGetMetrics,
   labelsFilters,
   metricLookupDisabled,
-<<<<<<< HEAD
-=======
   onBlur,
   variableEditor,
->>>>>>> 1e84fede
 }: Props) {
   const styles = useStyles2(getStyles);
   const [state, setState] = useState<{
@@ -175,27 +172,6 @@
     datasource.getDebounceTimeInMilliseconds()
   );
 
-<<<<<<< HEAD
-  return (
-    <EditorFieldGroup>
-      <EditorField label="Metric">
-        <AsyncSelect
-          inputId="prometheus-metric-select"
-          className={styles.select}
-          value={query.metric ? toOption(query.metric) : undefined}
-          placeholder={'Select metric'}
-          allowCustomValue
-          formatOptionLabel={formatOptionLabel}
-          filterOption={customFilterOption}
-          onOpenMenu={async () => {
-            if (metricLookupDisabled) {
-              return;
-            }
-            setState({ isLoading: true });
-            const metrics = await onGetMetrics();
-            if (metrics.length > PROMETHEUS_QUERY_BUILDER_MAX_RESULTS) {
-              metrics.splice(0, metrics.length - PROMETHEUS_QUERY_BUILDER_MAX_RESULTS);
-=======
   // No type found for the common select props so typing as any
   // https://github.com/grafana/grafana/blob/main/packages/grafana-ui/src/components/Select/SelectBase.tsx/#L212-L263
   // eslint-disable-next-line
@@ -216,16 +192,8 @@
             // if there is no metric and the m.e. is enabled, open the modal
             if (e.code === 'Enter') {
               setState({ ...state, metricsModalOpen: true });
->>>>>>> 1e84fede
             }
           }}
-<<<<<<< HEAD
-          loadOptions={metricLookupDisabled ? metricLookupDisabledSearch : debouncedSearch}
-          isLoading={state.isLoading}
-          defaultOptions={state.metrics}
-          onChange={({ value }) => {
-            if (value) {
-=======
         >
           {
             <div className={`${styles.customOption} ${isFocused} metric-encyclopedia-open`}>
@@ -340,7 +308,6 @@
               tracking('grafana_prometheus_metric_encyclopedia_open', null, '', query);
               setState({ ...state, metricsModalOpen: true });
             } else {
->>>>>>> 1e84fede
               onChange({ ...query, metric: value });
             }
           } else {
@@ -398,8 +365,6 @@
     color: ${theme.colors.warning.contrastText};
     background-color: ${theme.colors.warning.main};
   `,
-<<<<<<< HEAD
-=======
   customOption: css`
     padding: 8px;
     display: flex;
@@ -437,7 +402,6 @@
     background: ${theme.colors.background.primary};
     box-shadow: ${theme.shadows.z3};
   `,
->>>>>>> 1e84fede
 });
 
 export const formatPrometheusLabelFiltersToString = (
