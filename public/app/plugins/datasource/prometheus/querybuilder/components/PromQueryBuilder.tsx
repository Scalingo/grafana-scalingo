import { css } from '@emotion/css';
import React, { useState } from 'react';

import { DataSourceApi, PanelData } from '@grafana/data';
import { EditorRow } from '@grafana/experimental';
import { config, reportInteraction } from '@grafana/runtime';
import { Button, Drawer } from '@grafana/ui';

import { PrometheusDatasource } from '../../datasource';
import promqlGrammar from '../../promql';
import { promQueryModeller } from '../PromQueryModeller';
import { buildVisualQueryFromString } from '../parsing';
import { OperationExplainedBox } from '../shared/OperationExplainedBox';
import { OperationList } from '../shared/OperationList';
import { OperationListExplained } from '../shared/OperationListExplained';
import { OperationsEditorRow } from '../shared/OperationsEditorRow';
import { QueryBuilderHints } from '../shared/QueryBuilderHints';
import { RawQuery } from '../shared/RawQuery';
import { QueryBuilderOperation } from '../shared/types';
import { PromVisualQuery } from '../types';

import { MetricsLabelsSection } from './MetricsLabelsSection';
import { NestedQueryList } from './NestedQueryList';
import { EXPLAIN_LABEL_FILTER_CONTENT } from './PromQueryBuilderExplained';
import { PromQail } from './promQail/PromQail';
import AI_Logo_color from './promQail/resources/AI_Logo_color.svg';

export interface Props {
  query: PromVisualQuery;
  datasource: PrometheusDatasource;
  onChange: (update: PromVisualQuery) => void;
  onRunQuery: () => void;
  data?: PanelData;
  showExplain: boolean;
}

// initial commit for hackathon-2023-08-promqail
// AI/ML + Prometheus
const prometheusPromQAIL = config.featureToggles.prometheusPromQAIL;

export const PromQueryBuilder = React.memo<Props>((props) => {
  const { datasource, query, onChange, onRunQuery, data, showExplain } = props;
  const [highlightedOp, setHighlightedOp] = useState<QueryBuilderOperation | undefined>();
  const [showDrawer, setShowDrawer] = useState<boolean>(false);

  const lang = { grammar: promqlGrammar, name: 'promql' };
<<<<<<< HEAD
  const isMetricEncyclopediaEnabled = config.featureToggles.prometheusMetricEncyclopedia;
=======
>>>>>>> 1e84fede

  const initHints = datasource.getInitHints();

  return (
    <>
<<<<<<< HEAD
      <EditorRow>
        {isMetricEncyclopediaEnabled && !datasource.lookupsDisabled ? (
          <>
            <Button
              className={styles.button}
              variant="secondary"
              size="sm"
              onClick={() => setMetricEncyclopediaModalOpen((prevValue) => !prevValue)}
            >
              Metric encyclopedia
            </Button>
            {query.metric && (
              <Tag
                name={' ' + query.metric}
                color="#3D71D9"
                icon="times"
                onClick={() => {
                  onChange({ ...query, metric: '' });
                }}
                title="Click to remove metric"
                className={styles.metricTag}
              />
            )}
            {metricEncyclopediaModalOpen && (
              <MetricEncyclopediaModal
                datasource={datasource}
                isOpen={metricEncyclopediaModalOpen}
                onClose={() => setMetricEncyclopediaModalOpen(false)}
                query={query}
                onChange={onChange}
              />
            )}
          </>
        ) : (
          <MetricSelect
=======
      {prometheusPromQAIL && showDrawer && (
        <Drawer scrollableContent={true} closeOnMaskClick={false} onClose={() => setShowDrawer(false)}>
          <PromQail
>>>>>>> 1e84fede
            query={query}
            closeDrawer={() => setShowDrawer(false)}
            onChange={onChange}
            datasource={datasource}
<<<<<<< HEAD
            labelsFilters={query.labels}
            metricLookupDisabled={datasource.lookupsDisabled}
=======
>>>>>>> 1e84fede
          />
        </Drawer>
      )}
      <EditorRow>
        <MetricsLabelsSection query={query} onChange={onChange} datasource={datasource} />
      </EditorRow>
      {initHints.length ? (
        <div className="query-row-break">
          <div className="prom-query-field-info text-warning">
            {initHints[0].label}{' '}
            {initHints[0].fix ? (
              <button type="button" className={'text-warning'}>
                {initHints[0].fix.label}
              </button>
            ) : null}
          </div>
        </div>
      ) : null}
      {showExplain && (
        <OperationExplainedBox
          stepNumber={1}
          title={<RawQuery query={`${query.metric} ${promQueryModeller.renderLabels(query.labels)}`} lang={lang} />}
        >
          {EXPLAIN_LABEL_FILTER_CONTENT}
        </OperationExplainedBox>
      )}
      <OperationsEditorRow>
        <OperationList<PromVisualQuery>
          queryModeller={promQueryModeller}
          // eslint-ignore
          datasource={datasource as DataSourceApi}
          query={query}
          onChange={onChange}
          onRunQuery={onRunQuery}
          highlightedOp={highlightedOp}
        />
        {prometheusPromQAIL && (
          <div
            className={css({
              padding: '0 0 0 6px',
            })}
          >
            <Button
              variant={'secondary'}
              onClick={() => {
                reportInteraction('grafana_prometheus_promqail_ai_button_clicked', {
                  metric: query.metric,
                });
                setShowDrawer(true);
              }}
              title={'Get query suggestions.'}
              disabled={!query.metric}
            >
              <img height={16} src={AI_Logo_color} alt="AI logo black and white" />
              {'\u00A0'}Get query suggestions
            </Button>
          </div>
        )}
        <QueryBuilderHints<PromVisualQuery>
          datasource={datasource}
          query={query}
          onChange={onChange}
          data={data}
          queryModeller={promQueryModeller}
          buildVisualQueryFromString={buildVisualQueryFromString}
        />
      </OperationsEditorRow>
      {showExplain && (
        <OperationListExplained<PromVisualQuery>
          lang={lang}
          query={query}
          stepNumber={2}
          queryModeller={promQueryModeller}
          onMouseEnter={(op) => setHighlightedOp(op)}
          onMouseLeave={() => setHighlightedOp(undefined)}
        />
      )}
      {query.binaryQueries && query.binaryQueries.length > 0 && (
        <NestedQueryList
          query={query}
          datasource={datasource}
          onChange={onChange}
          onRunQuery={onRunQuery}
          showExplain={showExplain}
        />
      )}
    </>
  );
});

PromQueryBuilder.displayName = 'PromQueryBuilder';<|MERGE_RESOLUTION|>--- conflicted
+++ resolved
@@ -44,65 +44,18 @@
   const [showDrawer, setShowDrawer] = useState<boolean>(false);
 
   const lang = { grammar: promqlGrammar, name: 'promql' };
-<<<<<<< HEAD
-  const isMetricEncyclopediaEnabled = config.featureToggles.prometheusMetricEncyclopedia;
-=======
->>>>>>> 1e84fede
 
   const initHints = datasource.getInitHints();
 
   return (
     <>
-<<<<<<< HEAD
-      <EditorRow>
-        {isMetricEncyclopediaEnabled && !datasource.lookupsDisabled ? (
-          <>
-            <Button
-              className={styles.button}
-              variant="secondary"
-              size="sm"
-              onClick={() => setMetricEncyclopediaModalOpen((prevValue) => !prevValue)}
-            >
-              Metric encyclopedia
-            </Button>
-            {query.metric && (
-              <Tag
-                name={' ' + query.metric}
-                color="#3D71D9"
-                icon="times"
-                onClick={() => {
-                  onChange({ ...query, metric: '' });
-                }}
-                title="Click to remove metric"
-                className={styles.metricTag}
-              />
-            )}
-            {metricEncyclopediaModalOpen && (
-              <MetricEncyclopediaModal
-                datasource={datasource}
-                isOpen={metricEncyclopediaModalOpen}
-                onClose={() => setMetricEncyclopediaModalOpen(false)}
-                query={query}
-                onChange={onChange}
-              />
-            )}
-          </>
-        ) : (
-          <MetricSelect
-=======
       {prometheusPromQAIL && showDrawer && (
         <Drawer scrollableContent={true} closeOnMaskClick={false} onClose={() => setShowDrawer(false)}>
           <PromQail
->>>>>>> 1e84fede
             query={query}
             closeDrawer={() => setShowDrawer(false)}
             onChange={onChange}
             datasource={datasource}
-<<<<<<< HEAD
-            labelsFilters={query.labels}
-            metricLookupDisabled={datasource.lookupsDisabled}
-=======
->>>>>>> 1e84fede
           />
         </Drawer>
       )}
