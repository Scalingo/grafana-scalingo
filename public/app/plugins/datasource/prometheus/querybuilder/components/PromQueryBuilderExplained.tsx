import React from 'react';

import { Stack } from '@grafana/experimental';

import promqlGrammar from '../../promql';
import { promQueryModeller } from '../PromQueryModeller';
import { buildVisualQueryFromString } from '../parsing';
import { OperationExplainedBox } from '../shared/OperationExplainedBox';
import { OperationListExplained } from '../shared/OperationListExplained';
import { RawQuery } from '../shared/RawQuery';
import { PromVisualQuery } from '../types';

export const EXPLAIN_LABEL_FILTER_CONTENT = 'Fetch all series matching metric name and label filters.';

export interface Props {
  query: string;
}

export const PromQueryBuilderExplained = React.memo<Props>(({ query }) => {
  const visQuery = buildVisualQueryFromString(query || '').query;
  const lang = { grammar: promqlGrammar, name: 'promql' };

  return (
    <Stack gap={0.5} direction="column">
<<<<<<< HEAD
      <OperationExplainedBox>
        <RawQuery query={query} lang={lang} />
      </OperationExplainedBox>
=======
>>>>>>> 89b365f8
      <OperationExplainedBox
        stepNumber={1}
        title={<RawQuery query={`${visQuery.metric} ${promQueryModeller.renderLabels(visQuery.labels)}`} lang={lang} />}
      >
        {EXPLAIN_LABEL_FILTER_CONTENT}
      </OperationExplainedBox>
      <OperationListExplained<PromVisualQuery>
        stepNumber={2}
        queryModeller={promQueryModeller}
        query={visQuery}
        lang={lang}
      />
    </Stack>
  );
});

PromQueryBuilderExplained.displayName = 'PromQueryBuilderExplained';<|MERGE_RESOLUTION|>--- conflicted
+++ resolved
@@ -22,12 +22,6 @@
 
   return (
     <Stack gap={0.5} direction="column">
-<<<<<<< HEAD
-      <OperationExplainedBox>
-        <RawQuery query={query} lang={lang} />
-      </OperationExplainedBox>
-=======
->>>>>>> 89b365f8
       <OperationExplainedBox
         stepNumber={1}
         title={<RawQuery query={`${visQuery.metric} ${promQueryModeller.renderLabels(visQuery.labels)}`} lang={lang} />}
