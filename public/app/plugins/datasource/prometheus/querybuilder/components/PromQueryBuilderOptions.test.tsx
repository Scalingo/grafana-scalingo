--- conflicted
+++ resolved
@@ -1,14 +1,8 @@
 import { render, screen } from '@testing-library/react';
 import React from 'react';
-<<<<<<< HEAD
-
-import { CoreApp } from '@grafana/data';
-import { selectOptionInTest } from '@grafana/ui';
-=======
 import { selectOptionInTest } from 'test/helpers/selectOptionInTest';
 
 import { CoreApp } from '@grafana/data';
->>>>>>> 556faf82
 
 import { PromQuery } from '../../types';
 import { getQueryWithDefaults } from '../state';
