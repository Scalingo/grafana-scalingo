import React, { SyntheticEvent } from 'react';

import { CoreApp, SelectableValue } from '@grafana/data';
<<<<<<< HEAD
import { EditorRow, EditorField } from '@grafana/experimental';
import { RadioButtonGroup, Select, Switch } from '@grafana/ui';
=======
import { EditorRow, EditorField, EditorSwitch } from '@grafana/experimental';
import { RadioButtonGroup, Select } from '@grafana/ui';
>>>>>>> c2560129

import { getQueryTypeChangeHandler, getQueryTypeOptions } from '../../components/PromExploreExtraField';
import { FORMAT_OPTIONS, INTERVAL_FACTOR_OPTIONS } from '../../components/PromQueryEditor';
import { PromQuery } from '../../types';
import { AutoSizeInput } from '../shared/AutoSizeInput';
import { QueryOptionGroup } from '../shared/QueryOptionGroup';

import { getLegendModeLabel, PromQueryLegendEditor } from './PromQueryLegendEditor';
<<<<<<< HEAD
=======

export interface UIOptions {
  exemplars: boolean;
  type: boolean;
  format: boolean;
  minStep: boolean;
  legend: boolean;
  resolution: boolean;
}
>>>>>>> c2560129

export interface Props {
  query: PromQuery;
  app?: CoreApp;
  onChange: (update: PromQuery) => void;
  onRunQuery: () => void;
}

export const PromQueryBuilderOptions = React.memo<Props>(({ query, app, onChange, onRunQuery }) => {
  const onChangeFormat = (value: SelectableValue<string>) => {
    onChange({ ...query, format: value.value });
    onRunQuery();
  };

  const onChangeStep = (evt: React.FormEvent<HTMLInputElement>) => {
    onChange({ ...query, interval: evt.currentTarget.value });
    onRunQuery();
  };

  const queryTypeOptions = getQueryTypeOptions(app === CoreApp.Explore);
  const onQueryTypeChange = getQueryTypeChangeHandler(query, onChange);

  const onExemplarChange = (event: SyntheticEvent<HTMLInputElement>) => {
    const isEnabled = event.currentTarget.checked;
    onChange({ ...query, exemplar: isEnabled });
    onRunQuery();
  };

  const onIntervalFactorChange = (value: SelectableValue<number>) => {
    onChange({ ...query, intervalFactor: value.value });
    onRunQuery();
  };

  const formatOption = FORMAT_OPTIONS.find((option) => option.value === query.format) || FORMAT_OPTIONS[0];
  const queryTypeValue = getQueryTypeValue(query);
  const queryTypeLabel = queryTypeOptions.find((x) => x.value === queryTypeValue)!.label;

  return (
    <EditorRow>
      <QueryOptionGroup title="Options" collapsedInfo={getCollapsedInfo(query, formatOption.label!, queryTypeLabel)}>
        <PromQueryLegendEditor
          legendFormat={query.legendFormat}
          onChange={(legendFormat) => onChange({ ...query, legendFormat })}
          onRunQuery={onRunQuery}
        />
        <EditorField
          label="Min step"
          tooltip={
            <>
              An additional lower limit for the step parameter of the Prometheus query and for the{' '}
              <code>$__interval</code> and <code>$__rate_interval</code> variables.
            </>
          }
        >
          <AutoSizeInput
            type="text"
            aria-label="Set lower limit for the step parameter"
            placeholder={'auto'}
            minWidth={10}
            onCommitChange={onChangeStep}
            defaultValue={query.interval}
          />
        </EditorField>
        <EditorField label="Format">
          <Select value={formatOption} allowCustomValue onChange={onChangeFormat} options={FORMAT_OPTIONS} />
        </EditorField>
        <EditorField label="Type">
          <RadioButtonGroup options={queryTypeOptions} value={queryTypeValue} onChange={onQueryTypeChange} />
        </EditorField>
        {shouldShowExemplarSwitch(query, app) && (
          <EditorField label="Exemplars">
            <EditorSwitch value={query.exemplar} onChange={onExemplarChange} />
          </EditorField>
        )}
        {query.intervalFactor && query.intervalFactor > 1 && (
          <EditorField label="Resolution">
            <Select
              aria-label="Select resolution"
              isSearchable={false}
              options={INTERVAL_FACTOR_OPTIONS}
              onChange={onIntervalFactorChange}
              value={INTERVAL_FACTOR_OPTIONS.find((option) => option.value === query.intervalFactor)}
            />
          </EditorField>
        )}
      </QueryOptionGroup>
    </EditorRow>
  );
});

function shouldShowExemplarSwitch(query: PromQuery, app?: CoreApp) {
  if (app === CoreApp.UnifiedAlerting || !query.range) {
    return false;
  }

  return true;
}

function getQueryTypeValue(query: PromQuery) {
  return query.range && query.instant ? 'both' : query.instant ? 'instant' : 'range';
}

function getCollapsedInfo(query: PromQuery, formatOption: string, queryType: string): string[] {
  const items: string[] = [];

  items.push(`Legend: ${getLegendModeLabel(query.legendFormat)}`);
  items.push(`Format: ${formatOption}`);
  items.push(`Step: ${query.interval ?? 'auto'}`);
  items.push(`Type: ${queryType}`);

  if (query.exemplar) {
    items.push(`Exemplars: true`);
  }

  return items;
}

PromQueryBuilderOptions.displayName = 'PromQueryBuilderOptions';<|MERGE_RESOLUTION|>--- conflicted
+++ resolved
@@ -1,13 +1,8 @@
 import React, { SyntheticEvent } from 'react';
 
 import { CoreApp, SelectableValue } from '@grafana/data';
-<<<<<<< HEAD
-import { EditorRow, EditorField } from '@grafana/experimental';
-import { RadioButtonGroup, Select, Switch } from '@grafana/ui';
-=======
 import { EditorRow, EditorField, EditorSwitch } from '@grafana/experimental';
 import { RadioButtonGroup, Select } from '@grafana/ui';
->>>>>>> c2560129
 
 import { getQueryTypeChangeHandler, getQueryTypeOptions } from '../../components/PromExploreExtraField';
 import { FORMAT_OPTIONS, INTERVAL_FACTOR_OPTIONS } from '../../components/PromQueryEditor';
@@ -16,8 +11,6 @@
 import { QueryOptionGroup } from '../shared/QueryOptionGroup';
 
 import { getLegendModeLabel, PromQueryLegendEditor } from './PromQueryLegendEditor';
-<<<<<<< HEAD
-=======
 
 export interface UIOptions {
   exemplars: boolean;
@@ -27,7 +20,6 @@
   legend: boolean;
   resolution: boolean;
 }
->>>>>>> c2560129
 
 export interface Props {
   query: PromQuery;
