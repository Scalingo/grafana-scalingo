--- conflicted
+++ resolved
@@ -20,8 +20,6 @@
   };
 });
 
-<<<<<<< HEAD
-=======
 jest.mock('app/core/store', () => {
   return {
     get() {
@@ -34,7 +32,6 @@
   };
 });
 
->>>>>>> c2560129
 jest.mock('@grafana/runtime', () => {
   return {
     ...jest.requireActual('@grafana/runtime'),
@@ -102,25 +99,6 @@
   });
 
   it('Can enable raw query', async () => {
-<<<<<<< HEAD
-    const { onChange } = renderWithMode(QueryEditorMode.Builder);
-    expect(screen.queryByLabelText('selector')).not.toBeInTheDocument();
-
-    screen.getByLabelText('Raw query').click();
-
-    expect(onChange).toBeCalledWith({
-      refId: 'A',
-      expr: defaultQuery.expr,
-      range: true,
-      editorMode: QueryEditorMode.Builder,
-      rawQuery: true,
-    });
-  });
-
-  it('Should show raw query', async () => {
-    renderWithProps({
-      rawQuery: true,
-=======
     renderWithMode(QueryEditorMode.Builder);
     expect(screen.queryByLabelText('selector')).toBeInTheDocument();
     screen.getByLabelText('Raw query').click();
@@ -129,7 +107,6 @@
 
   it('Should show raw query by default', async () => {
     renderWithProps({
->>>>>>> c2560129
       editorMode: QueryEditorMode.Builder,
       expr: 'my_metric',
     });
