import React, { SyntheticEvent, useCallback, useEffect, useState } from 'react';

import { CoreApp, LoadingState } from '@grafana/data';
import { EditorHeader, EditorRows, FlexItem, InlineSelect, Space } from '@grafana/experimental';
import { reportInteraction } from '@grafana/runtime';
import { ConfirmModal, Button } from '@grafana/ui';

import { PromQueryEditorProps } from '../../components/types';
import { PromQuery } from '../../types';
import { promQueryModeller } from '../PromQueryModeller';
import { buildVisualQueryFromString } from '../parsing';
import { QueryEditorModeToggle } from '../shared/QueryEditorModeToggle';
import { QueryHeaderSwitch } from '../shared/QueryHeaderSwitch';
import { promQueryEditorExplainKey, promQueryEditorRawQueryKey, useFlag } from '../shared/hooks/useFlag';
import { QueryEditorMode } from '../shared/types';
import { changeEditorMode, getQueryWithDefaults, useRawQuery } from '../state';

import { PromQueryBuilderContainer } from './PromQueryBuilderContainer';
import { PromQueryBuilderOptions } from './PromQueryBuilderOptions';
import { PromQueryCodeEditor } from './PromQueryCodeEditor';

type Props = PromQueryEditorProps;

export const PromQueryEditorSelector = React.memo<Props>((props) => {
  const { onChange, onRunQuery, data, app } = props;
  const [parseModalOpen, setParseModalOpen] = useState(false);
  const [dataIsStale, setDataIsStale] = useState(false);
  const { flag: explain, setFlag: setExplain } = useFlag(promQueryEditorExplainKey);
  const { flag: rawQuery, setFlag: setRawQuery } = useFlag(promQueryEditorRawQueryKey, true);

  const query = getQueryWithDefaults(props.query, app);
  const [rawQuery, setRawQuery] = useRawQuery();
  // This should be filled in from the defaults by now.
  const editorMode = query.editorMode!;

  const onEditorModeChange = useCallback(
    (newMetricEditorMode: QueryEditorMode) => {
      reportInteraction('user_grafana_prometheus_editor_mode_clicked', {
        newEditor: newMetricEditorMode,
        previousEditor: query.editorMode ?? '',
        newQuery: !query.expr,
        app: app ?? '',
      });

      if (newMetricEditorMode === QueryEditorMode.Builder) {
        const result = buildVisualQueryFromString(query.expr || '');
        // If there are errors, give user a chance to decide if they want to go to builder as that can lose some data.
        if (result.errors.length) {
          setParseModalOpen(true);
          return;
        }
      }
      changeEditorMode(query, newMetricEditorMode, onChange);
    },
    [onChange, query, app]
  );

  useEffect(() => {
    setDataIsStale(false);
  }, [data]);

  const onQueryPreviewChange = (event: SyntheticEvent<HTMLInputElement>) => {
    const isEnabled = event.currentTarget.checked;
    setRawQuery(isEnabled);
  };

  const onChangeInternal = (query: PromQuery) => {
    setDataIsStale(true);
    onChange(query);
  };

  const onShowExplainChange = (e: SyntheticEvent<HTMLInputElement>) => {
    setExplain(e.currentTarget.checked);
  };

  return (
    <>
      <ConfirmModal
        isOpen={parseModalOpen}
        title="Query parsing"
        body="There were errors while trying to parse the query. Continuing to visual builder may lose some parts of the query."
        confirmText="Continue"
        onConfirm={() => {
          changeEditorMode(query, QueryEditorMode.Builder, onChange);
          setParseModalOpen(false);
        }}
        onDismiss={() => setParseModalOpen(false)}
      />
      <EditorHeader>
        <InlineSelect
          value={null}
          placeholder="Query patterns"
          allowCustomValue
          onChange={({ value }) => {
            // TODO: Bit convoluted as we don't have access to visualQuery model here. Maybe would make sense to
            //  move it inside the editor?
            const result = buildVisualQueryFromString(query.expr || '');
            result.query.operations = value?.operations!;
            onChange({
              ...query,
              expr: promQueryModeller.renderQuery(result.query),
            });
          }}
          options={promQueryModeller.getQueryPatterns().map((x) => ({ label: x.name, value: x }))}
        />

<<<<<<< HEAD
        {editorMode === QueryEditorMode.Builder && (
          <>
            <QueryHeaderSwitch label="Raw query" value={rawQuery} onChange={onQueryPreviewChange} />
            <FeedbackLink feedbackUrl="https://github.com/grafana/grafana/discussions/47693" />
=======
        <QueryHeaderSwitch label="Explain" value={explain} onChange={onShowExplainChange} />
        {editorMode === QueryEditorMode.Builder && (
          <>
            <QueryHeaderSwitch label="Raw query" value={rawQuery} onChange={onQueryPreviewChange} />
>>>>>>> 89b365f8
          </>
        )}
        <FlexItem grow={1} />
        {app !== CoreApp.Explore && (
          <Button
            variant={dataIsStale ? 'primary' : 'secondary'}
            size="sm"
            onClick={onRunQuery}
            icon={data?.state === LoadingState.Loading ? 'fa fa-spinner' : undefined}
            disabled={data?.state === LoadingState.Loading}
          >
            Run queries
          </Button>
        )}
        <QueryEditorModeToggle mode={editorMode} onChange={onEditorModeChange} />
      </EditorHeader>
      <Space v={0.5} />
      <EditorRows>
        {editorMode === QueryEditorMode.Code && <PromQueryCodeEditor {...props} query={query} showExplain={explain} />}
        {editorMode === QueryEditorMode.Builder && (
          <PromQueryBuilderContainer
            query={query}
            datasource={props.datasource}
            onChange={onChangeInternal}
            onRunQuery={props.onRunQuery}
            data={data}
            showRawQuery={rawQuery}
<<<<<<< HEAD
=======
            showExplain={explain}
>>>>>>> 89b365f8
          />
        )}
        <PromQueryBuilderOptions query={query} app={props.app} onChange={onChange} onRunQuery={onRunQuery} />
      </EditorRows>
    </>
  );
});

PromQueryEditorSelector.displayName = 'PromQueryEditorSelector';<|MERGE_RESOLUTION|>--- conflicted
+++ resolved
@@ -13,7 +13,7 @@
 import { QueryHeaderSwitch } from '../shared/QueryHeaderSwitch';
 import { promQueryEditorExplainKey, promQueryEditorRawQueryKey, useFlag } from '../shared/hooks/useFlag';
 import { QueryEditorMode } from '../shared/types';
-import { changeEditorMode, getQueryWithDefaults, useRawQuery } from '../state';
+import { changeEditorMode, getQueryWithDefaults } from '../state';
 
 import { PromQueryBuilderContainer } from './PromQueryBuilderContainer';
 import { PromQueryBuilderOptions } from './PromQueryBuilderOptions';
@@ -29,7 +29,6 @@
   const { flag: rawQuery, setFlag: setRawQuery } = useFlag(promQueryEditorRawQueryKey, true);
 
   const query = getQueryWithDefaults(props.query, app);
-  const [rawQuery, setRawQuery] = useRawQuery();
   // This should be filled in from the defaults by now.
   const editorMode = query.editorMode!;
 
@@ -104,17 +103,10 @@
           options={promQueryModeller.getQueryPatterns().map((x) => ({ label: x.name, value: x }))}
         />
 
-<<<<<<< HEAD
-        {editorMode === QueryEditorMode.Builder && (
-          <>
-            <QueryHeaderSwitch label="Raw query" value={rawQuery} onChange={onQueryPreviewChange} />
-            <FeedbackLink feedbackUrl="https://github.com/grafana/grafana/discussions/47693" />
-=======
         <QueryHeaderSwitch label="Explain" value={explain} onChange={onShowExplainChange} />
         {editorMode === QueryEditorMode.Builder && (
           <>
             <QueryHeaderSwitch label="Raw query" value={rawQuery} onChange={onQueryPreviewChange} />
->>>>>>> 89b365f8
           </>
         )}
         <FlexItem grow={1} />
@@ -142,10 +134,7 @@
             onRunQuery={props.onRunQuery}
             data={data}
             showRawQuery={rawQuery}
-<<<<<<< HEAD
-=======
             showExplain={explain}
->>>>>>> 89b365f8
           />
         )}
         <PromQueryBuilderOptions query={query} app={props.app} onChange={onChange} onRunQuery={onRunQuery} />
