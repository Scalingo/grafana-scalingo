import React, { SyntheticEvent, useCallback, useEffect, useState } from 'react';

<<<<<<< HEAD
import { LoadingState } from '@grafana/data';
=======
import { CoreApp, LoadingState } from '@grafana/data';
>>>>>>> 556faf82
import { EditorHeader, EditorRows, FlexItem, InlineSelect, Space } from '@grafana/experimental';
import { reportInteraction } from '@grafana/runtime';
import { Button, ConfirmModal } from '@grafana/ui';

import { PromQueryEditorProps } from '../../components/types';
import { PromQuery } from '../../types';
import { promQueryModeller } from '../PromQueryModeller';
import { buildVisualQueryFromString } from '../parsing';
import { FeedbackLink } from '../shared/FeedbackLink';
import { QueryEditorModeToggle } from '../shared/QueryEditorModeToggle';
import { QueryHeaderSwitch } from '../shared/QueryHeaderSwitch';
import { QueryEditorMode } from '../shared/types';
<<<<<<< HEAD
import { changeEditorMode, getQueryWithDefaults } from '../state';
=======
import { changeEditorMode, getQueryWithDefaults, useRawQuery } from '../state';
>>>>>>> 556faf82

import { PromQueryBuilderContainer } from './PromQueryBuilderContainer';
import { PromQueryBuilderExplained } from './PromQueryBuilderExplained';
import { PromQueryBuilderOptions } from './PromQueryBuilderOptions';
import { PromQueryCodeEditor } from './PromQueryCodeEditor';
<<<<<<< HEAD

export const PromQueryEditorSelector = React.memo<PromQueryEditorProps>((props) => {
=======

type Props = PromQueryEditorProps;

export const PromQueryEditorSelector = React.memo<Props>((props) => {
>>>>>>> 556faf82
  const { onChange, onRunQuery, data, app } = props;
  const [parseModalOpen, setParseModalOpen] = useState(false);
  const [dataIsStale, setDataIsStale] = useState(false);

  const query = getQueryWithDefaults(props.query, app);
<<<<<<< HEAD
=======
  const [rawQuery, setRawQuery] = useRawQuery();
  // This should be filled in from the defaults by now.
>>>>>>> 556faf82
  const editorMode = query.editorMode!;

  const onEditorModeChange = useCallback(
    (newMetricEditorMode: QueryEditorMode) => {
      reportInteraction('user_grafana_prometheus_editor_mode_clicked', {
        newEditor: newMetricEditorMode,
        previousEditor: query.editorMode ?? '',
        newQuery: !query.expr,
        app: app ?? '',
      });

      if (newMetricEditorMode === QueryEditorMode.Builder) {
        const result = buildVisualQueryFromString(query.expr || '');
        // If there are errors, give user a chance to decide if they want to go to builder as that can loose some data.
        if (result.errors.length) {
          setParseModalOpen(true);
          return;
        }
      }
      changeEditorMode(query, newMetricEditorMode, onChange);
    },
    [onChange, query, app]
  );

  useEffect(() => {
    setDataIsStale(false);
  }, [data]);

  const onQueryPreviewChange = (event: SyntheticEvent<HTMLInputElement>) => {
    const isEnabled = event.currentTarget.checked;
<<<<<<< HEAD
    onChange({ ...query, rawQuery: isEnabled });
=======
    setRawQuery(isEnabled);
>>>>>>> 556faf82
  };

  const onChangeInternal = (query: PromQuery) => {
    setDataIsStale(true);
    onChange(query);
  };

  return (
    <>
      <ConfirmModal
        isOpen={parseModalOpen}
        title="Query parsing"
        body="There were errors while trying to parse the query. Continuing to visual builder may loose some parts of the query."
        confirmText="Continue"
        onConfirm={() => {
          changeEditorMode(query, QueryEditorMode.Builder, onChange);
          setParseModalOpen(false);
        }}
        onDismiss={() => setParseModalOpen(false)}
      />
      <EditorHeader>
<<<<<<< HEAD
        {editorMode === QueryEditorMode.Builder && (
          <>
            <InlineSelect
              value={null}
              placeholder="Query patterns"
              allowCustomValue
              onChange={({ value }) => {
                // TODO: Bit convoluted as we don't have access to visualQuery model here. Maybe would make sense to
                //  move it inside the editor?
                const result = buildVisualQueryFromString(query.expr || '');
                result.query.operations = value?.operations!;
                onChange({
                  ...query,
                  expr: promQueryModeller.renderQuery(result.query),
                });
              }}
              options={promQueryModeller.getQueryPatterns().map((x) => ({ label: x.name, value: x }))}
            />
            <QueryHeaderSwitch label="Raw query" value={query.rawQuery} onChange={onQueryPreviewChange} />
          </>
        )}
        {editorMode === QueryEditorMode.Builder && (
          <FeedbackLink feedbackUrl="https://github.com/grafana/grafana/discussions/47693" />
        )}
        <FlexItem grow={1} />
        <Button
          variant={dataIsStale ? 'primary' : 'secondary'}
          size="sm"
          onClick={onRunQuery}
          icon={data?.state === LoadingState.Loading ? 'fa fa-spinner' : undefined}
          disabled={data?.state === LoadingState.Loading}
        >
          Run query
        </Button>
=======
        <InlineSelect
          value={null}
          placeholder="Query patterns"
          allowCustomValue
          onChange={({ value }) => {
            // TODO: Bit convoluted as we don't have access to visualQuery model here. Maybe would make sense to
            //  move it inside the editor?
            const result = buildVisualQueryFromString(query.expr || '');
            result.query.operations = value?.operations!;
            onChange({
              ...query,
              expr: promQueryModeller.renderQuery(result.query),
            });
          }}
          options={promQueryModeller.getQueryPatterns().map((x) => ({ label: x.name, value: x }))}
        />

        {editorMode === QueryEditorMode.Builder && (
          <>
            <QueryHeaderSwitch label="Raw query" value={rawQuery} onChange={onQueryPreviewChange} />
            <FeedbackLink feedbackUrl="https://github.com/grafana/grafana/discussions/47693" />
          </>
        )}
        <FlexItem grow={1} />
        {app !== CoreApp.Explore && (
          <Button
            variant={dataIsStale ? 'primary' : 'secondary'}
            size="sm"
            onClick={onRunQuery}
            icon={data?.state === LoadingState.Loading ? 'fa fa-spinner' : undefined}
            disabled={data?.state === LoadingState.Loading}
          >
            Run queries
          </Button>
        )}
>>>>>>> 556faf82
        <QueryEditorModeToggle mode={editorMode} onChange={onEditorModeChange} />
      </EditorHeader>
      <Space v={0.5} />
      <EditorRows>
        {editorMode === QueryEditorMode.Code && <PromQueryCodeEditor {...props} />}
        {editorMode === QueryEditorMode.Builder && (
          <PromQueryBuilderContainer
            query={query}
            datasource={props.datasource}
            onChange={onChangeInternal}
            onRunQuery={props.onRunQuery}
            data={data}
            showRawQuery={rawQuery}
          />
        )}
        {editorMode === QueryEditorMode.Explain && <PromQueryBuilderExplained query={query.expr} />}
        {editorMode !== QueryEditorMode.Explain && (
          <PromQueryBuilderOptions query={query} app={props.app} onChange={onChange} onRunQuery={onRunQuery} />
        )}
      </EditorRows>
    </>
  );
});

PromQueryEditorSelector.displayName = 'PromQueryEditorSelector';<|MERGE_RESOLUTION|>--- conflicted
+++ resolved
@@ -1,10 +1,6 @@
 import React, { SyntheticEvent, useCallback, useEffect, useState } from 'react';
 
-<<<<<<< HEAD
-import { LoadingState } from '@grafana/data';
-=======
 import { CoreApp, LoadingState } from '@grafana/data';
->>>>>>> 556faf82
 import { EditorHeader, EditorRows, FlexItem, InlineSelect, Space } from '@grafana/experimental';
 import { reportInteraction } from '@grafana/runtime';
 import { Button, ConfirmModal } from '@grafana/ui';
@@ -17,35 +13,23 @@
 import { QueryEditorModeToggle } from '../shared/QueryEditorModeToggle';
 import { QueryHeaderSwitch } from '../shared/QueryHeaderSwitch';
 import { QueryEditorMode } from '../shared/types';
-<<<<<<< HEAD
-import { changeEditorMode, getQueryWithDefaults } from '../state';
-=======
 import { changeEditorMode, getQueryWithDefaults, useRawQuery } from '../state';
->>>>>>> 556faf82
 
 import { PromQueryBuilderContainer } from './PromQueryBuilderContainer';
 import { PromQueryBuilderExplained } from './PromQueryBuilderExplained';
 import { PromQueryBuilderOptions } from './PromQueryBuilderOptions';
 import { PromQueryCodeEditor } from './PromQueryCodeEditor';
-<<<<<<< HEAD
-
-export const PromQueryEditorSelector = React.memo<PromQueryEditorProps>((props) => {
-=======
 
 type Props = PromQueryEditorProps;
 
 export const PromQueryEditorSelector = React.memo<Props>((props) => {
->>>>>>> 556faf82
   const { onChange, onRunQuery, data, app } = props;
   const [parseModalOpen, setParseModalOpen] = useState(false);
   const [dataIsStale, setDataIsStale] = useState(false);
 
   const query = getQueryWithDefaults(props.query, app);
-<<<<<<< HEAD
-=======
   const [rawQuery, setRawQuery] = useRawQuery();
   // This should be filled in from the defaults by now.
->>>>>>> 556faf82
   const editorMode = query.editorMode!;
 
   const onEditorModeChange = useCallback(
@@ -76,11 +60,7 @@
 
   const onQueryPreviewChange = (event: SyntheticEvent<HTMLInputElement>) => {
     const isEnabled = event.currentTarget.checked;
-<<<<<<< HEAD
-    onChange({ ...query, rawQuery: isEnabled });
-=======
     setRawQuery(isEnabled);
->>>>>>> 556faf82
   };
 
   const onChangeInternal = (query: PromQuery) => {
@@ -102,42 +82,6 @@
         onDismiss={() => setParseModalOpen(false)}
       />
       <EditorHeader>
-<<<<<<< HEAD
-        {editorMode === QueryEditorMode.Builder && (
-          <>
-            <InlineSelect
-              value={null}
-              placeholder="Query patterns"
-              allowCustomValue
-              onChange={({ value }) => {
-                // TODO: Bit convoluted as we don't have access to visualQuery model here. Maybe would make sense to
-                //  move it inside the editor?
-                const result = buildVisualQueryFromString(query.expr || '');
-                result.query.operations = value?.operations!;
-                onChange({
-                  ...query,
-                  expr: promQueryModeller.renderQuery(result.query),
-                });
-              }}
-              options={promQueryModeller.getQueryPatterns().map((x) => ({ label: x.name, value: x }))}
-            />
-            <QueryHeaderSwitch label="Raw query" value={query.rawQuery} onChange={onQueryPreviewChange} />
-          </>
-        )}
-        {editorMode === QueryEditorMode.Builder && (
-          <FeedbackLink feedbackUrl="https://github.com/grafana/grafana/discussions/47693" />
-        )}
-        <FlexItem grow={1} />
-        <Button
-          variant={dataIsStale ? 'primary' : 'secondary'}
-          size="sm"
-          onClick={onRunQuery}
-          icon={data?.state === LoadingState.Loading ? 'fa fa-spinner' : undefined}
-          disabled={data?.state === LoadingState.Loading}
-        >
-          Run query
-        </Button>
-=======
         <InlineSelect
           value={null}
           placeholder="Query patterns"
@@ -173,7 +117,6 @@
             Run queries
           </Button>
         )}
->>>>>>> 556faf82
         <QueryEditorModeToggle mode={editorMode} onChange={onEditorModeChange} />
       </EditorHeader>
       <Space v={0.5} />
