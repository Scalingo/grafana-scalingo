import { uniqBy } from 'lodash';
import React, { useState } from 'react';

import { SelectableValue, toOption } from '@grafana/data';
import { selectors } from '@grafana/e2e-selectors';
import { AccessoryButton, InputGroup } from '@grafana/experimental';
import { Select } from '@grafana/ui';

import { QueryBuilderLabelFilter } from './types';

export interface Props {
  defaultOp: string;
  item: Partial<QueryBuilderLabelFilter>;
  onChange: (value: QueryBuilderLabelFilter) => void;
  onGetLabelNames: (forLabel: Partial<QueryBuilderLabelFilter>) => Promise<SelectableValue[]>;
  onGetLabelValues: (forLabel: Partial<QueryBuilderLabelFilter>) => Promise<SelectableValue[]>;
  onDelete: () => void;
  invalidLabel?: boolean;
  invalidValue?: boolean;
}

export function LabelFilterItem({
  item,
  defaultOp,
  onChange,
  onDelete,
  onGetLabelNames,
  onGetLabelValues,
  invalidLabel,
  invalidValue,
}: Props) {
  const [state, setState] = useState<{
    labelNames?: SelectableValue[];
    labelValues?: SelectableValue[];
    isLoadingLabelNames?: boolean;
    isLoadingLabelValues?: boolean;
  }>({});

<<<<<<< HEAD
  const isMultiSelect = () => {
    return operators.find((op) => op.label === item.op)?.isMultiValue;
=======
  const isMultiSelect = (operator = item.op) => {
    return operators.find((op) => op.label === operator)?.isMultiValue;
>>>>>>> 89b365f8
  };

  const getSelectOptionsFromString = (item?: string): string[] => {
    if (item) {
      if (item.indexOf('|') > 0) {
        return item.split('|');
      }
      return [item];
    }
    return [];
  };

  const getOptions = (): SelectableValue[] => {
    const labelValues = state.labelValues ? [...state.labelValues] : [];
    const selectedOptions = getSelectOptionsFromString(item?.value).map(toOption);

    // Remove possible duplicated values
    return uniqBy([...selectedOptions, ...labelValues], 'value');
  };

  return (
    <div data-testid="prometheus-dimensions-filter-item">
      <InputGroup>
        <Select
          placeholder="Select label"
          aria-label={selectors.components.QueryBuilder.labelSelect}
          inputId="prometheus-dimensions-filter-item-key"
          width="auto"
          value={item.label ? toOption(item.label) : null}
          allowCustomValue
          onOpenMenu={async () => {
            setState({ isLoadingLabelNames: true });
            const labelNames = await onGetLabelNames(item);
            setState({ labelNames, isLoadingLabelNames: undefined });
          }}
          isLoading={state.isLoadingLabelNames}
          options={state.labelNames}
          onChange={(change) => {
            if (change.label) {
              onChange({
                ...item,
                op: item.op ?? defaultOp,
                label: change.label,
              } as unknown as QueryBuilderLabelFilter);
            }
          }}
          invalid={invalidLabel}
        />

        <Select
          aria-label={selectors.components.QueryBuilder.matchOperatorSelect}
          value={toOption(item.op ?? defaultOp)}
          options={operators}
          width="auto"
          onChange={(change) => {
            if (change.value != null) {
              onChange({
                ...item,
                op: change.value,
                value: isMultiSelect(change.value) ? item.value : getSelectOptionsFromString(item?.value)[0],
              } as unknown as QueryBuilderLabelFilter);
            }
          }}
        />

        <Select
          placeholder="Select value"
          aria-label={selectors.components.QueryBuilder.valueSelect}
          inputId="prometheus-dimensions-filter-item-value"
          width="auto"
          value={
            isMultiSelect()
              ? getSelectOptionsFromString(item?.value).map(toOption)
              : getSelectOptionsFromString(item?.value).map(toOption)[0]
          }
          allowCustomValue
          onOpenMenu={async () => {
            setState({ isLoadingLabelValues: true });
            const labelValues = await onGetLabelValues(item);
            setState({
              ...state,
              labelValues,
              isLoadingLabelValues: undefined,
            });
          }}
          isMulti={isMultiSelect()}
          isLoading={state.isLoadingLabelValues}
          options={getOptions()}
          onChange={(change) => {
            if (change.value) {
              onChange({
                ...item,
                value: change.value,
                op: item.op ?? defaultOp,
              } as unknown as QueryBuilderLabelFilter);
            } else {
              const changes = change
                .map((change: any) => {
                  return change.label;
                })
                .join('|');
              onChange({ ...item, value: changes, op: item.op ?? defaultOp } as unknown as QueryBuilderLabelFilter);
            }
          }}
          invalid={invalidValue}
        />
        <AccessoryButton aria-label="remove" icon="times" variant="secondary" onClick={onDelete} />
      </InputGroup>
    </div>
  );
}

const operators = [
  { label: '=~', value: '=~', isMultiValue: true },
  { label: '=', value: '=', isMultiValue: false },
  { label: '!=', value: '!=', isMultiValue: false },
  { label: '!~', value: '!~', isMultiValue: true },
];<|MERGE_RESOLUTION|>--- conflicted
+++ resolved
@@ -36,13 +36,8 @@
     isLoadingLabelValues?: boolean;
   }>({});
 
-<<<<<<< HEAD
-  const isMultiSelect = () => {
-    return operators.find((op) => op.label === item.op)?.isMultiValue;
-=======
   const isMultiSelect = (operator = item.op) => {
     return operators.find((op) => op.label === operator)?.isMultiValue;
->>>>>>> 89b365f8
   };
 
   const getSelectOptionsFromString = (item?: string): string[] => {
