--- conflicted
+++ resolved
@@ -39,15 +39,11 @@
   };
 
   const getOptions = (): SelectableValue[] => {
-<<<<<<< HEAD
-    return [...getSelectOptionsFromString(item?.value).map(toOption), ...(state.labelValues ?? [])];
-=======
     const labelValues = state.labelValues ? [...state.labelValues] : [];
     const selectedOptions = getSelectOptionsFromString(item?.value).map(toOption);
 
     // Remove possible duplicated values
     return uniqBy([...selectedOptions, ...labelValues], 'value');
->>>>>>> c2560129
   };
 
   return (
