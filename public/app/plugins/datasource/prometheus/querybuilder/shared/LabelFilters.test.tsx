import { render, screen } from '@testing-library/react';
import userEvent from '@testing-library/user-event';
import React from 'react';
<<<<<<< HEAD

import { selectOptionInTest } from '../../../../../../../packages/grafana-ui';
=======
import { selectOptionInTest } from 'test/helpers/selectOptionInTest';

>>>>>>> 556faf82
import { getLabelSelects } from '../testUtils';

import { LabelFilters } from './LabelFilters';
import { QueryBuilderLabelFilter } from './types';

describe('LabelFilters', () => {
  it('renders empty input without labels', async () => {
    setup();
    expect(screen.getAllByText(/Choose/)).toHaveLength(2);
    expect(screen.getByText(/=/)).toBeInTheDocument();
    expect(getAddButton()).toBeInTheDocument();
  });

  it('renders multiple labels', async () => {
    setup([
      { label: 'foo', op: '=', value: 'bar' },
      { label: 'baz', op: '!=', value: 'qux' },
      { label: 'quux', op: '=~', value: 'quuz' },
    ]);
    expect(screen.getByText(/foo/)).toBeInTheDocument();
    expect(screen.getByText(/bar/)).toBeInTheDocument();
    expect(screen.getByText(/baz/)).toBeInTheDocument();
    expect(screen.getByText(/qux/)).toBeInTheDocument();
    expect(screen.getByText(/quux/)).toBeInTheDocument();
    expect(screen.getByText(/quuz/)).toBeInTheDocument();
    expect(getAddButton()).toBeInTheDocument();
  });

  it('renders multiple values for regex selectors', async () => {
    setup([
      { label: 'bar', op: '!~', value: 'baz|bat|bau' },
      { label: 'foo', op: '!~', value: 'fop|for|fos' },
    ]);
    expect(screen.getByText(/bar/)).toBeInTheDocument();
    expect(screen.getByText(/baz/)).toBeInTheDocument();
    expect(screen.getByText(/bat/)).toBeInTheDocument();
    expect(screen.getByText(/bau/)).toBeInTheDocument();
    expect(screen.getByText(/foo/)).toBeInTheDocument();
    expect(screen.getByText(/for/)).toBeInTheDocument();
    expect(screen.getByText(/fos/)).toBeInTheDocument();
    expect(getAddButton()).toBeInTheDocument();
  });

  it('adds new label', async () => {
    const { onChange } = setup([{ label: 'foo', op: '=', value: 'bar' }]);
    await userEvent.click(getAddButton());
    expect(screen.getAllByText(/Choose/)).toHaveLength(2);
    const { name, value } = getLabelSelects(1);
    await selectOptionInTest(name, 'baz');
    await selectOptionInTest(value, 'qux');
    expect(onChange).toBeCalledWith([
      { label: 'foo', op: '=', value: 'bar' },
      { label: 'baz', op: '=', value: 'qux' },
    ]);
  });

  it('removes label', async () => {
    const { onChange } = setup([{ label: 'foo', op: '=', value: 'bar' }]);
    await userEvent.click(screen.getByLabelText(/remove/));
    expect(onChange).toBeCalledWith([]);
  });

  it('renders empty input when labels are deleted from outside ', async () => {
    const { rerender } = setup([{ label: 'foo', op: '=', value: 'bar' }]);
    expect(screen.getByText(/foo/)).toBeInTheDocument();
    expect(screen.getByText(/bar/)).toBeInTheDocument();
    rerender(
      <LabelFilters onChange={jest.fn()} onGetLabelNames={jest.fn()} onGetLabelValues={jest.fn()} labelsFilters={[]} />
    );
    expect(screen.getAllByText(/Choose/)).toHaveLength(2);
    expect(screen.getByText(/=/)).toBeInTheDocument();
    expect(getAddButton()).toBeInTheDocument();
  });
});

function setup(labels: QueryBuilderLabelFilter[] = []) {
  const props = {
    onChange: jest.fn(),
    onGetLabelNames: async () => [
      { label: 'foo', value: 'foo' },
      { label: 'bar', value: 'bar' },
      { label: 'baz', value: 'baz' },
    ],
    onGetLabelValues: async () => [
      { label: 'bar', value: 'bar' },
      { label: 'qux', value: 'qux' },
      { label: 'quux', value: 'quux' },
    ],
  };

  const { rerender } = render(<LabelFilters {...props} labelsFilters={labels} />);
  return { ...props, rerender };
}

function getAddButton() {
  return screen.getByLabelText(/Add/);
}<|MERGE_RESOLUTION|>--- conflicted
+++ resolved
@@ -1,13 +1,8 @@
 import { render, screen } from '@testing-library/react';
 import userEvent from '@testing-library/user-event';
 import React from 'react';
-<<<<<<< HEAD
-
-import { selectOptionInTest } from '../../../../../../../packages/grafana-ui';
-=======
 import { selectOptionInTest } from 'test/helpers/selectOptionInTest';
 
->>>>>>> 556faf82
 import { getLabelSelects } from '../testUtils';
 
 import { LabelFilters } from './LabelFilters';
