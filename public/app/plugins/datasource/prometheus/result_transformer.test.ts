--- conflicted
+++ resolved
@@ -554,28 +554,6 @@
       });
     });
 
-<<<<<<< HEAD
-    it('should return with an empty array when data is empty', () => {
-      const result = transform(
-        {
-          data: {
-            status: 'success',
-            data: [],
-          },
-        } as any,
-        options
-      );
-
-      expect(result).toHaveLength(0);
-    });
-
-    it('should remove exemplars that are too close to each other', () => {
-      const response = {
-        status: 'success',
-        data: [
-          {
-            exemplars: [
-=======
     describe('When the response is a matrix', () => {
       it('should have labels with the value field', () => {
         const response = {
@@ -583,7 +561,6 @@
           data: {
             resultType: 'matrix',
             result: [
->>>>>>> 914fcedb
               {
                 metric: { __name__: 'test', job: 'testjob', instance: 'testinstance' },
                 values: [
