import { DataQuery, DataSourceJsonData, QueryResultMeta, ScopedVars } from '@grafana/data';

import { QueryEditorMode } from './querybuilder/shared/types';

export interface PromQuery extends DataQuery {
  expr: string;
  format?: string;
  instant?: boolean;
  range?: boolean;
  exemplar?: boolean;
  hinting?: boolean;
  interval?: string;
  intervalFactor?: number;
  // Timezone offset to align start & end time on backend
  utcOffsetSec?: number;
  legendFormat?: string;
  valueWithRefId?: boolean;
  requestId?: string;
  showingGraph?: boolean;
  showingTable?: boolean;
  /** Code, Builder or Explain */
  editorMode?: QueryEditorMode;
<<<<<<< HEAD
  /** Controls if the raw query text is shown */
  rawQuery?: boolean;
=======
>>>>>>> c2560129
}

export interface PromOptions extends DataSourceJsonData {
  timeInterval?: string;
  queryTimeout?: string;
  httpMethod?: string;
  directUrl?: string;
  customQueryParameters?: string;
  disableMetricsLookup?: boolean;
  exemplarTraceIdDestinations?: ExemplarTraceIdDestination[];
}

export enum PromQueryType {
  timeSeriesQuery = 'timeSeriesQuery',
}

export type ExemplarTraceIdDestination = {
  name: string;
  url?: string;
  urlDisplayLabel?: string;
  datasourceUid?: string;
};

export interface PromQueryRequest extends PromQuery {
  step?: number;
  requestId?: string;
  start: number;
  end: number;
  headers?: any;
}

export interface PromMetricsMetadataItem {
  type: string;
  help: string;
  unit?: string;
}

export interface PromMetricsMetadata {
  [metric: string]: PromMetricsMetadataItem;
}

export interface PromDataSuccessResponse<T = PromData> {
  status: 'success';
  data: T;
}

export interface PromDataErrorResponse<T = PromData> {
  status: 'error';
  errorType: string;
  error: string;
  data: T;
}

export type PromData = PromMatrixData | PromVectorData | PromScalarData | PromExemplarData[];

export interface Labels {
  [index: string]: any;
}

export interface Exemplar {
  labels: Labels;
  value: number;
  timestamp: number;
}

export interface PromExemplarData {
  seriesLabels: PromMetric;
  exemplars: Exemplar[];
}

export interface PromVectorData {
  resultType: 'vector';
  result: Array<{
    metric: PromMetric;
    value: PromValue;
  }>;
}

export interface PromMatrixData {
  resultType: 'matrix';
  result: Array<{
    metric: PromMetric;
    values: PromValue[];
  }>;
}

export interface PromScalarData {
  resultType: 'scalar';
  result: PromValue;
}

export type PromValue = [number, any];

export interface PromMetric {
  __name__?: string;
  [index: string]: any;
}

export function isMatrixData(result: MatrixOrVectorResult): result is PromMatrixData['result'][0] {
  return 'values' in result;
}

export function isExemplarData(result: PromData): result is PromExemplarData[] {
  if (result == null || !Array.isArray(result)) {
    return false;
  }
  return result.length ? 'exemplars' in result[0] : false;
}

export type MatrixOrVectorResult = PromMatrixData['result'][0] | PromVectorData['result'][0];

export interface TransformOptions {
  format?: string;
  step?: number;
  legendFormat?: string;
  start: number;
  end: number;
  query: string;
  responseListLength: number;
  scopedVars?: ScopedVars;
  refId: string;
  valueWithRefId?: boolean;
  meta: QueryResultMeta;
}

export interface PromLabelQueryResponse {
  data: {
    status: string;
    data: string[];
  };
  cancelled?: boolean;
}

/**
 * Auto = query.legendFormat == '__auto'
 * Verbose = query.legendFormat == null/undefined/''
 * Custom query.legendFormat.length > 0 && query.legendFormat !== '__auto'
 */
export enum LegendFormatMode {
  Auto = '__auto',
  Verbose = '__verbose',
  Custom = '__custom',
}<|MERGE_RESOLUTION|>--- conflicted
+++ resolved
@@ -20,11 +20,6 @@
   showingTable?: boolean;
   /** Code, Builder or Explain */
   editorMode?: QueryEditorMode;
-<<<<<<< HEAD
-  /** Controls if the raw query text is shown */
-  rawQuery?: boolean;
-=======
->>>>>>> c2560129
 }
 
 export interface PromOptions extends DataSourceJsonData {
