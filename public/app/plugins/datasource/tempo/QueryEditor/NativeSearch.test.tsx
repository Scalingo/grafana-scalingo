import { render, screen, waitFor } from '@testing-library/react';
import userEvent from '@testing-library/user-event';
import React from 'react';

import { TempoDatasource } from '../datasource';
import { TempoQuery } from '../types';

import NativeSearch from './NativeSearch';

const getOptions = jest.fn().mockImplementation(() => {
  return new Promise((resolve) => {
    setTimeout(() => {
      resolve([
        {
          value: 'customer',
          label: 'customer',
        },
        {
          value: 'driver',
          label: 'driver',
        },
      ]);
    }, 1000);
  });
});

jest.mock('../language_provider', () => {
  return jest.fn().mockImplementation(() => {
    return { getOptions };
  });
});

jest.mock('@grafana/runtime', () => ({
  ...jest.requireActual('@grafana/runtime'),
  getTemplateSrv: () => ({
    replace: jest.fn(),
    containsTemplate: (val: string): boolean => {
      return val.includes('$');
    },
  }),
}));

let mockQuery = {
  refId: 'A',
  queryType: 'nativeSearch',
  key: 'Q-595a9bbc-2a25-49a7-9249-a52a0a475d83-0',
  serviceName: 'driver',
  spanName: 'customer',
} as TempoQuery;

describe('NativeSearch', () => {
  let user: ReturnType<typeof userEvent.setup>;

  beforeEach(() => {
    jest.useFakeTimers();
    // Need to use delay: null here to work with fakeTimers
    // see https://github.com/testing-library/user-event/issues/833
    user = userEvent.setup({ delay: null });
  });

  afterEach(() => {
    jest.useRealTimers();
  });

  it('should show loader when there is a delay', async () => {
    render(
      <NativeSearch datasource={{} as TempoDatasource} query={mockQuery} onChange={jest.fn()} onRunQuery={jest.fn()} />
    );

    const select = screen.getByRole('combobox', { name: 'select-service-name' });

    await user.click(select);
    const loader = screen.getByText('Loading options...');

    expect(loader).toBeInTheDocument();

    jest.advanceTimersByTime(1000);

    await waitFor(() => expect(screen.queryByText('Loading options...')).not.toBeInTheDocument());
  });

  it('should call the `onChange` function on click of the Input', async () => {
    const promise = Promise.resolve();
    const handleOnChange = jest.fn(() => promise);
    const fakeOptionChoice = {
      key: 'Q-595a9bbc-2a25-49a7-9249-a52a0a475d83-0',
      queryType: 'nativeSearch',
      refId: 'A',
      serviceName: 'driver',
      spanName: 'customer',
    };

    render(
      <NativeSearch
        datasource={{} as TempoDatasource}
        query={mockQuery}
        onChange={handleOnChange}
        onRunQuery={() => {}}
      />
    );

    const select = await screen.findByRole('combobox', { name: 'select-service-name' });

    expect(select).toBeInTheDocument();
    await user.click(select);
    jest.advanceTimersByTime(1000);

    await user.type(select, 'd');
    const driverOption = await screen.findByText('driver');
    await user.click(driverOption);

    expect(handleOnChange).toHaveBeenCalledWith(fakeOptionChoice);
  });

  it('should filter the span dropdown when user types a search value', async () => {
    render(
      <NativeSearch datasource={{} as TempoDatasource} query={mockQuery} onChange={() => {}} onRunQuery={() => {}} />
    );

    const select = await screen.findByRole('combobox', { name: 'select-service-name' });
    await user.click(select);
    jest.advanceTimersByTime(1000);
    expect(select).toBeInTheDocument();

    await user.type(select, 'd');
    let option = await screen.findByText('driver');
    expect(option).toBeDefined();

    await user.type(select, 'a');
    option = await screen.findByText('Hit enter to add');
    expect(option).toBeDefined();
  });

  it('should add variable to select menu options', async () => {
    mockQuery = {
      ...mockQuery,
      refId: '121314',
      serviceName: '$service',
      spanName: '$span',
    };

    render(
      <NativeSearch datasource={{} as TempoDatasource} query={mockQuery} onChange={() => {}} onRunQuery={() => {}} />
    );

    const asyncServiceSelect = screen.getByRole('combobox', { name: 'select-service-name' });
    expect(asyncServiceSelect).toBeInTheDocument();
    await user.click(asyncServiceSelect);
    jest.advanceTimersByTime(3000);

    await user.type(asyncServiceSelect, '$');
<<<<<<< HEAD
    var serviceOption = await screen.findByText('$service');
=======
    const serviceOption = await screen.findByText('$service');
>>>>>>> 89b365f8
    expect(serviceOption).toBeDefined();

    const asyncSpanSelect = screen.getByRole('combobox', { name: 'select-span-name' });
    expect(asyncSpanSelect).toBeInTheDocument();
    await user.click(asyncSpanSelect);
    jest.advanceTimersByTime(3000);

    await user.type(asyncSpanSelect, '$');
<<<<<<< HEAD
    var operationOption = await screen.findByText('$span');
=======
    const operationOption = await screen.findByText('$span');
>>>>>>> 89b365f8
    expect(operationOption).toBeDefined();
  });
});<|MERGE_RESOLUTION|>--- conflicted
+++ resolved
@@ -149,11 +149,7 @@
     jest.advanceTimersByTime(3000);
 
     await user.type(asyncServiceSelect, '$');
-<<<<<<< HEAD
-    var serviceOption = await screen.findByText('$service');
-=======
     const serviceOption = await screen.findByText('$service');
->>>>>>> 89b365f8
     expect(serviceOption).toBeDefined();
 
     const asyncSpanSelect = screen.getByRole('combobox', { name: 'select-span-name' });
@@ -162,11 +158,7 @@
     jest.advanceTimersByTime(3000);
 
     await user.type(asyncSpanSelect, '$');
-<<<<<<< HEAD
-    var operationOption = await screen.findByText('$span');
-=======
     const operationOption = await screen.findByText('$span');
->>>>>>> 89b365f8
     expect(operationOption).toBeDefined();
   });
 });