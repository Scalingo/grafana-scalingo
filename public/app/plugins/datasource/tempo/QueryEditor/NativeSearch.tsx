--- conflicted
+++ resolved
@@ -1,18 +1,10 @@
 import { css } from '@emotion/css';
-<<<<<<< HEAD
-import { debounce } from 'lodash';
-=======
->>>>>>> c2560129
 import Prism from 'prismjs';
 import React, { useCallback, useState, useEffect, useMemo } from 'react';
 import { Node } from 'slate';
 
-<<<<<<< HEAD
-import { GrafanaTheme2, isValidGoDuration, SelectableValue } from '@grafana/data';
-=======
 import { GrafanaTheme2, isValidGoDuration, SelectableValue, toOption } from '@grafana/data';
 import { getTemplateSrv, TemplateSrv } from '@grafana/runtime';
->>>>>>> c2560129
 import {
   InlineFieldRow,
   InlineField,
