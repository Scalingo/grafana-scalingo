import { css } from '@emotion/css';
import Prism from 'prismjs';
import React, { useCallback, useState, useEffect, useMemo } from 'react';
import { Node } from 'slate';

import { GrafanaTheme2, isValidGoDuration, SelectableValue, toOption } from '@grafana/data';
<<<<<<< HEAD
import { getTemplateSrv, TemplateSrv } from '@grafana/runtime';
=======
import { FetchError, getTemplateSrv, isFetchError, TemplateSrv } from '@grafana/runtime';
>>>>>>> 89b365f8
import {
  InlineFieldRow,
  InlineField,
  Input,
  QueryField,
  SlatePrism,
  BracesPlugin,
  TypeaheadInput,
  TypeaheadOutput,
  Alert,
  useStyles2,
  fuzzyMatch,
  Select,
} from '@grafana/ui';
import { notifyApp } from 'app/core/actions';
import { createErrorNotification } from 'app/core/copy/appNotification';
import { dispatch } from 'app/store/store';

import { DEFAULT_LIMIT, TempoDatasource } from '../datasource';
import TempoLanguageProvider from '../language_provider';
import { tokenizer } from '../syntax';
import { TempoQuery } from '../types';

interface Props {
  datasource: TempoDatasource;
  query: TempoQuery;
  onChange: (value: TempoQuery) => void;
  onBlur?: () => void;
  onRunQuery: () => void;
}

const PRISM_LANGUAGE = 'tempo';
const durationPlaceholder = 'e.g. 1.2s, 100ms';
const plugins = [
  BracesPlugin(),
  SlatePrism({
    onlyIn: (node: Node) => node.object === 'block' && node.type === 'code_block',
    getSyntax: () => PRISM_LANGUAGE,
  }),
];

Prism.languages[PRISM_LANGUAGE] = tokenizer;

const NativeSearch = ({ datasource, query, onChange, onBlur, onRunQuery }: Props) => {
  const styles = useStyles2(getStyles);
  const languageProvider = useMemo(() => new TempoLanguageProvider(datasource), [datasource]);
  const [hasSyntaxLoaded, setHasSyntaxLoaded] = useState(false);
  const [serviceOptions, setServiceOptions] = useState<Array<SelectableValue<string>>>();
  const [spanOptions, setSpanOptions] = useState<Array<SelectableValue<string>>>();
  const [error, setError] = useState<Error | FetchError | null>(null);
  const [inputErrors, setInputErrors] = useState<{ [key: string]: boolean }>({});
  const [isLoading, setIsLoading] = useState<{
    serviceName: boolean;
    spanName: boolean;
  }>({
    serviceName: false,
    spanName: false,
  });

  const loadOptions = useCallback(
    async (name: string, query = '') => {
      const lpName = name === 'serviceName' ? 'service.name' : 'name';
      setIsLoading((prevValue) => ({ ...prevValue, [name]: true }));

      try {
        const options = await languageProvider.getOptions(lpName);
        const filteredOptions = options.filter((item) => (item.value ? fuzzyMatch(item.value, query).found : false));
        return filteredOptions;
      } catch (error) {
        if (isFetchError(error) && error?.status === 404) {
          setError(error);
        } else if (error instanceof Error) {
          dispatch(notifyApp(createErrorNotification('Error', error)));
        }
        return [];
      } finally {
        setIsLoading((prevValue) => ({ ...prevValue, [name]: false }));
      }
    },
    [languageProvider]
  );

  useEffect(() => {
    const fetchOptions = async () => {
      try {
        const [services, spans] = await Promise.all([loadOptions('serviceName'), loadOptions('spanName')]);
        if (query.serviceName && getTemplateSrv().containsTemplate(query.serviceName)) {
          services.push(toOption(query.serviceName));
        }
        setServiceOptions(services);
        if (query.spanName && getTemplateSrv().containsTemplate(query.spanName)) {
          spans.push(toOption(query.spanName));
        }
        setSpanOptions(spans);
      } catch (error) {
        // Display message if Tempo is connected but search 404's
        if (isFetchError(error) && error?.status === 404) {
          setError(error);
        } else if (error instanceof Error) {
          dispatch(notifyApp(createErrorNotification('Error', error)));
        }
      }
    };
    fetchOptions();
  }, [languageProvider, loadOptions, query.serviceName, query.spanName]);

  useEffect(() => {
    const fetchTags = async () => {
      try {
        await languageProvider.start();
        setHasSyntaxLoaded(true);
      } catch (error) {
        if (error instanceof Error) {
          dispatch(notifyApp(createErrorNotification('Error', error)));
        }
      }
    };
    fetchTags();
  }, [languageProvider]);

  const onTypeahead = useCallback(
    async (typeahead: TypeaheadInput): Promise<TypeaheadOutput> => {
      return await languageProvider.provideCompletionItems(typeahead);
    },
    [languageProvider]
  );

  const cleanText = useCallback((text: string) => {
    const splittedText = text.split(/\s+(?=([^"]*"[^"]*")*[^"]*$)/g);
    if (splittedText.length > 1) {
      return splittedText[splittedText.length - 1];
    }
    return text;
  }, []);

  const onKeyDown = (keyEvent: React.KeyboardEvent) => {
    if (keyEvent.key === 'Enter' && (keyEvent.shiftKey || keyEvent.ctrlKey)) {
      onRunQuery();
    }
  };

  const onSpanNameChange = (v: SelectableValue<string>) => {
    // If the 'x' icon is clicked to clear the selected span name, remove spanName from the query object.
    if (!v) {
      delete query.spanName;
      return;
    }
    if (spanOptions?.find((obj) => obj.value === v.value)) {
      onChange({
        ...query,
        spanName: v.value,
      });
    }
  };

  const handleOnChange = useCallback(
    (value) => {
      onChange({
        ...query,
        search: value,
      });
    },
    [onChange, query]
  );

  const templateSrv: TemplateSrv = getTemplateSrv();

  return (
    <>
      <div className={styles.container}>
        <InlineFieldRow>
          <InlineField label="Service Name" labelWidth={14} grow>
            <Select
              inputId="service"
              options={serviceOptions}
              onOpenMenu={() => {
                loadOptions('serviceName');
              }}
              isLoading={isLoading.serviceName}
              value={serviceOptions?.find((v) => v?.value === query.serviceName) || undefined}
              onChange={(v) => {
                onChange({
                  ...query,
                  serviceName: v?.value || undefined,
                });
              }}
              placeholder="Select a service"
              isClearable
              onKeyDown={onKeyDown}
              aria-label={'select-service-name'}
              allowCustomValue={true}
            />
          </InlineField>
        </InlineFieldRow>
        <InlineFieldRow>
          <InlineField label="Span Name" labelWidth={14} grow>
            <Select
              inputId="spanName"
              options={spanOptions}
              onOpenMenu={() => {
                loadOptions('spanName');
              }}
              isLoading={isLoading.spanName}
              onChange={onSpanNameChange}
              placeholder="Select a span"
              isClearable
              onKeyDown={onKeyDown}
              aria-label={'select-span-name'}
              allowCustomValue={true}
            />
          </InlineField>
        </InlineFieldRow>
        <InlineFieldRow>
          <InlineField label="Tags" labelWidth={14} grow tooltip="Values should be in logfmt.">
            <QueryField
              additionalPlugins={plugins}
              query={query.search}
              onTypeahead={onTypeahead}
              onBlur={onBlur}
              onChange={handleOnChange}
              cleanText={cleanText}
              placeholder="http.status_code=200 error=true"
              onRunQuery={onRunQuery}
              syntaxLoaded={hasSyntaxLoaded}
              portalOrigin="tempo"
            />
          </InlineField>
        </InlineFieldRow>
        <InlineFieldRow>
          <InlineField label="Min Duration" invalid={!!inputErrors.minDuration} labelWidth={14} grow>
            <Input
              id="minDuration"
              value={query.minDuration || ''}
              placeholder={durationPlaceholder}
              onBlur={() => {
                const templatedMinDuration = templateSrv.replace(query.minDuration ?? '');
                if (query.minDuration && !isValidGoDuration(templatedMinDuration)) {
                  setInputErrors({ ...inputErrors, minDuration: true });
                } else {
                  setInputErrors({ ...inputErrors, minDuration: false });
                }
              }}
              onChange={(v) =>
                onChange({
                  ...query,
                  minDuration: v.currentTarget.value,
                })
              }
              onKeyDown={onKeyDown}
            />
          </InlineField>
        </InlineFieldRow>
        <InlineFieldRow>
          <InlineField label="Max Duration" invalid={!!inputErrors.maxDuration} labelWidth={14} grow>
            <Input
              id="maxDuration"
              value={query.maxDuration || ''}
              placeholder={durationPlaceholder}
              onBlur={() => {
                const templatedMaxDuration = templateSrv.replace(query.maxDuration ?? '');
                if (query.maxDuration && !isValidGoDuration(templatedMaxDuration)) {
                  setInputErrors({ ...inputErrors, maxDuration: true });
                } else {
                  setInputErrors({ ...inputErrors, maxDuration: false });
                }
              }}
              onChange={(v) =>
                onChange({
                  ...query,
                  maxDuration: v.currentTarget.value,
                })
              }
              onKeyDown={onKeyDown}
            />
          </InlineField>
        </InlineFieldRow>
        <InlineFieldRow>
          <InlineField
            label="Limit"
            invalid={!!inputErrors.limit}
            labelWidth={14}
            grow
            tooltip="Maximum number of returned results"
          >
            <Input
              id="limit"
              value={query.limit || ''}
              placeholder={`Default: ${DEFAULT_LIMIT}`}
              type="number"
              onChange={(v) => {
                let limit = v.currentTarget.value ? parseInt(v.currentTarget.value, 10) : undefined;
                if (limit && (!Number.isInteger(limit) || limit <= 0)) {
                  setInputErrors({ ...inputErrors, limit: true });
                } else {
                  setInputErrors({ ...inputErrors, limit: false });
                }

                onChange({
                  ...query,
                  limit: v.currentTarget.value ? parseInt(v.currentTarget.value, 10) : undefined,
                });
              }}
              onKeyDown={onKeyDown}
            />
          </InlineField>
        </InlineFieldRow>
      </div>
      {error ? (
        <Alert title="Unable to connect to Tempo search" severity="info" className={styles.alert}>
          Please ensure that Tempo is configured with search enabled. If you would like to hide this tab, you can
          configure it in the <a href={`/datasources/edit/${datasource.uid}`}>datasource settings</a>.
        </Alert>
      ) : null}
    </>
  );
};

export default NativeSearch;

const getStyles = (theme: GrafanaTheme2) => ({
  container: css`
    max-width: 500px;
  `,
  alert: css`
    max-width: 75ch;
    margin-top: ${theme.spacing(2)};
  `,
});<|MERGE_RESOLUTION|>--- conflicted
+++ resolved
@@ -4,11 +4,7 @@
 import { Node } from 'slate';
 
 import { GrafanaTheme2, isValidGoDuration, SelectableValue, toOption } from '@grafana/data';
-<<<<<<< HEAD
-import { getTemplateSrv, TemplateSrv } from '@grafana/runtime';
-=======
 import { FetchError, getTemplateSrv, isFetchError, TemplateSrv } from '@grafana/runtime';
->>>>>>> 89b365f8
 import {
   InlineFieldRow,
   InlineField,
