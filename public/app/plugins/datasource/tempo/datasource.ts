import { from, merge, Observable, of, throwError } from 'rxjs';
import { catchError, map, mergeMap, toArray } from 'rxjs/operators';
import {
<<<<<<< HEAD
  DataFrame,
  DataQuery,
  DataQueryRequest,
  DataQueryResponse,
  DataSourceInstanceSettings,
  FieldType,
  MutableDataFrame,
} from '@grafana/data';
import { DataSourceWithBackend } from '@grafana/runtime';
import { Observable } from 'rxjs';
import { map } from 'rxjs/operators';
=======
  DataQuery,
  DataQueryRequest,
  DataQueryResponse,
  DataSourceApi,
  DataSourceInstanceSettings,
  DataSourceJsonData,
  isValidGoDuration,
  LoadingState,
} from '@grafana/data';
import { TraceToLogsOptions } from 'app/core/components/TraceToLogsSettings';
import { BackendSrvRequest, DataSourceWithBackend, getBackendSrv } from '@grafana/runtime';
import { serializeParams } from 'app/core/utils/fetch';
import { getDatasourceSrv } from 'app/features/plugins/datasource_srv';
import { identity, pick, pickBy, groupBy, startCase } from 'lodash';
import Prism from 'prismjs';
import { LokiOptions, LokiQuery } from '../loki/types';
import { PrometheusDatasource } from '../prometheus/datasource';
import { PromQuery } from '../prometheus/types';
import { failedMetric, mapPromMetricsToServiceMap, serviceMapMetrics, totalsMetric } from './graphTransform';
import {
  transformTrace,
  transformTraceList,
  transformFromOTLP as transformFromOTEL,
  createTableFrameFromSearch,
} from './resultTransformer';
import { tokenizer } from './syntax';
import { NodeGraphOptions } from 'app/core/components/NodeGraphSettings';

// search = Loki search, nativeSearch = Tempo search for backwards compatibility
export type TempoQueryType = 'search' | 'traceId' | 'serviceMap' | 'upload' | 'nativeSearch';

export interface TempoJsonData extends DataSourceJsonData {
  tracesToLogs?: TraceToLogsOptions;
  serviceMap?: {
    datasourceUid?: string;
  };
  search?: {
    hide?: boolean;
  };
  nodeGraph?: NodeGraphOptions;
}
>>>>>>> 914fcedb

export type TempoQuery = {
  query: string;
  // Query to find list of traces, e.g., via Loki
  linkedQuery?: LokiQuery;
  search: string;
  queryType: TempoQueryType;
  serviceName?: string;
  spanName?: string;
  minDuration?: string;
  maxDuration?: string;
  limit?: number;
  serviceMapQuery?: string;
} & DataQuery;

<<<<<<< HEAD
export class TempoDatasource extends DataSourceWithBackend<TempoQuery> {
  constructor(instanceSettings: DataSourceInstanceSettings) {
    super(instanceSettings);
  }

  query(options: DataQueryRequest<TempoQuery>): Observable<DataQueryResponse> {
    return super.query(options).pipe(
      map((response) => {
        if (response.error) {
          return response;
        }

        return {
          data: [
            new MutableDataFrame({
              fields: [
                {
                  name: 'trace',
                  type: FieldType.trace,
                  values: [JSON.parse((response.data as DataFrame[])[0].fields[0].values.get(0))],
                },
              ],
              meta: {
                preferredVisualisationType: 'trace',
              },
            }),
          ],
        };
      })
    );
  }

  async testDatasource(): Promise<any> {
    const response = await super.query({ targets: [{ query: '', refId: 'A' }] } as any).toPromise();

    if (!response.error?.message?.startsWith('failed to get trace')) {
      return { status: 'error', message: 'Data source is not working' };
    }

    return { status: 'success', message: 'Data source is working' };
=======
export const DEFAULT_LIMIT = 20;

export class TempoDatasource extends DataSourceWithBackend<TempoQuery, TempoJsonData> {
  tracesToLogs?: TraceToLogsOptions;
  serviceMap?: {
    datasourceUid?: string;
  };
  search?: {
    hide?: boolean;
  };
  nodeGraph?: NodeGraphOptions;
  uploadedJson?: string | ArrayBuffer | null = null;

  constructor(private instanceSettings: DataSourceInstanceSettings<TempoJsonData>) {
    super(instanceSettings);
    this.tracesToLogs = instanceSettings.jsonData.tracesToLogs;
    this.serviceMap = instanceSettings.jsonData.serviceMap;
    this.search = instanceSettings.jsonData.search;
    this.nodeGraph = instanceSettings.jsonData.nodeGraph;
  }

  query(options: DataQueryRequest<TempoQuery>): Observable<DataQueryResponse> {
    const subQueries: Array<Observable<DataQueryResponse>> = [];
    const filteredTargets = options.targets.filter((target) => !target.hide);
    const targets: { [type: string]: TempoQuery[] } = groupBy(filteredTargets, (t) => t.queryType || 'traceId');

    // Run search queries on linked datasource
    if (this.tracesToLogs?.datasourceUid && targets.search?.length > 0) {
      const dsSrv = getDatasourceSrv();
      subQueries.push(
        from(dsSrv.get(this.tracesToLogs.datasourceUid)).pipe(
          mergeMap((linkedDatasource: DataSourceApi) => {
            // Wrap linked query into a data request based on original request
            const linkedRequest: DataQueryRequest = { ...options, targets: targets.search.map((t) => t.linkedQuery!) };
            // Find trace matchers in derived fields of the linked datasource that's identical to this datasource
            const settings: DataSourceInstanceSettings<LokiOptions> = (linkedDatasource as any).instanceSettings;
            const traceLinkMatcher: string[] =
              settings.jsonData.derivedFields
                ?.filter((field) => field.datasourceUid === this.uid && field.matcherRegex)
                .map((field) => field.matcherRegex) || [];
            if (!traceLinkMatcher || traceLinkMatcher.length === 0) {
              return throwError(
                () =>
                  new Error(
                    'No Loki datasource configured for search. Set up Derived Fields for traces in a Loki datasource settings and link it to this Tempo datasource.'
                  )
              );
            } else {
              return (linkedDatasource.query(linkedRequest) as Observable<DataQueryResponse>).pipe(
                map((response) =>
                  response.error ? response : transformTraceList(response, this.uid, this.name, traceLinkMatcher)
                )
              );
            }
          })
        )
      );
    }

    if (targets.nativeSearch?.length) {
      try {
        const searchQuery = this.buildSearchQuery(targets.nativeSearch[0]);
        subQueries.push(
          this._request('/api/search', searchQuery).pipe(
            map((response) => {
              return {
                data: [createTableFrameFromSearch(response.data.traces, this.instanceSettings)],
              };
            }),
            catchError((error) => {
              return of({ error: { message: error.data.message }, data: [] });
            })
          )
        );
      } catch (error) {
        return of({ error: { message: error.message }, data: [] });
      }
    }

    if (targets.upload?.length) {
      if (this.uploadedJson) {
        const otelTraceData = JSON.parse(this.uploadedJson as string);
        if (!otelTraceData.batches) {
          subQueries.push(of({ error: { message: 'JSON is not valid OpenTelemetry format' }, data: [] }));
        } else {
          subQueries.push(of(transformFromOTEL(otelTraceData.batches, this.nodeGraph?.enabled)));
        }
      } else {
        subQueries.push(of({ data: [], state: LoadingState.Done }));
      }
    }

    if (this.serviceMap?.datasourceUid && targets.serviceMap?.length > 0) {
      subQueries.push(serviceMapQuery(options, this.serviceMap.datasourceUid));
    }

    if (targets.traceId?.length > 0) {
      const traceRequest: DataQueryRequest<TempoQuery> = { ...options, targets: targets.traceId };
      subQueries.push(
        super.query(traceRequest).pipe(
          map((response) => {
            if (response.error) {
              return response;
            }
            return transformTrace(response, this.nodeGraph?.enabled);
          })
        )
      );
    }

    return merge(...subQueries);
  }

  async metadataRequest(url: string, params = {}) {
    return await this._request(url, params, { method: 'GET', hideFromInspector: true }).toPromise();
  }

  private _request(apiUrl: string, data?: any, options?: Partial<BackendSrvRequest>): Observable<Record<string, any>> {
    const params = data ? serializeParams(data) : '';
    const url = `${this.instanceSettings.url}${apiUrl}${params.length ? `?${params}` : ''}`;
    const req = { ...options, url };

    return getBackendSrv().fetch(req);
  }

  async testDatasource(): Promise<any> {
    const options: BackendSrvRequest = {
      headers: {},
      method: 'GET',
      url: `${this.instanceSettings.url}/api/echo`,
    };
    const response = await getBackendSrv().fetch<any>(options).toPromise();

    if (response?.ok) {
      return { status: 'success', message: 'Data source is working' };
    }
>>>>>>> 914fcedb
  }

  getQueryDisplayText(query: TempoQuery) {
    if (query.queryType === 'nativeSearch') {
      let result = [];
      for (const key of ['serviceName', 'spanName', 'search', 'minDuration', 'maxDuration', 'limit']) {
        if (query.hasOwnProperty(key) && query[key as keyof TempoQuery]) {
          result.push(`${startCase(key)}: ${query[key as keyof TempoQuery]}`);
        }
      }
      return result.join(', ');
    }
    return query.query;
  }
<<<<<<< HEAD
=======

  buildSearchQuery(query: TempoQuery) {
    const tokens = query.search ? Prism.tokenize(query.search, tokenizer) : [];

    // Build key value pairs
    let tagsQuery: Array<{ [key: string]: string }> = [];
    for (let i = 0; i < tokens.length - 1; i++) {
      const token = tokens[i];
      const lookupToken = tokens[i + 2];

      // Ensure there is a valid key value pair with accurate types
      if (
        token &&
        lookupToken &&
        typeof token !== 'string' &&
        token.type === 'key' &&
        typeof token.content === 'string' &&
        typeof lookupToken !== 'string' &&
        lookupToken.type === 'value' &&
        typeof lookupToken.content === 'string'
      ) {
        tagsQuery.push({ [token.content]: lookupToken.content });
      }
    }

    let tempoQuery = pick(query, ['minDuration', 'maxDuration', 'limit']);
    // Remove empty properties
    tempoQuery = pickBy(tempoQuery, identity);

    if (query.serviceName) {
      tagsQuery.push({ ['service.name']: query.serviceName });
    }
    if (query.spanName) {
      tagsQuery.push({ ['name']: query.spanName });
    }

    // Set default limit
    if (!tempoQuery.limit) {
      tempoQuery.limit = DEFAULT_LIMIT;
    }

    // Validate query inputs and remove spaces if valid
    if (tempoQuery.minDuration) {
      if (!isValidGoDuration(tempoQuery.minDuration)) {
        throw new Error('Please enter a valid min duration.');
      }
      tempoQuery.minDuration = tempoQuery.minDuration.replace(/\s/g, '');
    }
    if (tempoQuery.maxDuration) {
      if (!isValidGoDuration(tempoQuery.maxDuration)) {
        throw new Error('Please enter a valid max duration.');
      }
      tempoQuery.maxDuration = tempoQuery.maxDuration.replace(/\s/g, '');
    }

    if (!Number.isInteger(tempoQuery.limit) || tempoQuery.limit <= 0) {
      throw new Error('Please enter a valid limit.');
    }

    const tagsQueryObject = tagsQuery.reduce((tagQuery, item) => ({ ...tagQuery, ...item }), {});
    return { ...tagsQueryObject, ...tempoQuery };
  }

  async getServiceGraphLabels() {
    const ds = await getDatasourceSrv().get(this.serviceMap!.datasourceUid);
    return ds.getTagKeys!();
  }

  async getServiceGraphLabelValues(key: string) {
    const ds = await getDatasourceSrv().get(this.serviceMap!.datasourceUid);
    return ds.getTagValues!({ key });
  }
}

function queryServiceMapPrometheus(request: DataQueryRequest<PromQuery>, datasourceUid: string) {
  return from(getDatasourceSrv().get(datasourceUid)).pipe(
    mergeMap((ds) => {
      return (ds as PrometheusDatasource).query(request);
    })
  );
}

function serviceMapQuery(request: DataQueryRequest<TempoQuery>, datasourceUid: string) {
  return queryServiceMapPrometheus(makePromServiceMapRequest(request), datasourceUid).pipe(
    // Just collect all the responses first before processing into node graph data
    toArray(),
    map((responses: DataQueryResponse[]) => {
      const errorRes = responses.find((res) => !!res.error);
      if (errorRes) {
        throw new Error(errorRes.error!.message);
      }

      const { nodes, edges } = mapPromMetricsToServiceMap(responses, request.range);
      nodes.fields[0].config = {
        links: [
          makePromLink('Total requests', totalsMetric, datasourceUid),
          makePromLink('Failed requests', failedMetric, datasourceUid),
        ],
      };

      return {
        data: [nodes, edges],
        state: LoadingState.Done,
      };
    })
  );
}

function makePromLink(title: string, metric: string, datasourceUid: string) {
  return {
    url: '',
    title,
    internal: {
      query: {
        expr: metric,
      } as PromQuery,
      datasourceUid,
      datasourceName: 'Prometheus',
    },
  };
}

function makePromServiceMapRequest(options: DataQueryRequest<TempoQuery>): DataQueryRequest<PromQuery> {
  return {
    ...options,
    targets: serviceMapMetrics.map((metric) => {
      return {
        refId: metric,
        // options.targets[0] is not correct here, but not sure what should happen if you have multiple queries for
        // service map at the same time anyway
        expr: `delta(${metric}${options.targets[0].serviceMapQuery || ''}[$__range])`,
        instant: true,
      };
    }),
  };
>>>>>>> 914fcedb
}<|MERGE_RESOLUTION|>--- conflicted
+++ resolved
@@ -1,19 +1,6 @@
 import { from, merge, Observable, of, throwError } from 'rxjs';
 import { catchError, map, mergeMap, toArray } from 'rxjs/operators';
 import {
-<<<<<<< HEAD
-  DataFrame,
-  DataQuery,
-  DataQueryRequest,
-  DataQueryResponse,
-  DataSourceInstanceSettings,
-  FieldType,
-  MutableDataFrame,
-} from '@grafana/data';
-import { DataSourceWithBackend } from '@grafana/runtime';
-import { Observable } from 'rxjs';
-import { map } from 'rxjs/operators';
-=======
   DataQuery,
   DataQueryRequest,
   DataQueryResponse,
@@ -55,7 +42,6 @@
   };
   nodeGraph?: NodeGraphOptions;
 }
->>>>>>> 914fcedb
 
 export type TempoQuery = {
   query: string;
@@ -71,48 +57,6 @@
   serviceMapQuery?: string;
 } & DataQuery;
 
-<<<<<<< HEAD
-export class TempoDatasource extends DataSourceWithBackend<TempoQuery> {
-  constructor(instanceSettings: DataSourceInstanceSettings) {
-    super(instanceSettings);
-  }
-
-  query(options: DataQueryRequest<TempoQuery>): Observable<DataQueryResponse> {
-    return super.query(options).pipe(
-      map((response) => {
-        if (response.error) {
-          return response;
-        }
-
-        return {
-          data: [
-            new MutableDataFrame({
-              fields: [
-                {
-                  name: 'trace',
-                  type: FieldType.trace,
-                  values: [JSON.parse((response.data as DataFrame[])[0].fields[0].values.get(0))],
-                },
-              ],
-              meta: {
-                preferredVisualisationType: 'trace',
-              },
-            }),
-          ],
-        };
-      })
-    );
-  }
-
-  async testDatasource(): Promise<any> {
-    const response = await super.query({ targets: [{ query: '', refId: 'A' }] } as any).toPromise();
-
-    if (!response.error?.message?.startsWith('failed to get trace')) {
-      return { status: 'error', message: 'Data source is not working' };
-    }
-
-    return { status: 'success', message: 'Data source is working' };
-=======
 export const DEFAULT_LIMIT = 20;
 
 export class TempoDatasource extends DataSourceWithBackend<TempoQuery, TempoJsonData> {
@@ -249,7 +193,6 @@
     if (response?.ok) {
       return { status: 'success', message: 'Data source is working' };
     }
->>>>>>> 914fcedb
   }
 
   getQueryDisplayText(query: TempoQuery) {
@@ -264,8 +207,6 @@
     }
     return query.query;
   }
-<<<<<<< HEAD
-=======
 
   buildSearchQuery(query: TempoQuery) {
     const tokens = query.search ? Prism.tokenize(query.search, tokenizer) : [];
@@ -401,5 +342,4 @@
       };
     }),
   };
->>>>>>> 914fcedb
 }