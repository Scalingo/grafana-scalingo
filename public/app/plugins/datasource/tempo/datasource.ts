import { identity, pick, pickBy, groupBy, startCase } from 'lodash';
import { EMPTY, from, merge, Observable, of, throwError } from 'rxjs';
import { catchError, map, mergeMap, toArray } from 'rxjs/operators';

import {
  DataQuery,
  DataQueryRequest,
  DataQueryResponse,
  DataSourceApi,
  DataSourceInstanceSettings,
  DataSourceJsonData,
  isValidGoDuration,
  LoadingState,
  ScopedVars,
} from '@grafana/data';
<<<<<<< HEAD
import { config, BackendSrvRequest, DataSourceWithBackend, getBackendSrv } from '@grafana/runtime';
=======
import {
  config,
  BackendSrvRequest,
  DataSourceWithBackend,
  getBackendSrv,
  reportInteraction,
  TemplateSrv,
  getTemplateSrv,
} from '@grafana/runtime';
>>>>>>> 556faf82
import { NodeGraphOptions } from 'app/core/components/NodeGraphSettings';
import { TraceToLogsOptions } from 'app/core/components/TraceToLogs/TraceToLogsSettings';
import { serializeParams } from 'app/core/utils/fetch';
import { getDatasourceSrv } from 'app/features/plugins/datasource_srv';

import { LokiOptions, LokiQuery } from '../loki/types';
import { PrometheusDatasource } from '../prometheus/datasource';
import { PromQuery } from '../prometheus/types';

import {
  failedMetric,
  histogramMetric,
  mapPromMetricsToServiceMap,
  serviceMapMetrics,
  totalsMetric,
} from './graphTransform';
import {
  transformTrace,
  transformTraceList,
  transformFromOTLP as transformFromOTEL,
  createTableFrameFromSearch,
} from './resultTransformer';

// search = Loki search, nativeSearch = Tempo search for backwards compatibility
export type TempoQueryType = 'search' | 'traceId' | 'serviceMap' | 'upload' | 'nativeSearch' | 'clear';

export interface TempoJsonData extends DataSourceJsonData {
  tracesToLogs?: TraceToLogsOptions;
  serviceMap?: {
    datasourceUid?: string;
  };
  search?: {
    hide?: boolean;
  };
  nodeGraph?: NodeGraphOptions;
  lokiSearch?: {
    datasourceUid?: string;
  };
}

export interface TempoQuery extends DataQuery {
  query: string;
  // Query to find list of traces, e.g., via Loki
  linkedQuery?: LokiQuery;
  search: string;
  queryType: TempoQueryType;
  serviceName?: string;
  spanName?: string;
  minDuration?: string;
  maxDuration?: string;
  limit?: number;
  serviceMapQuery?: string;
}

interface SearchQueryParams {
  minDuration?: string;
  maxDuration?: string;
  limit?: number;
  tags: string;
  start?: number;
  end?: number;
}

export const DEFAULT_LIMIT = 20;

export class TempoDatasource extends DataSourceWithBackend<TempoQuery, TempoJsonData> {
  tracesToLogs?: TraceToLogsOptions;
  serviceMap?: {
    datasourceUid?: string;
  };
  search?: {
    hide?: boolean;
  };
  nodeGraph?: NodeGraphOptions;
  lokiSearch?: {
    datasourceUid?: string;
  };
  uploadedJson?: string | ArrayBuffer | null = null;

  constructor(
    private instanceSettings: DataSourceInstanceSettings<TempoJsonData>,
    private readonly templateSrv: TemplateSrv = getTemplateSrv()
  ) {
    super(instanceSettings);
    this.tracesToLogs = instanceSettings.jsonData.tracesToLogs;
    this.serviceMap = instanceSettings.jsonData.serviceMap;
    this.search = instanceSettings.jsonData.search;
    this.nodeGraph = instanceSettings.jsonData.nodeGraph;
    this.lokiSearch = instanceSettings.jsonData.lokiSearch;
  }

  query(options: DataQueryRequest<TempoQuery>): Observable<DataQueryResponse> {
    const subQueries: Array<Observable<DataQueryResponse>> = [];
    const filteredTargets = options.targets.filter((target) => !target.hide);
    const targets: { [type: string]: TempoQuery[] } = groupBy(filteredTargets, (t) => t.queryType || 'traceId');

    if (targets.clear) {
      return of({ data: [], state: LoadingState.Done });
    }

    const logsDatasourceUid = this.getLokiSearchDS();

    // Run search queries on linked datasource
    if (logsDatasourceUid && targets.search?.length > 0) {
      reportInteraction('grafana_traces_loki_search_queried', {
        datasourceType: 'tempo',
        app: options.app ?? '',
        linkedQueryExpr: targets.search[0].linkedQuery?.expr ?? '',
      });

      const dsSrv = getDatasourceSrv();
      subQueries.push(
        from(dsSrv.get(logsDatasourceUid)).pipe(
          mergeMap((linkedDatasource: DataSourceApi) => {
            // Wrap linked query into a data request based on original request
            const linkedRequest: DataQueryRequest = { ...options, targets: targets.search.map((t) => t.linkedQuery!) };
            // Find trace matchers in derived fields of the linked datasource that's identical to this datasource
            const settings: DataSourceInstanceSettings<LokiOptions> = (linkedDatasource as any).instanceSettings;
            const traceLinkMatcher: string[] =
              settings.jsonData.derivedFields
                ?.filter((field) => field.datasourceUid === this.uid && field.matcherRegex)
                .map((field) => field.matcherRegex) || [];

            if (!traceLinkMatcher || traceLinkMatcher.length === 0) {
              return throwError(
                () =>
                  new Error(
                    'No Loki datasource configured for search. Set up Derived Fields for traces in a Loki datasource settings and link it to this Tempo datasource.'
                  )
              );
            } else {
              return (linkedDatasource.query(linkedRequest) as Observable<DataQueryResponse>).pipe(
                map((response) =>
                  response.error ? response : transformTraceList(response, this.uid, this.name, traceLinkMatcher)
                )
              );
            }
          })
        )
      );
    }

    if (targets.nativeSearch?.length) {
      try {
        reportInteraction('grafana_traces_search_queried', {
          datasourceType: 'tempo',
          app: options.app ?? '',
          serviceName: targets.nativeSearch[0].serviceName ?? '',
          spanName: targets.nativeSearch[0].spanName ?? '',
          resultLimit: targets.nativeSearch[0].limit ?? '',
          search: targets.nativeSearch[0].search ?? '',
        });

        const timeRange = config.featureToggles.tempoBackendSearch
          ? { startTime: options.range.from.unix(), endTime: options.range.to.unix() }
          : undefined;
        const query = this.applyVariables(targets.nativeSearch[0], options.scopedVars);
        const searchQuery = this.buildSearchQuery(query, timeRange);
        subQueries.push(
          this._request('/api/search', searchQuery).pipe(
            map((response) => {
              return {
                data: [createTableFrameFromSearch(response.data.traces, this.instanceSettings)],
              };
            }),
            catchError((error) => {
              return of({ error: { message: error.data.message }, data: [] });
            })
          )
        );
      } catch (error) {
        return of({ error: { message: error.message }, data: [] });
      }
    }

    if (targets.upload?.length) {
      if (this.uploadedJson) {
        reportInteraction('grafana_traces_json_file_uploaded', {
          datasourceType: 'tempo',
          app: options.app ?? '',
        });

        const otelTraceData = JSON.parse(this.uploadedJson as string);
        if (!otelTraceData.batches) {
          subQueries.push(of({ error: { message: 'JSON is not valid OpenTelemetry format' }, data: [] }));
        } else {
          subQueries.push(of(transformFromOTEL(otelTraceData.batches, this.nodeGraph?.enabled)));
        }
      } else {
        subQueries.push(of({ data: [], state: LoadingState.Done }));
      }
    }

    if (this.serviceMap?.datasourceUid && targets.serviceMap?.length > 0) {
      reportInteraction('grafana_traces_service_graph_queried', {
        datasourceType: 'tempo',
        app: options.app ?? '',
        serviceMapQuery: targets.serviceMap[0].serviceMapQuery ?? '',
      });
      subQueries.push(serviceMapQuery(options, this.serviceMap.datasourceUid));
    }

    if (targets.traceId?.length > 0) {
      reportInteraction('grafana_traces_traceID_queried', {
        datasourceType: 'tempo',
        app: options.app ?? '',
        query: targets.traceId[0].query ?? '',
      });

      subQueries.push(this.handleTraceIdQuery(options, targets.traceId));
    }

    return merge(...subQueries);
  }

  applyTemplateVariables(query: TempoQuery, scopedVars: ScopedVars): Record<string, any> {
    return this.applyVariables(query, scopedVars);
  }

  interpolateVariablesInQueries(queries: TempoQuery[], scopedVars: ScopedVars): TempoQuery[] {
    if (!queries || queries.length === 0) {
      return [];
    }

    return queries.map((query) => {
      return {
        ...query,
        datasource: this.getRef(),
        ...this.applyVariables(query, scopedVars),
      };
    });
  }

  applyVariables(query: TempoQuery, scopedVars: ScopedVars) {
    const expandedQuery = { ...query };

    if (query.linkedQuery) {
      expandedQuery.linkedQuery = {
        ...query.linkedQuery,
        expr: this.templateSrv.replace(query.linkedQuery?.expr ?? '', scopedVars),
      };
    }

    return {
      ...expandedQuery,
      query: this.templateSrv.replace(query.query ?? '', scopedVars),
      serviceName: this.templateSrv.replace(query.serviceName ?? '', scopedVars),
      spanName: this.templateSrv.replace(query.spanName ?? '', scopedVars),
      search: this.templateSrv.replace(query.search ?? '', scopedVars),
      minDuration: this.templateSrv.replace(query.minDuration ?? '', scopedVars),
      maxDuration: this.templateSrv.replace(query.maxDuration ?? '', scopedVars),
    };
  }

  /**
   * Handles the simplest of the queries where we have just a trace id and return trace data for it.
   * @param options
   * @param targets
   * @private
   */
  private handleTraceIdQuery(
    options: DataQueryRequest<TempoQuery>,
    targets: TempoQuery[]
  ): Observable<DataQueryResponse> {
    const validTargets = targets.filter((t) => t.query).map((t) => ({ ...t, query: t.query.trim() }));
    if (!validTargets.length) {
      return EMPTY;
    }

    const traceRequest: DataQueryRequest<TempoQuery> = { ...options, targets: validTargets };
    return super.query(traceRequest).pipe(
      map((response) => {
        if (response.error) {
          return response;
        }
        return transformTrace(response, this.nodeGraph?.enabled);
      })
    );
  }

  async metadataRequest(url: string, params = {}) {
    return await this._request(url, params, { method: 'GET', hideFromInspector: true }).toPromise();
  }

  private _request(apiUrl: string, data?: any, options?: Partial<BackendSrvRequest>): Observable<Record<string, any>> {
    const params = data ? serializeParams(data) : '';
    const url = `${this.instanceSettings.url}${apiUrl}${params.length ? `?${params}` : ''}`;
    const req = { ...options, url };

    return getBackendSrv().fetch(req);
  }

  async testDatasource(): Promise<any> {
    const options: BackendSrvRequest = {
      headers: {},
      method: 'GET',
      url: `${this.instanceSettings.url}/api/echo`,
    };
    const response = await getBackendSrv().fetch<any>(options).toPromise();

    if (response?.ok) {
      return { status: 'success', message: 'Data source is working' };
    }
  }

  getQueryDisplayText(query: TempoQuery) {
    if (query.queryType === 'nativeSearch') {
      let result = [];
      for (const key of ['serviceName', 'spanName', 'search', 'minDuration', 'maxDuration', 'limit']) {
        if (query.hasOwnProperty(key) && query[key as keyof TempoQuery]) {
          result.push(`${startCase(key)}: ${query[key as keyof TempoQuery]}`);
        }
      }
      return result.join(', ');
    }
    return query.query;
  }

  buildSearchQuery(query: TempoQuery, timeRange?: { startTime: number; endTime?: number }): SearchQueryParams {
    let tags = query.search ?? '';

    let tempoQuery = pick(query, ['minDuration', 'maxDuration', 'limit']);
    // Remove empty properties
    tempoQuery = pickBy(tempoQuery, identity);

    if (query.serviceName) {
      tags += ` service.name="${query.serviceName}"`;
    }
    if (query.spanName) {
      tags += ` name="${query.spanName}"`;
    }

    // Set default limit
    if (!tempoQuery.limit) {
      tempoQuery.limit = DEFAULT_LIMIT;
    }

    // Validate query inputs and remove spaces if valid
    if (tempoQuery.minDuration) {
      tempoQuery.minDuration = this.templateSrv.replace(tempoQuery.minDuration ?? '');
      if (!isValidGoDuration(tempoQuery.minDuration)) {
        throw new Error('Please enter a valid min duration.');
      }
      tempoQuery.minDuration = tempoQuery.minDuration.replace(/\s/g, '');
    }
    if (tempoQuery.maxDuration) {
      tempoQuery.maxDuration = this.templateSrv.replace(tempoQuery.maxDuration ?? '');
      if (!isValidGoDuration(tempoQuery.maxDuration)) {
        throw new Error('Please enter a valid max duration.');
      }
      tempoQuery.maxDuration = tempoQuery.maxDuration.replace(/\s/g, '');
    }

    if (!Number.isInteger(tempoQuery.limit) || tempoQuery.limit <= 0) {
      throw new Error('Please enter a valid limit.');
    }

    let searchQuery: SearchQueryParams = { tags, ...tempoQuery };

    if (timeRange) {
      searchQuery.start = timeRange.startTime;
      searchQuery.end = timeRange.endTime;
    }

    return searchQuery;
  }

  async getServiceGraphLabels() {
    const ds = await getDatasourceSrv().get(this.serviceMap!.datasourceUid);
    return ds.getTagKeys!();
  }

  async getServiceGraphLabelValues(key: string) {
    const ds = await getDatasourceSrv().get(this.serviceMap!.datasourceUid);
    return ds.getTagValues!({ key });
  }

  // Get linked loki search datasource. Fall back to legacy loki search/trace to logs config
  getLokiSearchDS = (): string | undefined => {
    const legacyLogsDatasourceUid =
      this.tracesToLogs?.lokiSearch !== false && this.lokiSearch === undefined
        ? this.tracesToLogs?.datasourceUid
        : undefined;
    return this.lokiSearch?.datasourceUid ?? legacyLogsDatasourceUid;
  };
}

function queryServiceMapPrometheus(request: DataQueryRequest<PromQuery>, datasourceUid: string) {
  return from(getDatasourceSrv().get(datasourceUid)).pipe(
    mergeMap((ds) => {
      return (ds as PrometheusDatasource).query(request);
    })
  );
}

function serviceMapQuery(request: DataQueryRequest<TempoQuery>, datasourceUid: string) {
  return queryServiceMapPrometheus(makePromServiceMapRequest(request), datasourceUid).pipe(
    // Just collect all the responses first before processing into node graph data
    toArray(),
    map((responses: DataQueryResponse[]) => {
      const errorRes = responses.find((res) => !!res.error);
      if (errorRes) {
        throw new Error(errorRes.error!.message);
      }

      const { nodes, edges } = mapPromMetricsToServiceMap(responses, request.range);
      nodes.fields[0].config = {
        links: [
          makePromLink(
            'Request rate',
            `rate(${totalsMetric}{server="\${__data.fields.id}"}[$__rate_interval])`,
            datasourceUid
          ),
          makePromLink(
            'Request histogram',
            `histogram_quantile(0.9, sum(rate(${histogramMetric}{server="\${__data.fields.id}"}[$__rate_interval])) by (le, client, server))`,
            datasourceUid
          ),
          makePromLink(
            'Failed request rate',
            `rate(${failedMetric}{server="\${__data.fields.id}"}[$__rate_interval])`,
            datasourceUid
          ),
        ],
      };

      return {
        data: [nodes, edges],
        state: LoadingState.Done,
      };
    })
  );
}

function makePromLink(title: string, metric: string, datasourceUid: string) {
  return {
    url: '',
    title,
    internal: {
      query: {
        expr: metric,
      } as PromQuery,
      datasourceUid,
      datasourceName: 'Prometheus',
    },
  };
}

function makePromServiceMapRequest(options: DataQueryRequest<TempoQuery>): DataQueryRequest<PromQuery> {
  return {
    ...options,
    targets: serviceMapMetrics.map((metric) => {
      return {
        refId: metric,
        // options.targets[0] is not correct here, but not sure what should happen if you have multiple queries for
        // service map at the same time anyway
        expr: `delta(${metric}${options.targets[0].serviceMapQuery || ''}[$__range])`,
        instant: true,
      };
    }),
  };
}<|MERGE_RESOLUTION|>--- conflicted
+++ resolved
@@ -13,9 +13,6 @@
   LoadingState,
   ScopedVars,
 } from '@grafana/data';
-<<<<<<< HEAD
-import { config, BackendSrvRequest, DataSourceWithBackend, getBackendSrv } from '@grafana/runtime';
-=======
 import {
   config,
   BackendSrvRequest,
@@ -25,7 +22,6 @@
   TemplateSrv,
   getTemplateSrv,
 } from '@grafana/runtime';
->>>>>>> 556faf82
 import { NodeGraphOptions } from 'app/core/components/NodeGraphSettings';
 import { TraceToLogsOptions } from 'app/core/components/TraceToLogs/TraceToLogsSettings';
 import { serializeParams } from 'app/core/utils/fetch';
