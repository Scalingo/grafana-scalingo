import { identity, pick, pickBy, groupBy, startCase } from 'lodash';
import { EMPTY, from, lastValueFrom, merge, Observable, of, throwError } from 'rxjs';
import { catchError, concatMap, map, mergeMap, toArray } from 'rxjs/operators';

import {
  DataQueryRequest,
  DataQueryResponse,
  DataQueryResponseData,
  DataSourceApi,
  DataSourceInstanceSettings,
  dateTime,
  FieldType,
  isValidGoDuration,
  LoadingState,
  rangeUtil,
  ScopedVars,
} from '@grafana/data';
import {
  config,
  BackendSrvRequest,
  DataSourceWithBackend,
  getBackendSrv,
  reportInteraction,
  TemplateSrv,
  getTemplateSrv,
} from '@grafana/runtime';
import { SpanBarOptions } from '@jaegertracing/jaeger-ui-components';
import { NodeGraphOptions } from 'app/core/components/NodeGraphSettings';
import { TraceToLogsOptions } from 'app/core/components/TraceToLogs/TraceToLogsSettings';
import { serializeParams } from 'app/core/utils/fetch';
import { getDatasourceSrv } from 'app/features/plugins/datasource_srv';

import { LokiOptions } from '../loki/types';
import { PrometheusDatasource } from '../prometheus/datasource';
import { PromQuery } from '../prometheus/types';

import {
  failedMetric,
  histogramMetric,
  mapPromMetricsToServiceMap,
  serviceMapMetrics,
  totalsMetric,
  rateMetric,
  durationMetric,
  errorRateMetric,
  defaultTableFilter,
} from './graphTransform';
import TempoLanguageProvider from './language_provider';
import {
  transformTrace,
  transformTraceList,
  transformFromOTLP as transformFromOTEL,
  createTableFrameFromSearch,
  createTableFrameFromTraceQlQuery,
} from './resultTransformer';
import { SearchQueryParams, TempoQuery, TempoJsonData } from './types';

export const DEFAULT_LIMIT = 20;

export class TempoDatasource extends DataSourceWithBackend<TempoQuery, TempoJsonData> {
  tracesToLogs?: TraceToLogsOptions;
  serviceMap?: {
    datasourceUid?: string;
  };
  search?: {
    hide?: boolean;
  };
  nodeGraph?: NodeGraphOptions;
  lokiSearch?: {
    datasourceUid?: string;
  };
  traceQuery?: {
    timeShiftEnabled?: boolean;
    spanStartTimeShift?: string;
    spanEndTimeShift?: string;
  };
  uploadedJson?: string | ArrayBuffer | null = null;
  spanBar?: SpanBarOptions;
  languageProvider: TempoLanguageProvider;

  constructor(
    private instanceSettings: DataSourceInstanceSettings<TempoJsonData>,
    private readonly templateSrv: TemplateSrv = getTemplateSrv()
  ) {
    super(instanceSettings);
    this.tracesToLogs = instanceSettings.jsonData.tracesToLogs;
    this.serviceMap = instanceSettings.jsonData.serviceMap;
    this.search = instanceSettings.jsonData.search;
    this.nodeGraph = instanceSettings.jsonData.nodeGraph;
    this.lokiSearch = instanceSettings.jsonData.lokiSearch;
    this.traceQuery = instanceSettings.jsonData.traceQuery;
    this.languageProvider = new TempoLanguageProvider(this);
  }

  query(options: DataQueryRequest<TempoQuery>): Observable<DataQueryResponse> {
    const subQueries: Array<Observable<DataQueryResponse>> = [];
    const filteredTargets = options.targets.filter((target) => !target.hide);
    const targets: { [type: string]: TempoQuery[] } = groupBy(filteredTargets, (t) => t.queryType || 'traceId');

    if (targets.clear) {
      return of({ data: [], state: LoadingState.Done });
    }

    const logsDatasourceUid = this.getLokiSearchDS();

    // Run search queries on linked datasource
    if (logsDatasourceUid && targets.search?.length > 0) {
      reportInteraction('grafana_traces_loki_search_queried', {
        datasourceType: 'tempo',
        app: options.app ?? '',
        linkedQueryExpr: targets.search[0].linkedQuery?.expr ?? '',
      });

      const dsSrv = getDatasourceSrv();
      subQueries.push(
        from(dsSrv.get(logsDatasourceUid)).pipe(
          mergeMap((linkedDatasource: DataSourceApi) => {
            // Wrap linked query into a data request based on original request
            const linkedRequest: DataQueryRequest = { ...options, targets: targets.search.map((t) => t.linkedQuery!) };
            // Find trace matchers in derived fields of the linked datasource that's identical to this datasource
            const settings: DataSourceInstanceSettings<LokiOptions> = (linkedDatasource as any).instanceSettings;
            const traceLinkMatcher: string[] =
              settings.jsonData.derivedFields
                ?.filter((field) => field.datasourceUid === this.uid && field.matcherRegex)
                .map((field) => field.matcherRegex) || [];

            if (!traceLinkMatcher || traceLinkMatcher.length === 0) {
              return throwError(
                () =>
                  new Error(
                    'No Loki datasource configured for search. Set up Derived Fields for traces in a Loki datasource settings and link it to this Tempo datasource.'
                  )
              );
            } else {
              return (linkedDatasource.query(linkedRequest) as Observable<DataQueryResponse>).pipe(
                map((response) =>
                  response.error ? response : transformTraceList(response, this.uid, this.name, traceLinkMatcher)
                )
              );
            }
          })
        )
      );
    }

    if (targets.nativeSearch?.length) {
      try {
        reportInteraction('grafana_traces_search_queried', {
          datasourceType: 'tempo',
          app: options.app ?? '',
          serviceName: targets.nativeSearch[0].serviceName ?? '',
          spanName: targets.nativeSearch[0].spanName ?? '',
          resultLimit: targets.nativeSearch[0].limit ?? '',
          search: targets.nativeSearch[0].search ?? '',
        });

<<<<<<< HEAD
        const timeRange = config.featureToggles.tempoBackendSearch
          ? { startTime: options.range.from.unix(), endTime: options.range.to.unix() }
          : undefined;
=======
        const timeRange = { startTime: options.range.from.unix(), endTime: options.range.to.unix() };
>>>>>>> 89b365f8
        const query = this.applyVariables(targets.nativeSearch[0], options.scopedVars);
        const searchQuery = this.buildSearchQuery(query, timeRange);
        subQueries.push(
          this._request('/api/search', searchQuery).pipe(
            map((response) => {
              return {
                data: [createTableFrameFromSearch(response.data.traces, this.instanceSettings)],
              };
            }),
            catchError((error) => {
              return of({ error: { message: error.data.message }, data: [] });
            })
          )
        );
      } catch (error) {
        return of({ error: { message: error instanceof Error ? error.message : 'Unknown error occurred' }, data: [] });
      }
    }
    if (targets.traceql?.length) {
      try {
        reportInteraction('grafana_traces_traceql_queried', {
          datasourceType: 'tempo',
          app: options.app ?? '',
        });

        subQueries.push(
          this._request('/api/search', {
            q: targets.traceql[0].query,
            limit: options.targets[0].limit,
            start: options.range.from.unix(),
            end: options.range.to.unix(),
          }).pipe(
            map((response) => {
              return {
                data: createTableFrameFromTraceQlQuery(response.data.traces, this.instanceSettings),
              };
            }),
            catchError((error) => {
              return of({ error: { message: error.data.message }, data: [] });
            })
          )
        );
      } catch (error) {
        return of({ error: { message: error instanceof Error ? error.message : 'Unknown error occurred' }, data: [] });
      }
    }

    if (targets.upload?.length) {
      if (this.uploadedJson) {
        reportInteraction('grafana_traces_json_file_uploaded', {
          datasourceType: 'tempo',
          app: options.app ?? '',
        });

<<<<<<< HEAD
        const otelTraceData = JSON.parse(this.uploadedJson as string);
        if (!otelTraceData.batches) {
          subQueries.push(of({ error: { message: 'JSON is not valid OpenTelemetry format' }, data: [] }));
=======
        const jsonData = JSON.parse(this.uploadedJson as string);
        const isTraceData = jsonData.batches;
        const isServiceGraphData =
          Array.isArray(jsonData) && jsonData.some((df) => df?.meta?.preferredVisualisationType === 'nodeGraph');

        if (isTraceData) {
          subQueries.push(of(transformFromOTEL(jsonData.batches, this.nodeGraph?.enabled)));
        } else if (isServiceGraphData) {
          subQueries.push(of({ data: jsonData, state: LoadingState.Done }));
>>>>>>> 89b365f8
        } else {
          subQueries.push(of({ error: { message: 'Unable to parse uploaded data.' }, data: [] }));
        }
      } else {
        subQueries.push(of({ data: [], state: LoadingState.Done }));
      }
    }

    if (this.serviceMap?.datasourceUid && targets.serviceMap?.length > 0) {
      reportInteraction('grafana_traces_service_graph_queried', {
        datasourceType: 'tempo',
        app: options.app ?? '',
        serviceMapQuery: targets.serviceMap[0].serviceMapQuery ?? '',
      });
<<<<<<< HEAD
      subQueries.push(serviceMapQuery(options, this.serviceMap.datasourceUid));
=======

      const dsId = this.serviceMap.datasourceUid;
      const tempoDsUid = this.uid;
      if (config.featureToggles.tempoApmTable) {
        subQueries.push(
          serviceMapQuery(options, dsId, tempoDsUid).pipe(
            concatMap((result) =>
              rateQuery(options, result, dsId).pipe(
                concatMap((result) => errorAndDurationQuery(options, result, dsId, tempoDsUid))
              )
            )
          )
        );
      } else {
        subQueries.push(serviceMapQuery(options, dsId, tempoDsUid));
      }
>>>>>>> 89b365f8
    }

    if (targets.traceId?.length > 0) {
      reportInteraction('grafana_traces_traceID_queried', {
        datasourceType: 'tempo',
        app: options.app ?? '',
        query: targets.traceId[0].query ?? '',
      });

      subQueries.push(this.handleTraceIdQuery(options, targets.traceId));
    }

    return merge(...subQueries);
  }

  applyTemplateVariables(query: TempoQuery, scopedVars: ScopedVars): Record<string, any> {
    return this.applyVariables(query, scopedVars);
  }

  interpolateVariablesInQueries(queries: TempoQuery[], scopedVars: ScopedVars): TempoQuery[] {
    if (!queries || queries.length === 0) {
      return [];
    }

    return queries.map((query) => {
      return {
        ...query,
        datasource: this.getRef(),
        ...this.applyVariables(query, scopedVars),
      };
    });
  }

  applyVariables(query: TempoQuery, scopedVars: ScopedVars) {
    const expandedQuery = { ...query };

    if (query.linkedQuery) {
      expandedQuery.linkedQuery = {
        ...query.linkedQuery,
        expr: this.templateSrv.replace(query.linkedQuery?.expr ?? '', scopedVars),
      };
    }

    return {
      ...expandedQuery,
      query: this.templateSrv.replace(query.query ?? '', scopedVars),
      serviceName: this.templateSrv.replace(query.serviceName ?? '', scopedVars),
      spanName: this.templateSrv.replace(query.spanName ?? '', scopedVars),
      search: this.templateSrv.replace(query.search ?? '', scopedVars),
      minDuration: this.templateSrv.replace(query.minDuration ?? '', scopedVars),
      maxDuration: this.templateSrv.replace(query.maxDuration ?? '', scopedVars),
    };
  }

  /**
   * Handles the simplest of the queries where we have just a trace id and return trace data for it.
   * @param options
   * @param targets
   * @private
   */
  handleTraceIdQuery(options: DataQueryRequest<TempoQuery>, targets: TempoQuery[]): Observable<DataQueryResponse> {
    const validTargets = targets.filter((t) => t.query).map((t) => ({ ...t, query: t.query.trim() }));
    if (!validTargets.length) {
      return EMPTY;
    }

    const traceRequest = this.traceIdQueryRequest(options, validTargets);

    return super.query(traceRequest).pipe(
      map((response) => {
        if (response.error) {
          return response;
        }
        return transformTrace(response, this.nodeGraph?.enabled);
      })
    );
  }

  traceIdQueryRequest(options: DataQueryRequest<TempoQuery>, targets: TempoQuery[]): DataQueryRequest<TempoQuery> {
    const request = {
      ...options,
      targets,
    };

    if (this.traceQuery?.timeShiftEnabled) {
      request.range = options.range && {
        ...options.range,
        from: options.range.from.subtract(
          rangeUtil.intervalToMs(this.traceQuery?.spanStartTimeShift || '30m'),
          'milliseconds'
        ),
        to: options.range.to.add(rangeUtil.intervalToMs(this.traceQuery?.spanEndTimeShift || '30m'), 'milliseconds'),
      };
    } else {
      request.range = { from: dateTime(0), to: dateTime(0), raw: { from: dateTime(0), to: dateTime(0) } };
    }

    return request;
  }

  async metadataRequest(url: string, params = {}) {
    return await lastValueFrom(this._request(url, params, { method: 'GET', hideFromInspector: true }));
  }

  private _request(apiUrl: string, data?: any, options?: Partial<BackendSrvRequest>): Observable<Record<string, any>> {
    const params = data ? serializeParams(data) : '';
    const url = `${this.instanceSettings.url}${apiUrl}${params.length ? `?${params}` : ''}`;
    const req = { ...options, url };

    return getBackendSrv().fetch(req);
  }

  async testDatasource(): Promise<any> {
    const options: BackendSrvRequest = {
      headers: {},
      method: 'GET',
      url: `${this.instanceSettings.url}/api/echo`,
    };
    const response = await lastValueFrom(getBackendSrv().fetch<any>(options));

    if (response?.ok) {
      return { status: 'success', message: 'Data source is working' };
    }
  }

  getQueryDisplayText(query: TempoQuery) {
    if (query.queryType === 'nativeSearch') {
      let result = [];
      for (const key of ['serviceName', 'spanName', 'search', 'minDuration', 'maxDuration', 'limit']) {
        if (query.hasOwnProperty(key) && query[key as keyof TempoQuery]) {
          result.push(`${startCase(key)}: ${query[key as keyof TempoQuery]}`);
        }
      }
      return result.join(', ');
    }
    return query.query;
  }

  buildSearchQuery(query: TempoQuery, timeRange?: { startTime: number; endTime?: number }): SearchQueryParams {
    let tags = query.search ?? '';

    let tempoQuery = pick(query, ['minDuration', 'maxDuration', 'limit']);
    // Remove empty properties
    tempoQuery = pickBy(tempoQuery, identity);

    if (query.serviceName) {
      tags += ` service.name="${query.serviceName}"`;
    }
    if (query.spanName) {
      tags += ` name="${query.spanName}"`;
    }

    // Set default limit
    if (!tempoQuery.limit) {
      tempoQuery.limit = DEFAULT_LIMIT;
    }

    // Validate query inputs and remove spaces if valid
    if (tempoQuery.minDuration) {
      tempoQuery.minDuration = this.templateSrv.replace(tempoQuery.minDuration ?? '');
      if (!isValidGoDuration(tempoQuery.minDuration)) {
        throw new Error('Please enter a valid min duration.');
      }
      tempoQuery.minDuration = tempoQuery.minDuration.replace(/\s/g, '');
    }
    if (tempoQuery.maxDuration) {
      tempoQuery.maxDuration = this.templateSrv.replace(tempoQuery.maxDuration ?? '');
      if (!isValidGoDuration(tempoQuery.maxDuration)) {
        throw new Error('Please enter a valid max duration.');
      }
      tempoQuery.maxDuration = tempoQuery.maxDuration.replace(/\s/g, '');
    }

    if (!Number.isInteger(tempoQuery.limit) || tempoQuery.limit <= 0) {
      throw new Error('Please enter a valid limit.');
    }

    let searchQuery: SearchQueryParams = { tags, ...tempoQuery };

    if (timeRange) {
      searchQuery.start = timeRange.startTime;
      searchQuery.end = timeRange.endTime;
    }

    return searchQuery;
  }

  // Get linked loki search datasource. Fall back to legacy loki search/trace to logs config
  getLokiSearchDS = (): string | undefined => {
    const legacyLogsDatasourceUid =
      this.tracesToLogs?.lokiSearch !== false && this.lokiSearch === undefined
        ? this.tracesToLogs?.datasourceUid
        : undefined;
    return this.lokiSearch?.datasourceUid ?? legacyLogsDatasourceUid;
  };
}

function queryPrometheus(request: DataQueryRequest<PromQuery>, datasourceUid: string) {
  return from(getDatasourceSrv().get(datasourceUid)).pipe(
    mergeMap((ds) => {
      return (ds as PrometheusDatasource).query(request);
    })
  );
}

function serviceMapQuery(request: DataQueryRequest<TempoQuery>, datasourceUid: string, tempoDatasourceUid: string) {
  const serviceMapRequest = makePromServiceMapRequest(request);

  return queryPrometheus(serviceMapRequest, datasourceUid).pipe(
    // Just collect all the responses first before processing into node graph data
    toArray(),
    map((responses: DataQueryResponse[]) => {
      const errorRes = responses.find((res) => !!res.error);
      if (errorRes) {
        throw new Error(errorRes.error!.message);
      }

      const { nodes, edges } = mapPromMetricsToServiceMap(responses, request.range);

      // No handling of multiple targets assume just one. NodeGraph does not support it anyway, but still should be
      // fixed at some point.
      nodes.refId = request.targets[0].refId;
      edges.refId = request.targets[0].refId;

      nodes.fields[0].config = getFieldConfig(
        datasourceUid,
        tempoDatasourceUid,
        '__data.fields.id',
        '__data.fields[0]'
      );
      edges.fields[0].config = getFieldConfig(
        datasourceUid,
        tempoDatasourceUid,
        '__data.fields.target',
        '__data.fields.target',
        '__data.fields.source'
      );

      return {
        data: [nodes, edges],
        state: LoadingState.Done,
      };
    })
  );
}

function rateQuery(
  request: DataQueryRequest<TempoQuery>,
  serviceMapResponse: DataQueryResponse,
  datasourceUid: string
) {
  const serviceMapRequest = makePromServiceMapRequest(request);
  serviceMapRequest.targets = makeApmRequest([buildExpr(rateMetric, defaultTableFilter, request)]);

  return queryPrometheus(serviceMapRequest, datasourceUid).pipe(
    toArray(),
    map((responses: DataQueryResponse[]) => {
      const errorRes = responses.find((res) => !!res.error);
      if (errorRes) {
        throw new Error(errorRes.error!.message);
      }
      return {
        data: [responses[0]?.data ?? [], serviceMapResponse.data[0], serviceMapResponse.data[1]],
        state: LoadingState.Done,
      };
    })
  );
}

// we need the response from the rate query to get the rate span_name(s),
// -> which determine the errorRate/duration span_name(s) we need to query
function errorAndDurationQuery(
  request: DataQueryRequest<TempoQuery>,
  rateResponse: DataQueryResponse,
  datasourceUid: string,
  tempoDatasourceUid: string
) {
  let apmMetrics = [];
  let errorRateBySpanName = '';
  let durationsBySpanName: string[] = [];
  const spanNames = rateResponse.data[0][0]?.fields[1]?.values.toArray() ?? [];

  if (spanNames.length > 0) {
    errorRateBySpanName = buildExpr(errorRateMetric, 'span_name=~"' + spanNames.join('|') + '"', request);
    apmMetrics.push(errorRateBySpanName);
    spanNames.map((name: string) => {
      const metric = buildExpr(durationMetric, 'span_name=~"' + name + '"', request);
      durationsBySpanName.push(metric);
      apmMetrics.push(metric);
    });
  }

  const serviceMapRequest = makePromServiceMapRequest(request);
  serviceMapRequest.targets = makeApmRequest(apmMetrics);

  return queryPrometheus(serviceMapRequest, datasourceUid).pipe(
    // Just collect all the responses first before processing into node graph data
    toArray(),
    map((errorAndDurationResponse: DataQueryResponse[]) => {
      const errorRes = errorAndDurationResponse.find((res) => !!res.error);
      if (errorRes) {
        throw new Error(errorRes.error!.message);
      }

      const apmTable = getApmTable(
        request,
        rateResponse,
        errorAndDurationResponse[0],
        errorRateBySpanName,
        durationsBySpanName,
        datasourceUid,
        tempoDatasourceUid
      );

      if (apmTable.fields.length === 0) {
        return {
          data: [rateResponse.data[1], rateResponse.data[2]],
          state: LoadingState.Done,
        };
      }

      return {
        data: [apmTable, rateResponse.data[1], rateResponse.data[2]],
        state: LoadingState.Done,
      };
    })
  );
}

function makePromLink(title: string, expr: string, datasourceUid: string, instant: boolean) {
  return {
    url: '',
    title,
    internal: {
      query: {
        expr: expr,
        range: !instant,
        exemplar: !instant,
        instant: instant,
      } as PromQuery,
      datasourceUid,
      datasourceName: getDatasourceSrv().getDataSourceSettingsByUid(datasourceUid)?.name ?? '',
    },
  };
}

export function getFieldConfig(
  datasourceUid: string,
  tempoDatasourceUid: string,
  targetField: string,
  tempoField: string,
  sourceField?: string
) {
  sourceField = sourceField ? `client="\${${sourceField}}",` : '';
  return {
    links: [
      makePromLink(
        'Request rate',
        `sum by (client, server)(rate(${totalsMetric}{${sourceField}server="\${${targetField}}"}[$__rate_interval]))`,
        datasourceUid,
        false
      ),
      makePromLink(
        'Request histogram',
        `histogram_quantile(0.9, sum(rate(${histogramMetric}{${sourceField}server="\${${targetField}}"}[$__rate_interval])) by (le, client, server))`,
        datasourceUid,
        false
      ),
      makePromLink(
        'Failed request rate',
        `sum by (client, server)(rate(${failedMetric}{${sourceField}server="\${${targetField}}"}[$__rate_interval]))`,
        datasourceUid,
        false
      ),
      makeTempoLink('View traces', `\${${tempoField}}`, '', tempoDatasourceUid),
    ],
  };
}

export function makeTempoLink(title: string, serviceName: string, spanName: string, datasourceUid: string) {
  let query = { queryType: 'nativeSearch' } as TempoQuery;
  if (serviceName !== '') {
    query.serviceName = serviceName;
  }
  if (spanName !== '') {
    query.spanName = spanName;
  }

  return {
    url: '',
    title,
    internal: {
      query,
      datasourceUid,
      datasourceName: getDatasourceSrv().getDataSourceSettingsByUid(datasourceUid)?.name ?? '',
    },
  };
}

function makePromServiceMapRequest(options: DataQueryRequest<TempoQuery>): DataQueryRequest<PromQuery> {
  return {
    ...options,
    targets: serviceMapMetrics.map((metric) => {
      return {
        format: 'table',
        refId: metric,
        // options.targets[0] is not correct here, but not sure what should happen if you have multiple queries for
        // service map at the same time anyway
        expr: `rate(${metric}${options.targets[0].serviceMapQuery || ''}[$__range])`,
        instant: true,
      };
    }),
  };
}

function getApmTable(
  request: DataQueryRequest<TempoQuery>,
  rateResponse: DataQueryResponse,
  secondResponse: DataQueryResponse,
  errorRateBySpanName: string,
  durationsBySpanName: string[],
  datasourceUid: string,
  tempoDatasourceUid: string
) {
  let df: any = { fields: [] };
  const rate = rateResponse.data[0]?.filter((x: { refId: string }) => {
    return x.refId === buildExpr(rateMetric, defaultTableFilter, request);
  });
  const errorRate = secondResponse.data.filter((x) => {
    return x.refId === errorRateBySpanName;
  });
  const duration = secondResponse.data.filter((x) => {
    return durationsBySpanName.includes(x.refId);
  });

  if (rate.length > 0 && rate[0].fields?.length > 2) {
    df.fields.push({
      ...rate[0].fields[1],
      name: 'Name',
      config: {
        filterable: false,
      },
    });

    df.fields.push({
      ...rate[0].fields[2],
      name: 'Rate',
      config: {
        links: [
          makePromLink(
            'Rate',
            buildLinkExpr(buildExpr(rateMetric, 'span_name="${__data.fields[0]}"', request)),
            datasourceUid,
            false
          ),
        ],
        decimals: 2,
      },
    });

    df.fields.push({
      ...rate[0].fields[2],
      name: ' ',
      labels: null,
      config: {
        color: {
          mode: 'continuous-BlPu',
        },
        custom: {
          displayMode: 'lcd-gauge',
        },
        decimals: 3,
      },
    });
  }

  if (errorRate.length > 0 && errorRate[0].fields?.length > 2) {
    const errorRateNames = errorRate[0].fields[1]?.values.toArray() ?? [];
    const errorRateValues = errorRate[0].fields[2]?.values.toArray() ?? [];
    let errorRateObj: any = {};
    errorRateNames.map((name: string, index: number) => {
      errorRateObj[name] = { value: errorRateValues[index] };
    });

    const values = getRateAlignedValues({ ...rate }, errorRateObj);

    df.fields.push({
      ...errorRate[0].fields[2],
      name: 'Error Rate',
      values: values,
      config: {
        links: [
          makePromLink(
            'Error Rate',
            buildLinkExpr(buildExpr(errorRateMetric, 'span_name="${__data.fields[0]}"', request)),
            datasourceUid,
            false
          ),
        ],
        decimals: 2,
      },
    });

    df.fields.push({
      ...errorRate[0].fields[2],
      name: '  ',
      values: values,
      labels: null,
      config: {
        color: {
          mode: 'continuous-RdYlGr',
        },
        custom: {
          displayMode: 'lcd-gauge',
        },
        decimals: 3,
      },
    });
  }

  if (duration.length > 0 && duration[0].fields?.length > 1) {
    let durationObj: any = {};
    duration.map((d) => {
      const delimiter = d.refId?.includes('span_name=~"') ? 'span_name=~"' : 'span_name="';
      const name = d.refId?.split(delimiter)[1].split('"}')[0];
      durationObj[name] = { value: d.fields[1].values.toArray()[0] };
    });

    df.fields.push({
      ...duration[0].fields[1],
      name: 'Duration (p90)',
      values: getRateAlignedValues({ ...rate }, durationObj),
      config: {
        links: [
          makePromLink(
            'Duration',
            buildLinkExpr(buildExpr(durationMetric, 'span_name="${__data.fields[0]}"', request)),
            datasourceUid,
            false
          ),
        ],
        unit: 's',
      },
    });
  }

  if (df.fields.length > 0 && df.fields[0].values) {
    df.fields.push({
      name: 'Links',
      type: FieldType.string,
      values: df.fields[0].values.map(() => {
        return 'Tempo';
      }),
      config: {
        links: [makeTempoLink('Tempo', '', `\${__data.fields[0]}`, tempoDatasourceUid)],
      },
    });
  }

  return df;
}

export function buildExpr(
  metric: { expr: string; params: string[] },
  extraParams: string,
  request: DataQueryRequest<TempoQuery>
) {
  let serviceMapQuery = request.targets[0]?.serviceMapQuery?.replace('{', '').replace('}', '') ?? '';
  // map serviceGraph metric tags to APM metric tags
  serviceMapQuery = serviceMapQuery.replace('client', 'service').replace('server', 'service');
  const metricParams = serviceMapQuery.includes('span_name')
    ? metric.params.concat(serviceMapQuery)
    : metric.params
        .concat(serviceMapQuery)
        .concat(extraParams)
        .filter((item: string) => item);
  return metric.expr.replace('{}', '{' + metricParams.join(',') + '}');
}

export function buildLinkExpr(expr: string) {
  // don't want top 5 or by span name in links
  expr = expr.replace('topk(5, ', '').replace(' by (span_name))', '');
  return expr.replace('__range', '__rate_interval');
}

// query result frames can come back in any order
// here we align the table col values to the same row name (rateName) across the table
export function getRateAlignedValues(
  rateResp: DataQueryResponseData[],
  objToAlign: { [x: string]: { value: string } }
) {
  const rateNames = rateResp[0]?.fields[1]?.values.toArray() ?? [];
  let values: string[] = [];

  for (let i = 0; i < rateNames.length; i++) {
    if (Object.keys(objToAlign).includes(rateNames[i])) {
      values.push(objToAlign[rateNames[i]].value);
    } else {
      values.push('0');
    }
  }

  return values;
}

export function makeApmRequest(metrics: any[]) {
  return metrics.map((metric) => {
    return {
      refId: metric,
      expr: metric,
      instant: true,
    };
  });
}<|MERGE_RESOLUTION|>--- conflicted
+++ resolved
@@ -154,13 +154,7 @@
           search: targets.nativeSearch[0].search ?? '',
         });
 
-<<<<<<< HEAD
-        const timeRange = config.featureToggles.tempoBackendSearch
-          ? { startTime: options.range.from.unix(), endTime: options.range.to.unix() }
-          : undefined;
-=======
         const timeRange = { startTime: options.range.from.unix(), endTime: options.range.to.unix() };
->>>>>>> 89b365f8
         const query = this.applyVariables(targets.nativeSearch[0], options.scopedVars);
         const searchQuery = this.buildSearchQuery(query, timeRange);
         subQueries.push(
@@ -215,11 +209,6 @@
           app: options.app ?? '',
         });
 
-<<<<<<< HEAD
-        const otelTraceData = JSON.parse(this.uploadedJson as string);
-        if (!otelTraceData.batches) {
-          subQueries.push(of({ error: { message: 'JSON is not valid OpenTelemetry format' }, data: [] }));
-=======
         const jsonData = JSON.parse(this.uploadedJson as string);
         const isTraceData = jsonData.batches;
         const isServiceGraphData =
@@ -229,7 +218,6 @@
           subQueries.push(of(transformFromOTEL(jsonData.batches, this.nodeGraph?.enabled)));
         } else if (isServiceGraphData) {
           subQueries.push(of({ data: jsonData, state: LoadingState.Done }));
->>>>>>> 89b365f8
         } else {
           subQueries.push(of({ error: { message: 'Unable to parse uploaded data.' }, data: [] }));
         }
@@ -244,9 +232,6 @@
         app: options.app ?? '',
         serviceMapQuery: targets.serviceMap[0].serviceMapQuery ?? '',
       });
-<<<<<<< HEAD
-      subQueries.push(serviceMapQuery(options, this.serviceMap.datasourceUid));
-=======
 
       const dsId = this.serviceMap.datasourceUid;
       const tempoDsUid = this.uid;
@@ -263,7 +248,6 @@
       } else {
         subQueries.push(serviceMapQuery(options, dsId, tempoDsUid));
       }
->>>>>>> 89b365f8
     }
 
     if (targets.traceId?.length > 0) {
