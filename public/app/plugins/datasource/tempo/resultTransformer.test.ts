import { collectorTypes } from '@opentelemetry/exporter-collector';

import {
  FieldType,
  MutableDataFrame,
  PluginType,
  DataSourceInstanceSettings,
  dateTime,
  ArrayVector,
  PluginMetaInfo,
} from '@grafana/data';

import {
  createTableFrame,
  transformToOTLP,
  transformFromOTLP,
  createTableFrameFromSearch,
  createTableFrameFromTraceQlQuery,
} from './resultTransformer';
import {
  badOTLPResponse,
  otlpDataFrameToResponse,
  otlpDataFrameFromResponse,
  otlpResponse,
  tempoSearchResponse,
  traceQlResponse,
} from './testResponse';
import { TraceSearchMetadata } from './types';

const defaultSettings: DataSourceInstanceSettings = {
  id: 0,
  uid: '0',
  type: 'tracing',
  name: 'tempo',
  access: 'proxy',
  meta: {
    id: 'tempo',
    name: 'tempo',
    type: PluginType.datasource,
    info: {} as PluginMetaInfo,
    module: '',
    baseUrl: '',
  },
  readOnly: false,
  jsonData: {},
};

describe('transformTraceList()', () => {
  const lokiDataFrame = new MutableDataFrame({
    fields: [
      {
        name: 'ts',
        type: FieldType.time,
        values: ['2020-02-12T15:05:14.265Z', '2020-02-12T15:05:15.265Z', '2020-02-12T15:05:16.265Z'],
      },
      {
        name: 'line',
        type: FieldType.string,
        values: [
          't=2020-02-12T15:04:51+0000 lvl=info msg="Starting Grafana" logger=server',
          't=2020-02-12T15:04:52+0000 lvl=info msg="Starting Grafana" logger=server traceID=asdfa1234',
          't=2020-02-12T15:04:53+0000 lvl=info msg="Starting Grafana" logger=server traceID=asdf88',
        ],
      },
    ],
    meta: {
      preferredVisualisationType: 'table',
    },
  });

  test('extracts traceIDs from log lines', () => {
    const frame = createTableFrame(lokiDataFrame, 't1', 'tempo', ['traceID=(\\w+)', 'traceID=(\\w\\w)']);
    expect(frame.fields[0].name).toBe('Time');
    expect(frame.fields[0].values.get(0)).toBe('2020-02-12T15:05:15.265Z');
    expect(frame.fields[1].name).toBe('traceID');
    expect(frame.fields[1].values.get(0)).toBe('asdfa1234');
    // Second match in new line
    expect(frame.fields[0].values.get(1)).toBe('2020-02-12T15:05:15.265Z');
    expect(frame.fields[1].values.get(1)).toBe('as');
  });
});

describe('transformToOTLP()', () => {
  test('transforms dataframe to OTLP format', () => {
    const otlp = transformToOTLP(otlpDataFrameToResponse);
    expect(otlp).toMatchObject(otlpResponse);
  });
});

describe('transformFromOTLP()', () => {
  test('transforms OTLP format to dataFrame', () => {
    const res = transformFromOTLP(
      otlpResponse.batches as unknown as collectorTypes.opentelemetryProto.trace.v1.ResourceSpans[],
      false
    );
    expect(res.data[0]).toMatchObject({
      ...otlpDataFrameFromResponse,
      creator: expect.any(Function),
    });
  });
});

describe('createTableFrameFromSearch()', () => {
  const mockTimeUnix = dateTime(1643357709095).valueOf();
  global.Date.now = jest.fn(() => mockTimeUnix);
  test('transforms search response to dataFrame', () => {
    const frame = createTableFrameFromSearch(tempoSearchResponse.traces as TraceSearchMetadata[], defaultSettings);
    expect(frame.fields[0].name).toBe('traceID');
    expect(frame.fields[0].values.get(0)).toBe('e641dcac1c3a0565');

    // TraceID must have unit = 'string' to prevent the ID from rendering as Infinity
    expect(frame.fields[0].config.unit).toBe('string');

    expect(frame.fields[1].name).toBe('traceName');
    expect(frame.fields[1].values.get(0)).toBe('c10d7ca4e3a00354 ');

    expect(frame.fields[2].name).toBe('startTime');
    expect(frame.fields[2].values.get(0)).toBe('2022-01-28 03:00:28');
    expect(frame.fields[2].values.get(1)).toBe('2022-01-27 22:56:06');

    expect(frame.fields[3].name).toBe('traceDuration');
    expect(frame.fields[3].values.get(0)).toBe(65);
  });
});

describe('createTableFrameFromTraceQlQuery()', () => {
  test('transforms TraceQL response to DataFrame', () => {
    const frameList = createTableFrameFromTraceQlQuery(traceQlResponse.traces, defaultSettings);
    const frame = frameList[0];
    // Trace ID field
    expect(frame.fields[0].name).toBe('traceID');
    expect(frame.fields[0].values.get(0)).toBe('b1586c3c8c34d');
    expect(frame.fields[0].config.unit).toBe('string');
    expect(frame.fields[0].values).toBeInstanceOf(ArrayVector);
<<<<<<< HEAD
    // Trace name field
    expect(frame.fields[1].name).toBe('traceName');
    expect(frame.fields[1].type).toBe('string');
    expect(frame.fields[1].values.get(0)).toBe('lb HTTP Client');
    expect(frame.fields[1].values).toBeInstanceOf(ArrayVector);
    // Start time field
    expect(frame.fields[2].name).toBe('startTime');
    expect(frame.fields[2].type).toBe('string');
    expect(frame.fields[2].values.get(1)).toBe('2022-01-27 22:56:06');
=======
    // Start time field
    expect(frame.fields[1].name).toBe('startTime');
    expect(frame.fields[1].type).toBe('string');
    expect(frame.fields[1].values.get(1)).toBe('2022-01-27 22:56:06');
    expect(frame.fields[1].values).toBeInstanceOf(ArrayVector);
    // Trace name field
    expect(frame.fields[2].name).toBe('traceName');
    expect(frame.fields[2].type).toBe('string');
    expect(frame.fields[2].values.get(0)).toBe('lb HTTP Client');
>>>>>>> ac7f9d45
    expect(frame.fields[2].values).toBeInstanceOf(ArrayVector);
    // Duration field
    expect(frame.fields[3].name).toBe('traceDuration');
    expect(frame.fields[3].type).toBe('number');
    expect(frame.fields[3].values.get(2)).toBe(44);
  });
});

describe('transformFromOTLP()', () => {
  // Mock the console error so that running the test suite doesnt throw the error
  const origError = console.error;
  const consoleErrorMock = jest.fn();
  afterEach(() => (console.error = origError));
  beforeEach(() => (console.error = consoleErrorMock));

  test('if passed bad data, will surface an error', () => {
    const res = transformFromOTLP(
      badOTLPResponse.batches as unknown as collectorTypes.opentelemetryProto.trace.v1.ResourceSpans[],
      false
    );

    expect(res.data[0]).toBeFalsy();
    expect(res.error?.message).toBeTruthy();
    // if it does have resources, no error will be thrown
    expect({
      ...res.data[0],
      resources: {
        attributes: [
          { key: 'service.name', value: { stringValue: 'db' } },
          { key: 'job', value: { stringValue: 'tns/db' } },
          { key: 'opencensus.exporterversion', value: { stringValue: 'Jaeger-Go-2.22.1' } },
          { key: 'host.name', value: { stringValue: '63d16772b4a2' } },
          { key: 'ip', value: { stringValue: '0.0.0.0' } },
          { key: 'client-uuid', value: { stringValue: '39fb01637a579639' } },
        ],
      },
    }).not.toBeFalsy();
  });
});<|MERGE_RESOLUTION|>--- conflicted
+++ resolved
@@ -132,17 +132,6 @@
     expect(frame.fields[0].values.get(0)).toBe('b1586c3c8c34d');
     expect(frame.fields[0].config.unit).toBe('string');
     expect(frame.fields[0].values).toBeInstanceOf(ArrayVector);
-<<<<<<< HEAD
-    // Trace name field
-    expect(frame.fields[1].name).toBe('traceName');
-    expect(frame.fields[1].type).toBe('string');
-    expect(frame.fields[1].values.get(0)).toBe('lb HTTP Client');
-    expect(frame.fields[1].values).toBeInstanceOf(ArrayVector);
-    // Start time field
-    expect(frame.fields[2].name).toBe('startTime');
-    expect(frame.fields[2].type).toBe('string');
-    expect(frame.fields[2].values.get(1)).toBe('2022-01-27 22:56:06');
-=======
     // Start time field
     expect(frame.fields[1].name).toBe('startTime');
     expect(frame.fields[1].type).toBe('string');
@@ -152,7 +141,6 @@
     expect(frame.fields[2].name).toBe('traceName');
     expect(frame.fields[2].type).toBe('string');
     expect(frame.fields[2].values.get(0)).toBe('lb HTTP Client');
->>>>>>> ac7f9d45
     expect(frame.fields[2].values).toBeInstanceOf(ArrayVector);
     // Duration field
     expect(frame.fields[3].name).toBe('traceDuration');
