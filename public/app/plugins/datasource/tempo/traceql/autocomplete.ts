import { SelectableValue } from '@grafana/data';
import type { Monaco, monacoTypes } from '@grafana/ui';

import TempoLanguageProvider from '../language_provider';

interface Props {
  languageProvider: TempoLanguageProvider;
}

/**
 * Class that implements CompletionItemProvider interface and allows us to provide suggestion for the Monaco
 * autocomplete system.
 */
export class CompletionProvider implements monacoTypes.languages.CompletionItemProvider {
  languageProvider: TempoLanguageProvider;
  registerInteractionCommandId: string | null;

  constructor(props: Props) {
    this.languageProvider = props.languageProvider;
    this.registerInteractionCommandId = null;
  }

  triggerCharacters = ['{', '.', '[', '(', '=', '~', ' ', '"'];

  static readonly intrinsics: string[] = ['duration', 'name', 'status'];
  static readonly scopes: string[] = ['resource', 'span'];
  static readonly operators: string[] = ['=', '-', '+', '<', '>', '>=', '<=', '=~'];
  static readonly logicalOps: string[] = ['&&', '||'];

  // We set these directly and ae required for the provider to function.
  monaco: Monaco | undefined;
  editor: monacoTypes.editor.IStandaloneCodeEditor | undefined;

  private tags: { [tag: string]: Set<string> } = {};
  private cachedValues: { [key: string]: Array<SelectableValue<string>> } = {};

  provideCompletionItems(
    model: monacoTypes.editor.ITextModel,
    position: monacoTypes.Position
  ): monacoTypes.languages.ProviderResult<monacoTypes.languages.CompletionList> {
    // Should not happen, this should not be called before it is initialized
    if (!(this.monaco && this.editor)) {
      throw new Error('provideCompletionItems called before CompletionProvider was initialized');
    }

    // if the model-id does not match, then this call is from a different editor-instance,
    // not "our instance", so return nothing
    if (this.editor.getModel()?.id !== model.id) {
      return { suggestions: [] };
    }

    const { range, offset } = getRangeAndOffset(this.monaco, model, position);
    const situation = this.getSituation(model.getValue(), offset);
    const completionItems = this.getCompletions(situation);

    return completionItems.then((items) => {
      // monaco by-default alphabetically orders the items.
      // to stop it, we use a number-as-string sortkey,
      // so that monaco keeps the order we use
      const maxIndexDigits = items.length.toString().length;
      const suggestions: monacoTypes.languages.CompletionItem[] = items.map((item, index) => {
<<<<<<< HEAD
        const suggestion = {
=======
        const suggestion: monacoTypes.languages.CompletionItem = {
>>>>>>> ac7f9d45
          kind: getMonacoCompletionItemKind(item.type, this.monaco!),
          label: item.label,
          insertText: item.insertText,
          sortText: index.toString().padStart(maxIndexDigits, '0'), // to force the order we have
          range,
<<<<<<< HEAD
        };
        fixSuggestion(suggestion, item.type, model, offset, this.monaco!);
=======
          command: {
            id: this.registerInteractionCommandId || 'noOp',
            title: 'Report Interaction',
            arguments: [item.label, item.type],
          },
        };
        fixSuggestion(suggestion, item.type, model, offset);
>>>>>>> ac7f9d45
        return suggestion;
      });
      return { suggestions };
    });
  }

  /**
   * We expect the tags list data directly from the request and assign it an empty set here.
   */
  setTags(tags: string[]) {
    tags.forEach((t) => (this.tags[t] = new Set<string>()));
  }

  /**
   * Set the ID for the registerInteraction command, to be used to keep track of how many completions are used by the users
   */
  setRegisterInteractionCommandId(id: string | null) {
    this.registerInteractionCommandId = id;
  }

  private async getTagValues(tagName: string): Promise<Array<SelectableValue<string>>> {
    let tagValues: Array<SelectableValue<string>>;

    if (this.cachedValues.hasOwnProperty(tagName)) {
      tagValues = this.cachedValues[tagName];
    } else {
      tagValues = await this.languageProvider.getOptionsV2(tagName);
      this.cachedValues[tagName] = tagValues;
    }
    return tagValues;
  }

  /**
   * Get suggestion based on the situation we are in like whether we should suggest tag names or values.
   * @param situation
   * @private
   */
  private async getCompletions(situation: Situation): Promise<Completion[]> {
    if (!Object.keys(this.tags).length) {
      return [];
    }
    switch (situation.type) {
      // Not really sure what would make sense to suggest in this case so just leave it
      case 'UNKNOWN': {
        return [];
      }
      case 'EMPTY': {
        return this.getScopesCompletions('{ ')
          .concat(this.getIntrinsicsCompletions('{ '))
          .concat(this.getTagsCompletions('{ .'));
      }
      case 'SPANSET_EMPTY':
        return this.getScopesCompletions().concat(this.getIntrinsicsCompletions()).concat(this.getTagsCompletions('.'));
      case 'SPANSET_ONLY_DOT': {
        return this.getTagsCompletions();
      }
      case 'SPANSET_IN_NAME':
        return this.getScopesCompletions().concat(this.getIntrinsicsCompletions()).concat(this.getTagsCompletions());
      case 'SPANSET_IN_NAME_SCOPE':
        return this.getTagsCompletions();
      case 'SPANSET_AFTER_NAME':
        return CompletionProvider.operators.map((key) => ({
          label: key,
          insertText: key,
          type: 'OPERATOR',
        }));
      case 'SPANSET_IN_VALUE':
<<<<<<< HEAD
        const tagName = this.overrideTagName(situation.tagName);
        const tagsNoQuotesAroundValue: string[] = ['status'];
        const tagValues = await this.getTagValues(tagName);
=======
        const tagValues = await this.getTagValues(situation.tagName);
>>>>>>> ac7f9d45
        const items: Completion[] = [];

        const getInsertionText = (val: SelectableValue<string>): string => {
          if (situation.betweenQuotes) {
            return val.label!;
          }
<<<<<<< HEAD
          return tagsNoQuotesAroundValue.includes(situation.tagName) ? val.label! : `"${val.label}"`;
=======
          return val.type === 'string' ? `"${val.label}"` : val.label!;
>>>>>>> ac7f9d45
        };

        tagValues.forEach((val) => {
          if (val?.label) {
            items.push({
              label: val.label,
              insertText: getInsertionText(val),
              type: 'TAG_VALUE',
            });
          }
        });
        return items;
      case 'SPANSET_AFTER_VALUE':
        return CompletionProvider.logicalOps.concat('}').map((key) => ({
          label: key,
          insertText: key,
          type: 'OPERATOR',
        }));
      default:
        throw new Error(`Unexpected situation ${situation}`);
    }
  }

  private getTagsCompletions(prepend?: string): Completion[] {
    return Object.keys(this.tags)
      .sort((a, b) => a.localeCompare(b, undefined, { sensitivity: 'accent' }))
      .map((key) => ({
        label: key,
        insertText: (prepend || '') + key,
        type: 'TAG_NAME',
      }));
  }

  private getIntrinsicsCompletions(prepend?: string): Completion[] {
    return CompletionProvider.intrinsics.map((key) => ({
      label: key,
      insertText: (prepend || '') + key,
      type: 'KEYWORD',
    }));
  }

  private getScopesCompletions(prepend?: string): Completion[] {
    return CompletionProvider.scopes.map((key) => ({
      label: key,
      insertText: (prepend || '') + key,
      type: 'SCOPE',
    }));
  }

  private getSituationInSpanSet(textUntilCaret: string): Situation {
    const nameRegex = /(?<name>[\w./-]+)?/;
    const opRegex = /(?<op>[!=+\-<>]+)/;
    // only allow spaces in the value if it's enclosed by quotes
    const valueRegex = /(?<value>(?<open_quote>")([^"\n&|]+)?(?<close_quote>")?|([^"\n\s&|]+))?/;

    // prettier-ignore
    const fullRegex = new RegExp(
      '([\\s{])' +      // Space(s) or initial opening bracket {
      '(' +                   // Open full set group
      nameRegex.source +
      '(?<space1>\\s*)' +     // Optional space(s) between name and operator
      '(' +                   // Open operator + value group
      opRegex.source +
      '(?<space2>\\s*)' +     // Optional space(s) between operator and value
      valueRegex.source +
      ')?' +                  // Close operator + value group
      ')' +                   // Close full set group
      '(?<space3>\\s*)$'      // Optional space(s) at the end of the set
    );

    const matched = textUntilCaret.match(fullRegex);

    if (matched) {
      const nameFull = matched.groups?.name;
      const op = matched.groups?.op;

      if (!nameFull) {
        return {
          type: 'SPANSET_EMPTY',
        };
      }

      if (nameFull === '.') {
        return {
          type: 'SPANSET_ONLY_DOT',
        };
      }

      const nameMatched = nameFull.match(/^(?<pre_dot>\.)?(?<word>\w[\w./-]*\w)(?<post_dot>\.)?$/);

      // We already have a (potentially partial) tag name so let's check if there's an operator declared
      // { .tag_name|
      if (!op) {
        // There's no operator so we check if the name is one of the known scopes
        // { resource.|
        if (CompletionProvider.scopes.filter((w) => w === nameMatched?.groups?.word) && nameMatched?.groups?.post_dot) {
          return {
            type: 'SPANSET_IN_NAME_SCOPE',
          };
        }
        // It's not one of the scopes, so we now check if we're after the name (there's a space after the word) or if we still have to autocomplete the rest of the name
        // In case there's a space we start autocompleting the operators { .http.method |
        // Otherwise we keep showing the tags/intrinsics/scopes list { .http.met|
        return {
          type: matched.groups?.space1 ? 'SPANSET_AFTER_NAME' : 'SPANSET_IN_NAME',
        };
      }

      // In case there's a space after the full [name + operator + value] group we can start autocompleting logical operators or close the spanset
      // To avoid triggering this situation when we are writing a space inside a string we check the state of the open and close quotes
      // { .http.method = "GET" |
      if (matched.groups?.space3 && matched.groups.open_quote === matched.groups.close_quote) {
        return {
          type: 'SPANSET_AFTER_VALUE',
        };
      }

      // We already have an operator and know that the set isn't complete so let's autocomplete the possible values for the tag name
      // { .http.method = |
      return {
        type: 'SPANSET_IN_VALUE',
        tagName: nameFull,
        betweenQuotes: !!matched.groups?.open_quote,
      };
    }

    return {
      type: 'EMPTY',
    };
  }

  /**
   * Figure out where is the cursor and what kind of suggestions are appropriate.
   * @param text
   * @param offset
   */
  private getSituation(text: string, offset: number): Situation {
    if (text === '' || offset === 0) {
      return {
        type: 'EMPTY',
      };
    }

    const textUntilCaret = text.substring(0, offset);

    // Check if we're inside a span set
    let isInSpanSet = textUntilCaret.lastIndexOf('{') > textUntilCaret.lastIndexOf('}');
    if (isInSpanSet) {
      return this.getSituationInSpanSet(textUntilCaret);
    }

    // Will happen only if user writes something that isn't really a tag selector
    return {
      type: 'UNKNOWN',
    };
  }
}

/**
 * Get item kind which is used for icon next to the suggestion.
 * @param type
 * @param monaco
 */
function getMonacoCompletionItemKind(type: CompletionType, monaco: Monaco): monacoTypes.languages.CompletionItemKind {
  switch (type) {
    case 'TAG_NAME':
      return monaco.languages.CompletionItemKind.Enum;
    case 'KEYWORD':
      return monaco.languages.CompletionItemKind.Keyword;
    case 'OPERATOR':
      return monaco.languages.CompletionItemKind.Operator;
    case 'TAG_VALUE':
      return monaco.languages.CompletionItemKind.EnumMember;
    case 'SCOPE':
      return monaco.languages.CompletionItemKind.Class;
    default:
      throw new Error(`Unexpected CompletionType: ${type}`);
  }
}

export type CompletionType = 'TAG_NAME' | 'TAG_VALUE' | 'KEYWORD' | 'OPERATOR' | 'SCOPE';
type Completion = {
  type: CompletionType;
  label: string;
  insertText: string;
};

export type Tag = {
  name: string;
  value: string;
};

export type Situation =
  | {
      type: 'UNKNOWN';
    }
  | {
      type: 'EMPTY';
    }
  | {
      type: 'SPANSET_EMPTY';
    }
  | {
      type: 'SPANSET_ONLY_DOT';
    }
  | {
      type: 'SPANSET_AFTER_NAME';
    }
  | {
      type: 'SPANSET_IN_NAME';
    }
  | {
      type: 'SPANSET_IN_NAME_SCOPE';
    }
  | {
      type: 'SPANSET_IN_VALUE';
      tagName: string;
      betweenQuotes: boolean;
    }
  | {
      type: 'SPANSET_AFTER_VALUE';
    };

function getRangeAndOffset(monaco: Monaco, model: monacoTypes.editor.ITextModel, position: monacoTypes.Position) {
  const word = model.getWordAtPosition(position);
  const range =
    word != null
      ? monaco.Range.lift({
          startLineNumber: position.lineNumber,
          endLineNumber: position.lineNumber,
          startColumn: word.startColumn,
          endColumn: word.endColumn,
        })
      : monaco.Range.fromPositions(position);

  // documentation says `position` will be "adjusted" in `getOffsetAt` so we clone it here just for sure.
  const positionClone = {
    column: position.column,
    lineNumber: position.lineNumber,
  };

  const offset = model.getOffsetAt(positionClone);
  return { offset, range };
}

/**
 * Fix the suggestions range and insert text. For the range we have to adjust because monaco by default replaces just
 * the last word which stops at dot while traceQL tags contain dots themselves and we want to replace the whole tag
 * name when suggesting. The insert text needs to be adjusted for scope (leading dot) if scope is currently missing.
 * This may be doable also when creating the suggestions but for a particular situation this seems to be easier to do
 * here.
 */
function fixSuggestion(
<<<<<<< HEAD
  suggestion: monacoTypes.languages.CompletionItem & { range: monacoTypes.IRange },
  itemType: CompletionType,
  model: monacoTypes.editor.ITextModel,
  offset: number,
  monaco: Monaco
=======
  suggestion: monacoTypes.languages.CompletionItem,
  itemType: CompletionType,
  model: monacoTypes.editor.ITextModel,
  offset: number
>>>>>>> ac7f9d45
) {
  if (itemType === 'TAG_NAME') {
    const match = model
      .getValue()
      .substring(0, offset)
      .match(/(span\.|resource\.|\.)?([\w./-]*)$/);

    if (match) {
      const scope = match[1];
      const tag = match[2];

      if (tag) {
        // Add the default scope if needed.
        if (!scope && suggestion.insertText[0] !== '.') {
          suggestion.insertText = '.' + suggestion.insertText;
        }

        // Adjust the range, so that we will replace the whole tag.
<<<<<<< HEAD
        suggestion.range = monaco.Range.lift({
          ...suggestion.range,
          startColumn: offset - tag.length + 1,
        });
=======
        suggestion.range = {
          ...suggestion.range,
          startColumn: offset - tag.length + 1,
        };
>>>>>>> ac7f9d45
      }
    }
  }
}<|MERGE_RESOLUTION|>--- conflicted
+++ resolved
@@ -59,20 +59,12 @@
       // so that monaco keeps the order we use
       const maxIndexDigits = items.length.toString().length;
       const suggestions: monacoTypes.languages.CompletionItem[] = items.map((item, index) => {
-<<<<<<< HEAD
-        const suggestion = {
-=======
         const suggestion: monacoTypes.languages.CompletionItem = {
->>>>>>> ac7f9d45
           kind: getMonacoCompletionItemKind(item.type, this.monaco!),
           label: item.label,
           insertText: item.insertText,
           sortText: index.toString().padStart(maxIndexDigits, '0'), // to force the order we have
           range,
-<<<<<<< HEAD
-        };
-        fixSuggestion(suggestion, item.type, model, offset, this.monaco!);
-=======
           command: {
             id: this.registerInteractionCommandId || 'noOp',
             title: 'Report Interaction',
@@ -80,7 +72,6 @@
           },
         };
         fixSuggestion(suggestion, item.type, model, offset);
->>>>>>> ac7f9d45
         return suggestion;
       });
       return { suggestions };
@@ -148,24 +139,14 @@
           type: 'OPERATOR',
         }));
       case 'SPANSET_IN_VALUE':
-<<<<<<< HEAD
-        const tagName = this.overrideTagName(situation.tagName);
-        const tagsNoQuotesAroundValue: string[] = ['status'];
-        const tagValues = await this.getTagValues(tagName);
-=======
         const tagValues = await this.getTagValues(situation.tagName);
->>>>>>> ac7f9d45
         const items: Completion[] = [];
 
         const getInsertionText = (val: SelectableValue<string>): string => {
           if (situation.betweenQuotes) {
             return val.label!;
           }
-<<<<<<< HEAD
-          return tagsNoQuotesAroundValue.includes(situation.tagName) ? val.label! : `"${val.label}"`;
-=======
           return val.type === 'string' ? `"${val.label}"` : val.label!;
->>>>>>> ac7f9d45
         };
 
         tagValues.forEach((val) => {
@@ -419,18 +400,10 @@
  * here.
  */
 function fixSuggestion(
-<<<<<<< HEAD
-  suggestion: monacoTypes.languages.CompletionItem & { range: monacoTypes.IRange },
-  itemType: CompletionType,
-  model: monacoTypes.editor.ITextModel,
-  offset: number,
-  monaco: Monaco
-=======
   suggestion: monacoTypes.languages.CompletionItem,
   itemType: CompletionType,
   model: monacoTypes.editor.ITextModel,
   offset: number
->>>>>>> ac7f9d45
 ) {
   if (itemType === 'TAG_NAME') {
     const match = model
@@ -449,17 +422,10 @@
         }
 
         // Adjust the range, so that we will replace the whole tag.
-<<<<<<< HEAD
-        suggestion.range = monaco.Range.lift({
-          ...suggestion.range,
-          startColumn: offset - tag.length + 1,
-        });
-=======
         suggestion.range = {
           ...suggestion.range,
           startColumn: offset - tag.length + 1,
         };
->>>>>>> ac7f9d45
       }
     }
   }
