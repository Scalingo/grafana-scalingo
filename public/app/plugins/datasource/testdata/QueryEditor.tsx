--- conflicted
+++ resolved
@@ -14,10 +14,7 @@
 import { NodeGraphEditor } from './components/NodeGraphEditor';
 import { PredictablePulseEditor } from './components/PredictablePulseEditor';
 import { RawFrameEditor } from './components/RawFrameEditor';
-<<<<<<< HEAD
-=======
 import { SimulationQueryEditor } from './components/SimulationQueryEditor';
->>>>>>> c2560129
 import { USAQueryEditor, usaQueryModes } from './components/USAQueryEditor';
 import { defaultCSVWaveQuery, defaultPulseQuery, defaultQuery } from './constants';
 import { TestDataDataSource } from './datasource';
@@ -304,11 +301,7 @@
       {scenarioId === 'node_graph' && (
         <NodeGraphEditor onChange={(val: NodesQuery) => onChange({ ...query, nodes: val })} query={query} />
       )}
-<<<<<<< HEAD
-      {scenarioId === 'server_error_500' && <ErrorEditor onChange={onUpdate} query={query} />}
-=======
       {scenarioId === 'server_error_500' && <ErrorEditor onChange={onUpdate} query={query} ds={datasource} />}
->>>>>>> c2560129
 
       {description && <p>{description}</p>}
     </>
