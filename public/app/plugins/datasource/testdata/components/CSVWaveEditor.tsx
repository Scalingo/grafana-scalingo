--- conflicted
+++ resolved
@@ -1,17 +1,9 @@
-<<<<<<< HEAD
-import React, { ChangeEvent, PureComponent } from 'react';
-=======
 import React, { PureComponent, useState } from 'react';
->>>>>>> c2560129
 
 import { Button, InlineField, InlineFieldRow, Input } from '@grafana/ui';
 
 import { defaultCSVWaveQuery } from '../constants';
-<<<<<<< HEAD
-import { CSVWave } from '../types';
-=======
 import type { CSVWave } from '../types';
->>>>>>> c2560129
 
 interface WavesProps {
   waves?: CSVWave[];
