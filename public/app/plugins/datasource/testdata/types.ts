import { DataQuery } from '@grafana/data';

export interface Scenario {
  id: string;
  name: string;
  stringInput: string;
  description?: string;
<<<<<<< HEAD
=======
  hideAliasField?: boolean;
>>>>>>> 556faf82
}

export interface TestDataQuery extends DataQuery {
  alias?: string;
  scenarioId?: string;
  stringInput?: string;
  stream?: StreamingQuery;
  pulseWave?: PulseWaveQuery;
  sim?: SimulationQuery;
  csvWave?: CSVWave[];
  labels?: string;
  lines?: number;
  levelColumn?: boolean;
  channel?: string; // for grafana live
  nodes?: NodesQuery;
  csvFileName?: string;
  csvContent?: string;
  rawFrameContent?: string;
  usa?: USAQuery;
  errorType?: 'server_panic' | 'frontend_exception' | 'frontend_observable';
}

export interface NodesQuery {
  type?: 'random' | 'response';
  count?: number;
}

export interface StreamingQuery {
  type: 'signal' | 'logs' | 'fetch';
  speed: number;
  spread: number;
  noise: number; // wiggle around the signal for min/max
  bands?: number; // number of bands around the middle band
  url?: string; // the Fetch URL
}

export interface SimulationQuery {
  key: {
    type: string;
    tick: number;
    uid?: string;
  };
  config?: Record<string, any>;
  stream?: boolean;
  last?: boolean;
}

export interface PulseWaveQuery {
  timeStep?: number;
  onCount?: number;
  offCount?: number;
  onValue?: number;
  offValue?: number;
}
export interface CSVWave {
  timeStep?: number;
  name?: string;
  valuesCSV?: string;
  labels?: string;
}

export interface USAQuery {
  mode?: string;
  period?: string;
  fields?: string[]; // foo, bar, baz
  states?: string[];
}<|MERGE_RESOLUTION|>--- conflicted
+++ resolved
@@ -5,10 +5,7 @@
   name: string;
   stringInput: string;
   description?: string;
-<<<<<<< HEAD
-=======
   hideAliasField?: boolean;
->>>>>>> 556faf82
 }
 
 export interface TestDataQuery extends DataQuery {
