import { lastValueFrom, Observable, of } from 'rxjs';
import { map } from 'rxjs/operators';

import {
  DataQueryRequest,
  DataQueryResponse,
  DataSourceApi,
  DataSourceInstanceSettings,
  DataSourceJsonData,
  FieldType,
  MutableDataFrame,
  ScopedVars,
} from '@grafana/data';
<<<<<<< HEAD
import { BackendSrvRequest, FetchResponse, getBackendSrv } from '@grafana/runtime';
=======
import { BackendSrvRequest, FetchResponse, getBackendSrv, getTemplateSrv, TemplateSrv } from '@grafana/runtime';
>>>>>>> c2560129
import { NodeGraphOptions } from 'app/core/components/NodeGraphSettings';

import { serializeParams } from '../../../core/utils/fetch';

import { apiPrefix } from './constants';
import { ZipkinQuery, ZipkinSpan } from './types';
import { createGraphFrames } from './utils/graphTransform';
import { transformResponse } from './utils/transforms';

export interface ZipkinJsonData extends DataSourceJsonData {
  nodeGraph?: NodeGraphOptions;
}

export class ZipkinDatasource extends DataSourceApi<ZipkinQuery, ZipkinJsonData> {
  uploadedJson: string | ArrayBuffer | null = null;
  nodeGraph?: NodeGraphOptions;
  constructor(
    private instanceSettings: DataSourceInstanceSettings<ZipkinJsonData>,
    private readonly templateSrv: TemplateSrv = getTemplateSrv()
  ) {
    super(instanceSettings);
    this.nodeGraph = instanceSettings.jsonData.nodeGraph;
  }

  query(options: DataQueryRequest<ZipkinQuery>): Observable<DataQueryResponse> {
    const target = options.targets[0];
    if (target.queryType === 'upload') {
      if (!this.uploadedJson) {
        return of({ data: [] });
      }

      try {
        const traceData = JSON.parse(this.uploadedJson as string);
        return of(responseToDataQueryResponse({ data: traceData }, this.nodeGraph?.enabled));
      } catch (error) {
        return of({ error: { message: 'JSON is not valid Zipkin format' }, data: [] });
      }
    }

    if (target.query) {
      const query = this.applyVariables(target, options.scopedVars);
      return this.request<ZipkinSpan[]>(`${apiPrefix}/trace/${encodeURIComponent(query.query)}`).pipe(
        map((res) => responseToDataQueryResponse(res, this.nodeGraph?.enabled))
      );
    }
    return of(emptyDataQueryResponse);
  }

  async metadataRequest(url: string, params?: Record<string, any>): Promise<any> {
    const res = await lastValueFrom(this.request(url, params, { hideFromInspector: true }));
    return res.data;
  }

  async testDatasource(): Promise<{ status: string; message: string }> {
    await this.metadataRequest(`${apiPrefix}/services`);
    return { status: 'success', message: 'Data source is working' };
  }

  getQueryDisplayText(query: ZipkinQuery): string {
    return query.query;
  }

  interpolateVariablesInQueries(queries: ZipkinQuery[], scopedVars: ScopedVars): ZipkinQuery[] {
    if (!queries || queries.length === 0) {
      return [];
    }

    return queries.map((query) => {
      return {
        ...query,
        datasource: this.getRef(),
        ...this.applyVariables(query, scopedVars),
      };
    });
  }

  applyVariables(query: ZipkinQuery, scopedVars: ScopedVars) {
    const expandedQuery = { ...query };

    return {
      ...expandedQuery,
      query: this.templateSrv.replace(query.query ?? '', scopedVars),
    };
  }

  private request<T = any>(
    apiUrl: string,
    data?: any,
    options?: Partial<BackendSrvRequest>
  ): Observable<FetchResponse<T>> {
    const params = data ? serializeParams(data) : '';
    const url = `${this.instanceSettings.url}${apiUrl}${params.length ? `?${params}` : ''}`;
    const req = {
      ...options,
      url,
    };

    return getBackendSrv().fetch<T>(req);
  }
}

function responseToDataQueryResponse(response: { data: ZipkinSpan[] }, nodeGraph = false): DataQueryResponse {
  let data = response?.data ? [transformResponse(response?.data)] : [];
  if (nodeGraph) {
    data.push(...createGraphFrames(response?.data));
  }
  return {
    data,
  };
}

const emptyDataQueryResponse = {
  data: [
    new MutableDataFrame({
      fields: [
        {
          name: 'trace',
          type: FieldType.trace,
          values: [],
        },
      ],
      meta: {
        preferredVisualisationType: 'trace',
        custom: {
          traceFormat: 'zipkin',
        },
      },
    }),
  ],
};<|MERGE_RESOLUTION|>--- conflicted
+++ resolved
@@ -11,11 +11,7 @@
   MutableDataFrame,
   ScopedVars,
 } from '@grafana/data';
-<<<<<<< HEAD
-import { BackendSrvRequest, FetchResponse, getBackendSrv } from '@grafana/runtime';
-=======
 import { BackendSrvRequest, FetchResponse, getBackendSrv, getTemplateSrv, TemplateSrv } from '@grafana/runtime';
->>>>>>> c2560129
 import { NodeGraphOptions } from 'app/core/components/NodeGraphSettings';
 
 import { serializeParams } from '../../../core/utils/fetch';
