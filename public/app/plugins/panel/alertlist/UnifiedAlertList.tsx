--- conflicted
+++ resolved
@@ -4,9 +4,6 @@
 import { useEffectOnce } from 'react-use';
 
 import { GrafanaTheme2, PanelProps } from '@grafana/data';
-<<<<<<< HEAD
-import { Alert, CustomScrollbar, LoadingPlaceholder, useStyles2 } from '@grafana/ui';
-=======
 import { TimeRangeUpdatedEvent } from '@grafana/runtime';
 import {
   Alert,
@@ -19,7 +16,6 @@
   useStyles2,
 } from '@grafana/ui';
 import { config } from 'app/core/config';
->>>>>>> 89b365f8
 import { contextSrv } from 'app/core/services/context_srv';
 import alertDef from 'app/features/alerting/state/alertDef';
 import { useUnifiedAlertingSelector } from 'app/features/alerting/unified/hooks/useUnifiedAlertingSelector';
@@ -33,12 +29,8 @@
 } from 'app/features/alerting/unified/utils/datasource';
 import { flattenRules, getFirstActiveAt } from 'app/features/alerting/unified/utils/rules';
 import { getDashboardSrv } from 'app/features/dashboard/services/DashboardSrv';
-<<<<<<< HEAD
-import { AccessControlAction } from 'app/types';
-=======
 import { DashboardModel } from 'app/features/dashboard/state';
 import { useDispatch, AccessControlAction } from 'app/types';
->>>>>>> 89b365f8
 import { PromRuleWithLocation } from 'app/types/unified-alerting';
 import { PromAlertingRuleState } from 'app/types/unified-alerting-dto';
 
@@ -59,15 +51,12 @@
     props.options.stateFilter.inactive = undefined; // now disable inactive
   }, [props.options.stateFilter]);
 
-<<<<<<< HEAD
-=======
   let dashboard: DashboardModel | undefined = undefined;
 
   useEffectOnce(() => {
     dashboard = getDashboardSrv().getCurrent();
   });
 
->>>>>>> 89b365f8
   useEffect(() => {
     dispatch(fetchAllPromRulesAction());
     const sub = dashboard?.events.subscribe(TimeRangeUpdatedEvent, () => dispatch(fetchAllPromRulesAction()));
