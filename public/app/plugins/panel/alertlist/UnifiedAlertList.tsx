import { css } from '@emotion/css';
import { sortBy } from 'lodash';
import React, { useEffect, useMemo } from 'react';
import { useEffectOnce, useToggle } from 'react-use';

import { GrafanaTheme2, PanelProps } from '@grafana/data';
import { TimeRangeUpdatedEvent } from '@grafana/runtime';
import {
  Alert,
  BigValue,
  BigValueGraphMode,
  BigValueJustifyMode,
  BigValueTextMode,
  CustomScrollbar,
  LoadingPlaceholder,
  useStyles2,
} from '@grafana/ui';
import { config } from 'app/core/config';
import { contextSrv } from 'app/core/services/context_srv';
import alertDef from 'app/features/alerting/state/alertDef';
import { alertRuleApi } from 'app/features/alerting/unified/api/alertRuleApi';
import { INSTANCES_DISPLAY_LIMIT } from 'app/features/alerting/unified/components/rules/RuleDetails';
import { useCombinedRuleNamespaces } from 'app/features/alerting/unified/hooks/useCombinedRuleNamespaces';
import { useUnifiedAlertingSelector } from 'app/features/alerting/unified/hooks/useUnifiedAlertingSelector';
import {
  fetchAllPromAndRulerRulesAction,
  fetchPromAndRulerRulesAction,
} from 'app/features/alerting/unified/state/actions';
import { parseMatchers } from 'app/features/alerting/unified/utils/alertmanager';
import { Annotation } from 'app/features/alerting/unified/utils/constants';
import { GRAFANA_DATASOURCE_NAME, GRAFANA_RULES_SOURCE_NAME } from 'app/features/alerting/unified/utils/datasource';
import {
  isAsyncRequestMapSlicePartiallyDispatched,
  isAsyncRequestMapSlicePartiallyFulfilled,
  isAsyncRequestMapSlicePending,
} from 'app/features/alerting/unified/utils/redux';
import { flattenCombinedRules, getFirstActiveAt } from 'app/features/alerting/unified/utils/rules';
import { getDashboardSrv } from 'app/features/dashboard/services/DashboardSrv';
import { DashboardModel } from 'app/features/dashboard/state';
import { Matcher } from 'app/plugins/datasource/alertmanager/types';
import { AccessControlAction, ThunkDispatch, useDispatch } from 'app/types';
import { PromAlertingRuleState } from 'app/types/unified-alerting-dto';

import { getAlertingRule } from '../../../features/alerting/unified/utils/rules';
import { AlertingRule, CombinedRuleWithLocation } from '../../../types/unified-alerting';

import { GroupMode, SortOrder, StateFilter, UnifiedAlertListOptions, ViewMode } from './types';
import GroupedModeView from './unified-alerting/GroupedView';
import UngroupedModeView from './unified-alerting/UngroupedView';
import { filterAlerts } from './util';

function getStateList(state: StateFilter) {
  const reducer = (list: string[], [stateKey, value]: [string, boolean]) => {
    if (Boolean(value)) {
      return [...list, stateKey];
    } else {
      return list;
    }
  };
  return Object.entries(state).reduce(reducer, []);
}

const fetchPromAndRuler = ({
  dispatch,
  limitInstances,
  matcherList,
  dataSourceName,
  stateList,
}: {
  dispatch: ThunkDispatch;
  limitInstances: boolean;
  matcherList?: Matcher[] | undefined;
  dataSourceName?: string;
  stateList: string[];
}) => {
  if (dataSourceName) {
    dispatch(
      fetchPromAndRulerRulesAction({
        rulesSourceName: dataSourceName,
        limitAlerts: limitInstances ? INSTANCES_DISPLAY_LIMIT : undefined,
        matcher: matcherList,
        state: stateList,
      })
    );
  } else {
    dispatch(
      fetchAllPromAndRulerRulesAction(false, {
        limitAlerts: limitInstances ? INSTANCES_DISPLAY_LIMIT : undefined,
        matcher: matcherList,
        state: stateList,
      })
    );
  }
};

export function UnifiedAlertList(props: PanelProps<UnifiedAlertListOptions>) {
  const dispatch = useDispatch();
  const [limitInstances, toggleLimit] = useToggle(true);

  const { usePrometheusRulesByNamespaceQuery } = alertRuleApi;

  const promRulesRequests = useUnifiedAlertingSelector((state) => state.promRules);
  const rulerRulesRequests = useUnifiedAlertingSelector((state) => state.rulerRules);

  const somePromRulesDispatched = isAsyncRequestMapSlicePartiallyDispatched(promRulesRequests);

  const hideViewRuleLinkText = props.width < 320;

  // backwards compat for "Inactive" state filter
  useEffect(() => {
    if (props.options.stateFilter.inactive === true) {
      props.options.stateFilter.normal = true; // enable the normal filter
    }
    props.options.stateFilter.inactive = undefined; // now disable inactive
  }, [props.options.stateFilter]);

  let dashboard: DashboardModel | undefined = undefined;

  useEffectOnce(() => {
    dashboard = getDashboardSrv().getCurrent();
  });

  const stateList = useMemo(() => getStateList(props.options.stateFilter), [props.options.stateFilter]);
  const { options, replaceVariables } = props;
  const dataSourceName =
    options.datasource === GRAFANA_DATASOURCE_NAME ? GRAFANA_RULES_SOURCE_NAME : options.datasource;
  const parsedOptions: UnifiedAlertListOptions = {
    ...props.options,
    alertName: replaceVariables(options.alertName),
    alertInstanceLabelFilter: replaceVariables(options.alertInstanceLabelFilter),
  };

  const matcherList = useMemo(
    () => parseMatchers(parsedOptions.alertInstanceLabelFilter),
    [parsedOptions.alertInstanceLabelFilter]
  );

  // If the datasource is not defined we should NOT skip the query
  // Undefined dataSourceName means that there is no datasource filter applied and we should fetch all the rules
  const shouldFetchGrafanaRules = !dataSourceName || dataSourceName === GRAFANA_RULES_SOURCE_NAME;

  //For grafana managed rules, get the result using RTK Query to avoid the need of using the redux store
  //See https://github.com/grafana/grafana/pull/70482
  const {
    currentData: grafanaPromRules = [],
    isLoading: grafanaRulesLoading,
    refetch: refetchGrafanaPromRules,
  } = usePrometheusRulesByNamespaceQuery(
    {
      limitAlerts: limitInstances ? INSTANCES_DISPLAY_LIMIT : undefined,
      matcher: matcherList,
      state: stateList,
    },
    { skip: !shouldFetchGrafanaRules }
  );

  useEffect(() => {
    //we need promRules and rulerRules for getting the uid when creating the alert link in panel in case of being a rulerRule.
    if (!promRulesRequests.loading) {
      fetchPromAndRuler({ dispatch, limitInstances, matcherList, dataSourceName, stateList });
    }
    const sub = dashboard?.events.subscribe(TimeRangeUpdatedEvent, () => {
      if (shouldFetchGrafanaRules) {
        refetchGrafanaPromRules();
      }

      if (!dataSourceName || dataSourceName !== GRAFANA_RULES_SOURCE_NAME) {
        fetchPromAndRuler({ dispatch, limitInstances, matcherList, dataSourceName, stateList });
      }
    });
    return () => {
      sub?.unsubscribe();
    };
  }, [
    dispatch,
    dashboard,
    matcherList,
    stateList,
    limitInstances,
    dataSourceName,
    refetchGrafanaPromRules,
    shouldFetchGrafanaRules,
    promRulesRequests.loading,
  ]);

  const handleInstancesLimit = (limit: boolean) => {
    if (limit) {
      fetchPromAndRuler({ dispatch, limitInstances, matcherList, dataSourceName, stateList });
      toggleLimit(true);
    } else {
      fetchPromAndRuler({ dispatch, limitInstances: false, matcherList, dataSourceName, stateList });
      toggleLimit(false);
    }
  };

  const combinedRules = useCombinedRuleNamespaces(undefined, grafanaPromRules);

  const someRulerRulesDispatched = isAsyncRequestMapSlicePartiallyDispatched(rulerRulesRequests);
  const haveResults = isAsyncRequestMapSlicePartiallyFulfilled(promRulesRequests);

  const dispatched = somePromRulesDispatched || someRulerRulesDispatched;
  const loading = isAsyncRequestMapSlicePending(promRulesRequests);

  const styles = useStyles2(getStyles);

  const flattenedCombinedRules = flattenCombinedRules(combinedRules);
  const order = props.options.sortOrder;

  const rules = useMemo(
    () => filterRules(props, sortRules(order, flattenedCombinedRules)),
    [flattenedCombinedRules, order, props]
  );

  const noAlertsMessage = rules.length === 0 ? 'No alerts matching filters' : undefined;

  const renderLoading = grafanaRulesLoading || (dispatched && loading && !haveResults);

  const havePreviousResults = Object.values(promRulesRequests).some((state) => state.result);

  if (
    !contextSrv.hasPermission(AccessControlAction.AlertingRuleRead) &&
    !contextSrv.hasPermission(AccessControlAction.AlertingRuleExternalRead)
  ) {
    return (
      <Alert title="Permission required">Sorry, you do not have the required permissions to read alert rules</Alert>
    );
  }

  const { options, replaceVariables } = props;
  const parsedOptions: UnifiedAlertListOptions = {
    ...props.options,
    alertName: replaceVariables(options.alertName),
    alertInstanceLabelFilter: replaceVariables(options.alertInstanceLabelFilter),
  };

  return (
    <CustomScrollbar autoHeightMin="100%" autoHeightMax="100%">
      <div className={styles.container}>
<<<<<<< HEAD
        {dispatched && loading && !haveResults && <LoadingPlaceholder text="Loading..." />}
        {noAlertsMessage && <div className={styles.noAlertsMessage}>{noAlertsMessage}</div>}
        <section>
          {props.options.viewMode === ViewMode.Stat && haveResults && (
            <BigValue
              width={props.width}
              height={props.height}
              graphMode={BigValueGraphMode.None}
              textMode={BigValueTextMode.Auto}
              justifyMode={BigValueJustifyMode.Auto}
              theme={config.theme2}
              value={{ text: `${rules.length}`, numeric: rules.length }}
            />
          )}
          {props.options.viewMode === ViewMode.List && props.options.groupMode === GroupMode.Custom && haveResults && (
            <GroupedModeView rules={rules} options={parsedOptions} />
          )}
          {props.options.viewMode === ViewMode.List && props.options.groupMode === GroupMode.Default && haveResults && (
            <UngroupedModeView rules={rules} options={parsedOptions} />
          )}
        </section>
=======
        {havePreviousResults && noAlertsMessage && <div className={styles.noAlertsMessage}>{noAlertsMessage}</div>}
        {havePreviousResults && (
          <section>
            {props.options.viewMode === ViewMode.Stat && (
              <BigValue
                width={props.width}
                height={props.height}
                graphMode={BigValueGraphMode.None}
                textMode={BigValueTextMode.Auto}
                justifyMode={BigValueJustifyMode.Auto}
                theme={config.theme2}
                value={{ text: `${rules.length}`, numeric: rules.length }}
              />
            )}
            {props.options.viewMode === ViewMode.List && props.options.groupMode === GroupMode.Custom && (
              <GroupedModeView rules={rules} options={parsedOptions} />
            )}
            {props.options.viewMode === ViewMode.List && props.options.groupMode === GroupMode.Default && (
              <UngroupedModeView
                rules={rules}
                options={parsedOptions}
                handleInstancesLimit={handleInstancesLimit}
                limitInstances={limitInstances}
                hideViewRuleLinkText={hideViewRuleLinkText}
              />
            )}
          </section>
        )}
        {/* loading moved here to avoid twitching  */}
        {renderLoading && <LoadingPlaceholder text="Loading..." />}
>>>>>>> 1e84fede
      </div>
    </CustomScrollbar>
  );
}

function sortRules(sortOrder: SortOrder, rules: CombinedRuleWithLocation[]) {
  if (sortOrder === SortOrder.Importance) {
    // @ts-ignore
    return sortBy(rules, (rule) => alertDef.alertStateSortScore[rule.state]);
  } else if (sortOrder === SortOrder.TimeAsc) {
    return sortBy(rules, (rule) => {
      //at this point rules are all AlertingRule, this check is only needed for Typescript checks
      const alertingRule: AlertingRule | undefined = getAlertingRule(rule) ?? undefined;
      return getFirstActiveAt(alertingRule) || new Date();
    });
  } else if (sortOrder === SortOrder.TimeDesc) {
    return sortBy(rules, (rule) => {
      //at this point rules are all AlertingRule, this check is only needed for Typescript checks
      const alertingRule: AlertingRule | undefined = getAlertingRule(rule) ?? undefined;
      return getFirstActiveAt(alertingRule) || new Date();
    }).reverse();
  }
  const result = sortBy(rules, (rule) => rule.name.toLowerCase());
  if (sortOrder === SortOrder.AlphaDesc) {
    result.reverse();
  }

  return result;
}

function filterRules(props: PanelProps<UnifiedAlertListOptions>, rules: CombinedRuleWithLocation[]) {
  const { options, replaceVariables } = props;

  let filteredRules = [...rules];
  if (options.dashboardAlerts) {
    const dashboardUid = getDashboardSrv().getCurrent()?.uid;
    filteredRules = filteredRules.filter(({ annotations = {} }) =>
      Object.entries(annotations).some(([key, value]) => key === Annotation.dashboardUID && value === dashboardUid)
    );
  }
  if (options.alertName) {
    const replacedName = replaceVariables(options.alertName);
    filteredRules = filteredRules.filter(({ name }) =>
      name.toLocaleLowerCase().includes(replacedName.toLocaleLowerCase())
    );
  }

  filteredRules = filteredRules.filter((rule) => {
    const alertingRule = getAlertingRule(rule);
    if (!alertingRule) {
      return false;
    }
    return (
      (options.stateFilter.firing && alertingRule.state === PromAlertingRuleState.Firing) ||
      (options.stateFilter.pending && alertingRule.state === PromAlertingRuleState.Pending) ||
      (options.stateFilter.normal && alertingRule.state === PromAlertingRuleState.Inactive)
    );
  });

  if (options.folder) {
    filteredRules = filteredRules.filter((rule) => {
      return rule.namespaceName === options.folder.title;
    });
  }
  if (options.datasource) {
    const isGrafanaDS = options.datasource === GRAFANA_DATASOURCE_NAME;

    filteredRules = filteredRules.filter(
      isGrafanaDS
        ? ({ dataSourceName }) => dataSourceName === GRAFANA_RULES_SOURCE_NAME
        : ({ dataSourceName }) => dataSourceName === options.datasource
    );
  }

  // Remove rules having 0 instances
  // AlertInstances filters instances and we need to prevent situation
  // when we display a rule with 0 instances
  filteredRules = filteredRules.reduce<CombinedRuleWithLocation[]>((rules, rule) => {
    const alertingRule = getAlertingRule(rule);
    const filteredAlerts = alertingRule
      ? filterAlerts(
          {
            stateFilter: options.stateFilter,
            alertInstanceLabelFilter: replaceVariables(options.alertInstanceLabelFilter),
          },
          alertingRule.alerts ?? []
        )
      : [];
    if (filteredAlerts.length) {
      // We intentionally don't set alerts to filteredAlerts
      // because later we couldn't display that some alerts are hidden (ref AlertInstances filtering)
      rules.push(rule);
    }
    return rules;
  }, []);

  return filteredRules;
}

export const getStyles = (theme: GrafanaTheme2) => ({
  cardContainer: css`
    padding: ${theme.spacing(0.5)} 0 ${theme.spacing(0.25)} 0;
    line-height: ${theme.typography.body.lineHeight};
    margin-bottom: 0px;
  `,
  container: css`
    overflow-y: auto;
    height: 100%;
  `,
  alertRuleList: css`
    display: flex;
    flex-wrap: wrap;
    justify-content: space-between;
    list-style-type: none;
  `,
  alertRuleItem: css`
    display: flex;
    align-items: center;
    width: 100%;
    height: 100%;
    background: ${theme.colors.background.secondary};
    padding: ${theme.spacing(0.5)} ${theme.spacing(1)};
    border-radius: ${theme.shape.radius.default};
    margin-bottom: ${theme.spacing(0.5)};

    gap: ${theme.spacing(2)};
  `,
  alertName: css`
    font-size: ${theme.typography.h6.fontSize};
    font-weight: ${theme.typography.fontWeightBold};

    white-space: nowrap;
    overflow: hidden;
    text-overflow: ellipsis;
  `,
  alertNameWrapper: css`
    display: flex;
    flex: 1;
    flex-wrap: nowrap;
    flex-direction: column;

    min-width: 100px;
  `,
  alertLabels: css`
    > * {
      margin-right: ${theme.spacing(0.5)};
    }
  `,
  alertDuration: css`
    font-size: ${theme.typography.bodySmall.fontSize};
  `,
  alertRuleItemText: css`
    font-weight: ${theme.typography.fontWeightBold};
    font-size: ${theme.typography.bodySmall.fontSize};
    margin: 0;
  `,
  alertRuleItemTime: css`
    color: ${theme.colors.text.secondary};
    font-weight: normal;
    white-space: nowrap;
  `,
  alertRuleItemInfo: css`
    font-weight: normal;
    flex-grow: 2;
    display: flex;
    align-items: flex-end;
  `,
  noAlertsMessage: css`
    display: flex;
    align-items: center;
    justify-content: center;
    width: 100%;
    height: 100%;
  `,
  alertIcon: css`
    margin-right: ${theme.spacing(0.5)};
  `,
  instanceDetails: css`
    min-width: 1px;
    white-space: nowrap;
    overflow: hidden;
    text-overflow: ellipsis;
  `,
  customGroupDetails: css`
    margin-bottom: ${theme.spacing(0.5)};
  `,
  link: css`
    word-break: break-all;
    color: ${theme.colors.primary.text};
    display: flex;
    align-items: center;
    gap: ${theme.spacing(1)};
  `,
  hidden: css`
    display: none;
  `,
});<|MERGE_RESOLUTION|>--- conflicted
+++ resolved
@@ -226,39 +226,9 @@
     );
   }
 
-  const { options, replaceVariables } = props;
-  const parsedOptions: UnifiedAlertListOptions = {
-    ...props.options,
-    alertName: replaceVariables(options.alertName),
-    alertInstanceLabelFilter: replaceVariables(options.alertInstanceLabelFilter),
-  };
-
   return (
     <CustomScrollbar autoHeightMin="100%" autoHeightMax="100%">
       <div className={styles.container}>
-<<<<<<< HEAD
-        {dispatched && loading && !haveResults && <LoadingPlaceholder text="Loading..." />}
-        {noAlertsMessage && <div className={styles.noAlertsMessage}>{noAlertsMessage}</div>}
-        <section>
-          {props.options.viewMode === ViewMode.Stat && haveResults && (
-            <BigValue
-              width={props.width}
-              height={props.height}
-              graphMode={BigValueGraphMode.None}
-              textMode={BigValueTextMode.Auto}
-              justifyMode={BigValueJustifyMode.Auto}
-              theme={config.theme2}
-              value={{ text: `${rules.length}`, numeric: rules.length }}
-            />
-          )}
-          {props.options.viewMode === ViewMode.List && props.options.groupMode === GroupMode.Custom && haveResults && (
-            <GroupedModeView rules={rules} options={parsedOptions} />
-          )}
-          {props.options.viewMode === ViewMode.List && props.options.groupMode === GroupMode.Default && haveResults && (
-            <UngroupedModeView rules={rules} options={parsedOptions} />
-          )}
-        </section>
-=======
         {havePreviousResults && noAlertsMessage && <div className={styles.noAlertsMessage}>{noAlertsMessage}</div>}
         {havePreviousResults && (
           <section>
@@ -289,7 +259,6 @@
         )}
         {/* loading moved here to avoid twitching  */}
         {renderLoading && <LoadingPlaceholder text="Loading..." />}
->>>>>>> 1e84fede
       </div>
     </CustomScrollbar>
   );
