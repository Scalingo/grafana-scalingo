--- conflicted
+++ resolved
@@ -2,19 +2,12 @@
 
 import { useStyles2 } from '@grafana/ui';
 import { AlertLabel } from 'app/features/alerting/unified/components/AlertLabel';
-<<<<<<< HEAD
-import { PromRuleWithLocation } from 'app/types/unified-alerting';
-=======
 import { Alert, PromRuleWithLocation } from 'app/types/unified-alerting';
->>>>>>> 556faf82
 
 import { AlertInstances } from '../AlertInstances';
 import { getStyles } from '../UnifiedAlertList';
 import { GroupedRules, UnifiedAlertListOptions } from '../types';
-<<<<<<< HEAD
-=======
 import { filterAlerts } from '../util';
->>>>>>> 556faf82
 
 type GroupedModeProps = {
   rules: PromRuleWithLocation[];
