import React, { useMemo, useRef, useState } from 'react';

import {
  CartesianCoords2D,
  compareDataFrameStructures,
  DataFrame,
  Field,
  FieldColorModeId,
  FieldType,
  getFieldDisplayName,
  PanelProps,
  TimeRange,
  VizOrientation,
} from '@grafana/data';
import { PanelDataErrorView } from '@grafana/runtime';
import {
  GraphGradientMode,
  GraphNG,
  GraphNGProps,
  measureText,
  PlotLegend,
  Portal,
  TooltipDisplayMode,
  UPlotConfigBuilder,
  UPLOT_AXIS_FONT_SIZE,
  usePanelContext,
  useTheme2,
  VizLayout,
  VizLegend,
  VizTooltipContainer,
} from '@grafana/ui';
import { PropDiffFn } from '@grafana/ui/src/components/GraphNG/GraphNG';
import { HoverEvent, addTooltipSupport } from '@grafana/ui/src/components/uPlot/config/addTooltipSupport';
import { CloseButton } from 'app/core/components/CloseButton/CloseButton';

import { DataHoverView } from '../geomap/components/DataHoverView';
import { getFieldLegendItem } from '../state-timeline/utils';

import { PanelOptions } from './models.gen';
import { prepareBarChartDisplayValues, preparePlotConfigBuilder } from './utils';

const TOOLTIP_OFFSET = 10;

/**
 * @alpha
 */
export interface BarChartProps
  extends PanelOptions,
    Omit<GraphNGProps, 'prepConfig' | 'propsToDiff' | 'renderLegend' | 'theme'> {}

const propsToDiff: Array<string | PropDiffFn> = [
  'orientation',
  'barWidth',
  'barRadius',
  'xTickLabelRotation',
  'xTickLabelMaxLength',
  'xTickLabelSpacing',
  'groupWidth',
  'stacking',
  'showValue',
  'xField',
  'colorField',
  'legend',
  (prev: BarChartProps, next: BarChartProps) => next.text?.valueSize === prev.text?.valueSize,
];

interface Props extends PanelProps<PanelOptions> {}

export const BarChartPanel: React.FunctionComponent<Props> = ({
  data,
  options,
  fieldConfig,
  width,
  height,
  timeZone,
  id,
}) => {
  const theme = useTheme2();
  const { eventBus } = usePanelContext();

  const oldConfig = useRef<UPlotConfigBuilder | undefined>(undefined);
  const isToolTipOpen = useRef<boolean>(false);

  const [hover, setHover] = useState<HoverEvent | undefined>(undefined);
  const [coords, setCoords] = useState<{ viewport: CartesianCoords2D; canvas: CartesianCoords2D } | null>(null);
  const [focusedSeriesIdx, setFocusedSeriesIdx] = useState<number | null>(null);
  const [focusedPointIdx, setFocusedPointIdx] = useState<number | null>(null);
  const [isActive, setIsActive] = useState<boolean>(false);
  const [shouldDisplayCloseButton, setShouldDisplayCloseButton] = useState<boolean>(false);

  const onCloseToolTip = () => {
    isToolTipOpen.current = false;
    setCoords(null);
    setShouldDisplayCloseButton(false);
  };

  const onUPlotClick = () => {
    isToolTipOpen.current = !isToolTipOpen.current;

    // Linking into useState required to re-render tooltip
    setShouldDisplayCloseButton(isToolTipOpen.current);
  };

  const frame0Ref = useRef<DataFrame>();
  const colorByFieldRef = useRef<Field>();

  const info = useMemo(() => prepareBarChartDisplayValues(data?.series, theme, options), [data, theme, options]);
  const chartDisplay = 'viz' in info ? info : null;

<<<<<<< HEAD
=======
  colorByFieldRef.current = chartDisplay?.colorByField;

>>>>>>> 89b365f8
  const structureRef = useRef(10000);

  useMemo(() => {
    structureRef.current++;
    // eslint-disable-next-line react-hooks/exhaustive-deps
  }, [options]); // change every time the options object changes (while editing)

  const structureRev = useMemo(() => {
    const f0 = chartDisplay?.viz[0];
    const f1 = frame0Ref.current;
    if (!(f0 && f1 && compareDataFrameStructures(f0, f1, true))) {
      structureRef.current++;
    }
    frame0Ref.current = f0;
    return (data.structureRev ?? 0) + structureRef.current;
  }, [chartDisplay, data.structureRev]);

  const orientation = useMemo(() => {
    if (!options.orientation || options.orientation === VizOrientation.Auto) {
      return width < height ? VizOrientation.Horizontal : VizOrientation.Vertical;
    }
    return options.orientation;
  }, [width, height, options.orientation]);

  const xTickLabelMaxLength = useMemo(() => {
    // If no max length is set, limit the number of characters to a length where it will use a maximum of half of the height of the viz.
    if (!options.xTickLabelMaxLength) {
      const rotationAngle = options.xTickLabelRotation;
      const textSize = measureText('M', UPLOT_AXIS_FONT_SIZE).width; // M is usually the widest character so let's use that as an approximation.
      const maxHeightForValues = height / 2;

      return (
        maxHeightForValues /
          (Math.sin(((rotationAngle >= 0 ? rotationAngle : rotationAngle * -1) * Math.PI) / 180) * textSize) -
        3 //Subtract 3 for the "..." added to the end.
      );
    } else {
      return options.xTickLabelMaxLength;
    }
  }, [height, options.xTickLabelRotation, options.xTickLabelMaxLength]);

  if ('warn' in info) {
    return (
      <PanelDataErrorView
        panelId={id}
        fieldConfig={fieldConfig}
        data={data}
        message={info.warn}
        needsNumberField={true}
      />
    );
  }

  const renderTooltip = (alignedFrame: DataFrame, seriesIdx: number | null, datapointIdx: number | null) => {
    const field = seriesIdx == null ? null : alignedFrame.fields[seriesIdx];
    if (field) {
      const disp = getFieldDisplayName(field, alignedFrame);
      seriesIdx = info.aligned.fields.findIndex((f) => disp === getFieldDisplayName(f, info.aligned));
    }

    return (
      <>
        {shouldDisplayCloseButton && (
          <div
            style={{
              width: '100%',
              display: 'flex',
              justifyContent: 'flex-end',
            }}
          >
            <CloseButton
              onClick={onCloseToolTip}
              style={{
                position: 'relative',
                top: 'auto',
                right: 'auto',
                marginRight: 0,
              }}
            />
          </div>
        )}
        <DataHoverView
          data={info.aligned}
          rowIndex={datapointIdx}
          columnIndex={seriesIdx}
          sortOrder={options.tooltip.sort}
          mode={options.tooltip.mode}
        />
      </>
    );
  };

  const renderLegend = (config: UPlotConfigBuilder) => {
    const { legend } = options;
    if (!config || legend.showLegend === false) {
      return null;
    }

    if (info.colorByField) {
      const items = getFieldLegendItem([info.colorByField], theme);
      if (items?.length) {
        return (
          <VizLayout.Legend placement={legend.placement}>
            <VizLegend placement={legend.placement} items={items} displayMode={legend.displayMode} />
          </VizLayout.Legend>
        );
      }
    }

    return <PlotLegend data={info.viz} config={config} maxHeight="35%" maxWidth="60%" {...options.legend} />;
  };

  const rawValue = (seriesIdx: number, valueIdx: number) => {
    return frame0Ref.current!.fields[seriesIdx].values.get(valueIdx);
  };

  // Color by value
  let getColor: ((seriesIdx: number, valueIdx: number, value: number) => string) | undefined = undefined;

  let fillOpacity = 1;

  if (info.colorByField) {
    const colorByField = info.colorByField;
    const disp = colorByField.display!;
    fillOpacity = (colorByField.config.custom.fillOpacity ?? 100) / 100;
    // gradientMode? ignore?
<<<<<<< HEAD
    getColor = (seriesIdx: number, valueIdx: number, value: number) => disp(value).color!;
=======
    getColor = (seriesIdx: number, valueIdx: number) => disp(colorByFieldRef.current?.values.get(valueIdx)).color!;
  } else {
    const hasPerBarColor = frame0Ref.current!.fields.some((f) => {
      const fromThresholds =
        f.config.custom?.gradientMode === GraphGradientMode.Scheme &&
        f.config.color?.mode === FieldColorModeId.Thresholds;

      return fromThresholds || f.config.mappings?.some((m) => m.options.result.color != null);
    });

    if (hasPerBarColor) {
      // use opacity from first numeric field
      let opacityField = frame0Ref.current!.fields.find((f) => f.type === FieldType.number)!;

      fillOpacity = (opacityField.config.custom.fillOpacity ?? 100) / 100;

      getColor = (seriesIdx: number, valueIdx: number) => {
        let field = frame0Ref.current!.fields[seriesIdx];
        return field.display!(field.values.get(valueIdx)).color!;
      };
    }
>>>>>>> 89b365f8
  }

  const prepConfig = (alignedFrame: DataFrame, allFrames: DataFrame[], getTimeRange: () => TimeRange) => {
    const {
      barWidth,
      barRadius = 0,
      showValue,
      groupWidth,
      stacking,
      legend,
      tooltip,
      text,
      xTickLabelRotation,
      xTickLabelSpacing,
    } = options;

    return preparePlotConfigBuilder({
      frame: alignedFrame,
      getTimeRange,
      timeZone,
      theme,
      timeZones: [timeZone],
      eventBus,
      orientation,
      barWidth,
      barRadius,
      showValue,
      groupWidth,
      xTickLabelRotation,
      xTickLabelMaxLength,
      xTickLabelSpacing,
      stacking,
      legend,
      tooltip,
      text,
      rawValue,
      getColor,
      fillOpacity,
      allFrames: info.viz,
    });
  };

  return (
    <GraphNG
      theme={theme}
      frames={info.viz}
      prepConfig={prepConfig}
      propsToDiff={propsToDiff}
      preparePlotFrame={(f) => f[0]} // already processed in by the panel above!
      renderLegend={renderLegend}
      legend={options.legend}
      timeZone={timeZone}
      timeRange={{ from: 1, to: 1 } as unknown as TimeRange} // HACK
      structureRev={structureRev}
      width={width}
      height={height}
    >
      {(config) => {
        if (oldConfig.current !== config) {
          oldConfig.current = addTooltipSupport({
            config,
            onUPlotClick,
            setFocusedSeriesIdx,
            setFocusedPointIdx,
            setCoords,
            setHover,
            isToolTipOpen,
            isActive,
            setIsActive,
          });
        }

        if (options.tooltip.mode === TooltipDisplayMode.None) {
          return null;
        }

        return (
          <Portal>
            {hover && coords && focusedSeriesIdx && (
              <VizTooltipContainer
                position={{ x: coords.viewport.x, y: coords.viewport.y }}
                offset={{ x: TOOLTIP_OFFSET, y: TOOLTIP_OFFSET }}
                allowPointerEvents={isToolTipOpen.current}
              >
                {renderTooltip(info.aligned, focusedSeriesIdx, focusedPointIdx)}
              </VizTooltipContainer>
            )}
          </Portal>
        );
      }}
    </GraphNG>
  );
};<|MERGE_RESOLUTION|>--- conflicted
+++ resolved
@@ -107,11 +107,8 @@
   const info = useMemo(() => prepareBarChartDisplayValues(data?.series, theme, options), [data, theme, options]);
   const chartDisplay = 'viz' in info ? info : null;
 
-<<<<<<< HEAD
-=======
   colorByFieldRef.current = chartDisplay?.colorByField;
 
->>>>>>> 89b365f8
   const structureRef = useRef(10000);
 
   useMemo(() => {
@@ -229,7 +226,7 @@
   };
 
   // Color by value
-  let getColor: ((seriesIdx: number, valueIdx: number, value: number) => string) | undefined = undefined;
+  let getColor: ((seriesIdx: number, valueIdx: number) => string) | undefined = undefined;
 
   let fillOpacity = 1;
 
@@ -238,9 +235,6 @@
     const disp = colorByField.display!;
     fillOpacity = (colorByField.config.custom.fillOpacity ?? 100) / 100;
     // gradientMode? ignore?
-<<<<<<< HEAD
-    getColor = (seriesIdx: number, valueIdx: number, value: number) => disp(value).color!;
-=======
     getColor = (seriesIdx: number, valueIdx: number) => disp(colorByFieldRef.current?.values.get(valueIdx)).color!;
   } else {
     const hasPerBarColor = frame0Ref.current!.fields.some((f) => {
@@ -262,7 +256,6 @@
         return field.display!(field.values.get(valueIdx)).color!;
       };
     }
->>>>>>> 89b365f8
   }
 
   const prepConfig = (alignedFrame: DataFrame, allFrames: DataFrame[], getTimeRange: () => TimeRange) => {
