--- conflicted
+++ resolved
@@ -541,16 +541,12 @@
 
       for (const sidx in labels[didx]) {
         const label = labels[didx][sidx];
-<<<<<<< HEAD
-        const { text, value, x = 0, y = 0 } = label;
-=======
         const { text, x = 0, y = 0 } = label;
         let { value } = label;
 
         if (opts.negY?.[sidx] && value != null) {
           value *= -1;
         }
->>>>>>> 89b365f8
 
         let align: CanvasTextAlign = isXHorizontal ? 'center' : value !== null && value < 0 ? 'right' : 'left';
         let baseline: CanvasTextBaseline = isXHorizontal
