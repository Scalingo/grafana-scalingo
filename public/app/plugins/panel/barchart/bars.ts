--- conflicted
+++ resolved
@@ -503,17 +503,10 @@
         }
 
         return {
-<<<<<<< HEAD
-          left: isHovered ? (hRect!.x + widthReduce) / devicePixelRatio : -10,
-          top: isHovered ? hRect!.y / devicePixelRatio : -10,
-          width: isHovered ? (hRect!.w - widthReduce) / devicePixelRatio : 0,
-          height: isHovered ? (hRect!.h - heightReduce) / devicePixelRatio : 0,
-=======
           left: isHovered ? (hRect!.x + widthReduce) / uPlot.pxRatio : -10,
           top: isHovered ? hRect!.y / uPlot.pxRatio : -10,
           width: isHovered ? (hRect!.w - widthReduce) / uPlot.pxRatio : 0,
           height: isHovered ? (hRect!.h - heightReduce) / uPlot.pxRatio : 0,
->>>>>>> 284c43c2
         };
       },
     },
