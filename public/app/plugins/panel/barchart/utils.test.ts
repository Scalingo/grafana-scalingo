<<<<<<< HEAD
=======
import { assertIsDefined } from 'test/helpers/asserts';

>>>>>>> c2560129
import {
  createTheme,
  DefaultTimeZone,
  EventBusSrv,
  FieldConfig,
  FieldType,
  getDefaultTimeRange,
  MutableDataFrame,
  VizOrientation,
} from '@grafana/data';
import {
  LegendDisplayMode,
  TooltipDisplayMode,
  VisibilityMode,
  GraphGradientMode,
  StackingMode,
  SortOrder,
} from '@grafana/schema';

import { BarChartFieldConfig } from './models.gen';
import { BarChartOptionsEX, prepareBarChartDisplayValues, preparePlotConfigBuilder } from './utils';

function mockDataFrame() {
  const df1 = new MutableDataFrame({
    refId: 'A',
    fields: [{ name: 'ts', type: FieldType.string, values: ['a', 'b', 'c'] }],
  });

  const df2 = new MutableDataFrame({
    refId: 'B',
    fields: [{ name: 'ts', type: FieldType.time, values: [1, 2, 4] }],
  });

  const f1Config: FieldConfig<BarChartFieldConfig> = {
    displayName: 'Metric 1',
    decimals: 2,
    unit: 'm/s',
    custom: {
      gradientMode: GraphGradientMode.Opacity,
      lineWidth: 2,
      fillOpacity: 0.1,
    },
  };

  const f2Config: FieldConfig<BarChartFieldConfig> = {
    displayName: 'Metric 2',
    decimals: 2,
    unit: 'kWh',
    custom: {
      gradientMode: GraphGradientMode.Hue,
      lineWidth: 2,
      fillOpacity: 0.1,
    },
  };

  df1.addField({
    name: 'metric1',
    type: FieldType.number,
    config: f1Config,
    state: {},
  });

  df2.addField({
    name: 'metric2',
    type: FieldType.number,
    config: f2Config,
    state: {},
  });

  const info = prepareBarChartDisplayValues([df1], createTheme(), {} as any);

  if (!('aligned' in info)) {
    throw new Error('Bar chart not prepared correctly');
  }

  return info.aligned;
}

jest.mock('@grafana/data', () => ({
  ...(jest.requireActual('@grafana/data') as any),
  DefaultTimeZone: 'utc',
}));

describe('BarChart utils', () => {
  describe('preparePlotConfigBuilder', () => {
    const frame = mockDataFrame();

    const config: BarChartOptionsEX = {
      orientation: VizOrientation.Auto,
      groupWidth: 20,
      barWidth: 2,
      showValue: VisibilityMode.Always,
      legend: {
        displayMode: LegendDisplayMode.List,
        placement: 'bottom',
        calcs: [],
      },
      xTickLabelRotation: 0,
      xTickLabelMaxLength: 20,
      stacking: StackingMode.None,
      tooltip: {
        mode: TooltipDisplayMode.None,
        sort: SortOrder.None,
      },
      text: {
        valueSize: 10,
      },
      rawValue: (seriesIdx: number, valueIdx: number) => frame.fields[seriesIdx].values.get(valueIdx),
    };

    it.each([VizOrientation.Auto, VizOrientation.Horizontal, VizOrientation.Vertical])('orientation', (v) => {
      const result = preparePlotConfigBuilder({
        ...config,
        orientation: v,
        frame: frame!,
        theme: createTheme(),
        timeZone: DefaultTimeZone,
        getTimeRange: getDefaultTimeRange,
        eventBus: new EventBusSrv(),
        allFrames: [frame],
      }).getConfig();
      expect(result).toMatchSnapshot();
    });

    it.each([VisibilityMode.Always, VisibilityMode.Auto])('value visibility', (v) => {
      expect(
        preparePlotConfigBuilder({
          ...config,
          showValue: v,
          frame: frame!,
          theme: createTheme(),
          timeZone: DefaultTimeZone,
          getTimeRange: getDefaultTimeRange,
          eventBus: new EventBusSrv(),
          allFrames: [frame],
        }).getConfig()
      ).toMatchSnapshot();
    });

    it.each([StackingMode.None, StackingMode.Percent, StackingMode.Normal])('stacking', (v) => {
      expect(
        preparePlotConfigBuilder({
          ...config,
          stacking: v,
          frame: frame!,
          theme: createTheme(),
          timeZone: DefaultTimeZone,
          getTimeRange: getDefaultTimeRange,
          eventBus: new EventBusSrv(),
          allFrames: [frame],
        }).getConfig()
      ).toMatchSnapshot();
    });
  });

  describe('prepareGraphableFrames', () => {
    it('will warn when there is no data in the response', () => {
      const result = prepareBarChartDisplayValues([], createTheme(), { stacking: StackingMode.None } as any);
      const warning = assertIsDefined('warn' in result ? result : null);

      expect(warning.warn).toEqual('No data in response');
    });

    it('will warn when there is no string or time field', () => {
      const df = new MutableDataFrame({
        fields: [
          { name: 'a', type: FieldType.other, values: [1, 2, 3, 4, 5] },
          { name: 'value', values: [1, 2, 3, 4, 5] },
        ],
      });
      const result = prepareBarChartDisplayValues([df], createTheme(), { stacking: StackingMode.None } as any);
      const warning = assertIsDefined('warn' in result ? result : null);
      expect(warning.warn).toEqual('Bar charts requires a string or time field');
      expect(warning).not.toHaveProperty('viz');
    });

    it('will warn when there are no numeric fields in the response', () => {
      const df = new MutableDataFrame({
        fields: [
          { name: 'a', type: FieldType.string, values: ['a', 'b', 'c', 'd', 'e'] },
          { name: 'value', type: FieldType.boolean, values: [true, true, true, true, true] },
        ],
      });
      const result = prepareBarChartDisplayValues([df], createTheme(), { stacking: StackingMode.None } as any);
      const warning = assertIsDefined('warn' in result ? result : null);
      expect(warning.warn).toEqual('No numeric fields found');
      expect(warning).not.toHaveProperty('viz');
    });

    it('will convert NaN and Infinty to nulls', () => {
      const df = new MutableDataFrame({
        fields: [
          { name: 'a', type: FieldType.string, values: ['a', 'b', 'c', 'd', 'e'] },
          { name: 'value', values: [-10, NaN, 10, -Infinity, +Infinity] },
        ],
      });
      const result = prepareBarChartDisplayValues([df], createTheme(), { stacking: StackingMode.None } as any);
      const displayValues = assertIsDefined('viz' in result ? result : null);

      const field = displayValues.viz[0].fields[1];
      expect(field.values.toArray()).toMatchInlineSnapshot(`
      Array [
        -10,
        null,
        10,
        null,
        null,
      ]
    `);
    });

    it('should sort fields when legend sortBy and sortDesc are set', () => {
      const frame = new MutableDataFrame({
        fields: [
          { name: 'string', type: FieldType.string, values: ['a', 'b', 'c'] },
          { name: 'a', values: [-10, 20, 10], state: { calcs: { min: -10 } } },
          { name: 'b', values: [20, 20, 20], state: { calcs: { min: 20 } } },
          { name: 'c', values: [10, 10, 10], state: { calcs: { min: 10 } } },
        ],
      });

      const resultAsc = prepareBarChartDisplayValues([frame], createTheme(), {
        legend: { sortBy: 'Min', sortDesc: false },
      } as any);
      const displayValuesAsc = assertIsDefined('viz' in resultAsc ? resultAsc : null).viz[0];
      expect(displayValuesAsc.fields[0].type).toBe(FieldType.string);
      expect(displayValuesAsc.fields[1].name).toBe('a');
      expect(displayValuesAsc.fields[2].name).toBe('c');
      expect(displayValuesAsc.fields[3].name).toBe('b');

      const resultDesc = prepareBarChartDisplayValues([frame], createTheme(), {
        legend: { sortBy: 'Min', sortDesc: true },
      } as any);
      const displayValuesDesc = assertIsDefined('viz' in resultDesc ? resultDesc : null).viz[0];
      expect(displayValuesDesc.fields[0].type).toBe(FieldType.string);
      expect(displayValuesDesc.fields[1].name).toBe('b');
      expect(displayValuesDesc.fields[2].name).toBe('c');
      expect(displayValuesDesc.fields[3].name).toBe('a');
    });
  });
});<|MERGE_RESOLUTION|>--- conflicted
+++ resolved
@@ -1,8 +1,5 @@
-<<<<<<< HEAD
-=======
 import { assertIsDefined } from 'test/helpers/asserts';
 
->>>>>>> c2560129
 import {
   createTheme,
   DefaultTimeZone,
