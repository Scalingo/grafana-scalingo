<<<<<<< HEAD
=======
import { assertIsDefined } from 'test/helpers/asserts';

>>>>>>> 556faf82
import {
  createTheme,
  DefaultTimeZone,
  EventBusSrv,
  FieldConfig,
  FieldType,
  getDefaultTimeRange,
  MutableDataFrame,
  VizOrientation,
} from '@grafana/data';
import {
  LegendDisplayMode,
  TooltipDisplayMode,
  VisibilityMode,
  GraphGradientMode,
  StackingMode,
  SortOrder,
} from '@grafana/schema';

import { BarChartFieldConfig } from './models.gen';
import { BarChartOptionsEX, prepareBarChartDisplayValues, preparePlotConfigBuilder } from './utils';

function mockDataFrame() {
  const df1 = new MutableDataFrame({
    refId: 'A',
    fields: [{ name: 'ts', type: FieldType.string, values: ['a', 'b', 'c'] }],
  });

  const df2 = new MutableDataFrame({
    refId: 'B',
    fields: [{ name: 'ts', type: FieldType.time, values: [1, 2, 4] }],
  });

  const f1Config: FieldConfig<BarChartFieldConfig> = {
    displayName: 'Metric 1',
    decimals: 2,
    unit: 'm/s',
    custom: {
      gradientMode: GraphGradientMode.Opacity,
      lineWidth: 2,
      fillOpacity: 0.1,
    },
  };

  const f2Config: FieldConfig<BarChartFieldConfig> = {
    displayName: 'Metric 2',
    decimals: 2,
    unit: 'kWh',
    custom: {
      gradientMode: GraphGradientMode.Hue,
      lineWidth: 2,
      fillOpacity: 0.1,
    },
  };

  df1.addField({
    name: 'metric1',
    type: FieldType.number,
    config: f1Config,
    state: {},
  });

  df2.addField({
    name: 'metric2',
    type: FieldType.number,
    config: f2Config,
    state: {},
  });

  const info = prepareBarChartDisplayValues([df1], createTheme(), {} as any);

  if (!('aligned' in info)) {
    throw new Error('Bar chart not prepared correctly');
  }

  return info.aligned;
}

jest.mock('@grafana/data', () => ({
  ...(jest.requireActual('@grafana/data') as any),
  DefaultTimeZone: 'utc',
}));

describe('BarChart utils', () => {
  describe('preparePlotConfigBuilder', () => {
    const frame = mockDataFrame();

    const config: BarChartOptionsEX = {
      orientation: VizOrientation.Auto,
      groupWidth: 20,
      barWidth: 2,
      showValue: VisibilityMode.Always,
      legend: {
        displayMode: LegendDisplayMode.List,
        placement: 'bottom',
        calcs: [],
      },
      xTickLabelRotation: 0,
      xTickLabelMaxLength: 20,
      stacking: StackingMode.None,
      tooltip: {
        mode: TooltipDisplayMode.None,
        sort: SortOrder.None,
      },
      text: {
        valueSize: 10,
      },
      rawValue: (seriesIdx: number, valueIdx: number) => frame.fields[seriesIdx].values.get(valueIdx),
    };

    it.each([VizOrientation.Auto, VizOrientation.Horizontal, VizOrientation.Vertical])('orientation', (v) => {
      const result = preparePlotConfigBuilder({
        ...config,
        orientation: v,
        frame: frame!,
        theme: createTheme(),
        timeZone: DefaultTimeZone,
        getTimeRange: getDefaultTimeRange,
        eventBus: new EventBusSrv(),
        allFrames: [frame],
      }).getConfig();
      expect(result).toMatchSnapshot();
    });

    it.each([VisibilityMode.Always, VisibilityMode.Auto])('value visibility', (v) => {
      expect(
        preparePlotConfigBuilder({
          ...config,
          showValue: v,
          frame: frame!,
          theme: createTheme(),
          timeZone: DefaultTimeZone,
          getTimeRange: getDefaultTimeRange,
          eventBus: new EventBusSrv(),
          allFrames: [frame],
        }).getConfig()
      ).toMatchSnapshot();
    });

    it.each([StackingMode.None, StackingMode.Percent, StackingMode.Normal])('stacking', (v) => {
      expect(
        preparePlotConfigBuilder({
          ...config,
          stacking: v,
          frame: frame!,
          theme: createTheme(),
          timeZone: DefaultTimeZone,
          getTimeRange: getDefaultTimeRange,
          eventBus: new EventBusSrv(),
          allFrames: [frame],
        }).getConfig()
      ).toMatchSnapshot();
    });
  });

  describe('prepareGraphableFrames', () => {
    it('will warn when there is no data in the response', () => {
      const result = prepareBarChartDisplayValues([], createTheme(), { stacking: StackingMode.None } as any);
      const warning = assertIsDefined('warn' in result ? result : null);

      expect(warning.warn).toEqual('No data in response');
    });

    it('will warn when there is no string or time field', () => {
      const df = new MutableDataFrame({
        fields: [
          { name: 'a', type: FieldType.other, values: [1, 2, 3, 4, 5] },
          { name: 'value', values: [1, 2, 3, 4, 5] },
        ],
      });
      const result = prepareBarChartDisplayValues([df], createTheme(), { stacking: StackingMode.None } as any);
      const warning = assertIsDefined('warn' in result ? result : null);
      expect(warning.warn).toEqual('Bar charts requires a string or time field');
      expect(warning).not.toHaveProperty('viz');
    });

    it('will warn when there are no numeric fields in the response', () => {
      const df = new MutableDataFrame({
        fields: [
          { name: 'a', type: FieldType.string, values: ['a', 'b', 'c', 'd', 'e'] },
          { name: 'value', type: FieldType.boolean, values: [true, true, true, true, true] },
        ],
      });
      const result = prepareBarChartDisplayValues([df], createTheme(), { stacking: StackingMode.None } as any);
      const warning = assertIsDefined('warn' in result ? result : null);
      expect(warning.warn).toEqual('No numeric fields found');
      expect(warning).not.toHaveProperty('viz');
    });

    it('will convert NaN and Infinty to nulls', () => {
      const df = new MutableDataFrame({
        fields: [
          { name: 'a', type: FieldType.string, values: ['a', 'b', 'c', 'd', 'e'] },
          { name: 'value', values: [-10, NaN, 10, -Infinity, +Infinity] },
        ],
      });
      const result = prepareBarChartDisplayValues([df], createTheme(), { stacking: StackingMode.None } as any);
      const displayValues = assertIsDefined('viz' in result ? result : null);

      const field = displayValues.viz[0].fields[1];
      expect(field.values.toArray()).toMatchInlineSnapshot(`
      Array [
        -10,
        null,
        10,
        null,
        null,
      ]
    `);
    });

    it('should sort fields when legend sortBy and sortDesc are set', () => {
      const frame = new MutableDataFrame({
        fields: [
          { name: 'string', type: FieldType.string, values: ['a', 'b', 'c'] },
          { name: 'a', values: [-10, 20, 10], state: { calcs: { min: -10 } } },
          { name: 'b', values: [20, 20, 20], state: { calcs: { min: 20 } } },
          { name: 'c', values: [10, 10, 10], state: { calcs: { min: 10 } } },
        ],
      });

      const resultAsc = prepareBarChartDisplayValues([frame], createTheme(), {
        legend: { sortBy: 'Min', sortDesc: false },
      } as any);
      const displayValuesAsc = assertIsDefined('viz' in resultAsc ? resultAsc : null).viz[0];
      expect(displayValuesAsc.fields[0].type).toBe(FieldType.string);
      expect(displayValuesAsc.fields[1].name).toBe('a');
      expect(displayValuesAsc.fields[2].name).toBe('c');
      expect(displayValuesAsc.fields[3].name).toBe('b');

      const resultDesc = prepareBarChartDisplayValues([frame], createTheme(), {
        legend: { sortBy: 'Min', sortDesc: true },
      } as any);
      const displayValuesDesc = assertIsDefined('viz' in resultDesc ? resultDesc : null).viz[0];
      expect(displayValuesDesc.fields[0].type).toBe(FieldType.string);
      expect(displayValuesDesc.fields[1].name).toBe('b');
      expect(displayValuesDesc.fields[2].name).toBe('c');
      expect(displayValuesDesc.fields[3].name).toBe('a');
    });
  });
});<|MERGE_RESOLUTION|>--- conflicted
+++ resolved
@@ -1,8 +1,5 @@
-<<<<<<< HEAD
-=======
 import { assertIsDefined } from 'test/helpers/asserts';
 
->>>>>>> 556faf82
 import {
   createTheme,
   DefaultTimeZone,
