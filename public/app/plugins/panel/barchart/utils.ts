--- conflicted
+++ resolved
@@ -32,11 +32,7 @@
 import { findField } from 'app/features/dimensions';
 
 import { BarsOptions, getConfig } from './bars';
-<<<<<<< HEAD
-import { BarChartFieldConfig, PanelOptions, defaultBarChartFieldConfig } from './models.gen';
-=======
 import { PanelFieldConfig, PanelOptions, defaultPanelFieldConfig } from './models.gen';
->>>>>>> 89b365f8
 import { BarChartDisplayValues, BarChartDisplayWarning } from './types';
 
 function getBarCharScaleOrientation(orientation: VizOrientation) {
@@ -197,8 +193,6 @@
       softMax = 0;
     }
 
-<<<<<<< HEAD
-=======
     // Render thresholds in graph
     if (customConfig.thresholdsStyle && field.config.thresholds) {
       const thresholdDisplay = customConfig.thresholdsStyle.mode ?? GraphTresholdsStyleMode.Off;
@@ -216,7 +210,6 @@
       }
     }
 
->>>>>>> 89b365f8
     builder.addSeries({
       scaleKey,
       pxAlign: true,
