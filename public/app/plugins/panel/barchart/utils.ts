--- conflicted
+++ resolved
@@ -30,11 +30,7 @@
 
 import { BarsOptions, getConfig } from './bars';
 import { BarChartFieldConfig, PanelOptions, defaultBarChartFieldConfig } from './models.gen';
-<<<<<<< HEAD
-import { BarChartDisplayValues } from './types';
-=======
 import { BarChartDisplayValues, BarChartDisplayWarning } from './types';
->>>>>>> c2560129
 
 function getBarCharScaleOrientation(orientation: VizOrientation) {
   if (orientation === VizOrientation.Vertical) {
