--- conflicted
+++ resolved
@@ -2,29 +2,17 @@
 import { useObservable } from 'react-use';
 import { Subject } from 'rxjs';
 
-<<<<<<< HEAD
-import { StandardEditorProps } from '@grafana/data';
-import { Button, Field, HorizontalGroup, InlineField, InlineFieldRow } from '@grafana/ui';
-import { Anchor, Placement } from 'app/features/canvas';
-=======
 import { SelectableValue, StandardEditorProps } from '@grafana/data';
 import { Field, HorizontalGroup, InlineField, InlineFieldRow, Select, VerticalGroup } from '@grafana/ui';
 import { HorizontalConstraint, Placement, VerticalConstraint } from 'app/features/canvas';
->>>>>>> c2560129
 import { NumberInput } from 'app/features/dimensions/editors/NumberInput';
 
 import { PanelOptions } from '../models.gen';
 
-<<<<<<< HEAD
-import { CanvasEditorOptions } from './elementEditor';
-
-const anchors: Array<keyof Anchor> = ['top', 'left', 'bottom', 'right'];
-=======
 import { ConstraintSelectionBox } from './ConstraintSelectionBox';
 import { QuickPositioning } from './QuickPositioning';
 import { CanvasEditorOptions } from './elementEditor';
 
->>>>>>> c2560129
 const places: Array<keyof Placement> = ['top', 'left', 'bottom', 'right', 'width', 'height'];
 
 const horizontalOptions: Array<SelectableValue<HorizontalConstraint>> = [
