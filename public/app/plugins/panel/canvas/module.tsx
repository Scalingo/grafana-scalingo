--- conflicted
+++ resolved
@@ -1,9 +1,5 @@
 import { PanelPlugin } from '@grafana/data';
-<<<<<<< HEAD
-import { GroupState } from 'app/features/canvas/runtime/group';
-=======
 import { FrameState } from 'app/features/canvas/runtime/frame';
->>>>>>> c2560129
 
 import { CanvasPanel, InstanceState } from './CanvasPanel';
 import { getElementEditor } from './editor/elementEditor';
