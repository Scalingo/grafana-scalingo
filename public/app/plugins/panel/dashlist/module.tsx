--- conflicted
+++ resolved
@@ -7,11 +7,8 @@
   GENERAL_FOLDER,
   ReadonlyFolderPicker,
 } from '../../../core/components/Select/ReadonlyFolderPicker/ReadonlyFolderPicker';
-<<<<<<< HEAD
-=======
 import { config } from '@grafana/runtime';
 import { defaultPanelOptions, PanelLayout, PanelOptions } from './models.gen';
->>>>>>> c1ba0afd
 
 export const plugin = new PanelPlugin<PanelOptions>(DashList)
   .setPanelOptions((builder) => {
