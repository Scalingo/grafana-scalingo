--- conflicted
+++ resolved
@@ -5,11 +5,7 @@
 import { config } from 'app/core/config';
 
 // Components
-<<<<<<< HEAD
-import { Gauge, FieldDisplay, getFieldDisplayValues, VizOrientation } from '@grafana/ui';
-=======
 import { Gauge, DataLinksContextMenu } from '@grafana/ui';
->>>>>>> 742d1659
 
 // Types
 import { GaugeOptions } from './types';
