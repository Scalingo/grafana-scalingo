import { css } from '@emotion/css';
import { Global } from '@emotion/react';
import { Map as OpenLayersMap, MapBrowserEvent, View } from 'ol';
import Attribution from 'ol/control/Attribution';
import ScaleLine from 'ol/control/ScaleLine';
import Zoom from 'ol/control/Zoom';
import { Coordinate } from 'ol/coordinate';
import { isEmpty } from 'ol/extent';
import MouseWheelZoom from 'ol/interaction/MouseWheelZoom';
import { fromLonLat } from 'ol/proj';
import React, { Component, ReactNode } from 'react';
import { Subscription } from 'rxjs';

import { DataHoverEvent, PanelData, PanelProps } from '@grafana/data';
import { config } from '@grafana/runtime';
import { PanelContext, PanelContextRoot } from '@grafana/ui';
import { PanelEditExitedEvent } from 'app/types/events';

import { GeomapOverlay, OverlayProps } from './GeomapOverlay';
import { GeomapTooltip } from './GeomapTooltip';
import { DebugOverlay } from './components/DebugOverlay';
import { MeasureOverlay } from './components/MeasureOverlay';
import { MeasureVectorLayer } from './components/MeasureVectorLayer';
import { GeomapHoverPayload } from './event';
import { getGlobalStyles } from './globalStyles';
<<<<<<< HEAD
import { defaultMarkersConfig, MARKERS_LAYER_ID } from './layers/data/markersLayer';
import { DEFAULT_BASEMAP_CONFIG, geomapLayerRegistry } from './layers/registry';
import { ControlsOptions, GeomapPanelOptions, MapLayerState, MapViewConfig, TooltipMode } from './types';
=======
import { defaultMarkersConfig } from './layers/data/markersLayer';
import { DEFAULT_BASEMAP_CONFIG } from './layers/registry';
import { ControlsOptions, GeomapPanelOptions, MapLayerState, MapViewConfig, TooltipMode } from './types';
import { getActions } from './utils/actions';
import { getLayersExtent } from './utils/getLayersExtent';
import { applyLayerFilter, initLayer } from './utils/layers';
import { pointerClickListener, pointerMoveListener, setTooltipListeners } from './utils/tootltip';
import { updateMap, getNewOpenLayersMap, notifyPanelEditor } from './utils/utils';
>>>>>>> 89b365f8
import { centerPointRegistry, MapCenterID } from './view';

// Allows multiple panels to share the same view instance
let sharedView: View | undefined = undefined;

type Props = PanelProps<GeomapPanelOptions>;
interface State extends OverlayProps {
  ttip?: GeomapHoverPayload;
  ttipOpen: boolean;
  legends: ReactNode[];
  measureMenuActive?: boolean;
}

export class GeomapPanel extends Component<Props, State> {
  declare context: React.ContextType<typeof PanelContextRoot>;
  static contextType = PanelContextRoot;
  panelContext: PanelContext | undefined = undefined;
  private subs = new Subscription();

  globalCSS = getGlobalStyles(config.theme2);

  mouseWheelZoom?: MouseWheelZoom;
  hoverPayload: GeomapHoverPayload = { point: {}, pageX: -1, pageY: -1 };
  readonly hoverEvent = new DataHoverEvent(this.hoverPayload);

  map?: OpenLayersMap;
  mapDiv?: HTMLDivElement;
  layers: MapLayerState[] = [];
  readonly byName = new Map<string, MapLayerState>();

  constructor(props: Props) {
    super(props);
    this.state = { ttipOpen: false, legends: [] };
    this.subs.add(
      this.props.eventBus.subscribe(PanelEditExitedEvent, (evt) => {
        if (this.mapDiv && this.props.id === evt.payload) {
          this.initMapRef(this.mapDiv);
        }
      })
    );
  }

  componentDidMount() {
    this.panelContext = this.context;
  }

  componentWillUnmount() {
    this.subs.unsubscribe();
    for (const lyr of this.layers) {
      lyr.handler.dispose?.();
    }
  }

  shouldComponentUpdate(nextProps: Props) {
    if (!this.map) {
      return true; // not yet initialized
    }

    // Check for resize
    if (this.props.height !== nextProps.height || this.props.width !== nextProps.width) {
      this.map.updateSize();
    }

    // External data changed
    if (this.props.data !== nextProps.data) {
      this.dataChanged(nextProps.data);
    }

    // Options changed
    if (this.props.options !== nextProps.options) {
      this.optionsChanged(nextProps.options);
    }

    return true; // always?
  }

  componentDidUpdate(prevProps: Props) {
    if (this.map && (this.props.height !== prevProps.height || this.props.width !== prevProps.width)) {
      this.map.updateSize();
    }
    // Check for a difference between previous data and component data
    if (this.map && this.props.data !== prevProps.data) {
      this.dataChanged(this.props.data);
    }
  }

  /** This function will actually update the JSON model */
  doOptionsUpdate(selected: number) {
    const { options, onOptionsChange } = this.props;
    const layers = this.layers;
    this.map?.getLayers().forEach((l) => {
      if (l instanceof MeasureVectorLayer) {
        this.map?.removeLayer(l);
        this.map?.addLayer(l);
      }
    });
    onOptionsChange({
      ...options,
      basemap: layers[0].options,
      layers: layers.slice(1).map((v) => v.options),
    });

    notifyPanelEditor(this, layers, selected);
    this.setState({ legends: this.getLegends() });
  }

  actions = getActions(this);

  /**
   * Called when the panel options change
   *
   * NOTE: changes to basemap and layers are handled independently
   */
  optionsChanged(options: GeomapPanelOptions) {
    const oldOptions = this.props.options;
    if (options.view !== oldOptions.view) {
      const [updatedSharedView, view] = this.initMapView(options.view, sharedView);
      sharedView = updatedSharedView;

      if (this.map && view) {
        this.map.setView(view);
      }
    }

    if (options.controls !== oldOptions.controls) {
      this.initControls(options.controls ?? { showZoom: true, showAttribution: true });
    }
  }

  /**
   * Called when PanelData changes (query results etc)
   */
  dataChanged(data: PanelData) {
    // Only update if panel data matches component data
    if (data === this.props.data) {
      for (const state of this.layers) {
        applyLayerFilter(state.handler, state.options, this.props.data);
      }
    }

    // Because data changed, check map view and change if needed (data fit)
    const v = centerPointRegistry.getIfExists(this.props.options.view.id);
    if (v && v.id === MapCenterID.Fit) {
      const [, view] = this.initMapView(this.props.options.view);

      if (this.map && view) {
        this.map.setView(view);
      }
    }
  }

  initMapRef = async (div: HTMLDivElement) => {
    this.mapDiv = div;
    if (this.map) {
      this.map.dispose();
    }

    if (!div) {
      this.map = undefined;
      return;
    }
    const { options } = this.props;

    const map = getNewOpenLayersMap(this, options, div);

    this.byName.clear();
    const layers: MapLayerState[] = [];
    try {
      layers.push(await initLayer(this, map, options.basemap ?? DEFAULT_BASEMAP_CONFIG, true));

      // Default layer values
      if (!options.layers) {
        options.layers = [defaultMarkersConfig];
      }

      for (const lyr of options.layers) {
        layers.push(await initLayer(this, map, lyr, false));
      }
    } catch (ex) {
      console.error('error loading layers', ex);
    }

    for (const lyr of layers) {
      map.addLayer(lyr.layer);
    }
    this.layers = layers;
    this.map = map; // redundant
    this.initViewExtent(map.getView(), options.view);

    this.mouseWheelZoom = new MouseWheelZoom();
    this.map?.addInteraction(this.mouseWheelZoom);

    updateMap(this, options);
    setTooltipListeners(this);
    notifyPanelEditor(this, layers, layers.length - 1);

    this.setState({ legends: this.getLegends() });
  };

  clearTooltip = () => {
    if (this.state.ttip && !this.state.ttipOpen) {
      this.tooltipPopupClosed();
    }
  };

  tooltipPopupClosed = () => {
    this.setState({ ttipOpen: false, ttip: undefined });
  };

  pointerClickListener = (evt: MapBrowserEvent<UIEvent>) => {
<<<<<<< HEAD
    if (this.pointerMoveListener(evt)) {
      evt.preventDefault();
      evt.stopPropagation();
      this.mapDiv!.style.cursor = 'auto';
      this.setState({ ttipOpen: true });
    }
  };

  pointerMoveListener = (evt: MapBrowserEvent<UIEvent>) => {
    if (!this.map || this.state.ttipOpen) {
      return false;
    }
    const mouse = evt.originalEvent as any;
    const pixel = this.map.getEventPixel(mouse);
    const hover = toLonLat(this.map.getCoordinateFromPixel(pixel));

    const { hoverPayload } = this;
    hoverPayload.pageX = mouse.pageX;
    hoverPayload.pageY = mouse.pageY;
    hoverPayload.point = {
      lat: hover[1],
      lon: hover[0],
    };
    hoverPayload.data = undefined;
    hoverPayload.columnIndex = undefined;
    hoverPayload.rowIndex = undefined;
    hoverPayload.layers = undefined;

    const layers: GeomapLayerHover[] = [];
    const layerLookup = new Map<MapLayerState, GeomapLayerHover>();

    let ttip: GeomapHoverPayload = {} as GeomapHoverPayload;
    this.map.forEachFeatureAtPixel(
      pixel,
      (feature, layer, geo) => {
        const s: MapLayerState = (layer as any).__state;
        //match hover layer to layer in layers
        //check if the layer show tooltip is enabled
        //then also pass the list of tooltip fields if exists
        //this is used as the generic hover event
        if (!hoverPayload.data) {
          const props = feature.getProperties();
          const frame = props['frame'];
          if (frame) {
            hoverPayload.data = ttip.data = frame as DataFrame;
            hoverPayload.rowIndex = ttip.rowIndex = props['rowIndex'];
          }

          if (s?.mouseEvents) {
            s.mouseEvents.next(feature);
          }
        }

        if (s) {
          let h = layerLookup.get(s);
          if (!h) {
            h = { layer: s, features: [] };
            layerLookup.set(s, h);
            layers.push(h);
          }
          h.features.push(feature);
        }
      },
      {
        layerFilter: (l) => {
          const hoverLayerState = (l as any).__state as MapLayerState;
          return hoverLayerState.options.tooltip !== false;
        },
      }
    );
    this.hoverPayload.layers = layers.length ? layers : undefined;
    this.props.eventBus.publish(this.hoverEvent);

    this.setState({ ttip: { ...hoverPayload } });

    if (!layers.length) {
      // clear mouse events
      this.layers.forEach((layer) => {
        layer.mouseEvents.next(undefined);
      });
    }

    const found = layers.length ? true : false;
    this.mapDiv!.style.cursor = found ? 'pointer' : 'auto';
    return found;
=======
    pointerClickListener(evt, this);
  };

  pointerMoveListener = (evt: MapBrowserEvent<UIEvent>) => {
    pointerMoveListener(evt, this);
>>>>>>> 89b365f8
  };

  initMapView = (config: MapViewConfig, sharedView?: View | undefined): Array<View | undefined> => {
    let view = new View({
      center: [0, 0],
      zoom: 1,
      showFullExtent: true, // allows zooming so the full range is visible
    });

    // With shared views, all panels use the same view instance
    if (config.shared) {
      if (!sharedView) {
        sharedView = view;
      } else {
        view = sharedView;
      }
    }
    this.initViewExtent(view, config);

    return [sharedView, view];
  };

  initViewExtent(view: View, config: MapViewConfig) {
    const v = centerPointRegistry.getIfExists(config.id);
    if (v) {
      let coord: Coordinate | undefined = undefined;
      if (v.lat == null) {
        if (v.id === MapCenterID.Coordinates) {
          coord = [config.lon ?? 0, config.lat ?? 0];
        } else if (v.id === MapCenterID.Fit) {
          const extent = getLayersExtent(this.layers, config.allLayers, config.lastOnly, config.layer);
          if (!isEmpty(extent)) {
            const padding = config.padding ?? 5;
            const res = view.getResolutionForExtent(extent, this.map?.getSize());
            const maxZoom = config.zoom ?? config.maxZoom;
            view.fit(extent, {
              maxZoom: maxZoom,
            });
            view.setResolution(res * (padding / 100 + 1));
            const adjustedZoom = view.getZoom();
            if (adjustedZoom && maxZoom && adjustedZoom > maxZoom) {
              view.setZoom(maxZoom);
            }
          }
        } else {
          // TODO: view requires special handling
        }
      } else {
        coord = [v.lon ?? 0, v.lat ?? 0];
      }
      if (coord) {
        view.setCenter(fromLonLat(coord));
      }
    }

    if (config.maxZoom) {
      view.setMaxZoom(config.maxZoom);
    }
    if (config.minZoom) {
      view.setMaxZoom(config.minZoom);
    }
    if (config.zoom && v?.id !== MapCenterID.Fit) {
      view.setZoom(config.zoom);
    }
  }

  initControls(options: ControlsOptions) {
    if (!this.map) {
      return;
    }
    this.map.getControls().clear();

    if (options.showZoom) {
      this.map.addControl(new Zoom());
    }

    if (options.showScale) {
      this.map.addControl(
        new ScaleLine({
          units: options.scaleUnits,
          minWidth: 100,
        })
      );
    }

    this.mouseWheelZoom!.setActive(Boolean(options.mouseWheelZoom));

    if (options.showAttribution) {
      this.map.addControl(new Attribution({ collapsed: true, collapsible: true }));
    }

    // Update the react overlays
    let topRight1: ReactNode[] = [];
    if (options.showMeasure) {
      topRight1 = [
        <MeasureOverlay
          key="measure"
          map={this.map}
          // Lifts menuActive state and resets tooltip state upon close
          menuActiveState={(value: boolean) => {
            this.setState({ ttipOpen: value, measureMenuActive: value });
          }}
        />,
      ];
    }

    let topRight2: ReactNode[] = [];
    if (options.showDebug) {
      topRight2 = [<DebugOverlay key="debug" map={this.map} />];
    }

    this.setState({ topRight1, topRight2 });
  }

  getLegends() {
    const legends: ReactNode[] = [];
    for (const state of this.layers) {
      if (state.handler.legend) {
        legends.push(<div key={state.options.name}>{state.handler.legend}</div>);
      }
    }

    return legends;
  }

  render() {
<<<<<<< HEAD
    let { ttip, ttipOpen, topRight, legends } = this.state;
=======
    let { ttip, ttipOpen, topRight1, legends, topRight2 } = this.state;
>>>>>>> 89b365f8
    const { options } = this.props;
    const showScale = options.controls.showScale;
    if (!ttipOpen && options.tooltip?.mode === TooltipMode.None) {
      ttip = undefined;
    }

    return (
      <>
        <Global styles={this.globalCSS} />
        <div className={styles.wrap} onMouseLeave={this.clearTooltip}>
          <div className={styles.map} ref={this.initMapRef}></div>
          <GeomapOverlay
            bottomLeft={legends}
            topRight1={topRight1}
            topRight2={topRight2}
            blStyle={{ bottom: showScale ? '35px' : '8px' }}
          />
        </div>
        <GeomapTooltip ttip={ttip} isOpen={ttipOpen} onClose={this.tooltipPopupClosed} />
      </>
    );
  }
}

const styles = {
  wrap: css`
    position: relative;
    width: 100%;
    height: 100%;
  `,
  map: css`
    position: absolute;
    z-index: 0;
    width: 100%;
    height: 100%;
  `,
};<|MERGE_RESOLUTION|>--- conflicted
+++ resolved
@@ -23,11 +23,6 @@
 import { MeasureVectorLayer } from './components/MeasureVectorLayer';
 import { GeomapHoverPayload } from './event';
 import { getGlobalStyles } from './globalStyles';
-<<<<<<< HEAD
-import { defaultMarkersConfig, MARKERS_LAYER_ID } from './layers/data/markersLayer';
-import { DEFAULT_BASEMAP_CONFIG, geomapLayerRegistry } from './layers/registry';
-import { ControlsOptions, GeomapPanelOptions, MapLayerState, MapViewConfig, TooltipMode } from './types';
-=======
 import { defaultMarkersConfig } from './layers/data/markersLayer';
 import { DEFAULT_BASEMAP_CONFIG } from './layers/registry';
 import { ControlsOptions, GeomapPanelOptions, MapLayerState, MapViewConfig, TooltipMode } from './types';
@@ -36,7 +31,6 @@
 import { applyLayerFilter, initLayer } from './utils/layers';
 import { pointerClickListener, pointerMoveListener, setTooltipListeners } from './utils/tootltip';
 import { updateMap, getNewOpenLayersMap, notifyPanelEditor } from './utils/utils';
->>>>>>> 89b365f8
 import { centerPointRegistry, MapCenterID } from './view';
 
 // Allows multiple panels to share the same view instance
@@ -247,99 +241,11 @@
   };
 
   pointerClickListener = (evt: MapBrowserEvent<UIEvent>) => {
-<<<<<<< HEAD
-    if (this.pointerMoveListener(evt)) {
-      evt.preventDefault();
-      evt.stopPropagation();
-      this.mapDiv!.style.cursor = 'auto';
-      this.setState({ ttipOpen: true });
-    }
-  };
-
-  pointerMoveListener = (evt: MapBrowserEvent<UIEvent>) => {
-    if (!this.map || this.state.ttipOpen) {
-      return false;
-    }
-    const mouse = evt.originalEvent as any;
-    const pixel = this.map.getEventPixel(mouse);
-    const hover = toLonLat(this.map.getCoordinateFromPixel(pixel));
-
-    const { hoverPayload } = this;
-    hoverPayload.pageX = mouse.pageX;
-    hoverPayload.pageY = mouse.pageY;
-    hoverPayload.point = {
-      lat: hover[1],
-      lon: hover[0],
-    };
-    hoverPayload.data = undefined;
-    hoverPayload.columnIndex = undefined;
-    hoverPayload.rowIndex = undefined;
-    hoverPayload.layers = undefined;
-
-    const layers: GeomapLayerHover[] = [];
-    const layerLookup = new Map<MapLayerState, GeomapLayerHover>();
-
-    let ttip: GeomapHoverPayload = {} as GeomapHoverPayload;
-    this.map.forEachFeatureAtPixel(
-      pixel,
-      (feature, layer, geo) => {
-        const s: MapLayerState = (layer as any).__state;
-        //match hover layer to layer in layers
-        //check if the layer show tooltip is enabled
-        //then also pass the list of tooltip fields if exists
-        //this is used as the generic hover event
-        if (!hoverPayload.data) {
-          const props = feature.getProperties();
-          const frame = props['frame'];
-          if (frame) {
-            hoverPayload.data = ttip.data = frame as DataFrame;
-            hoverPayload.rowIndex = ttip.rowIndex = props['rowIndex'];
-          }
-
-          if (s?.mouseEvents) {
-            s.mouseEvents.next(feature);
-          }
-        }
-
-        if (s) {
-          let h = layerLookup.get(s);
-          if (!h) {
-            h = { layer: s, features: [] };
-            layerLookup.set(s, h);
-            layers.push(h);
-          }
-          h.features.push(feature);
-        }
-      },
-      {
-        layerFilter: (l) => {
-          const hoverLayerState = (l as any).__state as MapLayerState;
-          return hoverLayerState.options.tooltip !== false;
-        },
-      }
-    );
-    this.hoverPayload.layers = layers.length ? layers : undefined;
-    this.props.eventBus.publish(this.hoverEvent);
-
-    this.setState({ ttip: { ...hoverPayload } });
-
-    if (!layers.length) {
-      // clear mouse events
-      this.layers.forEach((layer) => {
-        layer.mouseEvents.next(undefined);
-      });
-    }
-
-    const found = layers.length ? true : false;
-    this.mapDiv!.style.cursor = found ? 'pointer' : 'auto';
-    return found;
-=======
     pointerClickListener(evt, this);
   };
 
   pointerMoveListener = (evt: MapBrowserEvent<UIEvent>) => {
     pointerMoveListener(evt, this);
->>>>>>> 89b365f8
   };
 
   initMapView = (config: MapViewConfig, sharedView?: View | undefined): Array<View | undefined> => {
@@ -466,11 +372,7 @@
   }
 
   render() {
-<<<<<<< HEAD
-    let { ttip, ttipOpen, topRight, legends } = this.state;
-=======
     let { ttip, ttipOpen, topRight1, legends, topRight2 } = this.state;
->>>>>>> 89b365f8
     const { options } = this.props;
     const showScale = options.controls.showScale;
     if (!ttipOpen && options.tooltip?.mode === TooltipMode.None) {
