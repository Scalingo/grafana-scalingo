--- conflicted
+++ resolved
@@ -14,11 +14,7 @@
 import VectorLayer from 'ol/layer/Vector';
 import { fromLonLat, toLonLat } from 'ol/proj';
 import React, { Component, ReactNode } from 'react';
-<<<<<<< HEAD
-import { Subscription } from 'rxjs';
-=======
 import { Subject, Subscription } from 'rxjs';
->>>>>>> 556faf82
 
 import {
   DataFrame,
@@ -41,11 +37,7 @@
 import { getGlobalStyles } from './globalStyles';
 import { defaultMarkersConfig, MARKERS_LAYER_ID } from './layers/data/markersLayer';
 import { DEFAULT_BASEMAP_CONFIG, geomapLayerRegistry } from './layers/registry';
-<<<<<<< HEAD
-import { ControlsOptions, GeomapPanelOptions, MapLayerState, MapViewConfig } from './types';
-=======
 import { ControlsOptions, GeomapPanelOptions, MapLayerState, MapViewConfig, TooltipMode } from './types';
->>>>>>> 556faf82
 import { centerPointRegistry, MapCenterID } from './view';
 
 // Allows multiple panels to share the same view instance
