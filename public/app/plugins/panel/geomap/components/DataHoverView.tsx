--- conflicted
+++ resolved
@@ -10,11 +10,7 @@
   GrafanaTheme2,
   LinkModel,
 } from '@grafana/data';
-<<<<<<< HEAD
-import { SortOrder } from '@grafana/schema';
-=======
 import { SortOrder, TooltipDisplayMode } from '@grafana/schema';
->>>>>>> 556faf82
 import { LinkButton, useStyles2, VerticalGroup } from '@grafana/ui';
 
 export interface Props {
