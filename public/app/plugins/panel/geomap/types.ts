--- conflicted
+++ resolved
@@ -1,12 +1,7 @@
-<<<<<<< HEAD
-import BaseLayer from 'ol/layer/Base';
-import Units from 'ol/proj/Units';
-=======
 import { FeatureLike } from 'ol/Feature';
 import BaseLayer from 'ol/layer/Base';
 import Units from 'ol/proj/Units';
 import { Subject } from 'rxjs';
->>>>>>> 556faf82
 
 import { MapLayerHandler, MapLayerOptions } from '@grafana/data';
 import { HideableFieldConfig } from '@grafana/schema';
