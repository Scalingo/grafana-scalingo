--- conflicted
+++ resolved
@@ -13,68 +13,6 @@
 
 export interface ControlsOptions extends ControlsOptionsBase {
   scaleUnits?: Units;
-<<<<<<< HEAD
-
-  // Show debug
-  showDebug?: boolean;
-
-  // Show measure
-  showMeasure?: boolean;
-}
-
-export enum TooltipMode {
-  None = 'none',
-  Details = 'details',
-}
-
-export interface TooltipOptions {
-  mode: TooltipMode;
-}
-
-export enum TooltipMode {
-  None = 'none',
-  Details = 'details',
-}
-
-export interface TooltipOptions {
-  mode: TooltipMode;
-}
-
-export interface MapViewConfig {
-  id: string; // placename > lookup
-  lat?: number;
-  lon?: number;
-  zoom?: number;
-  minZoom?: number;
-  maxZoom?: number;
-  padding?: number;
-  allLayers?: boolean;
-  lastOnly?: boolean;
-  layer?: string;
-  shared?: boolean;
-}
-
-export const defaultView: MapViewConfig = {
-  id: MapCenterID.Zero,
-  lat: 0,
-  lon: 0,
-  zoom: 1,
-  allLayers: true,
-};
-
-/** Support hide from legend/tooltip */
-export interface GeomapFieldConfig extends HideableFieldConfig {
-  // nothing custom yet
-}
-
-export interface GeomapPanelOptions {
-  view: MapViewConfig;
-  controls: ControlsOptions;
-  basemap: MapLayerOptions;
-  layers: MapLayerOptions[];
-  tooltip: TooltipOptions;
-=======
->>>>>>> 284c43c2
 }
 
 export interface FeatureStyleConfig {
