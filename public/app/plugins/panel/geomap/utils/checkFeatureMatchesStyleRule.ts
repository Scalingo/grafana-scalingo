--- conflicted
+++ resolved
@@ -11,11 +11,7 @@
   const val = feature.get(rule.property);
   switch (rule.operation) {
     case ComparisonOperation.EQ:
-<<<<<<< HEAD
-      return val === rule.value;
-=======
       return `${val}` === `${rule.value}`;
->>>>>>> c1ba0afd
     case ComparisonOperation.NEQ:
       return val !== rule.value;
     case ComparisonOperation.GT:
