import { SelectableValue } from '@grafana/data';
import { FeatureLike } from 'ol/Feature';
<<<<<<< HEAD
import { Point } from 'ol/geom';
import { GeometryTypeId, StyleConfigState } from '../style/types';
import { LocationInfo } from './location';

export const getFeatures = (
  frame: DataFrame,
  info: LocationInfo,
  style: StyleConfigState
): Array<Feature<Point>> | undefined => {
  const features: Array<Feature<Point>> = [];
  const { dims } = style;
  const values = { ...style.base };

  // Map each data value into new points
  for (let i = 0; i < frame.length; i++) {
    // Create a new Feature for each point returned from dataFrameToPoints
    const dot = new Feature(info.points[i]);
    dot.setProperties({
      frame,
      rowIndex: i,
    });

    // Update values used in dynamic styles
    if (dims) {
      if (dims.color) {
        values.color = dims.color.get(i);
      }
      if (dims.size) {
        values.size = dims.size.get(i);
      }
      if (dims.rotation) {
        values.rotation = dims.rotation.get(i);
      }
      if (dims.text) {
        values.text = dims.text.get(i);
      }

      dot.setStyle(style.maker(values));
    }
    features.push(dot);
  }

  return features;
};
=======
import { GeometryTypeId } from '../style/types';
>>>>>>> c1ba0afd

export interface LayerContentInfo {
  geometryType: GeometryTypeId;
  propertes: Array<SelectableValue<string>>;
}

export function getLayerPropertyInfo(features: FeatureLike[]): LayerContentInfo {
  const types = new Set<string>();
  const props = new Set<string>();
  features.some((feature, idx) => {
    for (const key of Object.keys(feature.getProperties())) {
      if (key === 'geometry') {
        continue;
      }
      props.add(key);
      const g = feature.getGeometry();
      if (g) {
        types.add(g.getType());
      }
    }
    return idx > 10; // first 10 items
  });

  let geometryType = GeometryTypeId.Any;
  if (types.size === 1) {
    switch (types.values().next().value) {
      case 'Point':
      case 'MultiPoint':
        geometryType = GeometryTypeId.Point;
        break;
      case 'Line':
      case 'MultiLine':
        geometryType = GeometryTypeId.Line;
        break;
      case 'Polygon':
        geometryType = GeometryTypeId.Polygon;
    }
  }

  return {
    geometryType,
    propertes: Array.from(props.keys()).map((v) => ({ label: v, value: v })),
  };
}

export function getUniqueFeatureValues(features: FeatureLike[], key: string): string[] {
  const unique = new Set<string>();
  for (const feature of features) {
    const v = feature.get(key);
    if (v != null) {
      unique.add(`${v}`); // always string
    }
  }
  const buffer = Array.from(unique);
  buffer.sort();
  return buffer;
}<|MERGE_RESOLUTION|>--- conflicted
+++ resolved
@@ -1,53 +1,6 @@
 import { SelectableValue } from '@grafana/data';
 import { FeatureLike } from 'ol/Feature';
-<<<<<<< HEAD
-import { Point } from 'ol/geom';
-import { GeometryTypeId, StyleConfigState } from '../style/types';
-import { LocationInfo } from './location';
-
-export const getFeatures = (
-  frame: DataFrame,
-  info: LocationInfo,
-  style: StyleConfigState
-): Array<Feature<Point>> | undefined => {
-  const features: Array<Feature<Point>> = [];
-  const { dims } = style;
-  const values = { ...style.base };
-
-  // Map each data value into new points
-  for (let i = 0; i < frame.length; i++) {
-    // Create a new Feature for each point returned from dataFrameToPoints
-    const dot = new Feature(info.points[i]);
-    dot.setProperties({
-      frame,
-      rowIndex: i,
-    });
-
-    // Update values used in dynamic styles
-    if (dims) {
-      if (dims.color) {
-        values.color = dims.color.get(i);
-      }
-      if (dims.size) {
-        values.size = dims.size.get(i);
-      }
-      if (dims.rotation) {
-        values.rotation = dims.rotation.get(i);
-      }
-      if (dims.text) {
-        values.text = dims.text.get(i);
-      }
-
-      dot.setStyle(style.maker(values));
-    }
-    features.push(dot);
-  }
-
-  return features;
-};
-=======
 import { GeometryTypeId } from '../style/types';
->>>>>>> c1ba0afd
 
 export interface LayerContentInfo {
   geometryType: GeometryTypeId;
