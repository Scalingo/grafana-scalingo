<<<<<<< HEAD
import { PanelPlugin } from '@grafana/ui';
=======
import { PanelPlugin } from '@grafana/data';
>>>>>>> 742d1659
import { GettingStarted } from './GettingStarted';

// Simplest possible panel plugin
export const plugin = new PanelPlugin(GettingStarted);<|MERGE_RESOLUTION|>--- conflicted
+++ resolved
@@ -1,8 +1,4 @@
-<<<<<<< HEAD
-import { PanelPlugin } from '@grafana/ui';
-=======
 import { PanelPlugin } from '@grafana/data';
->>>>>>> 742d1659
 import { GettingStarted } from './GettingStarted';
 
 // Simplest possible panel plugin
