--- conflicted
+++ resolved
@@ -1,19 +1,6 @@
 import { find } from 'lodash';
 
-<<<<<<< HEAD
-import {
-  DataFrame,
-  dateTime,
-  Field,
-  FieldType,
-  getColorForTheme,
-  getFieldDisplayName,
-  getTimeField,
-  TimeRange,
-} from '@grafana/data';
-=======
 import { DataFrame, dateTime, Field, FieldType, getFieldDisplayName, getTimeField, TimeRange } from '@grafana/data';
->>>>>>> c2560129
 import { colors } from '@grafana/ui';
 import { applyNullInsertThreshold } from '@grafana/ui/src/components/GraphNG/nullInsertThreshold';
 import config from 'app/core/config';
