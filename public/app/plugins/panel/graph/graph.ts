import 'vendor/flot/jquery.flot';
import 'vendor/flot/jquery.flot.selection';
import 'vendor/flot/jquery.flot.time';
import 'vendor/flot/jquery.flot.stack';
import 'vendor/flot/jquery.flot.stackpercent';
import 'vendor/flot/jquery.flot.fillbelow';
import 'vendor/flot/jquery.flot.crosshair';
import 'vendor/flot/jquery.flot.dashes';
import './jquery.flot.events';

import $ from 'jquery';
import _ from 'lodash';
import moment from 'moment';
import { tickStep } from 'app/core/utils/ticks';
import { appEvents, coreModule, updateLegendValues } from 'app/core/core';
import GraphTooltip from './graph_tooltip';
import { ThresholdManager } from './threshold_manager';
import { TimeRegionManager } from './time_region_manager';
import { EventManager } from 'app/features/annotations/all';
import { convertToHistogramData } from './histogram';
import { alignYLevel } from './align_yaxes';
import config from 'app/core/config';
import React from 'react';
import ReactDOM from 'react-dom';
import { Legend, GraphLegendProps } from './Legend/Legend';

import { GraphCtrl } from './module';
import { getValueFormat } from '@grafana/ui';
import { provideTheme } from 'app/core/utils/ConfigProvider';

const LegendWithThemeProvider = provideTheme(Legend);

class GraphElement {
  ctrl: GraphCtrl;
  tooltip: any;
  dashboard: any;
  annotations: object[];
  panel: any;
  plot: any;
  sortedSeries: any[];
  data: any[];
  panelWidth: number;
  eventManager: EventManager;
  thresholdManager: ThresholdManager;
  timeRegionManager: TimeRegionManager;
  legendElem: HTMLElement;

  constructor(private scope, private elem, private timeSrv) {
    this.ctrl = scope.ctrl;
    this.dashboard = this.ctrl.dashboard;
    this.panel = this.ctrl.panel;
    this.annotations = [];

    this.panelWidth = 0;
    this.eventManager = new EventManager(this.ctrl);
    this.thresholdManager = new ThresholdManager(this.ctrl);
    this.timeRegionManager = new TimeRegionManager(this.ctrl, config.theme.type);
    this.tooltip = new GraphTooltip(this.elem, this.ctrl.dashboard, this.scope, () => {
      return this.sortedSeries;
    });

    // panel events
    this.ctrl.events.on('panel-teardown', this.onPanelTeardown.bind(this));
    this.ctrl.events.on('render', this.onRender.bind(this));

    // global events
    appEvents.on('graph-hover', this.onGraphHover.bind(this), scope);
    appEvents.on('graph-hover-clear', this.onGraphHoverClear.bind(this), scope);
    this.elem.bind('plotselected', this.onPlotSelected.bind(this));
    this.elem.bind('plotclick', this.onPlotClick.bind(this));

    // get graph legend element
    if (this.elem && this.elem.parent) {
      this.legendElem = this.elem.parent().find('.graph-legend')[0];
    }
  }

  onRender(renderData) {
    this.data = renderData || this.data;
    if (!this.data) {
      return;
    }

    this.annotations = this.ctrl.annotations || [];
    this.buildFlotPairs(this.data);
    const graphHeight = this.elem.height();
    updateLegendValues(this.data, this.panel, graphHeight);

    if (!this.panel.legend.show) {
      if (this.legendElem.hasChildNodes()) {
        ReactDOM.unmountComponentAtNode(this.legendElem);
      }
      this.renderPanel();
      return;
    }

    const { values, min, max, avg, current, total } = this.panel.legend;
    const { alignAsTable, rightSide, sideWidth, sort, sortDesc, hideEmpty, hideZero } = this.panel.legend;
    const legendOptions = { alignAsTable, rightSide, sideWidth, sort, sortDesc, hideEmpty, hideZero };
    const valueOptions = { values, min, max, avg, current, total };
    const legendProps: GraphLegendProps = {
      seriesList: this.data,
      hiddenSeries: this.ctrl.hiddenSeries,
      ...legendOptions,
      ...valueOptions,
      onToggleSeries: this.ctrl.onToggleSeries,
      onToggleSort: this.ctrl.onToggleSort,
      onColorChange: this.ctrl.onColorChange,
      onToggleAxis: this.ctrl.onToggleAxis,
    };

<<<<<<< HEAD
    const legendReactElem = React.createElement(Legend, legendProps);
=======
    const legendReactElem = React.createElement(LegendWithThemeProvider, legendProps);
>>>>>>> 9e40b07f
    ReactDOM.render(legendReactElem, this.legendElem, () => this.renderPanel());
  }

  onGraphHover(evt) {
    // ignore other graph hover events if shared tooltip is disabled
    if (!this.dashboard.sharedTooltipModeEnabled()) {
      return;
    }

    // ignore if we are the emitter
    if (!this.plot || evt.panel.id === this.panel.id || this.ctrl.otherPanelInFullscreenMode()) {
      return;
    }

    this.tooltip.show(evt.pos);
  }

  onPanelTeardown() {
    this.thresholdManager = null;
    this.timeRegionManager = null;

    if (this.plot) {
      this.plot.destroy();
      this.plot = null;
    }

    this.tooltip.destroy();
    this.elem.off();
    this.elem.remove();

    ReactDOM.unmountComponentAtNode(this.legendElem);
  }

  onGraphHoverClear(event, info) {
    if (this.plot) {
      this.tooltip.clear(this.plot);
    }
  }

  onPlotSelected(event, ranges) {
    if (this.panel.xaxis.mode !== 'time') {
      // Skip if panel in histogram or series mode
      this.plot.clearSelection();
      return;
    }

    if ((ranges.ctrlKey || ranges.metaKey) && (this.dashboard.meta.canEdit || this.dashboard.meta.canMakeEditable)) {
      // Add annotation
      setTimeout(() => {
        this.eventManager.updateTime(ranges.xaxis);
      }, 100);
    } else {
      this.scope.$apply(() => {
        this.timeSrv.setTime({
          from: moment.utc(ranges.xaxis.from),
          to: moment.utc(ranges.xaxis.to),
        });
      });
    }
  }

  onPlotClick(event, pos, item) {
    if (this.panel.xaxis.mode !== 'time') {
      // Skip if panel in histogram or series mode
      return;
    }

    if ((pos.ctrlKey || pos.metaKey) && (this.dashboard.meta.canEdit || this.dashboard.meta.canMakeEditable)) {
      // Skip if range selected (added in "plotselected" event handler)
      const isRangeSelection = pos.x !== pos.x1;
      if (!isRangeSelection) {
        setTimeout(() => {
          this.eventManager.updateTime({ from: pos.x, to: null });
        }, 100);
      }
    }
  }

  shouldAbortRender() {
    if (!this.data) {
      return true;
    }

    if (this.panelWidth === 0) {
      return true;
    }

    return false;
  }

  drawHook(plot) {
    // add left axis labels
    if (this.panel.yaxes[0].label && this.panel.yaxes[0].show) {
      $("<div class='axisLabel left-yaxis-label flot-temp-elem'></div>")
        .text(this.panel.yaxes[0].label)
        .appendTo(this.elem);
    }

    // add right axis labels
    if (this.panel.yaxes[1].label && this.panel.yaxes[1].show) {
      $("<div class='axisLabel right-yaxis-label flot-temp-elem'></div>")
        .text(this.panel.yaxes[1].label)
        .appendTo(this.elem);
    }

    if (this.ctrl.dataWarning) {
      $(`<div class="datapoints-warning flot-temp-elem">${this.ctrl.dataWarning.title}</div>`).appendTo(this.elem);
    }

    this.thresholdManager.draw(plot);
    this.timeRegionManager.draw(plot);
  }

  processOffsetHook(plot, gridMargin) {
    const left = this.panel.yaxes[0];
    const right = this.panel.yaxes[1];
    if (left.show && left.label) {
      gridMargin.left = 20;
    }
    if (right.show && right.label) {
      gridMargin.right = 20;
    }

    // apply y-axis min/max options
    const yaxis = plot.getYAxes();
    for (let i = 0; i < yaxis.length; i++) {
      const axis = yaxis[i];
      const panelOptions = this.panel.yaxes[i];
      axis.options.max = axis.options.max !== null ? axis.options.max : panelOptions.max;
      axis.options.min = axis.options.min !== null ? axis.options.min : panelOptions.min;
    }
  }

  processRangeHook(plot) {
    const yAxes = plot.getYAxes();
    const align = this.panel.yaxis.align || false;

    if (yAxes.length > 1 && align === true) {
      const level = this.panel.yaxis.alignLevel || 0;
      alignYLevel(yAxes, parseFloat(level));
    }
  }

  // Series could have different timeSteps,
  // let's find the smallest one so that bars are correctly rendered.
  // In addition, only take series which are rendered as bars for this.
  getMinTimeStepOfSeries(data) {
    let min = Number.MAX_VALUE;

    for (let i = 0; i < data.length; i++) {
      if (!data[i].stats.timeStep) {
        continue;
      }
      if (this.panel.bars) {
        if (data[i].bars && data[i].bars.show === false) {
          continue;
        }
      } else {
        if (typeof data[i].bars === 'undefined' || typeof data[i].bars.show === 'undefined' || !data[i].bars.show) {
          continue;
        }
      }

      if (data[i].stats.timeStep < min) {
        min = data[i].stats.timeStep;
      }
    }

    return min;
  }

  // Function for rendering panel
  renderPanel() {
    this.panelWidth = this.elem.width();
    if (this.shouldAbortRender()) {
      return;
    }

    // give space to alert editing
    this.thresholdManager.prepare(this.elem, this.data);

    // un-check dashes if lines are unchecked
    this.panel.dashes = this.panel.lines ? this.panel.dashes : false;

    // Populate element
    const options: any = this.buildFlotOptions(this.panel);
    this.prepareXAxis(options, this.panel);
    this.configureYAxisOptions(this.data, options);
    this.thresholdManager.addFlotOptions(options, this.panel);
    this.timeRegionManager.addFlotOptions(options, this.panel);
    this.eventManager.addFlotEvents(this.annotations, options);

    this.sortedSeries = this.sortSeries(this.data, this.panel);
    this.callPlot(options, true);
  }

  buildFlotPairs(data) {
    for (let i = 0; i < data.length; i++) {
      const series = data[i];
      series.data = series.getFlotPairs(series.nullPointMode || this.panel.nullPointMode);

      // if hidden remove points and disable stack
      if (this.ctrl.hiddenSeries[series.alias]) {
        series.data = [];
        series.stack = false;
      }
    }
  }

  prepareXAxis(options, panel) {
    switch (panel.xaxis.mode) {
      case 'series': {
        options.series.bars.barWidth = 0.7;
        options.series.bars.align = 'center';

        for (let i = 0; i < this.data.length; i++) {
          const series = this.data[i];
          series.data = [[i + 1, series.stats[panel.xaxis.values[0]]]];
        }

        this.addXSeriesAxis(options);
        break;
      }
      case 'histogram': {
        let bucketSize: number;

        if (this.data.length) {
          let histMin = _.min(_.map(this.data, s => s.stats.min));
          let histMax = _.max(_.map(this.data, s => s.stats.max));
          const ticks = panel.xaxis.buckets || this.panelWidth / 50;
          if (panel.xaxis.min != null) {
            const isInvalidXaxisMin = tickStep(panel.xaxis.min, histMax, ticks) <= 0;
            histMin = isInvalidXaxisMin ? histMin : panel.xaxis.min;
          }
          if (panel.xaxis.max != null) {
            const isInvalidXaxisMax = tickStep(histMin, panel.xaxis.max, ticks) <= 0;
            histMax = isInvalidXaxisMax ? histMax : panel.xaxis.max;
          }
          bucketSize = tickStep(histMin, histMax, ticks);
          options.series.bars.barWidth = bucketSize * 0.8;
          this.data = convertToHistogramData(this.data, bucketSize, this.ctrl.hiddenSeries, histMin, histMax);
        } else {
          bucketSize = 0;
        }

        this.addXHistogramAxis(options, bucketSize);
        break;
      }
      case 'table': {
        options.series.bars.barWidth = 0.7;
        options.series.bars.align = 'center';
        this.addXTableAxis(options);
        break;
      }
      default: {
        options.series.bars.barWidth = this.getMinTimeStepOfSeries(this.data) / 1.5;
        this.addTimeAxis(options);
        break;
      }
    }
  }

  callPlot(options, incrementRenderCounter) {
    try {
      this.plot = $.plot(this.elem, this.sortedSeries, options);
      if (this.ctrl.renderError) {
        delete this.ctrl.error;
        delete this.ctrl.inspector;
      }
    } catch (e) {
      console.log('flotcharts error', e);
      this.ctrl.error = e.message || 'Render Error';
      this.ctrl.renderError = true;
      this.ctrl.inspector = { error: e };
    }

    if (incrementRenderCounter) {
      this.ctrl.renderingCompleted();
    }
  }

  buildFlotOptions(panel) {
    let gridColor = '#c8c8c8';
    if (config.bootData.user.lightTheme === true) {
      gridColor = '#a1a1a1';
    }
    const stack = panel.stack ? true : null;
    const options = {
      hooks: {
        draw: [this.drawHook.bind(this)],
        processOffset: [this.processOffsetHook.bind(this)],
        processRange: [this.processRangeHook.bind(this)],
      },
      legend: { show: false },
      series: {
        stackpercent: panel.stack ? panel.percentage : false,
        stack: panel.percentage ? null : stack,
        lines: {
          show: panel.lines,
          zero: false,
          fill: this.translateFillOption(panel.fill),
          lineWidth: panel.dashes ? 0 : panel.linewidth,
          steps: panel.steppedLine,
        },
        dashes: {
          show: panel.dashes,
          lineWidth: panel.linewidth,
          dashLength: [panel.dashLength, panel.spaceLength],
        },
        bars: {
          show: panel.bars,
          fill: 1,
          barWidth: 1,
          zero: false,
          lineWidth: 0,
        },
        points: {
          show: panel.points,
          fill: 1,
          fillColor: false,
          radius: panel.points ? panel.pointradius : 2,
        },
        shadowSize: 0,
      },
      yaxes: [],
      xaxis: {},
      grid: {
        minBorderMargin: 0,
        markings: [],
        backgroundColor: null,
        borderWidth: 0,
        hoverable: true,
        clickable: true,
        color: gridColor,
        margin: { left: 0, right: 0 },
        labelMarginX: 0,
      },
      selection: {
        mode: 'x',
        color: '#666',
      },
      crosshair: {
        mode: 'x',
      },
    };
    return options;
  }

  sortSeries(series, panel) {
    const sortBy = panel.legend.sort;
    const sortOrder = panel.legend.sortDesc;
    const haveSortBy = sortBy !== null && sortBy !== undefined;
    const haveSortOrder = sortOrder !== null && sortOrder !== undefined;
    const shouldSortBy = panel.stack && haveSortBy && haveSortOrder;
    const sortDesc = panel.legend.sortDesc === true ? -1 : 1;

    if (shouldSortBy) {
      return _.sortBy(series, s => s.stats[sortBy] * sortDesc);
    } else {
      return _.sortBy(series, s => s.zindex);
    }
  }

  translateFillOption(fill) {
    if (this.panel.percentage && this.panel.stack) {
      return fill === 0 ? 0.001 : fill / 10;
    } else {
      return fill / 10;
    }
  }

  addTimeAxis(options) {
    const ticks = this.panelWidth / 100;
    const min = _.isUndefined(this.ctrl.range.from) ? null : this.ctrl.range.from.valueOf();
    const max = _.isUndefined(this.ctrl.range.to) ? null : this.ctrl.range.to.valueOf();

    options.xaxis = {
      timezone: this.dashboard.getTimezone(),
      show: this.panel.xaxis.show,
      mode: 'time',
      min: min,
      max: max,
      label: 'Datetime',
      ticks: ticks,
      timeformat: this.time_format(ticks, min, max),
    };
  }

  addXSeriesAxis(options) {
    const ticks = _.map(this.data, (series, index) => {
      return [index + 1, series.alias];
    });

    options.xaxis = {
      timezone: this.dashboard.getTimezone(),
      show: this.panel.xaxis.show,
      mode: null,
      min: 0,
      max: ticks.length + 1,
      label: 'Datetime',
      ticks: ticks,
    };
  }

  addXHistogramAxis(options, bucketSize) {
    let ticks, min, max;
    const defaultTicks = this.panelWidth / 50;

    if (this.data.length && bucketSize) {
      const tickValues = [];
      for (const d of this.data) {
        for (const point of d.data) {
          tickValues[point[0]] = true;
        }
      }
      ticks = Object.keys(tickValues).map(v => Number(v));
      min = _.min(ticks);
      max = _.max(ticks);

      // Adjust tick step
      let tickStep = bucketSize;
      let ticksNum = Math.floor((max - min) / tickStep);
      while (ticksNum > defaultTicks) {
        tickStep = tickStep * 2;
        ticksNum = Math.ceil((max - min) / tickStep);
      }

      // Expand ticks for pretty view
      min = Math.floor(min / tickStep) * tickStep;
      // 1.01 is 101% - ensure we have enough space for last bar
      max = Math.ceil((max * 1.01) / tickStep) * tickStep;

      ticks = [];
      for (let i = min; i <= max; i += tickStep) {
        ticks.push(i);
      }
    } else {
      // Set defaults if no data
      ticks = defaultTicks / 2;
      min = 0;
      max = 1;
    }

    options.xaxis = {
      timezone: this.dashboard.getTimezone(),
      show: this.panel.xaxis.show,
      mode: null,
      min: min,
      max: max,
      label: 'Histogram',
      ticks: ticks,
    };

    // Use 'short' format for histogram values
    this.configureAxisMode(options.xaxis, 'short');
  }

  addXTableAxis(options) {
    let ticks = _.map(this.data, (series, seriesIndex) => {
      return _.map(series.datapoints, (point, pointIndex) => {
        const tickIndex = seriesIndex * series.datapoints.length + pointIndex;
        return [tickIndex + 1, point[1]];
      });
    });
    // @ts-ignore, potential bug? is this _.flattenDeep?
    ticks = _.flatten(ticks, true);

    options.xaxis = {
      timezone: this.dashboard.getTimezone(),
      show: this.panel.xaxis.show,
      mode: null,
      min: 0,
      max: ticks.length + 1,
      label: 'Datetime',
      ticks: ticks,
    };
  }

  configureYAxisOptions(data, options) {
    const defaults = {
      position: 'left',
      show: this.panel.yaxes[0].show,
      index: 1,
      logBase: this.panel.yaxes[0].logBase || 1,
      min: this.parseNumber(this.panel.yaxes[0].min),
      max: this.parseNumber(this.panel.yaxes[0].max),
      tickDecimals: this.panel.yaxes[0].decimals,
    };

    options.yaxes.push(defaults);

    if (_.find(data, { yaxis: 2 })) {
      const secondY = _.clone(defaults);
      secondY.index = 2;
      secondY.show = this.panel.yaxes[1].show;
      secondY.logBase = this.panel.yaxes[1].logBase || 1;
      secondY.position = 'right';
      secondY.min = this.parseNumber(this.panel.yaxes[1].min);
      secondY.max = this.parseNumber(this.panel.yaxes[1].max);
      secondY.tickDecimals = this.panel.yaxes[1].decimals;
      options.yaxes.push(secondY);

      this.applyLogScale(options.yaxes[1], data);
      this.configureAxisMode(
        options.yaxes[1],
        this.panel.percentage && this.panel.stack ? 'percent' : this.panel.yaxes[1].format
      );
    }
    this.applyLogScale(options.yaxes[0], data);
    this.configureAxisMode(
      options.yaxes[0],
      this.panel.percentage && this.panel.stack ? 'percent' : this.panel.yaxes[0].format
    );
  }

  parseNumber(value: any) {
    if (value === null || typeof value === 'undefined') {
      return null;
    }

    return _.toNumber(value);
  }

  applyLogScale(axis, data) {
    if (axis.logBase === 1) {
      return;
    }

    const minSetToZero = axis.min === 0;

    if (axis.min < Number.MIN_VALUE) {
      axis.min = null;
    }
    if (axis.max < Number.MIN_VALUE) {
      axis.max = null;
    }

    let series, i;
    let max = axis.max,
      min = axis.min;

    for (i = 0; i < data.length; i++) {
      series = data[i];
      if (series.yaxis === axis.index) {
        if (!max || max < series.stats.max) {
          max = series.stats.max;
        }
        if (!min || min > series.stats.logmin) {
          min = series.stats.logmin;
        }
      }
    }

    axis.transform = v => {
      return v < Number.MIN_VALUE ? null : Math.log(v) / Math.log(axis.logBase);
    };
    axis.inverseTransform = v => {
      return Math.pow(axis.logBase, v);
    };

    if (!max && !min) {
      max = axis.inverseTransform(+2);
      min = axis.inverseTransform(-2);
    } else if (!max) {
      max = min * axis.inverseTransform(+4);
    } else if (!min) {
      min = max * axis.inverseTransform(-4);
    }

    if (axis.min) {
      min = axis.inverseTransform(Math.ceil(axis.transform(axis.min)));
    } else {
      min = axis.min = axis.inverseTransform(Math.floor(axis.transform(min)));
    }
    if (axis.max) {
      max = axis.inverseTransform(Math.floor(axis.transform(axis.max)));
    } else {
      max = axis.max = axis.inverseTransform(Math.ceil(axis.transform(max)));
    }

    if (!min || min < Number.MIN_VALUE || !max || max < Number.MIN_VALUE) {
      return;
    }

    if (Number.isFinite(min) && Number.isFinite(max)) {
      if (minSetToZero) {
        axis.min = 0.1;
        min = 1;
      }

      axis.ticks = this.generateTicksForLogScaleYAxis(min, max, axis.logBase);
      if (minSetToZero) {
        axis.ticks.unshift(0.1);
      }
      if (axis.ticks[axis.ticks.length - 1] > axis.max) {
        axis.max = axis.ticks[axis.ticks.length - 1];
      }
    } else {
      axis.ticks = [1, 2];
      delete axis.min;
      delete axis.max;
    }
  }

  generateTicksForLogScaleYAxis(min, max, logBase) {
    let ticks = [];

    let nextTick;
    for (nextTick = min; nextTick <= max; nextTick *= logBase) {
      ticks.push(nextTick);
    }

    const maxNumTicks = Math.ceil(this.ctrl.height / 25);
    const numTicks = ticks.length;
    if (numTicks > maxNumTicks) {
      const factor = Math.ceil(numTicks / maxNumTicks) * logBase;
      ticks = [];

      for (nextTick = min; nextTick <= max * factor; nextTick *= factor) {
        ticks.push(nextTick);
      }
    }

    return ticks;
  }

  configureAxisMode(axis, format) {
    axis.tickFormatter = (val, axis) => {
      const formatter = getValueFormat(format);

      if (!formatter) {
        throw new Error(`Unit '${format}' is not supported`);
      }
      return formatter(val, axis.tickDecimals, axis.scaledDecimals);
    };
  }

  time_format(ticks, min, max) {
    if (min && max && ticks) {
      const range = max - min;
      const secPerTick = range / ticks / 1000;
      // Need have 10 millisecond margin on the day range
      // As sometimes last 24 hour dashboard evaluates to more than 86400000
      const oneDay = 86400010;
      const oneYear = 31536000000;

      if (secPerTick <= 45) {
        return '%H:%M:%S';
      }
      if (secPerTick <= 7200 || range <= oneDay) {
        return '%H:%M';
      }
      if (secPerTick <= 80000) {
        return '%m/%d %H:%M';
      }
      if (secPerTick <= 2419200 || range <= oneYear) {
        return '%m/%d';
      }
      return '%Y-%m';
    }

    return '%H:%M';
  }
}

/** @ngInject */
function graphDirective(timeSrv, popoverSrv, contextSrv) {
  return {
    restrict: 'A',
    template: '',
    link: (scope, elem) => {
      return new GraphElement(scope, elem, timeSrv);
    },
  };
}

coreModule.directive('grafanaGraph', graphDirective);
export { GraphElement, graphDirective };<|MERGE_RESOLUTION|>--- conflicted
+++ resolved
@@ -109,11 +109,7 @@
       onToggleAxis: this.ctrl.onToggleAxis,
     };
 
-<<<<<<< HEAD
-    const legendReactElem = React.createElement(Legend, legendProps);
-=======
     const legendReactElem = React.createElement(LegendWithThemeProvider, legendProps);
->>>>>>> 9e40b07f
     ReactDOM.render(legendReactElem, this.legendElem, () => this.renderPanel());
   }
 
