--- conflicted
+++ resolved
@@ -41,14 +41,7 @@
   LegacyGraphHoverEvent,
   LinkModelSupplier,
   PanelEvents,
-<<<<<<< HEAD
-  formattedValueToString,
-  FieldType,
-  DataFrame,
-  getTimeField,
-=======
   toUtc,
->>>>>>> 5fdad5bf
 } from '@grafana/data';
 import { GraphContextMenuCtrl } from './GraphContextMenuCtrl';
 import { TimeSrv } from 'app/features/dashboard/services/TimeSrv';
@@ -291,12 +284,8 @@
         };
         const fieldDisplay = getDisplayProcessor({
           field: { config: fieldConfig, type: FieldType.number },
-<<<<<<< HEAD
-          theme: getCurrentTheme(),
-=======
           theme: config.theme,
           timeZone: this.dashboard.getTimezone(),
->>>>>>> 5fdad5bf
         })(field.values.get(dataIndex));
         linksSupplier = links.length
           ? getFieldLinksSupplier({
@@ -347,11 +336,7 @@
       return dataIndex;
     }
 
-<<<<<<< HEAD
-    const correctIndex = timeField.values.toArray().findIndex(value => value === ts);
-=======
     const correctIndex = timeField.values.toArray().findIndex((value) => value === ts);
->>>>>>> 5fdad5bf
     return correctIndex > -1 ? correctIndex : dataIndex;
   }
 
