import 'vendor/flot/jquery.flot';
import { map } from 'lodash';

<<<<<<< HEAD
import { getColorForTheme, dateTime, DateTime, AbsoluteTimeRange, GrafanaTheme } from '@grafana/data';
=======
import { dateTime, DateTime, AbsoluteTimeRange, GrafanaTheme } from '@grafana/data';
>>>>>>> c2560129
import { config } from 'app/core/config';

type TimeRegionColorDefinition = {
  fill: string | null;
  line: string | null;
};

export const colorModes: any = {
  gray: {
    themeDependent: true,
    title: 'Gray',
    darkColor: { fill: 'rgba(255, 255, 255, 0.09)', line: 'rgba(255, 255, 255, 0.2)' },
    lightColor: { fill: 'rgba(0, 0, 0, 0.09)', line: 'rgba(0, 0, 0, 0.2)' },
  },
  red: {
    title: 'Red',
    color: { fill: 'rgba(234, 112, 112, 0.12)', line: 'rgba(237, 46, 24, 0.60)' },
  },
  green: {
    title: 'Green',
    color: { fill: 'rgba(11, 237, 50, 0.090)', line: 'rgba(6,163,69, 0.60)' },
  },
  blue: {
    title: 'Blue',
    color: { fill: 'rgba(11, 125, 238, 0.12)', line: 'rgba(11, 125, 238, 0.60)' },
  },
  yellow: {
    title: 'Yellow',
    color: { fill: 'rgba(235, 138, 14, 0.12)', line: 'rgba(247, 149, 32, 0.60)' },
  },
  custom: { title: 'Custom' },
};

export function getColorModes() {
  return map(Object.keys(colorModes), (key) => {
    return {
      key,
      value: colorModes[key].title,
    };
  });
}

function getColor(timeRegion: any, theme: GrafanaTheme): TimeRegionColorDefinition {
  if (Object.keys(colorModes).indexOf(timeRegion.colorMode) === -1) {
    timeRegion.colorMode = 'red';
  }

  if (timeRegion.colorMode === 'custom') {
    return {
      fill: timeRegion.fill && timeRegion.fillColor ? theme.visualization.getColorByName(timeRegion.fillColor) : null,
      line: timeRegion.line && timeRegion.lineColor ? theme.visualization.getColorByName(timeRegion.lineColor) : null,
    };
  }

  const colorMode = colorModes[timeRegion.colorMode];

  if (colorMode.themeDependent === true) {
    return theme.isLight ? colorMode.lightColor : colorMode.darkColor;
  }

  return {
    fill: timeRegion.fill ? theme.visualization.getColorByName(colorMode.color.fill) : null,
    line: timeRegion.fill ? theme.visualization.getColorByName(colorMode.color.line) : null,
  };
}

export class TimeRegionManager {
  plot: any;
  timeRegions: any;

  constructor(private panelCtrl: any) {}

  draw(plot: any) {
    this.timeRegions = this.panelCtrl.panel.timeRegions;
    this.plot = plot;
  }

  addFlotOptions(options: any, panel: any) {
    if (!panel.timeRegions || panel.timeRegions.length === 0) {
      return;
    }

    const tRange = {
      from: dateTime(this.panelCtrl.range.from).utc(),
      to: dateTime(this.panelCtrl.range.to).utc(),
    };

    let i: number,
      hRange: { from: any; to: any },
      timeRegion: any,
      regions: AbsoluteTimeRange[],
      fromStart: DateTime,
      fromEnd: DateTime,
      timeRegionColor: TimeRegionColorDefinition;

    const timeRegionsCopy = panel.timeRegions.map((a: any) => ({ ...a }));

    for (i = 0; i < timeRegionsCopy.length; i++) {
      timeRegion = timeRegionsCopy[i];

      if (!(timeRegion.fromDayOfWeek || timeRegion.from) && !(timeRegion.toDayOfWeek || timeRegion.to)) {
        continue;
      }

      if (timeRegion.from && !timeRegion.to) {
        timeRegion.to = timeRegion.from;
      }

      if (!timeRegion.from && timeRegion.to) {
        timeRegion.from = timeRegion.to;
      }

      hRange = {
        from: this.parseTimeRange(timeRegion.from),
        to: this.parseTimeRange(timeRegion.to),
      };

      if (!timeRegion.fromDayOfWeek && timeRegion.toDayOfWeek) {
        timeRegion.fromDayOfWeek = timeRegion.toDayOfWeek;
      }

      if (!timeRegion.toDayOfWeek && timeRegion.fromDayOfWeek) {
        timeRegion.toDayOfWeek = timeRegion.fromDayOfWeek;
      }

      if (timeRegion.fromDayOfWeek) {
        hRange.from.dayOfWeek = Number(timeRegion.fromDayOfWeek);
      }

      if (timeRegion.toDayOfWeek) {
        hRange.to.dayOfWeek = Number(timeRegion.toDayOfWeek);
      }

      if (hRange.from.dayOfWeek && hRange.from.h === null && hRange.from.m === null) {
        hRange.from.h = 0;
        hRange.from.m = 0;
        hRange.from.s = 0;
      }

      if (hRange.to.dayOfWeek && hRange.to.h === null && hRange.to.m === null) {
        hRange.to.h = 23;
        hRange.to.m = 59;
        hRange.to.s = 59;
      }

      if (!hRange.from || !hRange.to) {
        continue;
      }

      regions = [];

      fromStart = dateTime(tRange.from);
      fromStart.set('hour', 0);
      fromStart.set('minute', 0);
      fromStart.set('second', 0);
      fromStart.add(hRange.from.h, 'hours');
      fromStart.add(hRange.from.m, 'minutes');
      fromStart.add(hRange.from.s, 'seconds');

      while (fromStart.unix() <= tRange.to.unix()) {
        while (hRange.from.dayOfWeek && hRange.from.dayOfWeek !== fromStart.isoWeekday()) {
          fromStart.add(24, 'hours');
        }

        if (fromStart.unix() > tRange.to.unix()) {
          break;
        }

        fromEnd = dateTime(fromStart);

        if (fromEnd.hour) {
          if (hRange.from.h <= hRange.to.h) {
            fromEnd.add(hRange.to.h - hRange.from.h, 'hours');
          } else if (hRange.from.h > hRange.to.h) {
            while (fromEnd.hour() !== hRange.to.h) {
              fromEnd.add(1, 'hours');
            }
          } else {
            fromEnd.add(24 - hRange.from.h, 'hours');

            while (fromEnd.hour() !== hRange.to.h) {
              fromEnd.add(1, 'hours');
            }
          }
        }

        fromEnd.set('minute', hRange.to.m);
        fromEnd.set('second', hRange.to.s);

        while (hRange.to.dayOfWeek && hRange.to.dayOfWeek !== fromEnd.isoWeekday()) {
          fromEnd.add(24, 'hours');
        }

        const outsideRange =
          (fromStart.unix() < tRange.from.unix() && fromEnd.unix() < tRange.from.unix()) ||
          (fromStart.unix() > tRange.to.unix() && fromEnd.unix() > tRange.to.unix());

        if (!outsideRange) {
          regions.push({ from: fromStart.valueOf(), to: fromEnd.valueOf() });
        }

        fromStart.add(24, 'hours');
      }

      timeRegionColor = getColor(timeRegion, config.theme);

      for (let j = 0; j < regions.length; j++) {
        const r = regions[j];
        if (timeRegion.fill) {
          options.grid.markings.push({
            xaxis: { from: r.from, to: r.to },
            color: timeRegionColor.fill,
          });
        }

        if (timeRegion.line) {
          options.grid.markings.push({
            xaxis: { from: r.from, to: r.from },
            color: timeRegionColor.line,
          });
          options.grid.markings.push({
            xaxis: { from: r.to, to: r.to },
            color: timeRegionColor.line,
          });
        }
      }
    }
  }

  parseTimeRange(str: string) {
    const timeRegex = /^([\d]+):?(\d{2})?/;
    const result: any = { h: null, m: null };
    const match = timeRegex.exec(str);

    if (!match) {
      return result;
    }

    if (match.length > 1) {
      result.h = Number(match[1]);
      result.m = 0;

      if (match.length > 2 && match[2] !== undefined) {
        result.m = Number(match[2]);
      }

      if (result.h > 23) {
        result.h = 23;
      }

      if (result.m > 59) {
        result.m = 59;
      }
    }

    return result;
  }
}<|MERGE_RESOLUTION|>--- conflicted
+++ resolved
@@ -1,11 +1,7 @@
 import 'vendor/flot/jquery.flot';
 import { map } from 'lodash';
 
-<<<<<<< HEAD
-import { getColorForTheme, dateTime, DateTime, AbsoluteTimeRange, GrafanaTheme } from '@grafana/data';
-=======
 import { dateTime, DateTime, AbsoluteTimeRange, GrafanaTheme } from '@grafana/data';
->>>>>>> c2560129
 import { config } from 'app/core/config';
 
 type TimeRegionColorDefinition = {
