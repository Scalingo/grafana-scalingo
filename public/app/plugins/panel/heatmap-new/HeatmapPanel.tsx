--- conflicted
+++ resolved
@@ -1,14 +1,9 @@
 import { css } from '@emotion/css';
 import React, { useCallback, useMemo, useRef, useState } from 'react';
 
-<<<<<<< HEAD
-import { formattedValueToString, GrafanaTheme2, PanelProps, reduceField, ReducerID, TimeRange } from '@grafana/data';
-import { PanelDataErrorView } from '@grafana/runtime';
-=======
 import { DataFrameType, GrafanaTheme2, PanelProps, TimeRange } from '@grafana/data';
 import { PanelDataErrorView } from '@grafana/runtime';
 import { ScaleDistributionConfig } from '@grafana/schema';
->>>>>>> c2560129
 import {
   Portal,
   ScaleDistribution,
@@ -20,18 +15,11 @@
   VizTooltipContainer,
 } from '@grafana/ui';
 import { CloseButton } from 'app/core/components/CloseButton/CloseButton';
-<<<<<<< HEAD
-
-import { ColorScale } from './ColorScale';
-import { HeatmapHoverView } from './HeatmapHoverView';
-import { HeatmapData, prepareHeatmapData } from './fields';
-=======
 import { ColorScale } from 'app/core/components/ColorScale/ColorScale';
 import { isHeatmapCellsDense, readHeatmapRowsCustomMeta } from 'app/features/transformers/calculateHeatmap/heatmap';
 
 import { HeatmapHoverView } from './HeatmapHoverView';
 import { prepareHeatmapData } from './fields';
->>>>>>> c2560129
 import { PanelOptions } from './models.gen';
 import { quantizeScheme } from './palettes';
 import { HeatmapHoverEvent, prepConfig } from './utils';
