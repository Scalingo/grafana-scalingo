import { FieldConfigSource, PanelModel, PanelTypeChangedHandler } from '@grafana/data';
import { AxisPlacement, ScaleDistribution, VisibilityMode } from '@grafana/schema';
import {
  HeatmapCellLayout,
  HeatmapCalculationMode,
  HeatmapCalculationOptions,
} from 'app/features/transformers/calculateHeatmap/models.gen';

<<<<<<< HEAD
import { HeatmapSourceMode, PanelOptions, defaultPanelOptions } from './models.gen';
=======
import { PanelOptions, defaultPanelOptions, HeatmapColorMode } from './models.gen';
import { colorSchemes } from './palettes';

/** Called when the version number changes */
export const heatmapMigrationHandler = (panel: PanelModel): Partial<PanelOptions> => {
  // Migrating from angular
  if (Object.keys(panel.options).length === 0) {
    return heatmapChangedHandler(panel, 'heatmap', { angular: panel }, panel.fieldConfig);
  }
  return panel.options;
};
>>>>>>> 556faf82

/**
 * This is called when the panel changes from another panel
 */
export const heatmapChangedHandler: PanelTypeChangedHandler = (panel, prevPluginId, prevOptions, prevFieldConfig) => {
  if (prevPluginId === 'heatmap' && prevOptions.angular) {
    const { fieldConfig, options } = angularToReactHeatmap({
      ...prevOptions.angular,
      fieldConfig: prevFieldConfig,
    });
    panel.fieldConfig = fieldConfig; // Mutates the incoming panel
    return options;
  }
  // alpha for 8.5+, then beta at 9.0.1
  if (prevPluginId === 'heatmap-new') {
    const { bucketFrame, ...options } = panel.options;
    if (bucketFrame) {
      return { ...options, rowsFrame: bucketFrame };
    }
    return panel.options;
  }
  return {};
};

export function angularToReactHeatmap(angular: any): { fieldConfig: FieldConfigSource; options: PanelOptions } {
  const fieldConfig: FieldConfigSource = {
    defaults: {},
    overrides: [],
  };

  const calculate = angular.dataFormat === 'tsbuckets' ? false : true;
  const calculation: HeatmapCalculationOptions = {
    ...defaultPanelOptions.calculation,
  };

  const oldYAxis = { logBase: 1, ...angular.yAxis };

  if (calculate) {
    if (angular.xBucketSize) {
      calculation.xBuckets = { mode: HeatmapCalculationMode.Size, value: `${angular.xBucketSize}` };
    } else if (angular.xBucketNumber) {
      calculation.xBuckets = { mode: HeatmapCalculationMode.Count, value: `${angular.xBucketNumber}` };
    }

    if (angular.yBucketSize) {
      calculation.yBuckets = { mode: HeatmapCalculationMode.Size, value: `${angular.yBucketSize}` };
    } else if (angular.xBucketNumber) {
      calculation.yBuckets = { mode: HeatmapCalculationMode.Count, value: `${angular.yBucketNumber}` };
    }

    if (oldYAxis.logBase > 1) {
      calculation.yBuckets = {
        mode: HeatmapCalculationMode.Count,
        value: +oldYAxis.splitFactor > 0 ? `${oldYAxis.splitFactor}` : undefined,
        scale: {
          type: ScaleDistribution.Log,
          log: oldYAxis.logBase,
        },
      };
    }
  }

  const options: PanelOptions = {
    calculate,
    calculation,
    color: {
      ...defaultPanelOptions.color,
      steps: 128, // best match with existing colors
    },
    cellGap: asNumber(angular.cards?.cardPadding, 2),
    cellRadius: asNumber(angular.cards?.cardRound), // just to keep it
    yAxis: {
      axisPlacement: oldYAxis.show === false ? AxisPlacement.Hidden : AxisPlacement.Left,
      reverse: Boolean(angular.reverseYBuckets),
      axisWidth: asNumber(oldYAxis.width),
      min: oldYAxis.min,
      max: oldYAxis.max,
      unit: oldYAxis.format,
      decimals: oldYAxis.decimals,
    },
    cellValues: {
      decimals: asNumber(angular.tooltipDecimals),
    },
    rowsFrame: {
      layout: getHeatmapCellLayout(angular.yBucketBound),
    },
    legend: {
      show: Boolean(angular.legend.show),
    },
    showValue: VisibilityMode.Never,
    tooltip: {
      show: Boolean(angular.tooltip?.show),
      yHistogram: Boolean(angular.tooltip?.showHistogram),
    },
    exemplars: {
      ...defaultPanelOptions.exemplars,
    },
  };

  if (angular.hideZeroBuckets) {
    options.filterValues = { ...defaultPanelOptions.filterValues }; // min: 1e-9
  }

  // Migrate color options
  const color = angular.color;
  switch (color?.mode) {
    case 'spectrum': {
      options.color.mode = HeatmapColorMode.Scheme;

      const current = color.colorScheme as string;
      let scheme = colorSchemes.find((v) => v.name === current);
      if (!scheme) {
        scheme = colorSchemes.find((v) => current.indexOf(v.name) >= 0);
      }
      options.color.scheme = scheme ? scheme.name : defaultPanelOptions.color.scheme;
      break;
    }
    case 'opacity': {
      options.color.mode = HeatmapColorMode.Opacity;
      options.color.scale = color.scale;
      break;
    }
  }
  options.color.min = color.min;
  options.color.max = color.max;

  return { fieldConfig, options };
}

function getHeatmapCellLayout(v?: string): HeatmapCellLayout {
  switch (v) {
    case 'upper':
      return HeatmapCellLayout.ge;
    case 'lower':
      return HeatmapCellLayout.le;
    case 'middle':
      return HeatmapCellLayout.unknown;
  }
  return HeatmapCellLayout.auto;
}

function asNumber(v: any, defaultValue?: number): number | undefined {
  if (v == null || v === '') {
    return defaultValue;
  }
  const num = +v;
  return isNaN(num) ? defaultValue : num;
}<|MERGE_RESOLUTION|>--- conflicted
+++ resolved
@@ -6,9 +6,6 @@
   HeatmapCalculationOptions,
 } from 'app/features/transformers/calculateHeatmap/models.gen';
 
-<<<<<<< HEAD
-import { HeatmapSourceMode, PanelOptions, defaultPanelOptions } from './models.gen';
-=======
 import { PanelOptions, defaultPanelOptions, HeatmapColorMode } from './models.gen';
 import { colorSchemes } from './palettes';
 
@@ -20,7 +17,6 @@
   }
   return panel.options;
 };
->>>>>>> 556faf82
 
 /**
  * This is called when the panel changes from another panel
