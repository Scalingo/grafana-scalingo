--- conflicted
+++ resolved
@@ -1,15 +1,4 @@
 import { MutableRefObject, RefObject } from 'react';
-<<<<<<< HEAD
-import uPlot from 'uplot';
-
-import { GrafanaTheme2, TimeRange } from '@grafana/data';
-import { AxisPlacement, ScaleDirection, ScaleOrientation } from '@grafana/schema';
-import { UPlotConfigBuilder } from '@grafana/ui';
-
-import { pointWithin, Quadtree, Rect } from '../barchart/quadtree';
-
-import { BucketLayout, HeatmapData } from './fields';
-=======
 import uPlot, { Cursor } from 'uplot';
 
 import {
@@ -35,7 +24,6 @@
 
 import { HeatmapData } from './fields';
 import { PanelFieldConfig, YAxisConfig } from './models.gen';
->>>>>>> c2560129
 
 interface PathbuilderOpts {
   each: (u: uPlot, seriesIdx: number, dataIdx: number, lft: number, top: number, wid: number, hgt: number) => void;
