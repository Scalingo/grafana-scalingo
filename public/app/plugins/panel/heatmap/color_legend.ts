import * as d3 from 'd3';
import $ from 'jquery';
import { find, isEmpty, isNil, sortBy, uniq } from 'lodash';

<<<<<<< HEAD
import { PanelEvents, getColorForTheme } from '@grafana/data';
=======
import { PanelEvents } from '@grafana/data';
>>>>>>> 556faf82
import coreModule from 'app/angular/core_module';
import { config } from 'app/core/config';
import { contextSrv } from 'app/core/core';
import { tickStep } from 'app/core/utils/ticks';

import { getColorScale, getOpacityScale } from './color_scale';

const LEGEND_HEIGHT_PX = 6;
const LEGEND_WIDTH_PX = 100;
const LEGEND_TICK_SIZE = 0;
const LEGEND_VALUE_MARGIN = 0;
const LEGEND_PADDING_LEFT = 10;
const LEGEND_SEGMENT_WIDTH = 10;

/**
 * Color legend for heatmap editor.
 */
coreModule.directive('colorLegend', () => {
  return {
    restrict: 'E',
    template: '<div class="heatmap-color-legend"><svg width="16.5rem" height="24px"></svg></div>',
    link: (scope: any, elem, attrs) => {
      const ctrl = scope.ctrl;
      const panel = scope.ctrl.panel;

      render();

      ctrl.events.on(PanelEvents.render, () => {
        render();
      });

      function render() {
        const legendElem = $(elem).find('svg');
        const legendWidth = Math.floor(legendElem.outerWidth() ?? 10);

        if (panel.color.mode === 'spectrum') {
          const colorScheme: any = find(ctrl.colorSchemes, {
            value: panel.color.colorScheme,
          });
          const colorScale = getColorScale(colorScheme, contextSrv.user.lightTheme, legendWidth);
          drawSimpleColorLegend(elem, colorScale);
        } else if (panel.color.mode === 'opacity') {
          const colorOptions = panel.color;
          drawSimpleOpacityLegend(elem, colorOptions);
        }
      }
    },
  };
});

/**
 * Heatmap legend with scale values.
 */
coreModule.directive('heatmapLegend', () => {
  return {
    restrict: 'E',
    template: `<div class="heatmap-color-legend"><svg width="${LEGEND_WIDTH_PX}px" height="${LEGEND_HEIGHT_PX}px"></svg></div>`,
    link: (scope: any, elem, attrs) => {
      const ctrl = scope.ctrl;
      const panel = scope.ctrl.panel;

      render();
      ctrl.events.on(PanelEvents.render, () => {
        render();
      });

      function render() {
        clearLegend(elem);
        if (!isEmpty(ctrl.data) && !isEmpty(ctrl.data.cards)) {
          const cardStats = ctrl.data.cardStats;
          const rangeFrom = isNil(panel.color.min) ? Math.max(cardStats.min, 0) : panel.color.min;
          const rangeTo = isNil(panel.color.max) ? cardStats.max : panel.color.max;
          const maxValue = cardStats.max;
          const minValue = cardStats.min;

          if (panel.color.mode === 'spectrum') {
            const colorScheme: any = find(ctrl.colorSchemes, {
              value: panel.color.colorScheme,
            });
            drawColorLegend(elem, colorScheme, rangeFrom, rangeTo, maxValue, minValue);
          } else if (panel.color.mode === 'opacity') {
            const colorOptions = panel.color;
            drawOpacityLegend(elem, colorOptions, rangeFrom, rangeTo, maxValue, minValue);
          }
        }
      }
    },
  };
});

function drawColorLegend(
  elem: JQuery,
  colorScheme: any,
  rangeFrom: number,
  rangeTo: number,
  maxValue: number,
  minValue: number
) {
  const legendElem = $(elem).find('svg');
  const legendDomElement = legendElem.get(0);
  if (legendDomElement) {
    const legend = d3.select(legendDomElement);
    clearLegend(elem);

    const legendWidth = Math.floor(legendElem.outerWidth() ?? 10) - 30;
    const legendHeight = legendElem.attr('height') as any;

    const rangeStep = ((rangeTo - rangeFrom) / legendWidth) * LEGEND_SEGMENT_WIDTH;
    const widthFactor = legendWidth / (rangeTo - rangeFrom);
    const valuesRange = d3.range(rangeFrom, rangeTo, rangeStep);

    const colorScale = getColorScale(colorScheme, contextSrv.user.lightTheme, rangeTo, rangeFrom);
    legend
      .append('g')
      .attr('class', 'legend-color-bar')
      .attr('transform', 'translate(' + LEGEND_PADDING_LEFT + ',0)')
      .selectAll('.heatmap-color-legend-rect')
      .data(valuesRange)
      .enter()
      .append('rect')
      .attr('x', (d) => Math.round((d - rangeFrom) * widthFactor))
      .attr('y', 0)
      .attr('width', Math.round(rangeStep * widthFactor + 1)) // Overlap rectangles to prevent gaps
      .attr('height', legendHeight)
      .attr('stroke-width', 0)
      .attr('fill', (d) => colorScale(d));

    drawLegendValues(elem, rangeFrom, rangeTo, maxValue, minValue, legendWidth, valuesRange);
  }
}

function drawOpacityLegend(
  elem: JQuery,
  options: { cardColor: null },
  rangeFrom: number,
  rangeTo: number,
  maxValue: any,
  minValue: number
) {
  const legendElem = $(elem).find('svg');
  const legendDomElement = legendElem.get(0);
  if (legendDomElement) {
    const legend = d3.select(legendDomElement);
    clearLegend(elem);

    const legendWidth = Math.floor(legendElem.outerWidth() ?? 30) - 30;
    const legendHeight = legendElem.attr('height') as any;

    const rangeStep = ((rangeTo - rangeFrom) / legendWidth) * LEGEND_SEGMENT_WIDTH;
    const widthFactor = legendWidth / (rangeTo - rangeFrom);
    const valuesRange = d3.range(rangeFrom, rangeTo, rangeStep);

    const opacityScale = getOpacityScale(options, rangeTo, rangeFrom);
    legend
      .append('g')
      .attr('class', 'legend-color-bar')
      .attr('transform', 'translate(' + LEGEND_PADDING_LEFT + ',0)')
      .selectAll('.heatmap-opacity-legend-rect')
      .data(valuesRange)
      .enter()
      .append('rect')
      .attr('x', (d) => Math.round((d - rangeFrom) * widthFactor))
      .attr('y', 0)
      .attr('width', Math.round(rangeStep * widthFactor))
      .attr('height', legendHeight)
      .attr('stroke-width', 0)
      .attr('fill', options.cardColor)
      .style('opacity', (d) => opacityScale(d));

    drawLegendValues(elem, rangeFrom, rangeTo, maxValue, minValue, legendWidth, valuesRange);
  }
}

function drawLegendValues(
  elem: JQuery,
  rangeFrom: number,
  rangeTo: number,
  maxValue: any,
  minValue: any,
  legendWidth: number,
  valuesRange: number[]
) {
  const legendElem = $(elem).find('svg');
  const legendDomElement = legendElem.get(0);
  if (legendDomElement) {
    const legend = d3.select(legendDomElement);

    if (legendWidth <= 0 || legendDomElement.childNodes.length === 0) {
      return;
    }

    const legendValueScale = d3.scaleLinear().domain([rangeFrom, rangeTo]).range([0, legendWidth]);

    const ticks = buildLegendTicks(rangeFrom, rangeTo, maxValue, minValue);
    const xAxis = d3.axisBottom(legendValueScale).tickValues(ticks).tickSize(LEGEND_TICK_SIZE);

    const colorRect = legendElem.find(':first-child');
    const posY = getSvgElemHeight(legendElem) + LEGEND_VALUE_MARGIN;
    const posX = getSvgElemX(colorRect) + LEGEND_PADDING_LEFT;

    d3.select(legendDomElement)
      .append('g')
      .attr('class', 'axis')
      .attr('transform', 'translate(' + posX + ',' + posY + ')')
      .call(xAxis);

    legend.select('.axis').select('.domain').remove();
  }
}

function drawSimpleColorLegend(elem: JQuery, colorScale: any) {
  const legendElem = $(elem).find('svg');
  clearLegend(elem);

  const legendWidth = Math.floor(legendElem.outerWidth() ?? 30);
  const legendHeight = legendElem.attr('height') as any;

  if (legendWidth) {
    const valuesNumber = Math.floor(legendWidth / 2);
    const rangeStep = Math.floor(legendWidth / valuesNumber);
    const valuesRange = d3.range(0, legendWidth, rangeStep);

    const legendDomElement = legendElem.get(0);
    if (legendDomElement) {
      const legend = d3.select(legendDomElement);
      const legendRects = legend.selectAll('.heatmap-color-legend-rect').data(valuesRange);

      legendRects
        .enter()
        .append('rect')
        .attr('x', (d) => d)
        .attr('y', 0)
        .attr('width', rangeStep + 1) // Overlap rectangles to prevent gaps
        .attr('height', legendHeight)
        .attr('stroke-width', 0)
        .attr('fill', (d) => colorScale(d));
    }
  }
}

function drawSimpleOpacityLegend(elem: JQuery, options: { colorScale: string; exponent: number; cardColor: string }) {
  const legendElem = $(elem).find('svg');
  const legendDomElement = legendElem.get(0);
  if (legendDomElement) {
    clearLegend(elem);

    const legend = d3.select(legendDomElement);
    const legendWidth = Math.floor(legendElem.outerWidth() ?? 30);
    const legendHeight = legendElem.attr('height') as any;

    if (legendWidth) {
      let legendOpacityScale: any;
      if (options.colorScale === 'linear') {
        legendOpacityScale = d3.scaleLinear().domain([0, legendWidth]).range([0, 1]);
      } else if (options.colorScale === 'sqrt') {
        legendOpacityScale = d3.scalePow().exponent(options.exponent).domain([0, legendWidth]).range([0, 1]);
      }

      const rangeStep = 10;
      const valuesRange = d3.range(0, legendWidth, rangeStep);
      const legendRects = legend.selectAll('.heatmap-opacity-legend-rect').data(valuesRange);

      legendRects
        .enter()
        .append('rect')
        .attr('x', (d) => d)
        .attr('y', 0)
        .attr('width', rangeStep)
        .attr('height', legendHeight)
        .attr('stroke-width', 0)
        .attr('fill', config.theme.visualization.getColorByName(options.cardColor))
        .style('opacity', (d) => legendOpacityScale(d));
    }
  }
}

function clearLegend(elem: JQuery) {
  const legendElem = $(elem).find('svg');
  legendElem.empty();
}

function getSvgElemX(elem: JQuery) {
  const svgElem: any = elem.get(0) as any;
  if (svgElem && svgElem.x && svgElem.x.baseVal) {
    return svgElem.x.baseVal.value;
  } else {
    return 0;
  }
}

function getSvgElemHeight(elem: JQuery<any>) {
  const svgElem: any = elem.get(0);
  if (svgElem && svgElem.height && svgElem.height.baseVal) {
    return svgElem.height.baseVal.value;
  } else {
    return 0;
  }
}

function buildLegendTicks(rangeFrom: number, rangeTo: number, maxValue: number, minValue: number) {
  const range = rangeTo - rangeFrom;
  const tickStepSize = tickStep(rangeFrom, rangeTo, 3);
  const ticksNum = Math.ceil(range / tickStepSize);
  const firstTick = getFirstCloseTick(rangeFrom, tickStepSize);
  let ticks = [];

  for (let i = 0; i < ticksNum; i++) {
    const current = firstTick + tickStepSize * i;
    // Add user-defined min and max if it had been set
    if (isValueCloseTo(minValue, current, tickStepSize)) {
      ticks.push(minValue);
      continue;
    } else if (minValue < current) {
      ticks.push(minValue);
    }
    if (isValueCloseTo(maxValue, current, tickStepSize)) {
      ticks.push(maxValue);
      continue;
    } else if (maxValue < current) {
      ticks.push(maxValue);
    }
    ticks.push(current);
  }
  if (!isValueCloseTo(maxValue, rangeTo, tickStepSize)) {
    ticks.push(maxValue);
  }
  ticks.push(rangeTo);
  ticks = sortBy(uniq(ticks));
  return ticks;
}

function isValueCloseTo(val: number, valueTo: number, step: number) {
  const diff = Math.abs(val - valueTo);
  return diff < step * 0.3;
}

function getFirstCloseTick(minValue: number, step: number) {
  if (minValue < 0) {
    return Math.floor(minValue / step) * step;
  }
  return 0;
}<|MERGE_RESOLUTION|>--- conflicted
+++ resolved
@@ -2,11 +2,7 @@
 import $ from 'jquery';
 import { find, isEmpty, isNil, sortBy, uniq } from 'lodash';
 
-<<<<<<< HEAD
-import { PanelEvents, getColorForTheme } from '@grafana/data';
-=======
 import { PanelEvents } from '@grafana/data';
->>>>>>> 556faf82
 import coreModule from 'app/angular/core_module';
 import { config } from 'app/core/config';
 import { contextSrv } from 'app/core/core';
