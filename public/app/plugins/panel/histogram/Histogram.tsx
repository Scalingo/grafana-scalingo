--- conflicted
+++ resolved
@@ -105,34 +105,6 @@
     log: 2,
     orientation: ScaleOrientation.Horizontal,
     direction: ScaleDirection.Right,
-<<<<<<< HEAD
-    range: (u, wantedMin, wantedMax) => {
-      // these settings will prevent zooming, probably okay?
-      if (xScaleMin != null) {
-        wantedMin = xScaleMin;
-      }
-      if (xScaleMax != null) {
-        wantedMax = xScaleMax;
-      }
-
-      let fullRangeMin = u.data[0][0];
-      let fullRangeMax = u.data[0][u.data[0].length - 1];
-
-      // snap to bucket divisors...
-
-      if (wantedMax === fullRangeMax) {
-        wantedMax += bucketSize;
-      } else {
-        wantedMax = incrRoundUp(wantedMax, bucketSize);
-      }
-
-      if (wantedMin > fullRangeMin) {
-        wantedMin = incrRoundDn(wantedMin, bucketSize);
-      }
-
-      return [wantedMin, wantedMax];
-    },
-=======
     range: useLogScale
       ? (u, wantedMin, wantedMax) => {
           return uPlot.rangeLog(wantedMin, wantedMax * bucketFactor, 2, true);
@@ -163,7 +135,6 @@
 
           return [wantedMin, wantedMax];
         },
->>>>>>> 1e84fede
   });
 
   builder.addScale({
