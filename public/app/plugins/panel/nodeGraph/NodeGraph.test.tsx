import { render, screen, fireEvent, waitFor, getByText } from '@testing-library/react';
import userEvent from '@testing-library/user-event';
import React from 'react';
<<<<<<< HEAD
import { act } from 'react-dom/test-utils';
=======
>>>>>>> c2560129

import { NodeGraph } from './NodeGraph';
import { makeEdgesDataFrame, makeNodesDataFrame } from './utils';

jest.mock('react-use/lib/useMeasure', () => {
  return {
    __esModule: true,
    default: () => {
      return [() => {}, { width: 500, height: 200 }];
    },
  };
});

describe('NodeGraph', () => {
  const origError = console.error;
  const consoleErrorMock = jest.fn();
  afterEach(() => (console.error = origError));
  beforeEach(() => (console.error = consoleErrorMock));

  it('shows no data message without any data', async () => {
    render(<NodeGraph dataFrames={[]} getLinks={() => []} />);

    await screen.findByText('No data');
  });

  it('can zoom in and out', async () => {
    render(<NodeGraph dataFrames={[makeNodesDataFrame(2), makeEdgesDataFrame([[0, 1]])]} getLinks={() => []} />);
    const zoomIn = await screen.findByTitle(/Zoom in/);
    const zoomOut = await screen.findByTitle(/Zoom out/);

    expect(getScale()).toBe(1);
    await userEvent.click(zoomIn);
    expect(getScale()).toBe(1.5);
    await userEvent.click(zoomOut);
    expect(getScale()).toBe(1);
  });

  it('can pan the graph', async () => {
    render(
      <NodeGraph
        dataFrames={[
          makeNodesDataFrame(3),
          makeEdgesDataFrame([
            [0, 1],
            [1, 2],
          ]),
        ]}
        getLinks={() => []}
      />
    );

    await screen.findByLabelText('Node: service:1');

    panView({ x: 10, y: 10 });
    // Though we try to pan down 10px we are rendering in straight line 3 nodes so there are bounds preventing
    // as panning vertically
    await waitFor(() => expect(getTranslate()).toEqual({ x: 10, y: 0 }));
  });

  it('renders with single node', async () => {
    render(<NodeGraph dataFrames={[makeNodesDataFrame(1)]} getLinks={() => []} />);
    const circle = await screen.findByText('', { selector: 'circle' });
    await screen.findByText(/service:0/);
    expect(getXY(circle)).toEqual({ x: 0, y: 0 });
  });

  it('shows context menu when clicking on node or edge', async () => {
    render(
      <NodeGraph
        dataFrames={[makeNodesDataFrame(2), makeEdgesDataFrame([[0, 1]])]}
        getLinks={(dataFrame) => {
          return [
            {
              title: dataFrame.fields.find((f) => f.name === 'source') ? 'Edge traces' : 'Node traces',
              href: '',
              origin: null,
              target: '_self',
            },
          ];
        }}
      />
    );
    const node = await screen.findByLabelText(/Node: service:0/);
    await userEvent.click(node);
    await screen.findByText(/Node traces/);

    const edge = await screen.findByLabelText(/Edge from/);
    await userEvent.click(edge);
    await screen.findByText(/Edge traces/);
  });

  it('lays out 3 nodes in single line', async () => {
    render(
      <NodeGraph
        dataFrames={[
          makeNodesDataFrame(3),
          makeEdgesDataFrame([
            [0, 1],
            [1, 2],
          ]),
        ]}
        getLinks={() => []}
      />
    );

    await expectNodePositionCloseTo('service:0', { x: -221, y: 0 });
    await expectNodePositionCloseTo('service:1', { x: -21, y: 0 });
    await expectNodePositionCloseTo('service:2', { x: 221, y: 0 });
  });

  it('lays out first children on one vertical line', async () => {
    render(
      <NodeGraph
        dataFrames={[
          makeNodesDataFrame(3),
          makeEdgesDataFrame([
            [0, 1],
            [0, 2],
          ]),
        ]}
        getLinks={() => []}
      />
    );

    // Should basically look like <
    await expectNodePositionCloseTo('service:0', { x: -100, y: 0 });
    await expectNodePositionCloseTo('service:1', { x: 100, y: -100 });
    await expectNodePositionCloseTo('service:2', { x: 100, y: 100 });
  });

  it('limits the number of nodes shown and shows a warning', async () => {
    render(
      <NodeGraph
        dataFrames={[
          makeNodesDataFrame(5),
          makeEdgesDataFrame([
            [0, 1],
            [0, 2],
            [2, 3],
            [3, 4],
          ]),
        ]}
        getLinks={() => []}
        nodeLimit={2}
      />
    );

    const nodes = await screen.findAllByLabelText(/Node: service:\d/);
    expect(nodes.length).toBe(2);
    screen.getByLabelText(/Nodes hidden warning/);

    const markers = await screen.findAllByLabelText(/Hidden nodes marker: \d/);
    expect(markers.length).toBe(1);
  });

  it('allows expanding the nodes when limiting visible nodes', async () => {
    render(
      <NodeGraph
        dataFrames={[
          makeNodesDataFrame(5),
          makeEdgesDataFrame([
            [0, 1],
            [1, 2],
            [2, 3],
            [3, 4],
          ]),
        ]}
        getLinks={() => []}
        nodeLimit={3}
      />
    );

    const node = await screen.findByLabelText(/Node: service:0/);
    expect(node).toBeInTheDocument();

    const marker = await screen.findByLabelText(/Hidden nodes marker: 3/);
    await userEvent.click(marker);

    expect(screen.queryByLabelText(/Node: service:0/)).not.toBeInTheDocument();
    expect(screen.getByLabelText(/Node: service:4/)).toBeInTheDocument();

    const nodes = await screen.findAllByLabelText(/Node: service:\d/);
    expect(nodes.length).toBe(3);
  });

  it('can switch to grid layout', async () => {
    render(
      <NodeGraph
        dataFrames={[
          makeNodesDataFrame(3),
          makeEdgesDataFrame([
            [0, 1],
            [1, 2],
          ]),
        ]}
        getLinks={() => []}
        nodeLimit={3}
      />
    );

    const button = await screen.findByTitle(/Grid layout/);
    await userEvent.click(button);

    await expectNodePositionCloseTo('service:0', { x: -60, y: -60 });
    await expectNodePositionCloseTo('service:1', { x: 60, y: -60 });
    await expectNodePositionCloseTo('service:2', { x: -60, y: 80 });
  });
});

async function expectNodePositionCloseTo(node: string, pos: { x: number; y: number }) {
  const nodePos = await getNodeXY(node);
  expect(nodePos.x).toBeCloseTo(pos.x, -1);
  expect(nodePos.y).toBeCloseTo(pos.y, -1);
}

async function getNodeXY(node: string) {
  const group = await screen.findByLabelText(new RegExp(`Node: ${node}`));
  const circle = getByText(group, '', { selector: 'circle' });
  return getXY(circle);
}

function panView(toPos: { x: number; y: number }) {
  const svg = getSvg();
  fireEvent(svg, new MouseEvent('mousedown', { clientX: 0, clientY: 0 }));
  fireEvent(document, new MouseEvent('mousemove', { clientX: toPos.x, clientY: toPos.y }));
  fireEvent(document, new MouseEvent('mouseup'));
}

function getSvg() {
  return screen.getAllByText('', { selector: 'svg' })[0];
}

function getTransform() {
  const svg = getSvg();
  const group = svg.children[0] as SVGElement;
  return group.style.getPropertyValue('transform');
}

function getScale() {
  const scale = getTransform().match(/scale\(([\d\.]+)\)/)![1];
  return parseFloat(scale);
}

function getTranslate() {
  const matches = getTransform().match(/translate\((\d+)px, (\d+)px\)/);
  return {
    x: parseFloat(matches![1]),
    y: parseFloat(matches![2]),
  };
}

function getXY(e: Element) {
  return {
    x: parseFloat(e.attributes.getNamedItem('cx')?.value || ''),
    y: parseFloat(e.attributes.getNamedItem('cy')?.value || ''),
  };
}<|MERGE_RESOLUTION|>--- conflicted
+++ resolved
@@ -1,10 +1,6 @@
 import { render, screen, fireEvent, waitFor, getByText } from '@testing-library/react';
 import userEvent from '@testing-library/user-event';
 import React from 'react';
-<<<<<<< HEAD
-import { act } from 'react-dom/test-utils';
-=======
->>>>>>> c2560129
 
 import { NodeGraph } from './NodeGraph';
 import { makeEdgesDataFrame, makeNodesDataFrame } from './utils';
