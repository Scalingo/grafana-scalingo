import React, { useEffect, useState } from 'react';
import { Subscription } from 'rxjs';

import {
  DataHoverClearEvent,
  DataHoverEvent,
  FALLBACK_COLOR,
  FieldDisplay,
  formattedValueToString,
  getFieldDisplayValues,
  PanelProps,
} from '@grafana/data';
<<<<<<< HEAD
=======
import { PanelDataErrorView } from '@grafana/runtime';
>>>>>>> c2560129
import { LegendDisplayMode } from '@grafana/schema';
import {
  SeriesVisibilityChangeBehavior,
  usePanelContext,
  useTheme2,
  VizLayout,
  VizLegend,
  VizLegendItem,
} from '@grafana/ui';

import { PieChart } from './PieChart';
import { PieChartLegendOptions, PieChartLegendValues, PieChartOptions } from './types';
import { filterDisplayItems, sumDisplayItemsReducer } from './utils';

const defaultLegendOptions: PieChartLegendOptions = {
  displayMode: LegendDisplayMode.List,
  placement: 'right',
  calcs: [],
  values: [PieChartLegendValues.Percent],
};

interface Props extends PanelProps<PieChartOptions> {}

/**
 * @beta
 */
export function PieChartPanel(props: Props) {
  const { data, timeZone, fieldConfig, replaceVariables, width, height, options, id } = props;

  const theme = useTheme2();
  const highlightedTitle = useSliceHighlightState();
  const fieldDisplayValues = getFieldDisplayValues({
    fieldConfig,
    reduceOptions: options.reduceOptions,
    data: data.series,
    theme: theme,
    replaceVariables,
    timeZone,
  });

  if (!hasFrames(fieldDisplayValues)) {
    return <PanelDataErrorView panelId={id} fieldConfig={fieldConfig} data={data} />;
  }

  return (
    <VizLayout width={width} height={height} legend={getLegend(props, fieldDisplayValues)}>
      {(vizWidth: number, vizHeight: number) => {
        return (
          <PieChart
            width={vizWidth}
            height={vizHeight}
            highlightedTitle={highlightedTitle}
            fieldDisplayValues={fieldDisplayValues}
            tooltipOptions={options.tooltip}
            pieType={options.pieType}
            displayLabels={options.displayLabels}
          />
        );
      }}
    </VizLayout>
  );
}

function getLegend(props: Props, displayValues: FieldDisplay[]) {
  const legendOptions = props.options.legend ?? defaultLegendOptions;

  if (legendOptions.displayMode === LegendDisplayMode.Hidden) {
    return undefined;
  }
  const total = displayValues.filter(filterDisplayItems).reduce(sumDisplayItemsReducer, 0);

  const legendItems = displayValues
    // Since the pie chart is always sorted, let's sort the legend as well.
    .sort((a, b) => {
      if (isNaN(a.display.numeric)) {
        return 1;
      } else if (isNaN(b.display.numeric)) {
        return -1;
      } else {
        return b.display.numeric - a.display.numeric;
      }
    })
    .map<VizLegendItem>((value, idx) => {
      const hidden = value.field.custom.hideFrom.viz;
      const display = value.display;
      return {
        label: display.title ?? '',
        color: display.color ?? FALLBACK_COLOR,
        yAxis: 1,
        disabled: hidden,
        getItemKey: () => (display.title ?? '') + idx,
        getDisplayValues: () => {
          const valuesToShow = legendOptions.values ?? [];
          let displayValues = [];

          if (valuesToShow.includes(PieChartLegendValues.Value)) {
            displayValues.push({ numeric: display.numeric, text: formattedValueToString(display), title: 'Value' });
          }

          if (valuesToShow.includes(PieChartLegendValues.Percent)) {
            const fractionOfTotal = hidden ? 0 : display.numeric / total;
            const percentOfTotal = fractionOfTotal * 100;

            displayValues.push({
              numeric: fractionOfTotal,
              percent: percentOfTotal,
              text:
                hidden || isNaN(fractionOfTotal)
                  ? props.fieldConfig.defaults.noValue ?? '-'
                  : percentOfTotal.toFixed(value.field.decimals ?? 0) + '%',
              title: valuesToShow.length > 1 ? 'Percent' : '',
            });
          }

          return displayValues;
        },
      };
    });

  return (
    <VizLegend
      items={legendItems}
      seriesVisibilityChangeBehavior={SeriesVisibilityChangeBehavior.Hide}
      placement={legendOptions.placement}
      displayMode={legendOptions.displayMode}
    />
  );
}

function hasFrames(fieldDisplayValues: FieldDisplay[]) {
  return fieldDisplayValues.some((fd) => fd.view?.dataFrame.length);
}

function useSliceHighlightState() {
  const [highlightedTitle, setHighlightedTitle] = useState<string>();
  const { eventBus } = usePanelContext();

  useEffect(() => {
    const setHighlightedSlice = (event: DataHoverEvent) => {
      setHighlightedTitle(event.payload.dataId);
    };

    const resetHighlightedSlice = (event: DataHoverClearEvent) => {
      setHighlightedTitle(undefined);
    };

    const subs = new Subscription();
    subs.add(eventBus.getStream(DataHoverEvent).subscribe({ next: setHighlightedSlice }));
    subs.add(eventBus.getStream(DataHoverClearEvent).subscribe({ next: resetHighlightedSlice }));

    return () => {
      subs.unsubscribe();
    };
  }, [setHighlightedTitle, eventBus]);

  return highlightedTitle;
}<|MERGE_RESOLUTION|>--- conflicted
+++ resolved
@@ -10,10 +10,7 @@
   getFieldDisplayValues,
   PanelProps,
 } from '@grafana/data';
-<<<<<<< HEAD
-=======
 import { PanelDataErrorView } from '@grafana/runtime';
->>>>>>> c2560129
 import { LegendDisplayMode } from '@grafana/schema';
 import {
   SeriesVisibilityChangeBehavior,
