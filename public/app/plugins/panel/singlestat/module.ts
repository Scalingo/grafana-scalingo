import _ from 'lodash';
import { auto } from 'angular';
import $ from 'jquery';
import 'vendor/flot/jquery.flot';
import 'vendor/flot/jquery.flot.gauge';
import 'app/features/panel/panellinks/link_srv';

import {
  DataFrame,
  DisplayValue,
  Field,
  fieldReducers,
  FieldType,
  GraphSeriesValue,
  KeyValue,
  LinkModel,
  reduceField,
  ReducerID,
  LegacyResponseData,
  getFlotPairs,
  getDisplayProcessor,
  getColorFromHexRgbOrName,
  PanelEvents,
} from '@grafana/data';

import { convertOldAngularValueMapping } from '@grafana/ui';

import { CoreEvents } from 'app/types';
import kbn from 'app/core/utils/kbn';
import config from 'app/core/config';
import { MetricsPanelCtrl } from 'app/plugins/sdk';
import { LinkSrv } from 'app/features/panel/panellinks/link_srv';
import { getProcessedDataFrames } from 'app/features/dashboard/state/runRequest';

const BASE_FONT_SIZE = 38;

export interface ShowData {
  field: Field;
  value: any;
  sparkline: GraphSeriesValue[][];
  display: DisplayValue;

  scopedVars: any;

  thresholds: any[];
  colorMap: any;
}

const BASE_FONT_SIZE = 38;

class SingleStatCtrl extends MetricsPanelCtrl {
  static templateUrl = 'module.html';

  data: Partial<ShowData> = {};

  fontSizes: any[];
  unitFormats: any[];
  fieldNames: string[] = [];

  invalidGaugeRange: boolean;
  panel: any;
  events: any;
  valueNameOptions: any[] = [
    { value: 'min', text: 'Min' },
    { value: 'max', text: 'Max' },
    { value: 'avg', text: 'Average' },
    { value: 'current', text: 'Current' },
    { value: 'total', text: 'Total' },
    { value: 'name', text: 'Name' },
    { value: 'first', text: 'First' },
    { value: 'delta', text: 'Delta' },
    { value: 'diff', text: 'Difference' },
    { value: 'range', text: 'Range' },
    { value: 'last_time', text: 'Time of last point' },
  ];

  // Set and populate defaults
  panelDefaults: any = {
    links: [],
    datasource: null,
    maxDataPoints: 100,
    interval: null,
    targets: [{}],
    cacheTimeout: null,
    format: 'none',
    prefix: '',
    postfix: '',
    nullText: null,
    valueMaps: [{ value: 'null', op: '=', text: 'N/A' }],
    mappingTypes: [{ name: 'value to text', value: 1 }, { name: 'range to text', value: 2 }],
    rangeMaps: [{ from: 'null', to: 'null', text: 'N/A' }],
    mappingType: 1,
    nullPointMode: 'connected',
    valueName: 'avg',
    prefixFontSize: '50%',
    valueFontSize: '80%',
    postfixFontSize: '50%',
    thresholds: '',
    colorBackground: false,
    colorValue: false,
    colors: ['#299c46', 'rgba(237, 129, 40, 0.89)', '#d44a3a'],
    sparkline: {
      show: false,
      full: false,
      ymin: null,
      ymax: null,
      lineColor: 'rgb(31, 120, 193)',
      fillColor: 'rgba(31, 118, 189, 0.18)',
    },
    gauge: {
      show: false,
      minValue: 0,
      maxValue: 100,
      thresholdMarkers: true,
      thresholdLabels: false,
    },
    tableColumn: '',
  };

  /** @ngInject */
  constructor($scope: any, $injector: auto.IInjectorService, private linkSrv: LinkSrv, private $sanitize: any) {
    super($scope, $injector);
    _.defaults(this.panel, this.panelDefaults);

    this.events.on(CoreEvents.dataFramesReceived, this.onFramesReceived.bind(this));
    this.events.on(PanelEvents.dataSnapshotLoad, this.onSnapshotLoad.bind(this));
    this.events.on(PanelEvents.editModeInitialized, this.onInitEditMode.bind(this));

    this.useDataFrames = true;

    this.onSparklineColorChange = this.onSparklineColorChange.bind(this);
    this.onSparklineFillChange = this.onSparklineFillChange.bind(this);
  }

  onInitEditMode() {
    this.fontSizes = ['20%', '30%', '50%', '70%', '80%', '100%', '110%', '120%', '150%', '170%', '200%'];
    this.addEditorTab('Options', 'public/app/plugins/panel/singlestat/editor.html', 2);
    this.addEditorTab('Value Mappings', 'public/app/plugins/panel/singlestat/mappings.html', 3);
    this.unitFormats = kbn.getUnitFormats();
  }

  migrateToGaugePanel(migrate: boolean) {
    if (migrate) {
      this.onPluginTypeChange(config.panels['gauge']);
    } else {
      this.panel.gauge.show = false;
      this.render();
    }
  }

  setUnitFormat(subItem: { value: any }) {
    this.panel.format = subItem.value;
    this.refresh();
  }

  onSnapshotLoad(dataList: LegacyResponseData[]) {
    this.onFramesReceived(getProcessedDataFrames(dataList));
  }

  onFramesReceived(frames: DataFrame[]) {
    const { panel } = this;

    if (frames && frames.length > 1) {
      this.data = {
        value: 0,
        display: {
          text: 'Only queries that return single series/table is supported',
          numeric: NaN,
        },
      };
      this.render();
      return;
    }

    const distinct = getDistinctNames(frames);
    let fieldInfo = distinct.byName[panel.tableColumn]; //
    this.fieldNames = distinct.names;

    if (!fieldInfo) {
      fieldInfo = distinct.first;
    }

    if (!fieldInfo) {
      const processor = getDisplayProcessor({
        config: {
          mappings: convertOldAngularValueMapping(this.panel),
          noValue: 'No Data',
        },
        theme: config.theme,
      });
      // When we don't have any field
      this.data = {
        value: null,
        display: processor(null),
      };
    } else {
      this.data = this.processField(fieldInfo);
    }

    this.render();
  }

  processField(fieldInfo: FieldInfo) {
    const { panel, dashboard } = this;

    const name = fieldInfo.field.config.title || fieldInfo.field.name;
    let calc = panel.valueName;
    let calcField = fieldInfo.field;
    let val: any = undefined;

    if ('name' === calc) {
      val = name;
    } else {
      if ('last_time' === calc) {
        if (fieldInfo.frame.firstTimeField) {
          calcField = fieldInfo.frame.firstTimeField;
          calc = ReducerID.last;
        }
      }

      // Normalize functions (avg -> mean, etc)
      const r = fieldReducers.getIfExists(calc);
      if (r) {
        calc = r.id;
        // With strings, don't accidentally use a math function
        if (calcField.type === FieldType.string) {
          const avoid = [ReducerID.mean, ReducerID.sum];
          if (avoid.includes(calc)) {
            calc = panel.valueName = ReducerID.first;
          }
        }
      } else {
        calc = ReducerID.lastNotNull;
      }

      // Calculate the value
      val = reduceField({
        field: calcField,
        reducers: [calc],
      })[calc];
    }

    const processor = getDisplayProcessor({
      config: {
        ...fieldInfo.field.config,
        unit: panel.format,
        decimals: panel.decimals,
        mappings: convertOldAngularValueMapping(panel),
      },
      theme: config.theme,
      isUtc: dashboard.isTimezoneUtc && dashboard.isTimezoneUtc(),
    });

    const sparkline: any[] = [];
    const data = {
      field: fieldInfo.field,
      value: val,
      display: processor(val),
      scopedVars: _.extend({}, panel.scopedVars),
      sparkline,
    };

    data.scopedVars['__name'] = { value: name };
    panel.tableColumn = this.fieldNames.length > 1 ? name : '';

    // Get the fields for a sparkline
    if (panel.sparkline && panel.sparkline.show && fieldInfo.frame.firstTimeField) {
      data.sparkline = getFlotPairs({
        xField: fieldInfo.frame.firstTimeField,
        yField: fieldInfo.field,
        nullValueMode: panel.nullPointMode,
      });
    }

    return data;
  }

  canModifyText() {
    return !this.panel.gauge.show;
  }

  setColoring(options: { background: any }) {
    if (options.background) {
      this.panel.colorValue = false;
      this.panel.colors = ['rgba(71, 212, 59, 0.4)', 'rgba(245, 150, 40, 0.73)', 'rgba(225, 40, 40, 0.59)'];
    } else {
      this.panel.colorBackground = false;
      this.panel.colors = ['rgba(50, 172, 45, 0.97)', 'rgba(237, 129, 40, 0.89)', 'rgba(245, 54, 54, 0.9)'];
    }
    this.render();
  }

  invertColorOrder() {
    const tmp = this.panel.colors[0];
    this.panel.colors[0] = this.panel.colors[2];
    this.panel.colors[2] = tmp;
    this.render();
  }

  onColorChange(panelColorIndex: number) {
    return (color: string) => {
      this.panel.colors[panelColorIndex] = color;
      this.render();
    };
  }

  onSparklineColorChange(newColor: string) {
    this.panel.sparkline.lineColor = newColor;
    this.render();
  }

  onSparklineFillChange(newColor: string) {
    this.panel.sparkline.fillColor = newColor;
    this.render();
  }

  removeValueMap(map: any) {
    const index = _.indexOf(this.panel.valueMaps, map);
    this.panel.valueMaps.splice(index, 1);
    this.render();
  }

  addValueMap() {
    this.panel.valueMaps.push({ value: '', op: '=', text: '' });
  }

  removeRangeMap(rangeMap: any) {
    const index = _.indexOf(this.panel.rangeMaps, rangeMap);
    this.panel.rangeMaps.splice(index, 1);
    this.render();
  }

  addRangeMap() {
    this.panel.rangeMaps.push({ from: '', to: '', text: '' });
  }

  link(scope: any, elem: JQuery, attrs: any, ctrl: any) {
    const $location = this.$location;
    const linkSrv = this.linkSrv;
    const $timeout = this.$timeout;
    const $sanitize = this.$sanitize;
    const panel = ctrl.panel;
    const templateSrv = this.templateSrv;
    let linkInfo: LinkModel<any> | null = null;
    const $panelContainer = elem.find('.panel-container');
    elem = elem.find('.singlestat-panel');

    function applyColoringThresholds(valueString: string) {
      const data = ctrl.data;
      const color = getColorForValue(data, data.value);
      if (color) {
        return '<span style="color:' + color + '">' + valueString + '</span>';
      }

      return valueString;
    }

<<<<<<< HEAD
    function getSpan(className, fontSizePercent, applyColoring, value) {
      value = $sanitize(templateSrv.replace(value, data.scopedVars));
=======
    function getSpan(className: string, fontSizePercent: string, applyColoring: any, value: string) {
      value = $sanitize(templateSrv.replace(value, ctrl.data.scopedVars));
>>>>>>> 742d1659
      value = applyColoring ? applyColoringThresholds(value) : value;
      const pixelSize = (parseInt(fontSizePercent, 10) / 100) * BASE_FONT_SIZE;
      return '<span class="' + className + '" style="font-size:' + pixelSize + 'px">' + value + '</span>';
    }

    function getBigValueHtml() {
      const data: ShowData = ctrl.data;
      let body = '<div class="singlestat-panel-value-container">';

      if (panel.prefix) {
        body += getSpan('singlestat-panel-prefix', panel.prefixFontSize, panel.colorPrefix, panel.prefix);
      }

      body += getSpan('singlestat-panel-value', panel.valueFontSize, panel.colorValue, data.display.text);

      if (panel.postfix) {
        body += getSpan('singlestat-panel-postfix', panel.postfixFontSize, panel.colorPostfix, panel.postfix);
      }

      body += '</div>';

      return body;
    }

    function getValueText() {
      const data: ShowData = ctrl.data;
      let result = panel.prefix ? templateSrv.replace(panel.prefix, data.scopedVars) : '';
      result += data.display.text;
      result += panel.postfix ? templateSrv.replace(panel.postfix, data.scopedVars) : '';

      return result;
    }

    function addGauge() {
      const data: ShowData = ctrl.data;
      const width = elem.width();
      const height = elem.height();
      // Allow to use a bit more space for wide gauges
      const dimension = Math.min(width, height * 1.3);

      ctrl.invalidGaugeRange = false;
      if (panel.gauge.minValue > panel.gauge.maxValue) {
        ctrl.invalidGaugeRange = true;
        return;
      }

      const plotCanvas = $('<div></div>');
      const plotCss = {
        top: '5px',
        margin: 'auto',
        position: 'relative',
        height: height * 0.9 + 'px',
        width: dimension + 'px',
      };

      plotCanvas.css(plotCss);

      const thresholds = [];

      for (let i = 0; i < data.thresholds.length; i++) {
        thresholds.push({
          value: data.thresholds[i],
          color: data.colorMap[i],
        });
      }
      thresholds.push({
        value: panel.gauge.maxValue,
        color: data.colorMap[data.colorMap.length - 1],
      });

      const bgColor = config.bootData.user.lightTheme ? 'rgb(230,230,230)' : 'rgb(38,38,38)';

      const fontScale = parseInt(panel.valueFontSize, 10) / 100;
      const fontSize = Math.min(dimension / 5, 100) * fontScale;
      // Reduce gauge width if threshold labels enabled
      const gaugeWidthReduceRatio = panel.gauge.thresholdLabels ? 1.5 : 1;
      const gaugeWidth = Math.min(dimension / 6, 60) / gaugeWidthReduceRatio;
      const thresholdMarkersWidth = gaugeWidth / 5;
      const thresholdLabelFontSize = fontSize / 2.5;

      const options: any = {
        series: {
          gauges: {
            gauge: {
              min: panel.gauge.minValue,
              max: panel.gauge.maxValue,
              background: { color: bgColor },
              border: { color: null },
              shadow: { show: false },
              width: gaugeWidth,
            },
            frame: { show: false },
            label: { show: false },
            layout: { margin: 0, thresholdWidth: 0 },
            cell: { border: { width: 0 } },
            threshold: {
              values: thresholds,
              label: {
                show: panel.gauge.thresholdLabels,
                margin: thresholdMarkersWidth + 1,
                font: { size: thresholdLabelFontSize },
              },
              show: panel.gauge.thresholdMarkers,
              width: thresholdMarkersWidth,
            },
            value: {
              color: panel.colorValue ? getColorForValue(data, data.display.numeric) : null,
              formatter: () => {
                return getValueText();
              },
              font: {
                size: fontSize,
                family: config.theme.typography.fontFamily.sansSerif,
              },
            },
            show: true,
          },
        },
      };

      elem.append(plotCanvas);

      const plotSeries = {
        data: [[0, data.value]],
      };

      $.plot(plotCanvas, [plotSeries], options);
    }

    function addSparkline() {
      const data: ShowData = ctrl.data;
      const width = elem.width();
      if (width < 30) {
        // element has not gotten it's width yet
        // delay sparkline render
        setTimeout(addSparkline, 30);
        return;
      }
      if (!data.sparkline || !data.sparkline.length) {
        // no sparkline data
        return;
      }

      const height = ctrl.height;
      const plotCanvas = $('<div></div>');
      const plotCss: any = {};
      plotCss.position = 'absolute';
      plotCss.bottom = '0px';

      if (panel.sparkline.full) {
        plotCss.left = '0px';
        plotCss.width = width + 'px';
        const dynamicHeightMargin = height <= 100 ? 5 : Math.round(height / 100) * 15 + 5;
        plotCss.height = height - dynamicHeightMargin + 'px';
      } else {
        plotCss.left = '0px';
        plotCss.width = width + 'px';
        plotCss.height = Math.floor(height * 0.25) + 'px';
      }

      plotCanvas.css(plotCss);

      const options = {
        legend: { show: false },
        series: {
          lines: {
            show: true,
            fill: 1,
            lineWidth: 1,
            fillColor: getColorFromHexRgbOrName(panel.sparkline.fillColor, config.theme.type),
            zero: false,
          },
        },
        yaxis: {
          show: false,
          min: panel.sparkline.ymin,
          max: panel.sparkline.ymax,
        },
        xaxis: {
          show: false,
          mode: 'time',
          min: ctrl.range.from.valueOf(),
          max: ctrl.range.to.valueOf(),
        },
        grid: { hoverable: false, show: false },
      };

      elem.append(plotCanvas);

      const plotSeries = {
        data: data.sparkline,
        color: getColorFromHexRgbOrName(panel.sparkline.lineColor, config.theme.type),
      };

      $.plot(plotCanvas, [plotSeries], options);
    }

    function render() {
      if (!ctrl.data) {
        return;
      }
      const { data, panel } = ctrl;

      // get thresholds
      data.thresholds = panel.thresholds
        ? panel.thresholds.split(',').map((strVale: string) => {
            return Number(strVale.trim());
          })
        : [];

      // Map panel colors to hex or rgb/a values
      if (panel.colors) {
        data.colorMap = panel.colors.map((color: string) => getColorFromHexRgbOrName(color, config.theme.type));
      }

      const body = panel.gauge.show ? '' : getBigValueHtml();

      if (panel.colorBackground) {
        const color = getColorForValue(data, data.display.numeric);
        if (color) {
          $panelContainer.css('background-color', color);
          if (scope.fullscreen) {
            elem.css('background-color', color);
          } else {
            elem.css('background-color', '');
          }
        } else {
          $panelContainer.css('background-color', '');
          elem.css('background-color', '');
        }
      } else {
        $panelContainer.css('background-color', '');
        elem.css('background-color', '');
      }

      elem.html(body);

      if (panel.sparkline.show) {
        addSparkline();
      }

      if (panel.gauge.show) {
        addGauge();
      }

      elem.toggleClass('pointer', panel.links.length > 0);

      if (panel.links.length > 0) {
        linkInfo = linkSrv.getDataLinkUIModel(panel.links[0], data.scopedVars, {});
      } else {
        linkInfo = null;
      }
    }

    function hookupDrilldownLinkTooltip() {
      // drilldown link tooltip
      const drilldownTooltip = $('<div id="tooltip" class="">hello</div>"');

      elem.mouseleave(() => {
        if (panel.links.length === 0) {
          return;
        }
        $timeout(() => {
          drilldownTooltip.detach();
        });
      });

      elem.click(evt => {
        if (!linkInfo) {
          return;
        }
        // ignore title clicks in title
        if ($(evt).parents('.panel-header').length > 0) {
          return;
        }

        if (linkInfo.target === '_blank') {
          window.open(linkInfo.href, '_blank');
          return;
        }

        if (linkInfo.href.indexOf('http') === 0) {
          window.location.href = linkInfo.href;
        } else {
          $timeout(() => {
            $location.url(linkInfo.href);
          });
        }

        drilldownTooltip.detach();
      });

      elem.mousemove(e => {
        if (!linkInfo) {
          return;
        }

        drilldownTooltip.text('click to go to: ' + linkInfo.title);
        drilldownTooltip.place_tt(e.pageX, e.pageY - 50);
      });
    }

    hookupDrilldownLinkTooltip();

    this.events.on(PanelEvents.render, () => {
      render();
      ctrl.renderingCompleted();
    });
  }
}

function getColorForValue(data: any, value: number) {
  if (!_.isFinite(value)) {
    return null;
  }

  for (let i = data.thresholds.length; i > 0; i--) {
    if (value >= data.thresholds[i - 1]) {
      return data.colorMap[i];
    }
  }

  return _.first(data.colorMap);
}

//------------------------------------------------
// Private utility functions
// Somethign like this should be avaliable in a
//  DataFrame[] abstraction helper
//------------------------------------------------

interface FrameInfo {
  firstTimeField?: Field;
  frame: DataFrame;
}

interface FieldInfo {
  field: Field;
  frame: FrameInfo;
}

interface DistinctFieldsInfo {
  first?: FieldInfo;
  byName: KeyValue<FieldInfo>;
  names: string[];
}

function getDistinctNames(data: DataFrame[]): DistinctFieldsInfo {
  const distinct: DistinctFieldsInfo = {
    byName: {},
    names: [],
  };
  for (const frame of data) {
    const info: FrameInfo = { frame };
    for (const field of frame.fields) {
      if (field.type === FieldType.time) {
        if (!info.firstTimeField) {
          info.firstTimeField = field;
        }
      } else {
        const f = { field, frame: info };
        if (!distinct.first) {
          distinct.first = f;
        }
        let t = field.config.title;
        if (t && !distinct.byName[t]) {
          distinct.byName[t] = f;
          distinct.names.push(t);
        }
        t = field.name;
        if (t && !distinct.byName[t]) {
          distinct.byName[t] = f;
          distinct.names.push(t);
        }
      }
    }
  }
  return distinct;
}

export { SingleStatCtrl, SingleStatCtrl as PanelCtrl, getColorForValue };<|MERGE_RESOLUTION|>--- conflicted
+++ resolved
@@ -45,8 +45,6 @@
   thresholds: any[];
   colorMap: any;
 }
-
-const BASE_FONT_SIZE = 38;
 
 class SingleStatCtrl extends MetricsPanelCtrl {
   static templateUrl = 'module.html';
@@ -355,13 +353,8 @@
       return valueString;
     }
 
-<<<<<<< HEAD
-    function getSpan(className, fontSizePercent, applyColoring, value) {
-      value = $sanitize(templateSrv.replace(value, data.scopedVars));
-=======
     function getSpan(className: string, fontSizePercent: string, applyColoring: any, value: string) {
       value = $sanitize(templateSrv.replace(value, ctrl.data.scopedVars));
->>>>>>> 742d1659
       value = applyColoring ? applyColoringThresholds(value) : value;
       const pixelSize = (parseInt(fontSizePercent, 10) / 100) * BASE_FONT_SIZE;
       return '<span class="' + className + '" style="font-size:' + pixelSize + 'px">' + value + '</span>';
