--- conflicted
+++ resolved
@@ -148,17 +148,11 @@
     }
   }
 
-<<<<<<< HEAD
-  setUnitFormat(subItem: { value: any }) {
-    this.panel.format = subItem.value;
-    this.refresh();
-=======
   setUnitFormat() {
     return (unit: string) => {
       this.panel.format = unit;
       this.refresh();
     };
->>>>>>> 3fa63cfc
   }
 
   onSnapshotLoad(dataList: LegacyResponseData[]) {
