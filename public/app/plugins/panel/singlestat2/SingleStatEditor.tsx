// Libraries
import React, { PureComponent } from 'react';

import {
  ThresholdsEditor,
  PanelOptionsGrid,
  ValueMappingsEditor,
  FieldDisplayEditor,
  FieldPropertiesEditor,
  PanelOptionsGroup,
  DataLinksEditor,
  FormLabel,
  Select,
} from '@grafana/ui';

import { Threshold, ValueMapping, FieldConfig, DataLink, PanelEditorProps, FieldDisplayOptions } from '@grafana/data';

import { SingleStatOptions, SparklineOptions, displayModes, colorModes } from './types';
import { SparklineEditor } from './SparklineEditor';
import {
  getDataLinksVariableSuggestions,
  getCalculationValueDataLinksVariableSuggestions,
} from 'app/features/panel/panellinks/link_srv';

export class SingleStatEditor extends PureComponent<PanelEditorProps<SingleStatOptions>> {
  onThresholdsChanged = (thresholds: Threshold[]) => {
    const current = this.props.options.fieldOptions.defaults;
    this.onDefaultsChange({
      ...current,
      thresholds,
    });
  };

  onValueMappingsChanged = (mappings: ValueMapping[]) => {
    const current = this.props.options.fieldOptions.defaults;
    this.onDefaultsChange({
      ...current,
      mappings,
    });
  };

  onDisplayOptionsChanged = (fieldOptions: FieldDisplayOptions) =>
    this.props.onOptionsChange({
      ...this.props.options,
      fieldOptions,
    });

  onSparklineChanged = (sparkline: SparklineOptions) =>
    this.props.onOptionsChange({
      ...this.props.options,
      sparkline,
    });

  onDisplayModeChange = ({ value }: any) => this.props.onOptionsChange({ ...this.props.options, displayMode: value });
  onColorModeChange = ({ value }: any) => this.props.onOptionsChange({ ...this.props.options, colorMode: value });

  onDefaultsChange = (field: FieldConfig) => {
    this.onDisplayOptionsChanged({
      ...this.props.options.fieldOptions,
      defaults: field,
    });
  };

  onDataLinksChanged = (links: DataLink[]) => {
    this.onDefaultsChange({
      ...this.props.options.fieldOptions.defaults,
      links,
    });
  };

  render() {
    const { options } = this.props;
    const { fieldOptions } = options;
    const { defaults } = fieldOptions;
    const suggestions = fieldOptions.values
      ? getDataLinksVariableSuggestions(this.props.data.series)
      : getCalculationValueDataLinksVariableSuggestions(this.props.data.series);

    return (
      <>
        <PanelOptionsGrid>
          <PanelOptionsGroup title="Display">
            <FieldDisplayEditor onChange={this.onDisplayOptionsChanged} value={fieldOptions} labelWidth={8} />
            <div className="form-field">
              <FormLabel width={8}>Display mode</FormLabel>
              <Select
                width={12}
                options={displayModes}
                defaultValue={displayModes[0]}
                onChange={this.onDisplayModeChange}
                value={displayModes.find(item => item.value === options.displayMode)}
              />
            </div>
            <div className="form-field">
              <FormLabel width={8}>Color by</FormLabel>
              <Select
                width={12}
                options={colorModes}
                defaultValue={colorModes[0]}
                onChange={this.onColorModeChange}
                value={colorModes.find(item => item.value === options.colorMode)}
              />
            </div>
            <SparklineEditor options={options.sparkline} onChange={this.onSparklineChanged} />
          </PanelOptionsGroup>

<<<<<<< HEAD
          <FieldPropertiesEditor
            title="Field (default)"
            showMinMax={true}
            onChange={this.onDefaultsChange}
            value={fieldOptions.defaults}
          />

          <FontSizeEditor options={options} onChange={this.props.onOptionsChange} />
          <ColoringEditor options={options} onChange={this.props.onOptionsChange} />
          <SparklineEditor options={options.sparkline} onChange={this.onSparklineChanged} />
=======
          <PanelOptionsGroup title="Field (default)">
            <FieldPropertiesEditor showMinMax={true} onChange={this.onDefaultsChange} value={defaults} />
          </PanelOptionsGroup>
>>>>>>> 742d1659

          <ThresholdsEditor onChange={this.onThresholdsChanged} thresholds={defaults.thresholds} />
        </PanelOptionsGrid>

        <ValueMappingsEditor onChange={this.onValueMappingsChanged} valueMappings={defaults.mappings} />

        <PanelOptionsGroup title="Data links">
          <DataLinksEditor
            value={defaults.links}
            onChange={this.onDataLinksChanged}
            suggestions={suggestions}
            maxLinks={10}
          />
        </PanelOptionsGroup>
      </>
    );
  }
}<|MERGE_RESOLUTION|>--- conflicted
+++ resolved
@@ -104,22 +104,9 @@
             <SparklineEditor options={options.sparkline} onChange={this.onSparklineChanged} />
           </PanelOptionsGroup>
 
-<<<<<<< HEAD
-          <FieldPropertiesEditor
-            title="Field (default)"
-            showMinMax={true}
-            onChange={this.onDefaultsChange}
-            value={fieldOptions.defaults}
-          />
-
-          <FontSizeEditor options={options} onChange={this.props.onOptionsChange} />
-          <ColoringEditor options={options} onChange={this.props.onOptionsChange} />
-          <SparklineEditor options={options.sparkline} onChange={this.onSparklineChanged} />
-=======
           <PanelOptionsGroup title="Field (default)">
             <FieldPropertiesEditor showMinMax={true} onChange={this.onDefaultsChange} value={defaults} />
           </PanelOptionsGroup>
->>>>>>> 742d1659
 
           <ThresholdsEditor onChange={this.onThresholdsChanged} thresholds={defaults.thresholds} />
         </PanelOptionsGrid>
