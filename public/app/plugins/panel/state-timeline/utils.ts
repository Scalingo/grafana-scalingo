import React from 'react';
import uPlot from 'uplot';

import {
  ArrayVector,
  DataFrame,
  DashboardCursorSync,
  DataHoverPayload,
  DataHoverEvent,
  DataHoverClearEvent,
  FALLBACK_COLOR,
  Field,
  FieldColorModeId,
  FieldConfig,
  FieldType,
  formattedValueToString,
  getFieldDisplayName,
  getValueFormat,
  GrafanaTheme2,
  getActiveThreshold,
  Threshold,
  getFieldConfigWithMinMax,
  ThresholdsMode,
  TimeRange,
} from '@grafana/data';
<<<<<<< HEAD
=======
import { maybeSortFrame } from '@grafana/data/src/transformations/transformers/joinDataFrames';
>>>>>>> c2560129
import { VizLegendOptions, AxisPlacement, ScaleDirection, ScaleOrientation } from '@grafana/schema';
import {
  FIXED_UNIT,
  SeriesVisibilityChangeMode,
  UPlotConfigBuilder,
  UPlotConfigPrepFn,
  VizLegendItem,
} from '@grafana/ui';
import { applyNullInsertThreshold } from '@grafana/ui/src/components/GraphNG/nullInsertThreshold';
import { nullToValue } from '@grafana/ui/src/components/GraphNG/nullToValue';
import { PlotTooltipInterpolator } from '@grafana/ui/src/components/uPlot/types';

import { preparePlotData2, getStackingGroups } from '../../../../../packages/grafana-ui/src/components/uPlot/utils';

import { getConfig, TimelineCoreOptions } from './timeline';
import { TimelineFieldConfig, TimelineOptions } from './types';

const defaultConfig: TimelineFieldConfig = {
  lineWidth: 0,
  fillOpacity: 80,
};

export function mapMouseEventToMode(event: React.MouseEvent): SeriesVisibilityChangeMode {
  if (event.ctrlKey || event.metaKey || event.shiftKey) {
    return SeriesVisibilityChangeMode.AppendToSelection;
  }
  return SeriesVisibilityChangeMode.ToggleSelection;
}

export const preparePlotConfigBuilder: UPlotConfigPrepFn<TimelineOptions> = ({
  frame,
  theme,
  timeZone,
  getTimeRange,
  mode,
  eventBus,
  sync,
  rowHeight,
  colWidth,
  showValue,
  alignValue,
  mergeValues,
  getValueColor,
}) => {
  const builder = new UPlotConfigBuilder(timeZone);

  const xScaleUnit = 'time';
  const xScaleKey = 'x';

  const isDiscrete = (field: Field) => {
    const mode = field.config?.color?.mode;
    return !(mode && field.display && mode.startsWith('continuous-'));
  };

  const getValueColorFn = (seriesIdx: number, value: any) => {
    const field = frame.fields[seriesIdx];

    if (
      field.state?.origin?.fieldIndex !== undefined &&
      field.state?.origin?.frameIndex !== undefined &&
      getValueColor
    ) {
      return getValueColor(field.state?.origin?.frameIndex, field.state?.origin?.fieldIndex, value);
    }

    return FALLBACK_COLOR;
  };

  const opts: TimelineCoreOptions = {
    // should expose in panel config
    mode: mode!,
    numSeries: frame.fields.length - 1,
    isDiscrete: (seriesIdx) => isDiscrete(frame.fields[seriesIdx]),
    mergeValues,
    rowHeight: rowHeight!,
    colWidth: colWidth,
    showValue: showValue!,
    alignValue,
    theme,
    label: (seriesIdx) => getFieldDisplayName(frame.fields[seriesIdx], frame),
    getFieldConfig: (seriesIdx) => frame.fields[seriesIdx].config.custom,
    getValueColor: getValueColorFn,
    getTimeRange,
    // hardcoded formatter for state values
    formatValue: (seriesIdx, value) => formattedValueToString(frame.fields[seriesIdx].display!(value)),
    onHover: (seriesIndex, valueIndex) => {
      hoveredSeriesIdx = seriesIndex;
      hoveredDataIdx = valueIndex;
      shouldChangeHover = true;
    },
    onLeave: () => {
      hoveredSeriesIdx = null;
      hoveredDataIdx = null;
      shouldChangeHover = true;
    },
  };

  let shouldChangeHover = false;
  let hoveredSeriesIdx: number | null = null;
  let hoveredDataIdx: number | null = null;

  const coreConfig = getConfig(opts);
  const payload: DataHoverPayload = {
    point: {
      [xScaleUnit]: null,
      [FIXED_UNIT]: null,
    },
    data: frame,
  };

  builder.addHook('init', coreConfig.init);
  builder.addHook('drawClear', coreConfig.drawClear);
  builder.addHook('setCursor', coreConfig.setCursor);

  // in TooltipPlugin, this gets invoked and the result is bound to a setCursor hook
  // which fires after the above setCursor hook, so can take advantage of hoveringOver
  // already set by the above onHover/onLeave callbacks that fire from coreConfig.setCursor
  const interpolateTooltip: PlotTooltipInterpolator = (
    updateActiveSeriesIdx,
    updateActiveDatapointIdx,
    updateTooltipPosition
  ) => {
    if (shouldChangeHover) {
      if (hoveredSeriesIdx != null) {
        updateActiveSeriesIdx(hoveredSeriesIdx);
        updateActiveDatapointIdx(hoveredDataIdx);
      }

      shouldChangeHover = false;
    }

    updateTooltipPosition(hoveredSeriesIdx == null);
  };

  builder.setTooltipInterpolator(interpolateTooltip);

  builder.setPrepData((frames) => preparePlotData2(frames[0], getStackingGroups(frames[0])));

  builder.setCursor(coreConfig.cursor);

  builder.addScale({
    scaleKey: xScaleKey,
    isTime: true,
    orientation: ScaleOrientation.Horizontal,
    direction: ScaleDirection.Right,
    range: coreConfig.xRange,
  });

  builder.addScale({
    scaleKey: FIXED_UNIT, // y
    isTime: false,
    orientation: ScaleOrientation.Vertical,
    direction: ScaleDirection.Up,
    range: coreConfig.yRange,
  });

  builder.addAxis({
    scaleKey: xScaleKey,
    isTime: true,
    splits: coreConfig.xSplits!,
    placement: AxisPlacement.Bottom,
    timeZone,
    theme,
    grid: { show: true },
  });

  builder.addAxis({
    scaleKey: FIXED_UNIT, // y
    isTime: false,
    placement: AxisPlacement.Left,
    splits: coreConfig.ySplits,
    values: coreConfig.yValues,
    grid: { show: false },
    ticks: { show: false },
    gap: 16,
    theme,
  });

  let seriesIndex = 0;

  for (let i = 0; i < frame.fields.length; i++) {
    if (i === 0) {
      continue;
    }

    const field = frame.fields[i];
    const config = field.config as FieldConfig<TimelineFieldConfig>;
    const customConfig: TimelineFieldConfig = {
      ...defaultConfig,
      ...config.custom,
    };

    field.state!.seriesIndex = seriesIndex++;

    // const scaleKey = config.unit || FIXED_UNIT;
    // const colorMode = getFieldColorModeForField(field);

    builder.addSeries({
      scaleKey: FIXED_UNIT,
      pathBuilder: coreConfig.drawPaths,
      pointsBuilder: coreConfig.drawPoints,
      //colorMode,
      lineWidth: customConfig.lineWidth,
      fillOpacity: customConfig.fillOpacity,
      theme,
      show: !customConfig.hideFrom?.viz,
      thresholds: config.thresholds,
      // The following properties are not used in the uPlot config, but are utilized as transport for legend config
      dataFrameFieldIndex: field.state?.origin,
    });
  }

  if (sync && sync() !== DashboardCursorSync.Off) {
    let cursor: Partial<uPlot.Cursor> = {};

    cursor.sync = {
      key: '__global_',
      filters: {
        pub: (type: string, src: uPlot, x: number, y: number, w: number, h: number, dataIdx: number) => {
          if (sync && sync() === DashboardCursorSync.Off) {
            return false;
          }
          payload.rowIndex = dataIdx;
          if (x < 0 && y < 0) {
            payload.point[xScaleUnit] = null;
            payload.point[FIXED_UNIT] = null;
            eventBus.publish(new DataHoverClearEvent());
          } else {
            payload.point[xScaleUnit] = src.posToVal(x, xScaleKey);
            payload.point.panelRelY = y > 0 ? y / h : 1; // used for old graph panel to position tooltip
            payload.down = undefined;
            eventBus.publish(new DataHoverEvent(payload));
          }
          return true;
        },
      },
      //TODO: remove any once https://github.com/leeoniya/uPlot/pull/611 got merged or the typing is fixed
      scales: [xScaleKey, null as any],
    };
    builder.setSync();
    builder.setCursor(cursor);
  }

  return builder;
};

export function getNamesToFieldIndex(frame: DataFrame): Map<string, number> {
  const names = new Map<string, number>();
  for (let i = 0; i < frame.fields.length; i++) {
    names.set(getFieldDisplayName(frame.fields[i], frame), i);
  }
  return names;
}

/**
 * If any sequential duplicate values exist, this will return a new array
 * with the future values set to undefined.
 *
 * in:  1,        1,undefined,        1,2,        2,null,2,3
 * out: 1,undefined,undefined,undefined,2,undefined,null,2,3
 */
export function unsetSameFutureValues(values: any[]): any[] | undefined {
  let prevVal = values[0];
  let clone: any[] | undefined = undefined;

  for (let i = 1; i < values.length; i++) {
    let value = values[i];

    if (value === null) {
      prevVal = null;
    } else {
      if (value === prevVal) {
        if (!clone) {
          clone = [...values];
        }
        clone[i] = undefined;
      } else if (value != null) {
        prevVal = value;
      }
    }
  }
  return clone;
}

function getSpanNulls(field: Field) {
  let spanNulls = field.config.custom?.spanNulls;

  // magic value for join() to leave nulls alone instead of expanding null ranges
  // should be set to -1 when spanNulls = null|undefined|false|0, which is "retain nulls, without expanding"
  // Infinity is not optimal here since it causes spanNulls to be more expensive than simply removing all nulls unconditionally
  return !spanNulls ? -1 : spanNulls === true ? Infinity : spanNulls;
}

/**
 * Merge values by the threshold
 */
export function mergeThresholdValues(field: Field, theme: GrafanaTheme2): Field | undefined {
  const thresholds = field.config.thresholds;
  if (field.type !== FieldType.number || !thresholds || !thresholds.steps.length) {
    return undefined;
  }

  const items = getThresholdItems(field.config, theme);
  if (items.length !== thresholds.steps.length) {
    return undefined; // should not happen
  }

  const thresholdToText = new Map<Threshold, string>();
  const textToColor = new Map<string, string>();
  for (let i = 0; i < items.length; i++) {
    thresholdToText.set(thresholds.steps[i], items[i].label);
    textToColor.set(items[i].label, items[i].color!);
  }

  let input = field.values.toArray();
  const vals = new Array<String | undefined>(field.values.length);
  if (thresholds.mode === ThresholdsMode.Percentage) {
    const { min, max } = getFieldConfigWithMinMax(field);
    const delta = max! - min!;
    input = input.map((v) => {
      if (v == null) {
        return v;
      }
      return ((v - min!) / delta) * 100;
    });
  }

  for (let i = 0; i < vals.length; i++) {
    const v = input[i];
    if (v == null) {
      vals[i] = v;
    } else {
      vals[i] = thresholdToText.get(getActiveThreshold(v, thresholds.steps));
    }
  }

  return {
    ...field,
    config: {
      ...field.config,
      custom: {
        ...field.config.custom,
        spanNulls: getSpanNulls(field),
      },
    },
    type: FieldType.string,
    values: new ArrayVector(vals),
    display: (value: string) => ({
      text: value,
      color: textToColor.get(value),
      numeric: NaN,
    }),
  };
}

// This will return a set of frames with only graphable values included
export function prepareTimelineFields(
  series: DataFrame[] | undefined,
  mergeValues: boolean,
  timeRange: TimeRange,
  theme: GrafanaTheme2
): { frames?: DataFrame[]; warn?: string } {
  if (!series?.length) {
    return { warn: 'No data in response' };
  }
  let hasTimeseries = false;
  const frames: DataFrame[] = [];

  for (let frame of series) {
    let isTimeseries = false;
    let changed = false;
<<<<<<< HEAD

    let nulledFrame = applyNullInsertThreshold({
      frame,
=======
    let maybeSortedFrame = maybeSortFrame(
      frame,
      frame.fields.findIndex((f) => f.type === FieldType.time)
    );

    let nulledFrame = applyNullInsertThreshold({
      frame: maybeSortedFrame,
>>>>>>> c2560129
      refFieldPseudoMin: timeRange.from.valueOf(),
      refFieldPseudoMax: timeRange.to.valueOf(),
    });

<<<<<<< HEAD
    // Mark the field state as having a null threhold applied
    frame.fields[0].state = {
      ...frame.fields[0].state,
      nullThresholdApplied: true,
    };
=======
    if (nulledFrame !== frame) {
      changed = true;
    }
>>>>>>> c2560129

    const fields: Field[] = [];
    for (let field of nullToValue(nulledFrame).fields) {
      switch (field.type) {
        case FieldType.time:
          isTimeseries = true;
          hasTimeseries = true;
          fields.push(field);
          break;
        case FieldType.number:
          if (mergeValues && field.config.color?.mode === FieldColorModeId.Thresholds) {
            const f = mergeThresholdValues(field, theme);
            if (f) {
              fields.push(f);
              changed = true;
              continue;
            }
          }

        case FieldType.boolean:
        case FieldType.string:
          field = {
            ...field,
            config: {
              ...field.config,
              custom: {
                ...field.config.custom,
                spanNulls: getSpanNulls(field),
              },
            },
          };
          fields.push(field);
          break;
        default:
          changed = true;
      }
    }
    if (isTimeseries && fields.length > 1) {
      hasTimeseries = true;
      if (changed) {
        frames.push({
          ...maybeSortedFrame,
          fields,
        });
      } else {
        frames.push(maybeSortedFrame);
      }
    }
  }

  if (!hasTimeseries) {
    return { warn: 'Data does not have a time field' };
  }
  if (!frames.length) {
    return { warn: 'No graphable fields' };
  }
  return { frames };
}

export function getThresholdItems(fieldConfig: FieldConfig, theme: GrafanaTheme2): VizLegendItem[] {
  const items: VizLegendItem[] = [];
  const thresholds = fieldConfig.thresholds;
  if (!thresholds || !thresholds.steps.length) {
    return items;
  }

  const steps = thresholds.steps;
  const disp = getValueFormat(thresholds.mode === ThresholdsMode.Percentage ? 'percent' : fieldConfig.unit ?? '');

  const fmt = (v: number) => formattedValueToString(disp(v));

  for (let i = 1; i <= steps.length; i++) {
    const step = steps[i - 1];
    items.push({
      label: i === 1 ? `< ${fmt(step.value)}` : `${fmt(step.value)}+`,
      color: theme.visualization.getColorByName(step.color),
      yAxis: 1,
    });
  }

  return items;
}

export function prepareTimelineLegendItems(
  frames: DataFrame[] | undefined,
  options: VizLegendOptions,
  theme: GrafanaTheme2
): VizLegendItem[] | undefined {
  if (!frames || options.displayMode === 'hidden') {
    return undefined;
  }

  return getFieldLegendItem(allNonTimeFields(frames), theme);
}

export function getFieldLegendItem(fields: Field[], theme: GrafanaTheme2): VizLegendItem[] | undefined {
  if (!fields.length) {
    return undefined;
  }

  const items: VizLegendItem[] = [];
  const fieldConfig = fields[0].config;
  const colorMode = fieldConfig.color?.mode ?? FieldColorModeId.Fixed;
  const thresholds = fieldConfig.thresholds;

  // If thresholds are enabled show each step in the legend
  if (colorMode === FieldColorModeId.Thresholds && thresholds?.steps && thresholds.steps.length > 1) {
    return getThresholdItems(fieldConfig, theme);
  }

  // If thresholds are enabled show each step in the legend
  if (colorMode.startsWith('continuous')) {
    return undefined; // eventually a color bar
  }

  let stateColors: Map<string, string | undefined> = new Map();

  fields.forEach((field) => {
    field.values.toArray().forEach((v) => {
      let state = field.display!(v);
      if (state.color) {
        stateColors.set(state.text, state.color!);
      }
    });
  });

  stateColors.forEach((color, label) => {
    if (label.length > 0) {
      items.push({
        label: label!,
        color: theme.visualization.getColorByName(color ?? FALLBACK_COLOR),
        yAxis: 1,
      });
    }
  });

  return items;
}

function allNonTimeFields(frames: DataFrame[]): Field[] {
  const fields: Field[] = [];
  for (const frame of frames) {
    for (const field of frame.fields) {
      if (field.type !== FieldType.time) {
        fields.push(field);
      }
    }
  }
  return fields;
}

export function findNextStateIndex(field: Field, datapointIdx: number) {
  let end;
  let rightPointer = datapointIdx + 1;

  if (rightPointer >= field.values.length) {
    return null;
  }

  const startValue = field.values.get(datapointIdx);

  while (end === undefined) {
    if (rightPointer >= field.values.length) {
      return null;
    }
    const rightValue = field.values.get(rightPointer);

    if (rightValue === undefined || rightValue === startValue) {
      rightPointer++;
    } else {
      end = rightPointer;
    }
  }

  return end;
}

/**
 * Returns the precise duration of a time range passed in milliseconds.
 * This function calculates with 30 days month and 365 days year.
 * adapted from https://gist.github.com/remino/1563878
 * @param milliSeconds The duration in milliseconds
 * @returns A formated string of the duration
 */
export function fmtDuration(milliSeconds: number): string {
  if (milliSeconds < 0 || Number.isNaN(milliSeconds)) {
    return '';
  }

  let yr: number, mo: number, wk: number, d: number, h: number, m: number, s: number, ms: number;

  s = Math.floor(milliSeconds / 1000);
  m = Math.floor(s / 60);
  s = s % 60;
  h = Math.floor(m / 60);
  m = m % 60;
  d = Math.floor(h / 24);
  h = h % 24;

  yr = Math.floor(d / 365);
  if (yr > 0) {
    d = d % 365;
  }

  mo = Math.floor(d / 30);
  if (mo > 0) {
    d = d % 30;
  }

  wk = Math.floor(d / 7);

  if (wk > 0) {
    d = d % 7;
  }

  ms = Math.round((milliSeconds % 1000) * 1000) / 1000;

  return (
    yr > 0
      ? yr + 'y ' + (mo > 0 ? mo + 'mo ' : '') + (wk > 0 ? wk + 'w ' : '') + (d > 0 ? d + 'd ' : '')
      : mo > 0
      ? mo + 'mo ' + (wk > 0 ? wk + 'w ' : '') + (d > 0 ? d + 'd ' : '')
      : wk > 0
      ? wk + 'w ' + (d > 0 ? d + 'd ' : '')
      : d > 0
      ? d + 'd ' + (h > 0 ? h + 'h ' : '')
      : h > 0
      ? h + 'h ' + (m > 0 ? m + 'm ' : '')
      : m > 0
      ? m + 'm ' + (s > 0 ? s + 's ' : '')
      : s > 0
      ? s + 's ' + (ms > 0 ? ms + 'ms ' : '')
      : ms > 0
      ? ms + 'ms '
      : '0'
  ).trim();
}<|MERGE_RESOLUTION|>--- conflicted
+++ resolved
@@ -23,10 +23,7 @@
   ThresholdsMode,
   TimeRange,
 } from '@grafana/data';
-<<<<<<< HEAD
-=======
 import { maybeSortFrame } from '@grafana/data/src/transformations/transformers/joinDataFrames';
->>>>>>> c2560129
 import { VizLegendOptions, AxisPlacement, ScaleDirection, ScaleOrientation } from '@grafana/schema';
 import {
   FIXED_UNIT,
@@ -398,11 +395,6 @@
   for (let frame of series) {
     let isTimeseries = false;
     let changed = false;
-<<<<<<< HEAD
-
-    let nulledFrame = applyNullInsertThreshold({
-      frame,
-=======
     let maybeSortedFrame = maybeSortFrame(
       frame,
       frame.fields.findIndex((f) => f.type === FieldType.time)
@@ -410,22 +402,13 @@
 
     let nulledFrame = applyNullInsertThreshold({
       frame: maybeSortedFrame,
->>>>>>> c2560129
       refFieldPseudoMin: timeRange.from.valueOf(),
       refFieldPseudoMax: timeRange.to.valueOf(),
     });
 
-<<<<<<< HEAD
-    // Mark the field state as having a null threhold applied
-    frame.fields[0].state = {
-      ...frame.fields[0].state,
-      nullThresholdApplied: true,
-    };
-=======
     if (nulledFrame !== frame) {
       changed = true;
     }
->>>>>>> c2560129
 
     const fields: Field[] = [];
     for (let field of nullToValue(nulledFrame).fields) {
