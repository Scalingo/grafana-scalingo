--- conflicted
+++ resolved
@@ -12,11 +12,7 @@
   TimeZone,
   dateTimeFormatISO,
   dateTimeFormat,
-<<<<<<< HEAD
-  GrafanaTheme,
-=======
   GrafanaTheme2,
->>>>>>> 89b365f8
 } from '@grafana/data';
 import { getTemplateSrv, TemplateSrv } from '@grafana/runtime';
 
