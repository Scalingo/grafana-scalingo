import { css } from '@emotion/css';
import React from 'react';

import { DataFrame, FieldMatcherID, getFrameDisplayName, PanelProps, SelectableValue } from '@grafana/data';
import { PanelDataErrorView } from '@grafana/runtime';
import { Select, Table, usePanelContext, useTheme2 } from '@grafana/ui';
import { TableSortByFieldState } from '@grafana/ui/src/components/Table/types';

import { PanelOptions } from './panelcfg.gen';

interface Props extends PanelProps<PanelOptions> {}

export function TablePanel(props: Props) {
  const { data, height, width, options, fieldConfig, id } = props;

  const theme = useTheme2();
  const panelContext = usePanelContext();
  const frames = data.series;
  const mainFrames = frames.filter((f) => f.meta?.custom?.parentRowIndex === undefined);
  const subFrames = frames.filter((f) => f.meta?.custom?.parentRowIndex !== undefined);
  const count = mainFrames?.length;
  const hasFields = mainFrames[0]?.fields.length;
  const currentIndex = getCurrentFrameIndex(mainFrames, options);
  const main = mainFrames[currentIndex];

  let tableHeight = height;
  let subData = subFrames;

  if (!count || !hasFields) {
    return <PanelDataErrorView panelId={id} fieldConfig={fieldConfig} data={data} />;
  }

  if (count > 1) {
    const inputHeight = theme.spacing.gridSize * theme.components.height.md;
    const padding = theme.spacing.gridSize;

    tableHeight = height - inputHeight - padding;
    subData = subFrames.filter((f) => f.refId === main.refId);
  }

  const tableElement = (
    <Table
      height={tableHeight}
      // This calculation is to accommodate the optionally rendered Row Numbers Column
      width={width}
      data={main}
      noHeader={!options.showHeader}
      showTypeIcons={options.showTypeIcons}
      resizable={true}
      initialSortBy={options.sortBy}
      onSortByChange={(sortBy) => onSortByChange(sortBy, props)}
      onColumnResize={(displayName, resizedWidth) => onColumnResize(displayName, resizedWidth, props)}
      onCellFilterAdded={panelContext.onAddAdHocFilter}
      footerOptions={options.footer}
      enablePagination={options.footer?.enablePagination}
      subData={subData}
      cellHeight={options.cellHeight}
    />
  );

  if (count === 1) {
    return tableElement;
  }

  const names = mainFrames.map((frame, index) => {
    return {
      label: getFrameDisplayName(frame),
      value: index,
    };
  });

  return (
    <div className={tableStyles.wrapper}>
      {tableElement}
      <div className={tableStyles.selectWrapper}>
        <Select options={names} value={names[currentIndex]} onChange={(val) => onChangeTableSelection(val, props)} />
      </div>
    </div>
  );
}

function getCurrentFrameIndex(frames: DataFrame[], options: PanelOptions) {
  return options.frameIndex > 0 && options.frameIndex < frames.length ? options.frameIndex : 0;
}

function onColumnResize(fieldDisplayName: string, width: number, props: Props) {
  const { fieldConfig } = props;
  const { overrides } = fieldConfig;

  const matcherId = FieldMatcherID.byName;
  const propId = 'custom.width';

<<<<<<< HEAD
    dispatch(applyFilterFromTable({ datasource: datasourceRef, key, operator, value }));
  };

  renderTable(frame: DataFrame, width: number, height: number, subData?: DataFrame[]) {
    const { options } = this.props;

    return (
      <Table
        height={height}
        width={width}
        data={frame}
        noHeader={!options.showHeader}
        showTypeIcons={options.showTypeIcons}
        resizable={true}
        initialSortBy={options.sortBy}
        onSortByChange={this.onSortByChange}
        onColumnResize={this.onColumnResize}
        onCellFilterAdded={this.onCellFilterAdded}
        footerOptions={options.footer}
        enablePagination={options.footer?.enablePagination}
        subData={subData}
      />
    );
  }
=======
  // look for existing override
  const override = overrides.find((o) => o.matcher.id === matcherId && o.matcher.options === fieldDisplayName);
>>>>>>> 284c43c2

  if (override) {
    // look for existing property
    const property = override.properties.find((prop) => prop.id === propId);
    if (property) {
      property.value = width;
    } else {
      override.properties.push({ id: propId, value: width });
    }
  } else {
    overrides.push({
      matcher: { id: matcherId, options: fieldDisplayName },
      properties: [{ id: propId, value: width }],
    });
  }

<<<<<<< HEAD
  render() {
    const { data, height, width, options, fieldConfig, id } = this.props;

    const frames = data.series;
    const mainFrames = frames.filter((f) => f.meta?.custom?.parentRowIndex === undefined);
    const subFrames = frames.filter((f) => f.meta?.custom?.parentRowIndex !== undefined);
    const count = mainFrames?.length;
    const hasFields = mainFrames[0]?.fields.length;

    if (!count || !hasFields) {
      return <PanelDataErrorView panelId={id} fieldConfig={fieldConfig} data={data} />;
    }

    if (count > 1) {
      const inputHeight = config.theme2.spacing.gridSize * config.theme2.components.height.md;
      const padding = 8 * 2;
      const currentIndex = this.getCurrentFrameIndex(mainFrames, options);
      const names = mainFrames.map((frame, index) => {
        return {
          label: getFrameDisplayName(frame),
          value: index,
        };
      });

      const main = mainFrames[currentIndex];
      const subData = subFrames.filter((f) => f.refId === main.refId);
      return (
        <div className={tableStyles.wrapper}>
          {this.renderTable(main, width, height - inputHeight - padding, subData)}
          <div className={tableStyles.selectWrapper}>
            <Select options={names} value={names[currentIndex]} onChange={this.onChangeTableSelection} />
          </div>
        </div>
      );
    }

    const subData = frames.filter((f) => f.meta?.custom?.parentRowIndex !== undefined);
    return this.renderTable(data.series[0], width, height, subData);
  }
=======
  props.onFieldConfigChange({
    ...fieldConfig,
    overrides,
  });
}

function onSortByChange(sortBy: TableSortByFieldState[], props: Props) {
  props.onOptionsChange({
    ...props.options,
    sortBy,
  });
}

function onChangeTableSelection(val: SelectableValue<number>, props: Props) {
  props.onOptionsChange({
    ...props.options,
    frameIndex: val.value || 0,
  });
>>>>>>> 284c43c2
}

const tableStyles = {
  wrapper: css`
    display: flex;
    flex-direction: column;
    justify-content: space-between;
    height: 100%;
  `,
  selectWrapper: css`
    padding: 8px 8px 0px 8px;
  `,
};<|MERGE_RESOLUTION|>--- conflicted
+++ resolved
@@ -90,35 +90,8 @@
   const matcherId = FieldMatcherID.byName;
   const propId = 'custom.width';
 
-<<<<<<< HEAD
-    dispatch(applyFilterFromTable({ datasource: datasourceRef, key, operator, value }));
-  };
-
-  renderTable(frame: DataFrame, width: number, height: number, subData?: DataFrame[]) {
-    const { options } = this.props;
-
-    return (
-      <Table
-        height={height}
-        width={width}
-        data={frame}
-        noHeader={!options.showHeader}
-        showTypeIcons={options.showTypeIcons}
-        resizable={true}
-        initialSortBy={options.sortBy}
-        onSortByChange={this.onSortByChange}
-        onColumnResize={this.onColumnResize}
-        onCellFilterAdded={this.onCellFilterAdded}
-        footerOptions={options.footer}
-        enablePagination={options.footer?.enablePagination}
-        subData={subData}
-      />
-    );
-  }
-=======
   // look for existing override
   const override = overrides.find((o) => o.matcher.id === matcherId && o.matcher.options === fieldDisplayName);
->>>>>>> 284c43c2
 
   if (override) {
     // look for existing property
@@ -135,47 +108,6 @@
     });
   }
 
-<<<<<<< HEAD
-  render() {
-    const { data, height, width, options, fieldConfig, id } = this.props;
-
-    const frames = data.series;
-    const mainFrames = frames.filter((f) => f.meta?.custom?.parentRowIndex === undefined);
-    const subFrames = frames.filter((f) => f.meta?.custom?.parentRowIndex !== undefined);
-    const count = mainFrames?.length;
-    const hasFields = mainFrames[0]?.fields.length;
-
-    if (!count || !hasFields) {
-      return <PanelDataErrorView panelId={id} fieldConfig={fieldConfig} data={data} />;
-    }
-
-    if (count > 1) {
-      const inputHeight = config.theme2.spacing.gridSize * config.theme2.components.height.md;
-      const padding = 8 * 2;
-      const currentIndex = this.getCurrentFrameIndex(mainFrames, options);
-      const names = mainFrames.map((frame, index) => {
-        return {
-          label: getFrameDisplayName(frame),
-          value: index,
-        };
-      });
-
-      const main = mainFrames[currentIndex];
-      const subData = subFrames.filter((f) => f.refId === main.refId);
-      return (
-        <div className={tableStyles.wrapper}>
-          {this.renderTable(main, width, height - inputHeight - padding, subData)}
-          <div className={tableStyles.selectWrapper}>
-            <Select options={names} value={names[currentIndex]} onChange={this.onChangeTableSelection} />
-          </div>
-        </div>
-      );
-    }
-
-    const subData = frames.filter((f) => f.meta?.custom?.parentRowIndex !== undefined);
-    return this.renderTable(data.series[0], width, height, subData);
-  }
-=======
   props.onFieldConfigChange({
     ...fieldConfig,
     overrides,
@@ -194,7 +126,6 @@
     ...props.options,
     frameIndex: val.value || 0,
   });
->>>>>>> 284c43c2
 }
 
 const tableStyles = {
