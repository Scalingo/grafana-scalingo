--- conflicted
+++ resolved
@@ -267,8 +267,6 @@
         "transformations": [],
       }
     `);
-<<<<<<< HEAD
-=======
   });
 
   it('migrates DataFrame[] from format using meta.custom.parentRowIndex to format using FieldType.nestedFrames', () => {
@@ -329,6 +327,5 @@
     expect(newFormat[1].fields[1].values[1][0].fields[0].name).toBe('field_1');
     expect(newFormat[1].fields[1].values[0][0].fields[0].values[0]).toBe('0_subA');
     expect(newFormat[1].fields[1].values[1][0].fields[0].values[0]).toBe('1_subA');
->>>>>>> 1e84fede
   });
 });