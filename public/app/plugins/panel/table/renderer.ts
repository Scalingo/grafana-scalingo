import _ from 'lodash';
import {
  dateTime,
  escapeStringForRegex,
  formattedValueToString,
  getColorFromHexRgbOrName,
  getValueFormat,
  GrafanaThemeType,
  ScopedVars,
  stringStartsAsRegEx,
  stringToJsRegex,
  unEscapeStringFromRegex,
} from '@grafana/data';
import { TemplateSrv } from 'app/features/templating/template_srv';
import { ColumnRender, TableRenderModel, ColumnStyle } from './types';
import { ColumnOptionsCtrl } from './column_options';
import { sanitizeUrl } from 'app/core/utils/text';

export class TableRenderer {
  formatters: any[];
  colorState: any;

  constructor(
    private panel: { styles: ColumnStyle[]; pageSize: number },
    private table: TableRenderModel,
    private isUtc: boolean,
    private sanitize: (v: any) => any,
    private templateSrv: TemplateSrv,
    private theme?: GrafanaThemeType
  ) {
    this.initColumns();
  }

  setTable(table: TableRenderModel) {
    this.table = table;

    this.initColumns();
  }

  initColumns() {
    this.formatters = [];
    this.colorState = {};

    for (let colIndex = 0; colIndex < this.table.columns.length; colIndex++) {
      const column = this.table.columns[colIndex];
      column.title = column.text;

      for (let i = 0; i < this.panel.styles.length; i++) {
        const style = this.panel.styles[i];

        const escapedPattern = stringStartsAsRegEx(style.pattern)
          ? style.pattern
          : escapeStringForRegex(unEscapeStringFromRegex(style.pattern));
        const regex = stringToJsRegex(escapedPattern);
        if (column.text.match(regex)) {
          column.style = style;

          if (style.alias) {
            column.title = column.text.replace(regex, style.alias);
          }

          break;
        }
      }

      this.formatters[colIndex] = this.createColumnFormatter(column);
    }
  }

  getColorForValue(value: number, style: ColumnStyle) {
    if (!style.thresholds || !style.colors) {
      return null;
    }
    for (let i = style.thresholds.length; i > 0; i--) {
      if (value >= style.thresholds[i - 1]) {
        return getColorFromHexRgbOrName(style.colors[i], this.theme);
      }
    }
    return getColorFromHexRgbOrName(_.first(style.colors), this.theme);
  }

  defaultCellFormatter(v: any, style: ColumnStyle) {
    if (v === null || v === void 0 || v === undefined) {
      return '';
    }

    if (_.isArray(v)) {
      v = v.join(', ');
    }

    if (style && style.sanitize) {
      return this.sanitize(v);
    } else {
      return _.escape(v);
    }
  }

  createColumnFormatter(column: ColumnRender) {
    if (!column.style) {
      return this.defaultCellFormatter;
    }

    if (column.style.type === 'hidden') {
      return (v: any): undefined => undefined;
    }

    if (column.style.type === 'date') {
      return (v: any) => {
        if (v === undefined || v === null) {
          return '-';
        }

        if (_.isArray(v)) {
          v = v[0];
        }

        // if is an epoch (numeric string and len > 12)
        if (_.isString(v) && !isNaN(v as any) && v.length > 12) {
          v = parseInt(v, 10);
        }

        let date = dateTime(v);

        if (this.isUtc) {
          date = date.utc();
        }

        return date.format(column.style.dateFormat);
      };
    }

    if (column.style.type === 'string') {
      return (v: any): any => {
        if (_.isArray(v)) {
          v = v.join(', ');
        }

        const mappingType = column.style.mappingType || 0;

        if (mappingType === 1 && column.style.valueMaps) {
          for (let i = 0; i < column.style.valueMaps.length; i++) {
            const map = column.style.valueMaps[i];

            if (v === null) {
              if (map.value === 'null') {
                return map.text;
              }
              continue;
            }

            // Allow both numeric and string values to be mapped
            if ((!_.isString(v) && Number(map.value) === Number(v)) || map.value === v) {
              this.setColorState(v, column.style);
              return this.defaultCellFormatter(map.text, column.style);
            }
          }
        }

        if (mappingType === 2 && column.style.rangeMaps) {
          for (let i = 0; i < column.style.rangeMaps.length; i++) {
            const map = column.style.rangeMaps[i];

            if (v === null) {
              if (map.from === 'null' && map.to === 'null') {
                return map.text;
              }
              continue;
            }

            if (Number(map.from) <= Number(v) && Number(map.to) >= Number(v)) {
              this.setColorState(v, column.style);
              return this.defaultCellFormatter(map.text, column.style);
            }
          }
        }

        if (v === null || v === void 0) {
          return '-';
        }

        this.setColorState(v, column.style);
        return this.defaultCellFormatter(v, column.style);
      };
    }

    if (column.style.type === 'number') {
      const valueFormatter = getValueFormat(column.unit || column.style.unit);

      return (v: any): any => {
        if (v === null || v === void 0) {
          return '-';
        }

        if (isNaN(v) || _.isArray(v)) {
          return this.defaultCellFormatter(v, column.style);
        }

        this.setColorState(v, column.style);
        return formattedValueToString(valueFormatter(v, column.style.decimals, null));
      };
    }

    return (value: any) => {
      return this.defaultCellFormatter(value, column.style);
    };
  }

  setColorState(value: any, style: ColumnStyle) {
    if (!style.colorMode) {
      return;
    }

    if (value === null || value === void 0 || _.isArray(value)) {
      return;
    }

    const numericValue = Number(value);
    if (isNaN(numericValue)) {
      return;
    }

    this.colorState[style.colorMode] = this.getColorForValue(numericValue, style);
  }

  renderRowVariables(rowIndex: number) {
    const scopedVars: ScopedVars = {};
    let cellVariable;
    const row = this.table.rows[rowIndex];
    for (let i = 0; i < row.length; i++) {
      cellVariable = `__cell_${i}`;
      scopedVars[cellVariable] = { value: row[i], text: row[i] ? row[i].toString() : '' };
    }
    return scopedVars;
  }

  formatColumnValue(colIndex: number, value: any) {
    const fmt = this.formatters[colIndex];
    if (fmt) {
      return fmt(value);
    }
    return value;
  }

  renderCell(columnIndex: number, rowIndex: number, value: any, addWidthHack = false) {
    value = this.formatColumnValue(columnIndex, value);

    const column = this.table.columns[columnIndex];
    const cellStyles = [];
    let cellStyle = '';
    const cellClasses = [];
    let cellClass = '';

    if (this.colorState.cell) {
      cellStyles.push('background-color:' + this.colorState.cell);
      cellClasses.push('table-panel-color-cell');
      this.colorState.cell = null;
    } else if (this.colorState.value) {
      cellStyles.push('color:' + this.colorState.value);
      this.colorState.value = null;
    }
    // because of the fixed table headers css only solution
    // there is an issue if header cell is wider the cell
    // this hack adds header content to cell (not visible)
    let columnHtml = '';
    if (addWidthHack) {
      columnHtml = '<div class="table-panel-width-hack">' + this.table.columns[columnIndex].title + '</div>';
    }

    if (value === undefined) {
      cellStyles.push('display:none');
      column.hidden = true;
    } else {
      column.hidden = false;
    }

    if (column.hidden === true) {
      return '';
    }

    if (column.style && column.style.preserveFormat) {
      cellClasses.push('table-panel-cell-pre');
    }

    if (column.style && column.style.align) {
      const textAlign = _.find(ColumnOptionsCtrl.alignTypesEnum, ['text', column.style.align]);
      if (textAlign && textAlign['value']) {
        cellStyles.push(`text-align:${textAlign['value']}`);
      }
    }

    if (cellStyles.length) {
      cellStyle = ' style="' + cellStyles.join(';') + '"';
    }

    if (column.style && column.style.link) {
      // Render cell as link
      const scopedVars = this.renderRowVariables(rowIndex);
      scopedVars['__cell'] = { value: value, text: value ? value.toString() : '' };

      const cellLink = this.templateSrv.replace(column.style.linkUrl, scopedVars, encodeURIComponent);
      const sanitizedCellLink = sanitizeUrl(cellLink);

      const cellLinkTooltip = this.templateSrv.replace(column.style.linkTooltip, scopedVars);
      const cellTarget = column.style.linkTargetBlank ? '_blank' : '';

      cellClasses.push('table-panel-cell-link');

<<<<<<< HEAD
      columnHtml += `
        <a href="${sanitizedCellLink}" target="${cellTarget}" data-link-tooltip data-original-title="${cellLinkTooltip}" data-placement="right"${cellStyle}>
          ${value}
        </a>
      `;
=======
      columnHtml += `<a href="${sanitizedCellLink}" target="${cellTarget}" data-link-tooltip data-original-title="${cellLinkTooltip}" data-placement="right"${cellStyle}>`;
      columnHtml += `${value}`;
      columnHtml += `</a>`;
>>>>>>> ca6d08d5
    } else {
      columnHtml += value;
    }

    if (column.filterable) {
      cellClasses.push('table-panel-cell-filterable');
      columnHtml += `<a class="table-panel-filter-link" data-link-tooltip data-original-title="Filter out value" data-placement="bottom"
           data-row="${rowIndex}" data-column="${columnIndex}" data-operator="!=">`;
      columnHtml += `<i class="fa fa-search-minus"></i>`;
      columnHtml += `</a>`;
      columnHtml += `<a class="table-panel-filter-link" data-link-tooltip data-original-title="Filter for value" data-placement="bottom"
           data-row="${rowIndex}" data-column="${columnIndex}" data-operator="=">`;
      columnHtml += `<i class="fa fa-search-plus"></i>`;
      columnHtml += `</a>`;
    }

    if (cellClasses.length) {
      cellClass = ' class="' + cellClasses.join(' ') + '"';
    }

    columnHtml = '<td' + cellClass + cellStyle + '>' + columnHtml + '</td>';
    return columnHtml;
  }

  render(page: number) {
    const pageSize = this.panel.pageSize || 100;
    const startPos = page * pageSize;
    const endPos = Math.min(startPos + pageSize, this.table.rows.length);
    let html = '';

    for (let y = startPos; y < endPos; y++) {
      const row = this.table.rows[y];
      let cellHtml = '';
      let rowStyle = '';
      const rowClasses = [];
      let rowClass = '';
      for (let i = 0; i < this.table.columns.length; i++) {
        cellHtml += this.renderCell(i, y, row[i], y === startPos);
      }

      if (this.colorState.row) {
        rowStyle = ' style="background-color:' + this.colorState.row + '"';
        rowClasses.push('table-panel-color-row');
        this.colorState.row = null;
      }

      if (rowClasses.length) {
        rowClass = ' class="' + rowClasses.join(' ') + '"';
      }

      html += '<tr ' + rowClass + rowStyle + '>' + cellHtml + '</tr>';
    }

    return html;
  }

  render_values() {
    const rows = [];
    const visibleColumns = this.table.columns.filter(column => !column.hidden);

    for (let y = 0; y < this.table.rows.length; y++) {
      const row = this.table.rows[y];
      const newRow = [];
      for (let i = 0; i < this.table.columns.length; i++) {
        if (!this.table.columns[i].hidden) {
          newRow.push(this.formatColumnValue(i, row[i]));
        }
      }
      rows.push(newRow);
    }
    return {
      columns: visibleColumns,
      rows: rows,
    };
  }
}<|MERGE_RESOLUTION|>--- conflicted
+++ resolved
@@ -305,17 +305,9 @@
 
       cellClasses.push('table-panel-cell-link');
 
-<<<<<<< HEAD
-      columnHtml += `
-        <a href="${sanitizedCellLink}" target="${cellTarget}" data-link-tooltip data-original-title="${cellLinkTooltip}" data-placement="right"${cellStyle}>
-          ${value}
-        </a>
-      `;
-=======
       columnHtml += `<a href="${sanitizedCellLink}" target="${cellTarget}" data-link-tooltip data-original-title="${cellLinkTooltip}" data-placement="right"${cellStyle}>`;
       columnHtml += `${value}`;
       columnHtml += `</a>`;
->>>>>>> ca6d08d5
     } else {
       columnHtml += value;
     }
