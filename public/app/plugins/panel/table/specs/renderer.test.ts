--- conflicted
+++ resolved
@@ -2,10 +2,7 @@
 import TableModel from 'app/core/table_model';
 import { TableRenderer } from '../renderer';
 import { getColorDefinitionByName, ScopedVars } from '@grafana/data';
-<<<<<<< HEAD
-=======
 import { ColumnRender } from '../types';
->>>>>>> 3fa63cfc
 
 const sanitize = (value: any): string => {
   return 'sanitized';
@@ -480,8 +477,6 @@
   );
 });
 
-<<<<<<< HEAD
-=======
 describe('when rendering cells with different alignment options', () => {
   const cases = [
     //align, preserve fmt, color mode, expected
@@ -552,7 +547,6 @@
   );
 });
 
->>>>>>> 3fa63cfc
 function normalize(str: string) {
   return str.replace(/\s+/gm, ' ').trim();
 }