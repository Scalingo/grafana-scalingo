--- conflicted
+++ resolved
@@ -227,11 +227,7 @@
     onClose();
   });
 
-<<<<<<< HEAD
-  const xField = graphContext.getXAxisField();
-=======
   const xField = data.fields[0];
->>>>>>> 914fcedb
 
   if (!xField) {
     return null;
