--- conflicted
+++ resolved
@@ -32,11 +32,7 @@
   config,
   getFieldLinks,
   exemplarColor,
-<<<<<<< HEAD
-}) => {
-=======
 }: ExemplarMarkerProps) => {
->>>>>>> ac7f9d45
   const styles = useStyles2(getExemplarMarkerStyles);
   const [isOpen, setIsOpen] = useState(false);
   const [markerElement, setMarkerElement] = React.useState<HTMLDivElement | null>(null);
