--- conflicted
+++ resolved
@@ -23,21 +23,13 @@
   visibleSeries?: VisibleExemplarLabels;
 }
 
-<<<<<<< HEAD
-export const ExemplarsPlugin: React.FC<ExemplarsPluginProps> = ({
-=======
 export const ExemplarsPlugin = ({
->>>>>>> ac7f9d45
   exemplars,
   timeZone,
   getFieldLinks,
   config,
   visibleSeries,
-<<<<<<< HEAD
-}) => {
-=======
 }: ExemplarsPluginProps) => {
->>>>>>> ac7f9d45
   const plotInstance = useRef<uPlot>();
 
   useLayoutEffect(() => {
