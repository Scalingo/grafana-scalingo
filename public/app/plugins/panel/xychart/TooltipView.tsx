--- conflicted
+++ resolved
@@ -1,29 +1,12 @@
 import { css } from '@emotion/css';
 import React from 'react';
 
-<<<<<<< HEAD
-import {
-  DataFrame,
-  Field,
-  formattedValueToString,
-  getFieldDisplayName,
-  GrafanaTheme2,
-  LinkModel,
-  TimeRange,
-} from '@grafana/data';
-import { LinkButton, usePanelContext, useStyles2, VerticalGroup, VizTooltipOptions } from '@grafana/ui';
-import { findField } from 'app/features/dimensions';
-import { getFieldLinksForExplore } from 'app/features/explore/utils/links';
-
-import { ScatterSeriesConfig, SeriesMapping } from './models.gen';
-=======
 import { DataFrame, Field, formattedValueToString, getFieldDisplayName, GrafanaTheme2, LinkModel } from '@grafana/data';
 import { LinkButton, useStyles2, VerticalGroup, VizTooltipOptions } from '@grafana/ui';
 import { findField } from 'app/features/dimensions';
 import { getTitleFromHref } from 'app/features/explore/utils/links';
 
 import { ScatterSeriesConfig, SeriesMapping } from './panelcfg.gen';
->>>>>>> 1e84fede
 import { ScatterSeries } from './types';
 
 interface YValue {
@@ -86,8 +69,6 @@
 
   let extraFields: Field[] = frame.fields.filter((f) => f !== xField && f !== yField);
 
-  let extraFields: Field[] = frame.fields.filter((f) => f !== xField && f !== yField);
-
   let yValue: YValue | null = null;
   let extraFacets: ExtraFacets | null = null;
   if (seriesMapping === SeriesMapping.Manual && manualSeriesConfigs) {
@@ -123,11 +104,7 @@
         <tbody>
           <tr>
             <th>{getFieldDisplayName(xField, frame)}</th>
-<<<<<<< HEAD
-            <td>{fmt(xField, xField.values.get(rowIndex))}</td>
-=======
             <td>{fmt(xField, xField.values[rowIndex])}</td>
->>>>>>> 1e84fede
           </tr>
           <tr>
             <th>{yValue.name}:</th>
@@ -148,17 +125,10 @@
           {extraFields.map((field, i) => (
             <tr key={i}>
               <th>{getFieldDisplayName(field, frame)}:</th>
-<<<<<<< HEAD
-              <td>{fmt(field, field.values.get(rowIndex))}</td>
-            </tr>
-          ))}
-          {links.length > 0 && (
-=======
               <td>{fmt(field, field.values[rowIndex])}</td>
             </tr>
           ))}
           {links && links.length > 0 && (
->>>>>>> 1e84fede
             <tr>
               <td colSpan={2}>
                 <VerticalGroup>
