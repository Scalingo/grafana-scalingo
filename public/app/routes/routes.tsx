--- conflicted
+++ resolved
@@ -48,19 +48,11 @@
     },
     {
       path: '/dashboard/new',
-<<<<<<< HEAD
-      roles: () => contextSrv.evaluatePermission(() => [], [AccessControlAction.DashboardsCreate]),
-      pageClass: 'page-dashboard',
-      routeName: DashboardRoutes.New,
-      component: SafeDynamicImport(
-        () => import(/* webpackChunkName: "DashboardPage" */ '../features/dashboard/containers/DashboardPage')
-=======
       roles: () => contextSrv.evaluatePermission([AccessControlAction.DashboardsCreate]),
       pageClass: 'page-dashboard',
       routeName: DashboardRoutes.New,
       component: SafeDynamicImport(
         () => import(/* webpackChunkName: "DashboardPage" */ '../features/dashboard/containers/DashboardPageProxy')
->>>>>>> 1e84fede
       ),
     },
     {
