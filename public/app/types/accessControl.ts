/**
 * UserPermission is a map storing permissions in a form of
 * {
 *   action: true;
 * }
 */
export type UserPermission = Record<string, boolean>;

// Permission actions
export enum AccessControlAction {
  UsersRead = 'users:read',
  UsersWrite = 'users:write',
  UsersAuthTokenList = 'users.authtoken:read',
  UsersAuthTokenUpdate = 'users.authtoken:write',
  UsersPasswordUpdate = 'users.password:write',
  UsersDelete = 'users:delete',
  UsersCreate = 'users:create',
  UsersEnable = 'users:enable',
  UsersDisable = 'users:disable',
  UsersPermissionsUpdate = 'users.permissions:write',
  UsersLogout = 'users:logout',
  UsersQuotasList = 'users.quotas:read',
  UsersQuotasUpdate = 'users.quotas:write',

  ServiceAccountsRead = 'serviceaccounts:read',
  ServiceAccountsCreate = 'serviceaccounts:create',
  ServiceAccountsWrite = 'serviceaccounts:write',
  ServiceAccountsDelete = 'serviceaccounts:delete',
  ServiceAccountsPermissionsRead = 'serviceaccounts.permissions:read',
  ServiceAccountsPermissionsWrite = 'serviceaccounts.permissions:write',

  OrgsRead = 'orgs:read',
  OrgsPreferencesRead = 'orgs.preferences:read',
  OrgsWrite = 'orgs:write',
  OrgsPreferencesWrite = 'orgs.preferences:write',
  OrgsCreate = 'orgs:create',
  OrgsDelete = 'orgs:delete',
  OrgUsersRead = 'org.users:read',
  OrgUsersAdd = 'org.users:add',
  OrgUsersRemove = 'org.users:remove',
  OrgUsersWrite = 'org.users:write',

  LDAPUsersRead = 'ldap.user:read',
  LDAPUsersSync = 'ldap.user:sync',
  LDAPStatusRead = 'ldap.status:read',

  DataSourcesExplore = 'datasources:explore',
  DataSourcesRead = 'datasources:read',
  DataSourcesCreate = 'datasources:create',
  DataSourcesWrite = 'datasources:write',
  DataSourcesDelete = 'datasources:delete',
  DataSourcesPermissionsRead = 'datasources.permissions:read',
  DataSourcesCachingRead = 'datasources.caching:read',
  DataSourcesInsightsRead = 'datasources.insights:read',

  ActionServerStatsRead = 'server.stats:read',

  ActionTeamsCreate = 'teams:create',
  ActionTeamsDelete = 'teams:delete',
  ActionTeamsRead = 'teams:read',
  ActionTeamsWrite = 'teams:write',
  ActionTeamsPermissionsRead = 'teams.permissions:read',
  ActionTeamsPermissionsWrite = 'teams.permissions:write',

  ActionRolesList = 'roles:read',
<<<<<<< HEAD
  ActionBuiltinRolesList = 'roles.builtin:list',
=======
>>>>>>> 89b365f8
  ActionTeamsRolesList = 'teams.roles:read',
  ActionTeamsRolesAdd = 'teams.roles:add',
  ActionTeamsRolesRemove = 'teams.roles:remove',
  ActionUserRolesList = 'users.roles:read',
<<<<<<< HEAD
=======
  ActionUserRolesAdd = 'users.roles:add',
  ActionUserRolesRemove = 'users.roles:remove',
>>>>>>> 89b365f8

  DashboardsRead = 'dashboards:read',
  DashboardsWrite = 'dashboards:write',
  DashboardsDelete = 'dashboards:delete',
  DashboardsCreate = 'dashboards:create',
  DashboardsPermissionsRead = 'dashboards.permissions:read',
  DashboardsPermissionsWrite = 'dashboards.permissions:write',
<<<<<<< HEAD
=======
  DashboardsPublicWrite = 'dashboards.public:write',
>>>>>>> 89b365f8

  FoldersRead = 'folders:read',
  FoldersWrite = 'folders:write',
  FoldersDelete = 'folders:delete',
  FoldersCreate = 'folders:create',
  FoldersPermissionsRead = 'folders.permissions:read',
  FoldersPermissionsWrite = 'folders.permissions:write',

  // Alerting rules
  AlertingRuleCreate = 'alert.rules:create',
  AlertingRuleRead = 'alert.rules:read',
  AlertingRuleUpdate = 'alert.rules:write',
  AlertingRuleDelete = 'alert.rules:delete',

  // Alerting instances (+silences)
  AlertingInstanceCreate = 'alert.instances:create',
  AlertingInstanceUpdate = 'alert.instances:write',
  AlertingInstanceRead = 'alert.instances:read',

  // Alerting Notification policies
  AlertingNotificationsRead = 'alert.notifications:read',
  AlertingNotificationsWrite = 'alert.notifications:write',

  // External alerting rule actions.
  AlertingRuleExternalWrite = 'alert.rules.external:write',
  AlertingRuleExternalRead = 'alert.rules.external:read',

  // External alerting instances actions.
  AlertingInstancesExternalWrite = 'alert.instances.external:write',
  AlertingInstancesExternalRead = 'alert.instances.external:read',

  // External alerting notifications actions.
  AlertingNotificationsExternalWrite = 'alert.notifications.external:write',
  AlertingNotificationsExternalRead = 'alert.notifications.external:read',

  ActionAPIKeysRead = 'apikeys:read',
  ActionAPIKeysCreate = 'apikeys:create',
  ActionAPIKeysDelete = 'apikeys:delete',

  PluginsInstall = 'plugins:install',
  PluginsWrite = 'plugins:write',
}

export interface Role {
  uid: string;
  name: string;
  displayName: string;
  description: string;
  group: string;
  global: boolean;
  delegatable?: boolean;
  version: number;
  created: string;
  updated: string;
}<|MERGE_RESOLUTION|>--- conflicted
+++ resolved
@@ -63,19 +63,12 @@
   ActionTeamsPermissionsWrite = 'teams.permissions:write',
 
   ActionRolesList = 'roles:read',
-<<<<<<< HEAD
-  ActionBuiltinRolesList = 'roles.builtin:list',
-=======
->>>>>>> 89b365f8
   ActionTeamsRolesList = 'teams.roles:read',
   ActionTeamsRolesAdd = 'teams.roles:add',
   ActionTeamsRolesRemove = 'teams.roles:remove',
   ActionUserRolesList = 'users.roles:read',
-<<<<<<< HEAD
-=======
   ActionUserRolesAdd = 'users.roles:add',
   ActionUserRolesRemove = 'users.roles:remove',
->>>>>>> 89b365f8
 
   DashboardsRead = 'dashboards:read',
   DashboardsWrite = 'dashboards:write',
@@ -83,10 +76,7 @@
   DashboardsCreate = 'dashboards:create',
   DashboardsPermissionsRead = 'dashboards.permissions:read',
   DashboardsPermissionsWrite = 'dashboards.permissions:write',
-<<<<<<< HEAD
-=======
   DashboardsPublicWrite = 'dashboards.public:write',
->>>>>>> 89b365f8
 
   FoldersRead = 'folders:read',
   FoldersWrite = 'folders:write',
