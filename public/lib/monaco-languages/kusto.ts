--- conflicted
+++ resolved
@@ -1,71 +1,5 @@
-<<<<<<< HEAD
-declare global {
-  interface Window {
-    __monacoKustoResolvePromise: (value: unknown) => void;
-    __grafana_public_path__: string;
-  }
-}
-
-function loadScript(script: HTMLScriptElement | string): Promise<void> {
-  return new Promise((resolve, reject) => {
-    let scriptEl: HTMLScriptElement;
-
-    if (typeof script === 'string') {
-      scriptEl = document.createElement('script');
-      scriptEl.src = script;
-    } else {
-      scriptEl = script;
-    }
-
-    scriptEl.onload = () => resolve();
-    scriptEl.onerror = (err) => reject(err);
-    document.body.appendChild(scriptEl);
-  });
-}
-
-const loadMonacoKusto = () => {
-  return new Promise((resolve) => {
-    window.__monacoKustoResolvePromise = resolve;
-
-    const script = document.createElement('script');
-    script.innerHTML = `require(['vs/language/kusto/monaco.contribution'], function() {
-      window.__monacoKustoResolvePromise();
-    });`;
-
-    return document.body.appendChild(script);
-  });
-};
-
-export default async function loadKusto() {
-  const monacoPath = (window.__grafana_public_path__ ?? 'public/') + 'lib/monaco/min/vs';
-
-  const scripts = [
-    [`${monacoPath}/language/kusto/bridge.min.js`],
-    [
-      `${monacoPath}/language/kusto/kusto.javascript.client.min.js`,
-      `${monacoPath}/language/kusto/newtonsoft.json.min.js`,
-      `${monacoPath}/language/kusto/Kusto.Language.Bridge.min.js`,
-    ],
-  ];
-  let promise = Promise.resolve();
-
-  for (const parallelScripts of scripts) {
-    await promise;
-
-    // Load all these scripts in parallel, then wait for them all to finish before continuing
-    // to the next iteration
-    const allPromises = parallelScripts
-      .filter((src) => !document.querySelector(`script[src="${src}"]`))
-      .map((src) => loadScript(src));
-
-    await Promise.all(allPromises);
-  }
-
-  await loadMonacoKusto();
-=======
 export default function loadKusto() {
   return new Promise<void>((resolve) =>
     __non_webpack_require__(['vs/language/kusto/monaco.contribution'], () => resolve())
   );
->>>>>>> 1e84fede
 }