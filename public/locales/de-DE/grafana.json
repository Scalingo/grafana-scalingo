--- conflicted
+++ resolved
@@ -224,23 +224,6 @@
   },
   "dashboard": {
     "add-menu": {
-<<<<<<< HEAD
-      "import": "",
-      "paste-panel": "",
-      "row": "",
-      "visualization": ""
-    },
-    "empty": {
-      "add-import-body": "",
-      "add-import-button": "",
-      "add-import-header": "",
-      "add-row-body": "",
-      "add-row-button": "",
-      "add-row-header": "",
-      "add-visualization-body": "",
-      "add-visualization-button": "",
-      "add-visualization-header": ""
-=======
       "import": "Aus Bibliothek importieren",
       "paste-panel": "Panel einfügen",
       "row": "Zeile",
@@ -260,7 +243,6 @@
       "import-a-dashboard-body": "Dashboard aus Datei oder <1>grafana.com</1> importieren.",
       "import-a-dashboard-header": "Dashboard importieren",
       "import-dashboard-button": "Dashboard importieren"
->>>>>>> 1e84fede
     },
     "inspect": {
       "data-tab": "Daten",
@@ -307,11 +289,7 @@
     },
     "inspect-stats": {
       "data-title": "Statistiken zu Datenquellen",
-<<<<<<< HEAD
-      "data-traceids": "",
-=======
       "data-traceids": "IDs nachverfolgen",
->>>>>>> 1e84fede
       "processing-time": "Datenverarbeitungszeit",
       "queries": "Anzahl der Abfragen",
       "request-time": "Gesamte Anfragezeit",
@@ -319,11 +297,7 @@
       "table-title": "Statistiken"
     },
     "toolbar": {
-<<<<<<< HEAD
-      "add": "",
-=======
       "add": "Hinzufügen",
->>>>>>> 1e84fede
       "add-panel": "Panel hinzufügen",
       "mark-favorite": "Als Favorit markieren",
       "open-original": "Original-Dashboard öffnen",
@@ -649,11 +623,7 @@
       "name": "Name des Bibliotheks-Panels"
     },
     "add-widget": {
-<<<<<<< HEAD
-      "title": ""
-=======
       "title": "Panel aus Panel-Bibliothek hinzufügen"
->>>>>>> 1e84fede
     }
   },
   "library-panels": {
@@ -745,8 +715,6 @@
     },
     "config": {
       "title": "Verwaltung"
-<<<<<<< HEAD
-=======
     },
     "config-access": {
       "subtitle": "Konfigurieren Sie den Zugriff für einzelne Benutzer, Teams und Service-Konten",
@@ -766,7 +734,6 @@
     "connections": {
       "subtitle": "Durchsuchen und neue Verbindungen erstellen",
       "title": "Verbindungen"
->>>>>>> 1e84fede
     },
     "correlations": {
       "subtitle": "Füge Korrelationen hinzu und konfiguriere sie",
@@ -819,12 +786,9 @@
     "global-users": {
       "subtitle": "Benutzer in Grafana verwalten",
       "title": "Benutzer"
-<<<<<<< HEAD
-=======
     },
     "grafana-quaderno": {
       "title": "Grafana Quaderno"
->>>>>>> 1e84fede
     },
     "help": {
       "title": "Hilfe"
@@ -853,12 +817,9 @@
       "subtitle": "Wiederverwendbare Panels, die zu mehreren Dashboards hinzugefügt werden können",
       "title": "Bibliotheks-Panels"
     },
-<<<<<<< HEAD
-=======
     "machine-learning": {
       "title": "Maschinelles Lernen"
     },
->>>>>>> 1e84fede
     "manage-folder": {
       "subtitle": "Ordner-Dashboards und Berechtigungen verwalten"
     },
@@ -884,12 +845,9 @@
     "org-settings": {
       "subtitle": "Verwalte Einstellungen in der gesamten Organisation",
       "title": "Standardeinstellungen"
-<<<<<<< HEAD
-=======
     },
     "performance-testing": {
       "title": "Leistungstests"
->>>>>>> 1e84fede
     },
     "playlists": {
       "subtitle": "Gruppen von Dashboards, die in einer bestimmten Reihenfolge angezeigt werden",
@@ -908,12 +866,9 @@
     "profile/settings": {
       "title": "Profil"
     },
-<<<<<<< HEAD
-=======
     "profiles": {
       "title": "Profile"
     },
->>>>>>> 1e84fede
     "public": {
       "title": "Öffentliche Dashboards"
     },
@@ -1128,13 +1083,8 @@
       "remove-datasource-filter": "Datenquelle: {{datasource}}",
       "sort-placeholder": "Sortieren",
       "starred": "Hervorgehoben",
-<<<<<<< HEAD
-      "view-as-folders": "",
-      "view-as-list": ""
-=======
       "view-as-folders": "Nach Ordnern anzeigen",
       "view-as-list": "Als Liste anzeigen"
->>>>>>> 1e84fede
     },
     "dashboard-actions": {
       "import": "Importieren",
