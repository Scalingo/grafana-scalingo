{
  "_comment": "This file is the source of truth for English strings. Edit this to change plurals and other phrases for the UI.",
  "access-control": {
    "add-permission": {
      "role-label": "Role",
      "serviceaccount-label": "Service Account",
      "team-label": "Team",
      "title": "Add permission for",
      "user-label": "User"
    },
    "add-permissions": {
      "save": "Save"
    },
    "permission-list": {
      "permission": "Permission"
    },
    "permissions": {
      "add-label": "Add a permission",
      "no-permissions": "There are no permissions",
      "permissions-change-warning": "This will change permissions for this folder and all its descendants. In total, this will affect:",
      "role": "Role",
      "serviceaccount": "Service Account",
      "team": "Team",
      "title": "Permissions",
      "user": "User"
    }
  },
  "browse-dashboards": {
    "action": {
      "cancel-button": "Cancel",
      "cannot-move-folders": "Folders can not be moved",
      "delete-button": "Delete",
      "delete-modal-invalid-text": "One or more folders contain library panels or alert rules. Delete these first in order to proceed.",
      "delete-modal-invalid-title": "Cannot delete folder",
      "delete-modal-text": "This action will delete the following content:",
      "delete-modal-title": "Delete",
      "deleting": "Deleting...",
      "manage-permissions-button": "Manage permissions",
      "move-button": "Move",
      "move-modal-alert": "Moving this item may change its permissions.",
      "move-modal-field-label": "Folder name",
      "move-modal-text": "This action will move the following content:",
      "move-modal-title": "Move",
      "moving": "Moving...",
      "new-folder-name-required-phrase": "Folder name is required."
    },
    "counts": {
      "alertRule_one": "{{count}} alert rule",
      "alertRule_other": "{{count}} alert rules",
      "dashboard_one": "{{count}} dashboard",
      "dashboard_other": "{{count}} dashboards",
      "folder_one": "{{count}} folder",
      "folder_other": "{{count}} folders",
      "libraryPanel_one": "{{count}} library panel",
      "libraryPanel_other": "{{count}} library panels",
      "total_one": "{{count}} item",
      "total_other": "{{count}} items"
    },
    "dashboards-tree": {
      "collapse-folder-button": "Collapse folder {{title}}",
      "expand-folder-button": "Expand folder {{title}}",
      "name-column": "Name",
      "select-all-header-checkbox": "Select all",
      "select-checkbox": "Select",
      "tags-column": "Tags"
    },
    "folder-actions-button": {
      "delete": "Delete",
      "folder-actions": "Folder actions",
      "manage-permissions": "Manage permissions",
      "move": "Move"
    },
    "folder-picker": {
      "accessible-label": "Select folder: {{ label }} currently selected",
      "button-label": "Select folder",
      "empty-message": "No folders found",
      "error-title": "Error loading folders",
      "search-placeholder": "Search folders",
      "unknown-error": "Unknown error"
    },
    "manage-folder-nav": {
      "alert-rules": "Alert rules",
      "dashboards": "Dashboards",
      "panels": "Panels"
    },
    "new-folder-form": {
      "cancel-label": "Cancel",
      "create-label": "Create",
      "name-label": "Folder name"
    },
    "no-results": {
      "clear": "Clear search and filters",
      "text": "No results found for your query."
    }
  },
  "clipboard-button": {
    "inline-toast": {
      "success": "Copied"
    }
  },
  "command-palette": {
    "action": {
      "change-theme": "Change theme...",
      "dark-theme": "Dark",
      "light-theme": "Light"
    },
    "search-box": {
      "placeholder": "Search or jump to..."
    },
    "section": {
      "actions": "Actions",
      "dashboard-search-results": "Dashboards",
      "folder-search-results": "Folders",
      "pages": "Pages",
      "preferences": "Preferences",
      "recent-dashboards": "Recent dashboards"
    }
  },
  "common": {
    "locale": {
      "default": "Default"
    },
    "save": "Save"
  },
  "connections": {
    "connect-data": {
      "category-header-label": "Data sources"
    },
    "search": {
      "placeholder": "Search all"
    }
  },
  "correlations": {
    "add-new": "Add new",
    "alert": {
      "error-message": "An unknown error occurred while fetching correlation data. Please try again.",
      "title": "Error fetching correlation data"
    },
    "basic-info-form": {
      "description-description": "Optional description with more information about the link",
      "description-label": "Description",
      "label-description": "This name will be used as the label for the correlation. This will show as button text, a menu item, or hover text on a link.",
      "label-label": "Label",
      "label-placeholder": "e.g. Tempo traces",
      "label-required": "This field is required.",
      "sub-text": "<0>Define text that will describe the correlation.</0>",
      "title": "Define correlation label (Step 1 of 3)"
    },
    "list": {
      "delete": "delete correlation",
      "label": "Label",
      "loading": "loading...",
      "read-only": "Read only",
      "source": "Source",
      "target": "Target"
    },
    "navigation-form": {
      "add-button": "Add",
      "back-button": "Back",
      "next-button": "Next",
      "save-button": "Save"
    },
    "page-content": "To enable Correlations, add it in the Grafana config:",
    "page-heading": "Correlations are disabled",
    "query-editor": {
      "control-rules": "The selected target data source must export a query editor.",
      "data-source-text": "Please select a target data source first.",
      "data-source-title": "No data source selected",
      "error-text": "The selected data source could not be loaded.",
      "error-title": "Error loading data source",
      "loading": "Loading query editor...",
      "query-description": "Define the query that is run when the link is clicked. You can use <2>variables</2> to access specific field values.",
      "query-editor-title": "Data source does not export a query editor.",
      "query-label": "Query"
    },
    "source-form": {
      "control-required": "This field is required.",
      "description": "You have used following variables in the target query: <1></1><2></2>A data point needs to provide values to all variables as fields or as transformations output to make the correlation button appear in the visualization.<4></4>Note: Not every variable needs to be explicitly defined below. A transformation such as <7>logfmt</7> will create variables for every key/value pair.",
      "heading": "Variables used in the target query",
      "results-description": "The link will be shown next to the value of this field",
      "results-label": "Results field",
      "results-required": "This field is required.",
      "source-description": "Results from selected source data source have links displayed in the panel",
      "source-label": "Source",
      "sub-text": "<0>Define what data source will display the correlation, and what data will replace previously defined variables.</0>",
      "title": "Configure the data source that will link to {{dataSourceName}} (Step 3 of 3)"
    },
    "sub-title": "Define how data living in different data sources relates to each other. Read more in the <2>documentation<1></1></2>",
    "target-form": {
      "control-rules": "This field is required.",
      "sub-text": "<0>Define what data source the correlation will link to, and what query will run when the correlation is clicked.</0>",
      "target-description": "Specify which data source is queried when the link is clicked",
      "target-label": "Target",
      "title": "Setup the target for the correlation (Step 2 of 3)"
    },
    "trans-details": {
      "logfmt-description": "Parse provided field with logfmt to get variables",
      "logfmt-label": "Logfmt",
      "regex-description": "Field will be parsed with regex. Use named capture groups to return multiple variables, or a single unnamed capture group to add variable to named map value. Regex is case insensitive.",
      "regex-expression": "Use capture groups to extract a portion of the field.",
      "regex-label": "Regular expression",
      "regex-map-values": "Defines the name of the variable if the capture group is not named."
    },
    "transform": {
      "add-button": "Add transformation",
      "heading": "Transformations",
      "no-transform": "No transformations defined."
    },
    "transform-row": {
      "expression-label": "Expression",
      "expression-required": "Please define an expression",
      "expression-tooltip": "Required for regular expression. The expression the transformation will use. Logfmt does not use further specifications.",
      "field-input": "field",
      "field-label": "Field",
      "field-tooltip": "Optional. The field to transform. If not specified, the transformation will be applied to the results field.",
      "map-value-label": "Map value",
      "map-value-tooltip": "Optional. Defines the name of the variable. This is currently only valid for regular expressions with a single, unnamed capture group.",
      "remove-button": "Remove",
      "remove-tooltip": "Remove transformation",
      "transform-required": "Please select a transformation type",
      "type-label": "Type",
      "type-tooltip": "The type of transformation that will be applied to the source data."
    }
  },
  "dashboard": {
    "add-menu": {
      "import": "Import from library",
      "paste-panel": "Paste panel",
      "row": "Row",
<<<<<<< HEAD
      "visualization": "Visualization"
    },
    "empty": {
      "add-import-body": "Import visualizations that are shared with other dashboards.",
      "add-import-button": "Import library panel",
      "add-import-header": "Import panel",
      "add-row-body": "Group your visualizations into expandable sections.",
      "add-row-button": "Add row",
      "add-row-header": "Add a row",
      "add-visualization-body": "Select a data source and then query and visualize your data with charts, stats and tables or create lists, markdowns and other widgets.",
      "add-visualization-button": "Add visualization",
      "add-visualization-header": "Start your new dashboard by adding a visualization"
=======
      "visualization": "Visualization",
      "widget": "Widget"
    },
    "empty": {
      "add-library-panel-body": "Add visualizations that are shared with other dashboards.",
      "add-library-panel-button": "Add library panel",
      "add-library-panel-header": "Add a library panel",
      "add-visualization-body": "Select a data source and then query and visualize your data with charts, stats and tables or create lists, markdowns and other widgets.",
      "add-visualization-button": "Add visualization",
      "add-visualization-header": "Start your new dashboard by adding a visualization",
      "add-widget-body": "Create lists, markdowns and other widgets",
      "add-widget-button": "Add widget",
      "add-widget-header": "Add a widget",
      "import-a-dashboard-body": "Import dashboard from file or <1>grafana.com</1>.",
      "import-a-dashboard-header": "Import a dashboard",
      "import-dashboard-button": "Import dashboard"
>>>>>>> 1e84fede
    },
    "inspect": {
      "data-tab": "Data",
      "error-tab": "Error",
      "json-tab": "JSON",
      "meta-tab": "Meta data",
      "query-tab": "Query",
      "stats-tab": "Stats",
      "subtitle": "{{queryCount}} queries with total query time of {{formatted}}",
      "title": "Inspect: {{panelTitle}}"
    },
    "inspect-data": {
      "data-options": "Data options",
      "dataframe-aria-label": "Select dataframe",
      "dataframe-label": "Show data frame",
      "download-csv": "Download CSV",
      "download-excel-description": "Adds header to CSV for use with Excel",
      "download-excel-label": "Download for Excel",
      "download-logs": "Download logs",
      "download-service": "Download service graph",
      "download-traces": "Download traces",
      "excel-header": "Excel header",
      "formatted": "Formatted data",
      "formatted-data-description": "Table data is formatted with options defined in the Field and Override tabs.",
      "formatted-data-label": "Formatted data",
      "panel-transforms": "Panel transforms",
      "series-to-columns": "Series joined by time",
      "transformation": "Series joined by time",
      "transformations-description": "Table data is displayed with transformations defined in the panel Transform tab.",
      "transformations-label": "Apply panel transformations"
    },
    "inspect-json": {
      "dataframe-description": "Raw data without transformations and field config applied. ",
      "dataframe-label": "DataFrame JSON (from Query)",
      "panel-data-description": "The raw model passed to the panel visualization",
      "panel-data-label": "Panel data",
      "panel-json-description": "The model saved in the dashboard JSON that configures how everything works.",
      "panel-json-label": "Panel JSON",
      "select-source": "Select source",
      "unknown": "Unknown Object: {{show}}"
    },
    "inspect-meta": {
      "no-inspector": "No Metadata Inspector"
    },
    "inspect-stats": {
      "data-title": "Data source stats",
      "data-traceids": "Trace IDs",
      "processing-time": "Data processing time",
      "queries": "Number of queries",
      "request-time": "Total request time",
      "rows": "Total number rows",
      "table-title": "Stats"
    },
    "toolbar": {
      "add": "Add",
      "add-panel": "Add panel",
      "mark-favorite": "Mark as favorite",
      "open-original": "Open original dashboard",
      "playlist-next": "Go to next dashboard",
      "playlist-previous": "Go to previous dashboard",
      "playlist-stop": "Stop playlist",
      "refresh": "Refresh dashboard",
      "save": "Save dashboard",
      "settings": "Dashboard settings",
<<<<<<< HEAD
      "share": "Share dashboard or panel",
=======
      "share": "Share dashboard",
>>>>>>> 1e84fede
      "unmark-favorite": "Unmark as favorite"
    },
    "validation": {
      "invalid-dashboard-id": "Could not find a valid Grafana.com ID",
      "invalid-json": "Not valid JSON",
      "tags-expected-array": "tags expected array",
      "tags-expected-strings": "tags expected array of strings"
    }
  },
  "dashboard-import": {
    "file-dropzone": {
      "primary-text": "Upload dashboard JSON file",
      "secondary-text": "Drag and drop here or click to browse"
    },
    "form-actions": {
      "cancel": "Cancel",
      "load": "Load"
    },
    "gcom-field": {
      "label": "Find and import dashboards for common applications at <1></1>",
      "load-button": "Load",
      "placeholder": "Grafana.com dashboard URL or ID",
      "validation-required": "A Grafana dashboard URL or ID is required"
    },
    "json-field": {
      "label": "Import via dashboard JSON model",
      "validation-required": "Need a dashboard JSON model"
    }
  },
  "dashboard-settings": {
    "annotations": {
      "title": "Annotations"
    },
    "dashboard-delete-button": "Delete Dashboard",
    "general": {
      "auto-refresh-description": "Define the auto refresh intervals that should be available in the auto refresh list.",
      "auto-refresh-label": "Auto refresh",
      "description-label": "Description",
      "editable-description": "Set to read-only to disable all editing. Reload the dashboard for changes to take effect",
      "editable-label": "Editable",
      "folder-label": "Folder",
      "panel-options-graph-tooltip-description": "Controls tooltip and hover highlight behavior across different panels. Reload the dashboard for changes to take effect",
      "panel-options-graph-tooltip-label": "Graph tooltip",
      "panel-options-label": "Panel options",
      "tags-label": "Tags",
      "title": "General",
      "title-label": "Title"
    },
    "json-editor": {
      "save-button": "Save changes",
      "subtitle": "The JSON model below is the data structure that defines the dashboard. This includes dashboard settings, panel settings, layout, queries, and so on.",
      "title": "JSON Model"
    },
    "links": {
      "title": "Links"
    },
    "permissions": {
      "title": "Permissions"
    },
    "settings": {
      "title": "Settings"
    },
    "time-picker": {
      "hide-time-picker": "Hide time picker",
      "now-delay-description": "Exclude recent data that may be incomplete.",
      "now-delay-label": "Now delay",
      "refresh-live-dashboards-description": "Continuously re-draw panels where the time range references 'now'",
      "refresh-live-dashboards-label": "Refresh live dashboards",
      "time-options-label": "Time options",
      "time-zone-label": "Time zone",
      "week-start-label": "Week start"
    },
    "variables": {
      "title": "Variables"
    },
    "versions": {
      "title": "Versions"
    }
  },
  "data-source-picker": {
    "add-new-data-source": "Configure a new data source",
    "built-in-list": {
      "description-dashboard": "Reuse query results from other visualizations",
      "description-grafana": "Discover visualizations using mock data",
      "description-mixed": "Use multiple data sources"
    },
    "list": {
      "no-data-source-message": "No data sources found"
    },
    "modal": {
      "configure-new-data-source": "Open a new tab and configure a data source",
      "input-placeholder": "Select data source",
      "title": "Select data source"
    },
    "open-advanced-button": "Open advanced data source picker"
  },
  "data-sources": {
    "datasource-add-button": {
      "label": "Add new data source"
    }
  },
  "explore": {
    "add-to-dashboard": "Add to dashboard",
    "rich-history": {
      "close-tooltip": "Close query history",
      "datasource-a-z": "Data source A-Z",
      "datasource-z-a": "Data source Z-A",
      "newest-first": "Newest first",
      "oldest-first": "Oldest first",
      "query-history": "Query history",
      "settings": "Settings",
      "starred": "Starred"
    },
    "rich-history-card": {
      "add-comment-form": "Add comment form",
      "add-comment-tooltip": "Add comment",
      "cancel": "Cancel",
      "confirm-delete": "Delete",
      "copy-query-tooltip": "Copy query to clipboard",
      "copy-shortened-link-tooltip": "Copy shortened link to clipboard",
      "datasource-icon-label": "Data source icon",
      "datasource-name-label": "Data source name",
      "datasource-not-exist": "Data source does not exist anymore",
      "delete-query-confirmation-title": "Delete",
      "delete-query-title": "Delete query",
      "delete-query-tooltip": "Delete query",
      "delete-starred-query-confirmation-text": "Are you sure you want to permanently delete your starred query?",
      "edit-comment-tooltip": "Edit comment",
      "loading-text": "loading...",
      "optional-description": "An optional description of what the query does.",
      "query-comment-label": "Query comment",
      "query-text-label": "Query text",
      "run-query-button": "Run query",
      "save-comment": "Save comment",
      "star-query-tooltip": "Star query",
      "switch-datasource-button": "Switch data source and run query",
      "unstar-query-tooltip": "Unstar query",
      "update-comment-form": "Update comment form"
    },
    "rich-history-container": {
      "loading": "Loading..."
    },
    "rich-history-notification": {
      "query-copied": "Query copied to clipboard",
      "query-deleted": "Query deleted"
    },
    "rich-history-queries-tab": {
      "displaying-partial-queries": "Displaying {{ count }} queries",
      "displaying-queries": "{{ count }} queries",
      "filter-aria-label": "Filter queries for data sources(s)",
      "filter-history": "Filter history",
      "filter-placeholder": "Filter queries for data sources(s)",
      "history-local": "The history is local to your browser and is not shared with others.",
      "loading": "Loading...",
      "loading-results": "Loading results...",
      "search-placeholder": "Search queries",
      "showing-queries": "Showing {{ shown }} of {{ total }} <0>Load more</0>",
      "sort-aria-label": "Sort queries",
      "sort-placeholder": "Sort queries by"
    },
    "rich-history-settings-tab": {
      "alert-info": "Grafana will keep entries up to {{optionLabel}}.Starred entries won't be deleted.",
      "change-default-tab": "Change the default active tab from “Query history” to “Starred”",
      "clear-history-info": "Delete all of your query history, permanently.",
      "clear-query-history": "Clear query history",
      "clear-query-history-button": "Clear query history",
      "delete-confirm": "Delete",
      "delete-confirm-text": "Are you sure you want to permanently delete your query history?",
      "delete-title": "Delete",
      "history-time-span": "History time span",
      "history-time-span-description": "Select the period of time for which Grafana will save your query history. Up to {{MAX_HISTORY_ITEMS}} entries will be stored.",
      "only-show-active-datasource": "Only show queries for data source currently active in Explore",
      "query-history-deleted": "Query history deleted",
      "retention-period": {
        "1-week": "1 week",
        "2-days": "2 days",
        "2-weeks": "2 weeks",
        "5-days": "5 days"
      }
    },
    "rich-history-starred-tab": {
      "filter-queries-aria-label": "Filter queries for data sources(s)",
      "filter-queries-placeholder": "Filter queries for data sources(s)",
      "loading": "Loading...",
      "loading-results": "Loading results...",
      "local-history-message": "The history is local to your browser and is not shared with others.",
      "search-queries-placeholder": "Search queries",
      "showing-queries": "Showing {{ shown }} of {{ total }} <0>Load more</0>",
      "sort-queries-aria-label": "Sort queries",
      "sort-queries-placeholder": "Sort queries by"
    },
    "rich-history-utils": {
      "a-week-ago": "a week ago",
      "days-ago": "{{num}} days ago",
      "default-from": "now-1h",
      "default-to": "now",
      "today": "today",
      "two-weeks-ago": "two weeks ago",
      "yesterday": "yesterday"
    },
    "rich-history-utils-notification": {
      "saving-failed": "Saving rich history failed",
      "update-failed": "Rich History update failed"
    },
    "secondary-actions": {
      "query-add-button": "Add query",
      "query-add-button-aria-label": "Add query",
      "query-history-button": "Query history",
      "query-history-button-aria-label": "Query history",
      "query-inspector-button": "Query inspector",
      "query-inspector-button-aria-label": "Query inspector"
    },
    "table": {
      "no-data": "0 series returned",
      "title": "Table",
      "title-with-name": "Table - {{name}}"
    },
    "toolbar": {
      "aria-label": "Explore toolbar",
      "copy-shortened-link": "Copy shortened link",
      "refresh-picker-cancel": "Cancel",
      "refresh-picker-run": "Run query",
      "split-close": "Close",
      "split-close-tooltip": "Close split pane",
      "split-narrow": "Narrow pane",
      "split-title": "Split",
      "split-tooltip": "Split the pane",
      "split-widen": "Widen pane"
    }
  },
  "folder-picker": {
    "loading": "Loading folders..."
  },
  "grafana-ui": {
    "modal": {
      "close-tooltip": "Close"
    },
    "segment-async": {
      "error": "Failed to load options",
      "loading": "Loading options...",
      "no-options": "No options found"
    },
    "select": {
      "no-options-label": "No options found",
      "placeholder": "Choose"
    }
  },
  "graph": {
    "container": {
      "content": "Rendering too many series in a single panel may impact performance and make data harder to read. Consider refining your queries.",
      "show-all-series": "Show all {{length}}",
      "show-only-series": "Showing only {{MAX_NUMBER_OF_TIME_SERIES}} series",
      "title": "Graph"
    }
  },
  "help-modal": {
    "shortcuts-category": {
      "dashboard": "Dashboard",
      "focused-panel": "Focused Panel",
      "global": "Global",
      "time-range": "Time Range"
    },
    "shortcuts-description": {
      "change-theme": "Change theme",
      "collapse-all-rows": "Collapse all rows",
      "dashboard-settings": "Dashboard settings",
      "duplicate-panel": "Duplicate Panel",
      "exit-edit/setting-views": "Exit edit/setting views",
      "expand-all-rows": "Expand all rows",
      "go-to-dashboards": "Go to Dashboards",
      "go-to-explore": "Go to Explore",
      "go-to-home-dashboard": "Go to Home Dashboard",
      "go-to-profile": "Go to Profile",
      "make-time-range-permanent": "Make time range absolute/permanent",
      "move-time-range-back": "Move time range back",
      "move-time-range-forward": "Move time range forward",
      "open-search": "Open search",
      "open-shared-modal": "Open Panel Share Modal",
      "refresh-all-panels": "Refresh all panels",
      "remove-panel": "Remove Panel",
      "save-dashboard": "Save dashboard",
      "show-all-shortcuts": "Show all keyboard shortcuts",
      "toggle-active-mode": "Toggle in-active / view mode",
      "toggle-all-panel-legends": "Toggle all panel legends",
      "toggle-auto-fit": "Toggle auto fit panels (experimental feature)",
      "toggle-exemplars": "Toggle exemplars in all panel",
      "toggle-graph-crosshair": "Toggle shared graph crosshair",
      "toggle-kiosk": "Toggle kiosk mode (hides top nav)",
      "toggle-panel-edit": "Toggle panel edit view",
      "toggle-panel-fullscreen": "Toggle panel fullscreen view",
      "toggle-panel-legend": "Toggle panel legend",
      "zoom-out-time-range": "Zoom out time range"
    },
    "title": "Shortcuts"
  },
  "inspector": {
    "query": {
      "collapse-all": "Collapse all",
      "copy-to-clipboard": "Copy to clipboard",
      "description": "Query inspector allows you to view raw request and response. To collect this data Grafana needs to issue a new query. Click refresh button below to trigger a new query.",
      "expand-all": "Expand all",
      "no-data": "No request and response collected yet. Hit refresh button",
      "refresh": "Refresh"
    }
  },
  "library-panel": {
    "add-modal": {
      "cancel": "Cancel",
      "create": "Create library panel",
      "error": "Library panel with this name already exists",
      "folder": "Save in folder",
      "folder-description": "Library panel permissions are derived from the folder permissions",
      "name": "Library panel name"
    },
    "add-widget": {
      "title": "Add panel from panel library"
    }
  },
  "library-panels": {
    "modal": {
      "body_one": "This panel is being used in {{count}} dashboard. Please choose which dashboard to view the panel in:",
      "body_other": "This panel is being used in {{count}} dashboards. Please choose which dashboard to view the panel in:",
      "button-cancel": "<0>Cancel</0>",
      "button-view-panel1": "View panel in {{label}}...",
      "button-view-panel2": "View panel in dashboard...",
      "panel-not-linked": "Panel is not linked to a dashboard. Add the panel to a dashboard and retry.",
      "select-no-options-message": "No dashboards found",
      "select-placeholder": "Start typing to search for dashboard",
      "title": "View panel in dashboard"
    },
    "save": {
      "error": "Error saving library panel: \"{{errorMsg}}\"",
      "success": "Library panel saved"
    }
  },
  "login": {
    "error": {
      "blocked": "You have exceeded the number of login attempts for this user. Please try again later.",
      "invalid-user-or-password": "Invalid username or password",
      "title": "Login failed",
      "unknown": "Unknown error occurred"
    }
  },
  "nav": {
    "add-new-connections": {
      "title": "Add new connection"
    },
    "admin": {
      "subtitle": "Manage server-wide settings and access to resources such as organizations, users, and licenses",
      "title": "Server admin"
    },
    "alerting": {
      "subtitle": "Learn about problems in your systems moments after they occur",
      "title": "Alerting"
    },
    "alerting-admin": {
      "title": "Admin"
    },
    "alerting-am-routes": {
      "subtitle": "Determine how alerts are routed to contact points",
      "title": "Notification policies"
    },
    "alerting-channels": {
      "title": "Notification channels"
    },
    "alerting-groups": {
      "subtitle": "See grouped alerts from an Alertmanager instance",
      "title": "Groups"
    },
    "alerting-home": {
      "title": "Home"
    },
    "alerting-legacy": {
      "title": "Alerting (legacy)"
    },
    "alerting-list": {
      "subtitle": "Rules that determine whether an alert will fire",
      "title": "Alert rules"
    },
    "alerting-receivers": {
      "subtitle": "Choose how to notify your contact points when an alert instance fires",
      "title": "Contact points"
    },
    "alerting-silences": {
      "subtitle": "Stop notifications from one or more alerting rules",
      "title": "Silences"
    },
    "alerts-and-incidents": {
      "subtitle": "Alerting and incident management apps",
      "title": "Alerts & IRM"
    },
    "api-keys": {
      "subtitle": "Manage and create API keys that are used to interact with Grafana HTTP APIs",
      "title": "API keys"
    },
    "application": {
      "title": "Application"
    },
    "apps": {
      "subtitle": "App plugins that extend the Grafana experience",
      "title": "Apps"
    },
    "authentication": {
      "title": "Authentication"
    },
    "config": {
      "title": "Administration"
<<<<<<< HEAD
=======
    },
    "config-access": {
      "subtitle": "Configure access for individual users, teams, and service accounts",
      "title": "Users and access"
    },
    "config-general": {
      "subtitle": "Manage default preferences and settings across Grafana",
      "title": "General"
    },
    "config-plugins": {
      "subtitle": "Install plugins and define the relationships between data",
      "title": "Plugins and data"
    },
    "connect-data": {
      "title": "Connect data"
    },
    "connections": {
      "subtitle": "Browse and create new connections",
      "title": "Connections"
>>>>>>> 1e84fede
    },
    "correlations": {
      "subtitle": "Add and configure correlations",
      "title": "Correlations"
    },
    "create": {
      "title": "Create"
    },
    "create-alert": {
      "title": "Create alert rule"
    },
    "create-dashboard": {
      "title": "Dashboard"
    },
    "create-folder": {
      "title": "Folder"
    },
    "create-import": {
      "title": "Import dashboard"
    },
    "dashboards": {
      "subtitle": "Create and manage dashboards to visualize your data",
      "title": "Dashboards"
    },
    "data-sources": {
      "subtitle": "View and manage your connected data source connections",
      "title": "Data sources"
    },
    "datasources": {
      "subtitle": "Add and configure data sources",
      "title": "Data sources"
    },
    "detect": {
      "title": "Detect"
    },
    "explore": {
      "title": "Explore"
    },
    "frontend": {
      "subtitle": "Gain real user monitoring insights",
      "title": "Frontend"
    },
    "frontend-app": {
      "title": "Frontend"
    },
    "global-orgs": {
      "subtitle": "Isolated instances of Grafana running on the same server",
      "title": "Organizations"
    },
    "global-users": {
      "subtitle": "Manage users in Grafana",
      "title": "Users"
<<<<<<< HEAD
=======
    },
    "grafana-quaderno": {
      "title": "Grafana Quaderno"
>>>>>>> 1e84fede
    },
    "help": {
      "title": "Help"
    },
    "help/community": "Community",
    "help/documentation": "Documentation",
    "help/keyboard-shortcuts": "Keyboard shortcuts",
    "help/support": "Support",
    "home": {
      "title": "Home"
    },
    "incidents": {
      "title": "Incidents"
    },
    "infrastructure": {
      "subtitle": "Understand your infrastructure's health",
      "title": "Infrastructure"
    },
    "integrations": {
      "title": "Integrations"
    },
    "kubernetes": {
      "title": "Kubernetes"
    },
    "library-panels": {
      "subtitle": "Reusable panels that can be added to multiple dashboards",
      "title": "Library panels"
    },
<<<<<<< HEAD
=======
    "machine-learning": {
      "title": "Machine learning"
    },
>>>>>>> 1e84fede
    "manage-folder": {
      "subtitle": "Manage folder dashboards and permissions"
    },
    "monitoring": {
      "subtitle": "Monitoring and infrastructure apps",
      "title": "Observability"
    },
    "new": {
      "title": "New"
    },
    "new-dashboard": {
      "title": "New dashboard"
    },
    "new-folder": {
      "title": "New folder"
    },
    "observability": {
      "title": "Observability"
    },
    "oncall": {
      "title": "OnCall"
    },
    "org-settings": {
      "subtitle": "Manage preferences across an organization",
      "title": "Default preferences"
<<<<<<< HEAD
=======
    },
    "performance-testing": {
      "title": "Performance testing"
>>>>>>> 1e84fede
    },
    "playlists": {
      "subtitle": "Groups of dashboards that are displayed in a sequence",
      "title": "Playlists"
    },
    "plugins": {
      "subtitle": "Extend the Grafana experience with plugins",
      "title": "Plugins"
    },
    "profile/notifications": {
      "title": "Notification history"
    },
    "profile/password": {
      "title": "Change password"
    },
    "profile/settings": {
      "title": "Profile"
    },
<<<<<<< HEAD
=======
    "profiles": {
      "title": "Profiles"
    },
>>>>>>> 1e84fede
    "public": {
      "title": "Public dashboards"
    },
    "recorded-queries": {
      "title": "Recorded queries"
    },
    "reporting": {
      "title": "Reporting"
    },
    "scenes": {
      "title": "Scenes"
    },
    "search": {
      "placeholderCommandPalette": "Search or jump to..."
    },
    "search-dashboards": {
      "title": "Search dashboards"
    },
    "server-settings": {
      "subtitle": "View the settings defined in your Grafana config",
      "title": "Settings"
    },
    "service-accounts": {
      "subtitle": "Use service accounts to run automated workloads in Grafana",
      "title": "Service accounts"
    },
    "sign-out": {
      "title": "Sign out"
    },
    "slo": {
      "title": "SLO"
    },
    "snapshots": {
      "subtitle": "Interactive, publically available, point-in-time representations of dashboards",
      "title": "Snapshots"
    },
    "starred": {
      "title": "Starred"
    },
    "starred-empty": {
      "title": "Your starred dashboards will appear here"
    },
    "statistics-and-licensing": {
      "title": "Statistics and licensing"
    },
    "storage": {
      "subtitle": "Manage file storage",
      "title": "Storage"
    },
    "support-bundles": {
      "subtitle": "Download support bundles",
      "title": "Support bundles"
    },
    "synthetics": {
      "title": "Synthetics"
    },
    "teams": {
      "subtitle": "Groups of users that have common dashboard and permission needs",
      "title": "Teams"
    },
    "upgrading": {
      "title": "Stats and license"
    },
    "users": {
      "subtitle": "Invite and assign roles to users",
      "title": "Users"
    }
  },
  "navigation": {
    "kiosk": {
      "tv-alert": "Press ESC to exit kiosk mode"
    },
    "megamenu": {
      "close": "Close menu",
      "dock": "Dock menu",
      "undock": "Undock menu"
    },
    "toolbar": {
      "close-menu": "Close menu",
      "enable-kiosk": "Enable kiosk mode",
      "open-menu": "Open menu",
      "toggle-search-bar": "Toggle top search bar"
    }
  },
  "news": {
    "title": "Latest from the blog"
  },
  "notifications": {
    "starred-dashboard": "Dashboard starred",
    "unstarred-dashboard": "Dashboard unstarred"
  },
  "panel": {
    "header-menu": {
      "copy": "Copy",
      "create-library-panel": "Create library panel",
      "duplicate": "Duplicate",
      "edit": "Edit",
      "explore": "Explore",
      "get-help": "Get help",
      "hide-legend": "Hide legend",
      "inspect": "Inspect",
      "inspect-data": "Data",
      "inspect-json": "Panel JSON",
      "more": "More...",
      "new-alert-rule": "New alert rule",
      "query": "Query",
      "remove": "Remove",
      "share": "Share",
      "show-legend": "Show legend",
      "unlink-library-panel": "Unlink library panel",
      "view": "View"
    }
  },
  "playlist-edit": {
    "error-prefix": "Error loading playlist:",
    "form": {
      "add-tag-label": "Add by tag",
      "add-tag-placeholder": "Select a tag",
      "add-title-label": "Add by title",
      "cancel": "Cancel",
      "heading": "Add dashboards",
      "interval-label": "Interval",
      "interval-placeholder": "5m",
      "interval-required": "Interval is required",
      "name-label": "Name",
      "name-placeholder": "Name",
      "name-required": "Name is required",
      "save": "Save",
      "table-delete": "Delete playlist item",
      "table-drag": "Drag and drop to reorder",
      "table-empty": "Playlist is empty. Add dashboards below.",
      "table-heading": "Dashboards"
    },
    "sub-title": "A playlist rotates through a pre-selected list of dashboards. A playlist can be a great way to build situational awareness, or just show off your metrics to your team or visitors.",
    "title": "Edit playlist"
  },
  "playlist-page": {
    "card": {
      "delete": "Delete playlist",
      "edit": "Edit playlist",
      "start": "Start playlist",
      "tooltip": "Share playlist"
    },
    "create-button": {
      "title": "New playlist"
    },
    "delete-modal": {
      "body": "Are you sure you want to delete {{name}} playlist?",
      "confirm-text": "Delete"
    },
    "empty": {
      "button": "Create Playlist",
      "pro-tip": "You can use playlists to cycle dashboards on TVs without user control",
      "pro-tip-link-title": "Learn more",
      "title": "There are no playlists created yet"
    }
  },
  "profile": {
    "change-password": {
      "cancel-button": "Cancel",
      "cannot-change-password-message": "Password cannot be changed here.",
      "change-password-button": "Change Password",
      "confirm-password-label": "Confirm password",
      "confirm-password-required": "New password confirmation is required",
      "ldap-auth-proxy-message": "You cannot change password when signed in with LDAP or auth proxy.",
      "new-password-label": "New password",
      "new-password-required": "New password is required",
      "new-password-same-as-old": "New password can't be the same as the old one.",
      "old-password-label": "Old password",
      "old-password-required": "Old password is required",
      "passwords-must-match": "Passwords must match"
    }
  },
  "query-operation": {
    "header": {
      "collapse-row": "Collapse query row",
      "datasource-help": "Show data source help",
      "disable-query": "Disable query",
      "drag-and-drop": "Drag and drop to reorder",
      "duplicate-query": "Duplicate query",
      "expand-row": "Expand query row",
      "remove-query": "Remove query",
      "toggle-edit-mode": "Toggle text edit mode"
    },
    "query-editor-not-exported": "Data source plugin does not export any Query Editor component"
  },
  "refresh-picker": {
    "aria-label": {
      "choose-interval": "Auto refresh turned off. Choose refresh time interval",
      "duration-selected": "Choose refresh time interval with current interval {{durationAriaLabel}} selected"
    },
    "auto-option": {
      "aria-label": "",
      "label": ""
    },
    "live-option": {
      "aria-label": "Turn on live streaming",
      "label": "Live"
    },
    "off-option": {
      "aria-label": "Turn off auto refresh",
      "label": "Off"
    },
    "tooltip": {
      "interval-selected": "Set auto refresh interval",
      "turned-off": "Auto refresh off"
    }
  },
  "search": {
    "actions": {
      "include-panels": "Include panels",
      "remove-datasource-filter": "Datasource: {{datasource}}",
      "sort-placeholder": "Sort",
      "starred": "Starred",
      "view-as-folders": "View by folders",
      "view-as-list": "View as list"
    },
    "dashboard-actions": {
      "import": "Import",
      "new": "New",
      "new-dashboard": "New dashboard",
      "new-folder": "New folder"
    },
    "results-table": {
      "datasource-header": "Data source",
      "location-header": "Location",
      "name-header": "Name",
      "tags-header": "Tags",
      "type-dashboard": "Dashboard",
      "type-folder": "Folder",
      "type-header": "Type"
    },
    "search-input": {
      "include-panels-placeholder": "Search for dashboards, folders, and panels",
      "placeholder": "Search for dashboards and folders"
    }
  },
  "share-modal": {
    "dashboard": {
      "title": "Share"
    },
    "embed": {
      "copy": "Copy to clipboard",
      "html": "Embed HTML",
      "html-description": "The HTML code below can be pasted and included in another web page. Unless anonymous access is enabled, the user viewing that page need to be signed into Grafana for the graph to load.",
      "info": "Generate HTML for embedding an iframe with this panel.",
      "time-range": "Current time range",
      "time-range-description": "Transforms the current relative time range to an absolute time range"
    },
    "export": {
      "back-button": "Back to export config",
      "cancel-button": "Cancel",
      "info-text": "Export this dashboard.",
      "save-button": "Save to file",
      "share-externally-label": "Export for sharing externally",
      "view-button": "View JSON"
    },
    "library": {
      "info": "Create library panel."
    },
    "link": {
      "copy-link-button": "Copy",
      "info-text": "Create a direct link to this dashboard or panel, customized with the options below.",
      "link-url": "Link URL",
      "render-alert": "Image renderer plugin not installed",
      "render-instructions": "To render a panel image, you must install the <1>Grafana image renderer plugin</1>. Please contact your Grafana administrator to install the plugin.",
      "rendered-image": "Direct link rendered image",
      "save-alert": "Dashboard is not saved",
      "save-dashboard": "To render a panel image, you must save the dashboard first.",
      "shorten-url": "Shorten URL",
      "time-range-description": "Transforms the current relative time range to an absolute time range",
      "time-range-label": "Lock time range"
    },
    "panel": {
      "title": "Share Panel"
    },
    "snapshot": {
      "cancel-button": "Cancel",
      "copy-link-button": "Copy",
      "delete-button": "Delete snapshot.",
      "deleted-message": "The snapshot has been deleted. If you have already accessed it once, then it might take up to an hour before before it is removed from browser caches or CDN caches.",
      "expire": "Expire",
      "expire-day": "1 Day",
      "expire-hour": "1 Hour",
      "expire-never": "Never",
      "expire-week": "7 Days",
      "info-text-1": "A snapshot is an instant way to share an interactive dashboard publicly. When created, we strip sensitive data like queries (metric, template, and annotation) and panel links, leaving only the visible metric data and series names embedded in your dashboard.",
      "info-text-2": "Keep in mind, your snapshot <1>can be viewed by anyone</1> that has the link and can access the URL. Share wisely.",
      "local-button": "Local Snapshot",
      "mistake-message": "Did you make a mistake? ",
      "name": "Snapshot name",
      "timeout": "Timeout (seconds)",
      "timeout-description": "You might need to configure the timeout value if it takes a long time to collect your dashboard metrics.",
      "url-label": "Snapshot URL"
    },
    "tab-title": {
      "embed": "Embed",
      "export": "Export",
      "library-panel": "Library panel",
      "link": "Link",
      "panel-embed": "Embed",
      "public-dashboard": "Public Dashboard",
      "snapshot": "Snapshot"
    },
    "theme-picker": {
      "current": "Current",
      "dark": "Dark",
      "field-name": "Theme",
      "light": "Light"
    },
    "view-json": {
      "copy-button": "Copy to Clipboard"
    }
  },
  "share-playlist": {
    "checkbox-description": "Panel heights will be adjusted to fit screen size",
    "checkbox-label": "Autofit",
    "copy-link-button": "Copy",
    "link-url-label": "Link URL",
    "mode": "Mode",
    "mode-kiosk": "Kiosk",
    "mode-normal": "Normal",
    "mode-tv": "TV",
    "title": "Share playlist"
  },
  "shared": {
    "preferences": {
      "theme": {
        "dark-label": "Dark",
        "light-label": "Light",
        "system-label": "System preference"
      }
    }
  },
  "shared-dashboard": {
    "fields": {
      "timezone-label": "Timezone"
    }
  },
  "shared-preferences": {
    "fields": {
      "home-dashboard-label": "Home Dashboard",
      "home-dashboard-placeholder": "Default dashboard",
      "locale-label": "Language",
      "locale-placeholder": "Choose language",
      "theme-label": "Interface theme",
      "week-start-label": "Week start"
    },
    "theme": {
      "default-label": "Default"
    },
    "title": "Preferences"
  },
  "snapshot": {
    "external-badge": "External",
    "name-column-header": "Name",
    "url-column-header": "Snapshot url",
    "view-button": "View"
  },
  "tag-filter": {
    "loading": "Loading...",
    "no-tags": "No tags found",
    "placeholder": "Filter by tag"
  },
  "time-picker": {
    "absolute": {
      "recent-title": "Recently used absolute ranges",
      "title": "Absolute time range"
    },
    "calendar": {
      "apply-button": "Apply time range",
      "cancel-button": "Cancel",
      "close": "Close calendar",
      "select-time": "Select a time range"
    },
    "content": {
      "empty-recent-list-docs": "<0><0>Read the documentation</0><1> to find out more about how to enter custom time ranges.</1></0>",
      "empty-recent-list-info": "It looks like you haven't used this time picker before. As soon as you enter some time intervals, recently used intervals will appear here.",
      "filter-placeholder": "Search quick ranges"
    },
    "footer": {
      "change-settings-button": "Change time settings",
      "fiscal-year-option": "Fiscal year",
      "fiscal-year-start": "Fiscal year start month",
      "time-zone-option": "Time zone",
      "time-zone-selection": "Time zone selection"
    },
    "range-content": {
      "apply-button": "Apply time range",
      "default-error": "Please enter a past date or \"now\"",
      "fiscal-year": "Fiscal year",
      "from-input": "From",
      "open-input-calendar": "Open calendar",
      "range-error": "\"From\" can't be after \"To\"",
      "to-input": "To"
    },
    "range-picker": {
      "backwards-time-aria-label": "Move time range backwards",
      "current-time-selected": "Time range selected: {{currentTimeRange}}",
      "forwards-time-aria-label": "Move time range forwards",
      "to": "to",
      "zoom-out-button": "Zoom out time range",
      "zoom-out-tooltip": "Time range zoom out <1></1> CTRL+Z"
    },
    "time-range": {
      "aria-role": "Time range selection",
      "default-title": "Time ranges",
      "example-title": "Example time ranges",
      "specify": "Specify time range <1></1>"
    },
    "zone": {
      "select-aria-label": "Time zone picker",
      "select-search-input": "Type to search (country, city, abbreviation)"
    }
  },
  "transformations": {
    "empty": {
      "add-transformation-body": "Transformations allow data to be changed in various ways before your visualization is shown.<1></1>This includes joining data together, renaming fields, making calculations, formatting data for display, and more.",
      "add-transformation-header": "Start transforming data"
    }
  },
  "user-orgs": {
    "current-org-button": "Current",
    "name-column": "Name",
    "role-column": "Role",
    "select-org-button": "Select organisation",
    "title": "Organizations"
  },
  "user-profile": {
    "fields": {
      "email-error": "Email is required",
      "email-label": "Email",
      "name-error": "Name is required",
      "name-label": "Name",
      "username-label": "Username"
    },
    "tabs": {
      "general": "General"
    }
  },
  "user-session": {
    "browser-column": "Browser & OS",
    "created-at-column": "Logged on",
    "ip-column": "IP address",
    "revoke": "Revoke user session",
    "seen-at-column": "Last seen"
  },
  "user-sessions": {
    "loading": "Loading sessions..."
  },
  "variable": {
    "adhoc": {
      "placeholder": "Select value"
    },
    "dropdown": {
      "placeholder": "Enter variable value"
    },
    "picker": {
      "link-all": "All",
      "option-all": "All",
      "option-selected-values": "Selected",
      "option-tooltip": "Clear selections"
    },
    "textbox": {
      "placeholder": "Enter variable value"
    }
  }
}<|MERGE_RESOLUTION|>--- conflicted
+++ resolved
@@ -227,20 +227,6 @@
       "import": "Import from library",
       "paste-panel": "Paste panel",
       "row": "Row",
-<<<<<<< HEAD
-      "visualization": "Visualization"
-    },
-    "empty": {
-      "add-import-body": "Import visualizations that are shared with other dashboards.",
-      "add-import-button": "Import library panel",
-      "add-import-header": "Import panel",
-      "add-row-body": "Group your visualizations into expandable sections.",
-      "add-row-button": "Add row",
-      "add-row-header": "Add a row",
-      "add-visualization-body": "Select a data source and then query and visualize your data with charts, stats and tables or create lists, markdowns and other widgets.",
-      "add-visualization-button": "Add visualization",
-      "add-visualization-header": "Start your new dashboard by adding a visualization"
-=======
       "visualization": "Visualization",
       "widget": "Widget"
     },
@@ -257,7 +243,6 @@
       "import-a-dashboard-body": "Import dashboard from file or <1>grafana.com</1>.",
       "import-a-dashboard-header": "Import a dashboard",
       "import-dashboard-button": "Import dashboard"
->>>>>>> 1e84fede
     },
     "inspect": {
       "data-tab": "Data",
@@ -322,11 +307,7 @@
       "refresh": "Refresh dashboard",
       "save": "Save dashboard",
       "settings": "Dashboard settings",
-<<<<<<< HEAD
-      "share": "Share dashboard or panel",
-=======
       "share": "Share dashboard",
->>>>>>> 1e84fede
       "unmark-favorite": "Unmark as favorite"
     },
     "validation": {
@@ -734,8 +715,6 @@
     },
     "config": {
       "title": "Administration"
-<<<<<<< HEAD
-=======
     },
     "config-access": {
       "subtitle": "Configure access for individual users, teams, and service accounts",
@@ -755,7 +734,6 @@
     "connections": {
       "subtitle": "Browse and create new connections",
       "title": "Connections"
->>>>>>> 1e84fede
     },
     "correlations": {
       "subtitle": "Add and configure correlations",
@@ -808,12 +786,9 @@
     "global-users": {
       "subtitle": "Manage users in Grafana",
       "title": "Users"
-<<<<<<< HEAD
-=======
     },
     "grafana-quaderno": {
       "title": "Grafana Quaderno"
->>>>>>> 1e84fede
     },
     "help": {
       "title": "Help"
@@ -842,12 +817,9 @@
       "subtitle": "Reusable panels that can be added to multiple dashboards",
       "title": "Library panels"
     },
-<<<<<<< HEAD
-=======
     "machine-learning": {
       "title": "Machine learning"
     },
->>>>>>> 1e84fede
     "manage-folder": {
       "subtitle": "Manage folder dashboards and permissions"
     },
@@ -873,12 +845,9 @@
     "org-settings": {
       "subtitle": "Manage preferences across an organization",
       "title": "Default preferences"
-<<<<<<< HEAD
-=======
     },
     "performance-testing": {
       "title": "Performance testing"
->>>>>>> 1e84fede
     },
     "playlists": {
       "subtitle": "Groups of dashboards that are displayed in a sequence",
@@ -897,12 +866,9 @@
     "profile/settings": {
       "title": "Profile"
     },
-<<<<<<< HEAD
-=======
     "profiles": {
       "title": "Profiles"
     },
->>>>>>> 1e84fede
     "public": {
       "title": "Public dashboards"
     },
