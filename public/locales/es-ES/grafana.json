{
<<<<<<< HEAD
  "_comment": "Do not manually edit this file. Translations must be made in Crowdin which will sync them back into this file",
  "clipboard-button": {
    "inline-toast": {
      "success": ""
=======
  "_comment": "Do not manually edit this file, or update these source phrases in Crowdin. The source of truth for English strings are in the code source",
  "clipboard-button": {
    "inline-toast": {
      "success": "Copiado"
    }
  },
  "command-palette": {
    "action": {
      "change-theme": "Cambiar tema...",
      "dark-theme": "Oscuro",
      "light-theme": "Claro"
    },
    "search-box": {
      "placeholder": ""
    },
    "section": {
      "actions": "Acciones",
      "dashboard-search-results": "Paneles de control",
      "folder-search-results": "",
      "pages": "Páginas",
      "preferences": "Preferencias",
      "recent-dashboards": ""
>>>>>>> ac7f9d45
    }
  },
  "common": {
    "locale": {
      "default": "Por defecto"
    },
    "save": "Guardar"
  },
  "dashboard": {
    "add-menu": {
      "import": "",
      "paste-panel": "",
      "row": "",
      "visualization": ""
    },
    "empty": {
      "add-import-body": "",
      "add-import-button": "",
      "add-import-header": "",
      "add-row-body": "",
      "add-row-button": "",
      "add-row-header": "",
      "add-visualization-body": "",
      "add-visualization-button": "",
      "add-visualization-header": ""
    },
    "inspect": {
      "data-tab": "Datos",
      "error-tab": "Error",
      "json-tab": "JSON",
      "meta-tab": "Metadatos",
      "query-tab": "Consulta",
      "stats-tab": "Estadísticas",
      "subtitle": "{{queryCount}} consultas con un tiempo total de consulta de {{formatted}}",
      "title": "Inspeccionar: {{panelTitle}}"
    },
    "inspect-data": {
      "data-options": "Opciones de datos",
      "dataframe-aria-label": "Seleccionar marco de datos",
      "dataframe-label": "Mostrar marco de datos",
      "download-csv": "Descargar CSV",
      "download-excel-description": "Añadir encabezado a CSV para su uso con Excel",
      "download-excel-label": "Descargar para Excel",
      "download-logs": "Descargar registros",
      "download-service": "Descargar gráfico de servicio",
      "download-traces": "Descargar seguimientos",
      "excel-header": "Encabezado de Excel",
      "formatted": "Datos formateados",
      "formatted-data-description": "Los datos de la tabla están formateados con opciones definidas en las pestañas Campo y Anulación.",
      "formatted-data-label": "Datos formateados",
      "panel-transforms": "Transformaciones de panel",
      "series-to-columns": "Series unidas por el tiempo",
      "transformation": "Series unidas por el tiempo",
      "transformations-description": "Los datos de la tabla se muestran con las transformaciones definidas en la pestaña Transformaciones del panel.",
      "transformations-label": "Aplicar transformaciones de panel"
    },
    "inspect-json": {
      "dataframe-description": "Datos brutos sin configuración de campo ni transformaciones aplicadas. ",
      "dataframe-label": "JSON del marco de datos (de la consulta)",
      "panel-data-description": "El modelo bruto (RAW) ha pasado a la visualización del panel",
      "panel-data-label": "Datos de panel",
      "panel-json-description": "El modelo guardado en el panel de control JSON que configura cómo funciona todo.",
      "panel-json-label": "JSON de panel",
      "select-source": "Seleccionar fuente",
      "unknown": "Objeto desconocido: {{show}}"
    },
    "inspect-meta": {
      "no-inspector": "No hay inspector de metadatos"
    },
    "inspect-stats": {
      "data-title": "Estadísticas de origen de datos",
      "data-traceids": "",
      "processing-time": "Tiempo de procesamiento de datos",
      "queries": "Número de consultas",
      "request-time": "Tiempo total de solicitud",
      "rows": "Número total de filas",
      "table-title": "Estadísticas"
    },
    "toolbar": {
      "add": "",
      "add-panel": "Añadir panel",
      "mark-favorite": "Marcar como favorito",
      "open-original": "Abrir el panel de control original",
      "playlist-next": "Ir al siguiente panel de control",
      "playlist-previous": "Ir al panel de control anterior",
      "playlist-stop": "Detener la lista de reproducción",
      "refresh": "Actualizar panel de control",
      "save": "Guardar panel de control",
      "settings": "Ajustes del panel de control",
      "share": "Compartir panel o panel de control",
      "unmark-favorite": "Deshacer marca como favorito"
    }
  },
  "datasource-onboarding": {
    "contact-admin": "Póngase en contacto con su administrador para configurar las fuentes de datos.",
    "explanation": "Para visualizar sus datos, primero tendrá que conectar una fuente.",
    "new-dashboard": "Nuevo panel de control",
    "preferred": "Conecte su fuente de datos preferida:",
    "sampleData": "O configure un nuevo panel de control con datos de muestra",
    "viewAll": "Ver todo",
    "welcome": "¡Te damos la bienvenida a los paneles de Grafana!"
  },
  "folder-picker": {
    "loading": "Cargando carpetas..."
  },
  "grafana-ui": {
    "segment-async": {
      "error": "",
      "loading": "",
      "no-options": ""
    }
  },
  "library-panel": {
    "add-modal": {
      "cancel": "Cancelar",
      "create": "Crear panel de librería",
      "error": "Ya existe un panel de librería con este nombre",
      "folder": "Guardar en carpeta",
      "folder-description": "Los permisos del panel de librería se derivan de los permisos de la carpeta",
      "name": "Nombre del panel de librería"
<<<<<<< HEAD
=======
    },
    "add-widget": {
      "title": ""
>>>>>>> ac7f9d45
    }
  },
  "library-panels": {
    "save": {
      "error": "Error al guardar el panel de la librería: «{{errorMsg}}»",
      "success": "Panel de librería guardado"
    }
  },
  "nav": {
    "admin": {
      "subtitle": "Administrar la configuración de todo el servidor y el acceso a recursos como organizaciones, usuarios y licencias",
      "title": "Administrador del servidor"
    },
    "admin-access": {
      "title": ""
    },
    "admin-general": {
      "title": ""
    },
    "admin-plugins": {
      "title": ""
    },
    "alerting": {
      "subtitle": "Conozca los problemas de sus sistemas justo después de que se produzcan",
      "title": "Alertas"
    },
    "alerting-admin": {
      "title": "Administrador"
    },
    "alerting-am-routes": {
      "subtitle": "Determinar cómo se enrutan las alertas a los puntos de contacto",
      "title": "Políticas de notificación"
    },
    "alerting-channels": {
      "title": "Canales de notificación"
    },
    "alerting-groups": {
      "subtitle": "Ver alertas agrupadas de una instancia de Alertmanager",
      "title": "Grupos"
    },
    "alerting-home": {
      "title": "Inicio"
    },
    "alerting-legacy": {
      "title": "Alertas (heredado)"
    },
    "alerting-list": {
      "subtitle": "Reglas que determinan si una alerta se activará",
      "title": "Reglas de alerta"
    },
    "alerting-receivers": {
      "subtitle": "",
      "title": "Puntos de contacto"
    },
    "alerting-silences": {
      "subtitle": "Detener notificaciones de una o más reglas de alerta",
      "title": "Silencios"
    },
    "alerts-and-incidents": {
      "subtitle": "Aplicaciones de gestión de alertas e incidentes",
      "title": "Alertas e incidentes"
    },
    "api-keys": {
      "subtitle": "Administrar y crear claves de API que se utilizan para interactuar con las API de HTTP de Grafana",
      "title": "Claves API"
    },
    "apps": {
      "subtitle": "Complementos de aplicaciones que amplían la experiencia de Grafana",
      "title": "Aplicaciones"
    },
    "config": {
      "title": "Administración"
    },
    "correlations": {
      "subtitle": "Añadir y configurar correlaciones",
      "title": "Correlaciones"
    },
    "create": {
      "title": "Crear"
    },
    "create-alert": {
      "title": ""
    },
    "create-dashboard": {
      "title": "Panel de control"
    },
    "create-folder": {
      "title": "Carpeta"
    },
    "create-import": {
      "title": ""
    },
    "dashboards": {
      "subtitle": "Cree y administre paneles de control para visualizar sus datos",
      "title": "Paneles de control"
    },
    "datasources": {
      "subtitle": "Añadir y configurar orígenes de datos",
      "title": "Orígenes de datos"
    },
    "explore": {
      "title": "Explorar"
    },
    "global-orgs": {
      "subtitle": "Instancias aisladas de Grafana ejecutándose en el mismo servidor",
      "title": "Organizaciones"
    },
    "global-users": {
<<<<<<< HEAD
      "subtitle": "Gestione y cree usuarios en todo el servidor Grafana",
      "title": "",
      "titleBeforeTopnav": "Usuarios"
=======
      "subtitle": "Gestionar usuarios de Grafana",
      "title": "Usuarios"
>>>>>>> ac7f9d45
    },
    "help": {
      "title": "Ayuda"
    },
    "help/community": "Comunidad",
    "help/documentation": "Documentación",
    "help/keyboard-shortcuts": "Atajos de teclado",
    "help/support": "Asistencia",
    "home": {
      "title": "Inicio"
    },
    "library-panels": {
      "subtitle": "Paneles reutilizables que se pueden añadir a varios paneles de control",
<<<<<<< HEAD
      "title": "Paneles de la librería"
    },
    "live": {
      "title": "Transmisión de eventos"
    },
    "live-cloud": {
      "title": "Nube"
=======
      "title": "Paneles de librería"
>>>>>>> ac7f9d45
    },
    "manage-folder": {
      "subtitle": ""
    },
    "monitoring": {
      "subtitle": "Aplicaciones de supervisión e infraestructura",
      "title": "Seguimiento"
    },
    "new": {
      "title": "Nuevo"
    },
    "new-dashboard": {
      "title": "Nuevo panel de control"
    },
    "new-folder": {
      "title": "Nueva carpeta"
    },
    "org-settings": {
      "subtitle": "Gestionar las preferencias en una organización",
<<<<<<< HEAD
      "title": "",
      "titleBeforeTopnav": "Preferencias"
=======
      "title": "Preferencias por defecto"
>>>>>>> ac7f9d45
    },
    "playlists": {
      "subtitle": "Grupos de paneles de control que se muestran en una secuencia",
      "title": "Listas de reproducción"
    },
    "plugins": {
      "subtitle": "Amplíe la experiencia de Grafana con los complementos",
      "title": "Complementos"
    },
    "profile/notifications": {
      "title": "Historial de notificaciones"
    },
    "profile/password": {
      "title": "Cambiar contraseña"
    },
    "profile/settings": {
      "title": "Perfil"
    },
    "public": {
      "title": ""
    },
    "scenes": {
      "title": "Escenas"
    },
    "search": {
      "placeholderCommandPalette": ""
    },
    "search-dashboards": {
      "title": "Buscar paneles de control"
    },
    "search-dashboards": {
      "title": ""
    },
    "server-settings": {
      "subtitle": "Vea la configuración definida en los ajustes de Grafana",
      "title": "Configuración"
    },
    "service-accounts": {
      "subtitle": "Use cuentas de servicio para ejecutar cargas de trabajo automatizadas en Grafana",
      "title": "Cuentas de servicios"
    },
    "sign-out": {
      "title": "Cerrar sesión"
    },
    "snapshots": {
      "subtitle": "Representaciones interactivas, públicamente disponibles y puntuales de los paneles de control",
      "title": "Instantáneas"
    },
    "starred": {
      "title": "Destacado"
    },
    "starred-empty": {
      "title": "Tus paneles de control destacados aparecerán aquí"
    },
    "storage": {
      "subtitle": "Gestionar el almacenamiento de archivos",
      "title": "Almacenamiento"
    },
    "support-bundles": {
      "subtitle": "Descargar paquetes de apoyo",
      "title": "Paquetes de apoyo"
    },
    "teams": {
      "subtitle": "Grupos de usuarios que tienen necesidades comunes de permisos y de panel de control",
      "title": "Equipos"
    },
    "upgrading": {
      "title": "Estadísticas y licencia"
    },
    "users": {
      "subtitle": "Invite y asigne roles a los usuarios",
      "title": "Usuarios"
    }
  },
  "navigation": {
    "kiosk": {
      "tv-alert": "Pulse ESC para salir del modo de quiosco"
    },
    "toolbar": {
      "enable-kiosk": "",
      "toggle-menu": "",
      "toggle-search-bar": ""
    }
  },
  "news": {
    "title": "Últimas entradas del blog"
  },
  "notifications": {
<<<<<<< HEAD
    "starred-dashboard": "",
    "unstarred-dashboard": ""
  },
  "panel": {
    "header-menu": {
      "hide-legend": "",
=======
    "starred-dashboard": "Panel de control destacado",
    "unstarred-dashboard": "Panel de control no destacado"
  },
  "panel": {
    "header-menu": {
      "copy": "Copiar",
      "create-library-panel": "Crear panel de librería",
      "duplicate": "Duplicar",
      "edit": "Editar",
      "explore": "Explorar",
      "get-help": "Obtener ayuda",
      "hide-legend": "Ocultar leyenda",
>>>>>>> ac7f9d45
      "inspect": "Inspeccionar",
      "inspect-data": "Datos",
      "inspect-json": "JSON de panel",
      "more": "Más...",
      "query": "Consulta",
      "remove": "Eliminar",
      "share": "Compartir",
<<<<<<< HEAD
      "show-legend": "",
=======
      "show-legend": "Mostrar leyenda",
      "unlink-library-panel": "Desvincular panel de librería",
>>>>>>> ac7f9d45
      "view": "Vista"
    }
  },
  "refresh-picker": {
    "aria-label": {
      "choose-interval": "Actualización automática desactivada. Elija un intervalo de tiempo de actualización",
<<<<<<< HEAD
      "duration-selected": ""
=======
      "duration-selected": "Elegir intervalo de tiempo de actualización con el intervalo actual {{durationAriaLabel}} seleccionado"
>>>>>>> ac7f9d45
    },
    "live-option": {
      "aria-label": "Activar transmisión en directo",
      "label": "En directo"
    },
    "off-option": {
      "aria-label": "Desactivar actualización automática",
      "label": "Apagado"
    },
    "select-button": {
      "auto-refresh": "Establecer intervalo de actualización automática"
    }
  },
  "search": {
    "actions": {
      "include-panels": "",
      "remove-datasource-filter": "",
      "sort-placeholder": "",
      "starred": "Destacado",
      "view-as-folders": "",
      "view-as-list": ""
    },
    "dashboard-actions": {
      "import": "Importar",
      "new": "Nuevo",
      "new-dashboard": "Nuevo panel de control",
      "new-folder": "Nueva carpeta"
    },
    "folder-view": {
      "go-to-folder": "",
      "select-folder": ""
    },
    "result-kind": {
      "dashboard": "Panel de control",
      "folder": "Carpeta",
      "panel": ""
    },
    "results-table": {
      "datasource-header": "",
      "location-header": "",
      "name-header": "Nombre",
      "tags-header": "",
      "type-dashboard": "Panel de control",
      "type-folder": "Carpeta",
      "type-header": ""
    },
    "search-input": {
      "include-panels-placeholder": "",
      "placeholder": ""
    }
  },
  "share-modal": {
    "dashboard": {
      "title": "Compartir"
    },
    "embed": {
      "copy": "Copiar al portapapeles",
      "html": "Incrustar HTML",
      "html-description": "El código HTML a continuación se puede pegar e incluir en otra página web. A menos que se active el acceso anónimo, el usuario que vea esa página debe iniciar sesión en Grafana para que el gráfico se cargue.",
      "info": "Genere un HTML para incrustar un iframe con este panel.",
      "time-range": "Intervalo de tiempo actual",
      "time-range-description": "Transforma el intervalo de tiempo relativo actual en un intervalo de tiempo absoluto"
    },
    "export": {
      "cancel-button": "Cancelar",
      "info-text": "Exporte este panel de control.",
      "save-button": "Guardar en archivo",
      "share-default-label": "Exportar con los valores predeterminados eliminados",
      "share-externally-label": "Exportar para compartir externamente",
      "view-button": "Ver JSON"
    },
    "library": {
      "info": "Cree un panel de librería."
    },
    "link": {
      "copy-link-button": "Copiar",
      "info-text": "Cree un enlace directo a este panel de control o panel, personalizado con las siguientes opciones.",
      "link-url": "URL del enlace",
      "render-alert": "Complemento de renderizador de imagen no instalado",
      "render-instructions": "Para renderizar una imagen de panel, debe instalar el complemento <1>Complemento renderizador de imágenes de Grafana</1>. Póngase en contacto con su administrador de Grafana para instalar el complemento.",
      "rendered-image": "Enlace directo a la imagen renderizada",
      "save-alert": "El panel de control no se ha guardado",
      "save-dashboard": "Para renderizar una imagen de panel, primero debe guardar el panel de control.",
      "shorten-url": "Acortar url",
      "time-range-description": "Transforma el intervalo de tiempo relativo actual en un intervalo de tiempo absoluto",
      "time-range-label": "Bloquear el intervalo de tiempo"
    },
    "panel": {
      "title": "Compartir panel"
    },
    "snapshot": {
      "cancel-button": "Cancelar",
      "copy-link-button": "Copiar",
      "delete-button": "Elimine la instantánea.",
      "deleted-message": "La instantánea se ha eliminado. Si ya ha accedido una vez a ella, la eliminación de la caché del navegador o de la caché de la CDN puede tardar hasta una hora.",
      "expire": "Expira",
      "expire-day": "1 día",
      "expire-hour": "1 hora",
      "expire-never": "Nunca",
      "expire-week": "7 días",
      "info-text-1": "Una instantánea es una forma inmediata de compartir un panel interactivo públicamente. Cuando se crean, eliminamos datos confidenciales como consultas (métricas, plantilla y anotación) y enlaces de panel, dejando solo los datos de métricas visibles y los nombres de serie incrustados en el panel.",
      "info-text-2": "Tenga en cuenta que su instantánea <1>puede ser vista por cualquiera</1> que tenga el enlace y pueda acceder a la URL. Comparta sus instantáneas con cautela.",
      "local-button": "Instantánea local",
      "mistake-message": "¿Ha cometido un error? ",
      "name": "Nombre de la instantánea",
      "timeout": "Tiempo de espera (segundos)",
      "timeout-description": "Es posible que deba configurar el valor del tiempo de espera si se tarda mucho tiempo en recopilar las métricas del panel.",
<<<<<<< HEAD
      "url-label": ""
=======
      "url-label": "URL de la instantánea"
>>>>>>> ac7f9d45
    },
    "tab-title": {
      "embed": "Incrustar",
      "export": "Exportar",
      "library-panel": "Panel de librería",
      "link": "Enlace",
      "snapshot": "Instantánea"
    },
    "theme-picker": {
      "current": "Actual",
      "dark": "Oscuro",
      "field-name": "Tema",
      "light": "Claro"
    },
    "view-json": {
<<<<<<< HEAD
      "copy-button": ""
=======
      "copy-button": "Copiar al portapapeles"
>>>>>>> ac7f9d45
    }
  },
  "shared-dashboard": {
    "fields": {
      "timezone-label": "Zona horaria"
    }
  },
  "shared-preferences": {
    "fields": {
      "home-dashboard-label": "Panel de control de inicio",
      "home-dashboard-placeholder": "Panel de control por defecto",
      "locale-label": "Idioma",
      "locale-placeholder": "Cambiar idioma",
      "theme-label": "Tema de interfaz de usuario",
      "week-start-label": "Inicio de la semana"
    },
    "theme": {
      "dark-label": "Oscuro",
      "default-label": "Por defecto",
      "light-label": "Claro",
      "system-label": ""
    },
    "title": "Preferencias"
  },
  "tag-filter": {
    "loading": "",
    "no-tags": "",
    "placeholder": ""
  },
  "time-picker": {
    "absolute": {
      "recent-title": "Intervalos absolutos utilizados recientemente",
      "title": "Intervalo de tiempo absoluto"
    },
    "calendar": {
<<<<<<< HEAD
      "apply-button": "",
      "cancel-button": "Cancelar",
      "select-time": ""
=======
      "apply-button": "Aplicar intervalo de tiempo",
      "cancel-button": "Cancelar",
      "select-time": "Seleccionar un intervalo de tiempo"
>>>>>>> ac7f9d45
    },
    "content": {
      "empty-recent-list": "<0><0>Parece que no ha utilizado antes este selector de tiempo. En cuanto introduzca algún intervalo de tiempo, los intervalos que haya usado recientemente aparecerán aquí./0></0><1><0>Lea la documentación</0><1> para saber más sobre cómo introducir intervalos de tiempo personalizados.</1></1>",
      "filter-placeholder": "Buscar intervalos rápidos"
    },
    "footer": {
      "change-settings-button": "Cambiar ajustes de tiempo",
      "fiscal-year-option": "Ejercicio fiscal",
      "fiscal-year-start": "Mes de inicio del ejercicio fiscal",
      "time-zone-option": "Huso horario",
      "time-zone-selection": "Selección del huso horario"
    },
    "range-content": {
      "apply-button": "Aplicar intervalo de tiempo",
      "default-error": "Introducir una fecha anterior o «ahora»",
      "fiscal-year": "Ejercicio fiscal",
      "from-input": "Desde",
      "range-error": "«Desde» no puede ser posterior a «hasta»",
      "to-input": "Hasta"
    },
    "range-picker": {
      "backwards-time-aria-label": "Retrasar el intervalo de tiempo",
      "current-time-selected": "Intervalo de tiempo seleccionado: {{currentTimeRange}}",
      "forwards-time-aria-label": "Adelantar el intervalo de tiempo",
      "to": "hasta",
      "zoom-out-button": "Reducir el intervalo de tiempo",
      "zoom-out-tooltip": "Reducir el intervalo de tiempo <1></1> CTRL+Z"
    },
    "time-range": {
      "aria-role": "Selección de intervalo de tiempo",
      "default-title": "Intervalos de tiempo",
      "example-title": "Ejemplos de intervalos de tiempo",
      "specify": "Especificar el intervalo de tiempo <1></1>"
    },
    "zone": {
      "select-aria-label": "Selector de huso horario",
      "select-search-input": "Escribir para buscar (país, ciudad, abreviatura)"
    }
  },
  "user-orgs": {
    "current-org-button": "Actual",
    "name-column": "Nombre",
    "role-column": "Rol",
    "select-org-button": "Seleccionar organización",
    "title": "Organizaciones"
  },
  "user-profile": {
    "fields": {
      "email-error": "El correo electrónico es obligatorio",
      "email-label": "Correo electrónico",
      "name-error": "El nombre es obligatorio",
      "name-label": "Nombre",
      "username-label": "Nombre de usuario"
    }
  },
  "user-session": {
    "browser-column": "Navegador y sistema operativo",
    "created-at-column": "Conectado",
    "ip-column": "Dirección IP",
    "revoke": "Revocar sesión de usuario",
    "seen-at-column": "Última conexión"
  },
  "user-sessions": {
    "loading": "Cargando sesiones..."
  },
  "variable": {
<<<<<<< HEAD
    "picker": {
      "input": "",
      "link-all": "",
      "option-all": "",
      "option-selected-values": "",
      "option-tooltip": ""
=======
    "adhoc": {
      "placeholder": ""
    },
    "dropdown": {
      "placeholder": "Introducir el valor de la variable"
    },
    "picker": {
      "link-all": "Todo",
      "option-all": "Todo",
      "option-selected-values": "Seleccionados",
      "option-tooltip": "Eliminar selecciones"
    },
    "textbox": {
      "placeholder": "Introducir el valor de la variable"
>>>>>>> ac7f9d45
    }
  }
}<|MERGE_RESOLUTION|>--- conflicted
+++ resolved
@@ -1,10 +1,4 @@
 {
-<<<<<<< HEAD
-  "_comment": "Do not manually edit this file. Translations must be made in Crowdin which will sync them back into this file",
-  "clipboard-button": {
-    "inline-toast": {
-      "success": ""
-=======
   "_comment": "Do not manually edit this file, or update these source phrases in Crowdin. The source of truth for English strings are in the code source",
   "clipboard-button": {
     "inline-toast": {
@@ -27,7 +21,6 @@
       "pages": "Páginas",
       "preferences": "Preferencias",
       "recent-dashboards": ""
->>>>>>> ac7f9d45
     }
   },
   "common": {
@@ -148,12 +141,9 @@
       "folder": "Guardar en carpeta",
       "folder-description": "Los permisos del panel de librería se derivan de los permisos de la carpeta",
       "name": "Nombre del panel de librería"
-<<<<<<< HEAD
-=======
     },
     "add-widget": {
       "title": ""
->>>>>>> ac7f9d45
     }
   },
   "library-panels": {
@@ -167,15 +157,6 @@
       "subtitle": "Administrar la configuración de todo el servidor y el acceso a recursos como organizaciones, usuarios y licencias",
       "title": "Administrador del servidor"
     },
-    "admin-access": {
-      "title": ""
-    },
-    "admin-general": {
-      "title": ""
-    },
-    "admin-plugins": {
-      "title": ""
-    },
     "alerting": {
       "subtitle": "Conozca los problemas de sus sistemas justo después de que se produzcan",
       "title": "Alertas"
@@ -262,14 +243,8 @@
       "title": "Organizaciones"
     },
     "global-users": {
-<<<<<<< HEAD
-      "subtitle": "Gestione y cree usuarios en todo el servidor Grafana",
-      "title": "",
-      "titleBeforeTopnav": "Usuarios"
-=======
       "subtitle": "Gestionar usuarios de Grafana",
       "title": "Usuarios"
->>>>>>> ac7f9d45
     },
     "help": {
       "title": "Ayuda"
@@ -283,17 +258,7 @@
     },
     "library-panels": {
       "subtitle": "Paneles reutilizables que se pueden añadir a varios paneles de control",
-<<<<<<< HEAD
-      "title": "Paneles de la librería"
-    },
-    "live": {
-      "title": "Transmisión de eventos"
-    },
-    "live-cloud": {
-      "title": "Nube"
-=======
       "title": "Paneles de librería"
->>>>>>> ac7f9d45
     },
     "manage-folder": {
       "subtitle": ""
@@ -313,12 +278,7 @@
     },
     "org-settings": {
       "subtitle": "Gestionar las preferencias en una organización",
-<<<<<<< HEAD
-      "title": "",
-      "titleBeforeTopnav": "Preferencias"
-=======
       "title": "Preferencias por defecto"
->>>>>>> ac7f9d45
     },
     "playlists": {
       "subtitle": "Grupos de paneles de control que se muestran en una secuencia",
@@ -348,9 +308,6 @@
     },
     "search-dashboards": {
       "title": "Buscar paneles de control"
-    },
-    "search-dashboards": {
-      "title": ""
     },
     "server-settings": {
       "subtitle": "Vea la configuración definida en los ajustes de Grafana",
@@ -407,14 +364,6 @@
     "title": "Últimas entradas del blog"
   },
   "notifications": {
-<<<<<<< HEAD
-    "starred-dashboard": "",
-    "unstarred-dashboard": ""
-  },
-  "panel": {
-    "header-menu": {
-      "hide-legend": "",
-=======
     "starred-dashboard": "Panel de control destacado",
     "unstarred-dashboard": "Panel de control no destacado"
   },
@@ -427,7 +376,6 @@
       "explore": "Explorar",
       "get-help": "Obtener ayuda",
       "hide-legend": "Ocultar leyenda",
->>>>>>> ac7f9d45
       "inspect": "Inspeccionar",
       "inspect-data": "Datos",
       "inspect-json": "JSON de panel",
@@ -435,23 +383,15 @@
       "query": "Consulta",
       "remove": "Eliminar",
       "share": "Compartir",
-<<<<<<< HEAD
-      "show-legend": "",
-=======
       "show-legend": "Mostrar leyenda",
       "unlink-library-panel": "Desvincular panel de librería",
->>>>>>> ac7f9d45
       "view": "Vista"
     }
   },
   "refresh-picker": {
     "aria-label": {
       "choose-interval": "Actualización automática desactivada. Elija un intervalo de tiempo de actualización",
-<<<<<<< HEAD
-      "duration-selected": ""
-=======
       "duration-selected": "Elegir intervalo de tiempo de actualización con el intervalo actual {{durationAriaLabel}} seleccionado"
->>>>>>> ac7f9d45
     },
     "live-option": {
       "aria-label": "Activar transmisión en directo",
@@ -559,11 +499,7 @@
       "name": "Nombre de la instantánea",
       "timeout": "Tiempo de espera (segundos)",
       "timeout-description": "Es posible que deba configurar el valor del tiempo de espera si se tarda mucho tiempo en recopilar las métricas del panel.",
-<<<<<<< HEAD
-      "url-label": ""
-=======
       "url-label": "URL de la instantánea"
->>>>>>> ac7f9d45
     },
     "tab-title": {
       "embed": "Incrustar",
@@ -579,11 +515,7 @@
       "light": "Claro"
     },
     "view-json": {
-<<<<<<< HEAD
-      "copy-button": ""
-=======
       "copy-button": "Copiar al portapapeles"
->>>>>>> ac7f9d45
     }
   },
   "shared-dashboard": {
@@ -619,15 +551,9 @@
       "title": "Intervalo de tiempo absoluto"
     },
     "calendar": {
-<<<<<<< HEAD
-      "apply-button": "",
-      "cancel-button": "Cancelar",
-      "select-time": ""
-=======
       "apply-button": "Aplicar intervalo de tiempo",
       "cancel-button": "Cancelar",
       "select-time": "Seleccionar un intervalo de tiempo"
->>>>>>> ac7f9d45
     },
     "content": {
       "empty-recent-list": "<0><0>Parece que no ha utilizado antes este selector de tiempo. En cuanto introduzca algún intervalo de tiempo, los intervalos que haya usado recientemente aparecerán aquí./0></0><1><0>Lea la documentación</0><1> para saber más sobre cómo introducir intervalos de tiempo personalizados.</1></1>",
@@ -694,14 +620,6 @@
     "loading": "Cargando sesiones..."
   },
   "variable": {
-<<<<<<< HEAD
-    "picker": {
-      "input": "",
-      "link-all": "",
-      "option-all": "",
-      "option-selected-values": "",
-      "option-tooltip": ""
-=======
     "adhoc": {
       "placeholder": ""
     },
@@ -716,7 +634,6 @@
     },
     "textbox": {
       "placeholder": "Introducir el valor de la variable"
->>>>>>> ac7f9d45
     }
   }
 }