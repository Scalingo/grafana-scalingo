{
  "_comment": "Ŧĥįş ƒįľę įş ŧĥę şőūřčę őƒ ŧřūŧĥ ƒőř Ēŉģľįşĥ şŧřįŉģş. Ēđįŧ ŧĥįş ŧő čĥäŉģę pľūřäľş äŉđ őŧĥęř pĥřäşęş ƒőř ŧĥę ŮĨ.",
  "access-control": {
    "add-permission": {
      "role-label": "Ŗőľę",
      "serviceaccount-label": "Ŝęřvįčę Åččőūŉŧ",
      "team-label": "Ŧęäm",
      "title": "Åđđ pęřmįşşįőŉ ƒőř",
      "user-label": "Ůşęř"
    },
    "add-permissions": {
      "save": "Ŝävę"
    },
    "permission-list": {
      "permission": "Pęřmįşşįőŉ"
    },
    "permissions": {
      "add-label": "Åđđ ä pęřmįşşįőŉ",
      "no-permissions": "Ŧĥęřę äřę ŉő pęřmįşşįőŉş",
      "permissions-change-warning": "Ŧĥįş ŵįľľ čĥäŉģę pęřmįşşįőŉş ƒőř ŧĥįş ƒőľđęř äŉđ äľľ įŧş đęşčęŉđäŉŧş. Ĩŉ ŧőŧäľ, ŧĥįş ŵįľľ äƒƒęčŧ:",
      "role": "Ŗőľę",
      "serviceaccount": "Ŝęřvįčę Åččőūŉŧ",
      "team": "Ŧęäm",
      "title": "Pęřmįşşįőŉş",
      "user": "Ůşęř"
    }
  },
  "browse-dashboards": {
    "action": {
      "cancel-button": "Cäŉčęľ",
      "cannot-move-folders": "Főľđęřş čäŉ ŉőŧ þę mővęđ",
      "delete-button": "Đęľęŧę",
      "delete-modal-invalid-text": "Øŉę őř mőřę ƒőľđęřş čőŉŧäįŉ ľįþřäřy päŉęľş őř äľęřŧ řūľęş. Đęľęŧę ŧĥęşę ƒįřşŧ įŉ őřđęř ŧő přőčęęđ.",
      "delete-modal-invalid-title": "Cäŉŉőŧ đęľęŧę ƒőľđęř",
      "delete-modal-text": "Ŧĥįş äčŧįőŉ ŵįľľ đęľęŧę ŧĥę ƒőľľőŵįŉģ čőŉŧęŉŧ:",
      "delete-modal-title": "Đęľęŧę",
      "deleting": "Đęľęŧįŉģ...",
      "manage-permissions-button": "Mäŉäģę pęřmįşşįőŉş",
      "move-button": "Mővę",
      "move-modal-alert": "Mővįŉģ ŧĥįş įŧęm mäy čĥäŉģę įŧş pęřmįşşįőŉş.",
      "move-modal-field-label": "Főľđęř ŉämę",
      "move-modal-text": "Ŧĥįş äčŧįőŉ ŵįľľ mővę ŧĥę ƒőľľőŵįŉģ čőŉŧęŉŧ:",
      "move-modal-title": "Mővę",
      "moving": "Mővįŉģ...",
      "new-folder-name-required-phrase": "Főľđęř ŉämę įş řęqūįřęđ."
    },
    "counts": {
      "alertRule_one": "{{count}} äľęřŧ řūľę",
      "alertRule_other": "{{count}} äľęřŧ řūľęş",
      "dashboard_one": "{{count}} đäşĥþőäřđ",
      "dashboard_other": "{{count}} đäşĥþőäřđş",
      "folder_one": "{{count}} ƒőľđęř",
      "folder_other": "{{count}} ƒőľđęřş",
      "libraryPanel_one": "{{count}} ľįþřäřy päŉęľ",
      "libraryPanel_other": "{{count}} ľįþřäřy päŉęľş",
      "total_one": "{{count}} įŧęm",
      "total_other": "{{count}} įŧęmş"
    },
    "dashboards-tree": {
      "collapse-folder-button": "Cőľľäpşę ƒőľđęř {{title}}",
      "expand-folder-button": "Ēχpäŉđ ƒőľđęř {{title}}",
      "name-column": "Ńämę",
      "select-all-header-checkbox": "Ŝęľęčŧ äľľ",
      "select-checkbox": "Ŝęľęčŧ",
      "tags-column": "Ŧäģş"
    },
    "folder-actions-button": {
      "delete": "Đęľęŧę",
      "folder-actions": "Főľđęř äčŧįőŉş",
      "manage-permissions": "Mäŉäģę pęřmįşşįőŉş",
      "move": "Mővę"
    },
    "folder-picker": {
      "accessible-label": "Ŝęľęčŧ ƒőľđęř: {{ label }} čūřřęŉŧľy şęľęčŧęđ",
      "button-label": "Ŝęľęčŧ ƒőľđęř",
      "empty-message": "Ńő ƒőľđęřş ƒőūŉđ",
      "error-title": "Ēřřőř ľőäđįŉģ ƒőľđęřş",
      "search-placeholder": "Ŝęäřčĥ ƒőľđęřş",
      "unknown-error": "Ůŉĸŉőŵŉ ęřřőř"
    },
    "manage-folder-nav": {
      "alert-rules": "Åľęřŧ řūľęş",
      "dashboards": "Đäşĥþőäřđş",
      "panels": "Päŉęľş"
    },
    "new-folder-form": {
      "cancel-label": "Cäŉčęľ",
      "create-label": "Cřęäŧę",
      "name-label": "Főľđęř ŉämę"
    },
    "no-results": {
      "clear": "Cľęäř şęäřčĥ äŉđ ƒįľŧęřş",
      "text": "Ńő řęşūľŧş ƒőūŉđ ƒőř yőūř qūęřy."
    }
  },
  "clipboard-button": {
    "inline-toast": {
      "success": "Cőpįęđ"
    }
  },
  "command-palette": {
    "action": {
      "change-theme": "Cĥäŉģę ŧĥęmę...",
      "dark-theme": "Đäřĸ",
      "light-theme": "Ŀįģĥŧ"
    },
    "search-box": {
      "placeholder": "Ŝęäřčĥ őř ĵūmp ŧő..."
    },
    "section": {
      "actions": "Åčŧįőŉş",
      "dashboard-search-results": "Đäşĥþőäřđş",
      "folder-search-results": "Főľđęřş",
      "pages": "Päģęş",
      "preferences": "Přęƒęřęŉčęş",
      "recent-dashboards": "Ŗęčęŉŧ đäşĥþőäřđş"
    }
  },
  "common": {
    "locale": {
      "default": "Đęƒäūľŧ"
    },
    "save": "Ŝävę"
  },
  "connections": {
    "connect-data": {
      "category-header-label": "Đäŧä şőūřčęş"
    },
    "search": {
      "placeholder": "Ŝęäřčĥ äľľ"
    }
  },
  "correlations": {
    "add-new": "Åđđ ŉęŵ",
    "alert": {
      "error-message": "Åŉ ūŉĸŉőŵŉ ęřřőř őččūřřęđ ŵĥįľę ƒęŧčĥįŉģ čőřřęľäŧįőŉ đäŧä. Pľęäşę ŧřy äģäįŉ.",
      "title": "Ēřřőř ƒęŧčĥįŉģ čőřřęľäŧįőŉ đäŧä"
    },
    "basic-info-form": {
      "description-description": "Øpŧįőŉäľ đęşčřįpŧįőŉ ŵįŧĥ mőřę įŉƒőřmäŧįőŉ äþőūŧ ŧĥę ľįŉĸ",
      "description-label": "Đęşčřįpŧįőŉ",
      "label-description": "Ŧĥįş ŉämę ŵįľľ þę ūşęđ äş ŧĥę ľäþęľ ƒőř ŧĥę čőřřęľäŧįőŉ. Ŧĥįş ŵįľľ şĥőŵ äş þūŧŧőŉ ŧęχŧ, ä męŉū įŧęm, őř ĥővęř ŧęχŧ őŉ ä ľįŉĸ.",
      "label-label": "Ŀäþęľ",
      "label-placeholder": "ę.ģ. Ŧęmpő ŧřäčęş",
      "label-required": "Ŧĥįş ƒįęľđ įş řęqūįřęđ.",
      "sub-text": "<0>Đęƒįŉę ŧęχŧ ŧĥäŧ ŵįľľ đęşčřįþę ŧĥę čőřřęľäŧįőŉ.</0>",
      "title": "Đęƒįŉę čőřřęľäŧįőŉ ľäþęľ (Ŝŧęp 1 őƒ 3)"
    },
    "list": {
      "delete": "đęľęŧę čőřřęľäŧįőŉ",
      "label": "Ŀäþęľ",
      "loading": "ľőäđįŉģ...",
      "read-only": "Ŗęäđ őŉľy",
      "source": "Ŝőūřčę",
      "target": "Ŧäřģęŧ"
    },
    "navigation-form": {
      "add-button": "Åđđ",
      "back-button": "ßäčĸ",
      "next-button": "Ńęχŧ",
      "save-button": "Ŝävę"
    },
    "page-content": "Ŧő ęŉäþľę Cőřřęľäŧįőŉş, äđđ įŧ įŉ ŧĥę Ğřäƒäŉä čőŉƒįģ:",
    "page-heading": "Cőřřęľäŧįőŉş äřę đįşäþľęđ",
    "query-editor": {
      "control-rules": "Ŧĥę şęľęčŧęđ ŧäřģęŧ đäŧä şőūřčę mūşŧ ęχpőřŧ ä qūęřy ęđįŧőř.",
      "data-source-text": "Pľęäşę şęľęčŧ ä ŧäřģęŧ đäŧä şőūřčę ƒįřşŧ.",
      "data-source-title": "Ńő đäŧä şőūřčę şęľęčŧęđ",
      "error-text": "Ŧĥę şęľęčŧęđ đäŧä şőūřčę čőūľđ ŉőŧ þę ľőäđęđ.",
      "error-title": "Ēřřőř ľőäđįŉģ đäŧä şőūřčę",
      "loading": "Ŀőäđįŉģ qūęřy ęđįŧőř...",
      "query-description": "Đęƒįŉę ŧĥę qūęřy ŧĥäŧ įş řūŉ ŵĥęŉ ŧĥę ľįŉĸ įş čľįčĸęđ. Ÿőū čäŉ ūşę <2>väřįäþľęş</2> ŧő äččęşş şpęčįƒįč ƒįęľđ väľūęş.",
      "query-editor-title": "Đäŧä şőūřčę đőęş ŉőŧ ęχpőřŧ ä qūęřy ęđįŧőř.",
      "query-label": "Qūęřy"
    },
    "source-form": {
      "control-required": "Ŧĥįş ƒįęľđ įş řęqūįřęđ.",
      "description": "Ÿőū ĥävę ūşęđ ƒőľľőŵįŉģ väřįäþľęş įŉ ŧĥę ŧäřģęŧ qūęřy: <1></1><2></2>Å đäŧä pőįŉŧ ŉęęđş ŧő přővįđę väľūęş ŧő äľľ väřįäþľęş äş ƒįęľđş őř äş ŧřäŉşƒőřmäŧįőŉş őūŧpūŧ ŧő mäĸę ŧĥę čőřřęľäŧįőŉ þūŧŧőŉ äppęäř įŉ ŧĥę vįşūäľįžäŧįőŉ.<4></4>Ńőŧę: Ńőŧ ęvęřy väřįäþľę ŉęęđş ŧő þę ęχpľįčįŧľy đęƒįŉęđ þęľőŵ. Å ŧřäŉşƒőřmäŧįőŉ şūčĥ äş <7>ľőģƒmŧ</7> ŵįľľ čřęäŧę väřįäþľęş ƒőř ęvęřy ĸęy/väľūę päįř.",
      "heading": "Väřįäþľęş ūşęđ įŉ ŧĥę ŧäřģęŧ qūęřy",
      "results-description": "Ŧĥę ľįŉĸ ŵįľľ þę şĥőŵŉ ŉęχŧ ŧő ŧĥę väľūę őƒ ŧĥįş ƒįęľđ",
      "results-label": "Ŗęşūľŧş ƒįęľđ",
      "results-required": "Ŧĥįş ƒįęľđ įş řęqūįřęđ.",
      "source-description": "Ŗęşūľŧş ƒřőm şęľęčŧęđ şőūřčę đäŧä şőūřčę ĥävę ľįŉĸş đįşpľäyęđ įŉ ŧĥę päŉęľ",
      "source-label": "Ŝőūřčę",
      "sub-text": "<0>Đęƒįŉę ŵĥäŧ đäŧä şőūřčę ŵįľľ đįşpľäy ŧĥę čőřřęľäŧįőŉ, äŉđ ŵĥäŧ đäŧä ŵįľľ řępľäčę přęvįőūşľy đęƒįŉęđ väřįäþľęş.</0>",
      "title": "Cőŉƒįģūřę ŧĥę đäŧä şőūřčę ŧĥäŧ ŵįľľ ľįŉĸ ŧő {{dataSourceName}} (Ŝŧęp 3 őƒ 3)"
    },
    "sub-title": "Đęƒįŉę ĥőŵ đäŧä ľįvįŉģ įŉ đįƒƒęřęŉŧ đäŧä şőūřčęş řęľäŧęş ŧő ęäčĥ őŧĥęř. Ŗęäđ mőřę įŉ ŧĥę <2>đőčūmęŉŧäŧįőŉ<1></1></2>",
    "target-form": {
      "control-rules": "Ŧĥįş ƒįęľđ įş řęqūįřęđ.",
      "sub-text": "<0>Đęƒįŉę ŵĥäŧ đäŧä şőūřčę ŧĥę čőřřęľäŧįőŉ ŵįľľ ľįŉĸ ŧő, äŉđ ŵĥäŧ qūęřy ŵįľľ řūŉ ŵĥęŉ ŧĥę čőřřęľäŧįőŉ įş čľįčĸęđ.</0>",
      "target-description": "Ŝpęčįƒy ŵĥįčĥ đäŧä şőūřčę įş qūęřįęđ ŵĥęŉ ŧĥę ľįŉĸ įş čľįčĸęđ",
      "target-label": "Ŧäřģęŧ",
      "title": "Ŝęŧūp ŧĥę ŧäřģęŧ ƒőř ŧĥę čőřřęľäŧįőŉ (Ŝŧęp 2 őƒ 3)"
    },
    "trans-details": {
      "logfmt-description": "Päřşę přővįđęđ ƒįęľđ ŵįŧĥ ľőģƒmŧ ŧő ģęŧ väřįäþľęş",
      "logfmt-label": "Ŀőģƒmŧ",
      "regex-description": "Fįęľđ ŵįľľ þę päřşęđ ŵįŧĥ řęģęχ. Ůşę ŉämęđ čäpŧūřę ģřőūpş ŧő řęŧūřŉ mūľŧįpľę väřįäþľęş, őř ä şįŉģľę ūŉŉämęđ čäpŧūřę ģřőūp ŧő äđđ väřįäþľę ŧő ŉämęđ mäp väľūę. Ŗęģęχ įş čäşę įŉşęŉşįŧįvę.",
      "regex-expression": "Ůşę čäpŧūřę ģřőūpş ŧő ęχŧřäčŧ ä pőřŧįőŉ őƒ ŧĥę ƒįęľđ.",
      "regex-label": "Ŗęģūľäř ęχpřęşşįőŉ",
      "regex-map-values": "Đęƒįŉęş ŧĥę ŉämę őƒ ŧĥę väřįäþľę įƒ ŧĥę čäpŧūřę ģřőūp įş ŉőŧ ŉämęđ."
    },
    "transform": {
      "add-button": "Åđđ ŧřäŉşƒőřmäŧįőŉ",
      "heading": "Ŧřäŉşƒőřmäŧįőŉş",
      "no-transform": "Ńő ŧřäŉşƒőřmäŧįőŉş đęƒįŉęđ."
    },
    "transform-row": {
      "expression-label": "Ēχpřęşşįőŉ",
      "expression-required": "Pľęäşę đęƒįŉę äŉ ęχpřęşşįőŉ",
      "expression-tooltip": "Ŗęqūįřęđ ƒőř řęģūľäř ęχpřęşşįőŉ. Ŧĥę ęχpřęşşįőŉ ŧĥę ŧřäŉşƒőřmäŧįőŉ ŵįľľ ūşę. Ŀőģƒmŧ đőęş ŉőŧ ūşę ƒūřŧĥęř şpęčįƒįčäŧįőŉş.",
      "field-input": "ƒįęľđ",
      "field-label": "Fįęľđ",
      "field-tooltip": "Øpŧįőŉäľ. Ŧĥę ƒįęľđ ŧő ŧřäŉşƒőřm. Ĩƒ ŉőŧ şpęčįƒįęđ, ŧĥę ŧřäŉşƒőřmäŧįőŉ ŵįľľ þę äppľįęđ ŧő ŧĥę řęşūľŧş ƒįęľđ.",
      "map-value-label": "Mäp väľūę",
      "map-value-tooltip": "Øpŧįőŉäľ. Đęƒįŉęş ŧĥę ŉämę őƒ ŧĥę väřįäþľę. Ŧĥįş įş čūřřęŉŧľy őŉľy väľįđ ƒőř řęģūľäř ęχpřęşşįőŉş ŵįŧĥ ä şįŉģľę, ūŉŉämęđ čäpŧūřę ģřőūp.",
      "remove-button": "Ŗęmővę",
      "remove-tooltip": "Ŗęmővę ŧřäŉşƒőřmäŧįőŉ",
      "transform-required": "Pľęäşę şęľęčŧ ä ŧřäŉşƒőřmäŧįőŉ ŧypę",
      "type-label": "Ŧypę",
      "type-tooltip": "Ŧĥę ŧypę őƒ ŧřäŉşƒőřmäŧįőŉ ŧĥäŧ ŵįľľ þę äppľįęđ ŧő ŧĥę şőūřčę đäŧä."
    }
  },
  "dashboard": {
    "add-menu": {
      "import": "Ĩmpőřŧ ƒřőm ľįþřäřy",
      "paste-panel": "Päşŧę päŉęľ",
      "row": "Ŗőŵ",
<<<<<<< HEAD
      "visualization": "Vįşūäľįžäŧįőŉ"
    },
    "empty": {
      "add-import-body": "Ĩmpőřŧ vįşūäľįžäŧįőŉş ŧĥäŧ äřę şĥäřęđ ŵįŧĥ őŧĥęř đäşĥþőäřđş.",
      "add-import-button": "Ĩmpőřŧ ľįþřäřy päŉęľ",
      "add-import-header": "Ĩmpőřŧ päŉęľ",
      "add-row-body": "Ğřőūp yőūř vįşūäľįžäŧįőŉş įŉŧő ęχpäŉđäþľę şęčŧįőŉş.",
      "add-row-button": "Åđđ řőŵ",
      "add-row-header": "Åđđ ä řőŵ",
      "add-visualization-body": "Ŝęľęčŧ ä đäŧä şőūřčę äŉđ ŧĥęŉ qūęřy äŉđ vįşūäľįžę yőūř đäŧä ŵįŧĥ čĥäřŧş, şŧäŧş äŉđ ŧäþľęş őř čřęäŧę ľįşŧş, mäřĸđőŵŉş äŉđ őŧĥęř ŵįđģęŧş.",
      "add-visualization-button": "Åđđ vįşūäľįžäŧįőŉ",
      "add-visualization-header": "Ŝŧäřŧ yőūř ŉęŵ đäşĥþőäřđ þy äđđįŉģ ä vįşūäľįžäŧįőŉ"
=======
      "visualization": "Vįşūäľįžäŧįőŉ",
      "widget": "Ŵįđģęŧ"
    },
    "empty": {
      "add-library-panel-body": "Åđđ vįşūäľįžäŧįőŉş ŧĥäŧ äřę şĥäřęđ ŵįŧĥ őŧĥęř đäşĥþőäřđş.",
      "add-library-panel-button": "Åđđ ľįþřäřy päŉęľ",
      "add-library-panel-header": "Åđđ ä ľįþřäřy päŉęľ",
      "add-visualization-body": "Ŝęľęčŧ ä đäŧä şőūřčę äŉđ ŧĥęŉ qūęřy äŉđ vįşūäľįžę yőūř đäŧä ŵįŧĥ čĥäřŧş, şŧäŧş äŉđ ŧäþľęş őř čřęäŧę ľįşŧş, mäřĸđőŵŉş äŉđ őŧĥęř ŵįđģęŧş.",
      "add-visualization-button": "Åđđ vįşūäľįžäŧįőŉ",
      "add-visualization-header": "Ŝŧäřŧ yőūř ŉęŵ đäşĥþőäřđ þy äđđįŉģ ä vįşūäľįžäŧįőŉ",
      "add-widget-body": "Cřęäŧę ľįşŧş, mäřĸđőŵŉş äŉđ őŧĥęř ŵįđģęŧş",
      "add-widget-button": "Åđđ ŵįđģęŧ",
      "add-widget-header": "Åđđ ä ŵįđģęŧ",
      "import-a-dashboard-body": "Ĩmpőřŧ đäşĥþőäřđ ƒřőm ƒįľę őř <1>ģřäƒäŉä.čőm</1>.",
      "import-a-dashboard-header": "Ĩmpőřŧ ä đäşĥþőäřđ",
      "import-dashboard-button": "Ĩmpőřŧ đäşĥþőäřđ"
>>>>>>> 1e84fede
    },
    "inspect": {
      "data-tab": "Đäŧä",
      "error-tab": "Ēřřőř",
      "json-tab": "ĴŜØŃ",
      "meta-tab": "Męŧä đäŧä",
      "query-tab": "Qūęřy",
      "stats-tab": "Ŝŧäŧş",
      "subtitle": "{{queryCount}} qūęřįęş ŵįŧĥ ŧőŧäľ qūęřy ŧįmę őƒ {{formatted}}",
      "title": "Ĩŉşpęčŧ: {{panelTitle}}"
    },
    "inspect-data": {
      "data-options": "Đäŧä őpŧįőŉş",
      "dataframe-aria-label": "Ŝęľęčŧ đäŧäƒřämę",
      "dataframe-label": "Ŝĥőŵ đäŧä ƒřämę",
      "download-csv": "Đőŵŉľőäđ CŜV",
      "download-excel-description": "Åđđş ĥęäđęř ŧő CŜV ƒőř ūşę ŵįŧĥ Ēχčęľ",
      "download-excel-label": "Đőŵŉľőäđ ƒőř Ēχčęľ",
      "download-logs": "Đőŵŉľőäđ ľőģş",
      "download-service": "Đőŵŉľőäđ şęřvįčę ģřäpĥ",
      "download-traces": "Đőŵŉľőäđ ŧřäčęş",
      "excel-header": "Ēχčęľ ĥęäđęř",
      "formatted": "Főřmäŧŧęđ đäŧä",
      "formatted-data-description": "Ŧäþľę đäŧä įş ƒőřmäŧŧęđ ŵįŧĥ őpŧįőŉş đęƒįŉęđ įŉ ŧĥę Fįęľđ äŉđ Øvęřřįđę ŧäþş.",
      "formatted-data-label": "Főřmäŧŧęđ đäŧä",
      "panel-transforms": "Päŉęľ ŧřäŉşƒőřmş",
      "series-to-columns": "Ŝęřįęş ĵőįŉęđ þy ŧįmę",
      "transformation": "Ŝęřįęş ĵőįŉęđ þy ŧįmę",
      "transformations-description": "Ŧäþľę đäŧä įş đįşpľäyęđ ŵįŧĥ ŧřäŉşƒőřmäŧįőŉş đęƒįŉęđ įŉ ŧĥę päŉęľ Ŧřäŉşƒőřm ŧäþ.",
      "transformations-label": "Åppľy päŉęľ ŧřäŉşƒőřmäŧįőŉş"
    },
    "inspect-json": {
      "dataframe-description": "Ŗäŵ đäŧä ŵįŧĥőūŧ ŧřäŉşƒőřmäŧįőŉş äŉđ ƒįęľđ čőŉƒįģ äppľįęđ. ",
      "dataframe-label": "ĐäŧäFřämę ĴŜØŃ (ƒřőm Qūęřy)",
      "panel-data-description": "Ŧĥę řäŵ mőđęľ päşşęđ ŧő ŧĥę päŉęľ vįşūäľįžäŧįőŉ",
      "panel-data-label": "Päŉęľ đäŧä",
      "panel-json-description": "Ŧĥę mőđęľ şävęđ įŉ ŧĥę đäşĥþőäřđ ĴŜØŃ ŧĥäŧ čőŉƒįģūřęş ĥőŵ ęvęřyŧĥįŉģ ŵőřĸş.",
      "panel-json-label": "Päŉęľ ĴŜØŃ",
      "select-source": "Ŝęľęčŧ şőūřčę",
      "unknown": "Ůŉĸŉőŵŉ Øþĵęčŧ: {{show}}"
    },
    "inspect-meta": {
      "no-inspector": "Ńő Męŧäđäŧä Ĩŉşpęčŧőř"
    },
    "inspect-stats": {
      "data-title": "Đäŧä şőūřčę şŧäŧş",
      "data-traceids": "Ŧřäčę ĨĐş",
      "processing-time": "Đäŧä přőčęşşįŉģ ŧįmę",
      "queries": "Ńūmþęř őƒ qūęřįęş",
      "request-time": "Ŧőŧäľ řęqūęşŧ ŧįmę",
      "rows": "Ŧőŧäľ ŉūmþęř řőŵş",
      "table-title": "Ŝŧäŧş"
    },
    "toolbar": {
      "add": "Åđđ",
      "add-panel": "Åđđ päŉęľ",
      "mark-favorite": "Mäřĸ äş ƒävőřįŧę",
      "open-original": "Øpęŉ őřįģįŉäľ đäşĥþőäřđ",
      "playlist-next": "Ğő ŧő ŉęχŧ đäşĥþőäřđ",
      "playlist-previous": "Ğő ŧő přęvįőūş đäşĥþőäřđ",
      "playlist-stop": "Ŝŧőp pľäyľįşŧ",
      "refresh": "Ŗęƒřęşĥ đäşĥþőäřđ",
      "save": "Ŝävę đäşĥþőäřđ",
      "settings": "Đäşĥþőäřđ şęŧŧįŉģş",
<<<<<<< HEAD
      "share": "Ŝĥäřę đäşĥþőäřđ őř päŉęľ",
=======
      "share": "Ŝĥäřę đäşĥþőäřđ",
>>>>>>> 1e84fede
      "unmark-favorite": "Ůŉmäřĸ äş ƒävőřįŧę"
    },
    "validation": {
      "invalid-dashboard-id": "Cőūľđ ŉőŧ ƒįŉđ ä väľįđ Ğřäƒäŉä.čőm ĨĐ",
      "invalid-json": "Ńőŧ väľįđ ĴŜØŃ",
      "tags-expected-array": "ŧäģş ęχpęčŧęđ äřřäy",
      "tags-expected-strings": "ŧäģş ęχpęčŧęđ äřřäy őƒ şŧřįŉģş"
    }
  },
  "dashboard-import": {
    "file-dropzone": {
      "primary-text": "Ůpľőäđ đäşĥþőäřđ ĴŜØŃ ƒįľę",
      "secondary-text": "Đřäģ äŉđ đřőp ĥęřę őř čľįčĸ ŧő þřőŵşę"
    },
    "form-actions": {
      "cancel": "Cäŉčęľ",
      "load": "Ŀőäđ"
    },
    "gcom-field": {
      "label": "Fįŉđ äŉđ įmpőřŧ đäşĥþőäřđş ƒőř čőmmőŉ äppľįčäŧįőŉş äŧ <1></1>",
      "load-button": "Ŀőäđ",
      "placeholder": "Ğřäƒäŉä.čőm đäşĥþőäřđ ŮŖĿ őř ĨĐ",
      "validation-required": "Å Ğřäƒäŉä đäşĥþőäřđ ŮŖĿ őř ĨĐ įş řęqūįřęđ"
    },
    "json-field": {
      "label": "Ĩmpőřŧ vįä đäşĥþőäřđ ĴŜØŃ mőđęľ",
      "validation-required": "Ńęęđ ä đäşĥþőäřđ ĴŜØŃ mőđęľ"
    }
  },
  "dashboard-settings": {
    "annotations": {
      "title": "Åŉŉőŧäŧįőŉş"
    },
    "dashboard-delete-button": "Đęľęŧę Đäşĥþőäřđ",
    "general": {
      "auto-refresh-description": "Đęƒįŉę ŧĥę äūŧő řęƒřęşĥ įŉŧęřväľş ŧĥäŧ şĥőūľđ þę äväįľäþľę įŉ ŧĥę äūŧő řęƒřęşĥ ľįşŧ.",
      "auto-refresh-label": "Åūŧő řęƒřęşĥ",
      "description-label": "Đęşčřįpŧįőŉ",
      "editable-description": "Ŝęŧ ŧő řęäđ-őŉľy ŧő đįşäþľę äľľ ęđįŧįŉģ. Ŗęľőäđ ŧĥę đäşĥþőäřđ ƒőř čĥäŉģęş ŧő ŧäĸę ęƒƒęčŧ",
      "editable-label": "Ēđįŧäþľę",
      "folder-label": "Főľđęř",
      "panel-options-graph-tooltip-description": "Cőŉŧřőľş ŧőőľŧįp äŉđ ĥővęř ĥįģĥľįģĥŧ þęĥävįőř äčřőşş đįƒƒęřęŉŧ päŉęľş. Ŗęľőäđ ŧĥę đäşĥþőäřđ ƒőř čĥäŉģęş ŧő ŧäĸę ęƒƒęčŧ",
      "panel-options-graph-tooltip-label": "Ğřäpĥ ŧőőľŧįp",
      "panel-options-label": "Päŉęľ őpŧįőŉş",
      "tags-label": "Ŧäģş",
      "title": "Ğęŉęřäľ",
      "title-label": "Ŧįŧľę"
    },
    "json-editor": {
      "save-button": "Ŝävę čĥäŉģęş",
      "subtitle": "Ŧĥę ĴŜØŃ mőđęľ þęľőŵ įş ŧĥę đäŧä şŧřūčŧūřę ŧĥäŧ đęƒįŉęş ŧĥę đäşĥþőäřđ. Ŧĥįş įŉčľūđęş đäşĥþőäřđ şęŧŧįŉģş, päŉęľ şęŧŧįŉģş, ľäyőūŧ, qūęřįęş, äŉđ şő őŉ.",
      "title": "ĴŜØŃ Mőđęľ"
    },
    "links": {
      "title": "Ŀįŉĸş"
    },
    "permissions": {
      "title": "Pęřmįşşįőŉş"
    },
    "settings": {
      "title": "Ŝęŧŧįŉģş"
    },
    "time-picker": {
      "hide-time-picker": "Ħįđę ŧįmę pįčĸęř",
      "now-delay-description": "Ēχčľūđę řęčęŉŧ đäŧä ŧĥäŧ mäy þę įŉčőmpľęŧę.",
      "now-delay-label": "Ńőŵ đęľäy",
      "refresh-live-dashboards-description": "Cőŉŧįŉūőūşľy řę-đřäŵ päŉęľş ŵĥęřę ŧĥę ŧįmę řäŉģę řęƒęřęŉčęş 'ŉőŵ'",
      "refresh-live-dashboards-label": "Ŗęƒřęşĥ ľįvę đäşĥþőäřđş",
      "time-options-label": "Ŧįmę őpŧįőŉş",
      "time-zone-label": "Ŧįmę žőŉę",
      "week-start-label": "Ŵęęĸ şŧäřŧ"
    },
    "variables": {
      "title": "Väřįäþľęş"
    },
    "versions": {
      "title": "Vęřşįőŉş"
    }
  },
  "data-source-picker": {
    "add-new-data-source": "Cőŉƒįģūřę ä ŉęŵ đäŧä şőūřčę",
    "built-in-list": {
      "description-dashboard": "Ŗęūşę qūęřy řęşūľŧş ƒřőm őŧĥęř vįşūäľįžäŧįőŉş",
      "description-grafana": "Đįşčővęř vįşūäľįžäŧįőŉş ūşįŉģ mőčĸ đäŧä",
      "description-mixed": "Ůşę mūľŧįpľę đäŧä şőūřčęş"
    },
    "list": {
      "no-data-source-message": "Ńő đäŧä şőūřčęş ƒőūŉđ"
    },
    "modal": {
      "configure-new-data-source": "Øpęŉ ä ŉęŵ ŧäþ äŉđ čőŉƒįģūřę ä đäŧä şőūřčę",
      "input-placeholder": "Ŝęľęčŧ đäŧä şőūřčę",
      "title": "Ŝęľęčŧ đäŧä şőūřčę"
    },
    "open-advanced-button": "Øpęŉ äđväŉčęđ đäŧä şőūřčę pįčĸęř"
  },
  "data-sources": {
    "datasource-add-button": {
      "label": "Åđđ ŉęŵ đäŧä şőūřčę"
    }
  },
  "explore": {
    "add-to-dashboard": "Åđđ ŧő đäşĥþőäřđ",
    "rich-history": {
      "close-tooltip": "Cľőşę qūęřy ĥįşŧőřy",
      "datasource-a-z": "Đäŧä şőūřčę Å-Ż",
      "datasource-z-a": "Đäŧä şőūřčę Ż-Å",
      "newest-first": "Ńęŵęşŧ ƒįřşŧ",
      "oldest-first": "Øľđęşŧ ƒįřşŧ",
      "query-history": "Qūęřy ĥįşŧőřy",
      "settings": "Ŝęŧŧįŉģş",
      "starred": "Ŝŧäřřęđ"
    },
    "rich-history-card": {
      "add-comment-form": "Åđđ čőmmęŉŧ ƒőřm",
      "add-comment-tooltip": "Åđđ čőmmęŉŧ",
      "cancel": "Cäŉčęľ",
      "confirm-delete": "Đęľęŧę",
      "copy-query-tooltip": "Cőpy qūęřy ŧő čľįpþőäřđ",
      "copy-shortened-link-tooltip": "Cőpy şĥőřŧęŉęđ ľįŉĸ ŧő čľįpþőäřđ",
      "datasource-icon-label": "Đäŧä şőūřčę įčőŉ",
      "datasource-name-label": "Đäŧä şőūřčę ŉämę",
      "datasource-not-exist": "Đäŧä şőūřčę đőęş ŉőŧ ęχįşŧ äŉymőřę",
      "delete-query-confirmation-title": "Đęľęŧę",
      "delete-query-title": "Đęľęŧę qūęřy",
      "delete-query-tooltip": "Đęľęŧę qūęřy",
      "delete-starred-query-confirmation-text": "Åřę yőū şūřę yőū ŵäŉŧ ŧő pęřmäŉęŉŧľy đęľęŧę yőūř şŧäřřęđ qūęřy?",
      "edit-comment-tooltip": "Ēđįŧ čőmmęŉŧ",
      "loading-text": "ľőäđįŉģ...",
      "optional-description": "Åŉ őpŧįőŉäľ đęşčřįpŧįőŉ őƒ ŵĥäŧ ŧĥę qūęřy đőęş.",
      "query-comment-label": "Qūęřy čőmmęŉŧ",
      "query-text-label": "Qūęřy ŧęχŧ",
      "run-query-button": "Ŗūŉ qūęřy",
      "save-comment": "Ŝävę čőmmęŉŧ",
      "star-query-tooltip": "Ŝŧäř qūęřy",
      "switch-datasource-button": "Ŝŵįŧčĥ đäŧä şőūřčę äŉđ řūŉ qūęřy",
      "unstar-query-tooltip": "Ůŉşŧäř qūęřy",
      "update-comment-form": "Ůpđäŧę čőmmęŉŧ ƒőřm"
    },
    "rich-history-container": {
      "loading": "Ŀőäđįŉģ..."
    },
    "rich-history-notification": {
      "query-copied": "Qūęřy čőpįęđ ŧő čľįpþőäřđ",
      "query-deleted": "Qūęřy đęľęŧęđ"
    },
    "rich-history-queries-tab": {
      "displaying-partial-queries": "Đįşpľäyįŉģ {{ count }} qūęřįęş",
      "displaying-queries": "{{ count }} qūęřįęş",
      "filter-aria-label": "Fįľŧęř qūęřįęş ƒőř đäŧä şőūřčęş(ş)",
      "filter-history": "Fįľŧęř ĥįşŧőřy",
      "filter-placeholder": "Fįľŧęř qūęřįęş ƒőř đäŧä şőūřčęş(ş)",
      "history-local": "Ŧĥę ĥįşŧőřy įş ľőčäľ ŧő yőūř þřőŵşęř äŉđ įş ŉőŧ şĥäřęđ ŵįŧĥ őŧĥęřş.",
      "loading": "Ŀőäđįŉģ...",
      "loading-results": "Ŀőäđįŉģ řęşūľŧş...",
      "search-placeholder": "Ŝęäřčĥ qūęřįęş",
      "showing-queries": "Ŝĥőŵįŉģ {{ shown }} őƒ {{ total }} <0>Ŀőäđ mőřę</0>",
      "sort-aria-label": "Ŝőřŧ qūęřįęş",
      "sort-placeholder": "Ŝőřŧ qūęřįęş þy"
    },
    "rich-history-settings-tab": {
      "alert-info": "Ğřäƒäŉä ŵįľľ ĸęęp ęŉŧřįęş ūp ŧő {{optionLabel}}.Ŝŧäřřęđ ęŉŧřįęş ŵőŉ'ŧ þę đęľęŧęđ.",
      "change-default-tab": "Cĥäŉģę ŧĥę đęƒäūľŧ äčŧįvę ŧäþ ƒřőm “Qūęřy ĥįşŧőřy” ŧő “Ŝŧäřřęđ”",
      "clear-history-info": "Đęľęŧę äľľ őƒ yőūř qūęřy ĥįşŧőřy, pęřmäŉęŉŧľy.",
      "clear-query-history": "Cľęäř qūęřy ĥįşŧőřy",
      "clear-query-history-button": "Cľęäř qūęřy ĥįşŧőřy",
      "delete-confirm": "Đęľęŧę",
      "delete-confirm-text": "Åřę yőū şūřę yőū ŵäŉŧ ŧő pęřmäŉęŉŧľy đęľęŧę yőūř qūęřy ĥįşŧőřy?",
      "delete-title": "Đęľęŧę",
      "history-time-span": "Ħįşŧőřy ŧįmę şpäŉ",
      "history-time-span-description": "Ŝęľęčŧ ŧĥę pęřįőđ őƒ ŧįmę ƒőř ŵĥįčĥ Ğřäƒäŉä ŵįľľ şävę yőūř qūęřy ĥįşŧőřy. Ůp ŧő {{MAX_HISTORY_ITEMS}} ęŉŧřįęş ŵįľľ þę şŧőřęđ.",
      "only-show-active-datasource": "Øŉľy şĥőŵ qūęřįęş ƒőř đäŧä şőūřčę čūřřęŉŧľy äčŧįvę įŉ Ēχpľőřę",
      "query-history-deleted": "Qūęřy ĥįşŧőřy đęľęŧęđ",
      "retention-period": {
        "1-week": "1 ŵęęĸ",
        "2-days": "2 đäyş",
        "2-weeks": "2 ŵęęĸş",
        "5-days": "5 đäyş"
      }
    },
    "rich-history-starred-tab": {
      "filter-queries-aria-label": "Fįľŧęř qūęřįęş ƒőř đäŧä şőūřčęş(ş)",
      "filter-queries-placeholder": "Fįľŧęř qūęřįęş ƒőř đäŧä şőūřčęş(ş)",
      "loading": "Ŀőäđįŉģ...",
      "loading-results": "Ŀőäđįŉģ řęşūľŧş...",
      "local-history-message": "Ŧĥę ĥįşŧőřy įş ľőčäľ ŧő yőūř þřőŵşęř äŉđ įş ŉőŧ şĥäřęđ ŵįŧĥ őŧĥęřş.",
      "search-queries-placeholder": "Ŝęäřčĥ qūęřįęş",
      "showing-queries": "Ŝĥőŵįŉģ {{ shown }} őƒ {{ total }} <0>Ŀőäđ mőřę</0>",
      "sort-queries-aria-label": "Ŝőřŧ qūęřįęş",
      "sort-queries-placeholder": "Ŝőřŧ qūęřįęş þy"
    },
    "rich-history-utils": {
      "a-week-ago": "ä ŵęęĸ äģő",
      "days-ago": "{{num}} đäyş äģő",
      "default-from": "ŉőŵ-1ĥ",
      "default-to": "ŉőŵ",
      "today": "ŧőđäy",
      "two-weeks-ago": "ŧŵő ŵęęĸş äģő",
      "yesterday": "yęşŧęřđäy"
    },
    "rich-history-utils-notification": {
      "saving-failed": "Ŝävįŉģ řįčĥ ĥįşŧőřy ƒäįľęđ",
      "update-failed": "Ŗįčĥ Ħįşŧőřy ūpđäŧę ƒäįľęđ"
    },
    "secondary-actions": {
      "query-add-button": "Åđđ qūęřy",
      "query-add-button-aria-label": "Åđđ qūęřy",
      "query-history-button": "Qūęřy ĥįşŧőřy",
      "query-history-button-aria-label": "Qūęřy ĥįşŧőřy",
      "query-inspector-button": "Qūęřy įŉşpęčŧőř",
      "query-inspector-button-aria-label": "Qūęřy įŉşpęčŧőř"
    },
    "table": {
      "no-data": "0 şęřįęş řęŧūřŉęđ",
      "title": "Ŧäþľę",
      "title-with-name": "Ŧäþľę - {{name}}"
    },
    "toolbar": {
      "aria-label": "Ēχpľőřę ŧőőľþäř",
      "copy-shortened-link": "Cőpy şĥőřŧęŉęđ ľįŉĸ",
      "refresh-picker-cancel": "Cäŉčęľ",
      "refresh-picker-run": "Ŗūŉ qūęřy",
      "split-close": "Cľőşę",
      "split-close-tooltip": "Cľőşę şpľįŧ päŉę",
      "split-narrow": "Ńäřřőŵ päŉę",
      "split-title": "Ŝpľįŧ",
      "split-tooltip": "Ŝpľįŧ ŧĥę päŉę",
      "split-widen": "Ŵįđęŉ päŉę"
    }
  },
  "folder-picker": {
    "loading": "Ŀőäđįŉģ ƒőľđęřş..."
  },
  "grafana-ui": {
    "modal": {
      "close-tooltip": "Cľőşę"
    },
    "segment-async": {
      "error": "Fäįľęđ ŧő ľőäđ őpŧįőŉş",
      "loading": "Ŀőäđįŉģ őpŧįőŉş...",
      "no-options": "Ńő őpŧįőŉş ƒőūŉđ"
    },
    "select": {
      "no-options-label": "Ńő őpŧįőŉş ƒőūŉđ",
      "placeholder": "Cĥőőşę"
    }
  },
  "graph": {
    "container": {
      "content": "Ŗęŉđęřįŉģ ŧőő mäŉy şęřįęş įŉ ä şįŉģľę päŉęľ mäy įmpäčŧ pęřƒőřmäŉčę äŉđ mäĸę đäŧä ĥäřđęř ŧő řęäđ. Cőŉşįđęř řęƒįŉįŉģ yőūř qūęřįęş.",
      "show-all-series": "Ŝĥőŵ äľľ {{length}}",
      "show-only-series": "Ŝĥőŵįŉģ őŉľy {{MAX_NUMBER_OF_TIME_SERIES}} şęřįęş",
      "title": "Ğřäpĥ"
    }
  },
  "help-modal": {
    "shortcuts-category": {
      "dashboard": "Đäşĥþőäřđ",
      "focused-panel": "Főčūşęđ Päŉęľ",
      "global": "Ğľőþäľ",
      "time-range": "Ŧįmę Ŗäŉģę"
    },
    "shortcuts-description": {
      "change-theme": "Cĥäŉģę ŧĥęmę",
      "collapse-all-rows": "Cőľľäpşę äľľ řőŵş",
      "dashboard-settings": "Đäşĥþőäřđ şęŧŧįŉģş",
      "duplicate-panel": "Đūpľįčäŧę Päŉęľ",
      "exit-edit/setting-views": "Ēχįŧ ęđįŧ/şęŧŧįŉģ vįęŵş",
      "expand-all-rows": "Ēχpäŉđ äľľ řőŵş",
      "go-to-dashboards": "Ğő ŧő Đäşĥþőäřđş",
      "go-to-explore": "Ğő ŧő Ēχpľőřę",
      "go-to-home-dashboard": "Ğő ŧő Ħőmę Đäşĥþőäřđ",
      "go-to-profile": "Ğő ŧő Přőƒįľę",
      "make-time-range-permanent": "Mäĸę ŧįmę řäŉģę äþşőľūŧę/pęřmäŉęŉŧ",
      "move-time-range-back": "Mővę ŧįmę řäŉģę þäčĸ",
      "move-time-range-forward": "Mővę ŧįmę řäŉģę ƒőřŵäřđ",
      "open-search": "Øpęŉ şęäřčĥ",
      "open-shared-modal": "Øpęŉ Päŉęľ Ŝĥäřę Mőđäľ",
      "refresh-all-panels": "Ŗęƒřęşĥ äľľ päŉęľş",
      "remove-panel": "Ŗęmővę Päŉęľ",
      "save-dashboard": "Ŝävę đäşĥþőäřđ",
      "show-all-shortcuts": "Ŝĥőŵ äľľ ĸęyþőäřđ şĥőřŧčūŧş",
      "toggle-active-mode": "Ŧőģģľę įŉ-äčŧįvę / vįęŵ mőđę",
      "toggle-all-panel-legends": "Ŧőģģľę äľľ päŉęľ ľęģęŉđş",
      "toggle-auto-fit": "Ŧőģģľę äūŧő ƒįŧ päŉęľş (ęχpęřįmęŉŧäľ ƒęäŧūřę)",
      "toggle-exemplars": "Ŧőģģľę ęχęmpľäřş įŉ äľľ päŉęľ",
      "toggle-graph-crosshair": "Ŧőģģľę şĥäřęđ ģřäpĥ čřőşşĥäįř",
      "toggle-kiosk": "Ŧőģģľę ĸįőşĸ mőđę (ĥįđęş ŧőp ŉäv)",
      "toggle-panel-edit": "Ŧőģģľę päŉęľ ęđįŧ vįęŵ",
      "toggle-panel-fullscreen": "Ŧőģģľę päŉęľ ƒūľľşčřęęŉ vįęŵ",
      "toggle-panel-legend": "Ŧőģģľę päŉęľ ľęģęŉđ",
      "zoom-out-time-range": "Żőőm őūŧ ŧįmę řäŉģę"
    },
    "title": "Ŝĥőřŧčūŧş"
  },
  "inspector": {
    "query": {
      "collapse-all": "Cőľľäpşę äľľ",
      "copy-to-clipboard": "Cőpy ŧő čľįpþőäřđ",
      "description": "Qūęřy įŉşpęčŧőř äľľőŵş yőū ŧő vįęŵ řäŵ řęqūęşŧ äŉđ řęşpőŉşę. Ŧő čőľľęčŧ ŧĥįş đäŧä Ğřäƒäŉä ŉęęđş ŧő įşşūę ä ŉęŵ qūęřy. Cľįčĸ řęƒřęşĥ þūŧŧőŉ þęľőŵ ŧő ŧřįģģęř ä ŉęŵ qūęřy.",
      "expand-all": "Ēχpäŉđ äľľ",
      "no-data": "Ńő řęqūęşŧ äŉđ řęşpőŉşę čőľľęčŧęđ yęŧ. Ħįŧ řęƒřęşĥ þūŧŧőŉ",
      "refresh": "Ŗęƒřęşĥ"
    }
  },
  "library-panel": {
    "add-modal": {
      "cancel": "Cäŉčęľ",
      "create": "Cřęäŧę ľįþřäřy päŉęľ",
      "error": "Ŀįþřäřy päŉęľ ŵįŧĥ ŧĥįş ŉämę äľřęäđy ęχįşŧş",
      "folder": "Ŝävę įŉ ƒőľđęř",
      "folder-description": "Ŀįþřäřy päŉęľ pęřmįşşįőŉş äřę đęřįvęđ ƒřőm ŧĥę ƒőľđęř pęřmįşşįőŉş",
      "name": "Ŀįþřäřy päŉęľ ŉämę"
    },
    "add-widget": {
      "title": "Åđđ päŉęľ ƒřőm päŉęľ ľįþřäřy"
    }
  },
  "library-panels": {
    "modal": {
      "body_one": "Ŧĥįş päŉęľ įş þęįŉģ ūşęđ įŉ {{count}} đäşĥþőäřđ. Pľęäşę čĥőőşę ŵĥįčĥ đäşĥþőäřđ ŧő vįęŵ ŧĥę päŉęľ įŉ:",
      "body_other": "Ŧĥįş päŉęľ įş þęįŉģ ūşęđ įŉ {{count}} đäşĥþőäřđş. Pľęäşę čĥőőşę ŵĥįčĥ đäşĥþőäřđ ŧő vįęŵ ŧĥę päŉęľ įŉ:",
      "button-cancel": "<0>Cäŉčęľ</0>",
      "button-view-panel1": "Vįęŵ päŉęľ įŉ {{label}}...",
      "button-view-panel2": "Vįęŵ päŉęľ įŉ đäşĥþőäřđ...",
      "panel-not-linked": "Päŉęľ įş ŉőŧ ľįŉĸęđ ŧő ä đäşĥþőäřđ. Åđđ ŧĥę päŉęľ ŧő ä đäşĥþőäřđ äŉđ řęŧřy.",
      "select-no-options-message": "Ńő đäşĥþőäřđş ƒőūŉđ",
      "select-placeholder": "Ŝŧäřŧ ŧypįŉģ ŧő şęäřčĥ ƒőř đäşĥþőäřđ",
      "title": "Vįęŵ päŉęľ įŉ đäşĥþőäřđ"
    },
    "save": {
      "error": "Ēřřőř şävįŉģ ľįþřäřy päŉęľ: \"{{errorMsg}}\"",
      "success": "Ŀįþřäřy päŉęľ şävęđ"
    }
  },
  "login": {
    "error": {
      "blocked": "Ÿőū ĥävę ęχčęęđęđ ŧĥę ŉūmþęř őƒ ľőģįŉ äŧŧęmpŧş ƒőř ŧĥįş ūşęř. Pľęäşę ŧřy äģäįŉ ľäŧęř.",
      "invalid-user-or-password": "Ĩŉväľįđ ūşęřŉämę őř päşşŵőřđ",
      "title": "Ŀőģįŉ ƒäįľęđ",
      "unknown": "Ůŉĸŉőŵŉ ęřřőř őččūřřęđ"
    }
  },
  "nav": {
    "add-new-connections": {
      "title": "Åđđ ŉęŵ čőŉŉęčŧįőŉ"
    },
    "admin": {
      "subtitle": "Mäŉäģę şęřvęř-ŵįđę şęŧŧįŉģş äŉđ äččęşş ŧő řęşőūřčęş şūčĥ äş őřģäŉįžäŧįőŉş, ūşęřş, äŉđ ľįčęŉşęş",
      "title": "Ŝęřvęř äđmįŉ"
    },
    "alerting": {
      "subtitle": "Ŀęäřŉ äþőūŧ přőþľęmş įŉ yőūř şyşŧęmş mőmęŉŧş äƒŧęř ŧĥęy őččūř",
      "title": "Åľęřŧįŉģ"
    },
    "alerting-admin": {
      "title": "Åđmįŉ"
    },
    "alerting-am-routes": {
      "subtitle": "Đęŧęřmįŉę ĥőŵ äľęřŧş äřę řőūŧęđ ŧő čőŉŧäčŧ pőįŉŧş",
      "title": "Ńőŧįƒįčäŧįőŉ pőľįčįęş"
    },
    "alerting-channels": {
      "title": "Ńőŧįƒįčäŧįőŉ čĥäŉŉęľş"
    },
    "alerting-groups": {
      "subtitle": "Ŝęę ģřőūpęđ äľęřŧş ƒřőm äŉ Åľęřŧmäŉäģęř įŉşŧäŉčę",
      "title": "Ğřőūpş"
    },
    "alerting-home": {
      "title": "Ħőmę"
    },
    "alerting-legacy": {
      "title": "Åľęřŧįŉģ (ľęģäčy)"
    },
    "alerting-list": {
      "subtitle": "Ŗūľęş ŧĥäŧ đęŧęřmįŉę ŵĥęŧĥęř äŉ äľęřŧ ŵįľľ ƒįřę",
      "title": "Åľęřŧ řūľęş"
    },
    "alerting-receivers": {
      "subtitle": "Cĥőőşę ĥőŵ ŧő ŉőŧįƒy yőūř čőŉŧäčŧ pőįŉŧş ŵĥęŉ äŉ äľęřŧ įŉşŧäŉčę ƒįřęş",
      "title": "Cőŉŧäčŧ pőįŉŧş"
    },
    "alerting-silences": {
      "subtitle": "Ŝŧőp ŉőŧįƒįčäŧįőŉş ƒřőm őŉę őř mőřę äľęřŧįŉģ řūľęş",
      "title": "Ŝįľęŉčęş"
    },
    "alerts-and-incidents": {
      "subtitle": "Åľęřŧįŉģ äŉđ įŉčįđęŉŧ mäŉäģęmęŉŧ äppş",
      "title": "Åľęřŧş & ĨŖM"
    },
    "api-keys": {
      "subtitle": "Mäŉäģę äŉđ čřęäŧę ÅPĨ ĸęyş ŧĥäŧ äřę ūşęđ ŧő įŉŧęřäčŧ ŵįŧĥ Ğřäƒäŉä ĦŦŦP ÅPĨş",
      "title": "ÅPĨ ĸęyş"
    },
    "application": {
      "title": "Åppľįčäŧįőŉ"
    },
    "apps": {
      "subtitle": "Åpp pľūģįŉş ŧĥäŧ ęχŧęŉđ ŧĥę Ğřäƒäŉä ęχpęřįęŉčę",
      "title": "Åppş"
    },
    "authentication": {
      "title": "Åūŧĥęŉŧįčäŧįőŉ"
    },
    "config": {
      "title": "Åđmįŉįşŧřäŧįőŉ"
<<<<<<< HEAD
=======
    },
    "config-access": {
      "subtitle": "Cőŉƒįģūřę äččęşş ƒőř įŉđįvįđūäľ ūşęřş, ŧęämş, äŉđ şęřvįčę äččőūŉŧş",
      "title": "Ůşęřş äŉđ äččęşş"
    },
    "config-general": {
      "subtitle": "Mäŉäģę đęƒäūľŧ přęƒęřęŉčęş äŉđ şęŧŧįŉģş äčřőşş Ğřäƒäŉä",
      "title": "Ğęŉęřäľ"
    },
    "config-plugins": {
      "subtitle": "Ĩŉşŧäľľ pľūģįŉş äŉđ đęƒįŉę ŧĥę řęľäŧįőŉşĥįpş þęŧŵęęŉ đäŧä",
      "title": "Pľūģįŉş äŉđ đäŧä"
    },
    "connect-data": {
      "title": "Cőŉŉęčŧ đäŧä"
    },
    "connections": {
      "subtitle": "ßřőŵşę äŉđ čřęäŧę ŉęŵ čőŉŉęčŧįőŉş",
      "title": "Cőŉŉęčŧįőŉş"
>>>>>>> 1e84fede
    },
    "correlations": {
      "subtitle": "Åđđ äŉđ čőŉƒįģūřę čőřřęľäŧįőŉş",
      "title": "Cőřřęľäŧįőŉş"
    },
    "create": {
      "title": "Cřęäŧę"
    },
    "create-alert": {
      "title": "Cřęäŧę äľęřŧ řūľę"
    },
    "create-dashboard": {
      "title": "Đäşĥþőäřđ"
    },
    "create-folder": {
      "title": "Főľđęř"
    },
    "create-import": {
      "title": "Ĩmpőřŧ đäşĥþőäřđ"
    },
    "dashboards": {
      "subtitle": "Cřęäŧę äŉđ mäŉäģę đäşĥþőäřđş ŧő vįşūäľįžę yőūř đäŧä",
      "title": "Đäşĥþőäřđş"
    },
    "data-sources": {
      "subtitle": "Vįęŵ äŉđ mäŉäģę yőūř čőŉŉęčŧęđ đäŧä şőūřčę čőŉŉęčŧįőŉş",
      "title": "Đäŧä şőūřčęş"
    },
    "datasources": {
      "subtitle": "Åđđ äŉđ čőŉƒįģūřę đäŧä şőūřčęş",
      "title": "Đäŧä şőūřčęş"
    },
    "detect": {
      "title": "Đęŧęčŧ"
    },
    "explore": {
      "title": "Ēχpľőřę"
    },
    "frontend": {
      "subtitle": "Ğäįŉ řęäľ ūşęř mőŉįŧőřįŉģ įŉşįģĥŧş",
      "title": "Fřőŉŧęŉđ"
    },
    "frontend-app": {
      "title": "Fřőŉŧęŉđ"
    },
    "global-orgs": {
      "subtitle": "Ĩşőľäŧęđ įŉşŧäŉčęş őƒ Ğřäƒäŉä řūŉŉįŉģ őŉ ŧĥę şämę şęřvęř",
      "title": "Øřģäŉįžäŧįőŉş"
    },
    "global-users": {
      "subtitle": "Mäŉäģę ūşęřş įŉ Ğřäƒäŉä",
      "title": "Ůşęřş"
<<<<<<< HEAD
=======
    },
    "grafana-quaderno": {
      "title": "Ğřäƒäŉä Qūäđęřŉő"
>>>>>>> 1e84fede
    },
    "help": {
      "title": "Ħęľp"
    },
    "help/community": "Cőmmūŉįŧy",
    "help/documentation": "Đőčūmęŉŧäŧįőŉ",
    "help/keyboard-shortcuts": "Ķęyþőäřđ şĥőřŧčūŧş",
    "help/support": "Ŝūppőřŧ",
    "home": {
      "title": "Ħőmę"
    },
    "incidents": {
      "title": "Ĩŉčįđęŉŧş"
    },
    "infrastructure": {
      "subtitle": "Ůŉđęřşŧäŉđ yőūř įŉƒřäşŧřūčŧūřę'ş ĥęäľŧĥ",
      "title": "Ĩŉƒřäşŧřūčŧūřę"
    },
    "integrations": {
      "title": "Ĩŉŧęģřäŧįőŉş"
    },
    "kubernetes": {
      "title": "Ķūþęřŉęŧęş"
    },
    "library-panels": {
      "subtitle": "Ŗęūşäþľę päŉęľş ŧĥäŧ čäŉ þę äđđęđ ŧő mūľŧįpľę đäşĥþőäřđş",
      "title": "Ŀįþřäřy päŉęľş"
    },
<<<<<<< HEAD
=======
    "machine-learning": {
      "title": "Mäčĥįŉę ľęäřŉįŉģ"
    },
>>>>>>> 1e84fede
    "manage-folder": {
      "subtitle": "Mäŉäģę ƒőľđęř đäşĥþőäřđş äŉđ pęřmįşşįőŉş"
    },
    "monitoring": {
      "subtitle": "Mőŉįŧőřįŉģ äŉđ įŉƒřäşŧřūčŧūřę äppş",
      "title": "Øþşęřväþįľįŧy"
    },
    "new": {
      "title": "Ńęŵ"
    },
    "new-dashboard": {
      "title": "Ńęŵ đäşĥþőäřđ"
    },
    "new-folder": {
      "title": "Ńęŵ ƒőľđęř"
    },
    "observability": {
      "title": "Øþşęřväþįľįŧy"
    },
    "oncall": {
      "title": "ØŉCäľľ"
    },
    "org-settings": {
      "subtitle": "Mäŉäģę přęƒęřęŉčęş äčřőşş äŉ őřģäŉįžäŧįőŉ",
      "title": "Đęƒäūľŧ přęƒęřęŉčęş"
<<<<<<< HEAD
=======
    },
    "performance-testing": {
      "title": "Pęřƒőřmäŉčę ŧęşŧįŉģ"
>>>>>>> 1e84fede
    },
    "playlists": {
      "subtitle": "Ğřőūpş őƒ đäşĥþőäřđş ŧĥäŧ äřę đįşpľäyęđ įŉ ä şęqūęŉčę",
      "title": "Pľäyľįşŧş"
    },
    "plugins": {
      "subtitle": "Ēχŧęŉđ ŧĥę Ğřäƒäŉä ęχpęřįęŉčę ŵįŧĥ pľūģįŉş",
      "title": "Pľūģįŉş"
    },
    "profile/notifications": {
      "title": "Ńőŧįƒįčäŧįőŉ ĥįşŧőřy"
    },
    "profile/password": {
      "title": "Cĥäŉģę päşşŵőřđ"
    },
    "profile/settings": {
      "title": "Přőƒįľę"
    },
<<<<<<< HEAD
=======
    "profiles": {
      "title": "Přőƒįľęş"
    },
>>>>>>> 1e84fede
    "public": {
      "title": "Pūþľįč đäşĥþőäřđş"
    },
    "recorded-queries": {
      "title": "Ŗęčőřđęđ qūęřįęş"
    },
    "reporting": {
      "title": "Ŗępőřŧįŉģ"
    },
    "scenes": {
      "title": "Ŝčęŉęş"
    },
    "search": {
      "placeholderCommandPalette": "Ŝęäřčĥ őř ĵūmp ŧő..."
    },
    "search-dashboards": {
      "title": "Ŝęäřčĥ đäşĥþőäřđş"
    },
    "server-settings": {
      "subtitle": "Vįęŵ ŧĥę şęŧŧįŉģş đęƒįŉęđ įŉ yőūř Ğřäƒäŉä čőŉƒįģ",
      "title": "Ŝęŧŧįŉģş"
    },
    "service-accounts": {
      "subtitle": "Ůşę şęřvįčę äččőūŉŧş ŧő řūŉ äūŧőmäŧęđ ŵőřĸľőäđş įŉ Ğřäƒäŉä",
      "title": "Ŝęřvįčę äččőūŉŧş"
    },
    "sign-out": {
      "title": "Ŝįģŉ őūŧ"
    },
    "slo": {
      "title": "ŜĿØ"
    },
    "snapshots": {
      "subtitle": "Ĩŉŧęřäčŧįvę, pūþľįčäľľy äväįľäþľę, pőįŉŧ-įŉ-ŧįmę řępřęşęŉŧäŧįőŉş őƒ đäşĥþőäřđş",
      "title": "Ŝŉäpşĥőŧş"
    },
    "starred": {
      "title": "Ŝŧäřřęđ"
    },
    "starred-empty": {
      "title": "Ÿőūř şŧäřřęđ đäşĥþőäřđş ŵįľľ äppęäř ĥęřę"
    },
    "statistics-and-licensing": {
      "title": "Ŝŧäŧįşŧįčş äŉđ ľįčęŉşįŉģ"
    },
    "storage": {
      "subtitle": "Mäŉäģę ƒįľę şŧőřäģę",
      "title": "Ŝŧőřäģę"
    },
    "support-bundles": {
      "subtitle": "Đőŵŉľőäđ şūppőřŧ þūŉđľęş",
      "title": "Ŝūppőřŧ þūŉđľęş"
    },
    "synthetics": {
      "title": "Ŝyŉŧĥęŧįčş"
    },
    "teams": {
      "subtitle": "Ğřőūpş őƒ ūşęřş ŧĥäŧ ĥävę čőmmőŉ đäşĥþőäřđ äŉđ pęřmįşşįőŉ ŉęęđş",
      "title": "Ŧęämş"
    },
    "upgrading": {
      "title": "Ŝŧäŧş äŉđ ľįčęŉşę"
    },
    "users": {
      "subtitle": "Ĩŉvįŧę äŉđ äşşįģŉ řőľęş ŧő ūşęřş",
      "title": "Ůşęřş"
    }
  },
  "navigation": {
    "kiosk": {
      "tv-alert": "Přęşş ĒŜC ŧő ęχįŧ ĸįőşĸ mőđę"
    },
    "megamenu": {
      "close": "Cľőşę męŉū",
      "dock": "Đőčĸ męŉū",
      "undock": "Ůŉđőčĸ męŉū"
    },
    "toolbar": {
      "close-menu": "Cľőşę męŉū",
      "enable-kiosk": "Ēŉäþľę ĸįőşĸ mőđę",
      "open-menu": "Øpęŉ męŉū",
      "toggle-search-bar": "Ŧőģģľę ŧőp şęäřčĥ þäř"
    }
  },
  "news": {
    "title": "Ŀäŧęşŧ ƒřőm ŧĥę þľőģ"
  },
  "notifications": {
    "starred-dashboard": "Đäşĥþőäřđ şŧäřřęđ",
    "unstarred-dashboard": "Đäşĥþőäřđ ūŉşŧäřřęđ"
  },
  "panel": {
    "header-menu": {
      "copy": "Cőpy",
      "create-library-panel": "Cřęäŧę ľįþřäřy päŉęľ",
      "duplicate": "Đūpľįčäŧę",
      "edit": "Ēđįŧ",
      "explore": "Ēχpľőřę",
      "get-help": "Ğęŧ ĥęľp",
      "hide-legend": "Ħįđę ľęģęŉđ",
      "inspect": "Ĩŉşpęčŧ",
      "inspect-data": "Đäŧä",
      "inspect-json": "Päŉęľ ĴŜØŃ",
      "more": "Mőřę...",
      "new-alert-rule": "Ńęŵ äľęřŧ řūľę",
      "query": "Qūęřy",
      "remove": "Ŗęmővę",
      "share": "Ŝĥäřę",
      "show-legend": "Ŝĥőŵ ľęģęŉđ",
      "unlink-library-panel": "Ůŉľįŉĸ ľįþřäřy päŉęľ",
      "view": "Vįęŵ"
    }
  },
  "playlist-edit": {
    "error-prefix": "Ēřřőř ľőäđįŉģ pľäyľįşŧ:",
    "form": {
      "add-tag-label": "Åđđ þy ŧäģ",
      "add-tag-placeholder": "Ŝęľęčŧ ä ŧäģ",
      "add-title-label": "Åđđ þy ŧįŧľę",
      "cancel": "Cäŉčęľ",
      "heading": "Åđđ đäşĥþőäřđş",
      "interval-label": "Ĩŉŧęřväľ",
      "interval-placeholder": "5m",
      "interval-required": "Ĩŉŧęřväľ įş řęqūįřęđ",
      "name-label": "Ńämę",
      "name-placeholder": "Ńämę",
      "name-required": "Ńämę įş řęqūįřęđ",
      "save": "Ŝävę",
      "table-delete": "Đęľęŧę pľäyľįşŧ įŧęm",
      "table-drag": "Đřäģ äŉđ đřőp ŧő řęőřđęř",
      "table-empty": "Pľäyľįşŧ įş ęmpŧy. Åđđ đäşĥþőäřđş þęľőŵ.",
      "table-heading": "Đäşĥþőäřđş"
    },
    "sub-title": "Å pľäyľįşŧ řőŧäŧęş ŧĥřőūģĥ ä přę-şęľęčŧęđ ľįşŧ őƒ đäşĥþőäřđş. Å pľäyľįşŧ čäŉ þę ä ģřęäŧ ŵäy ŧő þūįľđ şįŧūäŧįőŉäľ äŵäřęŉęşş, őř ĵūşŧ şĥőŵ őƒƒ yőūř męŧřįčş ŧő yőūř ŧęäm őř vįşįŧőřş.",
    "title": "Ēđįŧ pľäyľįşŧ"
  },
  "playlist-page": {
    "card": {
      "delete": "Đęľęŧę pľäyľįşŧ",
      "edit": "Ēđįŧ pľäyľįşŧ",
      "start": "Ŝŧäřŧ pľäyľįşŧ",
      "tooltip": "Ŝĥäřę pľäyľįşŧ"
    },
    "create-button": {
      "title": "Ńęŵ pľäyľįşŧ"
    },
    "delete-modal": {
      "body": "Åřę yőū şūřę yőū ŵäŉŧ ŧő đęľęŧę {{name}} pľäyľįşŧ?",
      "confirm-text": "Đęľęŧę"
    },
    "empty": {
      "button": "Cřęäŧę Pľäyľįşŧ",
      "pro-tip": "Ÿőū čäŉ ūşę pľäyľįşŧş ŧő čyčľę đäşĥþőäřđş őŉ ŦVş ŵįŧĥőūŧ ūşęř čőŉŧřőľ",
      "pro-tip-link-title": "Ŀęäřŉ mőřę",
      "title": "Ŧĥęřę äřę ŉő pľäyľįşŧş čřęäŧęđ yęŧ"
    }
  },
  "profile": {
    "change-password": {
      "cancel-button": "Cäŉčęľ",
      "cannot-change-password-message": "Päşşŵőřđ čäŉŉőŧ þę čĥäŉģęđ ĥęřę.",
      "change-password-button": "Cĥäŉģę Päşşŵőřđ",
      "confirm-password-label": "Cőŉƒįřm päşşŵőřđ",
      "confirm-password-required": "Ńęŵ päşşŵőřđ čőŉƒįřmäŧįőŉ įş řęqūįřęđ",
      "ldap-auth-proxy-message": "Ÿőū čäŉŉőŧ čĥäŉģę päşşŵőřđ ŵĥęŉ şįģŉęđ įŉ ŵįŧĥ ĿĐÅP őř äūŧĥ přőχy.",
      "new-password-label": "Ńęŵ päşşŵőřđ",
      "new-password-required": "Ńęŵ päşşŵőřđ įş řęqūįřęđ",
      "new-password-same-as-old": "Ńęŵ päşşŵőřđ čäŉ'ŧ þę ŧĥę şämę äş ŧĥę őľđ őŉę.",
      "old-password-label": "Øľđ päşşŵőřđ",
      "old-password-required": "Øľđ päşşŵőřđ įş řęqūįřęđ",
      "passwords-must-match": "Päşşŵőřđş mūşŧ mäŧčĥ"
    }
  },
  "query-operation": {
    "header": {
      "collapse-row": "Cőľľäpşę qūęřy řőŵ",
      "datasource-help": "Ŝĥőŵ đäŧä şőūřčę ĥęľp",
      "disable-query": "Đįşäþľę qūęřy",
      "drag-and-drop": "Đřäģ äŉđ đřőp ŧő řęőřđęř",
      "duplicate-query": "Đūpľįčäŧę qūęřy",
      "expand-row": "Ēχpäŉđ qūęřy řőŵ",
      "remove-query": "Ŗęmővę qūęřy",
      "toggle-edit-mode": "Ŧőģģľę ŧęχŧ ęđįŧ mőđę"
    },
    "query-editor-not-exported": "Đäŧä şőūřčę pľūģįŉ đőęş ŉőŧ ęχpőřŧ äŉy Qūęřy Ēđįŧőř čőmpőŉęŉŧ"
  },
  "refresh-picker": {
    "aria-label": {
      "choose-interval": "Åūŧő řęƒřęşĥ ŧūřŉęđ őƒƒ. Cĥőőşę řęƒřęşĥ ŧįmę įŉŧęřväľ",
      "duration-selected": "Cĥőőşę řęƒřęşĥ ŧįmę įŉŧęřväľ ŵįŧĥ čūřřęŉŧ įŉŧęřväľ {{durationAriaLabel}} şęľęčŧęđ"
    },
    "auto-option": {
      "aria-label": "",
      "label": ""
    },
    "live-option": {
      "aria-label": "Ŧūřŉ őŉ ľįvę şŧřęämįŉģ",
      "label": "Ŀįvę"
    },
    "off-option": {
      "aria-label": "Ŧūřŉ őƒƒ äūŧő řęƒřęşĥ",
      "label": "Øƒƒ"
    },
    "tooltip": {
      "interval-selected": "Ŝęŧ äūŧő řęƒřęşĥ įŉŧęřväľ",
      "turned-off": "Åūŧő řęƒřęşĥ őƒƒ"
    }
  },
  "search": {
    "actions": {
      "include-panels": "Ĩŉčľūđę päŉęľş",
      "remove-datasource-filter": "Đäŧäşőūřčę: {{datasource}}",
      "sort-placeholder": "Ŝőřŧ",
      "starred": "Ŝŧäřřęđ",
      "view-as-folders": "Vįęŵ þy ƒőľđęřş",
      "view-as-list": "Vįęŵ äş ľįşŧ"
    },
    "dashboard-actions": {
      "import": "Ĩmpőřŧ",
      "new": "Ńęŵ",
      "new-dashboard": "Ńęŵ đäşĥþőäřđ",
      "new-folder": "Ńęŵ ƒőľđęř"
    },
    "results-table": {
      "datasource-header": "Đäŧä şőūřčę",
      "location-header": "Ŀőčäŧįőŉ",
      "name-header": "Ńämę",
      "tags-header": "Ŧäģş",
      "type-dashboard": "Đäşĥþőäřđ",
      "type-folder": "Főľđęř",
      "type-header": "Ŧypę"
    },
    "search-input": {
      "include-panels-placeholder": "Ŝęäřčĥ ƒőř đäşĥþőäřđş, ƒőľđęřş, äŉđ päŉęľş",
      "placeholder": "Ŝęäřčĥ ƒőř đäşĥþőäřđş äŉđ ƒőľđęřş"
    }
  },
  "share-modal": {
    "dashboard": {
      "title": "Ŝĥäřę"
    },
    "embed": {
      "copy": "Cőpy ŧő čľįpþőäřđ",
      "html": "Ēmþęđ ĦŦMĿ",
      "html-description": "Ŧĥę ĦŦMĿ čőđę þęľőŵ čäŉ þę päşŧęđ äŉđ įŉčľūđęđ įŉ äŉőŧĥęř ŵęþ päģę. Ůŉľęşş äŉőŉymőūş äččęşş įş ęŉäþľęđ, ŧĥę ūşęř vįęŵįŉģ ŧĥäŧ päģę ŉęęđ ŧő þę şįģŉęđ įŉŧő Ğřäƒäŉä ƒőř ŧĥę ģřäpĥ ŧő ľőäđ.",
      "info": "Ğęŉęřäŧę ĦŦMĿ ƒőř ęmþęđđįŉģ äŉ įƒřämę ŵįŧĥ ŧĥįş päŉęľ.",
      "time-range": "Cūřřęŉŧ ŧįmę řäŉģę",
      "time-range-description": "Ŧřäŉşƒőřmş ŧĥę čūřřęŉŧ řęľäŧįvę ŧįmę řäŉģę ŧő äŉ äþşőľūŧę ŧįmę řäŉģę"
    },
    "export": {
      "back-button": "ßäčĸ ŧő ęχpőřŧ čőŉƒįģ",
      "cancel-button": "Cäŉčęľ",
      "info-text": "Ēχpőřŧ ŧĥįş đäşĥþőäřđ.",
      "save-button": "Ŝävę ŧő ƒįľę",
      "share-externally-label": "Ēχpőřŧ ƒőř şĥäřįŉģ ęχŧęřŉäľľy",
      "view-button": "Vįęŵ ĴŜØŃ"
    },
    "library": {
      "info": "Cřęäŧę ľįþřäřy päŉęľ."
    },
    "link": {
      "copy-link-button": "Cőpy",
      "info-text": "Cřęäŧę ä đįřęčŧ ľįŉĸ ŧő ŧĥįş đäşĥþőäřđ őř päŉęľ, čūşŧőmįžęđ ŵįŧĥ ŧĥę őpŧįőŉş þęľőŵ.",
      "link-url": "Ŀįŉĸ ŮŖĿ",
      "render-alert": "Ĩmäģę řęŉđęřęř pľūģįŉ ŉőŧ įŉşŧäľľęđ",
      "render-instructions": "Ŧő řęŉđęř ä päŉęľ įmäģę, yőū mūşŧ įŉşŧäľľ ŧĥę <1>Ğřäƒäŉä įmäģę řęŉđęřęř pľūģįŉ</1>. Pľęäşę čőŉŧäčŧ yőūř Ğřäƒäŉä äđmįŉįşŧřäŧőř ŧő įŉşŧäľľ ŧĥę pľūģįŉ.",
      "rendered-image": "Đįřęčŧ ľįŉĸ řęŉđęřęđ įmäģę",
      "save-alert": "Đäşĥþőäřđ įş ŉőŧ şävęđ",
      "save-dashboard": "Ŧő řęŉđęř ä päŉęľ įmäģę, yőū mūşŧ şävę ŧĥę đäşĥþőäřđ ƒįřşŧ.",
      "shorten-url": "Ŝĥőřŧęŉ ŮŖĿ",
      "time-range-description": "Ŧřäŉşƒőřmş ŧĥę čūřřęŉŧ řęľäŧįvę ŧįmę řäŉģę ŧő äŉ äþşőľūŧę ŧįmę řäŉģę",
      "time-range-label": "Ŀőčĸ ŧįmę řäŉģę"
    },
    "panel": {
      "title": "Ŝĥäřę Päŉęľ"
    },
    "snapshot": {
      "cancel-button": "Cäŉčęľ",
      "copy-link-button": "Cőpy",
      "delete-button": "Đęľęŧę şŉäpşĥőŧ.",
      "deleted-message": "Ŧĥę şŉäpşĥőŧ ĥäş þęęŉ đęľęŧęđ. Ĩƒ yőū ĥävę äľřęäđy äččęşşęđ įŧ őŉčę, ŧĥęŉ įŧ mįģĥŧ ŧäĸę ūp ŧő äŉ ĥőūř þęƒőřę þęƒőřę įŧ įş řęmővęđ ƒřőm þřőŵşęř čäčĥęş őř CĐŃ čäčĥęş.",
      "expire": "Ēχpįřę",
      "expire-day": "1 Đäy",
      "expire-hour": "1 Ħőūř",
      "expire-never": "Ńęvęř",
      "expire-week": "7 Đäyş",
      "info-text-1": "Å şŉäpşĥőŧ įş äŉ įŉşŧäŉŧ ŵäy ŧő şĥäřę äŉ įŉŧęřäčŧįvę đäşĥþőäřđ pūþľįčľy. Ŵĥęŉ čřęäŧęđ, ŵę şŧřįp şęŉşįŧįvę đäŧä ľįĸę qūęřįęş (męŧřįč, ŧęmpľäŧę, äŉđ äŉŉőŧäŧįőŉ) äŉđ päŉęľ ľįŉĸş, ľęävįŉģ őŉľy ŧĥę vįşįþľę męŧřįč đäŧä äŉđ şęřįęş ŉämęş ęmþęđđęđ įŉ yőūř đäşĥþőäřđ.",
      "info-text-2": "Ķęęp įŉ mįŉđ, yőūř şŉäpşĥőŧ <1>čäŉ þę vįęŵęđ þy äŉyőŉę</1> ŧĥäŧ ĥäş ŧĥę ľįŉĸ äŉđ čäŉ äččęşş ŧĥę ŮŖĿ. Ŝĥäřę ŵįşęľy.",
      "local-button": "Ŀőčäľ Ŝŉäpşĥőŧ",
      "mistake-message": "Đįđ yőū mäĸę ä mįşŧäĸę? ",
      "name": "Ŝŉäpşĥőŧ ŉämę",
      "timeout": "Ŧįmęőūŧ (şęčőŉđş)",
      "timeout-description": "Ÿőū mįģĥŧ ŉęęđ ŧő čőŉƒįģūřę ŧĥę ŧįmęőūŧ väľūę įƒ įŧ ŧäĸęş ä ľőŉģ ŧįmę ŧő čőľľęčŧ yőūř đäşĥþőäřđ męŧřįčş.",
      "url-label": "Ŝŉäpşĥőŧ ŮŖĿ"
    },
    "tab-title": {
      "embed": "Ēmþęđ",
      "export": "Ēχpőřŧ",
      "library-panel": "Ŀįþřäřy päŉęľ",
      "link": "Ŀįŉĸ",
      "panel-embed": "Ēmþęđ",
      "public-dashboard": "Pūþľįč Đäşĥþőäřđ",
      "snapshot": "Ŝŉäpşĥőŧ"
    },
    "theme-picker": {
      "current": "Cūřřęŉŧ",
      "dark": "Đäřĸ",
      "field-name": "Ŧĥęmę",
      "light": "Ŀįģĥŧ"
    },
    "view-json": {
      "copy-button": "Cőpy ŧő Cľįpþőäřđ"
    }
  },
  "share-playlist": {
    "checkbox-description": "Päŉęľ ĥęįģĥŧş ŵįľľ þę äđĵūşŧęđ ŧő ƒįŧ şčřęęŉ şįžę",
    "checkbox-label": "Åūŧőƒįŧ",
    "copy-link-button": "Cőpy",
    "link-url-label": "Ŀįŉĸ ŮŖĿ",
    "mode": "Mőđę",
    "mode-kiosk": "Ķįőşĸ",
    "mode-normal": "Ńőřmäľ",
    "mode-tv": "ŦV",
    "title": "Ŝĥäřę pľäyľįşŧ"
  },
  "shared": {
    "preferences": {
      "theme": {
        "dark-label": "Đäřĸ",
        "light-label": "Ŀįģĥŧ",
        "system-label": "Ŝyşŧęm přęƒęřęŉčę"
      }
    }
  },
  "shared-dashboard": {
    "fields": {
      "timezone-label": "Ŧįmęžőŉę"
    }
  },
  "shared-preferences": {
    "fields": {
      "home-dashboard-label": "Ħőmę Đäşĥþőäřđ",
      "home-dashboard-placeholder": "Đęƒäūľŧ đäşĥþőäřđ",
      "locale-label": "Ŀäŉģūäģę",
      "locale-placeholder": "Cĥőőşę ľäŉģūäģę",
      "theme-label": "Ĩŉŧęřƒäčę ŧĥęmę",
      "week-start-label": "Ŵęęĸ şŧäřŧ"
    },
    "theme": {
      "default-label": "Đęƒäūľŧ"
    },
    "title": "Přęƒęřęŉčęş"
  },
  "snapshot": {
    "external-badge": "Ēχŧęřŉäľ",
    "name-column-header": "Ńämę",
    "url-column-header": "Ŝŉäpşĥőŧ ūřľ",
    "view-button": "Vįęŵ"
  },
  "tag-filter": {
    "loading": "Ŀőäđįŉģ...",
    "no-tags": "Ńő ŧäģş ƒőūŉđ",
    "placeholder": "Fįľŧęř þy ŧäģ"
  },
  "time-picker": {
    "absolute": {
      "recent-title": "Ŗęčęŉŧľy ūşęđ äþşőľūŧę řäŉģęş",
      "title": "Åþşőľūŧę ŧįmę řäŉģę"
    },
    "calendar": {
      "apply-button": "Åppľy ŧįmę řäŉģę",
      "cancel-button": "Cäŉčęľ",
      "close": "Cľőşę čäľęŉđäř",
      "select-time": "Ŝęľęčŧ ä ŧįmę řäŉģę"
    },
    "content": {
      "empty-recent-list-docs": "<0><0>Ŗęäđ ŧĥę đőčūmęŉŧäŧįőŉ</0><1> ŧő ƒįŉđ őūŧ mőřę äþőūŧ ĥőŵ ŧő ęŉŧęř čūşŧőm ŧįmę řäŉģęş.</1></0>",
      "empty-recent-list-info": "Ĩŧ ľőőĸş ľįĸę yőū ĥävęŉ'ŧ ūşęđ ŧĥįş ŧįmę pįčĸęř þęƒőřę. Åş şőőŉ äş yőū ęŉŧęř şőmę ŧįmę įŉŧęřväľş, řęčęŉŧľy ūşęđ įŉŧęřväľş ŵįľľ äppęäř ĥęřę.",
      "filter-placeholder": "Ŝęäřčĥ qūįčĸ řäŉģęş"
    },
    "footer": {
      "change-settings-button": "Cĥäŉģę ŧįmę şęŧŧįŉģş",
      "fiscal-year-option": "Fįşčäľ yęäř",
      "fiscal-year-start": "Fįşčäľ yęäř şŧäřŧ mőŉŧĥ",
      "time-zone-option": "Ŧįmę žőŉę",
      "time-zone-selection": "Ŧįmę žőŉę şęľęčŧįőŉ"
    },
    "range-content": {
      "apply-button": "Åppľy ŧįmę řäŉģę",
      "default-error": "Pľęäşę ęŉŧęř ä päşŧ đäŧę őř \"ŉőŵ\"",
      "fiscal-year": "Fįşčäľ yęäř",
      "from-input": "Fřőm",
      "open-input-calendar": "Øpęŉ čäľęŉđäř",
      "range-error": "\"Fřőm\" čäŉ'ŧ þę äƒŧęř \"Ŧő\"",
      "to-input": "Ŧő"
    },
    "range-picker": {
      "backwards-time-aria-label": "Mővę ŧįmę řäŉģę þäčĸŵäřđş",
      "current-time-selected": "Ŧįmę řäŉģę şęľęčŧęđ: {{currentTimeRange}}",
      "forwards-time-aria-label": "Mővę ŧįmę řäŉģę ƒőřŵäřđş",
      "to": "ŧő",
      "zoom-out-button": "Żőőm őūŧ ŧįmę řäŉģę",
      "zoom-out-tooltip": "Ŧįmę řäŉģę žőőm őūŧ <1></1> CŦŖĿ+Ż"
    },
    "time-range": {
      "aria-role": "Ŧįmę řäŉģę şęľęčŧįőŉ",
      "default-title": "Ŧįmę řäŉģęş",
      "example-title": "Ēχämpľę ŧįmę řäŉģęş",
      "specify": "Ŝpęčįƒy ŧįmę řäŉģę <1></1>"
    },
    "zone": {
      "select-aria-label": "Ŧįmę žőŉę pįčĸęř",
      "select-search-input": "Ŧypę ŧő şęäřčĥ (čőūŉŧřy, čįŧy, äþþřęvįäŧįőŉ)"
    }
  },
  "transformations": {
    "empty": {
      "add-transformation-body": "Ŧřäŉşƒőřmäŧįőŉş äľľőŵ đäŧä ŧő þę čĥäŉģęđ įŉ väřįőūş ŵäyş þęƒőřę yőūř vįşūäľįžäŧįőŉ įş şĥőŵŉ.<1></1>Ŧĥįş įŉčľūđęş ĵőįŉįŉģ đäŧä ŧőģęŧĥęř, řęŉämįŉģ ƒįęľđş, mäĸįŉģ čäľčūľäŧįőŉş, ƒőřmäŧŧįŉģ đäŧä ƒőř đįşpľäy, äŉđ mőřę.",
      "add-transformation-header": "Ŝŧäřŧ ŧřäŉşƒőřmįŉģ đäŧä"
    }
  },
  "user-orgs": {
    "current-org-button": "Cūřřęŉŧ",
    "name-column": "Ńämę",
    "role-column": "Ŗőľę",
    "select-org-button": "Ŝęľęčŧ őřģäŉįşäŧįőŉ",
    "title": "Øřģäŉįžäŧįőŉş"
  },
  "user-profile": {
    "fields": {
      "email-error": "Ēmäįľ įş řęqūįřęđ",
      "email-label": "Ēmäįľ",
      "name-error": "Ńämę įş řęqūįřęđ",
      "name-label": "Ńämę",
      "username-label": "Ůşęřŉämę"
    },
    "tabs": {
      "general": "Ğęŉęřäľ"
    }
  },
  "user-session": {
    "browser-column": "ßřőŵşęř & ØŜ",
    "created-at-column": "Ŀőģģęđ őŉ",
    "ip-column": "ĨP äđđřęşş",
    "revoke": "Ŗęvőĸę ūşęř şęşşįőŉ",
    "seen-at-column": "Ŀäşŧ şęęŉ"
  },
  "user-sessions": {
    "loading": "Ŀőäđįŉģ şęşşįőŉş..."
  },
  "variable": {
    "adhoc": {
      "placeholder": "Ŝęľęčŧ väľūę"
    },
    "dropdown": {
      "placeholder": "Ēŉŧęř väřįäþľę väľūę"
    },
    "picker": {
      "link-all": "Åľľ",
      "option-all": "Åľľ",
      "option-selected-values": "Ŝęľęčŧęđ",
      "option-tooltip": "Cľęäř şęľęčŧįőŉş"
    },
    "textbox": {
      "placeholder": "Ēŉŧęř väřįäþľę väľūę"
    }
  }
}<|MERGE_RESOLUTION|>--- conflicted
+++ resolved
@@ -227,20 +227,6 @@
       "import": "Ĩmpőřŧ ƒřőm ľįþřäřy",
       "paste-panel": "Päşŧę päŉęľ",
       "row": "Ŗőŵ",
-<<<<<<< HEAD
-      "visualization": "Vįşūäľįžäŧįőŉ"
-    },
-    "empty": {
-      "add-import-body": "Ĩmpőřŧ vįşūäľįžäŧįőŉş ŧĥäŧ äřę şĥäřęđ ŵįŧĥ őŧĥęř đäşĥþőäřđş.",
-      "add-import-button": "Ĩmpőřŧ ľįþřäřy päŉęľ",
-      "add-import-header": "Ĩmpőřŧ päŉęľ",
-      "add-row-body": "Ğřőūp yőūř vįşūäľįžäŧįőŉş įŉŧő ęχpäŉđäþľę şęčŧįőŉş.",
-      "add-row-button": "Åđđ řőŵ",
-      "add-row-header": "Åđđ ä řőŵ",
-      "add-visualization-body": "Ŝęľęčŧ ä đäŧä şőūřčę äŉđ ŧĥęŉ qūęřy äŉđ vįşūäľįžę yőūř đäŧä ŵįŧĥ čĥäřŧş, şŧäŧş äŉđ ŧäþľęş őř čřęäŧę ľįşŧş, mäřĸđőŵŉş äŉđ őŧĥęř ŵįđģęŧş.",
-      "add-visualization-button": "Åđđ vįşūäľįžäŧįőŉ",
-      "add-visualization-header": "Ŝŧäřŧ yőūř ŉęŵ đäşĥþőäřđ þy äđđįŉģ ä vįşūäľįžäŧįőŉ"
-=======
       "visualization": "Vįşūäľįžäŧįőŉ",
       "widget": "Ŵįđģęŧ"
     },
@@ -257,7 +243,6 @@
       "import-a-dashboard-body": "Ĩmpőřŧ đäşĥþőäřđ ƒřőm ƒįľę őř <1>ģřäƒäŉä.čőm</1>.",
       "import-a-dashboard-header": "Ĩmpőřŧ ä đäşĥþőäřđ",
       "import-dashboard-button": "Ĩmpőřŧ đäşĥþőäřđ"
->>>>>>> 1e84fede
     },
     "inspect": {
       "data-tab": "Đäŧä",
@@ -322,11 +307,7 @@
       "refresh": "Ŗęƒřęşĥ đäşĥþőäřđ",
       "save": "Ŝävę đäşĥþőäřđ",
       "settings": "Đäşĥþőäřđ şęŧŧįŉģş",
-<<<<<<< HEAD
-      "share": "Ŝĥäřę đäşĥþőäřđ őř päŉęľ",
-=======
       "share": "Ŝĥäřę đäşĥþőäřđ",
->>>>>>> 1e84fede
       "unmark-favorite": "Ůŉmäřĸ äş ƒävőřįŧę"
     },
     "validation": {
@@ -734,8 +715,6 @@
     },
     "config": {
       "title": "Åđmįŉįşŧřäŧįőŉ"
-<<<<<<< HEAD
-=======
     },
     "config-access": {
       "subtitle": "Cőŉƒįģūřę äččęşş ƒőř įŉđįvįđūäľ ūşęřş, ŧęämş, äŉđ şęřvįčę äččőūŉŧş",
@@ -755,7 +734,6 @@
     "connections": {
       "subtitle": "ßřőŵşę äŉđ čřęäŧę ŉęŵ čőŉŉęčŧįőŉş",
       "title": "Cőŉŉęčŧįőŉş"
->>>>>>> 1e84fede
     },
     "correlations": {
       "subtitle": "Åđđ äŉđ čőŉƒįģūřę čőřřęľäŧįőŉş",
@@ -808,12 +786,9 @@
     "global-users": {
       "subtitle": "Mäŉäģę ūşęřş įŉ Ğřäƒäŉä",
       "title": "Ůşęřş"
-<<<<<<< HEAD
-=======
     },
     "grafana-quaderno": {
       "title": "Ğřäƒäŉä Qūäđęřŉő"
->>>>>>> 1e84fede
     },
     "help": {
       "title": "Ħęľp"
@@ -842,12 +817,9 @@
       "subtitle": "Ŗęūşäþľę päŉęľş ŧĥäŧ čäŉ þę äđđęđ ŧő mūľŧįpľę đäşĥþőäřđş",
       "title": "Ŀįþřäřy päŉęľş"
     },
-<<<<<<< HEAD
-=======
     "machine-learning": {
       "title": "Mäčĥįŉę ľęäřŉįŉģ"
     },
->>>>>>> 1e84fede
     "manage-folder": {
       "subtitle": "Mäŉäģę ƒőľđęř đäşĥþőäřđş äŉđ pęřmįşşįőŉş"
     },
@@ -873,12 +845,9 @@
     "org-settings": {
       "subtitle": "Mäŉäģę přęƒęřęŉčęş äčřőşş äŉ őřģäŉįžäŧįőŉ",
       "title": "Đęƒäūľŧ přęƒęřęŉčęş"
-<<<<<<< HEAD
-=======
     },
     "performance-testing": {
       "title": "Pęřƒőřmäŉčę ŧęşŧįŉģ"
->>>>>>> 1e84fede
     },
     "playlists": {
       "subtitle": "Ğřőūpş őƒ đäşĥþőäřđş ŧĥäŧ äřę đįşpľäyęđ įŉ ä şęqūęŉčę",
@@ -897,12 +866,9 @@
     "profile/settings": {
       "title": "Přőƒįľę"
     },
-<<<<<<< HEAD
-=======
     "profiles": {
       "title": "Přőƒįľęş"
     },
->>>>>>> 1e84fede
     "public": {
       "title": "Pūþľįč đäşĥþőäřđş"
     },
