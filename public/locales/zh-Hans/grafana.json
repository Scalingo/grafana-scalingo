--- conflicted
+++ resolved
@@ -2,9 +2,6 @@
   "_comment": "Do not manually edit this file. Translations must be made in Crowdin which will sync them back into this file",
   "clipboard-button": {
     "inline-toast": {
-<<<<<<< HEAD
-      "success": ""
-=======
       "success": "已复制"
     }
   },
@@ -24,7 +21,6 @@
       "pages": "页面",
       "preferences": "首选项",
       "recent-dashboards": ""
->>>>>>> ac7f9d45
     }
   },
   "common": {
@@ -161,15 +157,6 @@
       "subtitle": "管理整个服务器范围的设置，以及对组织、用户和许可证等资源的访问权限",
       "title": "服务器管理员"
     },
-    "admin-access": {
-      "title": ""
-    },
-    "admin-general": {
-      "title": ""
-    },
-    "admin-plugins": {
-      "title": ""
-    },
     "alerting": {
       "subtitle": "在系统发生问题后立即获悉",
       "title": "警报"
@@ -256,14 +243,8 @@
       "title": "组织"
     },
     "global-users": {
-<<<<<<< HEAD
-      "subtitle": "在整个 Grafana 服务器上管理和创建用户",
-      "title": "",
-      "titleBeforeTopnav": "用户"
-=======
       "subtitle": "在 Grafana 中管理用户",
       "title": "用户"
->>>>>>> ac7f9d45
     },
     "help": {
       "title": "帮助"
@@ -297,12 +278,7 @@
     },
     "org-settings": {
       "subtitle": "管理整个组织的首选项",
-<<<<<<< HEAD
-      "title": "",
-      "titleBeforeTopnav": "首选项"
-=======
       "title": "默认首选项"
->>>>>>> ac7f9d45
     },
     "playlists": {
       "subtitle": "以序列显示的仪表板组",
@@ -332,9 +308,6 @@
     },
     "search-dashboards": {
       "title": "搜索仪表板"
-    },
-    "search-dashboards": {
-      "title": ""
     },
     "server-settings": {
       "subtitle": "查看 Grafana 配置中定义的设置",
@@ -391,14 +364,6 @@
     "title": "最新博客"
   },
   "notifications": {
-<<<<<<< HEAD
-    "starred-dashboard": "",
-    "unstarred-dashboard": ""
-  },
-  "panel": {
-    "header-menu": {
-      "hide-legend": "",
-=======
     "starred-dashboard": "仪表盘已加星标",
     "unstarred-dashboard": "仪表板未加星标"
   },
@@ -411,7 +376,6 @@
       "explore": "探索",
       "get-help": "获得帮助",
       "hide-legend": "隐藏图例",
->>>>>>> ac7f9d45
       "inspect": "检查",
       "inspect-data": "数据",
       "inspect-json": "面板 JSON",
@@ -419,23 +383,15 @@
       "query": "查询",
       "remove": "删除",
       "share": "分享",
-<<<<<<< HEAD
-      "show-legend": "",
-=======
       "show-legend": "显示图例",
       "unlink-library-panel": "取消链接库面板",
->>>>>>> ac7f9d45
       "view": "查看"
     }
   },
   "refresh-picker": {
     "aria-label": {
       "choose-interval": "自动刷新已关闭。选择刷新时间间隔",
-<<<<<<< HEAD
-      "duration-selected": ""
-=======
       "duration-selected": "以当前所选间隔 {{durationAriaLabel}} 选择刷新时间间隔"
->>>>>>> ac7f9d45
     },
     "live-option": {
       "aria-label": "开启直播流",
@@ -543,11 +499,7 @@
       "name": "快照名称",
       "timeout": "超时（秒）",
       "timeout-description": "如果需要很长时间才能收集仪表板指标，则可能需要配置超时值。",
-<<<<<<< HEAD
-      "url-label": ""
-=======
       "url-label": "网址快照"
->>>>>>> ac7f9d45
     },
     "tab-title": {
       "embed": "嵌入",
@@ -563,11 +515,7 @@
       "light": "浅色"
     },
     "view-json": {
-<<<<<<< HEAD
-      "copy-button": ""
-=======
       "copy-button": "复制到剪贴板"
->>>>>>> ac7f9d45
     }
   },
   "shared-dashboard": {
@@ -603,15 +551,9 @@
       "title": "绝对时间范围"
     },
     "calendar": {
-<<<<<<< HEAD
-      "apply-button": "",
-      "cancel-button": "取消",
-      "select-time": ""
-=======
       "apply-button": "应用时间范围",
       "cancel-button": "取消",
       "select-time": "选择时间范围"
->>>>>>> ac7f9d45
     },
     "content": {
       "empty-recent-list": "<0><0>看起来您之前没有使用过这个时间选择器。一旦您输入了某些时间间隔，最近使用的间隔就会出现在此处。</0></0><1><0>阅读文档</0><1>，了解如何输入自定义时间范围的更多信息。",
@@ -678,14 +620,6 @@
     "loading": "正在加载会话..."
   },
   "variable": {
-<<<<<<< HEAD
-    "picker": {
-      "input": "",
-      "link-all": "",
-      "option-all": "",
-      "option-selected-values": "",
-      "option-tooltip": ""
-=======
     "adhoc": {
       "placeholder": ""
     },
@@ -700,7 +634,6 @@
     },
     "textbox": {
       "placeholder": "输入变量值"
->>>>>>> ac7f9d45
     }
   }
 }