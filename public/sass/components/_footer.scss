.page-dashboard .footer {
  display: none;
}

.footer {
  color: $footer-link-color;
  padding: 5rem 0 1rem 0;
  font-size: $font-size-sm;
  position: relative;
  width: 98%; /* was causing horiz scrollbars - need to examine */

  a {
    color: $footer-link-color;

    &:hover {
      color: $footer-link-hover;
    }
  }

  ul {
    list-style: none;
  }

  li {
    display: inline-block;
    padding-right: 2px;
    &::after {
      content: ' | ';
      padding-left: 2px;
    }
  }

  li:last-child {
    &::after {
      padding-left: 0;
      content: '';
    }
  }
}

.login-page {
  .footer {
<<<<<<< HEAD
    padding: 1rem 0 1rem 0;
  }
}

@include media-breakpoint-up(md) {
  .footer {
    bottom: $spacer;
    position: absolute;
    padding: 5rem 0 1rem 0;
=======
    bottom: $spacer;
    position: absolute;
    padding: 1rem 0 1rem 0;
  }
}

@include media-breakpoint-up(sm) {
  .login-page {
    .footer {
      padding: 5rem 0 1rem 0;
    }
>>>>>>> 69c51919
  }
}<|MERGE_RESOLUTION|>--- conflicted
+++ resolved
@@ -40,17 +40,6 @@
 
 .login-page {
   .footer {
-<<<<<<< HEAD
-    padding: 1rem 0 1rem 0;
-  }
-}
-
-@include media-breakpoint-up(md) {
-  .footer {
-    bottom: $spacer;
-    position: absolute;
-    padding: 5rem 0 1rem 0;
-=======
     bottom: $spacer;
     position: absolute;
     padding: 1rem 0 1rem 0;
@@ -62,6 +51,5 @@
     .footer {
       padding: 5rem 0 1rem 0;
     }
->>>>>>> 69c51919
   }
 }