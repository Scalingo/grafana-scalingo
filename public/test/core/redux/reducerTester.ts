--- conflicted
+++ resolved
@@ -20,11 +20,7 @@
 export interface Then<State> {
   thenStateShouldEqual: (state: State) => When<State>;
   thenStatePredicateShouldEqual: (predicate: (resultingState: State) => boolean) => When<State>;
-<<<<<<< HEAD
-  whenActionIsDispatched: (action: PayloadAction<any> | Action<any>) => Then<State>;
-=======
   whenActionIsDispatched: (action: AnyAction) => Then<State>;
->>>>>>> 914fcedb
 }
 
 interface ObjectType extends Object {
