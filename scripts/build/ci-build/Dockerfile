--- conflicted
+++ resolved
@@ -110,19 +110,11 @@
 # Use old Debian (this has support into 2022) in order to ensure binary compatibility with older glibc's.
 FROM debian:stretch-20210208
 
-<<<<<<< HEAD
-ENV GOVERSION=1.16.1 \
-    PATH=/usr/local/go/bin:$PATH \
-    GOPATH=/go \
-    NODEVERSION=14.16.0-1nodesource1 \
-    YARNVERSION=1.22.5-1
-=======
 ENV GOVERSION=1.17 \
     PATH=/usr/local/go/bin:$PATH \
     GOPATH=/go \
     NODEVERSION=16.13.0-1nodesource1 \
     YARNVERSION=1.22.15-1
->>>>>>> 914fcedb
 
 # Use ARG so as not to persist environment variable in image
 ARG DEBIAN_FRONTEND=noninteractive
