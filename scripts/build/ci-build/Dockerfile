--- conflicted
+++ resolved
@@ -102,11 +102,7 @@
 # Use old Debian (LTS into 2024) in order to ensure binary compatibility with older glibc's.
 FROM debian:buster-20220822
 
-<<<<<<< HEAD
-ENV GOVERSION=1.17.12 \
-=======
 ENV GOVERSION=1.19.3 \
->>>>>>> 89b365f8
     PATH=/usr/local/go/bin:$PATH \
     GOPATH=/go \
     NODEVERSION=16.14.0-1nodesource1 \
@@ -122,11 +118,6 @@
 
 RUN apt-get update && \
     apt-get install -yq \
-<<<<<<< HEAD
-        apt-transport-https \
-        build-essential netcat-traditional clang gcc-aarch64-linux-gnu gcc-arm-linux-gnueabihf gcc-mingw-w64-x86-64 \
-=======
->>>>>>> 89b365f8
         apt-transport-https \
         build-essential netcat-traditional clang gcc-aarch64-linux-gnu gcc-arm-linux-gnueabihf gcc-mingw-w64-x86-64 \
         python-pip      \
