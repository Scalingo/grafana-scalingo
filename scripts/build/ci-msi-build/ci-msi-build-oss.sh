--- conflicted
+++ resolved
@@ -23,15 +23,6 @@
 python3 generator/build.py "$@"
 chmod a+x /tmp/scratch/*.msi
 echo "MSI: Copy to $WORKING_DIRECTORY/dist"
-<<<<<<< HEAD
-cp /tmp/scratch/*.msi $WORKING_DIRECTORY/dist
-echo "MSI: Generate SHA256"
-MSI_FILE=`ls $WORKING_DIRECTORY/dist/*.msi`
-SHA256SUM=`sha256sum $MSI_FILE | cut -f1 -d' '`
-echo $SHA256SUM > $MSI_FILE.sha256
-echo "MSI: SHA256 file content:"
-cat $MSI_FILE.sha256
-=======
 cp /tmp/scratch/*.msi "$WORKING_DIRECTORY/dist"
 echo "MSI: Generate SHA256"
 MSI_FILE=$(ls "$WORKING_DIRECTORY"/dist/*.msi)
@@ -39,6 +30,5 @@
 echo "$SHA256SUM" > "$MSI_FILE.sha256"
 echo "MSI: SHA256 file content:"
 cat "$MSI_FILE.sha256"
->>>>>>> 742d1659
 echo "MSI: contents of $WORKING_DIRECTORY/dist"
 ls -al "$WORKING_DIRECTORY/dist"