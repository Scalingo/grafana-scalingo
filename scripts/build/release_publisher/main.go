--- conflicted
+++ resolved
@@ -44,17 +44,6 @@
 	if enterprise {
 		product = "grafana-enterprise"
 		baseURL = createBaseURL(archiveProviderRoot, "enterprise", product, nightly)
-<<<<<<< HEAD
-		var err error
-		buildArtifacts, err = filterBuildArtifacts(completeBuildArtifactConfigurations, Remove, []artifactFilter{
-			{os: "win-installer", arch: "amd64"},
-		})
-
-		if err != nil {
-			log.Fatalf("Could not filter to the selected build artifacts, err=%v", err)
-		}
-=======
->>>>>>> 3fa63cfc
 
 	} else {
 		product = "grafana"
