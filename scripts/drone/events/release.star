--- conflicted
+++ resolved
@@ -9,33 +9,8 @@
 )
 load(
     "scripts/drone/steps/lib.star",
-<<<<<<< HEAD
-    "build_backend_step",
-    "build_docker_images_step",
-    "build_frontend_package_step",
-    "build_frontend_step",
-    "build_plugins_step",
-    "build_storybook_step",
-=======
->>>>>>> 1e84fede
     "compile_build_cmd",
     "download_grabpl_step",
-<<<<<<< HEAD
-    "e2e_tests_artifacts",
-    "e2e_tests_step",
-    "get_windows_steps",
-    "grafana_server_step",
-    "identify_runner_step",
-    "mysql_integration_tests_step",
-    "package_step",
-    "postgres_integration_tests_step",
-    "publish_grafanacom_step",
-    "publish_linux_packages_step",
-    "store_storybook_step",
-    "trigger_oss",
-    "upload_cdn_step",
-    "upload_packages_step",
-=======
     "identify_runner_step",
     "memcached_integration_tests_steps",
     "mysql_integration_tests_steps",
@@ -44,7 +19,6 @@
     "publish_linux_packages_step",
     "redis_integration_tests_steps",
     "remote_alertmanager_integration_tests_steps",
->>>>>>> 1e84fede
     "verify_gen_cue_step",
     "verify_gen_jsonnet_step",
     "wire_install_step",
@@ -57,15 +31,6 @@
 load(
     "scripts/drone/utils/utils.star",
     "pipeline",
-<<<<<<< HEAD
-)
-load(
-    "scripts/drone/pipelines/test_frontend.star",
-    "test_frontend",
-)
-load(
-    "scripts/drone/pipelines/test_backend.star",
-    "test_backend",
 )
 load(
     "scripts/drone/vault.star",
@@ -75,68 +40,13 @@
     "prerelease_bucket",
     "rgm_gcp_key_base64",
 )
-load(
-    "scripts/drone/utils/images.star",
-    "images",
-)
-load(
-    "scripts/drone/pipelines/whats_new_checker.star",
-    "whats_new_checker_pipeline",
-)
 
 ver_mode = "release"
-release_trigger = {
-    "event": {
-        "exclude": [
-            "promote",
-        ],
-    },
-    "ref": {
-        "include": [
-            "refs/tags/v*",
-        ],
-        "exclude": [
-            "refs/tags/*-cloud*",
-        ],
-    },
-}
-
-def store_npm_packages_step():
-    return {
-        "name": "store-npm-packages",
-        "image": images["build_image"],
-        "depends_on": [
-            "compile-build-cmd",
-            "build-frontend-packages",
-        ],
-        "environment": {
-            "GCP_KEY": from_secret(gcp_grafanauploads_base64),
-            "PRERELEASE_BUCKET": from_secret(prerelease_bucket),
-        },
-        "commands": ["./bin/build artifacts npm store --tag ${DRONE_TAG}"],
-    }
-=======
-)
-load(
-    "scripts/drone/vault.star",
-    "from_secret",
-    "gcp_grafanauploads_base64",
-    "npm_token",
-    "prerelease_bucket",
-    "rgm_gcp_key_base64",
-)
-
-ver_mode = "release"
->>>>>>> 1e84fede
 
 def retrieve_npm_packages_step():
     return {
         "name": "retrieve-npm-packages",
-<<<<<<< HEAD
-        "image": images["publish_image"],
-=======
-        "image": images["publish"],
->>>>>>> 1e84fede
+        "image": images["publish"],
         "depends_on": [
             "compile-build-cmd",
             "yarn-install",
@@ -152,11 +62,7 @@
 def release_npm_packages_step():
     return {
         "name": "release-npm-packages",
-<<<<<<< HEAD
-        "image": images["build_image"],
-=======
         "image": images["node"],
->>>>>>> 1e84fede
         "depends_on": [
             "compile-build-cmd",
             "retrieve-npm-packages",
@@ -168,150 +74,10 @@
         "commands": ["./bin/build artifacts npm release --tag ${DRONE_TAG}"],
     }
 
-<<<<<<< HEAD
-def oss_pipelines(ver_mode = ver_mode, trigger = release_trigger):
-    """Generates all pipelines used for Grafana OSS.
-
-    Args:
-      ver_mode: controls which steps are included in the pipeline.
-        Defaults to 'release'.
-      trigger: controls which events can trigger the pipeline execution.
-        Defaults to tag events for tags with a 'v' prefix.
-
-    Returns:
-      List of Drone pipelines.
-    """
-
-    environment = {"EDITION": "oss"}
-
-    services = integration_test_services(edition = "oss")
-    volumes = integration_test_services_volumes()
-
-    init_steps = [
-        identify_runner_step(),
-        download_grabpl_step(),
-        verify_gen_cue_step(),
-        wire_install_step(),
-        yarn_install_step(),
-        compile_build_cmd(),
-    ]
-
-    build_steps = [
-        build_backend_step(ver_mode = ver_mode),
-        build_frontend_step(ver_mode = ver_mode),
-        build_frontend_package_step(ver_mode = ver_mode),
-        build_plugins_step(ver_mode = ver_mode),
-        package_step(ver_mode = ver_mode),
-        copy_packages_for_docker_step(),
-        build_docker_images_step(publish = True),
-        build_docker_images_step(
-            publish = True,
-            ubuntu = True,
-        ),
-        grafana_server_step(),
-        e2e_tests_step("dashboards-suite", tries = 3),
-        e2e_tests_step("smoke-tests-suite", tries = 3),
-        e2e_tests_step("panels-suite", tries = 3),
-        e2e_tests_step("various-suite", tries = 3),
-        e2e_tests_artifacts(),
-        build_storybook_step(ver_mode = ver_mode),
-    ]
-
-    publish_steps = []
-
-    if ver_mode in (
-        "release",
-        "release-branch",
-    ):
-        publish_steps.extend(
-            [
-                upload_cdn_step(ver_mode = ver_mode, trigger = trigger_oss),
-                upload_packages_step(
-                    ver_mode = ver_mode,
-                    trigger = trigger_oss,
-                ),
-            ],
-        )
-
-    if ver_mode in ("release",):
-        publish_steps.extend(
-            [
-                store_storybook_step(ver_mode = ver_mode),
-                store_npm_packages_step(),
-            ],
-        )
-
-    integration_test_steps = [
-        postgres_integration_tests_step(),
-        mysql_integration_tests_step(),
-    ]
-
-    pipelines = []
-
-    # We don't need to run integration tests at release time since they have
-    # been run multiple times before:
-    if ver_mode in ("release"):
-        pipelines.append(whats_new_checker_pipeline(release_trigger))
-        integration_test_steps = []
-        volumes = []
-
-    windows_pipeline_dependencies = [
-        "{}-build-e2e-publish".format(ver_mode),
-        "{}-test-frontend".format(ver_mode),
-    ]
-    pipelines.extend([
-        pipeline(
-            name = "{}-build-e2e-publish".format(ver_mode),
-            trigger = trigger,
-            services = [],
-            steps = init_steps + build_steps + publish_steps,
-            environment = environment,
-            volumes = volumes,
-        ),
-        test_frontend(trigger, ver_mode),
-        test_backend(trigger, ver_mode),
-    ])
-
-    if ver_mode not in ("release"):
-        pipelines.append(pipeline(
-            name = "{}-integration-tests".format(ver_mode),
-            trigger = trigger,
-            services = services,
-            steps = [
-                        download_grabpl_step(),
-                        identify_runner_step(),
-                        verify_gen_cue_step(),
-                        verify_gen_jsonnet_step(),
-                        wire_install_step(),
-                    ] +
-                    integration_test_steps,
-            environment = environment,
-            volumes = volumes,
-        ))
-
-    windows_pipeline = pipeline(
-        name = "{}-windows".format(ver_mode),
-        trigger = trigger,
-        steps = get_windows_steps(ver_mode = ver_mode),
-        platform = "windows",
-        depends_on = windows_pipeline_dependencies,
-        environment = environment,
-    )
-
-    pipelines.append(windows_pipeline)
-
-    return pipelines
-
 def publish_artifacts_step():
     return {
         "name": "publish-artifacts",
-        "image": images["publish_image"],
-=======
-def publish_artifacts_step():
-    return {
-        "name": "publish-artifacts",
-        "image": images["publish"],
->>>>>>> 1e84fede
+        "image": images["publish"],
         "environment": {
             "GCP_KEY": from_secret(gcp_grafanauploads_base64),
             "PRERELEASE_BUCKET": from_secret("prerelease_bucket"),
@@ -325,11 +91,7 @@
 def publish_static_assets_step():
     return {
         "name": "publish-static-assets",
-<<<<<<< HEAD
-        "image": images["publish_image"],
-=======
-        "image": images["publish"],
->>>>>>> 1e84fede
+        "image": images["publish"],
         "environment": {
             "GCP_KEY": from_secret(gcp_grafanauploads_base64),
             "PRERELEASE_BUCKET": from_secret("prerelease_bucket"),
@@ -344,11 +106,7 @@
 def publish_storybook_step():
     return {
         "name": "publish-storybook",
-<<<<<<< HEAD
-        "image": images["publish_image"],
-=======
-        "image": images["publish"],
->>>>>>> 1e84fede
+        "image": images["publish"],
         "environment": {
             "GCP_KEY": from_secret(gcp_grafanauploads_base64),
             "PRERELEASE_BUCKET": from_secret("prerelease_bucket"),
@@ -460,19 +218,12 @@
     }
     pipelines = []
     volumes = integration_test_services_volumes()
-<<<<<<< HEAD
-    oss_integration_test_steps = [
-        postgres_integration_tests_step(),
-        mysql_integration_tests_step(),
-    ]
-=======
     integration_test_steps = postgres_integration_tests_steps() + \
                              mysql_integration_tests_steps("mysql57", "5.7") + \
                              mysql_integration_tests_steps("mysql80", "8.0") + \
                              redis_integration_tests_steps() + \
                              memcached_integration_tests_steps() + \
                              remote_alertmanager_integration_tests_steps()
->>>>>>> 1e84fede
 
     pipelines.append(pipeline(
         name = "integration-tests",
@@ -497,11 +248,7 @@
         bucket = from_secret(prerelease_bucket),
         gcp_key = from_secret(rgm_gcp_key_base64),
         version = "${DRONE_TAG}",
-<<<<<<< HEAD
-        trigger = release_trigger,
-=======
         trigger = {},
->>>>>>> 1e84fede
         depends_on = [
             "release-build-e2e-publish",
             "release-windows",
@@ -515,11 +262,7 @@
     step = {
         "name": "gsutil-stat",
         "depends_on": ["clone"],
-<<<<<<< HEAD
-        "image": images["cloudsdk_image"],
-=======
         "image": images["cloudsdk"],
->>>>>>> 1e84fede
         "environment": {
             "BUCKET": bucket,
             "GCP_KEY": gcp_key,
