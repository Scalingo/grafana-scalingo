"""This module contains the comprehensive build pipeline."""

load(
    "scripts/drone/steps/lib.star",
    "build_frontend_package_step",
    "build_storybook_step",
    "cloud_plugins_e2e_tests_step",
    "compile_build_cmd",
    "download_grabpl_step",
    "e2e_tests_artifacts",
    "e2e_tests_step",
    "enterprise_downstream_step",
    "frontend_metrics_step",
    "grafana_server_step",
    "identify_runner_step",
    "publish_images_step",
    "release_canary_npm_packages_step",
    "store_storybook_step",
    "test_a11y_frontend_step",
    "trigger_oss",
    "update_package_json_version",
    "upload_cdn_step",
    "upload_packages_step",
    "verify_gen_cue_step",
    "verify_gen_jsonnet_step",
    "wire_install_step",
    "yarn_install_step",
)
load(
    "scripts/drone/steps/rgm.star",
    "rgm_artifacts_step",
    "rgm_build_docker_step",
)
load(
    "scripts/drone/utils/images.star",
    "images",
)
load(
    "scripts/drone/utils/utils.star",
    "pipeline",
)

# @unused
def build_e2e(trigger, ver_mode):
    """Perform e2e building, testing, and publishing.

    Args:
      trigger: controls which events can trigger the pipeline execution.
      ver_mode: used in the naming of the pipeline. Either 'pr' or 'main'.

    Returns:
      Drone pipeline.
    """

    environment = {"EDITION": "oss"}
    init_steps = [
        identify_runner_step(),
        download_grabpl_step(),
        compile_build_cmd(),
        verify_gen_cue_step(),
        verify_gen_jsonnet_step(),
        wire_install_step(),
        yarn_install_step(),
    ]

    build_steps = []

    if ver_mode == "pr":
        build_steps.extend(
            [
                build_frontend_package_step(),
                enterprise_downstream_step(ver_mode = ver_mode),
                rgm_artifacts_step(artifacts = ["targz:grafana:linux/amd64", "targz:grafana:linux/arm64"], file = "packages.txt"),
            ],
        )
    else:
        build_steps.extend([
            update_package_json_version(),
            build_frontend_package_step(depends_on = ["update-package-json-version"]),
            rgm_artifacts_step(
                artifacts = [
                    "targz:grafana:linux/amd64",
                    "targz:grafana:linux/arm64",
                ],
                depends_on = ["update-package-json-version"],
                file = "packages.txt",
            ),
        ])

    build_steps.extend(
        [
<<<<<<< HEAD
            build_backend_step(ver_mode = ver_mode),
            build_frontend_step(ver_mode = ver_mode),
            build_frontend_package_step(ver_mode = ver_mode),
            build_plugins_step(ver_mode = ver_mode),
            package_step(ver_mode = ver_mode),
=======
>>>>>>> 1e84fede
            grafana_server_step(),
            e2e_tests_step("dashboards-suite"),
            e2e_tests_step("smoke-tests-suite"),
            e2e_tests_step("panels-suite"),
            e2e_tests_step("various-suite"),
            cloud_plugins_e2e_tests_step(
                "cloud-plugins-suite",
                cloud = "azure",
                trigger = trigger_oss,
            ),
            e2e_tests_artifacts(),
            build_storybook_step(ver_mode = ver_mode),
            test_a11y_frontend_step(ver_mode = ver_mode),
        ],
    )

    if ver_mode == "main":
        build_steps.extend(
            [
                store_storybook_step(trigger = trigger_oss, ver_mode = ver_mode),
                frontend_metrics_step(trigger = trigger_oss),
<<<<<<< HEAD
                build_docker_images_step(
                    publish = False,
                ),
                build_docker_images_step(
                    publish = False,
                    ubuntu = True,
=======
                rgm_build_docker_step(
                    images["ubuntu"],
                    images["alpine"],
                    depends_on = ["update-package-json-version"],
                    tag_format = "{{ .version_base }}-{{ .buildID }}-{{ .arch }}",
                    ubuntu_tag_format = "{{ .version_base }}-{{ .buildID }}-ubuntu-{{ .arch }}",
>>>>>>> 1e84fede
                ),
                publish_images_step(
                    docker_repo = "grafana",
                    trigger = trigger_oss,
                    ver_mode = ver_mode,
                ),
                publish_images_step(
                    docker_repo = "grafana-oss",
                    trigger = trigger_oss,
                    ver_mode = ver_mode,
                ),
                release_canary_npm_packages_step(trigger = trigger_oss),
                upload_packages_step(
                    trigger = trigger_oss,
                    ver_mode = ver_mode,
                ),
                upload_cdn_step(
                    trigger = trigger_oss,
                    ver_mode = ver_mode,
                ),
            ],
        )
    elif ver_mode == "pr":
        build_steps.extend(
            [
<<<<<<< HEAD
                build_docker_images_step(
                    archs = [
                        "amd64",
                    ],
                ),
                build_docker_images_step(
                    archs = [
                        "amd64",
                    ],
                    ubuntu = True,
=======
                rgm_build_docker_step(
                    images["ubuntu"],
                    images["alpine"],
                    tag_format = "{{ .version_base }}-{{ .buildID }}-{{ .arch }}",
                    ubuntu_tag_format = "{{ .version_base }}-{{ .buildID }}-ubuntu-{{ .arch }}",
>>>>>>> 1e84fede
                ),
                publish_images_step(
                    docker_repo = "grafana",
                    trigger = trigger_oss,
                    ver_mode = ver_mode,
                ),
            ],
        )

    publish_suffix = ""
    if ver_mode == "main":
        publish_suffix = "-publish"

    return pipeline(
        name = "{}-build-e2e{}".format(ver_mode, publish_suffix),
        environment = environment,
        services = [],
        steps = init_steps + build_steps,
        trigger = trigger,
    )<|MERGE_RESOLUTION|>--- conflicted
+++ resolved
@@ -89,14 +89,6 @@
 
     build_steps.extend(
         [
-<<<<<<< HEAD
-            build_backend_step(ver_mode = ver_mode),
-            build_frontend_step(ver_mode = ver_mode),
-            build_frontend_package_step(ver_mode = ver_mode),
-            build_plugins_step(ver_mode = ver_mode),
-            package_step(ver_mode = ver_mode),
-=======
->>>>>>> 1e84fede
             grafana_server_step(),
             e2e_tests_step("dashboards-suite"),
             e2e_tests_step("smoke-tests-suite"),
@@ -118,21 +110,12 @@
             [
                 store_storybook_step(trigger = trigger_oss, ver_mode = ver_mode),
                 frontend_metrics_step(trigger = trigger_oss),
-<<<<<<< HEAD
-                build_docker_images_step(
-                    publish = False,
-                ),
-                build_docker_images_step(
-                    publish = False,
-                    ubuntu = True,
-=======
                 rgm_build_docker_step(
                     images["ubuntu"],
                     images["alpine"],
                     depends_on = ["update-package-json-version"],
                     tag_format = "{{ .version_base }}-{{ .buildID }}-{{ .arch }}",
                     ubuntu_tag_format = "{{ .version_base }}-{{ .buildID }}-ubuntu-{{ .arch }}",
->>>>>>> 1e84fede
                 ),
                 publish_images_step(
                     docker_repo = "grafana",
@@ -158,24 +141,11 @@
     elif ver_mode == "pr":
         build_steps.extend(
             [
-<<<<<<< HEAD
-                build_docker_images_step(
-                    archs = [
-                        "amd64",
-                    ],
-                ),
-                build_docker_images_step(
-                    archs = [
-                        "amd64",
-                    ],
-                    ubuntu = True,
-=======
                 rgm_build_docker_step(
                     images["ubuntu"],
                     images["alpine"],
                     tag_format = "{{ .version_base }}-{{ .buildID }}-{{ .arch }}",
                     ubuntu_tag_format = "{{ .version_base }}-{{ .buildID }}-ubuntu-{{ .arch }}",
->>>>>>> 1e84fede
                 ),
                 publish_images_step(
                     docker_repo = "grafana",
