--- conflicted
+++ resolved
@@ -70,28 +70,16 @@
 
 
 ver_mode = 'main'
-<<<<<<< HEAD
-
-def get_steps(edition):
-    services = integration_test_services(edition)
-    include_enterprise2 = edition == 'enterprise'
-=======
 trigger = {
     'event': ['push',],
     'branch': 'main',
 }
 
 def main_test_frontend():
->>>>>>> 556faf82
     init_steps = [
         identify_runner_step(),
         download_grabpl_step(),
         gen_version_step(ver_mode),
-<<<<<<< HEAD
-        wire_install_step(),
-        yarn_install_step(),
-    ]
-=======
         yarn_install_step(),
     ]
     test_steps = [
@@ -110,7 +98,6 @@
         gen_version_step(ver_mode),
         wire_install_step(),
     ]
->>>>>>> 556faf82
     test_steps = [
         lint_drone_step(),
         codespell_step(),
@@ -134,11 +121,7 @@
     ]
     build_steps = [
         trigger_test_release(),
-<<<<<<< HEAD
-        enterprise_downstream_step(edition=edition),
-=======
         enterprise_downstream_step(edition=edition, ver_mode=ver_mode),
->>>>>>> 556faf82
         build_backend_step(edition=edition, ver_mode=ver_mode),
         build_frontend_step(edition=edition, ver_mode=ver_mode),
         build_frontend_package_step(edition=edition, ver_mode=ver_mode),
@@ -151,28 +134,9 @@
         mysql_integration_tests_step(edition=edition, ver_mode=ver_mode),
     ]
 
-<<<<<<< HEAD
-    if include_enterprise2:
-        edition2 = 'enterprise2'
-        build_steps.append(benchmark_ldap_step())
-        services.append(ldap_service())
-        test_steps.extend([
-            lint_backend_step(edition=edition2),
-            test_backend_step(edition=edition2),
-            test_backend_integration_step(edition=edition2),
-        ])
-        build_steps.extend([
-            build_backend_step(edition=edition2, ver_mode=ver_mode, variants=['linux-amd64']),
-        ])
-
-    # Insert remaining steps
-    build_steps.extend([
-        package_step(edition=edition, ver_mode=ver_mode, include_enterprise2=include_enterprise2),
-=======
     # Insert remaining steps
     build_steps.extend([
         package_step(edition=edition, ver_mode=ver_mode),
->>>>>>> 556faf82
         grafana_server_step(edition=edition),
         e2e_tests_step('dashboards-suite', edition=edition),
         e2e_tests_step('smoke-tests-suite', edition=edition),
@@ -196,30 +160,10 @@
         upload_cdn_step(edition=edition, ver_mode=ver_mode, trigger=trigger_oss)
     ])
 
-<<<<<<< HEAD
-    if include_enterprise2:
-        edition2 = 'enterprise2'
-        build_steps.extend([
-            package_step(edition=edition2, ver_mode=ver_mode, include_enterprise2=include_enterprise2, variants=['linux-amd64']),
-            upload_packages_step(edition=edition2, ver_mode=ver_mode),
-            upload_cdn_step(edition=edition2, ver_mode=ver_mode)
-        ])
-
-    windows_steps = get_windows_steps(edition=edition, ver_mode=ver_mode)
-    if edition == 'enterprise':
-        store_steps = []
-    else:
-        store_steps = [
-            store_packages_step(edition=edition, ver_mode=ver_mode),
-        ]
-
-    return init_steps, test_steps, build_steps, integration_test_steps, windows_steps, store_steps
-=======
     windows_steps = get_windows_steps(edition=edition, ver_mode=ver_mode)
     store_steps = [store_packages_step(edition=edition, ver_mode=ver_mode),]
 
     return init_steps, build_steps, integration_test_steps, windows_steps, store_steps
->>>>>>> 556faf82
 
 def trigger_test_release():
     return {
@@ -271,23 +215,9 @@
             ],
         },
     }
-<<<<<<< HEAD
-    init_steps, test_steps, build_steps, integration_test_steps, windows_steps, store_steps = get_steps(edition=edition)
-
-    if edition == 'enterprise':
-        services.append(ldap_service())
-        integration_test_steps.append(benchmark_ldap_step())
-
-    pipelines = [docs_pipelines(edition, ver_mode, trigger), pipeline(
-        name='main-test', edition=edition, trigger=trigger, services=[],
-        steps=init_steps + test_steps,
-        volumes=[],
-    ), pipeline(
-=======
     init_steps, build_steps, integration_test_steps, windows_steps, store_steps = get_steps(edition=edition)
 
     pipelines = [docs_pipelines(edition, ver_mode, trigger), main_test_frontend(), main_test_backend(), pipeline(
->>>>>>> 556faf82
         name='main-build-e2e-publish', edition=edition, trigger=trigger, services=[],
         steps=init_steps + build_steps,
         volumes=volumes,
@@ -298,28 +228,17 @@
     ), pipeline(
         name='main-windows', edition=edition, trigger=dict(trigger, repo=['grafana/grafana']),
         steps=[identify_runner_step('windows')] + windows_steps,
-<<<<<<< HEAD
-        depends_on=['main-test', 'main-build-e2e-publish', 'main-integration-tests'], platform='windows',
-=======
         depends_on=['main-test-frontend', 'main-test-backend', 'main-build-e2e-publish', 'main-integration-tests'], platform='windows',
->>>>>>> 556faf82
     ), notify_pipeline(
         name='notify-drone-changes', slack_channel='slack-webhooks-test', trigger=drone_change_trigger,
         template=drone_change_template, secret='drone-changes-webhook',
     ), pipeline(
         name='main-publish', edition=edition, trigger=dict(trigger, repo=['grafana/grafana']),
         steps=[download_grabpl_step(), identify_runner_step(),] + store_steps,
-<<<<<<< HEAD
-        depends_on=['main-test', 'main-build-e2e-publish', 'main-integration-tests', 'main-windows', ],
-    ), notify_pipeline(
-        name='main-notify', slack_channel='grafana-ci-notifications', trigger=dict(trigger, status=['failure']),
-        depends_on=['main-test', 'main-build-e2e-publish', 'main-integration-tests', 'main-windows', 'main-publish'],
-=======
         depends_on=['main-test-frontend', 'main-test-backend', 'main-build-e2e-publish', 'main-integration-tests', 'main-windows', ],
     ), notify_pipeline(
         name='main-notify', slack_channel='grafana-ci-notifications', trigger=dict(trigger, status=['failure']),
         depends_on=['main-test-frontend', 'main-test-backend', 'main-build-e2e-publish', 'main-integration-tests', 'main-windows', 'main-publish'],
->>>>>>> 556faf82
         template=failure_template, secret='slack_webhook'
     )]
 
