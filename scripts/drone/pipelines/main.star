--- conflicted
+++ resolved
@@ -14,7 +14,6 @@
     'build_frontend_step',
     'build_plugins_step',
     'package_step',
-    'install_cypress_step',
     'e2e_tests_server_step',
     'e2e_tests_step',
     'e2e_tests_artifacts',
@@ -70,14 +69,9 @@
         test_backend_step(edition=edition),
         test_backend_integration_step(edition=edition),
         test_frontend_step(),
-<<<<<<< HEAD
-        postgres_integration_tests_step(edition=edition, ver_mode=ver_mode),
-        mysql_integration_tests_step(edition=edition, ver_mode=ver_mode),
-=======
     ]
     build_steps = [
         enterprise_downstream_step(edition=edition),
->>>>>>> c1ba0afd
         build_backend_step(edition=edition, ver_mode=ver_mode, is_downstream=is_downstream),
         build_frontend_step(edition=edition, ver_mode=ver_mode, is_downstream=is_downstream),
         build_plugins_step(edition=edition, sign=True),
@@ -105,16 +99,12 @@
     # Insert remaining steps
     build_steps.extend([
         package_step(edition=edition, ver_mode=ver_mode, include_enterprise2=include_enterprise2, is_downstream=is_downstream),
-        install_cypress_step(),
         e2e_tests_server_step(edition=edition),
         e2e_tests_step('dashboards-suite', edition=edition),
         e2e_tests_step('smoke-tests-suite', edition=edition),
         e2e_tests_step('panels-suite', edition=edition),
         e2e_tests_step('various-suite', edition=edition),
-<<<<<<< HEAD
-=======
         e2e_tests_artifacts(edition=edition),
->>>>>>> c1ba0afd
         build_storybook_step(edition=edition, ver_mode=ver_mode),
         store_storybook_step(edition=edition, ver_mode=ver_mode),
         test_a11y_frontend_step(ver_mode=ver_mode, edition=edition),
@@ -126,11 +116,7 @@
     ])
 
     if include_enterprise2:
-<<<<<<< HEAD
-      steps.extend([redis_integration_tests_step(edition=edition2, ver_mode=ver_mode), memcached_integration_tests_step(edition=edition2, ver_mode=ver_mode)])
-=======
       integration_test_steps.extend([redis_integration_tests_step(edition=edition2, ver_mode=ver_mode), memcached_integration_tests_step(edition=edition2, ver_mode=ver_mode)])
->>>>>>> c1ba0afd
 
     build_steps.extend([
         release_canary_npm_packages_step(edition),
@@ -142,15 +128,6 @@
         edition2 = 'enterprise2'
         build_steps.extend([
             package_step(edition=edition2, ver_mode=ver_mode, include_enterprise2=include_enterprise2, variants=['linux-x64'], is_downstream=is_downstream),
-<<<<<<< HEAD
-            e2e_tests_server_step(edition=edition2, port=3002),
-            e2e_tests_step(edition=edition2, port=3002),
-            e2e_tests_step('dashboards-suite', edition=edition2, port=3002),
-            e2e_tests_step('smoke-tests-suite', edition=edition2, port=3002),
-            e2e_tests_step('panels-suite', edition=edition2, port=3002),
-            e2e_tests_step('various-suite', edition=edition2, port=3002),
-=======
->>>>>>> c1ba0afd
             upload_packages_step(edition=edition2, ver_mode=ver_mode, is_downstream=is_downstream),
             upload_cdn_step(edition=edition2, ver_mode=ver_mode)
         ])
