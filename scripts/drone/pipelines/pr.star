load(
    'scripts/drone/steps/lib.star',
    'download_grabpl_step',
    'gen_version_step',
    'yarn_install_step',
    'wire_install_step',
    'identify_runner_step',
    'lint_drone_step',
    'lint_backend_step',
    'lint_frontend_step',
    'codespell_step',
    'shellcheck_step',
    'build_backend_step',
    'build_frontend_step',
    'build_frontend_package_step',
    'build_plugins_step',
    'test_backend_step',
    'test_backend_integration_step',
    'test_frontend_step',
    'package_step',
    'grafana_server_step',
    'e2e_tests_step',
    'e2e_tests_artifacts',
    'build_storybook_step',
    'copy_packages_for_docker_step',
    'build_docker_images_step',
    'postgres_integration_tests_step',
    'mysql_integration_tests_step',
    'redis_integration_tests_step',
    'memcached_integration_tests_step',
    'benchmark_ldap_step',
    'validate_scuemata_step',
    'ensure_cuetsified_step',
    'test_a11y_frontend_step',
    'enterprise_downstream_step',
    'betterer_frontend_step',
)

load(
    'scripts/drone/services/services.star',
    'integration_test_services',
    'integration_test_services_volumes',
    'ldap_service',
)

load(
    'scripts/drone/utils/utils.star',
    'notify_pipeline',
    'pipeline',
    'failure_template',
    'drone_change_template',
)

load(
    'scripts/drone/pipelines/docs.star',
    'docs_pipelines',
    'trigger_docs',
)

ver_mode = 'pr'
trigger = {
    'event': [
        'pull_request',
    ],
    'paths': {
        'exclude': [
            '*.md',
            'docs/**',
            'latest.json',
        ],
    },
}

<<<<<<< HEAD
def pr_pipelines(edition):
    services = integration_test_services(edition)
    volumes = integration_test_services_volumes()
    variants = ['linux-amd64', 'linux-amd64-musl', 'darwin-amd64', 'windows-amd64', 'armv6',]
    include_enterprise2 = edition == 'enterprise'
=======

def pr_test_frontend():
>>>>>>> 556faf82
    init_steps = [
        identify_runner_step(),
        download_grabpl_step(),
        gen_version_step(ver_mode),
<<<<<<< HEAD
        wire_install_step(),
        yarn_install_step(),
    ]
=======
        yarn_install_step(),
    ]
    test_steps = [
        lint_frontend_step(),
        betterer_frontend_step(),
        test_frontend_step(),
    ]
    return pipeline(
        name='pr-test-frontend', edition="oss", trigger=trigger, services=[], steps=init_steps + test_steps,
    )


def pr_test_backend():
    init_steps = [
        identify_runner_step(),
        download_grabpl_step(),
        gen_version_step(ver_mode),
        wire_install_step(),
    ]
>>>>>>> 556faf82
    test_steps = [
        lint_drone_step(),
        codespell_step(),
        shellcheck_step(),
        lint_backend_step(edition="oss"),
        test_backend_step(edition="oss"),
        test_backend_integration_step(edition="oss"),
    ]
    return pipeline(
        name='pr-test-backend', edition="oss", trigger=trigger, services=[], steps=init_steps + test_steps,
    )


def pr_pipelines(edition):
    services = integration_test_services(edition)
    volumes = integration_test_services_volumes()
    variants = ['linux-amd64', 'linux-amd64-musl', 'darwin-amd64', 'windows-amd64', ]
    init_steps = [
        identify_runner_step(),
        download_grabpl_step(),
        gen_version_step(ver_mode),
        wire_install_step(),
        yarn_install_step(),
    ]
    build_steps = [
        enterprise_downstream_step(edition=edition, ver_mode=ver_mode),
        build_backend_step(edition=edition, ver_mode=ver_mode, variants=variants),
        build_frontend_step(edition=edition, ver_mode=ver_mode),
        build_frontend_package_step(edition=edition, ver_mode=ver_mode),
        build_plugins_step(edition=edition),
        validate_scuemata_step(),
        ensure_cuetsified_step(),
    ]
    integration_test_steps = [
        postgres_integration_tests_step(edition=edition, ver_mode=ver_mode),
        mysql_integration_tests_step(edition=edition, ver_mode=ver_mode),
    ]

    # Insert remaining build_steps
    build_steps.extend([
        package_step(edition=edition, ver_mode=ver_mode, variants=variants),
        grafana_server_step(edition=edition),
        e2e_tests_step('dashboards-suite', edition=edition),
        e2e_tests_step('smoke-tests-suite', edition=edition),
        e2e_tests_step('panels-suite', edition=edition),
        e2e_tests_step('various-suite', edition=edition),
        e2e_tests_artifacts(edition=edition),
        build_storybook_step(edition=edition, ver_mode=ver_mode),
        test_a11y_frontend_step(ver_mode=ver_mode, edition=edition),
        copy_packages_for_docker_step(),
        build_docker_images_step(edition=edition, ver_mode=ver_mode, archs=['amd64', ]),
    ])

    return [
        pr_test_frontend(),
        pr_test_backend(),
        pipeline(
<<<<<<< HEAD
            name='pr-test', edition=edition, trigger=trigger, services=[], steps=init_steps + test_steps,
        ), pipeline(
            name='pr-build-e2e', edition=edition, trigger=trigger, services=[], steps=init_steps + build_steps,
        ), pipeline(
            name='pr-integration-tests', edition=edition, trigger=trigger, services=services,
            steps=[download_grabpl_step(), identify_runner_step(),] + integration_test_steps,
=======
            name='pr-build-e2e', edition=edition, trigger=trigger, services=[], steps=init_steps + build_steps,
        ), pipeline(
            name='pr-integration-tests', edition=edition, trigger=trigger, services=services,
            steps=[download_grabpl_step(), identify_runner_step(), ] + integration_test_steps,
>>>>>>> 556faf82
            volumes=volumes,
        ), docs_pipelines(edition, ver_mode, trigger_docs())
    ]<|MERGE_RESOLUTION|>--- conflicted
+++ resolved
@@ -71,25 +71,12 @@
     },
 }
 
-<<<<<<< HEAD
-def pr_pipelines(edition):
-    services = integration_test_services(edition)
-    volumes = integration_test_services_volumes()
-    variants = ['linux-amd64', 'linux-amd64-musl', 'darwin-amd64', 'windows-amd64', 'armv6',]
-    include_enterprise2 = edition == 'enterprise'
-=======
 
 def pr_test_frontend():
->>>>>>> 556faf82
     init_steps = [
         identify_runner_step(),
         download_grabpl_step(),
         gen_version_step(ver_mode),
-<<<<<<< HEAD
-        wire_install_step(),
-        yarn_install_step(),
-    ]
-=======
         yarn_install_step(),
     ]
     test_steps = [
@@ -109,7 +96,6 @@
         gen_version_step(ver_mode),
         wire_install_step(),
     ]
->>>>>>> 556faf82
     test_steps = [
         lint_drone_step(),
         codespell_step(),
@@ -167,19 +153,10 @@
         pr_test_frontend(),
         pr_test_backend(),
         pipeline(
-<<<<<<< HEAD
-            name='pr-test', edition=edition, trigger=trigger, services=[], steps=init_steps + test_steps,
-        ), pipeline(
-            name='pr-build-e2e', edition=edition, trigger=trigger, services=[], steps=init_steps + build_steps,
-        ), pipeline(
-            name='pr-integration-tests', edition=edition, trigger=trigger, services=services,
-            steps=[download_grabpl_step(), identify_runner_step(),] + integration_test_steps,
-=======
             name='pr-build-e2e', edition=edition, trigger=trigger, services=[], steps=init_steps + build_steps,
         ), pipeline(
             name='pr-integration-tests', edition=edition, trigger=trigger, services=services,
             steps=[download_grabpl_step(), identify_runner_step(), ] + integration_test_steps,
->>>>>>> 556faf82
             volumes=volumes,
         ), docs_pipelines(edition, ver_mode, trigger_docs())
     ]