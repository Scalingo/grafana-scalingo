--- conflicted
+++ resolved
@@ -14,7 +14,6 @@
     'test_backend_integration_step',
     'test_frontend_step',
     'package_step',
-    'install_cypress_step',
     'e2e_tests_server_step',
     'e2e_tests_step',
     'e2e_tests_artifacts',
@@ -93,16 +92,12 @@
     # Insert remaining build_steps
     build_steps.extend([
         package_step(edition=edition, ver_mode=ver_mode, include_enterprise2=include_enterprise2, variants=variants),
-        install_cypress_step(),
         e2e_tests_server_step(edition=edition),
         e2e_tests_step('dashboards-suite', edition=edition),
         e2e_tests_step('smoke-tests-suite', edition=edition),
         e2e_tests_step('panels-suite', edition=edition),
         e2e_tests_step('various-suite', edition=edition),
-<<<<<<< HEAD
-=======
         e2e_tests_artifacts(edition=edition),
->>>>>>> c1ba0afd
         build_storybook_step(edition=edition, ver_mode=ver_mode),
         test_a11y_frontend_step(ver_mode=ver_mode, edition=edition),
         build_frontend_docs_step(edition=edition),
@@ -118,15 +113,6 @@
         ])
         build_steps.extend([
             package_step(edition=edition2, ver_mode=ver_mode, include_enterprise2=include_enterprise2, variants=['linux-x64']),
-<<<<<<< HEAD
-            e2e_tests_server_step(edition=edition2, port=3002),
-            e2e_tests_step(edition=edition2, port=3002),
-            e2e_tests_step('dashboards-suite', edition=edition2, port=3002),
-            e2e_tests_step('smoke-tests-suite', edition=edition2, port=3002),
-            e2e_tests_step('panels-suite', edition=edition2, port=3002),
-            e2e_tests_step('various-suite', edition=edition2, port=3002),
-=======
->>>>>>> c1ba0afd
         ])
 
     trigger = {
@@ -141,12 +127,8 @@
             name='pr-build-e2e', edition=edition, trigger=trigger, services=[], steps=[download_grabpl_step()] + initialize_step(edition, platform='linux', ver_mode=ver_mode)
                 + build_steps,
         ), pipeline(
-<<<<<<< HEAD
-            name='pr-integration-tests', edition=edition, trigger=trigger, services=services, steps=[download_grabpl_step()] + initialize_step(edition, platform='linux', ver_mode=ver_mode) + integration_test_steps,
-=======
             name='pr-integration-tests', edition=edition, trigger=trigger, services=services,
             steps=[download_grabpl_step()] + integration_test_steps,
             volumes=volumes,
->>>>>>> c1ba0afd
         ),
     ]