--- conflicted
+++ resolved
@@ -5,10 +5,6 @@
 load(
     "scripts/drone/steps/lib.star",
     "betterer_frontend_step",
-<<<<<<< HEAD
-    "download_grabpl_step",
-=======
->>>>>>> 1e84fede
     "enterprise_setup_step",
     "identify_runner_step",
     "test_frontend_step",
