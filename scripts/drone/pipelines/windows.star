"""
This module returns the pipeline used for building Grafana on Windows.
"""

load(
    "scripts/drone/steps/lib_windows.star",
    "clone_step_windows",
    "get_windows_steps",
    "test_backend_step_windows",
    "wire_install_step_windows",
)
load(
    "scripts/drone/utils/utils.star",
    "pipeline",
)
load(
<<<<<<< HEAD
    "scripts/drone/steps/lib.star",
    "get_windows_steps",
    "windows_clone_step",
    "windows_test_backend_step",
    "windows_wire_install_step",
=======
    "scripts/drone/utils/windows_images.star",
    "windows_images",
>>>>>>> 1e84fede
)
load(
    "scripts/drone/utils/windows_images.star",
    "windows_images",
)

def windows_test_backend(trigger, edition, ver_mode):
    """ Generates a pipeline that runs backend tests on Windows

    Args:
      trigger: a Drone trigger for the pipeline
      edition: controls whether enterprise code is included or not
      ver_mode: controls whether a pre-release or actual release pipeline is generated.
    Returns:
        A single pipeline running backend tests for Windows
    """
    environment = {"EDITION": edition}
    steps = [
        windows_clone_step(),
    ]

<<<<<<< HEAD
    steps.extend([{
        "name": "windows-init",
        "image": windows_images["windows_go_image"],
=======
def windows_test_backend(trigger, edition, ver_mode):
    """ Generates a pipeline that runs backend tests on Windows

    Args:
      trigger: a Drone trigger for the pipeline
      edition: controls whether enterprise code is included or not
      ver_mode: controls whether a pre-release or actual release pipeline is generated.
    Returns:
        A single pipeline running backend tests for Windows
    """
    environment = {"EDITION": edition}
    steps = [
        clone_step_windows(),
    ]

    steps.extend([{
        "name": "windows-init",
        "image": windows_images["go"],
>>>>>>> 1e84fede
        "depends_on": ["clone"],
        "commands": [],
    }])

    steps.extend([
<<<<<<< HEAD
        windows_wire_install_step(edition),
        windows_test_backend_step(),
=======
        wire_install_step_windows(edition),
        test_backend_step_windows(),
>>>>>>> 1e84fede
    ])
    pl = pipeline(
        name = "{}-test-backend-windows".format(ver_mode),
        trigger = trigger,
        steps = steps,
        depends_on = [],
        platform = "windows",
        environment = environment,
    )
    pl["clone"] = {
        "disable": True,
    }
    return pl

def windows(trigger, ver_mode):
    """Generates the pipeline used for building Grafana on Windows.

    Args:
      trigger: a Drone trigger for the pipeline.
      ver_mode: controls whether a pre-release or actual release pipeline is generated.
        Also indirectly controls which version of enterprise code is used.

    Returns:
      Drone pipeline.
    """
    environment = {"EDITION": "oss"}

    return pipeline(
        name = "main-windows",
        trigger = dict(trigger, repo = ["grafana/grafana"]),
        steps = get_windows_steps(ver_mode),
        depends_on = [
            "main-test-frontend",
            "main-test-backend",
            "main-build-e2e-publish",
            "main-integration-tests",
        ],
        platform = "windows",
        environment = environment,
    )<|MERGE_RESOLUTION|>--- conflicted
+++ resolved
@@ -12,18 +12,6 @@
 load(
     "scripts/drone/utils/utils.star",
     "pipeline",
-)
-load(
-<<<<<<< HEAD
-    "scripts/drone/steps/lib.star",
-    "get_windows_steps",
-    "windows_clone_step",
-    "windows_test_backend_step",
-    "windows_wire_install_step",
-=======
-    "scripts/drone/utils/windows_images.star",
-    "windows_images",
->>>>>>> 1e84fede
 )
 load(
     "scripts/drone/utils/windows_images.star",
@@ -42,45 +30,19 @@
     """
     environment = {"EDITION": edition}
     steps = [
-        windows_clone_step(),
-    ]
-
-<<<<<<< HEAD
-    steps.extend([{
-        "name": "windows-init",
-        "image": windows_images["windows_go_image"],
-=======
-def windows_test_backend(trigger, edition, ver_mode):
-    """ Generates a pipeline that runs backend tests on Windows
-
-    Args:
-      trigger: a Drone trigger for the pipeline
-      edition: controls whether enterprise code is included or not
-      ver_mode: controls whether a pre-release or actual release pipeline is generated.
-    Returns:
-        A single pipeline running backend tests for Windows
-    """
-    environment = {"EDITION": edition}
-    steps = [
         clone_step_windows(),
     ]
 
     steps.extend([{
         "name": "windows-init",
         "image": windows_images["go"],
->>>>>>> 1e84fede
         "depends_on": ["clone"],
         "commands": [],
     }])
 
     steps.extend([
-<<<<<<< HEAD
-        windows_wire_install_step(edition),
-        windows_test_backend_step(),
-=======
         wire_install_step_windows(edition),
         test_backend_step_windows(),
->>>>>>> 1e84fede
     ])
     pl = pipeline(
         name = "{}-test-backend-windows".format(ver_mode),
