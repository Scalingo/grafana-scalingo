"""
This module is a library of Drone steps and other pipeline components.
"""

load(
    "scripts/drone/steps/rgm.star",
    "rgm_build_backend_step",
)
load(
    "scripts/drone/utils/images.star",
    "images",
)
load(
    "scripts/drone/variables.star",
    "grabpl_version",
)
load(
    "scripts/drone/vault.star",
    "from_secret",
    "gcp_grafanauploads",
    "gcp_grafanauploads_base64",
    "gcp_upload_artifacts_key",
    "npm_token",
    "prerelease_bucket",
)
load(
    "scripts/drone/utils/images.star",
    "images",
)
load(
    "scripts/drone/utils/windows_images.star",
    "windows_images",
)

<<<<<<< HEAD
grabpl_version = "v3.0.42"

=======
>>>>>>> 1e84fede
trigger_oss = {
    "repo": [
        "grafana/grafana",
    ],
}

<<<<<<< HEAD
def slack_step(channel, template, secret):
    return {
        "name": "slack",
        "image": images["plugins_slack_image"],
        "settings": {
            "webhook": from_secret(secret),
            "channel": channel,
            "template": template,
        },
    }

def yarn_install_step():
    return {
        "name": "yarn-install",
        "image": images["build_image"],
=======
def yarn_install_step():
    return {
        "name": "yarn-install",
        "image": images["node"],
>>>>>>> 1e84fede
        "commands": [
            "yarn install --immutable",
        ],
        "depends_on": [],
    }

def wire_install_step():
    return {
        "name": "wire-install",
<<<<<<< HEAD
        "image": images["build_image"],
=======
        "image": images["go"],
>>>>>>> 1e84fede
        "commands": [
            "apk add --update make",
            "make gen-go",
        ],
        "depends_on": [
            "verify-gen-cue",
        ],
    }

<<<<<<< HEAD
def windows_wire_install_step(edition):
    return {
        "name": "wire-install",
        "image": windows_images["windows_go_image"],
        "commands": [
            "go install github.com/google/wire/cmd/wire@v0.5.0",
            "wire gen -tags {} ./pkg/server".format(edition),
        ],
        "depends_on": [
            "windows-init",
        ],
    }

def identify_runner_step(platform = "linux"):
    if platform == "linux":
        return {
            "name": "identify-runner",
            "image": images["alpine_image"],
            "commands": [
                "echo $DRONE_RUNNER_NAME",
            ],
        }
    else:
        return {
            "name": "identify-runner",
            "image": windows_images["1809_image"],
            "commands": [
                "echo $env:DRONE_RUNNER_NAME",
            ],
        }
=======
def identify_runner_step():
    return {
        "name": "identify-runner",
        "image": images["alpine"],
        "commands": [
            "echo $DRONE_RUNNER_NAME",
        ],
    }
>>>>>>> 1e84fede

def enterprise_setup_step(source = "${DRONE_SOURCE_BRANCH}", canFail = True, isPromote = False):
    """Setup the enterprise source into the ./grafana-enterprise directory.

    Args:
      source: controls which revision of grafana-enterprise is checked out, if it exists. The name 'source' derives from the 'source branch' of a pull request.
      canFail: controls whether the step can fail. This is useful for pull requests where the enterprise source may not exist.
      isPromote: controls whether or not this step is being used in a promote pipeline. If it is, then the clone enterprise step will not check if the pull request is a fork.
    Returns:
        Drone step.
    """
    step = clone_enterprise_step_pr(source = source, target = "${DRONE_TARGET_BRANCH}", canFail = canFail, location = "../grafana-enterprise", isPromote = isPromote)
    step["commands"] += [
        "cd ../",
        "ln -s src grafana",
        "cd ./grafana-enterprise",
        "./build.sh",
    ]

    return step

<<<<<<< HEAD
def clone_enterprise_step_pr(source = "${DRONE_COMMIT}", target = "main", canFail = False, location = "grafana-enterprise"):
=======
def clone_enterprise_step_pr(source = "${DRONE_COMMIT}", target = "main", canFail = False, location = "grafana-enterprise", isPromote = False):
>>>>>>> 1e84fede
    """Clone the enterprise source into the ./grafana-enterprise directory.

    Args:
      source: controls which revision of grafana-enterprise is checked out, if it exists. The name 'source' derives from the 'source branch' of a pull request.
      target: controls which revision of grafana-enterprise is checked out, if it 'source' does not exist. The name 'target' derives from the 'target branch' of a pull request. If this does not exist, then 'main' will be checked out.
      canFail: controls whether or not this step is allowed to fail. If it fails and this is true, then the pipeline will continue. canFail is used in pull request pipelines where enterprise may be cloned but may not clone in forks.
      location: the path where grafana-enterprise is cloned.
      isPromote: controls whether or not this step is being used in a promote pipeline. If it is, then the step will not check if the pull request is a fork.
    Returns:
      Drone step.
    """

    if isPromote:
        check = []
    else:
        check = [
            'is_fork=$(curl "https://$GITHUB_TOKEN@api.github.com/repos/grafana/grafana/pulls/$DRONE_PULL_REQUEST" | jq .head.repo.fork)',
            'if [ "$is_fork" != false ]; then return 1; fi',  # Only clone if we're confident that 'fork' is 'false'. Fail if it's also empty.
        ]

    step = {
        "name": "clone-enterprise",
<<<<<<< HEAD
        "image": images["build_image"],
=======
        "image": images["git"],
>>>>>>> 1e84fede
        "environment": {
            "GITHUB_TOKEN": from_secret("github_token"),
        },
        "commands": [
            "apk add --update curl jq bash",
        ] + check + [
            'git clone "https://$${GITHUB_TOKEN}@github.com/grafana/grafana-enterprise.git" ' + location,
            "cd {}".format(location),
            'if git checkout {0}; then echo "checked out {0}"; elif git checkout {1}; then echo "git checkout {1}"; else git checkout main; fi'.format(source, target),
        ],
    }

    if canFail:
        step["failure"] = "ignore"

    return step

<<<<<<< HEAD
def download_grabpl_step(platform = "linux"):
    if platform == "windows":
        return {
            "name": "grabpl",
            "image": windows_images["wix_image"],
            "commands": [
                '$$ProgressPreference = "SilentlyContinue"',
                "Invoke-WebRequest https://grafana-downloads.storage.googleapis.com/grafana-build-pipeline/{}/windows/grabpl.exe -OutFile grabpl.exe".format(
                    grabpl_version,
                ),
            ],
        }

    return {
        "name": "grabpl",
        "image": images["curl_image"],
=======
def download_grabpl_step():
    return {
        "name": "grabpl",
        "image": images["curl"],
>>>>>>> 1e84fede
        "commands": [
            "mkdir -p bin",
            "curl -fL -o bin/grabpl https://grafana-downloads.storage.googleapis.com/grafana-build-pipeline/{}/grabpl".format(
                grabpl_version,
            ),
            "chmod +x bin/grabpl",
        ],
    }

def lint_drone_step():
    return {
        "name": "lint-drone",
<<<<<<< HEAD
        "image": images["curl_image"],
=======
        "image": images["curl"],
>>>>>>> 1e84fede
        "commands": [
            "./bin/build verify-drone",
        ],
        "depends_on": [
            "compile-build-cmd",
        ],
    }

def lint_starlark_step():
    return {
        "name": "lint-starlark",
<<<<<<< HEAD
        "image": images["build_image"],
=======
        "image": images["go"],
>>>>>>> 1e84fede
        "commands": [
            "go install github.com/bazelbuild/buildtools/buildifier@latest",
            "buildifier --lint=warn -mode=check -r .",
        ],
        "depends_on": [
            "compile-build-cmd",
        ],
    }

def enterprise_downstream_step(ver_mode):
    """Triggers a downstream pipeline in the grafana-enterprise repository.

    Args:
      ver_mode: indirectly controls the revision used for downstream pipelines.
        It also used to allow the step to fail for pull requests without blocking merging.

    Returns:
      Drone step.
    """
    repo = "grafana/grafana-enterprise@"
    if ver_mode == "pr":
        repo += "${DRONE_SOURCE_BRANCH}"
    else:
        repo += "main"

    step = {
        "name": "trigger-enterprise-downstream",
<<<<<<< HEAD
        "image": images["drone_downstream_image"],
=======
        "image": images["drone_downstream"],
>>>>>>> 1e84fede
        "settings": {
            "server": "https://drone.grafana.net",
            "token": from_secret("drone_token"),
            "repositories": [
                repo,
            ],
            "params": [
                "SOURCE_BUILD_NUMBER=${DRONE_COMMIT}",
                "SOURCE_COMMIT=${DRONE_COMMIT}",
            ],
        },
    }

    if ver_mode == "pr":
        step.update({"failure": "ignore"})
        step["settings"]["params"].append("OSS_PULL_REQUEST=${DRONE_PULL_REQUEST}")

    return step

def lint_backend_step():
    return {
        "name": "lint-backend",
<<<<<<< HEAD
        # TODO: build_image or go_image?
        "image": images["go_image"],
=======
        "image": images["go"],
>>>>>>> 1e84fede
        "environment": {
            # We need CGO because of go-sqlite3
            "CGO_ENABLED": "1",
        },
        "depends_on": [
            "wire-install",
        ],
        "commands": [
            "apk add --update make build-base",
            # Don't use Make since it will re-download the linters
            "make lint-go",
        ],
    }

def validate_modfile_step():
    return {
<<<<<<< HEAD
        "name": "benchmark-ldap",
        "image": images["build_image"],
        "environment": {
            "LDAP_HOSTNAME": "ldap",
        },
=======
        "name": "validate-modfile",
        "image": images["go"],
        "commands": [
            "go run scripts/modowners/modowners.go check go.mod",
        ],
    }

def validate_openapi_spec_step():
    return {
        "name": "validate-openapi-spec",
        "image": images["go"],
>>>>>>> 1e84fede
        "commands": [
            "apk add --update make",
            "make swagger-validate",
        ],
    }

def dockerize_step(name, hostname, port):
    return {
        "name": name,
        "image": images["dockerize"],
        "commands": [
            "dockerize -wait tcp://{}:{} -timeout 120s".format(hostname, port),
        ],
    }

def build_storybook_step(ver_mode):
    return {
        "name": "build-storybook",
<<<<<<< HEAD
        "image": images["build_image"],
=======
        "image": images["node"],
>>>>>>> 1e84fede
        "depends_on": [
            # Best to ensure that this step doesn't mess with what's getting built and packaged
            "rgm-package",
            "build-frontend-packages",
        ],
        "environment": {
            "NODE_OPTIONS": "--max_old_space_size=4096",
        },
        "commands": [
            "yarn storybook:build",
            "./bin/build verify-storybook",
        ],
        "when": get_trigger_storybook(ver_mode),
    }

def store_storybook_step(ver_mode, trigger = None):
    """Publishes the Grafana UI components storybook.

    Args:
      ver_mode: controls whether a release or canary version is published.
      trigger: a Drone trigger for the step.
        Defaults to None.

    Returns:
      Drone step.
    """
    commands = []
    if ver_mode == "release":
        commands.extend(
            [
                "./bin/build store-storybook --deployment latest",
                "./bin/build store-storybook --deployment ${DRONE_TAG}",
            ],
        )

    else:
        # main pipelines should deploy storybook to grafana-storybook/canary public bucket
        commands = [
            "./bin/build store-storybook --deployment canary",
        ]

    step = {
        "name": "store-storybook",
<<<<<<< HEAD
        "image": images["publish_image"],
=======
        "image": images["publish"],
>>>>>>> 1e84fede
        "depends_on": [
                          "build-storybook",
                      ] +
                      end_to_end_tests_deps(),
        "environment": {
            "GCP_KEY": from_secret(gcp_grafanauploads),
            "PRERELEASE_BUCKET": from_secret(prerelease_bucket),
        },
        "commands": commands,
        "when": get_trigger_storybook(ver_mode),
    }
    if trigger and ver_mode in ("release-branch", "main"):
        # no dict merge operation available, https://github.com/harness/drone-cli/pull/220
        when_cond = {
            "repo": [
                "grafana/grafana",
            ],
            "paths": {
                "include": [
                    "packages/grafana-ui/**",
                ],
            },
        }
        step = dict(step, when = when_cond)
    return step

def e2e_tests_artifacts():
    return {
        "name": "e2e-tests-artifacts-upload",
<<<<<<< HEAD
        "image": images["cloudsdk_image"],
=======
        "image": images["cloudsdk"],
>>>>>>> 1e84fede
        "depends_on": [
            "end-to-end-tests-dashboards-suite",
            "end-to-end-tests-panels-suite",
            "end-to-end-tests-smoke-tests-suite",
            "end-to-end-tests-various-suite",
        ],
        "failure": "ignore",
        "when": {
            "status": [
                "success",
                "failure",
            ],
        },
        "environment": {
            "GCP_GRAFANA_UPLOAD_ARTIFACTS_KEY": from_secret(gcp_upload_artifacts_key),
            "E2E_TEST_ARTIFACTS_BUCKET": "releng-pipeline-artifacts-dev",
            "GITHUB_TOKEN": from_secret("github_token"),
        },
        "commands": [
            "apt-get update",
            "apt-get install -yq zip",
            "printenv GCP_GRAFANA_UPLOAD_ARTIFACTS_KEY > /tmp/gcpkey_upload_artifacts.json",
            "gcloud auth activate-service-account --key-file=/tmp/gcpkey_upload_artifacts.json",
            # we want to only include files in e2e folder that end with .spec.ts.mp4
            'find ./e2e -type f -name "*spec.ts.mp4" | zip e2e/videos.zip -@',
            "gsutil cp e2e/videos.zip gs://$${E2E_TEST_ARTIFACTS_BUCKET}/${DRONE_BUILD_NUMBER}/artifacts/videos/videos.zip",
            "export E2E_ARTIFACTS_VIDEO_ZIP=https://storage.googleapis.com/$${E2E_TEST_ARTIFACTS_BUCKET}/${DRONE_BUILD_NUMBER}/artifacts/videos/videos.zip",
            'echo "E2E Test artifacts uploaded to: $${E2E_ARTIFACTS_VIDEO_ZIP}"',
            'curl -X POST https://api.github.com/repos/${DRONE_REPO}/statuses/${DRONE_COMMIT_SHA} -H "Authorization: token $${GITHUB_TOKEN}" -d ' +
            '"{\\"state\\":\\"success\\",\\"target_url\\":\\"$${E2E_ARTIFACTS_VIDEO_ZIP}\\", \\"description\\": \\"Click on the details to download e2e recording videos\\", \\"context\\": \\"e2e_artifacts\\"}"',
        ],
    }

def upload_cdn_step(ver_mode, trigger = None):
    """Uploads CDN assets using the Grafana build tool.

    Args:
      ver_mode: only uses the step trigger when ver_mode == 'release-branch' or 'main'
      trigger: a Drone trigger for the step.
        Defaults to None.

    Returns:
      Drone step.
    """

    step = {
        "name": "upload-cdn-assets",
<<<<<<< HEAD
        "image": images["publish_image"],
=======
        "image": images["publish"],
>>>>>>> 1e84fede
        "depends_on": [
            "grafana-server",
        ],
        "environment": {
            "GCP_KEY": from_secret(gcp_grafanauploads),
            "PRERELEASE_BUCKET": from_secret(prerelease_bucket),
        },
        "commands": [
            "./bin/build upload-cdn --edition oss",
        ],
    }
    if trigger and ver_mode in ("release-branch", "main"):
        step = dict(step, when = trigger)
    return step

<<<<<<< HEAD
def build_backend_step(ver_mode, variants = None):
    """Build the backend code using the Grafana build tool.

    Args:
      ver_mode: if ver_mode != 'release', pass the DRONE_BUILD_NUMBER environment
        variable as the value for the --build-id option.
        TODO: is this option actually used by the build-backend subcommand?
      variants: a list of variants be passed to the build-backend subcommand
        using the --variants option.
        Defaults to None.
=======
def build_backend_step(distros = "linux/amd64,linux/arm64"):
    """Build the backend code using the Grafana build tool.

    Args:
      distros: a list of distributes to be built. For a full list, see `go tool dist list`.
>>>>>>> 1e84fede

    Returns:
      Drone step.
    """

<<<<<<< HEAD
    # TODO: Convert number of jobs to percentage
    if ver_mode == "release":
        cmds = [
            "./bin/build build-backend --jobs 8 --edition oss ${DRONE_TAG}",
        ]
    else:
        build_no = "${DRONE_BUILD_NUMBER}"
        cmds = [
            "./bin/build build-backend --jobs 8 --edition oss --build-id {}{}".format(
                build_no,
                variants_str,
            ),
        ]
=======
    return rgm_build_backend_step(distros)
>>>>>>> 1e84fede

def build_frontend_step():
    """Build the frontend code to ensure it's compilable

    Returns:
      Drone step.
    """
    return {
<<<<<<< HEAD
        "name": "build-backend",
        "image": images["build_image"],
=======
        "name": "build-frontend",
        "image": images["node"],
        "environment": {
            "NODE_OPTIONS": "--max_old_space_size=8192",
        },
>>>>>>> 1e84fede
        "depends_on": [
            "compile-build-cmd",
            "yarn-install",
        ],
        "commands": [
            "yarn build",
        ],
    }

<<<<<<< HEAD
def build_frontend_step(ver_mode):
    """Build the frontend code using the Grafana build tool.

    Args:
      ver_mode: if ver_mode != 'release', use the DRONE_BUILD_NUMBER environment
        variable as a build identifier.
=======
def update_package_json_version():
    """Updates the packages/ to use a version that has the build ID in it: 10.0.0pre -> 10.0.0-5432pre
>>>>>>> 1e84fede

    Returns:
      Drone step that updates the 'version' key in package.json
    """
<<<<<<< HEAD
    build_no = "${DRONE_BUILD_NUMBER}"

    # TODO: Use percentage for num jobs
    if ver_mode == "release":
        cmds = [
            "./bin/build build-frontend --jobs 8 " +
            "--edition oss ${DRONE_TAG}",
        ]
    else:
        cmds = [
            "./bin/build build-frontend --jobs 8 --edition oss" +
            "--build-id {}".format(build_no),
        ]

    return {
        "name": "build-frontend",
        "image": images["build_image"],
        "environment": {
            "NODE_OPTIONS": "--max_old_space_size=8192",
        },
=======

    return {
        "name": "update-package-json-version",
        "image": images["node"],
>>>>>>> 1e84fede
        "depends_on": [
            "yarn-install",
        ],
        "commands": [
            "apk add --update jq",
            "new_version=$(cat package.json | jq .version | sed s/pre/${DRONE_BUILD_NUMBER}/g)",
            "echo \"New version: $new_version\"",
            "yarn run lerna version $new_version --exact --no-git-tag-version --no-push --force-publish -y",
            "yarn install --mode=update-lockfile",
        ],
    }

<<<<<<< HEAD
def build_frontend_package_step(ver_mode):
    """Build the frontend packages using the Grafana build tool.

    Args:
      ver_mode: if ver_mode != 'release', use the DRONE_BUILD_NUMBER environment
        variable as a build identifier.
=======
def build_frontend_package_step(depends_on = []):
    """Build the frontend packages using the Grafana build tool.

    Args:
        depends_on: a list of step names (strings) that must complete before this step runs.
>>>>>>> 1e84fede

    Returns:
      Drone step.
    """

<<<<<<< HEAD
    # TODO: Use percentage for num jobs
    if ver_mode == "release":
        cmds = [
            "./bin/build build-frontend-packages --jobs 8 " +
            "--edition oss ${DRONE_TAG}",
        ]
    else:
        cmds = [
            "./bin/build build-frontend-packages --jobs 8 --edition oss" +
            "--build-id {}".format(build_no),
        ]

    return {
        "name": "build-frontend-packages",
        "image": images["build_image"],
=======
    cmds = [
        "apk add --update jq bash",  # bash is needed for the validate-npm-packages.sh script since it has a 'bash'
        # shebang.
        "yarn packages:build",
        "yarn packages:pack",
        "./scripts/validate-npm-packages.sh",
    ]

    return {
        "name": "build-frontend-packages",
        "image": images["node"],
>>>>>>> 1e84fede
        "environment": {
            "NODE_OPTIONS": "--max_old_space_size=8192",
        },
        "depends_on": [
            "yarn-install",
        ] + depends_on,
        "commands": cmds,
    }

def build_plugins_step(ver_mode):
    if ver_mode != "pr":
        env = {
            "GRAFANA_API_KEY": from_secret("grafana_api_key"),
        }
    else:
        env = None
    return {
        "name": "build-plugins",
<<<<<<< HEAD
        "image": images["build_image"],
=======
        "image": images["node"],
>>>>>>> 1e84fede
        "environment": env,
        "depends_on": [
            "yarn-install",
        ],
        "commands": [
<<<<<<< HEAD
            # TODO: Use percentage for num jobs
            "./bin/build  build-plugins --jobs 8 --edition oss",
=======
            "apk add --update findutils",  # Replaces the busybox 'find' with the GNU one.
            "yarn plugins:build",
>>>>>>> 1e84fede
        ],
    }

def test_backend_step(image = images["build_image"]):
    return {
        "name": "test-backend",
<<<<<<< HEAD
        "image": image,
=======
        "image": images["go"],
>>>>>>> 1e84fede
        "depends_on": [
            "wire-install",
        ],
        "commands": [
            # shared-mime-info and shared-mime-info-lang is used for exactly 1 test for the
            # mime.TypeByExtension function.
            "apk add --update build-base shared-mime-info shared-mime-info-lang",
            "go test -tags requires_buildifer -short -covermode=atomic -timeout=5m ./pkg/...",
        ],
    }

def windows_test_backend_step():
    step = test_backend_step(image = windows_images["windows_go_image"])
    return step

def test_backend_integration_step():
    return {
        "name": "test-backend-integration",
<<<<<<< HEAD
        "image": images["build_image"],
=======
        "image": images["go"],
>>>>>>> 1e84fede
        "depends_on": [
            "wire-install",
        ],
        "commands": [
            "apk add --update build-base",
            "go test -count=1 -covermode=atomic -timeout=5m -run '^TestIntegration' $(find ./pkg -type f -name '*_test.go' -exec grep -l '^func TestIntegration' '{}' '+' | grep -o '\\(.*\\)/' | sort -u)",
        ],
    }

def betterer_frontend_step():
    """Run betterer on frontend code.

    Returns:
      Drone step.
    """

    return {
        "name": "betterer-frontend",
<<<<<<< HEAD
        "image": images["build_image"],
=======
        "image": images["node"],
>>>>>>> 1e84fede
        "depends_on": [
            "yarn-install",
        ],
        "commands": [
            "apk add --update git bash",
            "yarn betterer ci",
        ],
    }

def test_frontend_step():
    """Runs tests on frontend code.

    Returns:
      Drone step.
    """

    return {
        "name": "test-frontend",
<<<<<<< HEAD
        "image": images["build_image"],
=======
        "image": images["node"],
>>>>>>> 1e84fede
        "environment": {
            "TEST_MAX_WORKERS": "50%",
        },
        "depends_on": [
            "yarn-install",
        ],
        "commands": [
            "yarn run ci:test-frontend",
        ],
    }

def lint_frontend_step():
    return {
        "name": "lint-frontend",
<<<<<<< HEAD
        "image": images["build_image"],
=======
        "image": images["node"],
>>>>>>> 1e84fede
        "environment": {
            "TEST_MAX_WORKERS": "50%",
        },
        "depends_on": [
            "yarn-install",
        ],
        "commands": [
            "yarn run prettier:check",
            "yarn run lint",
            "yarn run typecheck",
        ],
    }

def verify_i18n_step():
    extract_error_message = "\nExtraction failed. Make sure that you have no dynamic translation phrases, such as 't(\\`preferences.theme.\\$${themeID}\\`, themeName)' and that no translation key is used twice. Search the output for '[warning]' to find the offending file."
    uncommited_error_message = "\nTranslation extraction has not been committed. Please run 'yarn i18n:extract', commit the changes and push again."
    return {
        "name": "verify-i18n",
        "image": images["node"],
        "depends_on": [
            "yarn-install",
        ],
        "commands": [
            "apk add --update git",
            "yarn run i18n:extract || (echo \"{}\" && false)".format(extract_error_message),
            # Verify that translation extraction has been committed
            '''
            file_diff=$(git diff --dirstat public/locales)
            if [ -n "$file_diff" ]; then
                echo $file_diff
                echo "{}"
                exit 1
            fi
            '''.format(uncommited_error_message),
            "yarn run i18n:compile",
        ],
    }

def test_a11y_frontend_step(ver_mode, port = 3001):
    """Runs automated accessiblity tests against the frontend.

    Args:
      ver_mode: controls whether the step is blocking or just reporting.
        If ver_mode == 'pr', the step causes the pipeline to fail.
      port: which port to grafana-server is expected to be listening on.
        Defaults to 3001.

    Returns:
      Drone step.
    """
    commands = [
        # Note - this runs in a container running node 14, which does not support the -y option to npx
        "npx wait-on@7.0.1 http://$HOST:$PORT",
    ]
    failure = "ignore"
    if ver_mode == "pr":
        commands.extend(
            [
                "pa11y-ci --config .pa11yci-pr.conf.js",
            ],
        )
        failure = "always"
    else:
        commands.extend(
            [
                "pa11y-ci --config .pa11yci.conf.js --json > pa11y-ci-results.json",
            ],
        )

    return {
        "name": "test-a11y-frontend",
        # TODO which image should be used?
<<<<<<< HEAD
        "image": images["docker_puppeteer_image"],
=======
        "image": images["docker_puppeteer"],
>>>>>>> 1e84fede
        "depends_on": [
            "grafana-server",
        ],
        "environment": {
            "GRAFANA_MISC_STATS_API_KEY": from_secret("grafana_misc_stats_api_key"),
            "HOST": "grafana-server",
            "PORT": port,
        },
        "failure": failure,
        "commands": commands,
    }

def frontend_metrics_step(trigger = None):
    """Reports frontend metrics to Grafana Cloud.

    Args:
      trigger: a Drone trigger for the step.
        Defaults to None.

    Returns:
      Drone step.
    """
    step = {
        "name": "publish-frontend-metrics",
<<<<<<< HEAD
        "image": images["build_image"],
=======
        "image": images["node"],
>>>>>>> 1e84fede
        "depends_on": [
            "test-a11y-frontend",
        ],
        "environment": {
            "GRAFANA_MISC_STATS_API_KEY": from_secret("grafana_misc_stats_api_key"),
        },
        "failure": "ignore",
        "commands": [
            "apk add --update bash grep git",
            "./scripts/ci-frontend-metrics.sh ./grafana/public/build | ./bin/build publish-metrics $$GRAFANA_MISC_STATS_API_KEY",
        ],
    }
    if trigger:
        step = dict(step, when = trigger)
    return step

def codespell_step():
    return {
        "name": "codespell",
<<<<<<< HEAD
        "image": images["build_image"],
        "commands": [
=======
        "image": images["python"],
        "commands": [
            "pip3 install codespell",
>>>>>>> 1e84fede
            "codespell -I .codespellignore docs/",
        ],
    }

<<<<<<< HEAD
def package_step(ver_mode):
    """Packages Grafana with the Grafana build tool.

    Args:
      ver_mode: controls whether the packages are signed for a release.
        If ver_mode != 'release', use the DRONE_BUILD_NUMBER environment
        variable as a build identifier.

    Returns:
      Drone step.
    """
    deps = [
        "build-plugins",
        "build-backend",
        "build-frontend",
        "build-frontend-packages",
    ]

    if ver_mode in ("main", "release", "release-branch"):
        sign_args = " --sign"
        env = {
            "GRAFANA_API_KEY": from_secret("grafana_api_key"),
            "GPG_PRIV_KEY": from_secret("packages_gpg_private_key"),
            "GPG_PUB_KEY": from_secret("packages_gpg_public_key"),
            "GPG_KEY_PASSWORD": from_secret("packages_gpg_passphrase"),
        }
        test_args = ""
    else:
        sign_args = ""
        env = None

        # TODO: env vars no longer needed by build if not signing
        test_args = ". scripts/build/gpg-test-vars.sh && "

    # TODO: Use percentage for jobs
    if ver_mode == "release":
        cmds = [
            "{}./bin/build package --jobs 8 --edition oss ".format(test_args) +
            "{} $${{DRONE_TAG}}".format(sign_args),
        ]
    else:
        build_no = "${DRONE_BUILD_NUMBER}"
        cmds = [
            "{}./bin/build package --jobs 8 --edition oss ".format(test_args) +
            "--build-id {}{}".format(build_no, sign_args),
        ]

    return {
        "name": "package",
        "image": images["build_image"],
        "depends_on": deps,
        "environment": env,
        "commands": cmds,
    }

def grafana_server_step(port = 3001):
    """Runs the grafana-server binary as a service.

    Args:
      port: port to listen on.
        Defaults to 3001.

    Returns:
      Drone step.
    """
    environment = {"PORT": port, "ARCH": "linux-amd64"}

    return {
        "name": "grafana-server",
        "image": images["build_image"],
=======
def grafana_server_step():
    """Runs the grafana-server binary as a service.

    Returns:
      Drone step.
    """
    environment = {
        "GF_SERVER_HTTP_PORT": "3001",
        "GF_SERVER_ROUTER_LOGGING": "1",
        "GF_APP_MODE": "development",
    }

    return {
        "name": "grafana-server",
        "image": images["alpine"],
>>>>>>> 1e84fede
        "detach": True,
        "depends_on": [
            "rgm-package",
        ],
        "environment": environment,
        "commands": [
            "apk add --update tar bash",
            "mkdir grafana",
            "tar --strip-components=1 -xvf ./dist/*amd64.tar.gz -C grafana",
            "cp -r devenv scripts tools grafana && cd grafana && ./scripts/grafana-server/start-server",
        ],
    }

def e2e_tests_step(suite, port = 3001, tries = None):
    cmd = "./bin/build e2e-tests --port {} --suite {}".format(port, suite)
    if tries:
        cmd += " --tries {}".format(tries)
    return {
        "name": "end-to-end-tests-{}".format(suite),
<<<<<<< HEAD
        "image": images["cypress_image"],
=======
        "image": images["cypress"],
>>>>>>> 1e84fede
        "depends_on": [
            "grafana-server",
        ],
        "environment": {
            "HOST": "grafana-server",
        },
        "commands": [
            cmd,
        ],
    }

def cloud_plugins_e2e_tests_step(suite, cloud, trigger = None):
    """Run cloud plugins end-to-end tests.

    Args:
      suite: affects the pipeline name.
        TODO: check if this actually affects step behavior.
      cloud: used to determine cloud provider specific tests.
      trigger: a Drone trigger for the step.
        Defaults to None.

    Returns:
      Drone step.
    """
    environment = {}
    when = {}
    if trigger:
        when = trigger
    if cloud == "azure":
        environment = {
            "CYPRESS_CI": "true",
            "HOST": "grafana-server",
            "GITHUB_TOKEN": from_secret("github_token"),
            "AZURE_SP_APP_ID": from_secret("azure_sp_app_id"),
            "AZURE_SP_PASSWORD": from_secret("azure_sp_app_pw"),
            "AZURE_TENANT": from_secret("azure_tenant"),
        }
        when = dict(
            when,
            paths = {
                "include": [
                    "pkg/tsdb/azuremonitor/**",
                    "public/app/plugins/datasource/azuremonitor/**",
                    "e2e/cloud-plugins-suite/azure-monitor.spec.ts",
                ],
            },
        )
    branch = "${DRONE_SOURCE_BRANCH}".replace("/", "-")
    step = {
        "name": "end-to-end-tests-{}-{}".format(suite, cloud),
<<<<<<< HEAD
        "image": images["cloud_datasources_e2e_image"],
=======
        "image": "us-docker.pkg.dev/grafanalabs-dev/cloud-data-sources/e2e:3.0.0",
>>>>>>> 1e84fede
        "depends_on": [
            "grafana-server",
        ],
        "environment": environment,
        "commands": ["cd /", "./cpp-e2e/scripts/ci-run.sh {} {}".format(cloud, branch)],
    }
    step = dict(step, when = when)
    return step

def build_docs_website_step():
    return {
        "name": "build-docs-website",
        # Use latest revision here, since we want to catch if it breaks
<<<<<<< HEAD
        "image": images["docs_image"],
=======
        "image": images["docs"],
        "pull": "always",
>>>>>>> 1e84fede
        "commands": [
            "mkdir -p /hugo/content/docs/grafana/latest",
            "echo -e '---\\nredirectURL: /docs/grafana/latest/\\ntype: redirect\\nversioned: true\\n---\\n' > /hugo/content/docs/grafana/_index.md",
            "cp -r docs/sources/* /hugo/content/docs/grafana/latest/",
            "cd /hugo && make prod",
        ],
    }

<<<<<<< HEAD
def copy_packages_for_docker_step():
    return {
        "name": "copy-packages-for-docker",
        "image": images["build_image"],
        "depends_on": [
            "package",
        ],
        "commands": [
            "ls dist/*.tar.gz*",
            "cp dist/*.tar.gz* packaging/docker/",
        ],
    }

def build_docker_images_step(archs = None, ubuntu = False, publish = False):
    """Build Docker images using the Grafana build tool.

    Args:
      archs: a list of architectures to build the image for.
        Defaults to None.
      ubuntu: controls whether the final image is built from an Ubuntu base image.
        Defaults to False.
      publish: controls whether the built image is saved to a pre-release repository.
        Defaults to False.

    Returns:
      Drone step.
    """
    cmd = "./bin/build build-docker --edition oss"
    if publish:
        cmd += " --shouldSave"

    ubuntu_sfx = ""
    if ubuntu:
        ubuntu_sfx = "-ubuntu"
        cmd += " --ubuntu"

    if archs:
        cmd += " -archs {}".format(",".join(archs))

    environment = {
        "GCP_KEY": from_secret(gcp_grafanauploads),
    }

    return {
        "name": "build-docker-images" + ubuntu_sfx,
        "image": images["cloudsdk_image"],
        "depends_on": [
            "copy-packages-for-docker",
            "compile-build-cmd",
        ],
        "commands": [cmd],
        "volumes": [{"name": "docker", "path": "/var/run/docker.sock"}],
        "environment": environment,
    }

def fetch_images_step():
    return {
        "name": "fetch-images",
        "image": images["cloudsdk_image"],
=======
def fetch_images_step():
    return {
        "name": "fetch-images",
        "image": images["cloudsdk"],
>>>>>>> 1e84fede
        "environment": {
            "GCP_KEY": from_secret(gcp_grafanauploads),
            "DOCKER_USER": from_secret("docker_username"),
            "DOCKER_PASSWORD": from_secret("docker_password"),
        },
        "commands": ["./bin/build artifacts docker fetch --edition oss"],
        "depends_on": ["compile-build-cmd"],
        "volumes": [{"name": "docker", "path": "/var/run/docker.sock"}],
    }

def publish_images_step(ver_mode, docker_repo, trigger = None):
    """Generates a step for publishing public Docker images with grabpl.

    Args:
      ver_mode: controls whether the image needs to be built or retrieved from a previous build.
        If ver_mode == 'release', the previously built image is fetched instead of being built again.
      docker_repo: the Docker image name.
        It is combined with the 'grafana/' library prefix.
      trigger: a Drone trigger for the pipeline.
        Defaults to None.

    Returns:
      Drone step.
    """
    name = docker_repo
    docker_repo = "grafana/{}".format(docker_repo)

    environment = {
        "GCP_KEY": from_secret(gcp_grafanauploads),
        "DOCKER_USER": from_secret("docker_username"),
        "DOCKER_PASSWORD": from_secret("docker_password"),
        "GITHUB_APP_ID": from_secret("delivery-bot-app-id"),
        "GITHUB_APP_INSTALLATION_ID": from_secret("delivery-bot-app-installation-id"),
        "GITHUB_APP_PRIVATE_KEY": from_secret("delivery-bot-app-private-key"),
    }

    cmd = "./bin/grabpl artifacts docker publish --dockerhub-repo {}".format(
        docker_repo,
    )

    deps = ["rgm-build-docker"]
    if ver_mode == "release":
        deps = ["fetch-images"]
        cmd += " --version-tag ${DRONE_TAG}"

    if ver_mode == "pr":
        environment = {
            "DOCKER_USER": from_secret("docker_username"),
            "DOCKER_PASSWORD": from_secret("docker_password"),
            "GITHUB_APP_ID": from_secret("delivery-bot-app-id"),
            "GITHUB_APP_INSTALLATION_ID": from_secret("delivery-bot-app-installation-id"),
            "GITHUB_APP_PRIVATE_KEY": from_secret("delivery-bot-app-private-key"),
        }

    step = {
        "name": "publish-images-{}".format(name),
<<<<<<< HEAD
        "image": images["cloudsdk_image"],
=======
        "image": images["cloudsdk"],
>>>>>>> 1e84fede
        "environment": environment,
        "commands": [cmd],
        "depends_on": deps,
        "volumes": [{"name": "docker", "path": "/var/run/docker.sock"}],
    }
    if trigger and ver_mode in ("release-branch", "main"):
        step = dict(step, when = trigger)
    if ver_mode == "pr":
        step = dict(step, failure = "ignore")

    return step

def integration_tests_steps(name, cmds, hostname = None, port = None, environment = None):
    """Integration test steps

    Args:
      name: the name of the step.
      cmds: the commands to run to perform the integration tests.
      hostname: the hostname where the remote server is available.
      port: the port where the remote server is available.
      environment: Any extra environment variables needed to run the integration tests.

    Returns:
      A list of drone steps. If a hostname / port were provided, then a step to wait for the remove server to be
      available is also returned.
    """
    dockerize_name = "wait-for-{}".format(name)

    depends = [
        "wire-install",
    ]

    step = {
        "name": "{}-integration-tests".format(name),
        "image": images["go"],
        "depends_on": depends,
        "commands": [
            "apk add --update build-base",
        ] + cmds,
    }

    if environment:
        step["environment"] = environment

    if hostname == None:
        return [step]

    depends = depends.append(dockerize_name)

    return [
        dockerize_step(dockerize_name, hostname, port),
        step,
    ]

def integration_benchmarks_step(name, environment = None):
    cmds = [
        "if [ -z ${GO_PACKAGES} ]; then echo 'missing GO_PACKAGES'; false; fi",
        "go test -v -run=^$ -benchmem -timeout=1h -count=8 -bench=. ${GO_PACKAGES}",
    ]

    return integration_tests_steps("{}-benchmark".format(name), cmds, environment = environment)

def postgres_integration_tests_steps():
    cmds = [
        "apk add --update postgresql-client",
        "psql -p 5432 -h postgres -U grafanatest -d grafanatest -f " +
        "devenv/docker/blocks/postgres_tests/setup.sql",
        "go clean -testcache",
        "go test -p=1 -count=1 -covermode=atomic -timeout=5m -run '^TestIntegration' $(find ./pkg -type f -name '*_test.go' -exec grep -l '^func TestIntegration' '{}' '+' | grep -o '\\(.*\\)/' | sort -u)",
    ]
<<<<<<< HEAD
    return {
        "name": "postgres-integration-tests",
        "image": images["build_image"],
        "depends_on": ["wire-install"],
        "environment": {
            "PGPASSWORD": "grafanatest",
            "GRAFANA_TEST_DB": "postgres",
            "POSTGRES_HOST": "postgres",
        },
        "commands": cmds,
=======

    environment = {
        "PGPASSWORD": "grafanatest",
        "GRAFANA_TEST_DB": "postgres",
        "POSTGRES_HOST": "postgres",
>>>>>>> 1e84fede
    }

    return integration_tests_steps("postgres", cmds, "postgres", "5432", environment)

def mysql_integration_tests_steps(hostname, version):
    cmds = [
        "apk add --update mysql-client",
        "cat devenv/docker/blocks/mysql_tests/setup.sql | mysql -h {} -P 3306 -u root -prootpass".format(hostname),
        "go clean -testcache",
        "go test -p=1 -count=1 -covermode=atomic -timeout=5m -run '^TestIntegration' $(find ./pkg -type f -name '*_test.go' -exec grep -l '^func TestIntegration' '{}' '+' | grep -o '\\(.*\\)/' | sort -u)",
    ]
<<<<<<< HEAD
    return {
        "name": "mysql-integration-tests",
        "image": images["build_image"],
        "depends_on": ["wire-install"],
        "environment": {
            "GRAFANA_TEST_DB": "mysql",
            "MYSQL_HOST": "mysql",
        },
        "commands": cmds,
    }

def redis_integration_tests_step():
    return {
        "name": "redis-integration-tests",
        "image": images["build_image"],
        "depends_on": ["wire-install"],
        "environment": {
            "REDIS_URL": "redis://redis:6379/0",
        },
        "commands": [
            "dockerize -wait tcp://redis:6379/0 -timeout 120s",
            "go clean -testcache",
            "go list './pkg/...' | xargs -I {} sh -c 'go test -run Integration -covermode=atomic -timeout=5m {}'",
        ],
    }

def memcached_integration_tests_step():
    return {
        "name": "memcached-integration-tests",
        "image": images["build_image"],
        "depends_on": ["wire-install"],
        "environment": {
            "MEMCACHED_HOSTS": "memcached:11211",
        },
        "commands": [
            "dockerize -wait tcp://memcached:11211 -timeout 120s",
            "go clean -testcache",
            "go list './pkg/...' | xargs -I {} sh -c 'go test -run Integration -covermode=atomic -timeout=5m {}'",
        ],
=======

    environment = {
        "GRAFANA_TEST_DB": "mysql",
        "MYSQL_HOST": hostname,
    }

    return integration_tests_steps("mysql-{}".format(version), cmds, hostname, "3306", environment)

def redis_integration_tests_steps():
    cmds = [
        "go clean -testcache",
        "go test -run IntegrationRedis -covermode=atomic -timeout=2m ./pkg/...",
    ]

    environment = {
        "REDIS_URL": "redis://redis:6379/0",
    }

    return integration_tests_steps("redis", cmds, "redis", "6379", environment = environment)

def remote_alertmanager_integration_tests_steps():
    cmds = [
        "go clean -testcache",
        "go test -run TestIntegrationRemoteAlertmanager -covermode=atomic -timeout=2m ./pkg/services/ngalert/...",
    ]

    environment = {
        "AM_TENANT_ID": "test",
        "AM_URL": "http://mimir_backend:8080",
>>>>>>> 1e84fede
    }

    return integration_tests_steps("remote-alertmanager", cmds, "mimir_backend", "8080", environment = environment)

def memcached_integration_tests_steps():
    cmds = [
        "go clean -testcache",
        "go test -run IntegrationMemcached -covermode=atomic -timeout=2m ./pkg/...",
    ]

    environment = {
        "MEMCACHED_HOSTS": "memcached:11211",
    }

    return integration_tests_steps("memcached", cmds, "memcached", "11211", environment)

def release_canary_npm_packages_step(trigger = None):
    """Releases canary NPM packages.

    Args:
      trigger: a Drone trigger for the step.
        Defaults to None.

    Returns:
      Drone step.
    """
    step = {
        "name": "release-canary-npm-packages",
<<<<<<< HEAD
        "image": images["build_image"],
        "depends_on": end_to_end_tests_deps(),
=======
        "image": images["node"],
        "depends_on": end_to_end_tests_deps() + ["build-frontend-packages"],
>>>>>>> 1e84fede
        "environment": {
            "NPM_TOKEN": from_secret(npm_token),
        },
        "commands": [
            "apk add --update bash",
            "./scripts/publish-npm-packages.sh --dist-tag 'canary' --registry 'https://registry.npmjs.org'",
        ],
    }

    if trigger:
        step = dict(
            step,
            when = dict(
                trigger,
                paths = {
                    "include": [
                        "packages/**",
                    ],
                },
            ),
        )

<<<<<<< HEAD
=======
    return step

>>>>>>> 1e84fede
def upload_packages_step(ver_mode, trigger = None):
    """Upload packages to object storage.

    Args:
      ver_mode: when ver_mode == 'main', inhibit upload of enterprise
        edition packages when executed.
      trigger: a Drone trigger for the step.
        Defaults to None.

    Returns:
      Drone step.
    """
    step = {
        "name": "upload-packages",
<<<<<<< HEAD
        "image": images["publish_image"],
=======
        "image": images["publish"],
>>>>>>> 1e84fede
        "depends_on": end_to_end_tests_deps(),
        "environment": {
            "GCP_KEY": from_secret(gcp_grafanauploads_base64),
            "PRERELEASE_BUCKET": from_secret("prerelease_bucket"),
        },
        "commands": [
            "./bin/build upload-packages --edition oss",
        ],
    }
    if trigger and ver_mode in ("release-branch", "main"):
        step = dict(step, when = trigger)
    return step

def publish_grafanacom_step(ver_mode):
    """Publishes Grafana packages to grafana.com.

    Args:
      ver_mode: if ver_mode == 'main', pass the DRONE_BUILD_NUMBER environment
        variable as the value for the --build-id option.
        TODO: is this actually used by the grafanacom subcommand? I think it might
        just use the environment variable directly.

    Returns:
      Drone step.
    """
    if ver_mode == "release":
        cmd = "./bin/build publish grafana-com --edition oss ${DRONE_TAG}"
    elif ver_mode == "main":
        build_no = "${DRONE_BUILD_NUMBER}"
        cmd = "./bin/build publish grafana-com --edition oss --build-id {}".format(
            build_no,
        )
    else:
        fail("Unexpected version mode {}".format(ver_mode))

    return {
        "name": "publish-grafanacom",
<<<<<<< HEAD
        "image": images["publish_image"],
=======
        "image": images["publish"],
>>>>>>> 1e84fede
        "depends_on": [
            "publish-linux-packages-deb",
            "publish-linux-packages-rpm",
        ],
        "environment": {
            "GRAFANA_COM_API_KEY": from_secret("grafana_api_key"),
            "GCP_KEY": from_secret(gcp_grafanauploads_base64),
        },
        "commands": [
            cmd,
        ],
    }

def publish_linux_packages_step(package_manager = "deb"):
    return {
        "name": "publish-linux-packages-{}".format(package_manager),
        # See https://github.com/grafana/deployment_tools/blob/master/docker/package-publish/README.md for docs on that image
<<<<<<< HEAD
        "image": images["package_publish_image"],
=======
        "image": images["package_publish"],
>>>>>>> 1e84fede
        "depends_on": ["compile-build-cmd"],
        "privileged": True,
        "settings": {
            "access_key_id": from_secret("packages_access_key_id"),
            "secret_access_key": from_secret("packages_secret_access_key"),
            "service_account_json": from_secret("packages_service_account"),
            "target_bucket": "grafana-packages",
            "deb_distribution": "auto",
            "gpg_passphrase": from_secret("packages_gpg_passphrase"),
            "gpg_public_key": from_secret("packages_gpg_public_key"),
            "gpg_private_key": from_secret("packages_gpg_private_key"),
            "package_path": "gs://grafana-prerelease/artifacts/downloads/*${{DRONE_TAG}}/oss/**.{}".format(
                package_manager,
            ),
        },
    }

<<<<<<< HEAD
def windows_clone_step():
    return {
        "name": "clone",
        "image": windows_images["wix_image"],
        "environment": {
            "GITHUB_TOKEN": from_secret("github_token"),
        },
        "commands": [
            'git clone "https://$$env:GITHUB_TOKEN@github.com/$$env:DRONE_REPO.git" .',
            "git checkout -f $$env:DRONE_COMMIT",
        ],
    }

def get_windows_steps(ver_mode, bucket = "%PRERELEASE_BUCKET%"):
    """Generate the list of Windows steps.

    Args:
      ver_mode: used to differentiate steps for different version modes.
      bucket: used to override prerelease bucket.

    Returns:
      List of Drone steps.
    """
    steps = [
        identify_runner_step("windows"),
    ]

    init_cmds = [
        '$$ProgressPreference = "SilentlyContinue"',
        "Invoke-WebRequest https://grafana-downloads.storage.googleapis.com/grafana-build-pipeline/{}/windows/grabpl.exe -OutFile grabpl.exe".format(
            grabpl_version,
        ),
    ]

    steps.extend(
        [
            {
                "name": "windows-init",
                "image": windows_images["wix_image"],
                "commands": init_cmds,
            },
        ],
    )

    if ver_mode in (
        "release",
        "release-branch",
        "main",
    ):
        gcp_bucket = "{}/artifacts/downloads".format(bucket)
        if ver_mode == "release":
            ver_part = "${DRONE_TAG}"
            dir = "release"
        else:
            dir = "main"
            gcp_bucket = "grafana-downloads"
            build_no = "DRONE_BUILD_NUMBER"
            ver_part = "--build-id $$env:{}".format(build_no)
        installer_commands = [
            "$$gcpKey = $$env:GCP_KEY",
            "[System.Text.Encoding]::UTF8.GetString([System.Convert]::FromBase64String($$gcpKey)) > gcpkey.json",
            # gcloud fails to read the file unless converted with dos2unix
            "dos2unix gcpkey.json",
            "gcloud auth activate-service-account --key-file=gcpkey.json",
            "rm gcpkey.json",
            "cp C:\\App\\nssm-2.24.zip .",
        ]

        if ver_mode == "release":
            version = "${DRONE_TAG:1}"
            installer_commands.extend(
                [
                    ".\\grabpl.exe windows-installer --target {} --edition oss {}".format("gs://{}/{}/oss/{}/grafana-{}.windows-amd64.zip".format(gcp_bucket, ver_part, ver_mode, version), ver_part),
                    '$$fname = ((Get-Childitem grafana*.msi -name) -split "`n")[0]',
                    'gsutil cp "$$fname" gs://{}/{}/oss/{}/'.format(gcp_bucket, ver_part, dir),
                    'gsutil cp "$$fname.sha256" gs://{}/{}/oss/{}/'.format(gcp_bucket, ver_part, dir),
                ],
            )
        if ver_mode in ("main"):
            installer_commands.extend(
                [
                    ".\\grabpl.exe windows-installer --edition oss --build-id $$env:DRONE_BUILD_NUMBER",
                    '$$fname = ((Get-Childitem grafana*.msi -name) -split "`n")[0]',
                    'gsutil cp "$$fname" gs://{}/oss/{}/'.format(gcp_bucket, dir),
                    'gsutil cp "$$fname.sha256" gs://{}/oss/{}/'.format(
                        gcp_bucket,
                        dir,
                    ),
                ],
            )
        steps.append(
            {
                "name": "build-windows-installer",
                "image": windows_images["wix_image"],
                "depends_on": [
                    "windows-init",
                ],
                "environment": {
                    "GCP_KEY": from_secret(gcp_grafanauploads_base64),
                    "PRERELEASE_BUCKET": from_secret(prerelease_bucket),
                    "GITHUB_TOKEN": from_secret("github_token"),
                },
                "commands": installer_commands,
            },
        )

    return steps

def verify_gen_cue_step():
    return {
        "name": "verify-gen-cue",
        "image": images["build_image"],
=======
def verify_gen_cue_step():
    return {
        "name": "verify-gen-cue",
        "image": images["go"],
>>>>>>> 1e84fede
        "depends_on": [],
        "commands": [
            "# It is required that code generated from Thema/CUE be committed and in sync with its inputs.",
            "# The following command will fail if running code generators produces any diff in output.",
            "apk add --update make",
            "CODEGEN_VERIFY=1 make gen-cue",
        ],
    }

def verify_gen_jsonnet_step():
    return {
        "name": "verify-gen-jsonnet",
<<<<<<< HEAD
        "image": images["build_image"],
=======
        "image": images["go"],
>>>>>>> 1e84fede
        "depends_on": [],
        "commands": [
            "# It is required that generated jsonnet is committed and in sync with its inputs.",
            "# The following command will fail if running code generators produces any diff in output.",
            "apk add --update make",
            "CODEGEN_VERIFY=1 make gen-jsonnet",
        ],
    }

<<<<<<< HEAD
def trigger_test_release():
    return {
        "name": "trigger-test-release",
        "image": images["build_image"],
        "environment": {
            "GITHUB_TOKEN": from_secret("github_token"),
            "TEST_TAG": "v0.0.0-test",
        },
        "commands": [
            'git clone "https://$${GITHUB_TOKEN}@github.com/grafana/grafana-enterprise.git" --depth=1',
            "cd grafana-enterprise",
            'git fetch origin "refs/tags/*:refs/tags/*" --quiet',
            "if git show-ref --tags $${TEST_TAG} --quiet; then git tag -d $${TEST_TAG} && git push --delete origin $${TEST_TAG}; fi",
            "git tag $${TEST_TAG} && git push origin $${TEST_TAG}",
            "cd -",
            'git fetch https://$${GITHUB_TOKEN}@github.com/grafana/grafana.git "refs/tags/*:refs/tags/*" --quiet && git fetch --quiet',
            "if git show-ref --tags $${TEST_TAG} --quiet; then git tag -d $${TEST_TAG} && git push --delete https://$${GITHUB_TOKEN}@github.com/grafana/grafana.git $${TEST_TAG}; fi",
            "git tag $${TEST_TAG} && git push https://$${GITHUB_TOKEN}@github.com/grafana/grafana.git $${TEST_TAG}",
        ],
        "failure": "ignore",
        "when": {
            "paths": {
                "include": [
                    ".drone.yml",
                    "pkg/build/**",
                ],
            },
            "repo": [
                "grafana/grafana",
            ],
            "branch": "main",
        },
    }

=======
>>>>>>> 1e84fede
def end_to_end_tests_deps():
    return [
        "end-to-end-tests-dashboards-suite",
        "end-to-end-tests-panels-suite",
        "end-to-end-tests-smoke-tests-suite",
        "end-to-end-tests-various-suite",
    ]

def compile_build_cmd():
    dependencies = []

    return {
        "name": "compile-build-cmd",
<<<<<<< HEAD
        "image": images["go_image"],
=======
        "image": images["go"],
>>>>>>> 1e84fede
        "commands": [
            "go build -o ./bin/build -ldflags '-extldflags -static' ./pkg/build/cmd",
        ],
        "depends_on": dependencies,
        "environment": {
            "CGO_ENABLED": 0,
        },
    }

def get_trigger_storybook(ver_mode):
    """Generate a Drone trigger for UI changes that affect the Grafana UI storybook.

    Args:
      ver_mode: affects whether the trigger is event tags or changed files.

    Returns:
      Drone trigger.
    """
    trigger_storybook = ""
    if ver_mode == "release":
        trigger_storybook = {"event": ["tag"]}
    else:
        trigger_storybook = {
            "paths": {
                "include": [
                    "packages/grafana-ui/**",
                ],
            },
        }
    return trigger_storybook

def slack_step(channel, template, secret):
    return {
        "name": "slack",
        "image": images["plugins_slack"],
        "settings": {
            "webhook": from_secret(secret),
            "channel": channel,
            "template": template,
        },
    }<|MERGE_RESOLUTION|>--- conflicted
+++ resolved
@@ -23,48 +23,17 @@
     "npm_token",
     "prerelease_bucket",
 )
-load(
-    "scripts/drone/utils/images.star",
-    "images",
-)
-load(
-    "scripts/drone/utils/windows_images.star",
-    "windows_images",
-)
-
-<<<<<<< HEAD
-grabpl_version = "v3.0.42"
-
-=======
->>>>>>> 1e84fede
+
 trigger_oss = {
     "repo": [
         "grafana/grafana",
     ],
 }
 
-<<<<<<< HEAD
-def slack_step(channel, template, secret):
-    return {
-        "name": "slack",
-        "image": images["plugins_slack_image"],
-        "settings": {
-            "webhook": from_secret(secret),
-            "channel": channel,
-            "template": template,
-        },
-    }
-
-def yarn_install_step():
-    return {
-        "name": "yarn-install",
-        "image": images["build_image"],
-=======
 def yarn_install_step():
     return {
         "name": "yarn-install",
         "image": images["node"],
->>>>>>> 1e84fede
         "commands": [
             "yarn install --immutable",
         ],
@@ -74,11 +43,7 @@
 def wire_install_step():
     return {
         "name": "wire-install",
-<<<<<<< HEAD
-        "image": images["build_image"],
-=======
         "image": images["go"],
->>>>>>> 1e84fede
         "commands": [
             "apk add --update make",
             "make gen-go",
@@ -88,38 +53,6 @@
         ],
     }
 
-<<<<<<< HEAD
-def windows_wire_install_step(edition):
-    return {
-        "name": "wire-install",
-        "image": windows_images["windows_go_image"],
-        "commands": [
-            "go install github.com/google/wire/cmd/wire@v0.5.0",
-            "wire gen -tags {} ./pkg/server".format(edition),
-        ],
-        "depends_on": [
-            "windows-init",
-        ],
-    }
-
-def identify_runner_step(platform = "linux"):
-    if platform == "linux":
-        return {
-            "name": "identify-runner",
-            "image": images["alpine_image"],
-            "commands": [
-                "echo $DRONE_RUNNER_NAME",
-            ],
-        }
-    else:
-        return {
-            "name": "identify-runner",
-            "image": windows_images["1809_image"],
-            "commands": [
-                "echo $env:DRONE_RUNNER_NAME",
-            ],
-        }
-=======
 def identify_runner_step():
     return {
         "name": "identify-runner",
@@ -128,7 +61,6 @@
             "echo $DRONE_RUNNER_NAME",
         ],
     }
->>>>>>> 1e84fede
 
 def enterprise_setup_step(source = "${DRONE_SOURCE_BRANCH}", canFail = True, isPromote = False):
     """Setup the enterprise source into the ./grafana-enterprise directory.
@@ -150,11 +82,7 @@
 
     return step
 
-<<<<<<< HEAD
-def clone_enterprise_step_pr(source = "${DRONE_COMMIT}", target = "main", canFail = False, location = "grafana-enterprise"):
-=======
 def clone_enterprise_step_pr(source = "${DRONE_COMMIT}", target = "main", canFail = False, location = "grafana-enterprise", isPromote = False):
->>>>>>> 1e84fede
     """Clone the enterprise source into the ./grafana-enterprise directory.
 
     Args:
@@ -177,11 +105,7 @@
 
     step = {
         "name": "clone-enterprise",
-<<<<<<< HEAD
-        "image": images["build_image"],
-=======
         "image": images["git"],
->>>>>>> 1e84fede
         "environment": {
             "GITHUB_TOKEN": from_secret("github_token"),
         },
@@ -199,29 +123,10 @@
 
     return step
 
-<<<<<<< HEAD
-def download_grabpl_step(platform = "linux"):
-    if platform == "windows":
-        return {
-            "name": "grabpl",
-            "image": windows_images["wix_image"],
-            "commands": [
-                '$$ProgressPreference = "SilentlyContinue"',
-                "Invoke-WebRequest https://grafana-downloads.storage.googleapis.com/grafana-build-pipeline/{}/windows/grabpl.exe -OutFile grabpl.exe".format(
-                    grabpl_version,
-                ),
-            ],
-        }
-
-    return {
-        "name": "grabpl",
-        "image": images["curl_image"],
-=======
 def download_grabpl_step():
     return {
         "name": "grabpl",
         "image": images["curl"],
->>>>>>> 1e84fede
         "commands": [
             "mkdir -p bin",
             "curl -fL -o bin/grabpl https://grafana-downloads.storage.googleapis.com/grafana-build-pipeline/{}/grabpl".format(
@@ -234,11 +139,7 @@
 def lint_drone_step():
     return {
         "name": "lint-drone",
-<<<<<<< HEAD
-        "image": images["curl_image"],
-=======
         "image": images["curl"],
->>>>>>> 1e84fede
         "commands": [
             "./bin/build verify-drone",
         ],
@@ -250,11 +151,7 @@
 def lint_starlark_step():
     return {
         "name": "lint-starlark",
-<<<<<<< HEAD
-        "image": images["build_image"],
-=======
         "image": images["go"],
->>>>>>> 1e84fede
         "commands": [
             "go install github.com/bazelbuild/buildtools/buildifier@latest",
             "buildifier --lint=warn -mode=check -r .",
@@ -282,11 +179,7 @@
 
     step = {
         "name": "trigger-enterprise-downstream",
-<<<<<<< HEAD
-        "image": images["drone_downstream_image"],
-=======
         "image": images["drone_downstream"],
->>>>>>> 1e84fede
         "settings": {
             "server": "https://drone.grafana.net",
             "token": from_secret("drone_token"),
@@ -309,12 +202,7 @@
 def lint_backend_step():
     return {
         "name": "lint-backend",
-<<<<<<< HEAD
-        # TODO: build_image or go_image?
-        "image": images["go_image"],
-=======
         "image": images["go"],
->>>>>>> 1e84fede
         "environment": {
             # We need CGO because of go-sqlite3
             "CGO_ENABLED": "1",
@@ -331,13 +219,6 @@
 
 def validate_modfile_step():
     return {
-<<<<<<< HEAD
-        "name": "benchmark-ldap",
-        "image": images["build_image"],
-        "environment": {
-            "LDAP_HOSTNAME": "ldap",
-        },
-=======
         "name": "validate-modfile",
         "image": images["go"],
         "commands": [
@@ -349,7 +230,6 @@
     return {
         "name": "validate-openapi-spec",
         "image": images["go"],
->>>>>>> 1e84fede
         "commands": [
             "apk add --update make",
             "make swagger-validate",
@@ -368,11 +248,7 @@
 def build_storybook_step(ver_mode):
     return {
         "name": "build-storybook",
-<<<<<<< HEAD
-        "image": images["build_image"],
-=======
         "image": images["node"],
->>>>>>> 1e84fede
         "depends_on": [
             # Best to ensure that this step doesn't mess with what's getting built and packaged
             "rgm-package",
@@ -416,11 +292,7 @@
 
     step = {
         "name": "store-storybook",
-<<<<<<< HEAD
-        "image": images["publish_image"],
-=======
         "image": images["publish"],
->>>>>>> 1e84fede
         "depends_on": [
                           "build-storybook",
                       ] +
@@ -450,11 +322,7 @@
 def e2e_tests_artifacts():
     return {
         "name": "e2e-tests-artifacts-upload",
-<<<<<<< HEAD
-        "image": images["cloudsdk_image"],
-=======
         "image": images["cloudsdk"],
->>>>>>> 1e84fede
         "depends_on": [
             "end-to-end-tests-dashboards-suite",
             "end-to-end-tests-panels-suite",
@@ -502,11 +370,7 @@
 
     step = {
         "name": "upload-cdn-assets",
-<<<<<<< HEAD
-        "image": images["publish_image"],
-=======
         "image": images["publish"],
->>>>>>> 1e84fede
         "depends_on": [
             "grafana-server",
         ],
@@ -522,46 +386,17 @@
         step = dict(step, when = trigger)
     return step
 
-<<<<<<< HEAD
-def build_backend_step(ver_mode, variants = None):
-    """Build the backend code using the Grafana build tool.
-
-    Args:
-      ver_mode: if ver_mode != 'release', pass the DRONE_BUILD_NUMBER environment
-        variable as the value for the --build-id option.
-        TODO: is this option actually used by the build-backend subcommand?
-      variants: a list of variants be passed to the build-backend subcommand
-        using the --variants option.
-        Defaults to None.
-=======
 def build_backend_step(distros = "linux/amd64,linux/arm64"):
     """Build the backend code using the Grafana build tool.
 
     Args:
       distros: a list of distributes to be built. For a full list, see `go tool dist list`.
->>>>>>> 1e84fede
-
-    Returns:
-      Drone step.
-    """
-
-<<<<<<< HEAD
-    # TODO: Convert number of jobs to percentage
-    if ver_mode == "release":
-        cmds = [
-            "./bin/build build-backend --jobs 8 --edition oss ${DRONE_TAG}",
-        ]
-    else:
-        build_no = "${DRONE_BUILD_NUMBER}"
-        cmds = [
-            "./bin/build build-backend --jobs 8 --edition oss --build-id {}{}".format(
-                build_no,
-                variants_str,
-            ),
-        ]
-=======
+
+    Returns:
+      Drone step.
+    """
+
     return rgm_build_backend_step(distros)
->>>>>>> 1e84fede
 
 def build_frontend_step():
     """Build the frontend code to ensure it's compilable
@@ -570,16 +405,11 @@
       Drone step.
     """
     return {
-<<<<<<< HEAD
-        "name": "build-backend",
-        "image": images["build_image"],
-=======
         "name": "build-frontend",
         "image": images["node"],
         "environment": {
             "NODE_OPTIONS": "--max_old_space_size=8192",
         },
->>>>>>> 1e84fede
         "depends_on": [
             "compile-build-cmd",
             "yarn-install",
@@ -589,48 +419,16 @@
         ],
     }
 
-<<<<<<< HEAD
-def build_frontend_step(ver_mode):
-    """Build the frontend code using the Grafana build tool.
-
-    Args:
-      ver_mode: if ver_mode != 'release', use the DRONE_BUILD_NUMBER environment
-        variable as a build identifier.
-=======
 def update_package_json_version():
     """Updates the packages/ to use a version that has the build ID in it: 10.0.0pre -> 10.0.0-5432pre
->>>>>>> 1e84fede
 
     Returns:
       Drone step that updates the 'version' key in package.json
     """
-<<<<<<< HEAD
-    build_no = "${DRONE_BUILD_NUMBER}"
-
-    # TODO: Use percentage for num jobs
-    if ver_mode == "release":
-        cmds = [
-            "./bin/build build-frontend --jobs 8 " +
-            "--edition oss ${DRONE_TAG}",
-        ]
-    else:
-        cmds = [
-            "./bin/build build-frontend --jobs 8 --edition oss" +
-            "--build-id {}".format(build_no),
-        ]
-
-    return {
-        "name": "build-frontend",
-        "image": images["build_image"],
-        "environment": {
-            "NODE_OPTIONS": "--max_old_space_size=8192",
-        },
-=======
 
     return {
         "name": "update-package-json-version",
         "image": images["node"],
->>>>>>> 1e84fede
         "depends_on": [
             "yarn-install",
         ],
@@ -643,42 +441,16 @@
         ],
     }
 
-<<<<<<< HEAD
-def build_frontend_package_step(ver_mode):
-    """Build the frontend packages using the Grafana build tool.
-
-    Args:
-      ver_mode: if ver_mode != 'release', use the DRONE_BUILD_NUMBER environment
-        variable as a build identifier.
-=======
 def build_frontend_package_step(depends_on = []):
     """Build the frontend packages using the Grafana build tool.
 
     Args:
         depends_on: a list of step names (strings) that must complete before this step runs.
->>>>>>> 1e84fede
-
-    Returns:
-      Drone step.
-    """
-
-<<<<<<< HEAD
-    # TODO: Use percentage for num jobs
-    if ver_mode == "release":
-        cmds = [
-            "./bin/build build-frontend-packages --jobs 8 " +
-            "--edition oss ${DRONE_TAG}",
-        ]
-    else:
-        cmds = [
-            "./bin/build build-frontend-packages --jobs 8 --edition oss" +
-            "--build-id {}".format(build_no),
-        ]
-
-    return {
-        "name": "build-frontend-packages",
-        "image": images["build_image"],
-=======
+
+    Returns:
+      Drone step.
+    """
+
     cmds = [
         "apk add --update jq bash",  # bash is needed for the validate-npm-packages.sh script since it has a 'bash'
         # shebang.
@@ -690,7 +462,6 @@
     return {
         "name": "build-frontend-packages",
         "image": images["node"],
->>>>>>> 1e84fede
         "environment": {
             "NODE_OPTIONS": "--max_old_space_size=8192",
         },
@@ -709,34 +480,21 @@
         env = None
     return {
         "name": "build-plugins",
-<<<<<<< HEAD
-        "image": images["build_image"],
-=======
         "image": images["node"],
->>>>>>> 1e84fede
         "environment": env,
         "depends_on": [
             "yarn-install",
         ],
         "commands": [
-<<<<<<< HEAD
-            # TODO: Use percentage for num jobs
-            "./bin/build  build-plugins --jobs 8 --edition oss",
-=======
             "apk add --update findutils",  # Replaces the busybox 'find' with the GNU one.
             "yarn plugins:build",
->>>>>>> 1e84fede
-        ],
-    }
-
-def test_backend_step(image = images["build_image"]):
+        ],
+    }
+
+def test_backend_step():
     return {
         "name": "test-backend",
-<<<<<<< HEAD
-        "image": image,
-=======
         "image": images["go"],
->>>>>>> 1e84fede
         "depends_on": [
             "wire-install",
         ],
@@ -748,18 +506,10 @@
         ],
     }
 
-def windows_test_backend_step():
-    step = test_backend_step(image = windows_images["windows_go_image"])
-    return step
-
 def test_backend_integration_step():
     return {
         "name": "test-backend-integration",
-<<<<<<< HEAD
-        "image": images["build_image"],
-=======
         "image": images["go"],
->>>>>>> 1e84fede
         "depends_on": [
             "wire-install",
         ],
@@ -778,11 +528,7 @@
 
     return {
         "name": "betterer-frontend",
-<<<<<<< HEAD
-        "image": images["build_image"],
-=======
         "image": images["node"],
->>>>>>> 1e84fede
         "depends_on": [
             "yarn-install",
         ],
@@ -801,11 +547,7 @@
 
     return {
         "name": "test-frontend",
-<<<<<<< HEAD
-        "image": images["build_image"],
-=======
         "image": images["node"],
->>>>>>> 1e84fede
         "environment": {
             "TEST_MAX_WORKERS": "50%",
         },
@@ -820,11 +562,7 @@
 def lint_frontend_step():
     return {
         "name": "lint-frontend",
-<<<<<<< HEAD
-        "image": images["build_image"],
-=======
         "image": images["node"],
->>>>>>> 1e84fede
         "environment": {
             "TEST_MAX_WORKERS": "50%",
         },
@@ -897,11 +635,7 @@
     return {
         "name": "test-a11y-frontend",
         # TODO which image should be used?
-<<<<<<< HEAD
-        "image": images["docker_puppeteer_image"],
-=======
         "image": images["docker_puppeteer"],
->>>>>>> 1e84fede
         "depends_on": [
             "grafana-server",
         ],
@@ -926,11 +660,7 @@
     """
     step = {
         "name": "publish-frontend-metrics",
-<<<<<<< HEAD
-        "image": images["build_image"],
-=======
         "image": images["node"],
->>>>>>> 1e84fede
         "depends_on": [
             "test-a11y-frontend",
         ],
@@ -950,90 +680,13 @@
 def codespell_step():
     return {
         "name": "codespell",
-<<<<<<< HEAD
-        "image": images["build_image"],
-        "commands": [
-=======
         "image": images["python"],
         "commands": [
             "pip3 install codespell",
->>>>>>> 1e84fede
             "codespell -I .codespellignore docs/",
         ],
     }
 
-<<<<<<< HEAD
-def package_step(ver_mode):
-    """Packages Grafana with the Grafana build tool.
-
-    Args:
-      ver_mode: controls whether the packages are signed for a release.
-        If ver_mode != 'release', use the DRONE_BUILD_NUMBER environment
-        variable as a build identifier.
-
-    Returns:
-      Drone step.
-    """
-    deps = [
-        "build-plugins",
-        "build-backend",
-        "build-frontend",
-        "build-frontend-packages",
-    ]
-
-    if ver_mode in ("main", "release", "release-branch"):
-        sign_args = " --sign"
-        env = {
-            "GRAFANA_API_KEY": from_secret("grafana_api_key"),
-            "GPG_PRIV_KEY": from_secret("packages_gpg_private_key"),
-            "GPG_PUB_KEY": from_secret("packages_gpg_public_key"),
-            "GPG_KEY_PASSWORD": from_secret("packages_gpg_passphrase"),
-        }
-        test_args = ""
-    else:
-        sign_args = ""
-        env = None
-
-        # TODO: env vars no longer needed by build if not signing
-        test_args = ". scripts/build/gpg-test-vars.sh && "
-
-    # TODO: Use percentage for jobs
-    if ver_mode == "release":
-        cmds = [
-            "{}./bin/build package --jobs 8 --edition oss ".format(test_args) +
-            "{} $${{DRONE_TAG}}".format(sign_args),
-        ]
-    else:
-        build_no = "${DRONE_BUILD_NUMBER}"
-        cmds = [
-            "{}./bin/build package --jobs 8 --edition oss ".format(test_args) +
-            "--build-id {}{}".format(build_no, sign_args),
-        ]
-
-    return {
-        "name": "package",
-        "image": images["build_image"],
-        "depends_on": deps,
-        "environment": env,
-        "commands": cmds,
-    }
-
-def grafana_server_step(port = 3001):
-    """Runs the grafana-server binary as a service.
-
-    Args:
-      port: port to listen on.
-        Defaults to 3001.
-
-    Returns:
-      Drone step.
-    """
-    environment = {"PORT": port, "ARCH": "linux-amd64"}
-
-    return {
-        "name": "grafana-server",
-        "image": images["build_image"],
-=======
 def grafana_server_step():
     """Runs the grafana-server binary as a service.
 
@@ -1049,7 +702,6 @@
     return {
         "name": "grafana-server",
         "image": images["alpine"],
->>>>>>> 1e84fede
         "detach": True,
         "depends_on": [
             "rgm-package",
@@ -1069,11 +721,7 @@
         cmd += " --tries {}".format(tries)
     return {
         "name": "end-to-end-tests-{}".format(suite),
-<<<<<<< HEAD
-        "image": images["cypress_image"],
-=======
         "image": images["cypress"],
->>>>>>> 1e84fede
         "depends_on": [
             "grafana-server",
         ],
@@ -1124,11 +772,7 @@
     branch = "${DRONE_SOURCE_BRANCH}".replace("/", "-")
     step = {
         "name": "end-to-end-tests-{}-{}".format(suite, cloud),
-<<<<<<< HEAD
-        "image": images["cloud_datasources_e2e_image"],
-=======
         "image": "us-docker.pkg.dev/grafanalabs-dev/cloud-data-sources/e2e:3.0.0",
->>>>>>> 1e84fede
         "depends_on": [
             "grafana-server",
         ],
@@ -1142,12 +786,8 @@
     return {
         "name": "build-docs-website",
         # Use latest revision here, since we want to catch if it breaks
-<<<<<<< HEAD
-        "image": images["docs_image"],
-=======
         "image": images["docs"],
         "pull": "always",
->>>>>>> 1e84fede
         "commands": [
             "mkdir -p /hugo/content/docs/grafana/latest",
             "echo -e '---\\nredirectURL: /docs/grafana/latest/\\ntype: redirect\\nversioned: true\\n---\\n' > /hugo/content/docs/grafana/_index.md",
@@ -1156,72 +796,10 @@
         ],
     }
 
-<<<<<<< HEAD
-def copy_packages_for_docker_step():
-    return {
-        "name": "copy-packages-for-docker",
-        "image": images["build_image"],
-        "depends_on": [
-            "package",
-        ],
-        "commands": [
-            "ls dist/*.tar.gz*",
-            "cp dist/*.tar.gz* packaging/docker/",
-        ],
-    }
-
-def build_docker_images_step(archs = None, ubuntu = False, publish = False):
-    """Build Docker images using the Grafana build tool.
-
-    Args:
-      archs: a list of architectures to build the image for.
-        Defaults to None.
-      ubuntu: controls whether the final image is built from an Ubuntu base image.
-        Defaults to False.
-      publish: controls whether the built image is saved to a pre-release repository.
-        Defaults to False.
-
-    Returns:
-      Drone step.
-    """
-    cmd = "./bin/build build-docker --edition oss"
-    if publish:
-        cmd += " --shouldSave"
-
-    ubuntu_sfx = ""
-    if ubuntu:
-        ubuntu_sfx = "-ubuntu"
-        cmd += " --ubuntu"
-
-    if archs:
-        cmd += " -archs {}".format(",".join(archs))
-
-    environment = {
-        "GCP_KEY": from_secret(gcp_grafanauploads),
-    }
-
-    return {
-        "name": "build-docker-images" + ubuntu_sfx,
-        "image": images["cloudsdk_image"],
-        "depends_on": [
-            "copy-packages-for-docker",
-            "compile-build-cmd",
-        ],
-        "commands": [cmd],
-        "volumes": [{"name": "docker", "path": "/var/run/docker.sock"}],
-        "environment": environment,
-    }
-
-def fetch_images_step():
-    return {
-        "name": "fetch-images",
-        "image": images["cloudsdk_image"],
-=======
 def fetch_images_step():
     return {
         "name": "fetch-images",
         "image": images["cloudsdk"],
->>>>>>> 1e84fede
         "environment": {
             "GCP_KEY": from_secret(gcp_grafanauploads),
             "DOCKER_USER": from_secret("docker_username"),
@@ -1278,11 +856,7 @@
 
     step = {
         "name": "publish-images-{}".format(name),
-<<<<<<< HEAD
-        "image": images["cloudsdk_image"],
-=======
         "image": images["cloudsdk"],
->>>>>>> 1e84fede
         "environment": environment,
         "commands": [cmd],
         "depends_on": deps,
@@ -1353,24 +927,11 @@
         "go clean -testcache",
         "go test -p=1 -count=1 -covermode=atomic -timeout=5m -run '^TestIntegration' $(find ./pkg -type f -name '*_test.go' -exec grep -l '^func TestIntegration' '{}' '+' | grep -o '\\(.*\\)/' | sort -u)",
     ]
-<<<<<<< HEAD
-    return {
-        "name": "postgres-integration-tests",
-        "image": images["build_image"],
-        "depends_on": ["wire-install"],
-        "environment": {
-            "PGPASSWORD": "grafanatest",
-            "GRAFANA_TEST_DB": "postgres",
-            "POSTGRES_HOST": "postgres",
-        },
-        "commands": cmds,
-=======
 
     environment = {
         "PGPASSWORD": "grafanatest",
         "GRAFANA_TEST_DB": "postgres",
         "POSTGRES_HOST": "postgres",
->>>>>>> 1e84fede
     }
 
     return integration_tests_steps("postgres", cmds, "postgres", "5432", environment)
@@ -1382,47 +943,6 @@
         "go clean -testcache",
         "go test -p=1 -count=1 -covermode=atomic -timeout=5m -run '^TestIntegration' $(find ./pkg -type f -name '*_test.go' -exec grep -l '^func TestIntegration' '{}' '+' | grep -o '\\(.*\\)/' | sort -u)",
     ]
-<<<<<<< HEAD
-    return {
-        "name": "mysql-integration-tests",
-        "image": images["build_image"],
-        "depends_on": ["wire-install"],
-        "environment": {
-            "GRAFANA_TEST_DB": "mysql",
-            "MYSQL_HOST": "mysql",
-        },
-        "commands": cmds,
-    }
-
-def redis_integration_tests_step():
-    return {
-        "name": "redis-integration-tests",
-        "image": images["build_image"],
-        "depends_on": ["wire-install"],
-        "environment": {
-            "REDIS_URL": "redis://redis:6379/0",
-        },
-        "commands": [
-            "dockerize -wait tcp://redis:6379/0 -timeout 120s",
-            "go clean -testcache",
-            "go list './pkg/...' | xargs -I {} sh -c 'go test -run Integration -covermode=atomic -timeout=5m {}'",
-        ],
-    }
-
-def memcached_integration_tests_step():
-    return {
-        "name": "memcached-integration-tests",
-        "image": images["build_image"],
-        "depends_on": ["wire-install"],
-        "environment": {
-            "MEMCACHED_HOSTS": "memcached:11211",
-        },
-        "commands": [
-            "dockerize -wait tcp://memcached:11211 -timeout 120s",
-            "go clean -testcache",
-            "go list './pkg/...' | xargs -I {} sh -c 'go test -run Integration -covermode=atomic -timeout=5m {}'",
-        ],
-=======
 
     environment = {
         "GRAFANA_TEST_DB": "mysql",
@@ -1452,7 +972,6 @@
     environment = {
         "AM_TENANT_ID": "test",
         "AM_URL": "http://mimir_backend:8080",
->>>>>>> 1e84fede
     }
 
     return integration_tests_steps("remote-alertmanager", cmds, "mimir_backend", "8080", environment = environment)
@@ -1481,13 +1000,8 @@
     """
     step = {
         "name": "release-canary-npm-packages",
-<<<<<<< HEAD
-        "image": images["build_image"],
-        "depends_on": end_to_end_tests_deps(),
-=======
         "image": images["node"],
         "depends_on": end_to_end_tests_deps() + ["build-frontend-packages"],
->>>>>>> 1e84fede
         "environment": {
             "NPM_TOKEN": from_secret(npm_token),
         },
@@ -1510,11 +1024,8 @@
             ),
         )
 
-<<<<<<< HEAD
-=======
     return step
 
->>>>>>> 1e84fede
 def upload_packages_step(ver_mode, trigger = None):
     """Upload packages to object storage.
 
@@ -1529,11 +1040,7 @@
     """
     step = {
         "name": "upload-packages",
-<<<<<<< HEAD
-        "image": images["publish_image"],
-=======
         "image": images["publish"],
->>>>>>> 1e84fede
         "depends_on": end_to_end_tests_deps(),
         "environment": {
             "GCP_KEY": from_secret(gcp_grafanauploads_base64),
@@ -1571,11 +1078,7 @@
 
     return {
         "name": "publish-grafanacom",
-<<<<<<< HEAD
-        "image": images["publish_image"],
-=======
         "image": images["publish"],
->>>>>>> 1e84fede
         "depends_on": [
             "publish-linux-packages-deb",
             "publish-linux-packages-rpm",
@@ -1593,11 +1096,7 @@
     return {
         "name": "publish-linux-packages-{}".format(package_manager),
         # See https://github.com/grafana/deployment_tools/blob/master/docker/package-publish/README.md for docs on that image
-<<<<<<< HEAD
-        "image": images["package_publish_image"],
-=======
         "image": images["package_publish"],
->>>>>>> 1e84fede
         "depends_on": ["compile-build-cmd"],
         "privileged": True,
         "settings": {
@@ -1615,125 +1114,10 @@
         },
     }
 
-<<<<<<< HEAD
-def windows_clone_step():
-    return {
-        "name": "clone",
-        "image": windows_images["wix_image"],
-        "environment": {
-            "GITHUB_TOKEN": from_secret("github_token"),
-        },
-        "commands": [
-            'git clone "https://$$env:GITHUB_TOKEN@github.com/$$env:DRONE_REPO.git" .',
-            "git checkout -f $$env:DRONE_COMMIT",
-        ],
-    }
-
-def get_windows_steps(ver_mode, bucket = "%PRERELEASE_BUCKET%"):
-    """Generate the list of Windows steps.
-
-    Args:
-      ver_mode: used to differentiate steps for different version modes.
-      bucket: used to override prerelease bucket.
-
-    Returns:
-      List of Drone steps.
-    """
-    steps = [
-        identify_runner_step("windows"),
-    ]
-
-    init_cmds = [
-        '$$ProgressPreference = "SilentlyContinue"',
-        "Invoke-WebRequest https://grafana-downloads.storage.googleapis.com/grafana-build-pipeline/{}/windows/grabpl.exe -OutFile grabpl.exe".format(
-            grabpl_version,
-        ),
-    ]
-
-    steps.extend(
-        [
-            {
-                "name": "windows-init",
-                "image": windows_images["wix_image"],
-                "commands": init_cmds,
-            },
-        ],
-    )
-
-    if ver_mode in (
-        "release",
-        "release-branch",
-        "main",
-    ):
-        gcp_bucket = "{}/artifacts/downloads".format(bucket)
-        if ver_mode == "release":
-            ver_part = "${DRONE_TAG}"
-            dir = "release"
-        else:
-            dir = "main"
-            gcp_bucket = "grafana-downloads"
-            build_no = "DRONE_BUILD_NUMBER"
-            ver_part = "--build-id $$env:{}".format(build_no)
-        installer_commands = [
-            "$$gcpKey = $$env:GCP_KEY",
-            "[System.Text.Encoding]::UTF8.GetString([System.Convert]::FromBase64String($$gcpKey)) > gcpkey.json",
-            # gcloud fails to read the file unless converted with dos2unix
-            "dos2unix gcpkey.json",
-            "gcloud auth activate-service-account --key-file=gcpkey.json",
-            "rm gcpkey.json",
-            "cp C:\\App\\nssm-2.24.zip .",
-        ]
-
-        if ver_mode == "release":
-            version = "${DRONE_TAG:1}"
-            installer_commands.extend(
-                [
-                    ".\\grabpl.exe windows-installer --target {} --edition oss {}".format("gs://{}/{}/oss/{}/grafana-{}.windows-amd64.zip".format(gcp_bucket, ver_part, ver_mode, version), ver_part),
-                    '$$fname = ((Get-Childitem grafana*.msi -name) -split "`n")[0]',
-                    'gsutil cp "$$fname" gs://{}/{}/oss/{}/'.format(gcp_bucket, ver_part, dir),
-                    'gsutil cp "$$fname.sha256" gs://{}/{}/oss/{}/'.format(gcp_bucket, ver_part, dir),
-                ],
-            )
-        if ver_mode in ("main"):
-            installer_commands.extend(
-                [
-                    ".\\grabpl.exe windows-installer --edition oss --build-id $$env:DRONE_BUILD_NUMBER",
-                    '$$fname = ((Get-Childitem grafana*.msi -name) -split "`n")[0]',
-                    'gsutil cp "$$fname" gs://{}/oss/{}/'.format(gcp_bucket, dir),
-                    'gsutil cp "$$fname.sha256" gs://{}/oss/{}/'.format(
-                        gcp_bucket,
-                        dir,
-                    ),
-                ],
-            )
-        steps.append(
-            {
-                "name": "build-windows-installer",
-                "image": windows_images["wix_image"],
-                "depends_on": [
-                    "windows-init",
-                ],
-                "environment": {
-                    "GCP_KEY": from_secret(gcp_grafanauploads_base64),
-                    "PRERELEASE_BUCKET": from_secret(prerelease_bucket),
-                    "GITHUB_TOKEN": from_secret("github_token"),
-                },
-                "commands": installer_commands,
-            },
-        )
-
-    return steps
-
-def verify_gen_cue_step():
-    return {
-        "name": "verify-gen-cue",
-        "image": images["build_image"],
-=======
 def verify_gen_cue_step():
     return {
         "name": "verify-gen-cue",
         "image": images["go"],
->>>>>>> 1e84fede
         "depends_on": [],
         "commands": [
             "# It is required that code generated from Thema/CUE be committed and in sync with its inputs.",
@@ -1746,11 +1130,7 @@
 def verify_gen_jsonnet_step():
     return {
         "name": "verify-gen-jsonnet",
-<<<<<<< HEAD
-        "image": images["build_image"],
-=======
         "image": images["go"],
->>>>>>> 1e84fede
         "depends_on": [],
         "commands": [
             "# It is required that generated jsonnet is committed and in sync with its inputs.",
@@ -1760,43 +1140,6 @@
         ],
     }
 
-<<<<<<< HEAD
-def trigger_test_release():
-    return {
-        "name": "trigger-test-release",
-        "image": images["build_image"],
-        "environment": {
-            "GITHUB_TOKEN": from_secret("github_token"),
-            "TEST_TAG": "v0.0.0-test",
-        },
-        "commands": [
-            'git clone "https://$${GITHUB_TOKEN}@github.com/grafana/grafana-enterprise.git" --depth=1',
-            "cd grafana-enterprise",
-            'git fetch origin "refs/tags/*:refs/tags/*" --quiet',
-            "if git show-ref --tags $${TEST_TAG} --quiet; then git tag -d $${TEST_TAG} && git push --delete origin $${TEST_TAG}; fi",
-            "git tag $${TEST_TAG} && git push origin $${TEST_TAG}",
-            "cd -",
-            'git fetch https://$${GITHUB_TOKEN}@github.com/grafana/grafana.git "refs/tags/*:refs/tags/*" --quiet && git fetch --quiet',
-            "if git show-ref --tags $${TEST_TAG} --quiet; then git tag -d $${TEST_TAG} && git push --delete https://$${GITHUB_TOKEN}@github.com/grafana/grafana.git $${TEST_TAG}; fi",
-            "git tag $${TEST_TAG} && git push https://$${GITHUB_TOKEN}@github.com/grafana/grafana.git $${TEST_TAG}",
-        ],
-        "failure": "ignore",
-        "when": {
-            "paths": {
-                "include": [
-                    ".drone.yml",
-                    "pkg/build/**",
-                ],
-            },
-            "repo": [
-                "grafana/grafana",
-            ],
-            "branch": "main",
-        },
-    }
-
-=======
->>>>>>> 1e84fede
 def end_to_end_tests_deps():
     return [
         "end-to-end-tests-dashboards-suite",
@@ -1810,11 +1153,7 @@
 
     return {
         "name": "compile-build-cmd",
-<<<<<<< HEAD
-        "image": images["go_image"],
-=======
         "image": images["go"],
->>>>>>> 1e84fede
         "commands": [
             "go build -o ./bin/build -ldflags '-extldflags -static' ./pkg/build/cmd",
         ],
