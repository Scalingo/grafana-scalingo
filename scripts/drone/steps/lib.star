--- conflicted
+++ resolved
@@ -1,10 +1,6 @@
 load('scripts/drone/vault.star', 'from_secret', 'github_token', 'pull_secret', 'drone_token', 'prerelease_bucket')
 
-<<<<<<< HEAD
-grabpl_version = 'v2.9.50'
-=======
 grabpl_version = 'v9.0.2-security1'
->>>>>>> c2560129
 build_image = 'grafana/build-container:1.5.5'
 publish_image = 'grafana/grafana-ci-deploy:1.3.1'
 deploy_docker_image = 'us.gcr.io/kubernetes-dev/drone/plugins/deploy-image'
@@ -64,13 +60,8 @@
             'grabpl',
         ],
     }
-<<<<<<< HEAD
-
-
-=======
-
-
->>>>>>> c2560129
+
+
 def wire_install_step():
     return {
         'name': 'wire-install',
