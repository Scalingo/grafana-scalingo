"""
This module contains all the docker images that are used to build test and publish Grafana.
"""

images = {
    "cloudsdk_image": "google/cloud-sdk:431.0.0",
    "build_image": "grafana/build-container:1.7.5",
    "publish_image": "grafana/grafana-ci-deploy:1.3.3",
    "alpine_image": "alpine:3.18.3",
    "curl_image": "byrnedo/alpine-curl:0.1.8",
<<<<<<< HEAD
    "go_image": "golang:1.20.8",
=======
    "go_image": "golang:1.20.10",
>>>>>>> 802385ec
    "plugins_slack_image": "plugins/slack",
    "postgres_alpine_image": "postgres:12.3-alpine",
    "mysql5_image": "mysql:5.7.39",
    "mysql8_image": "mysql:8.0.32",
    "redis_alpine_image": "redis:6.2.11-alpine",
    "memcached_alpine_image": "memcached:1.6.9-alpine",
    "package_publish_image": "us.gcr.io/kubernetes-dev/package-publish:latest",
    "openldap_image": "osixia/openldap:1.4.0",
    "drone_downstream_image": "grafana/drone-downstream",
    "docker_puppeteer_image": "grafana/docker-puppeteer:1.1.0",
    "docs_image": "grafana/docs-base:dbd975af06",
    "cypress_image": "cypress/included:9.5.1-node16.14.0-slim-chrome99-ff97",
    "cloud_datasources_e2e_image": "us-docker.pkg.dev/grafanalabs-dev/cloud-data-sources/e2e:latest",
}<|MERGE_RESOLUTION|>--- conflicted
+++ resolved
@@ -8,11 +8,7 @@
     "publish_image": "grafana/grafana-ci-deploy:1.3.3",
     "alpine_image": "alpine:3.18.3",
     "curl_image": "byrnedo/alpine-curl:0.1.8",
-<<<<<<< HEAD
-    "go_image": "golang:1.20.8",
-=======
     "go_image": "golang:1.20.10",
->>>>>>> 802385ec
     "plugins_slack_image": "plugins/slack",
     "postgres_alpine_image": "postgres:12.3-alpine",
     "mysql5_image": "mysql:5.7.39",
