"""
This module returns functions for generating Drone secrets fetched from Vault.
"""
pull_secret = "dockerconfigjson"
drone_token = "drone_token"
prerelease_bucket = "prerelease_bucket"
gcp_upload_artifacts_key = "gcp_upload_artifacts_key"
gcp_grafanauploads = "gcp_grafanauploads"
gcp_grafanauploads_base64 = "gcp_grafanauploads_base64"
gcp_download_build_container_assets_key = "gcp_download_build_container_assets_key"
azure_sp_app_id = "azure_sp_app_id"
azure_sp_app_pw = "azure_sp_app_pw"
azure_tenant = "azure_tenant"

rgm_gcp_key_base64 = "gcp_key_base64"
rgm_destination = "destination"
rgm_github_token = "github_token"
rgm_dagger_token = "dagger_token"

docker_username = "docker_username"
docker_password = "docker_password"

npm_token = "npm_token"

def from_secret(secret):
    return {"from_secret": secret}

def vault_secret(name, path, key):
    return {
        "kind": "secret",
        "name": name,
        "get": {
            "path": path,
            "name": key,
        },
    }

def secrets():
    return [
        vault_secret(gcp_grafanauploads, "infra/data/ci/grafana-release-eng/grafanauploads", "credentials.json"),
        vault_secret(gcp_grafanauploads_base64, "infra/data/ci/grafana-release-eng/grafanauploads", "credentials_base64"),
        vault_secret("grafana_api_key", "infra/data/ci/grafana-release-eng/grafanacom", "api_key"),
        vault_secret(pull_secret, "secret/data/common/gcr", ".dockerconfigjson"),
        vault_secret("github_token", "infra/data/ci/github/grafanabot", "pat"),
        vault_secret(drone_token, "infra/data/ci/drone", "machine-user-token"),
        vault_secret(prerelease_bucket, "infra/data/ci/grafana/prerelease", "bucket"),
<<<<<<< HEAD
        vault_secret("docker_username", "infra/data/ci/grafanaci-docker-hub", "username"),
        vault_secret("docker_password", "infra/data/ci/grafanaci-docker-hub", "password"),
=======
        vault_secret(docker_username, "infra/data/ci/grafanaci-docker-hub", "username"),
        vault_secret(docker_password, "infra/data/ci/grafanaci-docker-hub", "password"),
>>>>>>> 802385ec
        vault_secret(
            gcp_upload_artifacts_key,
            "infra/data/ci/grafana/releng/artifacts-uploader-service-account",
            "credentials.json",
        ),
        vault_secret(
            gcp_download_build_container_assets_key,
            "infra/data/ci/grafana/assets-downloader-build-container-service-account",
            "credentials.json",
        ),
        vault_secret(
            azure_sp_app_id,
            "infra/data/ci/datasources/cpp-azure-resourcemanager-credentials",
            "application_id",
        ),
        vault_secret(
            azure_sp_app_pw,
            "infra/data/ci/datasources/cpp-azure-resourcemanager-credentials",
            "application_secret",
        ),
        vault_secret(
            azure_tenant,
            "infra/data/ci/datasources/cpp-azure-resourcemanager-credentials",
            "tenant_id",
        ),
        vault_secret(
            npm_token,
            "infra/data/ci/grafana-release-eng/npm",
            "token",
        ),
        # Package publishing
        vault_secret(
            "packages_gpg_public_key",
            "infra/data/ci/packages-publish/gpg",
            "public-key-b64",
        ),
        vault_secret(
            "packages_gpg_private_key",
            "infra/data/ci/packages-publish/gpg",
            "private-key-b64",
        ),
        vault_secret(
            "packages_gpg_passphrase",
            "infra/data/ci/packages-publish/gpg",
            "passphrase",
        ),
        vault_secret(
            "packages_service_account",
            "infra/data/ci/packages-publish/service-account",
            "credentials.json",
        ),
        vault_secret(
            "packages_access_key_id",
            "infra/data/ci/packages-publish/bucket-credentials",
            "AccessID",
        ),
        vault_secret(
            "packages_secret_access_key",
            "infra/data/ci/packages-publish/bucket-credentials",
            "Secret",
        ),
        vault_secret(
            "static_asset_editions",
            "infra/data/ci/grafana-release-eng/artifact-publishing",
            "static_asset_editions",
        ),
        vault_secret(
            rgm_gcp_key_base64,
            "infra/data/ci/grafana-release-eng/rgm",
            "gcp_service_account_prod_base64",
        ),
        vault_secret(
            rgm_destination,
            "infra/data/ci/grafana-release-eng/rgm",
            "destination_prod",
        ),
        vault_secret(
            rgm_dagger_token,
            "infra/data/ci/grafana-release-eng/rgm",
            "dagger_token",
        ),
        # grafana-delivery-bot secrets
        vault_secret(
            "delivery-bot-app-id",
            "infra/data/ci/grafana-release-eng/grafana-delivery-bot",
            "app-id",
        ),
        vault_secret(
            "delivery-bot-app-installation-id",
            "infra/data/ci/grafana-release-eng/grafana-delivery-bot",
            "app-installation-id",
        ),
        vault_secret(
            "delivery-bot-app-private-key",
            "infra/data/ci/grafana-release-eng/grafana-delivery-bot",
            "app-private-key",
        ),
        vault_secret(
            rgm_gcp_key_base64,
            "infra/data/ci/grafana-release-eng/rgm",
            "gcp_service_account_base64",
        ),
        vault_secret(
            rgm_destination,
            "infra/data/ci/grafana-release-eng/rgm",
            "destination",
        ),
        vault_secret(
            rgm_github_token,
            "infra/data/ci/github/grafanabot",
            "pat",
        ),
        vault_secret(
            "gcr_credentials",
            "secret/data/common/gcr",
            "service-account",
        ),
    ]<|MERGE_RESOLUTION|>--- conflicted
+++ resolved
@@ -44,13 +44,8 @@
         vault_secret("github_token", "infra/data/ci/github/grafanabot", "pat"),
         vault_secret(drone_token, "infra/data/ci/drone", "machine-user-token"),
         vault_secret(prerelease_bucket, "infra/data/ci/grafana/prerelease", "bucket"),
-<<<<<<< HEAD
-        vault_secret("docker_username", "infra/data/ci/grafanaci-docker-hub", "username"),
-        vault_secret("docker_password", "infra/data/ci/grafanaci-docker-hub", "password"),
-=======
         vault_secret(docker_username, "infra/data/ci/grafanaci-docker-hub", "username"),
         vault_secret(docker_password, "infra/data/ci/grafanaci-docker-hub", "password"),
->>>>>>> 802385ec
         vault_secret(
             gcp_upload_artifacts_key,
             "infra/data/ci/grafana/releng/artifacts-uploader-service-account",
