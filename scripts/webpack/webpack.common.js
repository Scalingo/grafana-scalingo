--- conflicted
+++ resolved
@@ -1,19 +1,6 @@
 const CopyWebpackPlugin = require('copy-webpack-plugin');
-<<<<<<< HEAD
-const fs = require('fs-extra');
 const path = require('path');
 const webpack = require('webpack');
-
-const CorsWorkerPlugin = require('./plugins/CorsWorkerPlugin');
-
-class CopyUniconsPlugin {
-  apply(compiler) {
-    compiler.hooks.afterEnvironment.tap('CopyUniconsPlugin', () => {
-      let destDir = path.resolve(__dirname, '../../public/img/icons/unicons');
-=======
-const path = require('path');
-const webpack = require('webpack');
->>>>>>> 556faf82
 
 const CopyUniconsPlugin = require('./plugins/CopyUniconsPlugin');
 const CorsWorkerPlugin = require('./plugins/CorsWorkerPlugin');
