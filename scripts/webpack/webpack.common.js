const path = require('path');

// https://github.com/visionmedia/debug/issues/701#issuecomment-505487361
function shouldExclude(filename) {
<<<<<<< HEAD
  const packagesToProcessbyBabel = ['debug', 'lru-cache', 'yallist', 'apache-arrow', 'react-hook-form'];
=======
  const packagesToProcessbyBabel = ['debug', 'lru-cache', 'yallist', 'apache-arrow', 'react-hook-form', 'rc-trigger'];
>>>>>>> ca6d08d5
  for (const package of packagesToProcessbyBabel) {
    if (filename.indexOf(`node_modules/${package}`) > 0) {
      return false;
    }
  }
  return true;
}

<<<<<<< HEAD
=======
console.log(path.resolve());
>>>>>>> ca6d08d5
module.exports = {
  target: 'web',
  entry: {
    app: './public/app/index.ts',
  },
  output: {
    path: path.resolve(__dirname, '../../public/build'),
    filename: '[name].[hash].js',
    // Keep publicPath relative for host.com/grafana/ deployments
    publicPath: 'public/build/',
  },
  resolve: {
    extensions: ['.ts', '.tsx', '.es6', '.js', '.json', '.svg'],
    alias: {
      // rc-trigger uses babel-runtime which has internal dependency to core-js@2
      // this alias maps that dependency to core-js@t3
      'core-js/library/fn': 'core-js/stable',
    },
    modules: [path.resolve('public'), path.resolve('node_modules')],
  },
  stats: {
    children: false,
    warningsFilter: /export .* was not found in/,
    source: false,
  },
  node: {
    fs: 'empty',
  },
  module: {
    rules: [
      /**
       * Some npm packages are bundled with es2015 syntax, ie. debug
       * To make them work with PhantomJS we need to transpile them
       * to get rid of unsupported syntax.
       */
      {
        test: /\.js$/,
        exclude: shouldExclude,
        use: [
          {
            loader: 'babel-loader',
            options: {
              presets: [['@babel/preset-env']],
            },
          },
        ],
      },
      {
        test: require.resolve('jquery'),
        use: [
          {
            loader: 'expose-loader',
            query: 'jQuery',
          },
          {
            loader: 'expose-loader',
            query: '$',
          },
        ],
      },
      {
        test: /\.html$/,
        exclude: /(index|error)\-template\.html/,
        use: [
          {
            loader: 'ngtemplate-loader?relativeTo=' + path.resolve(__dirname, '../../public') + '&prefix=public',
          },
          {
            loader: 'html-loader',
            options: {
              attrs: [],
              minimize: true,
              removeComments: false,
              collapseWhitespace: false,
            },
          },
        ],
      },
    ],
  },
  // https://webpack.js.org/plugins/split-chunks-plugin/#split-chunks-example-3
  optimization: {
    moduleIds: 'hashed',
    runtimeChunk: 'single',
    splitChunks: {
      chunks: 'all',
      minChunks: 1,
      cacheGroups: {
        moment: {
          test: /[\\/]node_modules[\\/]moment[\\/].*[jt]sx?$/,
          chunks: 'initial',
          priority: 20,
          enforce: true,
        },
        angular: {
          test: /[\\/]node_modules[\\/]angular[\\/].*[jt]sx?$/,
          chunks: 'initial',
          priority: 50,
          enforce: true,
        },
        vendors: {
          test: /[\\/]node_modules[\\/].*[jt]sx?$/,
          chunks: 'initial',
          priority: -10,
          reuseExistingChunk: true,
          enforce: true,
        },
        default: {
          priority: -20,
          chunks: 'all',
          test: /.*[jt]sx?$/,
          reuseExistingChunk: true,
        },
      },
    },
  },
};<|MERGE_RESOLUTION|>--- conflicted
+++ resolved
@@ -2,11 +2,7 @@
 
 // https://github.com/visionmedia/debug/issues/701#issuecomment-505487361
 function shouldExclude(filename) {
-<<<<<<< HEAD
-  const packagesToProcessbyBabel = ['debug', 'lru-cache', 'yallist', 'apache-arrow', 'react-hook-form'];
-=======
   const packagesToProcessbyBabel = ['debug', 'lru-cache', 'yallist', 'apache-arrow', 'react-hook-form', 'rc-trigger'];
->>>>>>> ca6d08d5
   for (const package of packagesToProcessbyBabel) {
     if (filename.indexOf(`node_modules/${package}`) > 0) {
       return false;
@@ -15,10 +11,7 @@
   return true;
 }
 
-<<<<<<< HEAD
-=======
 console.log(path.resolve());
->>>>>>> ca6d08d5
 module.exports = {
   target: 'web',
   entry: {
