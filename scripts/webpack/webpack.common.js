const CopyWebpackPlugin = require('copy-webpack-plugin');
const path = require('path');
const webpack = require('webpack');

const CopyUniconsPlugin = require('./plugins/CopyUniconsPlugin');
const CorsWorkerPlugin = require('./plugins/CorsWorkerPlugin');

module.exports = {
  target: 'web',
  entry: {
    app: './public/app/index.ts',
  },
  output: {
    clean: true,
    path: path.resolve(__dirname, '../../public/build'),
    filename: '[name].[contenthash].js',
    // Keep publicPath relative for host.com/grafana/ deployments
    publicPath: 'public/build/',
  },
  resolve: {
    extensions: ['.ts', '.tsx', '.es6', '.js', '.json', '.svg'],
    alias: {
      // some of data source plugins use global Prism object to add the language definition
      // we want to have same Prism object in core and in grafana/ui
      prismjs: require.resolve('prismjs'),
    },
    modules: ['node_modules', path.resolve('public')],
    fallback: {
      buffer: false,
      fs: false,
      stream: false,
      http: false,
      https: false,
      string_decoder: false,
    },
    symlinks: false,
  },
  ignoreWarnings: [/export .* was not found in/],
  stats: {
    children: false,
    source: false,
  },
  plugins: [
    new CorsWorkerPlugin(),
    new webpack.ProvidePlugin({
      Buffer: ['buffer', 'Buffer'],
    }),
    new CopyWebpackPlugin({
      patterns: [
        {
          context: path.join(require.resolve('monaco-editor/package.json'), '../min/vs/'),
          from: '**/*',
          to: '../lib/monaco/min/vs/', // inside the public/build folder
          globOptions: {
            ignore: [
              '**/*.map', // debug files
            ],
          },
        },
        {
          context: path.join(require.resolve('@kusto/monaco-kusto'), '../'),
          from: '**/*',
          to: '../lib/monaco/min/vs/language/kusto/',
        },
      ],
    }),
  ],
  module: {
    rules: [
      {
        test: require.resolve('jquery'),
        loader: 'expose-loader',
        options: {
          exposes: ['$', 'jQuery'],
        },
      },
      {
        test: /\.html$/,
        exclude: /(index|error)\-template\.html/,
        use: [
          {
            loader: 'ngtemplate-loader?relativeTo=' + path.resolve(__dirname, '../../public') + '&prefix=public',
          },
          {
            loader: 'html-loader',
            options: {
              sources: false,
              minimize: {
                removeComments: false,
                collapseWhitespace: false,
              },
            },
          },
        ],
      },
      {
        test: /\.css$/,
        use: ['style-loader', 'css-loader'],
      },
      {
        test: /\.(svg|ico|jpg|jpeg|png|gif|eot|otf|webp|ttf|woff|woff2|cur|ani|pdf)(\?.*)?$/,
        type: 'asset/resource',
        generator: { filename: 'static/img/[name].[hash:8][ext]' },
      },
      // for pre-caching SVGs as part of the JS bundles
      {
<<<<<<< HEAD
        test: /\.(svg|ico|jpg|jpeg|png|gif|eot|otf|webp|ttf|woff|woff2|cur|ani|pdf)(\?.*)?$/,
        loader: 'file-loader',
        options: { name: 'static/img/[name].[contenthash:8].[ext]' },
=======
        test: /(unicons|mono|custom)[\\/].*\.svg$/,
        type: 'asset/source',
>>>>>>> 89b365f8
      },
    ],
  },
  // https://webpack.js.org/plugins/split-chunks-plugin/#split-chunks-example-3
  optimization: {
    runtimeChunk: 'single',
    splitChunks: {
      chunks: 'all',
      minChunks: 1,
      cacheGroups: {
        unicons: {
          test: /[\\/]node_modules[\\/]@iconscout[\\/]react-unicons[\\/].*[jt]sx?$/,
          chunks: 'initial',
          priority: 20,
          enforce: true,
        },
        moment: {
          test: /[\\/]node_modules[\\/]moment[\\/].*[jt]sx?$/,
          chunks: 'initial',
          priority: 20,
          enforce: true,
        },
        angular: {
          test: /[\\/]node_modules[\\/]angular[\\/].*[jt]sx?$/,
          chunks: 'initial',
          priority: 50,
          enforce: true,
        },
        defaultVendors: {
          test: /[\\/]node_modules[\\/].*[jt]sx?$/,
          chunks: 'initial',
          priority: -10,
          reuseExistingChunk: true,
          enforce: true,
        },
        default: {
          priority: -20,
          chunks: 'all',
          test: /.*[jt]sx?$/,
          reuseExistingChunk: true,
        },
      },
    },
  },
};<|MERGE_RESOLUTION|>--- conflicted
+++ resolved
@@ -2,7 +2,6 @@
 const path = require('path');
 const webpack = require('webpack');
 
-const CopyUniconsPlugin = require('./plugins/CopyUniconsPlugin');
 const CorsWorkerPlugin = require('./plugins/CorsWorkerPlugin');
 
 module.exports = {
@@ -104,14 +103,8 @@
       },
       // for pre-caching SVGs as part of the JS bundles
       {
-<<<<<<< HEAD
-        test: /\.(svg|ico|jpg|jpeg|png|gif|eot|otf|webp|ttf|woff|woff2|cur|ani|pdf)(\?.*)?$/,
-        loader: 'file-loader',
-        options: { name: 'static/img/[name].[contenthash:8].[ext]' },
-=======
         test: /(unicons|mono|custom)[\\/].*\.svg$/,
         type: 'asset/source',
->>>>>>> 89b365f8
       },
     ],
   },
