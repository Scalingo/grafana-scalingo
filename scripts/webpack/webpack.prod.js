--- conflicted
+++ resolved
@@ -7,10 +7,7 @@
 const TerserPlugin = require('terser-webpack-plugin');
 const { merge } = require('webpack-merge');
 
-<<<<<<< HEAD
-=======
 const HTMLWebpackCSSChunks = require('./plugins/HTMLWebpackCSSChunks');
->>>>>>> 556faf82
 const common = require('./webpack.common.js');
 
 module.exports = (env = {}) =>
